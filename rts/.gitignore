--- conflicted
+++ resolved
@@ -1,6 +1,2 @@
-<<<<<<< HEAD
-mo*.wasm
-=======
 mo-rts*.wasm
->>>>>>> e83e95b1
 _build