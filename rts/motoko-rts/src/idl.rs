#![allow(non_upper_case_globals)]
use crate::bitrel::BitRel;
use crate::buf::{read_byte, read_word, skip_leb128, Buf};
use crate::idl_trap_with;
use crate::leb128::{leb128_decode, sleb128_decode};
use crate::libc_declarations::{c_void, memcmp};
use crate::memory::{alloc_blob, Memory};
use crate::persistence::compatibility::TypeDescriptor;
use crate::types::{Value, Words};
use crate::utf8::utf8_validate;

use core::cmp::min;

use motoko_rts_macros::ic_mem_fn;

//
// IDL constants
//

const IDL_PRIM_null: i32 = -1;
const IDL_PRIM_bool: i32 = -2;
const IDL_PRIM_nat: i32 = -3;
const IDL_PRIM_int: i32 = -4;
const IDL_PRIM_nat8: i32 = -5;
const IDL_PRIM_nat16: i32 = -6;
const IDL_PRIM_nat32: i32 = -7;
const IDL_PRIM_nat64: i32 = -8;
const IDL_PRIM_int8: i32 = -9;
const IDL_PRIM_int16: i32 = -10;
const IDL_PRIM_int32: i32 = -11;
const IDL_PRIM_int64: i32 = -12;
const IDL_PRIM_float32: i32 = -13;
const IDL_PRIM_float64: i32 = -14;
const IDL_PRIM_text: i32 = -15;
const IDL_PRIM_reserved: i32 = -16;
const IDL_PRIM_empty: i32 = -17;

const IDL_CON_opt: i32 = -18;
const IDL_CON_vec: i32 = -19;
const IDL_CON_record: i32 = -20;
const IDL_CON_variant: i32 = -21;
const IDL_CON_func: i32 = -22;
const IDL_CON_service: i32 = -23;

const IDL_REF_principal: i32 = -24;

// Extended Candid only
const IDL_EXT_region: i32 = -128;
const IDL_EXT_blob: i32 = -129;

// Extended Candid only
const IDL_CON_alias: i32 = 1;

const IDL_PRIM_lowest: i32 = -17;

// Only used for memory compatiblity checks for orthogonal persistence.
const IDL_EXT_blob: i32 = -129;
const IDL_EXT_tuple: i32 = -130;

unsafe fn leb128_decode_32(buf: *mut Buf) -> u32 {
    let value = leb128_decode(buf);
    assert!(value <= u32::MAX as usize);
    value as u32
}

unsafe fn sleb128_decode_32(buf: *mut Buf) -> i32 {
    let value = sleb128_decode(buf);
    assert!(value >= i32::MIN as isize && value <= i32::MAX as isize);
    value as i32
}

pub unsafe fn leb128_decode_ptr(buf: *mut Buf) -> (u32, *mut u8) {
    (leb128_decode_32(buf), (*buf).ptr)
}

#[derive(Copy, Clone, PartialEq)]
enum CompatibilityMode {
    /// Pure Candid used for IC message payloads.
    PureCandid,
    /// Candidish stabilization (old stabilization format).
    CandidishStabilization,
<<<<<<< HEAD
    /// Memory compatibility used by graph-copy-based stabilization.
=======
    /// Memory compatibility of orthogonal persistence.
>>>>>>> da19f25b
    MemoryCompatibility,
}

unsafe fn is_primitive_type(mode: CompatibilityMode, ty: i32) -> bool {
    if ty >= 0 {
        return false;
    }
    if ty >= IDL_PRIM_lowest || ty == IDL_REF_principal {
        return true;
    }
    match mode {
        CompatibilityMode::PureCandid => false,
        CompatibilityMode::CandidishStabilization => ty == IDL_EXT_region,
        CompatibilityMode::MemoryCompatibility => ty == IDL_EXT_region || ty == IDL_EXT_blob,
    }
}

// TBR; based on Text.text_compare
unsafe fn utf8_cmp(len1: usize, p1: *mut u8, len2: usize, p2: *mut u8) -> i32 {
    let len = min(len1, len2);
    let cmp = memcmp(p1 as *mut c_void, p2 as *mut c_void, len);
    if cmp != 0 {
        return cmp;
    } else if len1 > len {
        return 1;
    } else if len2 > len {
        return -1;
    } else {
        return 0;
    }
}

unsafe fn check_typearg(mode: CompatibilityMode, ty: i32, n_types: u32) {
    // Arguments to type constructors can be primitive types or type indices
    if !(is_primitive_type(mode, ty) || (ty >= 0 && (ty as u32) < n_types)) {
        idl_trap_with("invalid type argument");
    }
}

unsafe fn parse_fields(mode: CompatibilityMode, buf: *mut Buf, n_types: u32) {
    let mut next_valid = 0;
    for n in (1..=leb128_decode_32(buf)).rev() {
        let tag = leb128_decode_32(buf);
        if (tag < next_valid) || (tag == 0xFFFFFFFF && n > 1) {
            idl_trap_with("variant or record tag out of order");
        }
        next_valid = tag + 1;
<<<<<<< HEAD
        let t = sleb128_decode(buf);
=======
        let t = sleb128_decode_32(buf);
>>>>>>> da19f25b
        check_typearg(mode, t, n_types);
    }
}

// NB. This function assumes the allocation does not need to survive GC
// Therefore, no post allocation barrier is applied.
unsafe fn alloc<M: Memory>(mem: &mut M, size: Words<usize>) -> *mut u8 {
    alloc_blob(mem, size.to_bytes())
        .as_blob_mut()
        .payload_addr()
}

/// This function parses the IDL magic header and type description. It
///
/// * traps if the type description is not well-formed. In particular, it traps if any index into
///   the type description table is out of bounds, so that subsequent code can trust these values
///
/// * returns a pointer to the first byte after the IDL header
///
/// * allocates a type description table, and returns it
///   (via pointer argument, for lack of multi-value returns in C ABI)
///
/// * returns the size of that type description table
///   (again via pointer argument, for lack of multi-value returns in C ABI)
///
/// * returns a pointer to the beginning of the list of main types
///   (again via pointer argument, for lack of multi-value returns in C ABI)
///
/// `extended` denotes Candidish stabilization format, otherwise it assumes the pure Candid format.
#[ic_mem_fn]
unsafe fn parse_idl_header<M: Memory>(
    mem: &mut M,
    extended: bool,
    buf: *mut Buf,
    typtbl_out: *mut *mut *mut u8,
    typtbl_size_out: *mut usize,
    main_types_out: *mut *mut u8,
) {
    let mode = if extended {
        CompatibilityMode::CandidishStabilization
    } else {
        CompatibilityMode::PureCandid
    };

    if (*buf).ptr == (*buf).end {
        idl_trap_with(
            "empty input. Expected Candid-encoded argument, but received a zero-length argument",
        );
    }

    // Magic bytes (DIDL)
    if read_word(buf) != 0x4C444944 {
        idl_trap_with("missing magic bytes");
    }

    // Create a table for the type description
    let n_types = leb128_decode_32(buf);

    // Early sanity check
    if (*buf).ptr.add(n_types as usize) >= (*buf).end {
        idl_trap_with("too many types");
    }

    // Let the caller know about the table size
    *typtbl_size_out = n_types as usize;

    // Allocate the type table to be passed out
    let typtbl: *mut *mut u8 = alloc(mem, Words(n_types as usize)) as *mut _;

    // Go through the table
    for i in 0..n_types {
        *typtbl.add(i as usize) = (*buf).ptr;

        let ty = sleb128_decode_32(buf);

        if extended && ty == IDL_CON_alias {
            // internal
            // See Note [mutable stable values] in codegen/compile.ml
<<<<<<< HEAD
            let t = sleb128_decode(buf);
=======
            let t = sleb128_decode_32(buf);
>>>>>>> da19f25b
            check_typearg(mode, t, n_types);
        } else if ty >= 0 {
            idl_trap_with("illegal type table"); // illegal
        } else if is_primitive_type(mode, ty) {
            // illegal
            idl_trap_with("primitive type in type table");
        } else if ty == IDL_CON_opt {
<<<<<<< HEAD
            let t = sleb128_decode(buf);
            check_typearg(mode, t, n_types);
        } else if ty == IDL_CON_vec {
            let t = sleb128_decode(buf);
            check_typearg(mode, t, n_types);
        } else if ty == IDL_CON_record {
            parse_fields(mode, buf, n_types);
=======
            let t = sleb128_decode_32(buf);
            check_typearg(mode, t, n_types);
        } else if ty == IDL_CON_vec {
            let t = sleb128_decode_32(buf);
            check_typearg(mode, t, n_types);
        } else if ty == IDL_CON_record {
            parse_fields(mode, buf, n_types);
        } else if ty == IDL_EXT_tuple {
            parse_fields(mode, buf, n_types);
>>>>>>> da19f25b
        } else if ty == IDL_CON_variant {
            parse_fields(mode, buf, n_types);
        } else if ty == IDL_CON_func {
            // Arg types
<<<<<<< HEAD
            for _ in 0..leb128_decode(buf) {
                let t = sleb128_decode(buf);
                check_typearg(mode, t, n_types);
            }
            // Ret types
            for _ in 0..leb128_decode(buf) {
                let t = sleb128_decode(buf);
=======
            for _ in 0..leb128_decode_32(buf) {
                let t = sleb128_decode_32(buf);
                check_typearg(mode, t, n_types);
            }
            // Ret types
            for _ in 0..leb128_decode_32(buf) {
                let t = sleb128_decode_32(buf);
>>>>>>> da19f25b
                check_typearg(mode, t, n_types);
            }
            // Annotations
            for _ in 0..leb128_decode_32(buf) {
                let a = read_byte(buf);
                if !(1 <= a && a <= 3) {
                    idl_trap_with("func annotation not within 1..3");
                }
                // TODO: shouldn't we also check
                // * 1 (query) or 2 (oneway), but not both
                // * 2 -> |Ret types| == 0
                // c.f. https://github.com/dfinity/candid/issues/318
                // NB: if this code changes, change sub type check below accordingly
            }
        } else if ty == IDL_CON_service {
            let mut last_len: u32 = 0 as u32;
            let mut last_p = core::ptr::null_mut();
            for _ in 0..leb128_decode_32(buf) {
                // Name
                let (len, p) = leb128_decode_ptr(buf);
                buf.advance(len as usize);
                // Method names must be valid unicode
                utf8_validate(p as *const _, len as usize);
                // Method names must be in order
                if last_p != core::ptr::null_mut() {
                    let cmp = memcmp(
                        last_p as *mut c_void,
                        p as *mut c_void,
                        min(last_len, len) as usize,
                    );
                    if cmp > 0 || (cmp == 0 && last_len >= len) {
                        idl_trap_with("service method names out of order");
                    }
                }
                last_len = len;
                last_p = p;

                // Type
<<<<<<< HEAD
                let t = sleb128_decode(buf);
=======
                let t = sleb128_decode_32(buf);
>>>>>>> da19f25b
                check_typearg(mode, t, n_types);
            }
        } else {
            // Future type
            let n = leb128_decode_32(buf);
            buf.advance(n as usize);
        }
    }

    // Now that we have the indices, we can go through it again
    // and validate that all service method types are really function types
    // (We could not do that in the first run because of possible forward
    // references
    for i in 0..n_types {
        // do not modify the main buf
        let mut tmp_buf = Buf {
            end: (*buf).end,
            ptr: *typtbl.add(i as usize),
        };

        let ty = sleb128_decode_32(&mut tmp_buf);
        if ty == IDL_CON_service {
            for _ in 0..leb128_decode_32(&mut tmp_buf) {
                // Name
                let len = leb128_decode_32(&mut tmp_buf);
                Buf::advance(&mut tmp_buf, len as usize);
                // Type
                let t = sleb128_decode_32(&mut tmp_buf);
                if !(t >= 0 && (t as u32) < n_types) {
                    idl_trap_with("service method arg not a constructor type");
                }
                let mut tmp_buf2 = Buf {
                    end: (*buf).end,
                    ptr: *typtbl.add(t as usize),
                };
                let mty = sleb128_decode_32(&mut tmp_buf2);
                if mty != IDL_CON_func {
                    idl_trap_with("service method arg not a function type");
                }
            }
        }
    }

    // Now read the main types
    *main_types_out = (*buf).ptr;
<<<<<<< HEAD
    for _ in 0..leb128_decode(buf) {
        let t = sleb128_decode(buf);
=======
    for _ in 0..leb128_decode_32(buf) {
        let t = sleb128_decode_32(buf);
>>>>>>> da19f25b
        check_typearg(mode, t, n_types);
    }

    *typtbl_out = typtbl;
}

// used for opt, bool, references...
unsafe fn read_byte_tag(buf: *mut Buf) -> u8 {
    let b = read_byte(buf);
    if b > 1 {
        idl_trap_with("skip_any: byte tag not 0 or 1");
    }
    b
}

unsafe fn skip_blob(buf: *mut Buf) {
    let len = leb128_decode_32(buf);
    buf.advance(len as usize);
}

unsafe fn skip_text(buf: *mut Buf) {
    let (len, p) = leb128_decode_ptr(buf);
    buf.advance(len as usize); // advance first; does the bounds check
    utf8_validate(p as *const _, len as usize);
}

unsafe fn skip_any_vec(buf: *mut Buf, typtbl: *mut *mut u8, t: i32, count: u32) {
    if count == 0 {
        return;
    }
    let ptr_before = (*buf).ptr;
    skip_any(buf, typtbl, t, 0);
    let ptr_after = (*buf).ptr;
    if ptr_after == ptr_before {
        // this looks like a vec null bomb, or equivalent, where skip_any
        // makes no progress. No point in calling it over and over again.
        // (This is easier to detect this way than by analyzing the type table,
        // where we’d have to chase single-field-records.)
        return;
    }
    for _ in 1..count {
        skip_any(buf, typtbl, t, 0);
    }
}

// Assumes buf is the encoding of type t, and fast-forwards past that
// Assumes all type references in the typtbl are already checked
//
// This is currently implemented recursively, but we could
// do this in a loop (by maintaining a stack of the t arguments)
#[no_mangle]
unsafe extern "C" fn skip_any(buf: *mut Buf, typtbl: *mut *mut u8, t: i32, depth: i32) {
    if depth > 100 {
        idl_trap_with("skip_any: too deeply nested record");
    }

    if t < 0 {
        // Primitive type
        match t {
            IDL_PRIM_null | IDL_PRIM_reserved => {}
            IDL_PRIM_bool => {
                read_byte_tag(buf);
            }
            IDL_PRIM_nat | IDL_PRIM_int => {
                skip_leb128(buf);
            }
            IDL_PRIM_nat8 | IDL_PRIM_int8 => {
                buf.advance(1);
            }
            IDL_PRIM_nat16 | IDL_PRIM_int16 => {
                buf.advance(2);
            }
            IDL_PRIM_nat32 | IDL_PRIM_int32 | IDL_PRIM_float32 => {
                buf.advance(4);
            }
            IDL_PRIM_nat64 | IDL_PRIM_int64 | IDL_PRIM_float64 => {
                buf.advance(8);
            }
            IDL_PRIM_text => skip_text(buf),
            IDL_PRIM_empty => {
                idl_trap_with("skip_any: encountered empty");
            }
            IDL_REF_principal => {
                if read_byte_tag(buf) != 0 {
                    skip_blob(buf);
                }
            }
            IDL_EXT_region => {
                buf.advance(12); // id (u64) & page_count (u32)
                skip_blob(buf); // vec_pages
            }
            _ => {
                idl_trap_with("skip_any: unknown prim");
            }
        }
    } else {
        // t >= 0
        let mut tb = Buf {
            ptr: *typtbl.add(t as usize),
            end: (*buf).end,
        };
        let tc = sleb128_decode_32(&mut tb);
        match tc {
            IDL_CON_opt => {
                let it = sleb128_decode_32(&mut tb);
                if read_byte_tag(buf) != 0 {
                    skip_any(buf, typtbl, it, 0);
                }
            }
            IDL_CON_vec => {
                let it = sleb128_decode_32(&mut tb);
                let count = leb128_decode_32(buf);
                skip_any_vec(buf, typtbl, it, count);
            }
            IDL_CON_record => {
                for _ in 0..leb128_decode_32(&mut tb) {
                    skip_leb128(&mut tb);
                    let it = sleb128_decode_32(&mut tb);
                    // This is just a quick check; we should be keeping
                    // track of all enclosing records to detect larger loops
                    if it == t {
                        idl_trap_with("skip_any: recursive record");
                    }
                    skip_any(buf, typtbl, it, depth + 1);
                }
            }
            IDL_CON_variant => {
                let n = leb128_decode_32(&mut tb);
                let i = leb128_decode_32(buf);
                if i >= n {
                    idl_trap_with("skip_any: variant tag too large");
                }
                for _ in 0..i {
                    skip_leb128(&mut tb);
                    skip_leb128(&mut tb);
                }
                skip_leb128(&mut tb);
                let it = sleb128_decode_32(&mut tb);
                skip_any(buf, typtbl, it, 0);
            }
            IDL_CON_func => {
                if read_byte_tag(buf) == 0 {
                    idl_trap_with("skip_any: skipping references");
                } else {
                    if read_byte_tag(buf) == 0 {
                        idl_trap_with("skip_any: skipping references");
                    } else {
                        skip_blob(buf)
                    }
                    skip_text(buf)
                }
            }
            IDL_CON_service => {
                if read_byte_tag(buf) == 0 {
                    idl_trap_with("skip_any: skipping references");
                } else {
                    skip_blob(buf)
                }
            }
            IDL_CON_alias => {
                // See Note [mutable stable values] in codegen/compile.ml
                let it = sleb128_decode_32(&mut tb);
                let tag = read_byte_tag(buf);
                if tag == 0 {
                    buf.advance(8);
                    // this is the contents (not a reference)
                    skip_any(buf, typtbl, it, 0);
                } else {
                    buf.advance(4);
                }
            }
            _ => {
                // Future type
                let n_data = leb128_decode_32(buf);
                let n_ref = leb128_decode_32(buf);
                buf.advance(n_data as usize);
                if n_ref > 0 {
                    idl_trap_with("skip_any: skipping references");
                }
            }
        }
    }
}

/*
This finds a field in a record.

Preconditions:
  tb:     points into the type table,
          into the sequence of tags/types that are the argument of IDL_CON_record,
          at the tag
  b:      points into the data buffer, at value corresponding to the field
          pointed to by tb
  typtbl: the type table
  tag:    the desired tag
  n:      the number of fields left in the data

If the tag exists:
  return value: 1
  tb:    points at the type corresponding to the found field
  b:     points at the value corresponding to the found field
  n:     the number of fields left after the found field

If the tag does not exist:
  return value: 0
  tb:    points at the tag of the first field with a higher tag
         or at the end of the buffer
  b:     points at the value corresponding to that field
         or at the value past the record
  n:     the number of fields left, including the field pointed to by tb
*/
#[no_mangle]
unsafe extern "C" fn find_field(
    tb: *mut Buf,
    buf: *mut Buf,
    typtbl: *mut *mut u8,
    tag: u32,
    n: *mut u8,
) -> bool {
    while *n > 0 {
        let last_p = (*tb).ptr;
        let this_tag = leb128_decode_32(tb);
        if this_tag < tag {
            let it = sleb128_decode_32(tb);
            skip_any(buf, typtbl, it, 0);
            *n -= 1;
        } else if tag == this_tag {
            *n -= 1;
            return true;
        } else {
            // Rewind reading tag
            (*tb).ptr = last_p;
            return false;
        }
    }

    false
}

#[no_mangle]
unsafe extern "C" fn skip_fields(tb: *mut Buf, buf: *mut Buf, typtbl: *mut *mut u8, n: *mut u8) {
    while *n > 0 {
        skip_leb128(tb);
        let it = sleb128_decode_32(tb);
        skip_any(buf, typtbl, it, 0);
        *n -= 1;
    }
}

unsafe fn is_opt_reserved(typtbl: *mut *mut u8, end: *mut u8, t: i32) -> bool {
    if is_primitive_type(CompatibilityMode::PureCandid, t) {
        return t == IDL_PRIM_reserved;
    }

    // unfold t
    let mut t = t;

    let mut tb = Buf {
        ptr: *typtbl.add(t as usize),
        end: end,
    };

    t = sleb128_decode_32(&mut tb);

    return t == IDL_CON_opt;
}

#[derive(PartialEq, Clone, Copy, Debug)]
pub(crate) enum TypeVariance {
    Covariance,
    Contravariance,
    Invariance,
}

impl TypeVariance {
    fn invert(self) -> TypeVariance {
        match self {
            TypeVariance::Covariance => TypeVariance::Contravariance,
            TypeVariance::Contravariance => TypeVariance::Covariance,
            TypeVariance::Invariance => TypeVariance::Invariance,
        }
    }
}

<<<<<<< HEAD
unsafe fn recurring_memory_check(cache: &BitRel, variance: TypeVariance, t1: u32, t2: u32) -> bool {
=======
unsafe fn recurring_memory_check(
    cache: &BitRel,
    variance: TypeVariance,
    t1: usize,
    t2: usize,
) -> bool {
>>>>>>> da19f25b
    match variance {
        TypeVariance::Covariance => cache.visited(true, t1, t2),
        TypeVariance::Contravariance => cache.visited(false, t1, t2),
        TypeVariance::Invariance => cache.visited(true, t1, t2) && cache.visited(false, t2, t1),
    }
}

<<<<<<< HEAD
unsafe fn remember_memory_check(cache: &BitRel, variance: TypeVariance, t1: u32, t2: u32) {
=======
unsafe fn remember_memory_check(cache: &BitRel, variance: TypeVariance, t1: usize, t2: usize) {
>>>>>>> da19f25b
    match variance {
        TypeVariance::Covariance => cache.visit(true, t1, t2),
        TypeVariance::Contravariance => cache.visit(false, t1, t2),
        TypeVariance::Invariance => {
            cache.visit(true, t1, t2);
            cache.visit(false, t2, t1);
        }
    }
}

<<<<<<< HEAD
/// Memory compatibility check for upgrades using graph-copy-based serialization.
=======
/// Memory compatibility check for orthogonal persistence.
>>>>>>> da19f25b
/// Checks whether the new type (`typetbl2`) is compatible to the old type (`typetbl1`).
/// The implementation is similar to the Candid sub-type test `sub()` below, however,
/// with some relevant differences w.r.t. the permitted type relations:
/// * Support of variable (MutBox) with type invariance.
/// * Types cannot be made optional (no insertion of Option).
/// * Same arity for function parameters and function return types.
/// * Records cannot introduce additional optional fields.
<<<<<<< HEAD
=======
/// * Same arity for tuple types.
/// * Records and tuples are distinct.
>>>>>>> da19f25b
pub(crate) unsafe fn memory_compatible(
    rel: &BitRel,
    variance: TypeVariance,
    typtbl1: *mut *mut u8,
    typtbl2: *mut *mut u8,
    end1: *mut u8,
    end2: *mut u8,
    t1: i32,
    t2: i32,
    main_actor: bool,
) -> bool {
    // Do not use the cache for the main actor sub-type relation, as it does not follow the ordinary sub-type rules,
    // i.e. new actor fields can be inserted in new program versions.
    // The `main_actor` flag only occurs non-recursively at the top level of the memory compatibility check.
    if !main_actor && t1 >= 0 && t2 >= 0 {
<<<<<<< HEAD
        let t1 = t1 as u32;
        let t2 = t2 as u32;
=======
        let t1 = t1 as usize;
        let t2 = t2 as usize;
>>>>>>> da19f25b
        if recurring_memory_check(rel, variance, t1, t2) {
            return true;
        };
        remember_memory_check(rel, variance, t1, t2);
    };

    /* primitives reflexive */
    if is_primitive_type(CompatibilityMode::MemoryCompatibility, t1)
        && is_primitive_type(CompatibilityMode::MemoryCompatibility, t2)
        && t1 == t2
    {
        return true;
    }

    // unfold t1, if necessary
    let mut tb1 = Buf {
        ptr: if t1 < 0 {
            end1
        } else {
            *typtbl1.add(t1 as usize)
        },
        end: end1,
    };

    let u1 = if t1 >= 0 {
<<<<<<< HEAD
        sleb128_decode(&mut tb1)
=======
        sleb128_decode_32(&mut tb1)
>>>>>>> da19f25b
    } else {
        t1
    };

    // unfold t2, if necessary
    let mut tb2 = Buf {
        ptr: if t2 < 0 {
            end2
        } else {
            *typtbl2.add(t2 as usize)
        },
        end: end2,
    };

    let u2 = if t2 >= 0 {
<<<<<<< HEAD
        sleb128_decode(&mut tb2)
=======
        sleb128_decode_32(&mut tb2)
>>>>>>> da19f25b
    } else {
        t2
    };

    match (u1, u2) {
        (IDL_CON_alias, IDL_CON_alias) => {
<<<<<<< HEAD
            let t11 = sleb128_decode(&mut tb1);
            let t21 = sleb128_decode(&mut tb2);
=======
            let t11 = sleb128_decode_32(&mut tb1);
            let t21 = sleb128_decode_32(&mut tb2);
>>>>>>> da19f25b
            // invariance
            memory_compatible(
                rel,
                TypeVariance::Invariance,
                typtbl1,
                typtbl2,
                end1,
                end2,
                t11,
                t21,
                false,
            )
        }
        (IDL_PRIM_reserved, IDL_PRIM_reserved) | (IDL_PRIM_empty, IDL_PRIM_empty) => true,
        (_, IDL_PRIM_reserved) | (IDL_PRIM_empty, _) | (IDL_PRIM_nat, IDL_PRIM_int) => {
            variance != TypeVariance::Invariance
        }
        (_, IDL_CON_alias) | (IDL_CON_alias, _) => false,
        (IDL_CON_opt, IDL_CON_opt) => {
<<<<<<< HEAD
            let t11 = sleb128_decode(&mut tb1);
            let t21 = sleb128_decode(&mut tb2);
=======
            let t11 = sleb128_decode_32(&mut tb1);
            let t21 = sleb128_decode_32(&mut tb2);
>>>>>>> da19f25b
            memory_compatible(rel, variance, typtbl1, typtbl2, end1, end2, t11, t21, false)
        }
        (_, IDL_CON_opt) => false,
        (IDL_CON_vec, IDL_CON_vec) => {
<<<<<<< HEAD
            let t11 = sleb128_decode(&mut tb1);
            let t21 = sleb128_decode(&mut tb2);
=======
            let t11 = sleb128_decode_32(&mut tb1);
            let t21 = sleb128_decode_32(&mut tb2);
>>>>>>> da19f25b
            memory_compatible(rel, variance, typtbl1, typtbl2, end1, end2, t11, t21, false)
        }
        (IDL_CON_func, IDL_CON_func) => {
            // contra in domain
<<<<<<< HEAD
            let in1 = leb128_decode(&mut tb1);
            let in2 = leb128_decode(&mut tb2);
=======
            let in1 = leb128_decode_32(&mut tb1);
            let in2 = leb128_decode_32(&mut tb2);
>>>>>>> da19f25b
            if in1 != in2 {
                return false;
            }
            for _ in 0..in1 {
<<<<<<< HEAD
                let t11 = sleb128_decode(&mut tb1);
                let t21 = sleb128_decode(&mut tb2);
=======
                let t11 = sleb128_decode_32(&mut tb1);
                let t21 = sleb128_decode_32(&mut tb2);
>>>>>>> da19f25b
                // NB: invert p and args!
                if !memory_compatible(
                    rel,
                    variance.invert(),
                    typtbl2,
                    typtbl1,
                    end2,
                    end1,
                    t21,
                    t11,
                    false,
                ) {
                    return false;
                }
            }
            // co in range
<<<<<<< HEAD
            let out1 = leb128_decode(&mut tb1);
            let out2 = leb128_decode(&mut tb2);
=======
            let out1 = leb128_decode_32(&mut tb1);
            let out2 = leb128_decode_32(&mut tb2);
>>>>>>> da19f25b
            if out1 != out2 {
                return false;
            }
            for _ in 0..out2 {
<<<<<<< HEAD
                let t21 = sleb128_decode(&mut tb2);
                let t11 = sleb128_decode(&mut tb1);
=======
                let t21 = sleb128_decode_32(&mut tb2);
                let t11 = sleb128_decode_32(&mut tb1);
>>>>>>> da19f25b
                if !memory_compatible(rel, variance, typtbl1, typtbl2, end1, end2, t11, t21, false)
                {
                    return false;
                }
            }
            // check annotations (that we care about)
            // TODO: more generally, we would check equality of 256-bit bit-vectors,
            // but validity ensures each entry is 1, 2 or 3 (for now)
            // c.f. https://github.com/dfinity/candid/issues/318
            let mut a11 = false;
            let mut a12 = false;
            let mut a13 = false;
<<<<<<< HEAD
            for _ in 0..leb128_decode(&mut tb1) {
=======
            for _ in 0..leb128_decode_32(&mut tb1) {
>>>>>>> da19f25b
                match read_byte(&mut tb1) {
                    1 => a11 = true,
                    2 => a12 = true,
                    3 => a13 = true,
                    _ => {}
                }
            }
            let mut a21 = false;
            let mut a22 = false;
            let mut a23 = false;
<<<<<<< HEAD
            for _ in 0..leb128_decode(&mut tb2) {
=======
            for _ in 0..leb128_decode_32(&mut tb2) {
>>>>>>> da19f25b
                match read_byte(&mut tb2) {
                    1 => a21 = true,
                    2 => a22 = true,
                    3 => a23 = true,
                    _ => {}
                }
            }
            a11 == a21 && a12 == a22 && a13 == a23
        }
<<<<<<< HEAD
        (IDL_CON_record, IDL_CON_record) => {
            let mut n1 = leb128_decode(&mut tb1);
            let n2 = leb128_decode(&mut tb2);
=======
        (IDL_EXT_tuple, IDL_EXT_tuple) => {
            let n1 = leb128_decode_32(&mut tb1);
            let n2 = leb128_decode_32(&mut tb2);
            if n1 != n2 {
                return false;
            }
            for _ in 0..n1 {
                let tag1 = leb128_decode_32(&mut tb1);
                let t11 = sleb128_decode_32(&mut tb1);
                let tag2 = leb128_decode_32(&mut tb2);
                let t21 = sleb128_decode_32(&mut tb2);
                if tag1 != tag2 {
                    return false;
                }
                if !memory_compatible(rel, variance, typtbl1, typtbl2, end1, end2, t11, t21, false)
                {
                    return false;
                }
            }
            true
        }
        (IDL_CON_record, IDL_CON_record) => {
            let mut n1 = leb128_decode_32(&mut tb1);
            let n2 = leb128_decode_32(&mut tb2);
>>>>>>> da19f25b
            let mut tag1 = 0;
            let mut t11 = 0;
            let mut advance = true;
            for _ in 0..n2 {
<<<<<<< HEAD
                let tag2 = leb128_decode(&mut tb2);
                let t21 = sleb128_decode(&mut tb2);
=======
                let tag2 = leb128_decode_32(&mut tb2);
                let t21 = sleb128_decode_32(&mut tb2);
>>>>>>> da19f25b
                if n1 == 0 {
                    // Optional additional fields are only supported in the main actor type.
                    if !main_actor || !is_opt_reserved(typtbl2, end2, t21) {
                        return false;
                    }
                    continue;
                };
                if advance {
                    loop {
<<<<<<< HEAD
                        tag1 = leb128_decode(&mut tb1);
                        t11 = sleb128_decode(&mut tb1);
=======
                        tag1 = leb128_decode_32(&mut tb1);
                        t11 = sleb128_decode_32(&mut tb1);
>>>>>>> da19f25b
                        n1 -= 1;
                        if !(tag1 < tag2 && n1 > 0) {
                            break;
                        }
                    }
                };
                if tag1 > tag2 {
                    // Optional additional fields are only supported in the main actor type.
                    if !main_actor || !is_opt_reserved(typtbl2, end2, t21) {
                        return false;
                    }
                    advance = false; // reconsider this field in next round
                    continue;
                };
                if !memory_compatible(rel, variance, typtbl1, typtbl2, end1, end2, t11, t21, false)
                {
                    return false;
                }
                advance = true;
            }
            variance != TypeVariance::Invariance || n1 == 0
        }
        (IDL_CON_variant, IDL_CON_variant) => {
<<<<<<< HEAD
            let n1 = leb128_decode(&mut tb1);
            let mut n2 = leb128_decode(&mut tb2);
=======
            let n1 = leb128_decode_32(&mut tb1);
            let mut n2 = leb128_decode_32(&mut tb2);
>>>>>>> da19f25b
            for _ in 0..n1 {
                if n2 == 0 {
                    return false;
                };
<<<<<<< HEAD
                let tag1 = leb128_decode(&mut tb1);
                let t11 = sleb128_decode(&mut tb1);
                let mut tag2: u32;
                let mut t21: i32;
                loop {
                    tag2 = leb128_decode(&mut tb2);
                    t21 = sleb128_decode(&mut tb2);
=======
                let tag1 = leb128_decode_32(&mut tb1);
                let t11 = sleb128_decode_32(&mut tb1);
                let mut tag2: u32;
                let mut t21: i32;
                loop {
                    tag2 = leb128_decode_32(&mut tb2);
                    t21 = sleb128_decode_32(&mut tb2);
>>>>>>> da19f25b
                    n2 -= 1;
                    if !(tag2 < tag1 && n2 > 0) {
                        break;
                    }
                }
                if tag1 != tag2 {
                    return false;
                }
                if !memory_compatible(rel, variance, typtbl1, typtbl2, end1, end2, t11, t21, false)
                {
                    return false;
                }
            }
            variance != TypeVariance::Invariance || n2 == 0
        }
        (IDL_CON_service, IDL_CON_service) => {
<<<<<<< HEAD
            let mut n1 = leb128_decode(&mut tb1);
            let n2 = leb128_decode(&mut tb2);
=======
            let mut n1 = leb128_decode_32(&mut tb1);
            let n2 = leb128_decode_32(&mut tb2);
>>>>>>> da19f25b
            for _ in 0..n2 {
                if n1 == 0 {
                    return false;
                };
                let (len2, p2) = leb128_decode_ptr(&mut tb2);
<<<<<<< HEAD
                Buf::advance(&mut tb2, len2);
                let t21 = sleb128_decode(&mut tb2);
=======
                Buf::advance(&mut tb2, len2 as usize);
                let t21 = sleb128_decode_32(&mut tb2);
>>>>>>> da19f25b
                let mut len1: u32;
                let mut p1: *mut u8;
                let mut t11: i32;
                let mut cmp: i32;
                loop {
                    (len1, p1) = leb128_decode_ptr(&mut tb1);
<<<<<<< HEAD
                    Buf::advance(&mut tb1, len1);
                    t11 = sleb128_decode(&mut tb1);
                    n1 -= 1;
                    cmp = utf8_cmp(len1, p1, len2, p2);
=======
                    Buf::advance(&mut tb1, len1 as usize);
                    t11 = sleb128_decode_32(&mut tb1);
                    n1 -= 1;
                    cmp = utf8_cmp(len1 as usize, p1, len2 as usize, p2);
>>>>>>> da19f25b
                    if cmp < 0 && n1 > 0 {
                        continue;
                    };
                    break;
                }
                if cmp != 0 {
                    return false;
                };
                if !memory_compatible(rel, variance, typtbl1, typtbl2, end1, end2, t11, t21, false)
                {
                    return false;
                }
            }
            variance != TypeVariance::Invariance || n1 == 0
        }
        // default
        (_, _) => false,
    }
}

// TODO: consider storing fixed args typtbl1...end2 in `rel` to use less stack.
pub(crate) unsafe fn sub(
    rel: &BitRel,
    p: bool,
    typtbl1: *mut *mut u8,
    typtbl2: *mut *mut u8,
    end1: *mut u8,
    end2: *mut u8,
    t1: i32,
    t2: i32,
) -> bool {
    if t1 >= 0 && t2 >= 0 {
        let t1 = t1 as usize;
        let t2 = t2 as usize;
        if rel.visited(p, t1, t2) {
            // visited? (bit 0)
            // return assumed or determined result
            return rel.related(p, t1, t2);
        };
        // cache and continue
        rel.visit(p, t1, t2); // mark visited
        rel.assume(p, t1, t2); // assume t1 <:/:> t2 true
    };

    /* primitives reflexive */
    if is_primitive_type(CompatibilityMode::PureCandid, t1)
        && is_primitive_type(CompatibilityMode::PureCandid, t2)
        && t1 == t2
    {
        return true;
    }

    // unfold t1, if necessary
    let mut tb1 = Buf {
        ptr: if t1 < 0 {
            end1
        } else {
            *typtbl1.add(t1 as usize)
        },
        end: end1,
    };

    let u1 = if t1 >= 0 {
        sleb128_decode_32(&mut tb1)
    } else {
        t1
    };

    // unfold t2, if necessary
    let mut tb2 = Buf {
        ptr: if t2 < 0 {
            end2
        } else {
            *typtbl2.add(t2 as usize)
        },
        end: end2,
    };

    let u2 = if t2 >= 0 {
        sleb128_decode_32(&mut tb2)
    } else {
        t2
    };

    // NB we use a trivial labelled loop so we can factor out the common failure continuation.
    // exit either via 'return true' or 'break 'return_false' to memoize the negative result
    'return_false: loop {
        match (u1, u2) {
            (_, IDL_CON_alias) | (IDL_CON_alias, _) => idl_trap_with("sub: unexpected alias"),
            (_, IDL_PRIM_reserved)
            | (IDL_PRIM_empty, _)
            | (IDL_PRIM_nat, IDL_PRIM_int)
            | (_, IDL_CON_opt) => return true, // apparently, this is admissable
            (IDL_CON_vec, IDL_CON_vec) => {
                let t11 = sleb128_decode_32(&mut tb1);
                let t21 = sleb128_decode_32(&mut tb2);
                if sub(rel, p, typtbl1, typtbl2, end1, end2, t11, t21) {
                    return true;
                } else {
                    break 'return_false;
                }
            }
            (IDL_CON_func, IDL_CON_func) => {
                // contra in domain
                let in1 = leb128_decode_32(&mut tb1);
                let mut in2 = leb128_decode_32(&mut tb2);
                for _ in 0..in1 {
                    let t11 = sleb128_decode_32(&mut tb1);
                    if in2 == 0 {
                        if !is_opt_reserved(typtbl1, end1, t11) {
                            break 'return_false;
                        }
                    } else {
                        let t21 = sleb128_decode_32(&mut tb2);
                        in2 -= 1;
                        // NB: invert p and args!
                        if !sub(rel, !p, typtbl2, typtbl1, end2, end1, t21, t11) {
                            break 'return_false;
                        }
                    }
                }
                while in2 > 0 {
                    let _ = sleb128_decode_32(&mut tb2);
                    in2 -= 1;
                }
                // co in range
                let mut out1 = leb128_decode_32(&mut tb1);
                let out2 = leb128_decode_32(&mut tb2);
                for _ in 0..out2 {
                    let t21 = sleb128_decode_32(&mut tb2);
                    if out1 == 0 {
                        if !is_opt_reserved(typtbl2, end2, t21) {
                            break 'return_false;
                        }
                    } else {
                        let t11 = sleb128_decode_32(&mut tb1);
                        out1 -= 1;
                        if !sub(rel, p, typtbl1, typtbl2, end1, end2, t11, t21) {
                            break 'return_false;
                        }
                    }
                }
                while out1 > 0 {
                    let _ = sleb128_decode_32(&mut tb1);
                    out1 -= 1;
                }
                // check annotations (that we care about)
                // TODO: more generally, we would check equality of 256-bit bit-vectors,
                // but validity ensures each entry is 1, 2 or 3 (for now)
                // c.f. https://github.com/dfinity/candid/issues/318
                let mut a11 = false;
                let mut a12 = false;
                let mut a13 = false;
                for _ in 0..leb128_decode_32(&mut tb1) {
                    match read_byte(&mut tb1) {
                        1 => a11 = true,
                        2 => a12 = true,
                        3 => a13 = true,
                        _ => {}
                    }
                }
                let mut a21 = false;
                let mut a22 = false;
                let mut a23 = false;
                for _ in 0..leb128_decode_32(&mut tb2) {
                    match read_byte(&mut tb2) {
                        1 => a21 = true,
                        2 => a22 = true,
                        3 => a23 = true,
                        _ => {}
                    }
                }
                if (a11 == a21) && (a12 == a22) && (a13 == a23) {
                    return true;
                } else {
                    break 'return_false;
                }
            }
            (IDL_CON_record, IDL_CON_record) => {
                let mut n1 = leb128_decode_32(&mut tb1);
                let n2 = leb128_decode_32(&mut tb2);
                let mut tag1 = 0;
                let mut t11 = 0;
                let mut advance = true;
                for _ in 0..n2 {
                    let tag2 = leb128_decode_32(&mut tb2);
                    let t21 = sleb128_decode_32(&mut tb2);
                    if n1 == 0 {
                        // check all remaining fields optional
                        if !is_opt_reserved(typtbl2, end2, t21) {
                            break 'return_false;
                        }
                        continue;
                    };
                    if advance {
                        loop {
                            tag1 = leb128_decode_32(&mut tb1);
                            t11 = sleb128_decode_32(&mut tb1);
                            n1 -= 1;
                            if !(tag1 < tag2 && n1 > 0) {
                                break;
                            }
                        }
                    };
                    if tag1 > tag2 {
                        if !is_opt_reserved(typtbl2, end2, t21) {
                            // missing, non_opt field
                            break 'return_false;
                        }
                        advance = false; // reconsider this field in next round
                        continue;
                    };
                    if !sub(rel, p, typtbl1, typtbl2, end1, end2, t11, t21) {
                        break 'return_false;
                    }
                    advance = true;
                }
                return true;
            }
            (IDL_CON_variant, IDL_CON_variant) => {
                let n1 = leb128_decode_32(&mut tb1);
                let mut n2 = leb128_decode_32(&mut tb2);
                for _ in 0..n1 {
                    if n2 == 0 {
                        break 'return_false;
                    };
                    let tag1 = leb128_decode_32(&mut tb1);
                    let t11 = sleb128_decode_32(&mut tb1);
                    let mut tag2: u32;
                    let mut t21: i32;
                    loop {
                        tag2 = leb128_decode_32(&mut tb2);
                        t21 = sleb128_decode_32(&mut tb2);
                        n2 -= 1;
                        if !(tag2 < tag1 && n2 > 0) {
                            break;
                        }
                    }
                    if tag1 != tag2 {
                        break 'return_false;
                    };
                    if !sub(rel, p, typtbl1, typtbl2, end1, end2, t11, t21) {
                        break 'return_false;
                    }
                }
                return true;
            }
            (IDL_CON_service, IDL_CON_service) => {
                let mut n1 = leb128_decode_32(&mut tb1);
                let n2 = leb128_decode_32(&mut tb2);
                for _ in 0..n2 {
                    if n1 == 0 {
                        break 'return_false;
                    };
                    let (len2, p2) = leb128_decode_ptr(&mut tb2);
                    Buf::advance(&mut tb2, len2 as usize);
                    let t21 = sleb128_decode_32(&mut tb2);
                    let mut len1: u32;
                    let mut p1: *mut u8;
                    let mut t11: i32;
                    let mut cmp: i32;
                    loop {
                        (len1, p1) = leb128_decode_ptr(&mut tb1);
                        Buf::advance(&mut tb1, len1 as usize);
                        t11 = sleb128_decode_32(&mut tb1);
                        n1 -= 1;
                        cmp = utf8_cmp(len1 as usize, p1, len2 as usize, p2);
                        if cmp < 0 && n1 > 0 {
                            continue;
                        };
                        break;
                    }
                    if cmp != 0 {
                        break 'return_false;
                    };
                    if !sub(rel, p, typtbl1, typtbl2, end1, end2, t11, t21) {
                        break 'return_false;
                    }
                }
                return true;
            }
            // default
            (_, _) => {
                break 'return_false;
            }
        }
    }
    // remember negative result ...
    if t1 >= 0 && t2 >= 0 {
        rel.disprove(p, t1 as usize, t2 as usize);
    }
    // .. only then return false
    return false;
}

#[no_mangle]
unsafe extern "C" fn idl_sub_buf_words(typtbl_size1: usize, typtbl_size2: usize) -> usize {
    return BitRel::words(typtbl_size1, typtbl_size2);
}

#[no_mangle]
unsafe extern "C" fn idl_sub_buf_init(
    rel_buf: *mut usize,
    typtbl_size1: usize,
    typtbl_size2: usize,
) {
    let rel = BitRel {
        ptr: rel_buf,
        end: rel_buf.add(idl_sub_buf_words(typtbl_size1, typtbl_size2) as usize),
        size1: typtbl_size1,
        size2: typtbl_size2,
    };
    rel.init();
}

#[ic_mem_fn]
unsafe fn idl_sub<M: Memory>(
    mem: &mut M,
    rel_buf: *mut usize, // a buffer with at least 2 * typtbl_size1 * typtbl_size2 bits
    typtbl1: *mut *mut u8,
    typtbl_end1: *mut u8,
    typtbl_size1: usize,
    candid_data2: Value,
    type_offsets2: Value,
    t1: i32,
    t2: i32,
) -> bool {
    debug_assert!(rel_buf != (0 as *mut usize));

    let mut type_descriptor2 = TypeDescriptor::new(candid_data2, type_offsets2);
    let typtbl2 = type_descriptor2.build_type_table(mem);
    let typtbl_end2 = type_descriptor2.type_table_end();
    let typtbl_size2 = type_descriptor2.type_count();

    let rel = BitRel {
        ptr: rel_buf,
        end: rel_buf.add(idl_sub_buf_words(typtbl_size1, typtbl_size2) as usize),
        size1: typtbl_size1,
        size2: typtbl_size2,
    };

    debug_assert!(t1 < (typtbl_size1 as i32) && t2 < (typtbl_size2 as i32));

    return sub(
        &rel,
        true,
        typtbl1,
        typtbl2,
        typtbl_end1,
        typtbl_end2,
        t1,
        t2,
    );
}<|MERGE_RESOLUTION|>--- conflicted
+++ resolved
@@ -46,7 +46,6 @@
 
 // Extended Candid only
 const IDL_EXT_region: i32 = -128;
-const IDL_EXT_blob: i32 = -129;
 
 // Extended Candid only
 const IDL_CON_alias: i32 = 1;
@@ -79,11 +78,7 @@
     PureCandid,
     /// Candidish stabilization (old stabilization format).
     CandidishStabilization,
-<<<<<<< HEAD
-    /// Memory compatibility used by graph-copy-based stabilization.
-=======
-    /// Memory compatibility of orthogonal persistence.
->>>>>>> da19f25b
+    /// Memory compatibility of orthogonal persistence (with or without graph copying).
     MemoryCompatibility,
 }
 
@@ -131,11 +126,7 @@
             idl_trap_with("variant or record tag out of order");
         }
         next_valid = tag + 1;
-<<<<<<< HEAD
-        let t = sleb128_decode(buf);
-=======
         let t = sleb128_decode_32(buf);
->>>>>>> da19f25b
         check_typearg(mode, t, n_types);
     }
 }
@@ -214,11 +205,7 @@
         if extended && ty == IDL_CON_alias {
             // internal
             // See Note [mutable stable values] in codegen/compile.ml
-<<<<<<< HEAD
-            let t = sleb128_decode(buf);
-=======
             let t = sleb128_decode_32(buf);
->>>>>>> da19f25b
             check_typearg(mode, t, n_types);
         } else if ty >= 0 {
             idl_trap_with("illegal type table"); // illegal
@@ -226,15 +213,6 @@
             // illegal
             idl_trap_with("primitive type in type table");
         } else if ty == IDL_CON_opt {
-<<<<<<< HEAD
-            let t = sleb128_decode(buf);
-            check_typearg(mode, t, n_types);
-        } else if ty == IDL_CON_vec {
-            let t = sleb128_decode(buf);
-            check_typearg(mode, t, n_types);
-        } else if ty == IDL_CON_record {
-            parse_fields(mode, buf, n_types);
-=======
             let t = sleb128_decode_32(buf);
             check_typearg(mode, t, n_types);
         } else if ty == IDL_CON_vec {
@@ -244,20 +222,10 @@
             parse_fields(mode, buf, n_types);
         } else if ty == IDL_EXT_tuple {
             parse_fields(mode, buf, n_types);
->>>>>>> da19f25b
         } else if ty == IDL_CON_variant {
             parse_fields(mode, buf, n_types);
         } else if ty == IDL_CON_func {
             // Arg types
-<<<<<<< HEAD
-            for _ in 0..leb128_decode(buf) {
-                let t = sleb128_decode(buf);
-                check_typearg(mode, t, n_types);
-            }
-            // Ret types
-            for _ in 0..leb128_decode(buf) {
-                let t = sleb128_decode(buf);
-=======
             for _ in 0..leb128_decode_32(buf) {
                 let t = sleb128_decode_32(buf);
                 check_typearg(mode, t, n_types);
@@ -265,7 +233,6 @@
             // Ret types
             for _ in 0..leb128_decode_32(buf) {
                 let t = sleb128_decode_32(buf);
->>>>>>> da19f25b
                 check_typearg(mode, t, n_types);
             }
             // Annotations
@@ -304,11 +271,7 @@
                 last_p = p;
 
                 // Type
-<<<<<<< HEAD
-                let t = sleb128_decode(buf);
-=======
                 let t = sleb128_decode_32(buf);
->>>>>>> da19f25b
                 check_typearg(mode, t, n_types);
             }
         } else {
@@ -354,13 +317,8 @@
 
     // Now read the main types
     *main_types_out = (*buf).ptr;
-<<<<<<< HEAD
-    for _ in 0..leb128_decode(buf) {
-        let t = sleb128_decode(buf);
-=======
     for _ in 0..leb128_decode_32(buf) {
         let t = sleb128_decode_32(buf);
->>>>>>> da19f25b
         check_typearg(mode, t, n_types);
     }
 
@@ -645,16 +603,12 @@
     }
 }
 
-<<<<<<< HEAD
-unsafe fn recurring_memory_check(cache: &BitRel, variance: TypeVariance, t1: u32, t2: u32) -> bool {
-=======
 unsafe fn recurring_memory_check(
     cache: &BitRel,
     variance: TypeVariance,
     t1: usize,
     t2: usize,
 ) -> bool {
->>>>>>> da19f25b
     match variance {
         TypeVariance::Covariance => cache.visited(true, t1, t2),
         TypeVariance::Contravariance => cache.visited(false, t1, t2),
@@ -662,11 +616,7 @@
     }
 }
 
-<<<<<<< HEAD
-unsafe fn remember_memory_check(cache: &BitRel, variance: TypeVariance, t1: u32, t2: u32) {
-=======
 unsafe fn remember_memory_check(cache: &BitRel, variance: TypeVariance, t1: usize, t2: usize) {
->>>>>>> da19f25b
     match variance {
         TypeVariance::Covariance => cache.visit(true, t1, t2),
         TypeVariance::Contravariance => cache.visit(false, t1, t2),
@@ -677,11 +627,7 @@
     }
 }
 
-<<<<<<< HEAD
-/// Memory compatibility check for upgrades using graph-copy-based serialization.
-=======
-/// Memory compatibility check for orthogonal persistence.
->>>>>>> da19f25b
+/// Memory compatibility check for orthogonal persistence (with or without graph copying).
 /// Checks whether the new type (`typetbl2`) is compatible to the old type (`typetbl1`).
 /// The implementation is similar to the Candid sub-type test `sub()` below, however,
 /// with some relevant differences w.r.t. the permitted type relations:
@@ -689,11 +635,8 @@
 /// * Types cannot be made optional (no insertion of Option).
 /// * Same arity for function parameters and function return types.
 /// * Records cannot introduce additional optional fields.
-<<<<<<< HEAD
-=======
 /// * Same arity for tuple types.
 /// * Records and tuples are distinct.
->>>>>>> da19f25b
 pub(crate) unsafe fn memory_compatible(
     rel: &BitRel,
     variance: TypeVariance,
@@ -709,13 +652,8 @@
     // i.e. new actor fields can be inserted in new program versions.
     // The `main_actor` flag only occurs non-recursively at the top level of the memory compatibility check.
     if !main_actor && t1 >= 0 && t2 >= 0 {
-<<<<<<< HEAD
-        let t1 = t1 as u32;
-        let t2 = t2 as u32;
-=======
         let t1 = t1 as usize;
         let t2 = t2 as usize;
->>>>>>> da19f25b
         if recurring_memory_check(rel, variance, t1, t2) {
             return true;
         };
@@ -741,11 +679,7 @@
     };
 
     let u1 = if t1 >= 0 {
-<<<<<<< HEAD
-        sleb128_decode(&mut tb1)
-=======
         sleb128_decode_32(&mut tb1)
->>>>>>> da19f25b
     } else {
         t1
     };
@@ -761,24 +695,15 @@
     };
 
     let u2 = if t2 >= 0 {
-<<<<<<< HEAD
-        sleb128_decode(&mut tb2)
-=======
         sleb128_decode_32(&mut tb2)
->>>>>>> da19f25b
     } else {
         t2
     };
 
     match (u1, u2) {
         (IDL_CON_alias, IDL_CON_alias) => {
-<<<<<<< HEAD
-            let t11 = sleb128_decode(&mut tb1);
-            let t21 = sleb128_decode(&mut tb2);
-=======
             let t11 = sleb128_decode_32(&mut tb1);
             let t21 = sleb128_decode_32(&mut tb2);
->>>>>>> da19f25b
             // invariance
             memory_compatible(
                 rel,
@@ -798,46 +723,26 @@
         }
         (_, IDL_CON_alias) | (IDL_CON_alias, _) => false,
         (IDL_CON_opt, IDL_CON_opt) => {
-<<<<<<< HEAD
-            let t11 = sleb128_decode(&mut tb1);
-            let t21 = sleb128_decode(&mut tb2);
-=======
             let t11 = sleb128_decode_32(&mut tb1);
             let t21 = sleb128_decode_32(&mut tb2);
->>>>>>> da19f25b
             memory_compatible(rel, variance, typtbl1, typtbl2, end1, end2, t11, t21, false)
         }
         (_, IDL_CON_opt) => false,
         (IDL_CON_vec, IDL_CON_vec) => {
-<<<<<<< HEAD
-            let t11 = sleb128_decode(&mut tb1);
-            let t21 = sleb128_decode(&mut tb2);
-=======
             let t11 = sleb128_decode_32(&mut tb1);
             let t21 = sleb128_decode_32(&mut tb2);
->>>>>>> da19f25b
             memory_compatible(rel, variance, typtbl1, typtbl2, end1, end2, t11, t21, false)
         }
         (IDL_CON_func, IDL_CON_func) => {
             // contra in domain
-<<<<<<< HEAD
-            let in1 = leb128_decode(&mut tb1);
-            let in2 = leb128_decode(&mut tb2);
-=======
             let in1 = leb128_decode_32(&mut tb1);
             let in2 = leb128_decode_32(&mut tb2);
->>>>>>> da19f25b
             if in1 != in2 {
                 return false;
             }
             for _ in 0..in1 {
-<<<<<<< HEAD
-                let t11 = sleb128_decode(&mut tb1);
-                let t21 = sleb128_decode(&mut tb2);
-=======
                 let t11 = sleb128_decode_32(&mut tb1);
                 let t21 = sleb128_decode_32(&mut tb2);
->>>>>>> da19f25b
                 // NB: invert p and args!
                 if !memory_compatible(
                     rel,
@@ -854,24 +759,14 @@
                 }
             }
             // co in range
-<<<<<<< HEAD
-            let out1 = leb128_decode(&mut tb1);
-            let out2 = leb128_decode(&mut tb2);
-=======
             let out1 = leb128_decode_32(&mut tb1);
             let out2 = leb128_decode_32(&mut tb2);
->>>>>>> da19f25b
             if out1 != out2 {
                 return false;
             }
             for _ in 0..out2 {
-<<<<<<< HEAD
-                let t21 = sleb128_decode(&mut tb2);
-                let t11 = sleb128_decode(&mut tb1);
-=======
                 let t21 = sleb128_decode_32(&mut tb2);
                 let t11 = sleb128_decode_32(&mut tb1);
->>>>>>> da19f25b
                 if !memory_compatible(rel, variance, typtbl1, typtbl2, end1, end2, t11, t21, false)
                 {
                     return false;
@@ -884,11 +779,7 @@
             let mut a11 = false;
             let mut a12 = false;
             let mut a13 = false;
-<<<<<<< HEAD
-            for _ in 0..leb128_decode(&mut tb1) {
-=======
             for _ in 0..leb128_decode_32(&mut tb1) {
->>>>>>> da19f25b
                 match read_byte(&mut tb1) {
                     1 => a11 = true,
                     2 => a12 = true,
@@ -899,11 +790,7 @@
             let mut a21 = false;
             let mut a22 = false;
             let mut a23 = false;
-<<<<<<< HEAD
-            for _ in 0..leb128_decode(&mut tb2) {
-=======
             for _ in 0..leb128_decode_32(&mut tb2) {
->>>>>>> da19f25b
                 match read_byte(&mut tb2) {
                     1 => a21 = true,
                     2 => a22 = true,
@@ -913,11 +800,6 @@
             }
             a11 == a21 && a12 == a22 && a13 == a23
         }
-<<<<<<< HEAD
-        (IDL_CON_record, IDL_CON_record) => {
-            let mut n1 = leb128_decode(&mut tb1);
-            let n2 = leb128_decode(&mut tb2);
-=======
         (IDL_EXT_tuple, IDL_EXT_tuple) => {
             let n1 = leb128_decode_32(&mut tb1);
             let n2 = leb128_decode_32(&mut tb2);
@@ -942,18 +824,12 @@
         (IDL_CON_record, IDL_CON_record) => {
             let mut n1 = leb128_decode_32(&mut tb1);
             let n2 = leb128_decode_32(&mut tb2);
->>>>>>> da19f25b
             let mut tag1 = 0;
             let mut t11 = 0;
             let mut advance = true;
             for _ in 0..n2 {
-<<<<<<< HEAD
-                let tag2 = leb128_decode(&mut tb2);
-                let t21 = sleb128_decode(&mut tb2);
-=======
                 let tag2 = leb128_decode_32(&mut tb2);
                 let t21 = sleb128_decode_32(&mut tb2);
->>>>>>> da19f25b
                 if n1 == 0 {
                     // Optional additional fields are only supported in the main actor type.
                     if !main_actor || !is_opt_reserved(typtbl2, end2, t21) {
@@ -963,13 +839,8 @@
                 };
                 if advance {
                     loop {
-<<<<<<< HEAD
-                        tag1 = leb128_decode(&mut tb1);
-                        t11 = sleb128_decode(&mut tb1);
-=======
                         tag1 = leb128_decode_32(&mut tb1);
                         t11 = sleb128_decode_32(&mut tb1);
->>>>>>> da19f25b
                         n1 -= 1;
                         if !(tag1 < tag2 && n1 > 0) {
                             break;
@@ -993,26 +864,12 @@
             variance != TypeVariance::Invariance || n1 == 0
         }
         (IDL_CON_variant, IDL_CON_variant) => {
-<<<<<<< HEAD
-            let n1 = leb128_decode(&mut tb1);
-            let mut n2 = leb128_decode(&mut tb2);
-=======
             let n1 = leb128_decode_32(&mut tb1);
             let mut n2 = leb128_decode_32(&mut tb2);
->>>>>>> da19f25b
             for _ in 0..n1 {
                 if n2 == 0 {
                     return false;
                 };
-<<<<<<< HEAD
-                let tag1 = leb128_decode(&mut tb1);
-                let t11 = sleb128_decode(&mut tb1);
-                let mut tag2: u32;
-                let mut t21: i32;
-                loop {
-                    tag2 = leb128_decode(&mut tb2);
-                    t21 = sleb128_decode(&mut tb2);
-=======
                 let tag1 = leb128_decode_32(&mut tb1);
                 let t11 = sleb128_decode_32(&mut tb1);
                 let mut tag2: u32;
@@ -1020,7 +877,6 @@
                 loop {
                     tag2 = leb128_decode_32(&mut tb2);
                     t21 = sleb128_decode_32(&mut tb2);
->>>>>>> da19f25b
                     n2 -= 1;
                     if !(tag2 < tag1 && n2 > 0) {
                         break;
@@ -1037,42 +893,25 @@
             variance != TypeVariance::Invariance || n2 == 0
         }
         (IDL_CON_service, IDL_CON_service) => {
-<<<<<<< HEAD
-            let mut n1 = leb128_decode(&mut tb1);
-            let n2 = leb128_decode(&mut tb2);
-=======
             let mut n1 = leb128_decode_32(&mut tb1);
             let n2 = leb128_decode_32(&mut tb2);
->>>>>>> da19f25b
             for _ in 0..n2 {
                 if n1 == 0 {
                     return false;
                 };
                 let (len2, p2) = leb128_decode_ptr(&mut tb2);
-<<<<<<< HEAD
-                Buf::advance(&mut tb2, len2);
-                let t21 = sleb128_decode(&mut tb2);
-=======
                 Buf::advance(&mut tb2, len2 as usize);
                 let t21 = sleb128_decode_32(&mut tb2);
->>>>>>> da19f25b
                 let mut len1: u32;
                 let mut p1: *mut u8;
                 let mut t11: i32;
                 let mut cmp: i32;
                 loop {
                     (len1, p1) = leb128_decode_ptr(&mut tb1);
-<<<<<<< HEAD
-                    Buf::advance(&mut tb1, len1);
-                    t11 = sleb128_decode(&mut tb1);
-                    n1 -= 1;
-                    cmp = utf8_cmp(len1, p1, len2, p2);
-=======
                     Buf::advance(&mut tb1, len1 as usize);
                     t11 = sleb128_decode_32(&mut tb1);
                     n1 -= 1;
                     cmp = utf8_cmp(len1 as usize, p1, len2 as usize, p2);
->>>>>>> da19f25b
                     if cmp < 0 && n1 > 0 {
                         continue;
                     };
