#![allow(non_upper_case_globals)]
use crate::bitrel::BitRel;
use crate::buf::{read_byte, read_word, skip_leb128, Buf};
use crate::idl_trap_with;
use crate::libc_declarations::{c_void, memcmp};
use crate::memory::{alloc_blob, Memory};
use crate::persistence::compatibility::TypeDescriptor;
use crate::types::{Value, Words, TAG_BLOB_B};
use crate::utf8::utf8_validate;

use core::cmp::min;

use motoko_rts_macros::ic_mem_fn;

//
// IDL constants
//

const IDL_PRIM_null: i32 = -1;
const IDL_PRIM_bool: i32 = -2;
const IDL_PRIM_nat: i32 = -3;
const IDL_PRIM_int: i32 = -4;
const IDL_PRIM_nat8: i32 = -5;
const IDL_PRIM_nat16: i32 = -6;
const IDL_PRIM_nat32: i32 = -7;
const IDL_PRIM_nat64: i32 = -8;
const IDL_PRIM_int8: i32 = -9;
const IDL_PRIM_int16: i32 = -10;
const IDL_PRIM_int32: i32 = -11;
const IDL_PRIM_int64: i32 = -12;
const IDL_PRIM_float32: i32 = -13;
const IDL_PRIM_float64: i32 = -14;
const IDL_PRIM_text: i32 = -15;
const IDL_PRIM_reserved: i32 = -16;
const IDL_PRIM_empty: i32 = -17;

const IDL_CON_opt: i32 = -18;
const IDL_CON_vec: i32 = -19;
const IDL_CON_record: i32 = -20;
const IDL_CON_variant: i32 = -21;
const IDL_CON_func: i32 = -22;
const IDL_CON_service: i32 = -23;

const IDL_REF_principal: i32 = -24;

// Extended Candid only
const IDL_EXT_region: i32 = -128;

// Extended Candid only
const IDL_CON_alias: i32 = 1;

const IDL_PRIM_lowest: i32 = -17;

// Only used for memory compatiblity checks for orthogonal persistence.
const IDL_EXT_blob: i32 = -129;
const IDL_EXT_tuple: i32 = -130;

unsafe fn leb128_decode(buf: *mut Buf) -> u32 {
    let value = crate::leb128::leb128_decode(buf);
    assert!(value <= u32::MAX as usize);
    value as u32
}

unsafe fn sleb128_decode(buf: *mut Buf) -> i32 {
    let value = crate::leb128::sleb128_decode(buf);
    assert!(value >= i32::MIN as isize && value <= i32::MAX as isize);
    value as i32
}

pub unsafe fn leb128_decode_ptr(buf: *mut Buf) -> (u32, *mut u8) {
    (leb128_decode(buf), (*buf).ptr)
}

#[derive(Copy, Clone, PartialEq)]
enum CompatibilityMode {
    /// Pure Candid used for IC message payloads.
    PureCandid,
    /// Candidish stabilization (old stabilization format).
    CandidishStabilization,
    /// Memory compatibility of orthogonal persistence.
    MemoryCompatibility,
}

unsafe fn is_primitive_type(mode: CompatibilityMode, ty: i32) -> bool {
    if ty >= 0 {
        return false;
    }
    if ty >= IDL_PRIM_lowest || ty == IDL_REF_principal {
        return true;
    }
    match mode {
        CompatibilityMode::PureCandid => false,
        CompatibilityMode::CandidishStabilization => ty == IDL_EXT_region,
        CompatibilityMode::MemoryCompatibility => ty == IDL_EXT_region || ty == IDL_EXT_blob,
    }
}

// TBR; based on Text.text_compare
unsafe fn utf8_cmp(len1: usize, p1: *mut u8, len2: usize, p2: *mut u8) -> i32 {
    let len = min(len1, len2);
    let cmp = memcmp(p1 as *mut c_void, p2 as *mut c_void, len);
    if cmp != 0 {
        return cmp;
    } else if len1 > len {
        return 1;
    } else if len2 > len {
        return -1;
    } else {
        return 0;
    }
}

unsafe fn check_typearg(mode: CompatibilityMode, ty: i32, n_types: u32) {
    // Arguments to type constructors can be primitive types or type indices
    if !(is_primitive_type(mode, ty) || (ty >= 0 && (ty as u32) < n_types)) {
        idl_trap_with("invalid type argument");
    }
}

unsafe fn parse_fields(mode: CompatibilityMode, buf: *mut Buf, n_types: u32) {
    let mut next_valid = 0;
    for n in (1..=leb128_decode(buf)).rev() {
        let tag = leb128_decode(buf);
        if (tag < next_valid) || (tag == 0xFFFFFFFF && n > 1) {
            idl_trap_with("variant or record tag out of order");
        }
        next_valid = tag + 1;
        let t = sleb128_decode(buf);
        check_typearg(mode, t, n_types);
    }
}

// NB. This function assumes the allocation does not need to survive GC
// Therefore, no post allocation barrier is applied.
<<<<<<< HEAD
unsafe fn alloc<M: Memory>(mem: &mut M, size: Words<usize>) -> *mut u8 {
    alloc_blob(mem, size.to_bytes())
=======
unsafe fn alloc<M: Memory>(mem: &mut M, size: Words<u32>) -> *mut u8 {
    alloc_blob(mem, TAG_BLOB_B, size.to_bytes())
>>>>>>> 02b6b4b5
        .as_blob_mut()
        .payload_addr()
}

/// This function parses the IDL magic header and type description. It
///
/// * traps if the type description is not well-formed. In particular, it traps if any index into
///   the type description table is out of bounds, so that subsequent code can trust these values
///
/// * returns a pointer to the first byte after the IDL header
///
/// * allocates a type description table, and returns it
///   (via pointer argument, for lack of multi-value returns in C ABI)
///
/// * returns the size of that type description table
///   (again via pointer argument, for lack of multi-value returns in C ABI)
///
/// * returns a pointer to the beginning of the list of main types
///   (again via pointer argument, for lack of multi-value returns in C ABI)
///
/// `extended` denotes Candidish stabilization format, otherwise it assumes the pure Candid format.
#[ic_mem_fn]
unsafe fn parse_idl_header<M: Memory>(
    mem: &mut M,
    extended: bool,
    buf: *mut Buf,
    typtbl_out: *mut *mut *mut u8,
    typtbl_size_out: *mut usize,
    main_types_out: *mut *mut u8,
) {
    let mode = if extended {
        CompatibilityMode::CandidishStabilization
    } else {
        CompatibilityMode::PureCandid
    };

    if (*buf).ptr == (*buf).end {
        idl_trap_with(
            "empty input. Expected Candid-encoded argument, but received a zero-length argument",
        );
    }

    // Magic bytes (DIDL)
    if read_word(buf) != 0x4C444944 {
        idl_trap_with("missing magic bytes");
    }

    // Create a table for the type description
    let n_types = leb128_decode(buf);

    // Early sanity check
    if (*buf).ptr.add(n_types as usize) >= (*buf).end {
        idl_trap_with("too many types");
    }

    // Let the caller know about the table size
    *typtbl_size_out = n_types as usize;

    // Allocate the type table to be passed out
    let typtbl: *mut *mut u8 = alloc(mem, Words(n_types as usize)) as *mut _;

    // Go through the table
    for i in 0..n_types {
        *typtbl.add(i as usize) = (*buf).ptr;

        let ty = sleb128_decode(buf);

        if extended && ty == IDL_CON_alias {
            // internal
            // See Note [mutable stable values] in codegen/compile.ml
            let t = sleb128_decode(buf);
            check_typearg(mode, t, n_types);
        } else if ty >= 0 {
            idl_trap_with("illegal type table"); // illegal
        } else if is_primitive_type(mode, ty) {
            // illegal
            idl_trap_with("primitive type in type table");
        } else if ty == IDL_CON_opt {
            let t = sleb128_decode(buf);
            check_typearg(mode, t, n_types);
        } else if ty == IDL_CON_vec {
            let t = sleb128_decode(buf);
            check_typearg(mode, t, n_types);
        } else if ty == IDL_CON_record {
            parse_fields(mode, buf, n_types);
        } else if ty == IDL_CON_variant {
            parse_fields(mode, buf, n_types);
        } else if ty == IDL_CON_func {
            // Arg types
            for _ in 0..leb128_decode(buf) {
                let t = sleb128_decode(buf);
                check_typearg(mode, t, n_types);
            }
            // Ret types
            for _ in 0..leb128_decode(buf) {
                let t = sleb128_decode(buf);
                check_typearg(mode, t, n_types);
            }
            // Annotations
            for _ in 0..leb128_decode(buf) {
                let a = read_byte(buf);
                if !(1 <= a && a <= 3) {
                    idl_trap_with("func annotation not within 1..3");
                }
                // TODO: shouldn't we also check
                // * 1 (query) or 2 (oneway), but not both
                // * 2 -> |Ret types| == 0
                // c.f. https://github.com/dfinity/candid/issues/318
                // NB: if this code changes, change sub type check below accordingly
            }
        } else if ty == IDL_CON_service {
            let mut last_len: u32 = 0 as u32;
            let mut last_p = core::ptr::null_mut();
            for _ in 0..leb128_decode(buf) {
                // Name
                let (len, p) = leb128_decode_ptr(buf);
                buf.advance(len as usize);
                // Method names must be valid unicode
                utf8_validate(p as *const _, len as usize);
                // Method names must be in order
                if last_p != core::ptr::null_mut() {
                    let cmp = memcmp(
                        last_p as *mut c_void,
                        p as *mut c_void,
                        min(last_len, len) as usize,
                    );
                    if cmp > 0 || (cmp == 0 && last_len >= len) {
                        idl_trap_with("service method names out of order");
                    }
                }
                last_len = len;
                last_p = p;

                // Type
                let t = sleb128_decode(buf);
                check_typearg(mode, t, n_types);
            }
        } else {
            // Future type
            let n = leb128_decode(buf);
            buf.advance(n as usize);
        }
    }

    // Now that we have the indices, we can go through it again
    // and validate that all service method types are really function types
    // (We could not do that in the first run because of possible forward
    // references
    for i in 0..n_types {
        // do not modify the main buf
        let mut tmp_buf = Buf {
            end: (*buf).end,
            ptr: *typtbl.add(i as usize),
        };

        let ty = sleb128_decode(&mut tmp_buf);
        if ty == IDL_CON_service {
            for _ in 0..leb128_decode(&mut tmp_buf) {
                // Name
                let len = leb128_decode(&mut tmp_buf);
                Buf::advance(&mut tmp_buf, len as usize);
                // Type
                let t = sleb128_decode(&mut tmp_buf);
                if !(t >= 0 && (t as u32) < n_types) {
                    idl_trap_with("service method arg not a constructor type");
                }
                let mut tmp_buf2 = Buf {
                    end: (*buf).end,
                    ptr: *typtbl.add(t as usize),
                };
                let mty = sleb128_decode(&mut tmp_buf2);
                if mty != IDL_CON_func {
                    idl_trap_with("service method arg not a function type");
                }
            }
        }
    }

    // Now read the main types
    *main_types_out = (*buf).ptr;
    for _ in 0..leb128_decode(buf) {
        let t = sleb128_decode(buf);
        check_typearg(mode, t, n_types);
    }

    *typtbl_out = typtbl;
}

// used for opt, bool, references...
unsafe fn read_byte_tag(buf: *mut Buf) -> u8 {
    let b = read_byte(buf);
    if b > 1 {
        idl_trap_with("skip_any: byte tag not 0 or 1");
    }
    b
}

unsafe fn skip_blob(buf: *mut Buf) {
    let len = leb128_decode(buf);
    buf.advance(len as usize);
}

unsafe fn skip_text(buf: *mut Buf) {
    let (len, p) = leb128_decode_ptr(buf);
    buf.advance(len as usize); // advance first; does the bounds check
    utf8_validate(p as *const _, len as usize);
}

unsafe fn skip_any_vec(buf: *mut Buf, typtbl: *mut *mut u8, t: i32, count: u32) {
    if count == 0 {
        return;
    }
    let ptr_before = (*buf).ptr;
    skip_any(buf, typtbl, t, 0);
    let ptr_after = (*buf).ptr;
    if ptr_after == ptr_before {
        // this looks like a vec null bomb, or equivalent, where skip_any
        // makes no progress. No point in calling it over and over again.
        // (This is easier to detect this way than by analyzing the type table,
        // where we’d have to chase single-field-records.)
        return;
    }
    for _ in 1..count {
        skip_any(buf, typtbl, t, 0);
    }
}

// Assumes buf is the encoding of type t, and fast-forwards past that
// Assumes all type references in the typtbl are already checked
//
// This is currently implemented recursively, but we could
// do this in a loop (by maintaining a stack of the t arguments)
#[no_mangle]
unsafe extern "C" fn skip_any(buf: *mut Buf, typtbl: *mut *mut u8, t: i32, depth: i32) {
    if depth > 100 {
        idl_trap_with("skip_any: too deeply nested record");
    }

    if t < 0 {
        // Primitive type
        match t {
            IDL_PRIM_null | IDL_PRIM_reserved => {}
            IDL_PRIM_bool => {
                read_byte_tag(buf);
            }
            IDL_PRIM_nat | IDL_PRIM_int => {
                skip_leb128(buf);
            }
            IDL_PRIM_nat8 | IDL_PRIM_int8 => {
                buf.advance(1);
            }
            IDL_PRIM_nat16 | IDL_PRIM_int16 => {
                buf.advance(2);
            }
            IDL_PRIM_nat32 | IDL_PRIM_int32 | IDL_PRIM_float32 => {
                buf.advance(4);
            }
            IDL_PRIM_nat64 | IDL_PRIM_int64 | IDL_PRIM_float64 => {
                buf.advance(8);
            }
            IDL_PRIM_text => skip_text(buf),
            IDL_PRIM_empty => {
                idl_trap_with("skip_any: encountered empty");
            }
            IDL_REF_principal => {
                if read_byte_tag(buf) != 0 {
                    skip_blob(buf);
                }
            }
            IDL_EXT_region => {
                buf.advance(12); // id (u64) & page_count (u32)
                skip_blob(buf); // vec_pages
            }
            _ => {
                idl_trap_with("skip_any: unknown prim");
            }
        }
    } else {
        // t >= 0
        let mut tb = Buf {
            ptr: *typtbl.add(t as usize),
            end: (*buf).end,
        };
        let tc = sleb128_decode(&mut tb);
        match tc {
            IDL_CON_opt => {
                let it = sleb128_decode(&mut tb);
                if read_byte_tag(buf) != 0 {
                    skip_any(buf, typtbl, it, 0);
                }
            }
            IDL_CON_vec => {
                let it = sleb128_decode(&mut tb);
                let count = leb128_decode(buf);
                skip_any_vec(buf, typtbl, it, count);
            }
            IDL_CON_record => {
                for _ in 0..leb128_decode(&mut tb) {
                    skip_leb128(&mut tb);
                    let it = sleb128_decode(&mut tb);
                    // This is just a quick check; we should be keeping
                    // track of all enclosing records to detect larger loops
                    if it == t {
                        idl_trap_with("skip_any: recursive record");
                    }
                    skip_any(buf, typtbl, it, depth + 1);
                }
            }
            IDL_CON_variant => {
                let n = leb128_decode(&mut tb);
                let i = leb128_decode(buf);
                if i >= n {
                    idl_trap_with("skip_any: variant tag too large");
                }
                for _ in 0..i {
                    skip_leb128(&mut tb);
                    skip_leb128(&mut tb);
                }
                skip_leb128(&mut tb);
                let it = sleb128_decode(&mut tb);
                skip_any(buf, typtbl, it, 0);
            }
            IDL_CON_func => {
                if read_byte_tag(buf) == 0 {
                    idl_trap_with("skip_any: skipping references");
                } else {
                    if read_byte_tag(buf) == 0 {
                        idl_trap_with("skip_any: skipping references");
                    } else {
                        skip_blob(buf)
                    }
                    skip_text(buf)
                }
            }
            IDL_CON_service => {
                if read_byte_tag(buf) == 0 {
                    idl_trap_with("skip_any: skipping references");
                } else {
                    skip_blob(buf)
                }
            }
            IDL_CON_alias => {
                // See Note [mutable stable values] in codegen/compile.ml
                let it = sleb128_decode(&mut tb);
                let tag = read_byte_tag(buf);
                if tag == 0 {
                    buf.advance(8);
                    // this is the contents (not a reference)
                    skip_any(buf, typtbl, it, 0);
                } else {
                    buf.advance(4);
                }
            }
            _ => {
                // Future type
                let n_data = leb128_decode(buf);
                let n_ref = leb128_decode(buf);
                buf.advance(n_data as usize);
                if n_ref > 0 {
                    idl_trap_with("skip_any: skipping references");
                }
            }
        }
    }
}

/*
This finds a field in a record.

Preconditions:
  tb:     points into the type table,
          into the sequence of tags/types that are the argument of IDL_CON_record,
          at the tag
  b:      points into the data buffer, at value corresponding to the field
          pointed to by tb
  typtbl: the type table
  tag:    the desired tag
  n:      the number of fields left in the data

If the tag exists:
  return value: 1
  tb:    points at the type corresponding to the found field
  b:     points at the value corresponding to the found field
  n:     the number of fields left after the found field

If the tag does not exist:
  return value: 0
  tb:    points at the tag of the first field with a higher tag
         or at the end of the buffer
  b:     points at the value corresponding to that field
         or at the value past the record
  n:     the number of fields left, including the field pointed to by tb
*/
#[no_mangle]
unsafe extern "C" fn find_field(
    tb: *mut Buf,
    buf: *mut Buf,
    typtbl: *mut *mut u8,
    tag: u32,
    n: *mut u8,
) -> bool {
    while *n > 0 {
        let last_p = (*tb).ptr;
        let this_tag = leb128_decode(tb);
        if this_tag < tag {
            let it = sleb128_decode(tb);
            skip_any(buf, typtbl, it, 0);
            *n -= 1;
        } else if tag == this_tag {
            *n -= 1;
            return true;
        } else {
            // Rewind reading tag
            (*tb).ptr = last_p;
            return false;
        }
    }

    false
}

#[no_mangle]
unsafe extern "C" fn skip_fields(tb: *mut Buf, buf: *mut Buf, typtbl: *mut *mut u8, n: *mut u8) {
    while *n > 0 {
        skip_leb128(tb);
        let it = sleb128_decode(tb);
        skip_any(buf, typtbl, it, 0);
        *n -= 1;
    }
}

unsafe fn is_opt_reserved(typtbl: *mut *mut u8, end: *mut u8, t: i32) -> bool {
    if is_primitive_type(CompatibilityMode::PureCandid, t) {
        return t == IDL_PRIM_reserved;
    }

    // unfold t
    let mut t = t;

    let mut tb = Buf {
        ptr: *typtbl.add(t as usize),
        end: end,
    };

    t = sleb128_decode(&mut tb);

    return t == IDL_CON_opt;
}

#[derive(PartialEq, Clone, Copy, Debug)]
pub(crate) enum TypeVariance {
    Covariance,
    Contravariance,
    Invariance,
}

impl TypeVariance {
    fn invert(self) -> TypeVariance {
        match self {
            TypeVariance::Covariance => TypeVariance::Contravariance,
            TypeVariance::Contravariance => TypeVariance::Covariance,
            TypeVariance::Invariance => TypeVariance::Invariance,
        }
    }
}

unsafe fn recurring_memory_check(
    cache: &BitRel,
    variance: TypeVariance,
    t1: usize,
    t2: usize,
) -> bool {
    match variance {
        TypeVariance::Covariance => cache.visited(true, t1, t2),
        TypeVariance::Contravariance => cache.visited(false, t1, t2),
        TypeVariance::Invariance => cache.visited(true, t1, t2) && cache.visited(false, t2, t1),
    }
}

unsafe fn remember_memory_check(cache: &BitRel, variance: TypeVariance, t1: usize, t2: usize) {
    match variance {
        TypeVariance::Covariance => cache.visit(true, t1, t2),
        TypeVariance::Contravariance => cache.visit(false, t1, t2),
        TypeVariance::Invariance => {
            cache.visit(true, t1, t2);
            cache.visit(false, t2, t1);
        }
    }
}

/// Memory compatibility check for orthogonal persistence.
/// Checks whether the new type (`typetbl2`) is compatible to the old type (`typetbl1`).
/// The implementation is similar to the Candid sub-type test `sub()` below, however,
/// with some relevant differences w.r.t. the permitted type relations:
/// * Support of variable (MutBox) with type invariance.
/// * Types cannot be made optional (no insertion of Option).
/// * Same arity for function parameters and function return types.
/// * Records cannot introduce additional optional fields.
/// * Same arity for tuple types.
/// * Records and tuples are distinct.
pub(crate) unsafe fn memory_compatible(
    rel: &BitRel,
    variance: TypeVariance,
    typtbl1: *mut *mut u8,
    typtbl2: *mut *mut u8,
    end1: *mut u8,
    end2: *mut u8,
    t1: i32,
    t2: i32,
    main_actor: bool,
) -> bool {
    // Do not use the cache for the main actor sub-type relation, as it does not follow the ordinary sub-type rules,
    // i.e. new actor fields can be inserted in new program versions.
    // The `main_actor` flag only occurs non-recursively at the top level of the memory compatibility check.
    if !main_actor && t1 >= 0 && t2 >= 0 {
        let t1 = t1 as usize;
        let t2 = t2 as usize;
        if recurring_memory_check(rel, variance, t1, t2) {
            return true;
        };
        remember_memory_check(rel, variance, t1, t2);
    };

    /* primitives reflexive */
    if is_primitive_type(CompatibilityMode::MemoryCompatibility, t1)
        && is_primitive_type(CompatibilityMode::MemoryCompatibility, t2)
        && t1 == t2
    {
        return true;
    }

    // unfold t1, if necessary
    let mut tb1 = Buf {
        ptr: if t1 < 0 {
            end1
        } else {
            *typtbl1.add(t1 as usize)
        },
        end: end1,
    };

    let u1 = if t1 >= 0 {
        sleb128_decode(&mut tb1)
    } else {
        t1
    };

    // unfold t2, if necessary
    let mut tb2 = Buf {
        ptr: if t2 < 0 {
            end2
        } else {
            *typtbl2.add(t2 as usize)
        },
        end: end2,
    };

    let u2 = if t2 >= 0 {
        sleb128_decode(&mut tb2)
    } else {
        t2
    };

    match (u1, u2) {
        (IDL_CON_alias, IDL_CON_alias) => {
            let t11 = sleb128_decode(&mut tb1);
            let t21 = sleb128_decode(&mut tb2);
            // invariance
            memory_compatible(
                rel,
                TypeVariance::Invariance,
                typtbl1,
                typtbl2,
                end1,
                end2,
                t11,
                t21,
                false,
            )
        }
        (IDL_PRIM_reserved, IDL_PRIM_reserved) | (IDL_PRIM_empty, IDL_PRIM_empty) => true,
        (_, IDL_PRIM_reserved) | (IDL_PRIM_empty, _) | (IDL_PRIM_nat, IDL_PRIM_int) => {
            variance != TypeVariance::Invariance
        }
        (_, IDL_CON_alias) | (IDL_CON_alias, _) => false,
        (IDL_CON_opt, IDL_CON_opt) => {
            let t11 = sleb128_decode(&mut tb1);
            let t21 = sleb128_decode(&mut tb2);
            memory_compatible(rel, variance, typtbl1, typtbl2, end1, end2, t11, t21, false)
        }
        (_, IDL_CON_opt) => false,
        (IDL_CON_vec, IDL_CON_vec) => {
            let t11 = sleb128_decode(&mut tb1);
            let t21 = sleb128_decode(&mut tb2);
            memory_compatible(rel, variance, typtbl1, typtbl2, end1, end2, t11, t21, false)
        }
        (IDL_CON_func, IDL_CON_func) => {
            // contra in domain
            let in1 = leb128_decode(&mut tb1);
            let in2 = leb128_decode(&mut tb2);
            if in1 != in2 {
                return false;
            }
            for _ in 0..in1 {
                let t11 = sleb128_decode(&mut tb1);
                let t21 = sleb128_decode(&mut tb2);
                // NB: invert p and args!
                if !memory_compatible(
                    rel,
                    variance.invert(),
                    typtbl2,
                    typtbl1,
                    end2,
                    end1,
                    t21,
                    t11,
                    false,
                ) {
                    return false;
                }
            }
            // co in range
            let out1 = leb128_decode(&mut tb1);
            let out2 = leb128_decode(&mut tb2);
            if out1 != out2 {
                return false;
            }
            for _ in 0..out2 {
                let t21 = sleb128_decode(&mut tb2);
                let t11 = sleb128_decode(&mut tb1);
                if !memory_compatible(rel, variance, typtbl1, typtbl2, end1, end2, t11, t21, false)
                {
                    return false;
                }
            }
            // check annotations (that we care about)
            // TODO: more generally, we would check equality of 256-bit bit-vectors,
            // but validity ensures each entry is 1, 2 or 3 (for now)
            // c.f. https://github.com/dfinity/candid/issues/318
            let mut a11 = false;
            let mut a12 = false;
            let mut a13 = false;
            for _ in 0..leb128_decode(&mut tb1) {
                match read_byte(&mut tb1) {
                    1 => a11 = true,
                    2 => a12 = true,
                    3 => a13 = true,
                    _ => {}
                }
            }
            let mut a21 = false;
            let mut a22 = false;
            let mut a23 = false;
            for _ in 0..leb128_decode(&mut tb2) {
                match read_byte(&mut tb2) {
                    1 => a21 = true,
                    2 => a22 = true,
                    3 => a23 = true,
                    _ => {}
                }
            }
            a11 == a21 && a12 == a22 && a13 == a23
        }
        (IDL_EXT_tuple, IDL_EXT_tuple) => {
            let n1 = leb128_decode(&mut tb1);
            let n2 = leb128_decode(&mut tb2);
            if n1 != n2 {
                return false;
            }
            for _ in 0..n1 {
                let tag1 = leb128_decode(&mut tb1);
                let t11 = sleb128_decode(&mut tb1);
                let tag2 = leb128_decode(&mut tb2);
                let t21 = sleb128_decode(&mut tb2);
                if tag1 != tag2 {
                    return false;
                }
                if !memory_compatible(rel, variance, typtbl1, typtbl2, end1, end2, t11, t21, false)
                {
                    return false;
                }
            }
            true
        }
        (IDL_CON_record, IDL_CON_record) => {
            let mut n1 = leb128_decode(&mut tb1);
            let n2 = leb128_decode(&mut tb2);
            let mut tag1 = 0;
            let mut t11 = 0;
            let mut advance = true;
            for _ in 0..n2 {
                let tag2 = leb128_decode(&mut tb2);
                let t21 = sleb128_decode(&mut tb2);
                if n1 == 0 {
                    // Additional fields are only supported in the main actor type.
                    if variance == TypeVariance::Invariance || !main_actor {
                        return false;
                    }
                    continue;
                };
                if advance {
                    loop {
                        tag1 = leb128_decode(&mut tb1);
                        t11 = sleb128_decode(&mut tb1);
                        n1 -= 1;
                        // Do not skip fields during invariance check.
                        if variance == TypeVariance::Invariance || !(tag1 < tag2 && n1 > 0) {
                            break;
                        }
                    }
                };
                if tag1 > tag2 {
                    // Additional fields are only supported in the main actor type.
                    if variance == TypeVariance::Invariance || !main_actor {
                        return false;
                    }
                    advance = false; // reconsider this field in next round
                    continue;
                };
                if !memory_compatible(rel, variance, typtbl1, typtbl2, end1, end2, t11, t21, false)
                {
                    return false;
                }
                advance = true;
            }
            variance != TypeVariance::Invariance || n1 == 0
        }
        (IDL_CON_variant, IDL_CON_variant) => {
            let n1 = leb128_decode(&mut tb1);
            let mut n2 = leb128_decode(&mut tb2);
            for _ in 0..n1 {
                if n2 == 0 {
                    return false;
                };
                let tag1 = leb128_decode(&mut tb1);
                let t11 = sleb128_decode(&mut tb1);
                let mut tag2: u32;
                let mut t21: i32;
                loop {
                    tag2 = leb128_decode(&mut tb2);
                    t21 = sleb128_decode(&mut tb2);
                    n2 -= 1;
                    if variance == TypeVariance::Invariance || !(tag2 < tag1 && n2 > 0) {
                        break;
                    }
                }
                if tag1 != tag2 {
                    return false;
                }
                if !memory_compatible(rel, variance, typtbl1, typtbl2, end1, end2, t11, t21, false)
                {
                    return false;
                }
            }
            variance != TypeVariance::Invariance || n2 == 0
        }
        (IDL_CON_service, IDL_CON_service) => {
            let mut n1 = leb128_decode(&mut tb1);
            let n2 = leb128_decode(&mut tb2);
            for _ in 0..n2 {
                if n1 == 0 {
                    return false;
                };
                let (len2, p2) = leb128_decode_ptr(&mut tb2);
                Buf::advance(&mut tb2, len2 as usize);
                let t21 = sleb128_decode(&mut tb2);
                let mut len1: u32;
                let mut p1: *mut u8;
                let mut t11: i32;
                let mut cmp: i32;
                loop {
                    (len1, p1) = leb128_decode_ptr(&mut tb1);
                    Buf::advance(&mut tb1, len1 as usize);
                    t11 = sleb128_decode(&mut tb1);
                    n1 -= 1;
                    cmp = utf8_cmp(len1 as usize, p1, len2 as usize, p2);
                    if variance != TypeVariance::Invariance && cmp < 0 && n1 > 0 {
                        continue;
                    };
                    break;
                }
                if cmp != 0 {
                    return false;
                };
                if !memory_compatible(rel, variance, typtbl1, typtbl2, end1, end2, t11, t21, false)
                {
                    return false;
                }
            }
            variance != TypeVariance::Invariance || n1 == 0
        }
        // default
        (_, _) => false,
    }
}

// TODO: consider storing fixed args typtbl1...end2 in `rel` to use less stack.
pub(crate) unsafe fn sub(
    rel: &BitRel,
    p: bool,
    typtbl1: *mut *mut u8,
    typtbl2: *mut *mut u8,
    end1: *mut u8,
    end2: *mut u8,
    t1: i32,
    t2: i32,
) -> bool {
    if t1 >= 0 && t2 >= 0 {
        let t1 = t1 as usize;
        let t2 = t2 as usize;
        if rel.visited(p, t1, t2) {
            // visited? (bit 0)
            // return assumed or determined result
            return rel.related(p, t1, t2);
        };
        // cache and continue
        rel.visit(p, t1, t2); // mark visited
        rel.assume(p, t1, t2); // assume t1 <:/:> t2 true
    };

    /* primitives reflexive */
    if is_primitive_type(CompatibilityMode::PureCandid, t1)
        && is_primitive_type(CompatibilityMode::PureCandid, t2)
        && t1 == t2
    {
        return true;
    }

    // unfold t1, if necessary
    let mut tb1 = Buf {
        ptr: if t1 < 0 {
            end1
        } else {
            *typtbl1.add(t1 as usize)
        },
        end: end1,
    };

    let u1 = if t1 >= 0 {
        sleb128_decode(&mut tb1)
    } else {
        t1
    };

    // unfold t2, if necessary
    let mut tb2 = Buf {
        ptr: if t2 < 0 {
            end2
        } else {
            *typtbl2.add(t2 as usize)
        },
        end: end2,
    };

    let u2 = if t2 >= 0 {
        sleb128_decode(&mut tb2)
    } else {
        t2
    };

    // NB we use a trivial labelled loop so we can factor out the common failure continuation.
    // exit either via 'return true' or 'break 'return_false' to memoize the negative result
    'return_false: loop {
        match (u1, u2) {
            (_, IDL_CON_alias) | (IDL_CON_alias, _) => idl_trap_with("sub: unexpected alias"),
            (_, IDL_PRIM_reserved)
            | (IDL_PRIM_empty, _)
            | (IDL_PRIM_nat, IDL_PRIM_int)
            | (_, IDL_CON_opt) => return true, // apparently, this is admissable
            (IDL_CON_vec, IDL_CON_vec) => {
                let t11 = sleb128_decode(&mut tb1);
                let t21 = sleb128_decode(&mut tb2);
                if sub(rel, p, typtbl1, typtbl2, end1, end2, t11, t21) {
                    return true;
                } else {
                    break 'return_false;
                }
            }
            (IDL_CON_func, IDL_CON_func) => {
                // contra in domain
                let in1 = leb128_decode(&mut tb1);
                let mut in2 = leb128_decode(&mut tb2);
                for _ in 0..in1 {
                    let t11 = sleb128_decode(&mut tb1);
                    if in2 == 0 {
                        if !is_opt_reserved(typtbl1, end1, t11) {
                            break 'return_false;
                        }
                    } else {
                        let t21 = sleb128_decode(&mut tb2);
                        in2 -= 1;
                        // NB: invert p and args!
                        if !sub(rel, !p, typtbl2, typtbl1, end2, end1, t21, t11) {
                            break 'return_false;
                        }
                    }
                }
                while in2 > 0 {
                    let _ = sleb128_decode(&mut tb2);
                    in2 -= 1;
                }
                // co in range
                let mut out1 = leb128_decode(&mut tb1);
                let out2 = leb128_decode(&mut tb2);
                for _ in 0..out2 {
                    let t21 = sleb128_decode(&mut tb2);
                    if out1 == 0 {
                        if !is_opt_reserved(typtbl2, end2, t21) {
                            break 'return_false;
                        }
                    } else {
                        let t11 = sleb128_decode(&mut tb1);
                        out1 -= 1;
                        if !sub(rel, p, typtbl1, typtbl2, end1, end2, t11, t21) {
                            break 'return_false;
                        }
                    }
                }
                while out1 > 0 {
                    let _ = sleb128_decode(&mut tb1);
                    out1 -= 1;
                }
                // check annotations (that we care about)
                // TODO: more generally, we would check equality of 256-bit bit-vectors,
                // but validity ensures each entry is 1, 2 or 3 (for now)
                // c.f. https://github.com/dfinity/candid/issues/318
                let mut a11 = false;
                let mut a12 = false;
                let mut a13 = false;
                for _ in 0..leb128_decode(&mut tb1) {
                    match read_byte(&mut tb1) {
                        1 => a11 = true,
                        2 => a12 = true,
                        3 => a13 = true,
                        _ => {}
                    }
                }
                let mut a21 = false;
                let mut a22 = false;
                let mut a23 = false;
                for _ in 0..leb128_decode(&mut tb2) {
                    match read_byte(&mut tb2) {
                        1 => a21 = true,
                        2 => a22 = true,
                        3 => a23 = true,
                        _ => {}
                    }
                }
                if (a11 == a21) && (a12 == a22) && (a13 == a23) {
                    return true;
                } else {
                    break 'return_false;
                }
            }
            (IDL_CON_record, IDL_CON_record) => {
                let mut n1 = leb128_decode(&mut tb1);
                let n2 = leb128_decode(&mut tb2);
                let mut tag1 = 0;
                let mut t11 = 0;
                let mut advance = true;
                for _ in 0..n2 {
                    let tag2 = leb128_decode(&mut tb2);
                    let t21 = sleb128_decode(&mut tb2);
                    if n1 == 0 {
                        // check all remaining fields optional
                        if !is_opt_reserved(typtbl2, end2, t21) {
                            break 'return_false;
                        }
                        continue;
                    };
                    if advance {
                        loop {
                            tag1 = leb128_decode(&mut tb1);
                            t11 = sleb128_decode(&mut tb1);
                            n1 -= 1;
                            if !(tag1 < tag2 && n1 > 0) {
                                break;
                            }
                        }
                    };
                    if tag1 > tag2 {
                        if !is_opt_reserved(typtbl2, end2, t21) {
                            // missing, non_opt field
                            break 'return_false;
                        }
                        advance = false; // reconsider this field in next round
                        continue;
                    };
                    if !sub(rel, p, typtbl1, typtbl2, end1, end2, t11, t21) {
                        break 'return_false;
                    }
                    advance = true;
                }
                return true;
            }
            (IDL_CON_variant, IDL_CON_variant) => {
                let n1 = leb128_decode(&mut tb1);
                let mut n2 = leb128_decode(&mut tb2);
                for _ in 0..n1 {
                    if n2 == 0 {
                        break 'return_false;
                    };
                    let tag1 = leb128_decode(&mut tb1);
                    let t11 = sleb128_decode(&mut tb1);
                    let mut tag2: u32;
                    let mut t21: i32;
                    loop {
                        tag2 = leb128_decode(&mut tb2);
                        t21 = sleb128_decode(&mut tb2);
                        n2 -= 1;
                        if !(tag2 < tag1 && n2 > 0) {
                            break;
                        }
                    }
                    if tag1 != tag2 {
                        break 'return_false;
                    };
                    if !sub(rel, p, typtbl1, typtbl2, end1, end2, t11, t21) {
                        break 'return_false;
                    }
                }
                return true;
            }
            (IDL_CON_service, IDL_CON_service) => {
                let mut n1 = leb128_decode(&mut tb1);
                let n2 = leb128_decode(&mut tb2);
                for _ in 0..n2 {
                    if n1 == 0 {
                        break 'return_false;
                    };
                    let (len2, p2) = leb128_decode_ptr(&mut tb2);
                    Buf::advance(&mut tb2, len2 as usize);
                    let t21 = sleb128_decode(&mut tb2);
                    let mut len1: u32;
                    let mut p1: *mut u8;
                    let mut t11: i32;
                    let mut cmp: i32;
                    loop {
                        (len1, p1) = leb128_decode_ptr(&mut tb1);
                        Buf::advance(&mut tb1, len1 as usize);
                        t11 = sleb128_decode(&mut tb1);
                        n1 -= 1;
                        cmp = utf8_cmp(len1 as usize, p1, len2 as usize, p2);
                        if cmp < 0 && n1 > 0 {
                            continue;
                        };
                        break;
                    }
                    if cmp != 0 {
                        break 'return_false;
                    };
                    if !sub(rel, p, typtbl1, typtbl2, end1, end2, t11, t21) {
                        break 'return_false;
                    }
                }
                return true;
            }
            // default
            (_, _) => {
                break 'return_false;
            }
        }
    }
    // remember negative result ...
    if t1 >= 0 && t2 >= 0 {
        rel.disprove(p, t1 as usize, t2 as usize);
    }
    // .. only then return false
    return false;
}

#[no_mangle]
unsafe extern "C" fn idl_sub_buf_words(typtbl_size1: usize, typtbl_size2: usize) -> usize {
    return BitRel::words(typtbl_size1, typtbl_size2);
}

#[no_mangle]
unsafe extern "C" fn idl_sub_buf_init(
    rel_buf: *mut usize,
    typtbl_size1: usize,
    typtbl_size2: usize,
) {
    let rel = BitRel {
        ptr: rel_buf,
        end: rel_buf.add(idl_sub_buf_words(typtbl_size1, typtbl_size2) as usize),
        size1: typtbl_size1,
        size2: typtbl_size2,
    };
    rel.init();
}

#[ic_mem_fn]
unsafe fn idl_alloc_typtbl<M: Memory>(
    mem: &mut M,
    candid_data: Value,
    type_offsets: Value,
    typtbl_out: *mut *mut *mut u8,
    typtbl_end_out: *mut *mut u8,
    typtbl_size_out: *mut usize,
) {
    let mut type_descriptor = TypeDescriptor::new(candid_data, type_offsets);
    *typtbl_out = type_descriptor.build_type_table(mem);
    *typtbl_end_out = type_descriptor.type_table_end();
    *typtbl_size_out = type_descriptor.type_count();
}

#[no_mangle]
unsafe extern "C" fn idl_sub(
    rel_buf: *mut usize, // a buffer with at least 2 * typtbl_size1 * typtbl_size2 bits
    typtbl1: *mut *mut u8,
    typtbl2: *mut *mut u8,
    typtbl_end1: *mut u8,
    typtbl_end2: *mut u8,
    typtbl_size1: usize,
    typtbl_size2: usize,
    t1: i32,
    t2: i32,
) -> bool {
    debug_assert!(rel_buf != (0 as *mut usize));
    debug_assert!(typtbl1 != (0 as *mut *mut u8));
    debug_assert!(typtbl2 != (0 as *mut *mut u8));
    debug_assert!(typtbl_end1 != (0 as *mut u8));
    debug_assert!(typtbl_end2 != (0 as *mut u8));

    let rel = BitRel {
        ptr: rel_buf,
        end: rel_buf.add(idl_sub_buf_words(typtbl_size1, typtbl_size2) as usize),
        size1: typtbl_size1,
        size2: typtbl_size2,
    };

    debug_assert!(t1 < (typtbl_size1 as i32) && t2 < (typtbl_size2 as i32));

    return sub(
        &rel,
        true,
        typtbl1,
        typtbl2,
        typtbl_end1,
        typtbl_end2,
        t1,
        t2,
    );
}<|MERGE_RESOLUTION|>--- conflicted
+++ resolved
@@ -132,13 +132,8 @@
 
 // NB. This function assumes the allocation does not need to survive GC
 // Therefore, no post allocation barrier is applied.
-<<<<<<< HEAD
 unsafe fn alloc<M: Memory>(mem: &mut M, size: Words<usize>) -> *mut u8 {
-    alloc_blob(mem, size.to_bytes())
-=======
-unsafe fn alloc<M: Memory>(mem: &mut M, size: Words<u32>) -> *mut u8 {
     alloc_blob(mem, TAG_BLOB_B, size.to_bytes())
->>>>>>> 02b6b4b5
         .as_blob_mut()
         .payload_addr()
 }
