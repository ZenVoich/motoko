--- conflicted
+++ resolved
@@ -94,16 +94,9 @@
 }
 
 // NB. This function assumes the allocation does not need to survive GC
-<<<<<<< HEAD
 // Therefore, no post allocation barrier is applied.
-unsafe fn alloc<M: Memory>(mem: &mut M, size: Words<u32>) -> *mut u8 {
-    alloc_blob(mem, size.to_bytes())
-        .as_blob_mut()
-        .payload_addr()
-=======
 unsafe fn alloc(size: Words<u32>) -> *mut u8 {
     alloc_blob(size.to_bytes()).as_blob_mut().payload_addr()
->>>>>>> 2bb01e65
 }
 
 /// This function parses the IDL magic header and type description. It
