--- conflicted
+++ resolved
@@ -1,9 +1,4 @@
 #![allow(non_upper_case_globals)]
-
-#[classical_persistence]
-pub mod classical;
-#[enhanced_orthogonal_persistence]
-pub mod enhanced;
 
 use crate::bitrel::BitRel;
 use crate::buf::{read_byte, read_word, skip_leb128, Buf};
@@ -16,9 +11,12 @@
 
 use core::cmp::min;
 
-use motoko_rts_macros::{classical_persistence, enhanced_orthogonal_persistence, ic_mem_fn};
+use motoko_rts_macros::{enhanced_orthogonal_persistence, ic_mem_fn};
 
 use crate::libc_declarations::{c_void, memcmp};
+
+#[enhanced_orthogonal_persistence]
+use crate::types::Value;
 
 //
 // IDL constants
@@ -1248,9 +1246,7 @@
     rel.init();
 }
 
-<<<<<<< HEAD
-unsafe fn idl_sub_internal(
-=======
+#[enhanced_orthogonal_persistence]
 #[ic_mem_fn]
 unsafe fn idl_alloc_typtbl<M: Memory>(
     mem: &mut M,
@@ -1260,6 +1256,8 @@
     typtbl_end_out: *mut *mut u8,
     typtbl_size_out: *mut usize,
 ) {
+    use crate::persistence::compatibility::TypeDescriptor;
+
     let mut type_descriptor = TypeDescriptor::new(candid_data, type_offsets);
     *typtbl_out = type_descriptor.build_type_table(mem);
     *typtbl_end_out = type_descriptor.type_table_end();
@@ -1268,7 +1266,6 @@
 
 #[no_mangle]
 unsafe extern "C" fn idl_sub(
->>>>>>> 625052f9
     rel_buf: *mut usize, // a buffer with at least 2 * typtbl_size1 * typtbl_size2 bits
     typtbl1: *mut *mut u8,
     typtbl2: *mut *mut u8,
