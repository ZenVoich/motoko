#![allow(non_upper_case_globals)]
use crate::bitrel::BitRel;
use crate::buf::{read_byte, read_word, skip_leb128, Buf};
use crate::idl_trap_with;
use crate::leb128::{leb128_decode, sleb128_decode};
use crate::libc_declarations::{c_void, memcmp};
use crate::memory::{alloc_blob, Memory};
use crate::types::Words;
use crate::utf8::utf8_validate;

use core::cmp::min;

use motoko_rts_macros::ic_mem_fn;

//
// IDL constants
//

const IDL_PRIM_null: i32 = -1;
const IDL_PRIM_bool: i32 = -2;
const IDL_PRIM_nat: i32 = -3;
const IDL_PRIM_int: i32 = -4;
const IDL_PRIM_nat8: i32 = -5;
const IDL_PRIM_nat16: i32 = -6;
const IDL_PRIM_nat32: i32 = -7;
const IDL_PRIM_nat64: i32 = -8;
const IDL_PRIM_int8: i32 = -9;
const IDL_PRIM_int16: i32 = -10;
const IDL_PRIM_int32: i32 = -11;
const IDL_PRIM_int64: i32 = -12;
const IDL_PRIM_float32: i32 = -13;
const IDL_PRIM_float64: i32 = -14;
const IDL_PRIM_text: i32 = -15;
const IDL_PRIM_reserved: i32 = -16;
const IDL_PRIM_empty: i32 = -17;

const IDL_CON_opt: i32 = -18;
const IDL_CON_vec: i32 = -19;
const IDL_CON_record: i32 = -20;
const IDL_CON_variant: i32 = -21;
const IDL_CON_func: i32 = -22;
const IDL_CON_service: i32 = -23;

const IDL_REF_principal: i32 = -24;

// Extended Candid only
const IDL_EXT_region: i32 = -128;

// Extended Candid only
const IDL_CON_alias: i32 = 1;

const IDL_PRIM_lowest: i32 = -17;

// Only used for memory compatiblity checks for orthogonal persistence.
const IDL_EXT_blob: i32 = -129;
const IDL_EXT_tuple: i32 = -130;

unsafe fn leb128_decode_32(buf: *mut Buf) -> u32 {
    let value = leb128_decode(buf);
    assert!(value <= u32::MAX as usize);
    value as u32
}

unsafe fn sleb128_decode_32(buf: *mut Buf) -> i32 {
    let value = sleb128_decode(buf);
    assert!(value >= i32::MIN as isize && value <= i32::MAX as isize);
    value as i32
}

pub unsafe fn leb128_decode_ptr(buf: *mut Buf) -> (u32, *mut u8) {
    (leb128_decode_32(buf), (*buf).ptr)
}

unsafe fn is_primitive_type(extended: bool, ty: i32) -> bool {
    ty < 0
        && (ty >= IDL_PRIM_lowest || ty == IDL_REF_principal || (extended && ty == IDL_EXT_region))
}

// Only used for memory-compatibility checks for orthogonal persistence.
unsafe fn is_extended_primitive_type(ty: i32) -> bool {
    is_primitive_type(true, ty) || ty < 0 && ty == IDL_EXT_blob
}

// TBR; based on Text.text_compare
unsafe fn utf8_cmp(len1: usize, p1: *mut u8, len2: usize, p2: *mut u8) -> i32 {
    let len = min(len1, len2);
    let cmp = memcmp(p1 as *mut c_void, p2 as *mut c_void, len);
    if cmp != 0 {
        return cmp;
    } else if len1 > len {
        return 1;
    } else if len2 > len {
        return -1;
    } else {
        return 0;
    }
}

unsafe fn check_typearg(extended: bool, ty: i32, n_types: u32) {
    // Arguments to type constructors can be primitive types or type indices
    if !(is_primitive_type(extended, ty) || (ty >= 0 && (ty as u32) < n_types)) {
        idl_trap_with("invalid type argument");
    }
}

unsafe fn parse_fields(extended: bool, buf: *mut Buf, n_types: u32) {
    let mut next_valid = 0;
    for n in (1..=leb128_decode_32(buf)).rev() {
        let tag = leb128_decode_32(buf);
        if (tag < next_valid) || (tag == 0xFFFFFFFF && n > 1) {
            idl_trap_with("variant or record tag out of order");
        }
        next_valid = tag + 1;
<<<<<<< HEAD
        let t = sleb128_decode_32(buf);
        check_typearg(t, n_types);
=======
        let t = sleb128_decode(buf);
        check_typearg(extended, t, n_types);
>>>>>>> 4d798017
    }
}

// NB. This function assumes the allocation does not need to survive GC
// Therefore, no post allocation barrier is applied.
unsafe fn alloc<M: Memory>(mem: &mut M, size: Words<usize>) -> *mut u8 {
    alloc_blob(mem, size.to_bytes())
        .as_blob_mut()
        .payload_addr()
}

/// This function parses the IDL magic header and type description. It
///
/// * traps if the type description is not well-formed. In particular, it traps if any index into
///   the type description table is out of bounds, so that subsequent code can trust these values
///
/// * returns a pointer to the first byte after the IDL header
///
/// * allocates a type description table, and returns it
///   (via pointer argument, for lack of multi-value returns in C ABI)
///
/// * returns the size of that type description table
///   (again via pointer argument, for lack of multi-value returns in C ABI)
///
/// * returns a pointer to the beginning of the list of main types
///   (again via pointer argument, for lack of multi-value returns in C ABI)
#[ic_mem_fn]
unsafe fn parse_idl_header<M: Memory>(
    mem: &mut M,
    extended: bool,
    buf: *mut Buf,
    typtbl_out: *mut *mut *mut u8,
    typtbl_size_out: *mut usize,
    main_types_out: *mut *mut u8,
) {
    if (*buf).ptr == (*buf).end {
        idl_trap_with(
            "empty input. Expected Candid-encoded argument, but received a zero-length argument",
        );
    }

    // Magic bytes (DIDL)
    if read_word(buf) != 0x4C444944 {
        idl_trap_with("missing magic bytes");
    }

    // Create a table for the type description
    let n_types = leb128_decode_32(buf);

    // Early sanity check
    if (*buf).ptr.add(n_types as usize) >= (*buf).end {
        idl_trap_with("too many types");
    }

    // Let the caller know about the table size
    *typtbl_size_out = n_types as usize;

    // Allocate the type table to be passed out
    let typtbl: *mut *mut u8 = alloc(mem, Words(n_types as usize)) as *mut _;

    // Go through the table
    for i in 0..n_types {
        *typtbl.add(i as usize) = (*buf).ptr;

        let ty = sleb128_decode_32(buf);

        if extended && ty == IDL_CON_alias {
            // internal
            // See Note [mutable stable values] in codegen/compile.ml
<<<<<<< HEAD
            let t = sleb128_decode_32(buf);
            check_typearg(t, n_types);
=======
            let t = sleb128_decode(buf);
            check_typearg(extended, t, n_types);
>>>>>>> 4d798017
        } else if ty >= 0 {
            idl_trap_with("illegal type table"); // illegal
        } else if is_primitive_type(extended, ty) {
            // illegal
            idl_trap_with("primitive type in type table");
        } else if ty == IDL_CON_opt {
<<<<<<< HEAD
            let t = sleb128_decode_32(buf);
            check_typearg(t, n_types);
        } else if ty == IDL_CON_vec {
            let t = sleb128_decode_32(buf);
            check_typearg(t, n_types);
        } else if ty == IDL_CON_record {
            parse_fields(buf, n_types);
        } else if ty == IDL_EXT_tuple {
            parse_fields(buf, n_types);
=======
            let t = sleb128_decode(buf);
            check_typearg(extended, t, n_types);
        } else if ty == IDL_CON_vec {
            let t = sleb128_decode(buf);
            check_typearg(extended, t, n_types);
        } else if ty == IDL_CON_record {
            parse_fields(extended, buf, n_types);
>>>>>>> 4d798017
        } else if ty == IDL_CON_variant {
            parse_fields(extended, buf, n_types);
        } else if ty == IDL_CON_func {
            // Arg types
<<<<<<< HEAD
            for _ in 0..leb128_decode_32(buf) {
                let t = sleb128_decode_32(buf);
                check_typearg(t, n_types);
            }
            // Ret types
            for _ in 0..leb128_decode_32(buf) {
                let t = sleb128_decode_32(buf);
                check_typearg(t, n_types);
=======
            for _ in 0..leb128_decode(buf) {
                let t = sleb128_decode(buf);
                check_typearg(extended, t, n_types);
            }
            // Ret types
            for _ in 0..leb128_decode(buf) {
                let t = sleb128_decode(buf);
                check_typearg(extended, t, n_types);
>>>>>>> 4d798017
            }
            // Annotations
            for _ in 0..leb128_decode_32(buf) {
                let a = read_byte(buf);
                if !(1 <= a && a <= 3) {
                    idl_trap_with("func annotation not within 1..3");
                }
                // TODO: shouldn't we also check
                // * 1 (query) or 2 (oneway), but not both
                // * 2 -> |Ret types| == 0
                // c.f. https://github.com/dfinity/candid/issues/318
                // NB: if this code changes, change sub type check below accordingly
            }
        } else if ty == IDL_CON_service {
            let mut last_len: u32 = 0 as u32;
            let mut last_p = core::ptr::null_mut();
            for _ in 0..leb128_decode_32(buf) {
                // Name
                let (len, p) = leb128_decode_ptr(buf);
                buf.advance(len as usize);
                // Method names must be valid unicode
                utf8_validate(p as *const _, len as usize);
                // Method names must be in order
                if last_p != core::ptr::null_mut() {
                    let cmp = memcmp(
                        last_p as *mut c_void,
                        p as *mut c_void,
                        min(last_len, len) as usize,
                    );
                    if cmp > 0 || (cmp == 0 && last_len >= len) {
                        idl_trap_with("service method names out of order");
                    }
                }
                last_len = len;
                last_p = p;

                // Type
<<<<<<< HEAD
                let t = sleb128_decode_32(buf);
                check_typearg(t, n_types);
=======
                let t = sleb128_decode(buf);
                check_typearg(extended, t, n_types);
>>>>>>> 4d798017
            }
        } else {
            // Future type
            let n = leb128_decode_32(buf);
            buf.advance(n as usize);
        }
    }

    // Now that we have the indices, we can go through it again
    // and validate that all service method types are really function types
    // (We could not do that in the first run because of possible forward
    // references
    for i in 0..n_types {
        // do not modify the main buf
        let mut tmp_buf = Buf {
            end: (*buf).end,
            ptr: *typtbl.add(i as usize),
        };

        let ty = sleb128_decode_32(&mut tmp_buf);
        if ty == IDL_CON_service {
            for _ in 0..leb128_decode_32(&mut tmp_buf) {
                // Name
                let len = leb128_decode_32(&mut tmp_buf);
                Buf::advance(&mut tmp_buf, len as usize);
                // Type
                let t = sleb128_decode_32(&mut tmp_buf);
                if !(t >= 0 && (t as u32) < n_types) {
                    idl_trap_with("service method arg not a constructor type");
                }
                let mut tmp_buf2 = Buf {
                    end: (*buf).end,
                    ptr: *typtbl.add(t as usize),
                };
                let mty = sleb128_decode_32(&mut tmp_buf2);
                if mty != IDL_CON_func {
                    idl_trap_with("service method arg not a function type");
                }
            }
        }
    }

    // Now read the main types
    *main_types_out = (*buf).ptr;
<<<<<<< HEAD
    for _ in 0..leb128_decode_32(buf) {
        let t = sleb128_decode_32(buf);
        check_typearg(t, n_types);
=======
    for _ in 0..leb128_decode(buf) {
        let t = sleb128_decode(buf);
        check_typearg(extended, t, n_types);
>>>>>>> 4d798017
    }

    *typtbl_out = typtbl;
}

// used for opt, bool, references...
unsafe fn read_byte_tag(buf: *mut Buf) -> u8 {
    let b = read_byte(buf);
    if b > 1 {
        idl_trap_with("skip_any: byte tag not 0 or 1");
    }
    b
}

unsafe fn skip_blob(buf: *mut Buf) {
    let len = leb128_decode_32(buf);
    buf.advance(len as usize);
}

unsafe fn skip_text(buf: *mut Buf) {
    let (len, p) = leb128_decode_ptr(buf);
    buf.advance(len as usize); // advance first; does the bounds check
    utf8_validate(p as *const _, len as usize);
}

unsafe fn skip_any_vec(buf: *mut Buf, typtbl: *mut *mut u8, t: i32, count: u32) {
    if count == 0 {
        return;
    }
    let ptr_before = (*buf).ptr;
    skip_any(buf, typtbl, t, 0);
    let ptr_after = (*buf).ptr;
    if ptr_after == ptr_before {
        // this looks like a vec null bomb, or equivalent, where skip_any
        // makes no progress. No point in calling it over and over again.
        // (This is easier to detect this way than by analyzing the type table,
        // where we’d have to chase single-field-records.)
        return;
    }
    for _ in 1..count {
        skip_any(buf, typtbl, t, 0);
    }
}

// Assumes buf is the encoding of type t, and fast-forwards past that
// Assumes all type references in the typtbl are already checked
//
// This is currently implemented recursively, but we could
// do this in a loop (by maintaining a stack of the t arguments)
#[no_mangle]
unsafe extern "C" fn skip_any(buf: *mut Buf, typtbl: *mut *mut u8, t: i32, depth: i32) {
    if depth > 100 {
        idl_trap_with("skip_any: too deeply nested record");
    }

    if t < 0 {
        // Primitive type
        match t {
            IDL_PRIM_null | IDL_PRIM_reserved => {}
            IDL_PRIM_bool => {
                read_byte_tag(buf);
            }
            IDL_PRIM_nat | IDL_PRIM_int => {
                skip_leb128(buf);
            }
            IDL_PRIM_nat8 | IDL_PRIM_int8 => {
                buf.advance(1);
            }
            IDL_PRIM_nat16 | IDL_PRIM_int16 => {
                buf.advance(2);
            }
            IDL_PRIM_nat32 | IDL_PRIM_int32 | IDL_PRIM_float32 => {
                buf.advance(4);
            }
            IDL_PRIM_nat64 | IDL_PRIM_int64 | IDL_PRIM_float64 => {
                buf.advance(8);
            }
            IDL_PRIM_text => skip_text(buf),
            IDL_PRIM_empty => {
                idl_trap_with("skip_any: encountered empty");
            }
            IDL_REF_principal => {
                if read_byte_tag(buf) != 0 {
                    skip_blob(buf);
                }
            }
            IDL_EXT_region => {
                buf.advance(12); // id (u64) & page_count (u32)
                skip_blob(buf); // vec_pages
            }
            _ => {
                idl_trap_with("skip_any: unknown prim");
            }
        }
    } else {
        // t >= 0
        let mut tb = Buf {
            ptr: *typtbl.add(t as usize),
            end: (*buf).end,
        };
        let tc = sleb128_decode_32(&mut tb);
        match tc {
            IDL_CON_opt => {
                let it = sleb128_decode_32(&mut tb);
                if read_byte_tag(buf) != 0 {
                    skip_any(buf, typtbl, it, 0);
                }
            }
            IDL_CON_vec => {
                let it = sleb128_decode_32(&mut tb);
                let count = leb128_decode_32(buf);
                skip_any_vec(buf, typtbl, it, count);
            }
            IDL_CON_record => {
                for _ in 0..leb128_decode_32(&mut tb) {
                    skip_leb128(&mut tb);
                    let it = sleb128_decode_32(&mut tb);
                    // This is just a quick check; we should be keeping
                    // track of all enclosing records to detect larger loops
                    if it == t {
                        idl_trap_with("skip_any: recursive record");
                    }
                    skip_any(buf, typtbl, it, depth + 1);
                }
            }
            IDL_CON_variant => {
                let n = leb128_decode_32(&mut tb);
                let i = leb128_decode_32(buf);
                if i >= n {
                    idl_trap_with("skip_any: variant tag too large");
                }
                for _ in 0..i {
                    skip_leb128(&mut tb);
                    skip_leb128(&mut tb);
                }
                skip_leb128(&mut tb);
                let it = sleb128_decode_32(&mut tb);
                skip_any(buf, typtbl, it, 0);
            }
            IDL_CON_func => {
                if read_byte_tag(buf) == 0 {
                    idl_trap_with("skip_any: skipping references");
                } else {
                    if read_byte_tag(buf) == 0 {
                        idl_trap_with("skip_any: skipping references");
                    } else {
                        skip_blob(buf)
                    }
                    skip_text(buf)
                }
            }
            IDL_CON_service => {
                if read_byte_tag(buf) == 0 {
                    idl_trap_with("skip_any: skipping references");
                } else {
                    skip_blob(buf)
                }
            }
            IDL_CON_alias => {
                // See Note [mutable stable values] in codegen/compile.ml
                let it = sleb128_decode_32(&mut tb);
                let tag = read_byte_tag(buf);
                if tag == 0 {
                    buf.advance(8);
                    // this is the contents (not a reference)
                    skip_any(buf, typtbl, it, 0);
                } else {
                    buf.advance(4);
                }
            }
            _ => {
                // Future type
                let n_data = leb128_decode_32(buf);
                let n_ref = leb128_decode_32(buf);
                buf.advance(n_data as usize);
                if n_ref > 0 {
                    idl_trap_with("skip_any: skipping references");
                }
            }
        }
    }
}

/*
This finds a field in a record.

Preconditions:
  tb:     points into the type table,
          into the sequence of tags/types that are the argument of IDL_CON_record,
          at the tag
  b:      points into the data buffer, at value corresponding to the field
          pointed to by tb
  typtbl: the type table
  tag:    the desired tag
  n:      the number of fields left in the data

If the tag exists:
  return value: 1
  tb:    points at the type corresponding to the found field
  b:     points at the value corresponding to the found field
  n:     the number of fields left after the found field

If the tag does not exist:
  return value: 0
  tb:    points at the tag of the first field with a higher tag
         or at the end of the buffer
  b:     points at the value corresponding to that field
         or at the value past the record
  n:     the number of fields left, including the field pointed to by tb
*/
#[no_mangle]
unsafe extern "C" fn find_field(
    tb: *mut Buf,
    buf: *mut Buf,
    typtbl: *mut *mut u8,
    tag: u32,
    n: *mut u8,
) -> bool {
    while *n > 0 {
        let last_p = (*tb).ptr;
        let this_tag = leb128_decode_32(tb);
        if this_tag < tag {
            let it = sleb128_decode_32(tb);
            skip_any(buf, typtbl, it, 0);
            *n -= 1;
        } else if tag == this_tag {
            *n -= 1;
            return true;
        } else {
            // Rewind reading tag
            (*tb).ptr = last_p;
            return false;
        }
    }

    false
}

#[no_mangle]
unsafe extern "C" fn skip_fields(tb: *mut Buf, buf: *mut Buf, typtbl: *mut *mut u8, n: *mut u8) {
    while *n > 0 {
        skip_leb128(tb);
        let it = sleb128_decode_32(tb);
        skip_any(buf, typtbl, it, 0);
        *n -= 1;
    }
}

unsafe fn is_opt_reserved(typtbl: *mut *mut u8, end: *mut u8, t: i32) -> bool {
    if is_primitive_type(false, t) {
        return t == IDL_PRIM_reserved;
    }

    // unfold t
    let mut t = t;

    let mut tb = Buf {
        ptr: *typtbl.add(t as usize),
        end: end,
    };

    t = sleb128_decode_32(&mut tb);

    return t == IDL_CON_opt;
}

#[derive(PartialEq, Clone, Copy, Debug)]
pub(crate) enum TypeVariance {
    Covariance,
    Contravariance,
    Invariance,
}

impl TypeVariance {
    fn invert(self) -> TypeVariance {
        match self {
            TypeVariance::Covariance => TypeVariance::Contravariance,
            TypeVariance::Contravariance => TypeVariance::Covariance,
            TypeVariance::Invariance => TypeVariance::Invariance,
        }
    }
}

unsafe fn recurring_memory_check(
    cache: &BitRel,
    variance: TypeVariance,
    t1: usize,
    t2: usize,
) -> bool {
    match variance {
        TypeVariance::Covariance => cache.visited(true, t1, t2),
        TypeVariance::Contravariance => cache.visited(false, t1, t2),
        TypeVariance::Invariance => cache.visited(true, t1, t2) && cache.visited(false, t2, t1),
    }
}

unsafe fn remember_memory_check(cache: &BitRel, variance: TypeVariance, t1: usize, t2: usize) {
    match variance {
        TypeVariance::Covariance => cache.visit(true, t1, t2),
        TypeVariance::Contravariance => cache.visit(false, t1, t2),
        TypeVariance::Invariance => {
            cache.visit(true, t1, t2);
            cache.visit(false, t2, t1);
        }
    }
}

/// Memory compatibility check for orthogonal persistence.
/// Checks whether the new type (`typetbl2`) is compatible to the old type (`typetbl1`).
/// The implementation is similar to the Candid sub-type test `sub()` below, however,
/// with some relevant differences w.r.t. the permitted type relations:
/// * Support of variable (MutBox) with type invariance.
/// * Types cannot be made optional (no insertion of Option).
/// * Same arity for function parameters and function return types.
/// * Records cannot introduce additional optional fields.
/// * Same arity for tuple types.
/// * Records and tuples are distinct.
pub(crate) unsafe fn memory_compatible(
    rel: &BitRel,
    variance: TypeVariance,
    typtbl1: *mut *mut u8,
    typtbl2: *mut *mut u8,
    end1: *mut u8,
    end2: *mut u8,
    t1: i32,
    t2: i32,
    main_actor: bool,
) -> bool {
    if t1 >= 0 && t2 >= 0 {
        let t1 = t1 as usize;
        let t2 = t2 as usize;
        if recurring_memory_check(rel, variance, t1, t2) {
            return true;
        };
        remember_memory_check(rel, variance, t1, t2);
    };

    /* primitives reflexive */
    if is_extended_primitive_type(t1) && is_extended_primitive_type(t2) && t1 == t2 {
        return true;
    }

    // unfold t1, if necessary
    let mut tb1 = Buf {
        ptr: if t1 < 0 {
            end1
        } else {
            *typtbl1.add(t1 as usize)
        },
        end: end1,
    };

    let u1 = if t1 >= 0 {
        sleb128_decode_32(&mut tb1)
    } else {
        t1
    };

    // unfold t2, if necessary
    let mut tb2 = Buf {
        ptr: if t2 < 0 {
            end2
        } else {
            *typtbl2.add(t2 as usize)
        },
        end: end2,
    };

    let u2 = if t2 >= 0 {
        sleb128_decode_32(&mut tb2)
    } else {
        t2
    };

    match (u1, u2) {
        (IDL_CON_alias, IDL_CON_alias) => {
            let t11 = sleb128_decode_32(&mut tb1);
            let t21 = sleb128_decode_32(&mut tb2);
            // invariance
            memory_compatible(
                rel,
                TypeVariance::Invariance,
                typtbl1,
                typtbl2,
                end1,
                end2,
                t11,
                t21,
                false,
            )
        }
        (IDL_PRIM_reserved, IDL_PRIM_reserved) | (IDL_PRIM_empty, IDL_PRIM_empty) => true,
        (_, IDL_PRIM_reserved) | (IDL_PRIM_empty, _) | (IDL_PRIM_nat, IDL_PRIM_int) => {
            variance != TypeVariance::Invariance
        }
        (_, IDL_CON_alias) | (IDL_CON_alias, _) => false,
        (IDL_CON_opt, IDL_CON_opt) => {
            let t11 = sleb128_decode_32(&mut tb1);
            let t21 = sleb128_decode_32(&mut tb2);
            memory_compatible(rel, variance, typtbl1, typtbl2, end1, end2, t11, t21, false)
        }
        (_, IDL_CON_opt) => false,
        (IDL_CON_vec, IDL_CON_vec) => {
            let t11 = sleb128_decode_32(&mut tb1);
            let t21 = sleb128_decode_32(&mut tb2);
            memory_compatible(rel, variance, typtbl1, typtbl2, end1, end2, t11, t21, false)
        }
        (IDL_CON_func, IDL_CON_func) => {
            // contra in domain
            let in1 = leb128_decode_32(&mut tb1);
            let in2 = leb128_decode_32(&mut tb2);
            if in1 != in2 {
                return false;
            }
            for _ in 0..in1 {
                let t11 = sleb128_decode_32(&mut tb1);
                let t21 = sleb128_decode_32(&mut tb2);
                // NB: invert p and args!
                if !memory_compatible(
                    rel,
                    variance.invert(),
                    typtbl2,
                    typtbl1,
                    end2,
                    end1,
                    t21,
                    t11,
                    false,
                ) {
                    return false;
                }
            }
            // co in range
            let out1 = leb128_decode_32(&mut tb1);
            let out2 = leb128_decode_32(&mut tb2);
            if out1 != out2 {
                return false;
            }
            for _ in 0..out2 {
                let t21 = sleb128_decode_32(&mut tb2);
                let t11 = sleb128_decode_32(&mut tb1);
                if !memory_compatible(rel, variance, typtbl1, typtbl2, end1, end2, t11, t21, false)
                {
                    return false;
                }
            }
            // check annotations (that we care about)
            // TODO: more generally, we would check equality of 256-bit bit-vectors,
            // but validity ensures each entry is 1, 2 or 3 (for now)
            // c.f. https://github.com/dfinity/candid/issues/318
            let mut a11 = false;
            let mut a12 = false;
            let mut a13 = false;
            for _ in 0..leb128_decode_32(&mut tb1) {
                match read_byte(&mut tb1) {
                    1 => a11 = true,
                    2 => a12 = true,
                    3 => a13 = true,
                    _ => {}
                }
            }
            let mut a21 = false;
            let mut a22 = false;
            let mut a23 = false;
            for _ in 0..leb128_decode_32(&mut tb2) {
                match read_byte(&mut tb2) {
                    1 => a21 = true,
                    2 => a22 = true,
                    3 => a23 = true,
                    _ => {}
                }
            }
            a11 == a21 && a12 == a22 && a13 == a23
        }
        (IDL_EXT_tuple, IDL_EXT_tuple) => {
            let n1 = leb128_decode_32(&mut tb1);
            let n2 = leb128_decode_32(&mut tb2);
            if n1 != n2 {
                return false;
            }
            for _ in 0..n1 {
                let tag1 = leb128_decode_32(&mut tb1);
                let t11 = sleb128_decode_32(&mut tb1);
                let tag2 = leb128_decode_32(&mut tb2);
                let t21 = sleb128_decode_32(&mut tb2);
                if tag1 != tag2 {
                    return false;
                }
                if !memory_compatible(rel, variance, typtbl1, typtbl2, end1, end2, t11, t21, false)
                {
                    return false;
                }
            }
            true
        }
        (IDL_CON_record, IDL_CON_record) => {
            let mut n1 = leb128_decode_32(&mut tb1);
            let n2 = leb128_decode_32(&mut tb2);
            let mut tag1 = 0;
            let mut t11 = 0;
            let mut advance = true;
            for _ in 0..n2 {
                let tag2 = leb128_decode_32(&mut tb2);
                let t21 = sleb128_decode_32(&mut tb2);
                if n1 == 0 {
                    // Optional additional fields are only supported in the main actor type.
                    if !main_actor || !is_opt_reserved(typtbl2, end2, t21) {
                        return false;
                    }
                    continue;
                };
                if advance {
                    loop {
                        tag1 = leb128_decode_32(&mut tb1);
                        t11 = sleb128_decode_32(&mut tb1);
                        n1 -= 1;
                        if !(tag1 < tag2 && n1 > 0) {
                            break;
                        }
                    }
                };
                if tag1 > tag2 {
                    // Optional additional fields are only supported in the main actor type.
                    if !main_actor || !is_opt_reserved(typtbl2, end2, t21) {
                        return false;
                    }
                    advance = false; // reconsider this field in next round
                    continue;
                };
                if !memory_compatible(rel, variance, typtbl1, typtbl2, end1, end2, t11, t21, false)
                {
                    return false;
                }
                advance = true;
            }
            variance != TypeVariance::Invariance || n1 == 0
        }
        (IDL_CON_variant, IDL_CON_variant) => {
            let n1 = leb128_decode_32(&mut tb1);
            let mut n2 = leb128_decode_32(&mut tb2);
            for _ in 0..n1 {
                if n2 == 0 {
                    return false;
                };
                let tag1 = leb128_decode_32(&mut tb1);
                let t11 = sleb128_decode_32(&mut tb1);
                let mut tag2: u32;
                let mut t21: i32;
                loop {
                    tag2 = leb128_decode_32(&mut tb2);
                    t21 = sleb128_decode_32(&mut tb2);
                    n2 -= 1;
                    if !(tag2 < tag1 && n2 > 0) {
                        break;
                    }
                }
                if tag1 != tag2 {
                    return false;
                }
                if !memory_compatible(rel, variance, typtbl1, typtbl2, end1, end2, t11, t21, false)
                {
                    return false;
                }
            }
            variance != TypeVariance::Invariance || n2 == 0
        }
        (IDL_CON_service, IDL_CON_service) => {
            let mut n1 = leb128_decode_32(&mut tb1);
            let n2 = leb128_decode_32(&mut tb2);
            for _ in 0..n2 {
                if n1 == 0 {
                    return false;
                };
                let (len2, p2) = leb128_decode_ptr(&mut tb2);
                Buf::advance(&mut tb2, len2 as usize);
                let t21 = sleb128_decode_32(&mut tb2);
                let mut len1: u32;
                let mut p1: *mut u8;
                let mut t11: i32;
                let mut cmp: i32;
                loop {
                    (len1, p1) = leb128_decode_ptr(&mut tb1);
                    Buf::advance(&mut tb1, len1 as usize);
                    t11 = sleb128_decode_32(&mut tb1);
                    n1 -= 1;
                    cmp = utf8_cmp(len1 as usize, p1, len2 as usize, p2);
                    if cmp < 0 && n1 > 0 {
                        continue;
                    };
                    break;
                }
                if cmp != 0 {
                    return false;
                };
                if !memory_compatible(rel, variance, typtbl1, typtbl2, end1, end2, t11, t21, false)
                {
                    return false;
                }
            }
            variance != TypeVariance::Invariance || n1 == 0
        }
        // default
        (_, _) => false,
    }
}

// TODO: consider storing fixed args typtbl1...end2 in `rel` to use less stack.
pub(crate) unsafe fn sub(
    rel: &BitRel,
    p: bool,
    typtbl1: *mut *mut u8,
    typtbl2: *mut *mut u8,
    end1: *mut u8,
    end2: *mut u8,
    t1: i32,
    t2: i32,
) -> bool {
    if t1 >= 0 && t2 >= 0 {
        let t1 = t1 as usize;
        let t2 = t2 as usize;
        if rel.visited(p, t1, t2) {
            // visited? (bit 0)
            // return assumed or determined result
            return rel.related(p, t1, t2);
        };
        // cache and continue
        rel.visit(p, t1, t2); // mark visited
        rel.assume(p, t1, t2); // assume t1 <:/:> t2 true
    };

    /* primitives reflexive */
    if is_primitive_type(false, t1) && is_primitive_type(false, t2) && t1 == t2 {
        return true;
    }

    // unfold t1, if necessary
    let mut tb1 = Buf {
        ptr: if t1 < 0 {
            end1
        } else {
            *typtbl1.add(t1 as usize)
        },
        end: end1,
    };

    let u1 = if t1 >= 0 {
        sleb128_decode_32(&mut tb1)
    } else {
        t1
    };

    // unfold t2, if necessary
    let mut tb2 = Buf {
        ptr: if t2 < 0 {
            end2
        } else {
            *typtbl2.add(t2 as usize)
        },
        end: end2,
    };

    let u2 = if t2 >= 0 {
        sleb128_decode_32(&mut tb2)
    } else {
        t2
    };

    // NB we use a trivial labelled loop so we can factor out the common failure continuation.
    // exit either via 'return true' or 'break 'return_false' to memoize the negative result
    'return_false: loop {
        match (u1, u2) {
            (_, IDL_CON_alias) | (IDL_CON_alias, _) => idl_trap_with("sub: unexpected alias"),
            (_, IDL_PRIM_reserved)
            | (IDL_PRIM_empty, _)
            | (IDL_PRIM_nat, IDL_PRIM_int)
            | (_, IDL_CON_opt) => return true, // apparently, this is admissable
            (IDL_CON_vec, IDL_CON_vec) => {
                let t11 = sleb128_decode_32(&mut tb1);
                let t21 = sleb128_decode_32(&mut tb2);
                if sub(rel, p, typtbl1, typtbl2, end1, end2, t11, t21) {
                    return true;
                } else {
                    break 'return_false;
                }
            }
            (IDL_CON_func, IDL_CON_func) => {
                // contra in domain
                let in1 = leb128_decode_32(&mut tb1);
                let mut in2 = leb128_decode_32(&mut tb2);
                for _ in 0..in1 {
                    let t11 = sleb128_decode_32(&mut tb1);
                    if in2 == 0 {
                        if !is_opt_reserved(typtbl1, end1, t11) {
                            break 'return_false;
                        }
                    } else {
                        let t21 = sleb128_decode_32(&mut tb2);
                        in2 -= 1;
                        // NB: invert p and args!
                        if !sub(rel, !p, typtbl2, typtbl1, end2, end1, t21, t11) {
                            break 'return_false;
                        }
                    }
                }
                while in2 > 0 {
                    let _ = sleb128_decode_32(&mut tb2);
                    in2 -= 1;
                }
                // co in range
                let mut out1 = leb128_decode_32(&mut tb1);
                let out2 = leb128_decode_32(&mut tb2);
                for _ in 0..out2 {
                    let t21 = sleb128_decode_32(&mut tb2);
                    if out1 == 0 {
                        if !is_opt_reserved(typtbl2, end2, t21) {
                            break 'return_false;
                        }
                    } else {
                        let t11 = sleb128_decode_32(&mut tb1);
                        out1 -= 1;
                        if !sub(rel, p, typtbl1, typtbl2, end1, end2, t11, t21) {
                            break 'return_false;
                        }
                    }
                }
                while out1 > 0 {
                    let _ = sleb128_decode_32(&mut tb1);
                    out1 -= 1;
                }
                // check annotations (that we care about)
                // TODO: more generally, we would check equality of 256-bit bit-vectors,
                // but validity ensures each entry is 1, 2 or 3 (for now)
                // c.f. https://github.com/dfinity/candid/issues/318
                let mut a11 = false;
                let mut a12 = false;
                let mut a13 = false;
                for _ in 0..leb128_decode_32(&mut tb1) {
                    match read_byte(&mut tb1) {
                        1 => a11 = true,
                        2 => a12 = true,
                        3 => a13 = true,
                        _ => {}
                    }
                }
                let mut a21 = false;
                let mut a22 = false;
                let mut a23 = false;
                for _ in 0..leb128_decode_32(&mut tb2) {
                    match read_byte(&mut tb2) {
                        1 => a21 = true,
                        2 => a22 = true,
                        3 => a23 = true,
                        _ => {}
                    }
                }
                if (a11 == a21) && (a12 == a22) && (a13 == a23) {
                    return true;
                } else {
                    break 'return_false;
                }
            }
            (IDL_CON_record, IDL_CON_record) => {
                let mut n1 = leb128_decode_32(&mut tb1);
                let n2 = leb128_decode_32(&mut tb2);
                let mut tag1 = 0;
                let mut t11 = 0;
                let mut advance = true;
                for _ in 0..n2 {
                    let tag2 = leb128_decode_32(&mut tb2);
                    let t21 = sleb128_decode_32(&mut tb2);
                    if n1 == 0 {
                        // check all remaining fields optional
                        if !is_opt_reserved(typtbl2, end2, t21) {
                            break 'return_false;
                        }
                        continue;
                    };
                    if advance {
                        loop {
                            tag1 = leb128_decode_32(&mut tb1);
                            t11 = sleb128_decode_32(&mut tb1);
                            n1 -= 1;
                            if !(tag1 < tag2 && n1 > 0) {
                                break;
                            }
                        }
                    };
                    if tag1 > tag2 {
                        if !is_opt_reserved(typtbl2, end2, t21) {
                            // missing, non_opt field
                            break 'return_false;
                        }
                        advance = false; // reconsider this field in next round
                        continue;
                    };
                    if !sub(rel, p, typtbl1, typtbl2, end1, end2, t11, t21) {
                        break 'return_false;
                    }
                    advance = true;
                }
                return true;
            }
            (IDL_CON_variant, IDL_CON_variant) => {
                let n1 = leb128_decode_32(&mut tb1);
                let mut n2 = leb128_decode_32(&mut tb2);
                for _ in 0..n1 {
                    if n2 == 0 {
                        break 'return_false;
                    };
                    let tag1 = leb128_decode_32(&mut tb1);
                    let t11 = sleb128_decode_32(&mut tb1);
                    let mut tag2: u32;
                    let mut t21: i32;
                    loop {
                        tag2 = leb128_decode_32(&mut tb2);
                        t21 = sleb128_decode_32(&mut tb2);
                        n2 -= 1;
                        if !(tag2 < tag1 && n2 > 0) {
                            break;
                        }
                    }
                    if tag1 != tag2 {
                        break 'return_false;
                    };
                    if !sub(rel, p, typtbl1, typtbl2, end1, end2, t11, t21) {
                        break 'return_false;
                    }
                }
                return true;
            }
            (IDL_CON_service, IDL_CON_service) => {
                let mut n1 = leb128_decode_32(&mut tb1);
                let n2 = leb128_decode_32(&mut tb2);
                for _ in 0..n2 {
                    if n1 == 0 {
                        break 'return_false;
                    };
                    let (len2, p2) = leb128_decode_ptr(&mut tb2);
                    Buf::advance(&mut tb2, len2 as usize);
                    let t21 = sleb128_decode_32(&mut tb2);
                    let mut len1: u32;
                    let mut p1: *mut u8;
                    let mut t11: i32;
                    let mut cmp: i32;
                    loop {
                        (len1, p1) = leb128_decode_ptr(&mut tb1);
                        Buf::advance(&mut tb1, len1 as usize);
                        t11 = sleb128_decode_32(&mut tb1);
                        n1 -= 1;
                        cmp = utf8_cmp(len1 as usize, p1, len2 as usize, p2);
                        if cmp < 0 && n1 > 0 {
                            continue;
                        };
                        break;
                    }
                    if cmp != 0 {
                        break 'return_false;
                    };
                    if !sub(rel, p, typtbl1, typtbl2, end1, end2, t11, t21) {
                        break 'return_false;
                    }
                }
                return true;
            }
            // default
            (_, _) => {
                break 'return_false;
            }
        }
    }
    // remember negative result ...
    if t1 >= 0 && t2 >= 0 {
        rel.disprove(p, t1 as usize, t2 as usize);
    }
    // .. only then return false
    return false;
}

#[no_mangle]
unsafe extern "C" fn idl_sub_buf_words(typtbl_size1: usize, typtbl_size2: usize) -> usize {
    return BitRel::words(typtbl_size1, typtbl_size2);
}

#[no_mangle]
unsafe extern "C" fn idl_sub_buf_init(
    rel_buf: *mut usize,
    typtbl_size1: usize,
    typtbl_size2: usize,
) {
    let rel = BitRel {
        ptr: rel_buf,
        end: rel_buf.add(idl_sub_buf_words(typtbl_size1, typtbl_size2) as usize),
        size1: typtbl_size1,
        size2: typtbl_size2,
    };
    rel.init();
}

#[no_mangle]
unsafe extern "C" fn idl_sub(
    rel_buf: *mut usize, // a buffer with at least 2 * typtbl_size1 * typtbl_size2 bits
    typtbl1: *mut *mut u8,
    typtbl2: *mut *mut u8,
    typtbl_end1: *mut u8,
    typtbl_end2: *mut u8,
    typtbl_size1: usize,
    typtbl_size2: usize,
    t1: i32,
    t2: i32,
) -> bool {
    debug_assert!(rel_buf != (0 as *mut usize));

    let rel = BitRel {
        ptr: rel_buf,
        end: rel_buf.add(idl_sub_buf_words(typtbl_size1, typtbl_size2) as usize),
        size1: typtbl_size1,
        size2: typtbl_size2,
    };

    debug_assert!(t1 < (typtbl_size1 as i32) && t2 < (typtbl_size2 as i32));

    return sub(
        &rel,
        true,
        typtbl1,
        typtbl2,
        typtbl_end1,
        typtbl_end2,
        t1,
        t2,
    );
}<|MERGE_RESOLUTION|>--- conflicted
+++ resolved
@@ -111,13 +111,8 @@
             idl_trap_with("variant or record tag out of order");
         }
         next_valid = tag + 1;
-<<<<<<< HEAD
         let t = sleb128_decode_32(buf);
-        check_typearg(t, n_types);
-=======
-        let t = sleb128_decode(buf);
         check_typearg(extended, t, n_types);
->>>>>>> 4d798017
     }
 }
 
@@ -187,61 +182,35 @@
         if extended && ty == IDL_CON_alias {
             // internal
             // See Note [mutable stable values] in codegen/compile.ml
-<<<<<<< HEAD
             let t = sleb128_decode_32(buf);
-            check_typearg(t, n_types);
-=======
-            let t = sleb128_decode(buf);
             check_typearg(extended, t, n_types);
->>>>>>> 4d798017
         } else if ty >= 0 {
             idl_trap_with("illegal type table"); // illegal
         } else if is_primitive_type(extended, ty) {
             // illegal
             idl_trap_with("primitive type in type table");
         } else if ty == IDL_CON_opt {
-<<<<<<< HEAD
             let t = sleb128_decode_32(buf);
-            check_typearg(t, n_types);
+            check_typearg(extended, t, n_types);
         } else if ty == IDL_CON_vec {
             let t = sleb128_decode_32(buf);
-            check_typearg(t, n_types);
-        } else if ty == IDL_CON_record {
-            parse_fields(buf, n_types);
-        } else if ty == IDL_EXT_tuple {
-            parse_fields(buf, n_types);
-=======
-            let t = sleb128_decode(buf);
-            check_typearg(extended, t, n_types);
-        } else if ty == IDL_CON_vec {
-            let t = sleb128_decode(buf);
             check_typearg(extended, t, n_types);
         } else if ty == IDL_CON_record {
             parse_fields(extended, buf, n_types);
->>>>>>> 4d798017
+        } else if ty == IDL_EXT_tuple {
+            parse_fields(extended, buf, n_types);
         } else if ty == IDL_CON_variant {
             parse_fields(extended, buf, n_types);
         } else if ty == IDL_CON_func {
             // Arg types
-<<<<<<< HEAD
             for _ in 0..leb128_decode_32(buf) {
                 let t = sleb128_decode_32(buf);
-                check_typearg(t, n_types);
+                check_typearg(extended, t, n_types);
             }
             // Ret types
             for _ in 0..leb128_decode_32(buf) {
                 let t = sleb128_decode_32(buf);
-                check_typearg(t, n_types);
-=======
-            for _ in 0..leb128_decode(buf) {
-                let t = sleb128_decode(buf);
                 check_typearg(extended, t, n_types);
-            }
-            // Ret types
-            for _ in 0..leb128_decode(buf) {
-                let t = sleb128_decode(buf);
-                check_typearg(extended, t, n_types);
->>>>>>> 4d798017
             }
             // Annotations
             for _ in 0..leb128_decode_32(buf) {
@@ -279,13 +248,8 @@
                 last_p = p;
 
                 // Type
-<<<<<<< HEAD
                 let t = sleb128_decode_32(buf);
-                check_typearg(t, n_types);
-=======
-                let t = sleb128_decode(buf);
                 check_typearg(extended, t, n_types);
->>>>>>> 4d798017
             }
         } else {
             // Future type
@@ -330,15 +294,9 @@
 
     // Now read the main types
     *main_types_out = (*buf).ptr;
-<<<<<<< HEAD
     for _ in 0..leb128_decode_32(buf) {
         let t = sleb128_decode_32(buf);
-        check_typearg(t, n_types);
-=======
-    for _ in 0..leb128_decode(buf) {
-        let t = sleb128_decode(buf);
         check_typearg(extended, t, n_types);
->>>>>>> 4d798017
     }
 
     *typtbl_out = typtbl;
