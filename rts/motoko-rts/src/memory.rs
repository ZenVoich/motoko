--- conflicted
+++ resolved
@@ -35,11 +35,7 @@
 /// For RTS-internal blobs that can be collected by the next GC run, the post allocation barrier can be omitted.
 #[ic_mem_fn]
 pub unsafe fn alloc_blob<M: Memory>(mem: &mut M, tag: Tag, size: Bytes<usize>) -> Value {
-<<<<<<< HEAD
-    debug_assert!(tag == TAG_BLOB_B || tag == TAG_BLOB_T || tag == TAG_BLOB_P || tag == TAG_BLOB_A);
-=======
     debug_assert!(is_blob_tag(tag));
->>>>>>> 09c06e6e
     let ptr = mem.alloc_words(size_of::<Blob>() + size.to_words());
     // NB. Cannot use `as_blob` here as we didn't write the header yet
     let blob = ptr.get_ptr() as *mut Blob;
@@ -54,13 +50,7 @@
 /// Note: After initialization, the post allocation barrier needs to be applied to all mutator objects.
 #[ic_mem_fn]
 pub unsafe fn alloc_array<M: Memory>(mem: &mut M, tag: Tag, len: usize) -> Value {
-<<<<<<< HEAD
-    debug_assert!(
-        tag == TAG_ARRAY_I || tag == TAG_ARRAY_M || tag == TAG_ARRAY_T || tag == TAG_ARRAY_S
-    );
-=======
     debug_assert!(is_base_array_tag(tag));
->>>>>>> 09c06e6e
     assert!(len <= MAX_ARRAY_LENGTH_FOR_ITERATOR);
 
     let skewed_ptr = mem.alloc_words(size_of::<Array>() + Words(len));
