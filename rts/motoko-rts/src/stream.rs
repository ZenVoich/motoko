--- conflicted
+++ resolved
@@ -22,13 +22,8 @@
 // into the leading bytes:
 // - `obj header` contains tag (BLOB) and forwarding pointer
 // - `len` is in blob metadata
-<<<<<<< HEAD
-// - 'padding' because the compiler automatically align `ptr64` to 64-bit according to
-//    C-memory representation
-=======
 // - `ptr64`, `start64`, and `limit64` are each represented as two 32-bit components
 //    in little endian encoding.
->>>>>>> 1cdfde67
 // - `ptr64` and `limit64` are the next and past-end pointers into stable memory
 // - `filled` and `cache` are the number of bytes consumed from the blob, and the
 //   staging area of the stream, respectively
@@ -39,7 +34,6 @@
 
 use crate::barriers::allocation_barrier;
 use crate::bigint::{check, mp_get_u32, mp_isneg, mp_iszero};
-use crate::gc::incremental::barriers::allocation_barrier;
 use crate::mem_utils::memcpy_bytes;
 use crate::memory::{alloc_blob, Memory};
 use crate::rts_trap_with;
@@ -49,7 +43,7 @@
 use motoko_rts_macros::ic_mem_fn;
 
 const MAX_STREAM_SIZE: Bytes<u32> = Bytes((1 << 30) - 1);
-const INITIAL_STREAM_FILLED: Bytes<u32> = Bytes(36);
+const INITIAL_STREAM_FILLED: Bytes<u32> = Bytes(32);
 const STREAM_CHUNK_SIZE: Bytes<u32> = Bytes(128);
 
 #[ic_mem_fn]
@@ -63,16 +57,9 @@
     }
     let ptr = alloc_blob(mem, size + INITIAL_STREAM_FILLED);
     let stream = ptr.as_stream();
-<<<<<<< HEAD
-    (*stream).padding = 0;
-    (*stream).ptr64 = 0;
-    (*stream).start64 = 0;
-    (*stream).limit64 = 0;
-=======
     stream.write_ptr64(0);
     stream.write_start64(0);
     stream.write_limit64(0);
->>>>>>> 1cdfde67
     (*stream).outputter = Stream::no_backing_store;
     (*stream).filled = INITIAL_STREAM_FILLED;
     allocation_barrier(ptr);
@@ -124,16 +111,9 @@
     #[export_name = "stream_stable_dest"]
     pub fn setup_stable_dest(self: *mut Self, start: u64, limit: u64) {
         unsafe {
-<<<<<<< HEAD
-            (*self).padding = 0;
-            (*self).ptr64 = start;
-            (*self).start64 = start;
-            (*self).limit64 = limit;
-=======
             self.write_ptr64(start);
             self.write_start64(start);
             self.write_limit64(limit);
->>>>>>> 1cdfde67
             (*self).outputter = Self::send_to_stable;
         }
     }
@@ -217,16 +197,9 @@
         let blob = (self.cache_addr() as *mut Blob).sub(1);
         (*blob).header.tag = TAG_BLOB;
         let ptr = Value::from_ptr(blob as usize);
-<<<<<<< HEAD
-        (*blob).header.forward = ptr;
-        debug_assert_eq!(blob.len(), (*self).filled);
-        allocation_barrier(ptr);
-        ptr
-=======
         (*blob).header.init_forward(ptr);
         debug_assert_eq!(blob.len(), (*self).filled);
         allocation_barrier(ptr)
->>>>>>> 1cdfde67
     }
 
     /// Shut down the stream by outputting all data. Lengths are
