//! This file implements the data structure the Motoko runtime uses to keep track of outstanding
//! continuations. It needs to support the following operations
//!
//!  1. Adding a continuation (any heap pointer) and getting an index (i32)
//!  2. Looking up a continuation by index, which also frees it
//!  3. Peek into an existing continuation and hand back additional data
//!  4. GC must be able to traverse and move continuations in the table
//!
//! By a continuation we understand any collection of callables that help to advance
//! the actor's control flow.
//! The current implementation stores the continuations in heap-allocated Motoko array.
//!
//! To efficiently look up the next free index, we use an implicit free list: `FREE_SLOT` is the
//! index into the array payload of the next free item. Each free item contains the index of the
//! next free item, shifted 2 bits to the left (to make the index a scalar and traverse them in
//! GC).
//!
//! The last item will have scalar value `TABLE.len()`, so after adding a continuation to the last
//! free slot `FREE_SLOT` will be `table_size`, which is when we see that the array is full.
//!
//! When the table is full, we double the size, copy the existing table, and add the second half to
//! the free list. Since all indices are relative to the payload begin, they stay valid. We never
//! shrink the table.

<<<<<<< HEAD
use crate::gc::incremental::barriers::allocation_barrier;
=======
use crate::barriers::allocation_barrier;
>>>>>>> 1cdfde67
use crate::memory::{alloc_array, Memory};
use crate::rts_trap_with;
use crate::types::Value;

use motoko_rts_macros::ic_mem_fn;

const INITIAL_SIZE: u32 = 256;

// Skewed pointer to the `Array` object. This needs to be a skewed pointer to be able to pass its
// location to the GC.
static mut TABLE: Value = Value::from_scalar(0);

// Number of currently live continuations
static mut N_CONTINUATIONS: u32 = 0;

// Next free slot
static mut FREE_SLOT: u32 = 0;

unsafe fn create_continuation_table<M: Memory>(mem: &mut M) {
    TABLE = alloc_array(mem, INITIAL_SIZE);
    FREE_SLOT = 0;
    N_CONTINUATIONS = 0;

    let table = TABLE.as_array();
    for i in 0..INITIAL_SIZE {
        table.set_scalar(i, Value::from_scalar(i + 1));
    }
    allocation_barrier(TABLE);
}

unsafe fn double_continuation_table<M: Memory>(mem: &mut M) {
    let old_array = TABLE.as_array();
    let old_size = old_array.len();

    assert_eq!(FREE_SLOT, old_size);

    let new_size = old_size * 2;

    TABLE = alloc_array(mem, new_size);
    let new_array = TABLE.as_array();

    for i in 0..old_size {
        let old_value = old_array.get(i);
        new_array.initialize(i, old_value, mem);
    }

    for i in old_size..new_size {
        new_array.set_scalar(i, Value::from_scalar(i + 1));
    }
    allocation_barrier(TABLE);
}

pub unsafe fn table_initialized() -> bool {
    TABLE.get_raw() != 0
}

#[ic_mem_fn]
pub unsafe fn remember_continuation<M: Memory>(mem: &mut M, ptr: Value) -> u32 {
    if !table_initialized() {
        create_continuation_table(mem);
    }

    if FREE_SLOT == TABLE.as_array().len() {
        double_continuation_table(mem);
    }

    // Just as a sanity check make sure the ptr is really skewed
    if ptr.is_scalar() {
        rts_trap_with("remember_continuation: Argument is not a skewed pointer");
    }

    let idx = FREE_SLOT;

    let table = TABLE.as_array();

    FREE_SLOT = table.get(idx).get_scalar();

    table.set_pointer(idx, ptr, mem);

    N_CONTINUATIONS += 1;

    idx
}

// Position of the future in explicit self-send ContinuationTable entries
// Invariant: keep this synchronised with compiler.ml (see future_array_index)
const FUTURE_ARRAY_INDEX: u32 = 2;

#[no_mangle]
pub unsafe extern "C" fn peek_future_continuation(idx: u32) -> Value {
    if !table_initialized() {
        rts_trap_with("peek_future_continuation: Continuation table not allocated");
    }

    if idx >= TABLE.as_array().len() {
        rts_trap_with("peek_future_continuation: Continuation index out of range");
    }

    let ptr = TABLE.as_array().get(idx);

    if ptr.is_scalar() {
        rts_trap_with("peek_future_continuation: Continuation index not in table");
    }

    ptr.as_array().get(FUTURE_ARRAY_INDEX)
}

#[no_mangle]
pub unsafe fn recall_continuation(idx: u32) -> Value {
    if !table_initialized() {
        rts_trap_with("recall_continuation: Continuation table not allocated");
    }

    if idx >= TABLE.as_array().len() {
        rts_trap_with("recall_continuation: Continuation index out of range");
    }

    let table = TABLE.as_array();

    let ptr = table.get(idx);

    table.set_scalar(idx, Value::from_scalar(FREE_SLOT));

    FREE_SLOT = idx;

    N_CONTINUATIONS -= 1;

    if ptr.is_scalar() {
        rts_trap_with("recall_continuation: Continuation index not in table");
    }

    ptr
}

#[no_mangle]
pub unsafe extern "C" fn continuation_count() -> u32 {
    N_CONTINUATIONS
}

#[cfg(feature = "ic")]
pub(crate) unsafe fn continuation_table_loc() -> *mut Value {
    &mut TABLE
}

#[cfg(feature = "ic")]
#[no_mangle]
unsafe extern "C" fn continuation_table_size() -> u32 {
    if !table_initialized() {
        0
    } else {
        TABLE.as_array().len()
    }
}<|MERGE_RESOLUTION|>--- conflicted
+++ resolved
@@ -22,11 +22,7 @@
 //! the free list. Since all indices are relative to the payload begin, they stay valid. We never
 //! shrink the table.
 
-<<<<<<< HEAD
-use crate::gc::incremental::barriers::allocation_barrier;
-=======
 use crate::barriers::allocation_barrier;
->>>>>>> 1cdfde67
 use crate::memory::{alloc_array, Memory};
 use crate::rts_trap_with;
 use crate::types::Value;
