--- conflicted
+++ resolved
@@ -1,16 +1,10 @@
 use crate::{
-<<<<<<< HEAD
     gc::incremental::barriers::allocation_barrier,
+    memory::alloc_words,
     types::{size_of, Array, Bytes, Value, Words, TAG_ARRAY},
 };
 
-use motoko_rts_macros::ic_mem_fn;
-=======
-    memory::alloc_words,
-    types::{size_of, Array, Bytes, Value, Words, TAG_ARRAY},
-};
 use motoko_rts_macros::export;
->>>>>>> 2bb01e65
 
 const ITER_BLOB_IDX: u32 = 0;
 
@@ -27,11 +21,7 @@
     (*iter_array).header.forward = iter_ptr;
     (*iter_array).len = 2;
 
-<<<<<<< HEAD
-    iter_array.initialize(ITER_BLOB_IDX, blob, mem);
-=======
-    iter_array.set_pointer(ITER_BLOB_IDX, blob);
->>>>>>> 2bb01e65
+    iter_array.initialize(ITER_BLOB_IDX, blob);
     iter_array.set_scalar(ITER_POS_IDX, Value::from_scalar(0));
 
     allocation_barrier(iter_ptr)
