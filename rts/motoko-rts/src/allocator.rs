// c.f. https://os.phil-opp.com/heap-allocation/#dynamic-memory

use alloc::alloc::{GlobalAlloc, Layout};
//use core::ptr::null_mut;
use crate::memory::{alloc_blob, ic};
use crate::types::{Bytes, TAG_BLOB_B};

pub struct EphemeralAllocator;

//  The EphemeralAllocator uses the Motoko heap allocator to serve
//  allocation requests using Motoko Blob objects.
//  The addresses of these Blob objects are only stable between GC increments,
//  since a GC increment can move a blob, invalidating (Rust) pointers into that blob.
//  NB: All allocated Rust data must be discarded or transformed into a Motoko value before the
//  next GC increment.
//  USE WITH CARE AND *ONLY* FOR TEMPORARY ALLOCATIONS.
unsafe impl GlobalAlloc for EphemeralAllocator {
    unsafe fn alloc(&self, layout: Layout) -> *mut u8 {
        let size = layout.size();
        let align = layout.align();
        // align is a power of 2
        debug_assert!(align.count_ones() == 1);
        let word_size = crate::constants::WORD_SIZE;
        let min_align = (align + word_size - 1) / word_size * word_size;
        let blob_size = size + min_align - word_size;
<<<<<<< HEAD
        let blob = alloc_blob::<ic::IcMemory>(&mut ic::IcMemory, Bytes(blob_size)).as_blob_mut();
=======
        let blob =
            alloc_blob::<ic::IcMemory>(&mut ic::IcMemory, TAG_BLOB_B, Bytes(blob_size as u32))
                .as_blob_mut();
>>>>>>> 02b6b4b5
        let payload_address = blob.payload_addr() as usize;
        let aligned_address = (payload_address + min_align - 1) / min_align * min_align;

        debug_assert_eq!(aligned_address % layout.align(), 0);
        debug_assert!(aligned_address + size <= payload_address + blob_size);
        aligned_address as *mut u8
    }

    unsafe fn dealloc(&self, _ptr: *mut u8, _layout: Layout) {
        // leave to GC
    }
}

#[global_allocator]
static ALLOCATOR: EphemeralAllocator = EphemeralAllocator;

#[no_mangle]
unsafe fn __rust_alloc(size: usize, align: usize) -> *mut u8 {
    ALLOCATOR.alloc(Layout::from_size_align_unchecked(size, align))
}

#[no_mangle]
unsafe fn __rust_dealloc(ptr: *mut u8, size: usize, align: usize) {
    ALLOCATOR.dealloc(ptr, Layout::from_size_align_unchecked(size, align));
}

#[no_mangle]
fn __rust_realloc(_ptr: *mut u8, _old_size: usize, _align: usize, _new_size: usize) -> *mut u8 {
    unimplemented!();
}

#[no_mangle]
fn __rust_alloc_zeroed(_size: usize, _align: usize) -> *mut u8 {
    unimplemented!();
}

#[no_mangle]
fn __rust_alloc_error_handler(_size: usize, _align: usize) -> ! {
    panic!("Rust allocation error");
}<|MERGE_RESOLUTION|>--- conflicted
+++ resolved
@@ -23,13 +23,8 @@
         let word_size = crate::constants::WORD_SIZE;
         let min_align = (align + word_size - 1) / word_size * word_size;
         let blob_size = size + min_align - word_size;
-<<<<<<< HEAD
-        let blob = alloc_blob::<ic::IcMemory>(&mut ic::IcMemory, Bytes(blob_size)).as_blob_mut();
-=======
-        let blob =
-            alloc_blob::<ic::IcMemory>(&mut ic::IcMemory, TAG_BLOB_B, Bytes(blob_size as u32))
-                .as_blob_mut();
->>>>>>> 02b6b4b5
+        let blob = alloc_blob::<ic::IcMemory>(&mut ic::IcMemory, TAG_BLOB_B, Bytes(blob_size))
+            .as_blob_mut();
         let payload_address = blob.payload_addr() as usize;
         let aligned_address = (payload_address + min_align - 1) / min_align * min_align;
 
