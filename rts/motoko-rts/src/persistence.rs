//! Orthogonal persistence support
//!
//! Persistent metadata table, located at 6MB, in the static partition space.

pub mod compatibility;

use motoko_rts_macros::ic_mem_fn;

use crate::{
    barriers::write_with_barrier,
    constants::{KB, MB},
    gc::incremental::State,
    memory::Memory,
    persistence::compatibility::memory_compatible,
    region::{
        LEGACY_VERSION_NO_STABLE_MEMORY, LEGACY_VERSION_REGIONS, LEGACY_VERSION_SOME_STABLE_MEMORY,
        VERSION_STABLE_HEAP_NO_REGIONS, VERSION_STABLE_HEAP_REGIONS,
    },
    rts_trap_with,
    stable_mem::read_persistence_version,
    types::{Value, TAG_BLOB},
};

use self::compatibility::TypeDescriptor;

const FINGERPRINT: [char; 32] = [
    'M', 'O', 'T', 'O', 'K', 'O', ' ', 'O', 'R', 'T', 'H', 'O', 'G', 'O', 'N', 'A', 'L', ' ', 'P',
    'E', 'R', 'S', 'I', 'S', 'T', 'E', 'N', 'C', 'E', ' ', '6', '4',
];
const VERSION: usize = 1;
/// The `Value` representation in the default-initialized Wasm memory.
/// The GC ignores this value since it is a scalar representation.
const DEFAULT_VALUE: Value = Value::from_scalar(0);

/// The persistent metadata stored at the defined location `METADATA_ADDRESS` in memory.
/// Use a long-term representation by relying on C layout.
/// The `Value` references belong to the GC root set and require forwarding pointer resolution.
#[repr(C)]
struct PersistentMetadata {
    /// Predefined character sequence in the memory to double check the orthogonal persistence mode.
    fingerprint: [char; 32],
    /// Version of the orthogonal persistence. To be increased on every persistent memory layout modification.
    version: usize,
    /// Reference to the stable sub-record of the actor, comprising all stable actor fields. Set before upgrade.
    /// Constitutes a GC root and requires pointer forwarding.
    stable_actor: Value,
    /// Reference to the stable type descriptor, serving for heap compatibility checks on upgrades.
    /// The blob in the descriptor serves as a GC root and requires pointer forwarding.
    stable_type: TypeDescriptor,
    /// The state of the incremental GC including the partitioned heap description.
    /// The GC continues work after upgrades.
    incremental_gc_state: State,
    /// Upgrade performance statistics: Total number of instructions consumed by the last upgrade.
    upgrade_instructions: u64,
}

/// Location of the persistent metadata. Prereserved and fixed forever.
const METADATA_ADDRESS: usize = 4 * MB + 512 * KB;
/// The reserved maximum size of the metadata, contains a reserve for future extension of the metadata.
const METADATA_RESERVE: usize = 512 * KB;

pub const HEAP_START: usize = METADATA_ADDRESS + METADATA_RESERVE;

const _: () = assert!(core::mem::size_of::<PersistentMetadata>() <= METADATA_RESERVE);

impl PersistentMetadata {
    fn get() -> *mut Self {
        METADATA_ADDRESS as *mut Self
    }

    unsafe fn is_initialized(self: *mut Self) -> bool {
        // Wasm memory is zero-initialized according to the Wasm specification.
        let initialized = (*self).version != 0;
        assert!(
            initialized
                || (*self).fingerprint == ['\0'; 32]
                    && (*self).stable_actor == DEFAULT_VALUE
                    && (*self).stable_type.is_default()
        );
        initialized
    }

    unsafe fn check_version(self: *const Self) {
        if (*self).version != VERSION {
            panic!(
                "Incompatible persistent memory version: {} instead of {}.",
                (*self).version,
                VERSION
            );
        }
    }

    unsafe fn initialize<M: Memory>(self: *mut Self, mem: &mut M) {
        use crate::gc::incremental::IncrementalGC;
        debug_assert!(!self.is_initialized());
        (*self).fingerprint = FINGERPRINT;
        (*self).version = VERSION;
        (*self).stable_actor = DEFAULT_VALUE;
        (*self).stable_type = TypeDescriptor::default();
        (*self).incremental_gc_state = IncrementalGC::initial_gc_state(mem, HEAP_START);
        (*self).upgrade_instructions = 0;
    }
}

/// Initialize fresh persistent memory after the canister installation or
/// reuse the persistent memory on a canister upgrade.
pub unsafe fn initialize_memory<M: Memory>(mem: &mut M) {
    mem.grow_memory(HEAP_START);
    let metadata = PersistentMetadata::get();
    if use_enhanced_orthogonal_persistence() && metadata.is_initialized() {
        metadata.check_version();
    } else {
        metadata.initialize(mem);
    }
}

unsafe fn use_enhanced_orthogonal_persistence() -> bool {
    match read_persistence_version() {
        VERSION_STABLE_HEAP_NO_REGIONS | VERSION_STABLE_HEAP_REGIONS => true,
        LEGACY_VERSION_NO_STABLE_MEMORY
        | LEGACY_VERSION_SOME_STABLE_MEMORY
        | LEGACY_VERSION_REGIONS => false,
        _ => rts_trap_with("Unsupported persistence version"),
    }
}

/// Returns the stable sub-record of the actor of the upgraded canister version.
/// Returns scalar 0 if no actor is stored after on a fresh memory.
#[no_mangle]
pub unsafe extern "C" fn load_stable_actor() -> Value {
    let metadata = PersistentMetadata::get();
    (*metadata).stable_type.assert_initialized();
    (*metadata).stable_actor.forward_if_possible()
}

/// Save the stable sub-record, the stable variables, of a canister before an upgrade.
#[ic_mem_fn]
pub unsafe fn save_stable_actor<M: Memory>(mem: &mut M, actor: Value) {
    assert!(actor != DEFAULT_VALUE);
    let metadata: *mut PersistentMetadata = PersistentMetadata::get();
    (*metadata).stable_type.assert_initialized();
    let location = &mut (*metadata).stable_actor as *mut Value;
    write_with_barrier(mem, location, actor);
}

/// Free the stable actor sub-record after a completed upgrade.
/// Allow garbage collection for unused stable variables that are no longer declared
/// in the new program version.
#[ic_mem_fn]
pub unsafe fn free_stable_actor<M: Memory>(mem: &mut M) {
    let metadata: *mut PersistentMetadata = PersistentMetadata::get();
    let location = &mut (*metadata).stable_actor as *mut Value;
    write_with_barrier(mem, location, DEFAULT_VALUE);
}

/// GC root pointer required for GC marking and updating.
pub(crate) unsafe fn stable_actor_location() -> *mut Value {
    let metadata = PersistentMetadata::get();
    &mut (*metadata).stable_actor as *mut Value
}

/// Determine whether an object contains a specific field.
/// Used for upgrading to an actor with additional stable fields.
#[no_mangle]
<<<<<<< HEAD
#[cfg(feature = "ic")]
pub unsafe extern "C" fn contains_field(actor: Value, field_hash: usize) -> bool {
=======
pub unsafe extern "C" fn contains_field(actor: Value, field_hash: u32) -> bool {
>>>>>>> 2b53fe0e
    use crate::constants::WORD_SIZE;

    let object = actor.as_object();
    let hash_blob = (*object).hash_blob.as_blob();
    assert_eq!(hash_blob.len().as_usize() % WORD_SIZE, 0);
    let number_of_fields = hash_blob.len().as_usize() / WORD_SIZE;
    let mut current_address = hash_blob.payload_const() as usize;
    for _ in 0..number_of_fields {
        let hash_address = current_address as *mut usize;
        let hash_value = *hash_address;
        // The hash sequence is sorted: Stop when the hash matches or cannot exist.
        if hash_value >= field_hash {
            return hash_value == field_hash;
        }
        current_address += WORD_SIZE;
    }
    false
}

/// Register the stable actor type on canister installation and upgrade.
/// The type is stored in the persistent metadata memory for later retrieval on canister upgrades.
/// On an upgrade, the memory compatibility between the new and existing stable type is checked.
/// The `new_type` value points to a blob encoding the new stable actor type.
#[ic_mem_fn]
pub unsafe fn register_stable_type<M: Memory>(
    mem: &mut M,
    new_candid_data: Value,
    new_type_offsets: Value,
) {
    assert_eq!(new_candid_data.tag(), TAG_BLOB);
    let mut new_type = TypeDescriptor::new(new_candid_data, new_type_offsets);
    let metadata = PersistentMetadata::get();
    let old_type = &mut (*metadata).stable_type;
    if !old_type.is_default() && !memory_compatible(mem, old_type, &mut new_type) {
        rts_trap_with("Memory-incompatible program upgrade");
    }
    (*metadata).stable_type.assign(mem, &new_type);
}

pub(crate) unsafe fn stable_type_descriptor() -> &'static mut TypeDescriptor {
    let metadata = PersistentMetadata::get();
    &mut (*metadata).stable_type
}

pub(crate) unsafe fn get_incremental_gc_state() -> &'static mut State {
    let metadata = PersistentMetadata::get();
    &mut (*metadata).incremental_gc_state
}

#[no_mangle]
pub unsafe extern "C" fn get_upgrade_instructions() -> u64 {
    let metadata = PersistentMetadata::get();
    (*metadata).upgrade_instructions
}

#[no_mangle]
pub unsafe extern "C" fn set_upgrade_instructions(instructions: u64) {
    let metadata = PersistentMetadata::get();
    (*metadata).upgrade_instructions = instructions;
}

/// Only used in WASI mode: Get a static temporary print buffer that resides in 32-bit address range.
/// This buffer has a fix length of 512 bytes, and resides at the end of the metadata reserve.
#[no_mangle]
#[cfg(feature = "ic")]
pub unsafe extern "C" fn buffer_in_32_bit_range() -> usize {
    use crate::types::size_of;

    const BUFFER_SIZE: usize = 512;
    assert!(size_of::<PersistentMetadata>().to_bytes().as_usize() + BUFFER_SIZE < METADATA_RESERVE);
    METADATA_ADDRESS + METADATA_RESERVE - BUFFER_SIZE
}<|MERGE_RESOLUTION|>--- conflicted
+++ resolved
@@ -162,12 +162,7 @@
 /// Determine whether an object contains a specific field.
 /// Used for upgrading to an actor with additional stable fields.
 #[no_mangle]
-<<<<<<< HEAD
-#[cfg(feature = "ic")]
 pub unsafe extern "C" fn contains_field(actor: Value, field_hash: usize) -> bool {
-=======
-pub unsafe extern "C" fn contains_field(actor: Value, field_hash: u32) -> bool {
->>>>>>> 2b53fe0e
     use crate::constants::WORD_SIZE;
 
     let object = actor.as_object();
@@ -232,7 +227,6 @@
 /// Only used in WASI mode: Get a static temporary print buffer that resides in 32-bit address range.
 /// This buffer has a fix length of 512 bytes, and resides at the end of the metadata reserve.
 #[no_mangle]
-#[cfg(feature = "ic")]
 pub unsafe extern "C" fn buffer_in_32_bit_range() -> usize {
     use crate::types::size_of;
 
