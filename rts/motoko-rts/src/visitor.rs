--- conflicted
+++ resolved
@@ -18,7 +18,7 @@
             let obj_payload = obj.payload_addr();
             for i in 0..obj.size() {
                 let field_addr = obj_payload.add(i as usize);
-                if pointer_to_dynamic_heap(page_alloc, field_addr) {
+                if !(*field_addr).is_ptr_to_dynamic_heap() {
                     visit_ptr_field(obj_payload.add(i as usize));
                 }
             }
@@ -29,7 +29,7 @@
             let array_payload = array.payload_addr();
             for i in 0..array.len() {
                 let field_addr = array_payload.add(i as usize);
-                if pointer_to_dynamic_heap(page_alloc, field_addr) {
+                if !(*field_addr).is_ptr_to_dynamic_heap() {
                     visit_ptr_field(field_addr);
                 }
             }
@@ -38,7 +38,7 @@
         TAG_MUTBOX => {
             let mutbox = obj as *mut MutBox;
             let field_addr = &mut (*mutbox).field;
-            if pointer_to_dynamic_heap(page_alloc, field_addr) {
+            if !(*field_addr).is_ptr_to_dynamic_heap() {
                 visit_ptr_field(field_addr);
             }
         }
@@ -48,7 +48,7 @@
             let closure_payload = closure.payload_addr();
             for i in 0..closure.size() {
                 let field_addr = closure_payload.add(i as usize);
-                if pointer_to_dynamic_heap(page_alloc, field_addr) {
+                if !(*field_addr).is_ptr_to_dynamic_heap() {
                     visit_ptr_field(field_addr);
                 }
             }
@@ -57,7 +57,7 @@
         TAG_SOME => {
             let some = obj as *mut Some;
             let field_addr = &mut (*some).field;
-            if pointer_to_dynamic_heap(page_alloc, field_addr) {
+            if !(*field_addr).is_ptr_to_dynamic_heap() {
                 visit_ptr_field(field_addr);
             }
         }
@@ -65,7 +65,7 @@
         TAG_VARIANT => {
             let variant = obj as *mut Variant;
             let field_addr = &mut (*variant).field;
-            if pointer_to_dynamic_heap(page_alloc, field_addr) {
+            if !(*field_addr).is_ptr_to_dynamic_heap() {
                 visit_ptr_field(field_addr);
             }
         }
@@ -73,11 +73,11 @@
         TAG_CONCAT => {
             let concat = obj as *mut Concat;
             let field1_addr = &mut (*concat).text1;
-            if pointer_to_dynamic_heap(page_alloc, field1_addr) {
+            if !(*field1_addr).is_ptr_to_dynamic_heap() {
                 visit_ptr_field(field1_addr);
             }
             let field2_addr = &mut (*concat).text2;
-            if pointer_to_dynamic_heap(page_alloc, field2_addr) {
+            if !(*field2_addr).is_ptr_to_dynamic_heap() {
                 visit_ptr_field(field2_addr);
             }
         }
@@ -85,7 +85,7 @@
         TAG_OBJ_IND => {
             let obj_ind = obj as *mut ObjInd;
             let field_addr = &mut (*obj_ind).field;
-            if pointer_to_dynamic_heap(page_alloc, field_addr) {
+            if !(*field_addr).is_ptr_to_dynamic_heap() {
                 visit_ptr_field(field_addr);
             }
         }
@@ -102,41 +102,4 @@
             rts_trap_with("invalid object tag in visit_pointer_fields");
         }
     }
-}
-
-<<<<<<< HEAD
-pub unsafe fn pointer_to_dynamic_heap<P: PageAlloc>(
-    page_alloc: &P,
-    field_addr: *mut Value,
-) -> bool {
-    // NB. pattern matching on `field_addr.get()` generates inefficient code
-=======
-// This implementation is not optimized good enough, so we have a manually optimized version
-// below, for release builds.
-#[cfg(debug_assertions)]
-pub unsafe fn pointer_to_dynamic_heap(field_addr: *mut Value, heap_base: usize) -> bool {
-    match (*field_addr).get() {
-        PtrOrScalar::Scalar(_) => false,
-        PtrOrScalar::Ptr(ptr) => {
-            if ptr >= heap_base {
-                true
-            } else {
-                debug_assert!(
-                    (*(ptr as *mut Obj)).gc_metadata.is_static(),
-                    "object tag = {}",
-                    (*(ptr as *mut Obj)).tag
-                );
-                false
-            }
-        }
-    }
-}
-
-// Hand-optimized, efficient version of `pointer_to_dynamic_heap`
-#[cfg(not(debug_assertions))]
-pub unsafe fn pointer_to_dynamic_heap(field_addr: *mut Value, heap_base: usize) -> bool {
-    // Pattern matching on `field_addr.get()` generates inefficient code
->>>>>>> 7a177e0f
-    let field_value = (*field_addr).get_raw();
-    is_ptr(field_value) && !page_alloc.in_static_heap(unskew(field_value as usize))
 }