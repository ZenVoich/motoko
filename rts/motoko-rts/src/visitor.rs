--- conflicted
+++ resolved
@@ -121,12 +121,8 @@
             }
         }
 
-<<<<<<< HEAD
-        TAG_BITS64 | TAG_BLOB | TAG_BIGINT => {
-=======
-        TAG_BITS32_U | TAG_BITS32_S | TAG_BITS32_F | TAG_BITS64_U | TAG_BITS64_S | TAG_BITS64_F
-        | TAG_BLOB_B | TAG_BLOB_T | TAG_BLOB_P | TAG_BLOB_A | TAG_BIGINT => {
->>>>>>> 02b6b4b5
+        TAG_BITS64_U | TAG_BITS64_S | TAG_BITS64_F | TAG_BLOB_B | TAG_BLOB_T | TAG_BLOB_P
+        | TAG_BLOB_A | TAG_BIGINT => {
             // These don't have pointers, skip
         }
 
