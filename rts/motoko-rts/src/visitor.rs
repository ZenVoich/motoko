use crate::rts_trap_with;
use crate::types::*;

/// A visitor that passes field addresses of fields with pointers to dynamic heap to the given
/// callback
///
/// Arguments:
///
/// * `ctx`: any context passed to the `visit_*` callbacks
/// * `obj`: the heap object to be visited (note: its heap tag may be invalid)
/// * `tag`: the heap object's logical tag (or start of array object's suffix slice)
/// * `visit_ptr_field`: callback for individual fields
/// * `visit_field_range`: callback for determining the suffix slice
///   Arguments:
///   * `&mut C`: passed context
///   * `usize`: start index of array suffix slice being visited
///   * `*mut Array`: home object of the slice (its heap tag may be invalid)
///   Returns:
///   * `usize`: start of the suffix slice of fields not to be passed to `visit_ptr_field`;
///            it is the callback's responsibility to deal with the spanned slice

pub unsafe fn visit_pointer_fields<C, F, G>(
    ctx: &mut C,
    obj: *mut Obj,
    tag: Tag,
    visit_ptr_field: F,
    visit_field_range: G,
) where
    F: Fn(&mut C, *mut Value),
    G: Fn(&mut C, usize, *mut Array) -> usize,
{
    match tag {
        TAG_OBJECT => {
            let obj = obj as *mut Object;
            debug_assert!(is_non_null_pointer_field(obj.hash_blob_addr()));
            visit_ptr_field(ctx, obj.hash_blob_addr());
            let obj_payload = obj.payload_addr();
            for i in 0..obj.size() {
<<<<<<< HEAD
                let field_addr = obj_payload.add(i);
                if is_pointer_field(field_addr) {
                    visit_ptr_field(ctx, obj_payload.add(i));
=======
                let field_addr = obj_payload.add(i as usize);
                if is_non_null_pointer_field(field_addr) {
                    visit_ptr_field(ctx, obj_payload.add(i as usize));
>>>>>>> c24994a0
                }
            }
        }

        TAG_ARRAY | TAG_ARRAY_SLICE_MIN.. => {
            let slice_start = if tag >= TAG_ARRAY_SLICE_MIN { tag } else { 0 };
            let array = obj as *mut Array;
            let array_payload = array.payload_addr();
            let stop = visit_field_range(ctx, slice_start, array);
            debug_assert!(stop <= array.len());
            for i in slice_start..stop {
<<<<<<< HEAD
                let field_addr = array_payload.add(i);
                if is_pointer_field(field_addr) {
=======
                let field_addr = array_payload.add(i as usize);
                if is_non_null_pointer_field(field_addr) {
>>>>>>> c24994a0
                    visit_ptr_field(ctx, field_addr);
                }
            }
        }

        TAG_MUTBOX => {
            let mutbox = obj as *mut MutBox;
            let field_addr = &mut (*mutbox).field;
            if is_non_null_pointer_field(field_addr) {
                visit_ptr_field(ctx, field_addr);
            }
        }

        TAG_CLOSURE => {
            let closure = obj as *mut Closure;
            let closure_payload = closure.payload_addr();
            for i in 0..closure.size() {
<<<<<<< HEAD
                let field_addr = closure_payload.add(i);
                if is_pointer_field(field_addr) {
=======
                let field_addr = closure_payload.add(i as usize);
                if is_non_null_pointer_field(field_addr) {
>>>>>>> c24994a0
                    visit_ptr_field(ctx, field_addr);
                }
            }
        }

        TAG_SOME => {
            let some = obj as *mut Some;
            let field_addr = &mut (*some).field;
            if is_non_null_pointer_field(field_addr) {
                visit_ptr_field(ctx, field_addr);
            }
        }

        TAG_VARIANT => {
            let variant = obj as *mut Variant;
            let field_addr = &mut (*variant).field;
            if is_non_null_pointer_field(field_addr) {
                visit_ptr_field(ctx, field_addr);
            }
        }

        TAG_REGION => {
            let region = obj as *mut Region;
            let field_addr = &mut (*region).vec_pages;
            if is_non_null_pointer_field(field_addr) {
                visit_ptr_field(ctx, field_addr);
            }
        }

        TAG_CONCAT => {
            let concat = obj as *mut Concat;
            let field1_addr = &mut (*concat).text1;
            if is_non_null_pointer_field(field1_addr) {
                visit_ptr_field(ctx, field1_addr);
            }
            let field2_addr = &mut (*concat).text2;
            if is_non_null_pointer_field(field2_addr) {
                visit_ptr_field(ctx, field2_addr);
            }
        }

        TAG_OBJ_IND => {
            let obj_ind = obj as *mut ObjInd;
            let field_addr = &mut (*obj_ind).field;
            if is_non_null_pointer_field(field_addr) {
                visit_ptr_field(ctx, field_addr);
            }
        }

<<<<<<< HEAD
        TAG_BITS64 | TAG_BLOB | TAG_BIGINT | TAG_NULL => {
=======
        TAG_BITS64 | TAG_BITS32 | TAG_BLOB | TAG_BIGINT => {
>>>>>>> c24994a0
            // These don't have pointers, skip
        }

        TAG_FWD_PTR | TAG_ONE_WORD_FILLER | TAG_FREE_SPACE | _ => {
            rts_trap_with("invalid object tag in visit_pointer_fields");
        }
    }
}

// Temporary function can be later removed.
pub unsafe fn is_non_null_pointer_field(field_addr: *mut Value) -> bool {
    let field_value = *field_addr;
    check_field_value(field_value);
    field_value.is_non_null_ptr()
}

// Temporary check, can be later removed.
#[cfg(feature = "ic")]
fn check_field_value(value: Value) {
    debug_assert!(
        value.is_scalar()
            || value.get_ptr() >= crate::persistence::HEAP_START
            || value == NULL_POINTER
    );
}

#[cfg(not(feature = "ic"))]
fn check_field_value(_value: Value) {}<|MERGE_RESOLUTION|>--- conflicted
+++ resolved
@@ -36,15 +36,9 @@
             visit_ptr_field(ctx, obj.hash_blob_addr());
             let obj_payload = obj.payload_addr();
             for i in 0..obj.size() {
-<<<<<<< HEAD
                 let field_addr = obj_payload.add(i);
-                if is_pointer_field(field_addr) {
+                if is_non_null_pointer_field(field_addr) {
                     visit_ptr_field(ctx, obj_payload.add(i));
-=======
-                let field_addr = obj_payload.add(i as usize);
-                if is_non_null_pointer_field(field_addr) {
-                    visit_ptr_field(ctx, obj_payload.add(i as usize));
->>>>>>> c24994a0
                 }
             }
         }
@@ -56,13 +50,8 @@
             let stop = visit_field_range(ctx, slice_start, array);
             debug_assert!(stop <= array.len());
             for i in slice_start..stop {
-<<<<<<< HEAD
                 let field_addr = array_payload.add(i);
-                if is_pointer_field(field_addr) {
-=======
-                let field_addr = array_payload.add(i as usize);
                 if is_non_null_pointer_field(field_addr) {
->>>>>>> c24994a0
                     visit_ptr_field(ctx, field_addr);
                 }
             }
@@ -80,13 +69,8 @@
             let closure = obj as *mut Closure;
             let closure_payload = closure.payload_addr();
             for i in 0..closure.size() {
-<<<<<<< HEAD
                 let field_addr = closure_payload.add(i);
-                if is_pointer_field(field_addr) {
-=======
-                let field_addr = closure_payload.add(i as usize);
                 if is_non_null_pointer_field(field_addr) {
->>>>>>> c24994a0
                     visit_ptr_field(ctx, field_addr);
                 }
             }
@@ -136,11 +120,7 @@
             }
         }
 
-<<<<<<< HEAD
-        TAG_BITS64 | TAG_BLOB | TAG_BIGINT | TAG_NULL => {
-=======
-        TAG_BITS64 | TAG_BITS32 | TAG_BLOB | TAG_BIGINT => {
->>>>>>> c24994a0
+        TAG_BITS64 | TAG_BLOB | TAG_BIGINT => {
             // These don't have pointers, skip
         }
 
