#![allow(dead_code)]

use crate::print::*;
use crate::types::*;

use core::fmt::Write;

/// Print an object. The argument can be a skewed pointer to a boxed object, or a tagged scalar.
#[cfg(feature = "ic")]
#[no_mangle]
pub unsafe extern "C" fn print_value(value: Value) {
    let mut buf = [0u8; 1000];
    let mut write_buf = WriteBuf::new(&mut buf);

    match value.get() {
        PtrOrScalar::Scalar(scalar) => print_tagged_scalar(&mut write_buf, scalar),
        PtrOrScalar::Ptr(ptr) => print_boxed_object(&mut write_buf, ptr),
    }

    print(&write_buf);
}

pub unsafe fn dump_heap(
    heap_base: usize,
    hp: usize,
    static_root_location: *mut Value,
    continuation_table_location: *mut Value,
) {
    print_continuation_table(continuation_table_location);
    print_static_roots(*static_root_location);
    print_heap(heap_base, hp);
}

pub(crate) unsafe fn print_continuation_table(continuation_tbl_loc: *mut Value) {
    if !crate::continuation_table::table_initialized() {
        println!(100, "Continuation table not initialized");
        return;
    }

    let arr = (*continuation_tbl_loc).as_array();
    let len = (*arr).len;

    if len == 0 {
        println!(50, "Continuation table empty");
        return;
    }

    println!(50, "Continuation table: {}", len);

    let mut buf = [0u8; 1000];
    let mut write_buf = WriteBuf::new(&mut buf);

    for i in 0..len {
        let elem = arr.get(i);
        if elem.is_non_null_ptr() {
            let _ = write!(&mut write_buf, "{}: ", i);
            print_boxed_object(&mut write_buf, elem.get_ptr());
            print(&write_buf);
            write_buf.reset();
        }
    }
    println!(50, "End of continuation table");
}

pub(crate) unsafe fn print_static_roots(static_roots: Value) {
    let static_roots = static_roots.as_array();
    println!(100, "static roots at {:#x}", static_roots as usize);

    let len = (*static_roots).len;

    if len == 0 {
        println!(50, "Static roots empty");
        return;
    }

    println!(50, "Static roots: {}", len);

    let mut buf = [0u8; 1000];
    let mut write_buf = WriteBuf::new(&mut buf);

    let payload_addr = static_roots.payload_addr();
    for i in 0..len {
        let field_addr = payload_addr.add(i);
        let _ = write!(&mut write_buf, "{}: {:#x} --> ", i, field_addr as usize);
        print_boxed_object(&mut write_buf, (*field_addr).get_ptr());
        print(&write_buf);
        write_buf.reset();
    }

    println!(50, "End of static roots");
}

unsafe fn print_heap(heap_start: usize, heap_end: usize) {
    println!(
        200,
        "Heap start={:#x}, heap end={:#x}, size={} bytes",
        heap_start,
        heap_end,
        heap_end - heap_start
    );

    let mut buf = [0u8; 1000];
    let mut write_buf = WriteBuf::new(&mut buf);

    let mut p = heap_start;
    let mut i: Words<usize> = Words(0);
    while p < heap_end {
        print_boxed_object(&mut write_buf, p);
        print(&write_buf);
        write_buf.reset();

        let obj_size = block_size(p);
        p += obj_size.to_bytes().as_usize();
        i += obj_size;
    }
}

unsafe fn print_tagged_scalar(buf: &mut WriteBuf, p: usize) {
    let _ = write!(buf, "<Scalar {:#x}>", p);
}

/// Print boxed object at address `p`.
pub(crate) unsafe fn print_boxed_object(buf: &mut WriteBuf, p: usize) {
    let _ = write!(buf, "{:#x}: ", p);

    let obj = p as *mut Obj;
    let forward = (*obj).forward;
    if forward.get_ptr() != p {
        let _ = write!(buf, "<forwarded to {:#x}>", forward.get_ptr());
        return;
    }

    let tag = obj.tag();

    if tag == 0 {
        return;
    }

    match tag {
        TAG_OBJECT => {
            let object = obj as *mut Object;
            let _ = write!(
                buf,
                "<Object size={:#x} hash_ptr={:#x} field=[",
                object.size(),
                (*object).hash_blob.get_raw()
            );
            for i in 0..object.size() {
                let val = object.get(i);
                let _ = write!(buf, "{:#x}", val.get_raw());

                if let PtrOrScalar::Ptr(indirectee_ptr) = val.get() {
                    let _ = write!(buf, " (indirectee=");
                    print_boxed_object(buf, indirectee_ptr);
                    let _ = write!(buf, ")");
                }

                if i != object.size() - 1 {
                    let _ = write!(buf, ",");
                }
            }
            let _ = write!(buf, "]>");
        }
        TAG_OBJ_IND => {
            let obj_ind = obj as *const ObjInd;
            let _ = write!(buf, "<ObjInd field={:#x}>", (*obj_ind).field.get_raw());
        }
        TAG_ARRAY_I | TAG_ARRAY_M | TAG_ARRAY_T | TAG_ARRAY_S | TAG_ARRAY_SLICE_MIN.. => {
            let array = obj as *mut Array;
            let _ = write!(buf, "<Array len={:#x}", (*array).len);

            for i in 0..::core::cmp::min(10, (*array).len) {
                let _ = write!(buf, " {:#x}", array.get(i).get_raw());
            }

            if (*array).len > 10 {
                let _ = write!(buf, " …>");
            } else {
                let _ = write!(buf, ">");
            }
        }
        TAG_BITS64_U | TAG_BITS64_S | TAG_BITS64_F => {
            let bits64 = obj as *const Bits64;
            let _ = write!(buf, "<Bits64 {:#x}>", (*bits64).bits);
        }
        TAG_MUTBOX => {
            let mutbox = obj as *const MutBox;
            let _ = write!(buf, "<MutBox field={:#x}>", (*mutbox).field.get_raw());
        }
        TAG_CLOSURE => {
            let closure = obj as *const Closure;
            let _ = write!(buf, "<Closure size={:#x}>", (*closure).size);
        }
        TAG_SOME => {
            let some = obj as *const Some;
            let _ = write!(buf, "<Some field={:#x}>", (*some).field.get_raw());
        }
        TAG_VARIANT => {
            let variant = obj as *const Variant;
            let _ = write!(
                buf,
                "<Variant tag={:#x} field={:#x}>",
                (*variant).tag,
                (*variant).field.get_raw()
            );
        }
        TAG_BLOB_B | TAG_BLOB_T | TAG_BLOB_P | TAG_BLOB_A => {
            let blob = obj.as_blob();
            let _ = write!(buf, "<Blob len={:#x}>", blob.len().as_usize());
        }
        TAG_FWD_PTR => {
            let ind = obj as *const FwdPtr;
            let _ = write!(buf, "<Forwarding to {:#x}>", (*ind).fwd.get_raw());
        }
<<<<<<< HEAD
=======
        TAG_BITS32_U | TAG_BITS32_S | TAG_BITS32_F => {
            let bits32 = obj as *const Bits32;
            let _ = write!(buf, "<Bits32 {:#x}>", (*bits32).bits);
        }
>>>>>>> 02b6b4b5
        TAG_BIGINT => {
            // Add more details here as needed
            let _ = write!(buf, "<BigInt>");
        }
        TAG_CONCAT => {
            let concat = obj.as_concat();
            let _ = write!(
                buf,
                "<Concat n_bytes={:#x} obj1={:#x} obj2={:#x}>",
                (*concat).n_bytes.as_usize(),
                (*concat).text1.get_raw(),
                (*concat).text2.get_raw()
            );
        }
        TAG_ONE_WORD_FILLER => {
            let _ = write!(buf, "<One word filler>",);
        }
        TAG_FREE_SPACE => {
            let free_space = obj as *const FreeSpace;
            let _ = write!(buf, "<Free space {} words>", (*free_space).words.as_usize());
        }
        other => {
            let _ = write!(buf, "<??? {} ???>", other);
        }
    }
}<|MERGE_RESOLUTION|>--- conflicted
+++ resolved
@@ -212,13 +212,6 @@
             let ind = obj as *const FwdPtr;
             let _ = write!(buf, "<Forwarding to {:#x}>", (*ind).fwd.get_raw());
         }
-<<<<<<< HEAD
-=======
-        TAG_BITS32_U | TAG_BITS32_S | TAG_BITS32_F => {
-            let bits32 = obj as *const Bits32;
-            let _ = write!(buf, "<Bits32 {:#x}>", (*bits32).bits);
-        }
->>>>>>> 02b6b4b5
         TAG_BIGINT => {
             // Add more details here as needed
             let _ = write!(buf, "<BigInt>");
