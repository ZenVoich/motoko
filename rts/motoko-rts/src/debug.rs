#![allow(dead_code)]

use crate::print::*;
use crate::types::*;

use core::fmt::Write;

/// Print an object. The argument can be a skewed pointer to a boxed object, or a tagged scalar.
#[cfg(feature = "ic")]
#[no_mangle]
pub unsafe extern "C" fn print_value(value: Value) {
    let mut buf = [0u8; 1000];
    let mut write_buf = WriteBuf::new(&mut buf);

    match value.get() {
        PtrOrScalar::Scalar(scalar) => print_tagged_scalar(&mut write_buf, scalar),
        PtrOrScalar::Ptr(ptr) => print_boxed_object(&mut write_buf, ptr),
    }

    print(&write_buf);
}

pub unsafe fn dump_heap(
    heap_base: usize,
    hp: usize,
    static_root_location: *mut Value,
    continuation_table_location: *mut Value,
) {
    print_continuation_table(continuation_table_location);
    print_static_roots(*static_root_location);
    print_heap(heap_base, hp);
}

pub(crate) unsafe fn print_continuation_table(continuation_tbl_loc: *mut Value) {
    if !crate::continuation_table::table_initialized() {
        println!(100, "Continuation table not initialized");
        return;
    }

    let arr = (*continuation_tbl_loc).as_array();
    let len = (*arr).len;

    if len == 0 {
        println!(50, "Continuation table empty");
        return;
    }

    println!(50, "Continuation table: {}", len);

    let mut buf = [0u8; 1000];
    let mut write_buf = WriteBuf::new(&mut buf);

    for i in 0..len {
        let elem = arr.get(i);
        if elem.is_non_null_ptr() {
            let _ = write!(&mut write_buf, "{}: ", i);
            print_boxed_object(&mut write_buf, elem.get_ptr());
            print(&write_buf);
            write_buf.reset();
        }
    }
    println!(50, "End of continuation table");
}

pub(crate) unsafe fn print_static_roots(static_roots: Value) {
    let static_roots = static_roots.as_array();
    println!(100, "static roots at {:#x}", static_roots as usize);

    let len = (*static_roots).len;

    if len == 0 {
        println!(50, "Static roots empty");
        return;
    }

    println!(50, "Static roots: {}", len);

    let mut buf = [0u8; 1000];
    let mut write_buf = WriteBuf::new(&mut buf);

    let payload_addr = static_roots.payload_addr();
    for i in 0..len {
        let field_addr = payload_addr.add(i);
        let _ = write!(&mut write_buf, "{}: {:#x} --> ", i, field_addr as usize);
        print_boxed_object(&mut write_buf, (*field_addr).get_ptr());
        print(&write_buf);
        write_buf.reset();
    }

    println!(50, "End of static roots");
}

unsafe fn print_heap(heap_start: usize, heap_end: usize) {
    println!(
        200,
        "Heap start={:#x}, heap end={:#x}, size={} bytes",
        heap_start,
        heap_end,
        heap_end - heap_start
    );

    let mut buf = [0u8; 1000];
    let mut write_buf = WriteBuf::new(&mut buf);

    let mut p = heap_start;
    let mut i: Words<usize> = Words(0);
    while p < heap_end {
        print_boxed_object(&mut write_buf, p);
        print(&write_buf);
        write_buf.reset();

        let obj_size = block_size(p);
        p += obj_size.to_bytes().as_usize();
        i += obj_size;
    }
}

unsafe fn print_tagged_scalar(buf: &mut WriteBuf, p: usize) {
    let _ = write!(buf, "<Scalar {:#x}>", p);
}

/// Print boxed object at address `p`.
pub(crate) unsafe fn print_boxed_object(buf: &mut WriteBuf, p: usize) {
    let _ = write!(buf, "{:#x}: ", p);

    let obj = p as *mut Obj;
    let forward = (*obj).forward;
    if forward.get_ptr() != p {
        let _ = write!(buf, "<forwarded to {:#x}>", forward.get_ptr());
        return;
    }

    let tag = obj.tag();

    if tag == 0 {
        return;
    }

    match tag {
        TAG_OBJECT => {
            let object = obj as *mut Object;
            let _ = write!(
                buf,
                "<Object size={:#x} hash_ptr={:#x} field=[",
<<<<<<< HEAD
                (*object).size,
=======
                object.size(),
>>>>>>> da19f25b
                (*object).hash_blob.get_raw()
            );
            for i in 0..object.size() {
                let val = object.get(i);
                let _ = write!(buf, "{:#x}", val.get_raw());

                if let PtrOrScalar::Ptr(indirectee_ptr) = val.get() {
                    let _ = write!(buf, " (indirectee=");
                    print_boxed_object(buf, indirectee_ptr);
                    let _ = write!(buf, ")");
                }

                if i != object.size() - 1 {
                    let _ = write!(buf, ",");
                }
            }
            let _ = write!(buf, "]>");
        }
        TAG_OBJ_IND => {
            let obj_ind = obj as *const ObjInd;
            let _ = write!(buf, "<ObjInd field={:#x}>", (*obj_ind).field.get_raw());
        }
        TAG_ARRAY | TAG_ARRAY_SLICE_MIN.. => {
            let array = obj as *mut Array;
            let _ = write!(buf, "<Array len={:#x}", (*array).len);

            for i in 0..::core::cmp::min(10, (*array).len) {
                let _ = write!(buf, " {:#x}", array.get(i).get_raw());
            }

            if (*array).len > 10 {
                let _ = write!(buf, " …>");
            } else {
                let _ = write!(buf, ">");
            }
        }
        TAG_BITS64 => {
            let bits64 = obj as *const Bits64;
            let _ = write!(buf, "<Bits64 {:#x}>", (*bits64).bits);
        }
        TAG_MUTBOX => {
            let mutbox = obj as *const MutBox;
            let _ = write!(buf, "<MutBox field={:#x}>", (*mutbox).field.get_raw());
        }
        TAG_CLOSURE => {
            let closure = obj as *const Closure;
            let _ = write!(buf, "<Closure size={:#x}>", (*closure).size);
        }
        TAG_SOME => {
            let some = obj as *const Some;
            let _ = write!(buf, "<Some field={:#x}>", (*some).field.get_raw());
        }
        TAG_VARIANT => {
            let variant = obj as *const Variant;
            let _ = write!(
                buf,
                "<Variant tag={:#x} field={:#x}>",
                (*variant).tag,
                (*variant).field.get_raw()
            );
        }
        TAG_BLOB => {
            let blob = obj.as_blob();
            let _ = write!(buf, "<Blob len={:#x}>", blob.len().as_usize());
        }
        TAG_FWD_PTR => {
            let ind = obj as *const FwdPtr;
            let _ = write!(buf, "<Forwarding to {:#x}>", (*ind).fwd.get_raw());
        }
        TAG_BIGINT => {
            // Add more details here as needed
            let _ = write!(buf, "<BigInt>");
        }
        TAG_CONCAT => {
            let concat = obj.as_concat();
            let _ = write!(
                buf,
                "<Concat n_bytes={:#x} obj1={:#x} obj2={:#x}>",
                (*concat).n_bytes.as_usize(),
                (*concat).text1.get_raw(),
                (*concat).text2.get_raw()
            );
        }
        TAG_ONE_WORD_FILLER => {
            let _ = write!(buf, "<One word filler>",);
        }
        TAG_FREE_SPACE => {
            let free_space = obj as *const FreeSpace;
            let _ = write!(buf, "<Free space {} words>", (*free_space).words.as_usize());
        }
        other => {
            let _ = write!(buf, "<??? {} ???>", other);
        }
    }
}<|MERGE_RESOLUTION|>--- conflicted
+++ resolved
@@ -142,11 +142,7 @@
             let _ = write!(
                 buf,
                 "<Object size={:#x} hash_ptr={:#x} field=[",
-<<<<<<< HEAD
-                (*object).size,
-=======
                 object.size(),
->>>>>>> da19f25b
                 (*object).hash_blob.get_raw()
             );
             for i in 0..object.size() {
