//! Incremental evacuation-compacting GC.
//!
//! Properties:
//! - All GC pauses have bounded short time.
//! - Full-heap snapshot-at-the-beginning marking.
//! - Focus on reclaiming high-garbage partitions.
//! - Compacting heap space with partition evacuations.
//! - Incremental copying enabled by forwarding pointers.
//!
//! The entire GC state including the scheduling statistics must be
//! retained across upgrades and therefore be stored part of the
//! persistent metadata, cf. `persistence::PersistentMetadata`.

use motoko_rts_macros::ic_mem_fn;

use crate::{memory::Memory, types::*, visitor::visit_pointer_fields};

use self::{
    partitioned_heap::{PartitionedHeap, PartitionedHeapIterator},
    phases::{
        evacuation_increment::EvacuationIncrement,
        mark_increment::{MarkIncrement, MarkState},
        update_increment::UpdateIncrement,
    },
    roots::Roots,
    time::BoundedTime,
};

pub mod array_slicing;
pub mod barriers;
pub mod mark_bitmap;
pub mod mark_stack;
pub mod partitioned_heap;
mod phases;
pub mod roots;
#[cfg(feature = "memory_check")]
pub mod sanity_checks;
pub mod sort;
pub mod time;

#[ic_mem_fn(ic_only)]
unsafe fn initialize_incremental_gc<M: Memory>(mem: &mut M) {
    use crate::persistence::initialize_memory;

    initialize_memory(mem);
}

#[ic_mem_fn(ic_only)]
unsafe fn schedule_incremental_gc<M: Memory>(mem: &mut M) {
    let state = get_incremental_gc_state();
    let running = state.phase != Phase::Pause;
    if running || should_start() {
        incremental_gc(mem);
    }
}

#[ic_mem_fn(ic_only)]
unsafe fn incremental_gc<M: Memory>(mem: &mut M) {
    use self::roots::root_set;
    let state = get_incremental_gc_state();
    if state.phase == Phase::Pause {
        record_gc_start::<M>();
    }
    IncrementalGC::instance(mem, state).empty_call_stack_increment(root_set());
    if state.phase == Phase::Pause {
        record_gc_stop::<M>();
    }
}

#[cfg(feature = "ic")]
unsafe fn should_start() -> bool {
    use self::partitioned_heap::PARTITION_SIZE;
<<<<<<< HEAD
    use crate::memory::ic;
=======
    use crate::memory::{ic, MEMORY_RESERVE};
>>>>>>> c4c98d7c

    const CRITICAL_HEAP_LIMIT: Bytes<usize> = Bytes(usize::MAX - 768 * 1024 * 1024);
    const CRITICAL_GROWTH_THRESHOLD: f64 = 0.01;
    const NORMAL_GROWTH_THRESHOLD: f64 = 0.65;

    let heap_size = ic::get_heap_size();
    let growth_threshold = if heap_size > CRITICAL_HEAP_LIMIT {
        CRITICAL_GROWTH_THRESHOLD
    } else {
        NORMAL_GROWTH_THRESHOLD
    };

    let current_allocations = ic::get_total_allocations();
    let state = get_incremental_gc_state();
    debug_assert!(current_allocations >= state.statistics.last_allocations);
    let absolute_growth = current_allocations - state.statistics.last_allocations;
    let relative_growth = absolute_growth.0 as f64 / heap_size.as_usize() as f64;
    relative_growth > growth_threshold && heap_size.as_usize() >= PARTITION_SIZE
}

#[cfg(feature = "ic")]
unsafe fn record_gc_start<M: Memory>() {
    use crate::memory::ic;

    let state = get_incremental_gc_state();
    state.statistics.last_allocations = ic::get_total_allocations();
}

#[cfg(feature = "ic")]
unsafe fn record_gc_stop<M: Memory>() {
    use crate::memory::ic;
    use crate::persistence::HEAP_START;

    let heap_size = ic::get_heap_size();
<<<<<<< HEAD
    let static_size = Bytes(HEAP_START);
=======
    let static_size = Bytes(HEAP_START as u32);
>>>>>>> c4c98d7c
    debug_assert!(heap_size >= static_size);
    let dynamic_size = heap_size - static_size;
    let state = get_incremental_gc_state();
    state.statistics.max_live = ::core::cmp::max(state.statistics.max_live, dynamic_size);
}

// Persistent GC statistics used for scheduling and diagnostics.
struct Statistics {
    // Total number of allocation at the start of the last GC run.
<<<<<<< HEAD
    last_allocations: Bytes<usize>,
    // Maximum heap size the end of a GC run.
    max_live: Bytes<usize>,
=======
    last_allocations: Bytes<u64>,
    // Maximum heap size the end of a GC run.
    max_live: Bytes<u32>,
>>>>>>> c4c98d7c
}

/// GC phases per run. Each of the following phases is performed in potentially multiple increments.
/// 1. Marking: Incremental full-heap snapshot-at-the-beginning marking.
///    Must start on empty call stack.
///     * Concurrent allocations are conservatively marked.
///     * Concurrent pointer writes are handled by the write barrier.
/// 2. Evacuation: Incremental evacuation-compaction of high-garbage partitions.
///     * Copying live objects out of the selected partitions to new partitions.
///     * Concurrent accesses to old object locations are handled by pointer forwarding.
/// 3. Updating: Incremental updates of all old pointers to their new forwarded addresses.
///    Must complete on empty call stack.
///     * Concurrent copying of old pointer values is intercepted to resolve forwarding.
/// Finally, all the evacuated and temporary partitions are freed.
/// The temporary partitions store mark bitmaps.

/// The limit on the GC increment has a fix base with a linear increase depending on the number of
/// allocations that were performed during a running GC. The allocation-proportional term adapts
/// to the allocation rate and helps the GC to reduce reclamation latency.
const INCREMENT_BASE_LIMIT: usize = 3_500_000; // Increment limit without concurrent allocations.
const INCREMENT_ALLOCATION_FACTOR: usize = 10; // Additional time factor per concurrent allocation.

// Performance note: Storing the phase-specific state in the enum would be nicer but it is much slower.
#[derive(PartialEq)]
#[repr(C)]
enum Phase {
    Pause,    // Inactive, waiting for the next GC run.
    Mark,     // Incremental marking.
    Evacuate, // Incremental evacuation compaction.
    Update,   // Incremental pointer updates.
}

/// GC state retained over multiple GC increments.
/// Use a long-term representation by relying on C layout.
#[repr(C)]
pub struct State {
    phase: Phase,
    partitioned_heap: PartitionedHeap,
    allocation_count: usize, // Number of allocations during an active GC run.
    mark_state: Option<MarkState>,
    iterator_state: Option<PartitionedHeapIterator>,
    statistics: Statistics,
}

/// Incremental GC.
/// Each GC call has its new GC instance that shares the common GC state `STATE`.
pub struct IncrementalGC<'a, M: Memory> {
    mem: &'a mut M,
    state: &'a mut State,
    time: BoundedTime,
}

impl<'a, M: Memory + 'a> IncrementalGC<'a, M> {
    /// (Re-)Initialize the entire incremental garbage collector.
    /// Called on a runtime system start with incremental GC and also during RTS testing.
    pub unsafe fn initial_gc_state(mem: &'a mut M, heap_base: usize) -> State {
        let partitioned_heap = PartitionedHeap::new(mem, heap_base);
        let statistics = Statistics {
            last_allocations: Bytes(0),
            max_live: Bytes(0),
        };
        State {
            phase: Phase::Pause,
            partitioned_heap,
            allocation_count: 0,
            mark_state: None,
            iterator_state: None,
            statistics,
        }
    }

    /// Each GC schedule point can get a new GC instance that shares the common GC state.
    /// This is because the memory implementation is not stored as global variable.
    pub unsafe fn instance(mem: &'a mut M, state: &'a mut State) -> IncrementalGC<'a, M> {
        debug_assert!(state.partitioned_heap.is_initialized());
        let limit = usize::saturating_add(
            INCREMENT_BASE_LIMIT,
            usize::saturating_mul(state.allocation_count, INCREMENT_ALLOCATION_FACTOR),
        );
        state.allocation_count = 0;
        let time = BoundedTime::new(limit);
        IncrementalGC { mem, state, time }
    }

    /// Regular GC increment invoked when the call stack is guaranteed to be empty.
    /// As the GC cannot scan or use write barriers on the call stack, we need to ensure:
    /// * The mark phase can only be started on an empty call stack.
    /// * The update phase can only be completed on an empty call stack.
    pub unsafe fn empty_call_stack_increment(&mut self, roots: Roots) {
        if self.pausing() {
            self.start_marking(roots);
        }
        if self.state.phase == Phase::Mark {
            MarkIncrement::instance(self.mem, self.state, &mut self.time).run();
        }
        if self.mark_completed() {
            self.start_evacuating(roots);
        }
        if self.state.phase == Phase::Evacuate {
            EvacuationIncrement::instance(self.mem, self.state, &mut self.time).run();
        }
        if self.evacuation_completed() {
            self.start_updating(roots);
        }
        if self.state.phase == Phase::Update {
            UpdateIncrement::instance(self.state, &mut self.time).run();
        }
        if self.updating_completed() {
            self.complete_run(roots);
        }
    }

    unsafe fn pausing(&mut self) -> bool {
        self.state.phase == Phase::Pause
    }

    /// Only to be called when the call stack is empty as pointers on stack are not collected as roots.
    unsafe fn start_marking(&mut self, roots: Roots) {
        debug_assert!(self.pausing());

        self.state.phase = Phase::Mark;
        MarkIncrement::start_phase(self.mem, self.state, &mut self.time);
        let mut increment = MarkIncrement::instance(self.mem, self.state, &mut self.time);
        increment.mark_roots(roots);
    }

    unsafe fn mark_completed(&self) -> bool {
        self.state.phase == Phase::Mark && MarkIncrement::<M>::mark_completed(self.state)
    }

    unsafe fn check_mark_completion(&mut self, _roots: Roots) {
        #[cfg(feature = "memory_check")]
        {
            sanity_checks::check_memory(
                self.mem,
                &mut self.state.partitioned_heap,
                _roots,
                sanity_checks::CheckerMode::MarkCompletion,
            );
        }
    }

    unsafe fn start_evacuating(&mut self, roots: Roots) {
        self.check_mark_completion(roots);
        debug_assert!(self.mark_completed());
        MarkIncrement::<M>::complete_phase(self.state);
        self.state.phase = Phase::Evacuate;
        EvacuationIncrement::<M>::start_phase(self.state);
    }

    unsafe fn evacuation_completed(&self) -> bool {
        self.state.phase == Phase::Evacuate
            && EvacuationIncrement::<M>::evacuation_completed(self.state)
    }

    unsafe fn start_updating(&mut self, roots: Roots) {
        debug_assert!(self.evacuation_completed());
        EvacuationIncrement::<M>::complete_phase(self.state);
        self.state.phase = Phase::Update;
        UpdateIncrement::start_phase(self.state);
        let mut increment = UpdateIncrement::instance(self.state, &mut self.time);
        increment.update_roots(roots);
    }

    unsafe fn updating_completed(&self) -> bool {
        self.state.phase == Phase::Update && UpdateIncrement::update_completed(self.state)
    }

    /// Only to be called when the call stack is empty as pointers on stack are not updated.
    unsafe fn complete_run(&mut self, roots: Roots) {
        debug_assert!(self.updating_completed());
        UpdateIncrement::complete_phase(self.state);
        self.state.phase = Phase::Pause;
        self.check_update_completion(roots);
    }

    unsafe fn check_update_completion(&mut self, _roots: Roots) {
        #[cfg(feature = "memory_check")]
        {
            sanity_checks::check_memory(
                self.mem,
                &mut self.state.partitioned_heap,
                _roots,
                sanity_checks::CheckerMode::UpdateCompletion,
            );
        }
    }
}

/// Write barrier to be called BEFORE a potential overwrite of a pointer value.
/// `overwritten_value` (skewed if a pointer) denotes the value that will be overwritten.
/// The barrier can be conservatively called even if the overwritten value is not a pointer.
/// The barrier is only effective while the GC is in the mark phase.
unsafe fn pre_write_barrier<M: Memory>(mem: &mut M, state: &mut State, overwritten_value: Value) {
    if state.phase == Phase::Mark {
        let base_address = state.partitioned_heap.base_address();
        if overwritten_value.points_to_or_beyond(base_address) {
            let mut time = BoundedTime::new(0);
            let mut increment = MarkIncrement::instance(mem, state, &mut time);
            increment.mark_object(overwritten_value);
        }
    }
}

/// Allocation barrier to be called AFTER a new object allocation.
/// `new_object` is the skewed pointer of the newly allocated and initialized object.
/// The new object needs to be fully initialized, except for the payload of a blob.
/// The barrier is only effective during a running GC.
unsafe fn post_allocation_barrier(state: &mut State, new_object: Value) {
    if state.phase == Phase::Mark || state.phase == Phase::Evacuate {
        mark_new_allocation(state, new_object);
    } else if state.phase == Phase::Update {
        update_new_allocation(state, new_object);
    }
}

/// Mark a new object during the mark phase and evacuation phase.
/// `new_object` is the skewed pointer of a newly allocated object.
///
/// Incremental GC allocation scheme:
/// * During the pause:
///   - No marking. New objects can be reclaimed in the next GC round if they become garbage by then.
/// * During the mark phase:
///   - New allocated objects are conservatively marked and cannot be reclaimed in the
///     current GC run. This is necessary because the incremental GC does neither scan
///     nor use write barriers on the call stack. The fields in the newly allocated array
///     do not need to be visited during the mark phase due to the snapshot-at-the-beginning
///     consistency.
/// * During the evacuation phase:
///   - Mark new objects such that their fields are updated in the subsequent update phase.
///     The fields may still point to old object locations that are forwarded.
/// * During the update phase
///   - New objects do not need to be marked as they are allocated in non-evacuated partitions.
unsafe fn mark_new_allocation(state: &mut State, new_object: Value) {
    debug_assert!(state.phase == Phase::Mark || state.phase == Phase::Evacuate);
    let object = new_object.get_ptr() as *mut Obj;
    let unmarked_before = state.partitioned_heap.mark_object(object);
    debug_assert!(unmarked_before);
}

/// Update the pointer fields during the update phase.
/// This is to ensure that new allocation do not contain any old pointers referring to
/// forwarded objects.
/// The object must be fully initialized, except for the payload of a blob.
/// `new_object` is the skewed pointer of a newly allocated and initialized object.
///
/// Incremental GC update scheme:
/// * During the mark phase and a pause:
///   - No pointers to forwarded pointers exist in alive objects.
/// * During the evacuation phase:
///   - The fields may point to old locations that are forwarded.
/// * During the update phase:
///   - All old pointers to forwarded objects must be updated to refer to the corresponding
///     new object locations. Since the mutator may copy old pointers around, all allocations
///     and pointer writes must be handled by barriers.
///   - Allocation barrier: Resolve the forwarding for all pointers in the new allocation.
///   - Write barrier: Resolve forwarding for the written pointer value.
unsafe fn update_new_allocation(state: &State, new_object: Value) {
    debug_assert!(state.phase == Phase::Update);
    if state.partitioned_heap.updates_needed() {
        let object = new_object.get_ptr() as *mut Obj;
        visit_pointer_fields(
            &mut (),
            object,
            object.tag(),
            |_, field| {
                *field = (*field).forward_if_possible();
            },
            |_, _, array| array.len(),
        );
    }
}

/// Count a concurrent allocation to increase the next scheduled GC increment.
unsafe fn count_allocation(state: &mut State) {
    if state.phase != Phase::Pause {
        state.allocation_count += 1;
    }
}

pub unsafe fn get_partitioned_heap() -> &'static mut PartitionedHeap {
    debug_assert!(get_incremental_gc_state().partitioned_heap.is_initialized());
    &mut get_incremental_gc_state().partitioned_heap
<<<<<<< HEAD
}

#[cfg(feature = "ic")]
pub unsafe fn get_incremental_gc_state() -> &'static mut State {
    crate::persistence::get_incremental_gc_state()
}

#[cfg(feature = "ic")]
pub unsafe fn get_max_live_size() -> Bytes<usize> {
    get_incremental_gc_state().statistics.max_live
}

/// For RTS unit testing only.
#[cfg(not(feature = "ic"))]
static mut TEST_GC_STATE: Option<State> = None;

/// For RTS unit testing only.
#[cfg(not(feature = "ic"))]
pub unsafe fn get_incremental_gc_state() -> &'static mut State {
    let state = TEST_GC_STATE.as_mut().unwrap();
    // Read the statistics to get rid of unused warnings.
    assert!(state.statistics.last_allocations == Bytes(0));
    assert!(state.statistics.max_live == Bytes(0));
    state
}

=======
}

#[cfg(feature = "ic")]
pub unsafe fn get_incremental_gc_state() -> &'static mut State {
    crate::persistence::get_incremental_gc_state()
}

#[cfg(feature = "ic")]
pub unsafe fn get_max_live_size() -> Bytes<u32> {
    get_incremental_gc_state().statistics.max_live
}

/// For RTS unit testing only.
#[cfg(not(feature = "ic"))]
static mut TEST_GC_STATE: Option<State> = None;

/// For RTS unit testing only.
#[cfg(not(feature = "ic"))]
pub unsafe fn get_incremental_gc_state() -> &'static mut State {
    let state = TEST_GC_STATE.as_mut().unwrap();
    // Read the statistics to get rid of unused warnings.
    assert!(state.statistics.last_allocations == Bytes(0));
    assert!(state.statistics.max_live == Bytes(0));
    state
}

>>>>>>> c4c98d7c
/// For RTS unit testing only.
#[cfg(not(feature = "ic"))]
pub unsafe fn set_incremental_gc_state(state: Option<State>) {
    TEST_GC_STATE = state;
}<|MERGE_RESOLUTION|>--- conflicted
+++ resolved
@@ -70,11 +70,7 @@
 #[cfg(feature = "ic")]
 unsafe fn should_start() -> bool {
     use self::partitioned_heap::PARTITION_SIZE;
-<<<<<<< HEAD
-    use crate::memory::ic;
-=======
     use crate::memory::{ic, MEMORY_RESERVE};
->>>>>>> c4c98d7c
 
     const CRITICAL_HEAP_LIMIT: Bytes<usize> = Bytes(usize::MAX - 768 * 1024 * 1024);
     const CRITICAL_GROWTH_THRESHOLD: f64 = 0.01;
@@ -109,11 +105,7 @@
     use crate::persistence::HEAP_START;
 
     let heap_size = ic::get_heap_size();
-<<<<<<< HEAD
     let static_size = Bytes(HEAP_START);
-=======
-    let static_size = Bytes(HEAP_START as u32);
->>>>>>> c4c98d7c
     debug_assert!(heap_size >= static_size);
     let dynamic_size = heap_size - static_size;
     let state = get_incremental_gc_state();
@@ -123,15 +115,9 @@
 // Persistent GC statistics used for scheduling and diagnostics.
 struct Statistics {
     // Total number of allocation at the start of the last GC run.
-<<<<<<< HEAD
     last_allocations: Bytes<usize>,
     // Maximum heap size the end of a GC run.
     max_live: Bytes<usize>,
-=======
-    last_allocations: Bytes<u64>,
-    // Maximum heap size the end of a GC run.
-    max_live: Bytes<u32>,
->>>>>>> c4c98d7c
 }
 
 /// GC phases per run. Each of the following phases is performed in potentially multiple increments.
@@ -415,7 +401,6 @@
 pub unsafe fn get_partitioned_heap() -> &'static mut PartitionedHeap {
     debug_assert!(get_incremental_gc_state().partitioned_heap.is_initialized());
     &mut get_incremental_gc_state().partitioned_heap
-<<<<<<< HEAD
 }
 
 #[cfg(feature = "ic")]
@@ -442,34 +427,6 @@
     state
 }
 
-=======
-}
-
-#[cfg(feature = "ic")]
-pub unsafe fn get_incremental_gc_state() -> &'static mut State {
-    crate::persistence::get_incremental_gc_state()
-}
-
-#[cfg(feature = "ic")]
-pub unsafe fn get_max_live_size() -> Bytes<u32> {
-    get_incremental_gc_state().statistics.max_live
-}
-
-/// For RTS unit testing only.
-#[cfg(not(feature = "ic"))]
-static mut TEST_GC_STATE: Option<State> = None;
-
-/// For RTS unit testing only.
-#[cfg(not(feature = "ic"))]
-pub unsafe fn get_incremental_gc_state() -> &'static mut State {
-    let state = TEST_GC_STATE.as_mut().unwrap();
-    // Read the statistics to get rid of unused warnings.
-    assert!(state.statistics.last_allocations == Bytes(0));
-    assert!(state.statistics.max_live == Bytes(0));
-    state
-}
-
->>>>>>> c4c98d7c
 /// For RTS unit testing only.
 #[cfg(not(feature = "ic"))]
 pub unsafe fn set_incremental_gc_state(state: Option<State>) {
