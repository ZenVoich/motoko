//! Incremental evacuation-compacting GC.
//!
//! Properties:
//! - All GC pauses have bounded short time.
//! - Full-heap snapshot-at-the-beginning marking.
//! - Focus on reclaiming high-garbage partitions.
//! - Compacting heap space with partition evacuations.
//! - Incremental copying enabled by forwarding pointers.
//!
//! The entire GC state including the scheduling statistics must be
//! retained across upgrades and therefore be stored part of the
//! persistent metadata, cf. `persistence::PersistentMetadata`.

use motoko_rts_macros::ic_mem_fn;

use crate::{memory::Memory, types::*, visitor::visit_pointer_fields};

use self::{
    partitioned_heap::{PartitionedHeap, PartitionedHeapIterator},
    phases::{
        evacuation_increment::EvacuationIncrement,
        mark_increment::{MarkIncrement, MarkState},
        update_increment::UpdateIncrement,
    },
    roots::Roots,
    time::BoundedTime,
};

pub mod array_slicing;
pub mod barriers;
pub mod mark_bitmap;
pub mod mark_stack;
pub mod partitioned_heap;
mod phases;
pub mod roots;
#[cfg(feature = "memory_check")]
pub mod sanity_checks;
pub mod sort;
pub mod time;

#[ic_mem_fn(ic_only)]
unsafe fn initialize_incremental_gc<M: Memory>(mem: &mut M) {
    use crate::persistence::initialize_memory;

    initialize_memory(mem);
}

#[ic_mem_fn(ic_only)]
unsafe fn schedule_incremental_gc<M: Memory>(mem: &mut M) {
    let state = get_incremental_gc_state();
    let running = state.phase != Phase::Pause;
    if running || should_start() {
        incremental_gc(mem);
    }
}

#[ic_mem_fn(ic_only)]
unsafe fn incremental_gc<M: Memory>(mem: &mut M) {
    use self::roots::root_set;
    let state = get_incremental_gc_state();
    if state.phase == Phase::Pause {
        record_gc_start::<M>();
    }
    IncrementalGC::instance(mem, state).empty_call_stack_increment(root_set());
    if state.phase == Phase::Pause {
        record_gc_stop::<M>();
    }
}

#[cfg(feature = "ic")]
unsafe fn should_start() -> bool {
    use self::partitioned_heap::PARTITION_SIZE;
<<<<<<< HEAD
    use crate::memory::ic;
=======
    use crate::memory::{ic::partitioned_memory, MEMORY_RESERVE};
>>>>>>> 7081e3d7

    const CRITICAL_HEAP_LIMIT: Bytes<u32> =
        Bytes(u32::MAX - 768 * 1024 * 1024 - MEMORY_RESERVE as u32);
    const CRITICAL_GROWTH_THRESHOLD: f64 = 0.01;
    const NORMAL_GROWTH_THRESHOLD: f64 = 0.65;

    let heap_size = ic::get_heap_size();
    let growth_threshold = if heap_size > CRITICAL_HEAP_LIMIT {
        CRITICAL_GROWTH_THRESHOLD
    } else {
        NORMAL_GROWTH_THRESHOLD
    };

    let current_allocations = ic::get_total_allocations();
    let state = get_incremental_gc_state();
    debug_assert!(current_allocations >= state.statistics.last_allocations);
    let absolute_growth = current_allocations - state.statistics.last_allocations;
    let relative_growth = absolute_growth.0 as f64 / heap_size.as_usize() as f64;
    relative_growth > growth_threshold && heap_size.as_usize() >= PARTITION_SIZE
}

#[cfg(feature = "ic")]
unsafe fn record_gc_start<M: Memory>() {
    use crate::memory::ic;

    let state = get_incremental_gc_state();
    state.statistics.last_allocations = ic::get_total_allocations();
}

#[cfg(feature = "ic")]
unsafe fn record_gc_stop<M: Memory>() {
    use crate::memory::ic;
    use crate::persistence::HEAP_START;

    let heap_size = ic::get_heap_size();
    let static_size = Bytes(HEAP_START as u32);
    debug_assert!(heap_size >= static_size);
    let dynamic_size = heap_size - static_size;
    let state = get_incremental_gc_state();
    state.statistics.max_live = ::core::cmp::max(state.statistics.max_live, dynamic_size);
}

// Persistent GC statistics used for scheduling and diagnostics.
struct Statistics {
    // Total number of allocation at the start of the last GC run.
    last_allocations: Bytes<u64>,
    // Maximum heap size the end of a GC run.
    max_live: Bytes<u32>,
}

/// GC phases per run. Each of the following phases is performed in potentially multiple increments.
/// 1. Marking: Incremental full-heap snapshot-at-the-beginning marking.
///    Must start on empty call stack.
///     * Concurrent allocations are conservatively marked.
///     * Concurrent pointer writes are handled by the write barrier.
/// 2. Evacuation: Incremental evacuation-compaction of high-garbage partitions.
///     * Copying live objects out of the selected partitions to new partitions.
///     * Concurrent accesses to old object locations are handled by pointer forwarding.
/// 3. Updating: Incremental updates of all old pointers to their new forwarded addresses.
///    Must complete on empty call stack.
///     * Concurrent copying of old pointer values is intercepted to resolve forwarding.
/// Finally, all the evacuated and temporary partitions are freed.
/// The temporary partitions store mark bitmaps.

/// The limit on the GC increment has a fix base with a linear increase depending on the number of
/// allocations that were performed during a running GC. The allocation-proportional term adapts
/// to the allocation rate and helps the GC to reduce reclamation latency.
const INCREMENT_BASE_LIMIT: usize = 3_500_000; // Increment limit without concurrent allocations.
const INCREMENT_ALLOCATION_FACTOR: usize = 10; // Additional time factor per concurrent allocation.

// Performance note: Storing the phase-specific state in the enum would be nicer but it is much slower.
#[derive(PartialEq)]
#[repr(C)]
enum Phase {
    Pause,    // Inactive, waiting for the next GC run.
    Mark,     // Incremental marking.
    Evacuate, // Incremental evacuation compaction.
    Update,   // Incremental pointer updates.
}

/// GC state retained over multiple GC increments.
/// Use a long-term representation by relying on C layout.
#[repr(C)]
pub struct State {
    phase: Phase,
    partitioned_heap: PartitionedHeap,
    allocation_count: usize, // Number of allocations during an active GC run.
    mark_state: Option<MarkState>,
    iterator_state: Option<PartitionedHeapIterator>,
    statistics: Statistics,
}

/// Incremental GC.
/// Each GC call has its new GC instance that shares the common GC state `STATE`.
pub struct IncrementalGC<'a, M: Memory> {
    mem: &'a mut M,
    state: &'a mut State,
    time: BoundedTime,
}

impl<'a, M: Memory + 'a> IncrementalGC<'a, M> {
    /// (Re-)Initialize the entire incremental garbage collector.
    /// Called on a runtime system start with incremental GC and also during RTS testing.
    pub unsafe fn initial_gc_state(mem: &'a mut M, heap_base: usize) -> State {
        let partitioned_heap = PartitionedHeap::new(mem, heap_base);
        let statistics = Statistics {
            last_allocations: Bytes(0),
            max_live: Bytes(0),
        };
        State {
            phase: Phase::Pause,
            partitioned_heap,
            allocation_count: 0,
            mark_state: None,
            iterator_state: None,
            statistics,
        }
    }

    /// Each GC schedule point can get a new GC instance that shares the common GC state.
    /// This is because the memory implementation is not stored as global variable.
    pub unsafe fn instance(mem: &'a mut M, state: &'a mut State) -> IncrementalGC<'a, M> {
        debug_assert!(state.partitioned_heap.is_initialized());
        let limit = usize::saturating_add(
            INCREMENT_BASE_LIMIT,
            usize::saturating_mul(state.allocation_count, INCREMENT_ALLOCATION_FACTOR),
        );
        state.allocation_count = 0;
        let time = BoundedTime::new(limit);
        IncrementalGC { mem, state, time }
    }

    /// Regular GC increment invoked when the call stack is guaranteed to be empty.
    /// As the GC cannot scan or use write barriers on the call stack, we need to ensure:
    /// * The mark phase can only be started on an empty call stack.
    /// * The update phase can only be completed on an empty call stack.
    pub unsafe fn empty_call_stack_increment(&mut self, roots: Roots) {
        if self.pausing() {
            self.start_marking(roots);
        }
        if self.state.phase == Phase::Mark {
            MarkIncrement::instance(self.mem, self.state, &mut self.time).run();
        }
        if self.mark_completed() {
            self.start_evacuating(roots);
        }
        if self.state.phase == Phase::Evacuate {
            EvacuationIncrement::instance(self.mem, self.state, &mut self.time).run();
        }
        if self.evacuation_completed() {
            self.start_updating(roots);
        }
        if self.state.phase == Phase::Update {
            UpdateIncrement::instance(self.state, &mut self.time).run();
        }
        if self.updating_completed() {
            self.complete_run(roots);
        }
    }

    unsafe fn pausing(&mut self) -> bool {
        self.state.phase == Phase::Pause
    }

    /// Only to be called when the call stack is empty as pointers on stack are not collected as roots.
    unsafe fn start_marking(&mut self, roots: Roots) {
        debug_assert!(self.pausing());

        self.state.phase = Phase::Mark;
        MarkIncrement::start_phase(self.mem, self.state, &mut self.time);
        let mut increment = MarkIncrement::instance(self.mem, self.state, &mut self.time);
        increment.mark_roots(roots);
    }

    unsafe fn mark_completed(&self) -> bool {
        self.state.phase == Phase::Mark && MarkIncrement::<M>::mark_completed(self.state)
    }

    unsafe fn check_mark_completion(&mut self, _roots: Roots) {
        #[cfg(feature = "memory_check")]
        {
            sanity_checks::check_memory(
                self.mem,
                &mut self.state.partitioned_heap,
                _roots,
                sanity_checks::CheckerMode::MarkCompletion,
            );
        }
    }

    unsafe fn start_evacuating(&mut self, roots: Roots) {
        self.check_mark_completion(roots);
        debug_assert!(self.mark_completed());
        MarkIncrement::<M>::complete_phase(self.state);
        self.state.phase = Phase::Evacuate;
        EvacuationIncrement::<M>::start_phase(self.state);
    }

    unsafe fn evacuation_completed(&self) -> bool {
        self.state.phase == Phase::Evacuate
            && EvacuationIncrement::<M>::evacuation_completed(self.state)
    }

    unsafe fn start_updating(&mut self, roots: Roots) {
        debug_assert!(self.evacuation_completed());
        EvacuationIncrement::<M>::complete_phase(self.state);
        self.state.phase = Phase::Update;
        UpdateIncrement::start_phase(self.state);
        let mut increment = UpdateIncrement::instance(self.state, &mut self.time);
        increment.update_roots(roots);
    }

    unsafe fn updating_completed(&self) -> bool {
        self.state.phase == Phase::Update && UpdateIncrement::update_completed(self.state)
    }

    /// Only to be called when the call stack is empty as pointers on stack are not updated.
    unsafe fn complete_run(&mut self, roots: Roots) {
        debug_assert!(self.updating_completed());
        UpdateIncrement::complete_phase(self.state);
        self.state.phase = Phase::Pause;
        self.check_update_completion(roots);
    }

    unsafe fn check_update_completion(&mut self, _roots: Roots) {
        #[cfg(feature = "memory_check")]
        {
            sanity_checks::check_memory(
                self.mem,
                &mut self.state.partitioned_heap,
                _roots,
                sanity_checks::CheckerMode::UpdateCompletion,
            );
        }
    }
}

/// Write barrier to be called BEFORE a potential overwrite of a pointer value.
/// `overwritten_value` (skewed if a pointer) denotes the value that will be overwritten.
/// The barrier can be conservatively called even if the overwritten value is not a pointer.
/// The barrier is only effective while the GC is in the mark phase.
unsafe fn pre_write_barrier<M: Memory>(mem: &mut M, state: &mut State, overwritten_value: Value) {
    if state.phase == Phase::Mark {
        let base_address = state.partitioned_heap.base_address();
        if overwritten_value.points_to_or_beyond(base_address) {
            let mut time = BoundedTime::new(0);
            let mut increment = MarkIncrement::instance(mem, state, &mut time);
            increment.mark_object(overwritten_value);
        }
    }
}

/// Allocation barrier to be called AFTER a new object allocation.
/// `new_object` is the skewed pointer of the newly allocated and initialized object.
/// The new object needs to be fully initialized, except for the payload of a blob.
/// The barrier is only effective during a running GC.
unsafe fn post_allocation_barrier(state: &mut State, new_object: Value) {
    if state.phase == Phase::Mark || state.phase == Phase::Evacuate {
        mark_new_allocation(state, new_object);
    } else if state.phase == Phase::Update {
        update_new_allocation(state, new_object);
    }
}

/// Mark a new object during the mark phase and evacuation phase.
/// `new_object` is the skewed pointer of a newly allocated object.
///
/// Incremental GC allocation scheme:
/// * During the pause:
///   - No marking. New objects can be reclaimed in the next GC round if they become garbage by then.
/// * During the mark phase:
///   - New allocated objects are conservatively marked and cannot be reclaimed in the
///     current GC run. This is necessary because the incremental GC does neither scan
///     nor use write barriers on the call stack. The fields in the newly allocated array
///     do not need to be visited during the mark phase due to the snapshot-at-the-beginning
///     consistency.
/// * During the evacuation phase:
///   - Mark new objects such that their fields are updated in the subsequent update phase.
///     The fields may still point to old object locations that are forwarded.
/// * During the update phase
///   - New objects do not need to be marked as they are allocated in non-evacuated partitions.
unsafe fn mark_new_allocation(state: &mut State, new_object: Value) {
    debug_assert!(state.phase == Phase::Mark || state.phase == Phase::Evacuate);
    let object = new_object.get_ptr() as *mut Obj;
    let unmarked_before = state.partitioned_heap.mark_object(object);
    debug_assert!(unmarked_before);
}

/// Update the pointer fields during the update phase.
/// This is to ensure that new allocation do not contain any old pointers referring to
/// forwarded objects.
/// The object must be fully initialized, except for the payload of a blob.
/// `new_object` is the skewed pointer of a newly allocated and initialized object.
///
/// Incremental GC update scheme:
/// * During the mark phase and a pause:
///   - No pointers to forwarded pointers exist in alive objects.
/// * During the evacuation phase:
///   - The fields may point to old locations that are forwarded.
/// * During the update phase:
///   - All old pointers to forwarded objects must be updated to refer to the corresponding
///     new object locations. Since the mutator may copy old pointers around, all allocations
///     and pointer writes must be handled by barriers.
///   - Allocation barrier: Resolve the forwarding for all pointers in the new allocation.
///   - Write barrier: Resolve forwarding for the written pointer value.
unsafe fn update_new_allocation(state: &State, new_object: Value) {
    debug_assert!(state.phase == Phase::Update);
    if state.partitioned_heap.updates_needed() {
        let object = new_object.get_ptr() as *mut Obj;
        visit_pointer_fields(
            &mut (),
            object,
            object.tag(),
            |_, field| {
                *field = (*field).forward_if_possible();
            },
            |_, _, array| array.len(),
        );
    }
}

/// Count a concurrent allocation to increase the next scheduled GC increment.
unsafe fn count_allocation(state: &mut State) {
    if state.phase != Phase::Pause {
        state.allocation_count += 1;
    }
}

pub unsafe fn get_partitioned_heap() -> &'static mut PartitionedHeap {
    debug_assert!(get_incremental_gc_state().partitioned_heap.is_initialized());
    &mut get_incremental_gc_state().partitioned_heap
}

#[cfg(feature = "ic")]
pub unsafe fn get_incremental_gc_state() -> &'static mut State {
    crate::persistence::get_incremental_gc_state()
}

#[cfg(feature = "ic")]
pub unsafe fn get_max_live_size() -> Bytes<u32> {
    get_incremental_gc_state().statistics.max_live
}

/// For RTS unit testing only.
#[cfg(not(feature = "ic"))]
static mut TEST_GC_STATE: Option<State> = None;

/// For RTS unit testing only.
#[cfg(not(feature = "ic"))]
pub unsafe fn get_incremental_gc_state() -> &'static mut State {
    let state = TEST_GC_STATE.as_mut().unwrap();
    // Read the statistics to get rid of unused warnings.
    assert!(state.statistics.last_allocations == Bytes(0));
    assert!(state.statistics.max_live == Bytes(0));
    state
}

/// For RTS unit testing only.
#[cfg(not(feature = "ic"))]
pub unsafe fn set_incremental_gc_state(state: Option<State>) {
    TEST_GC_STATE = state;
}<|MERGE_RESOLUTION|>--- conflicted
+++ resolved
@@ -70,11 +70,7 @@
 #[cfg(feature = "ic")]
 unsafe fn should_start() -> bool {
     use self::partitioned_heap::PARTITION_SIZE;
-<<<<<<< HEAD
     use crate::memory::ic;
-=======
-    use crate::memory::{ic::partitioned_memory, MEMORY_RESERVE};
->>>>>>> 7081e3d7
 
     const CRITICAL_HEAP_LIMIT: Bytes<u32> =
         Bytes(u32::MAX - 768 * 1024 * 1024 - MEMORY_RESERVE as u32);
