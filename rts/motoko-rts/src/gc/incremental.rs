--- conflicted
+++ resolved
@@ -72,14 +72,6 @@
     use self::partitioned_heap::PARTITION_SIZE;
     use crate::memory::{ic::partitioned_memory, MEMORY_RESERVE};
 
-<<<<<<< HEAD
-    const CRITICAL_HEAP_LIMIT: Bytes<u32> =
-        Bytes(u32::MAX - 768 * 1024 * 1024 - MEMORY_RESERVE as u32);
-    const CRITICAL_GROWTH_THRESHOLD: f64 = 0.01;
-    const NORMAL_GROWTH_THRESHOLD: f64 = 0.65;
-
-=======
->>>>>>> 38afa452
     let heap_size = partitioned_memory::get_heap_size();
     if heap_size.as_usize() < PARTITION_SIZE {
         return false;
@@ -94,7 +86,8 @@
         return true;
     }
 
-    const CRITICAL_HEAP_LIMIT: Bytes<u32> = Bytes(u32::MAX - 768 * 1024 * 1024);
+    const CRITICAL_HEAP_LIMIT: Bytes<u32> =
+        Bytes(u32::MAX - 768 * 1024 * 1024 - MEMORY_RESERVE as u32);
     const CRITICAL_RELATIVE_GROWTH_THRESHOLD: f64 = 0.01;
     const NORMAL_RELATIVE_GROWTH_THRESHOLD: f64 = 0.65;
 
