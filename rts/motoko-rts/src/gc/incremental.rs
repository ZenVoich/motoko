//! Incremental evacuation-compacting GC.
//!
//! Properties:
//! - All GC pauses have bounded short time.
//! - Full-heap snapshot-at-the-beginning marking.
//! - Focus on reclaiming high-garbage partitions.
//! - Compacting heap space with partition evacuations.
//! - Incremental copying enabled by forwarding pointers.
//!
//! The entire GC state including the scheduling statistics must be
//! retained across upgrades and therefore be stored part of the
//! persistent metadata, cf. `persistence::PersistentMetadata`.

use motoko_rts_macros::ic_mem_fn;

use crate::{memory::Memory, types::*, visitor::visit_pointer_fields};

use self::{
    partitioned_heap::{PartitionedHeap, PartitionedHeapIterator},
    phases::{
        evacuation_increment::EvacuationIncrement,
        mark_increment::{MarkIncrement, MarkState},
        update_increment::UpdateIncrement,
    },
    roots::Roots,
    time::BoundedTime,
};

pub mod array_slicing;
pub mod barriers;
pub mod mark_bitmap;
pub mod mark_stack;
pub mod partitioned_heap;
mod phases;
pub mod roots;
#[cfg(feature = "memory_check")]
pub mod sanity_checks;
pub mod sort;
pub mod time;

#[ic_mem_fn(ic_only)]
unsafe fn initialize_incremental_gc<M: Memory>(mem: &mut M) {
    use crate::persistence::initialize_memory;

    initialize_memory(mem);
}

#[ic_mem_fn(ic_only)]
unsafe fn schedule_incremental_gc<M: Memory>(mem: &mut M) {
    let state = get_incremental_gc_state();
    let running = state.phase != Phase::Pause;
    if running || should_start() {
        incremental_gc(mem);
    }
}

#[ic_mem_fn(ic_only)]
unsafe fn incremental_gc<M: Memory>(mem: &mut M) {
    use self::roots::root_set;
    let state = get_incremental_gc_state();
    if state.phase == Phase::Pause {
        record_gc_start::<M>();
    }
    IncrementalGC::instance(mem, state).empty_call_stack_increment(root_set());
    if state.phase == Phase::Pause {
        record_gc_stop::<M>();
    }
}

#[cfg(feature = "ic")]
unsafe fn should_start() -> bool {
    use self::partitioned_heap::PARTITION_SIZE;
<<<<<<< HEAD
    use crate::memory::{ic, MEMORY_RESERVE};
=======
    use crate::constants::{GB, MB};
    use crate::memory::ic::partitioned_memory;
>>>>>>> 4970b373

    const CRITICAL_HEAP_LIMIT: Bytes<u32> = Bytes((2 * GB + 256 * MB) as u32);
    const CRITICAL_GROWTH_THRESHOLD: f64 = 0.01;
    const MEDIUM_HEAP_LIMIT: Bytes<u32> = Bytes(1 * GB as u32);
    const MEDIUM_GROWTH_THRESHOLD: f64 = 0.35;
    const LOW_GROWTH_THRESHOLD: f64 = 0.65;

    let heap_size = ic::get_heap_size();
    let growth_threshold = if heap_size > CRITICAL_HEAP_LIMIT {
        CRITICAL_GROWTH_THRESHOLD
    } else if heap_size > MEDIUM_HEAP_LIMIT {
        MEDIUM_GROWTH_THRESHOLD
    } else {
        LOW_GROWTH_THRESHOLD
    };

    let current_allocations = ic::get_total_allocations();
    let state = get_incremental_gc_state();
    debug_assert!(current_allocations >= state.statistics.last_allocations);
    let absolute_growth = current_allocations - state.statistics.last_allocations;
    let relative_growth = absolute_growth.0 as f64 / heap_size.as_usize() as f64;
    relative_growth > growth_threshold && heap_size.as_usize() >= PARTITION_SIZE
}

#[cfg(feature = "ic")]
unsafe fn record_gc_start<M: Memory>() {
    use crate::memory::ic;

    let state = get_incremental_gc_state();
    state.statistics.last_allocations = ic::get_total_allocations();
}

#[cfg(feature = "ic")]
unsafe fn record_gc_stop<M: Memory>() {
    use crate::memory::ic;
    use crate::persistence::HEAP_START;

    let heap_size = ic::get_heap_size();
    let static_size = Bytes(HEAP_START as u32);
    debug_assert!(heap_size >= static_size);
    let dynamic_size = heap_size - static_size;
    let state = get_incremental_gc_state();
    state.statistics.max_live = ::core::cmp::max(state.statistics.max_live, dynamic_size);
}

// Persistent GC statistics used for scheduling and diagnostics.
struct Statistics {
    // Total number of allocation at the start of the last GC run.
    last_allocations: Bytes<u64>,
    // Maximum heap size the end of a GC run.
    max_live: Bytes<u32>,
}

/// GC phases per run. Each of the following phases is performed in potentially multiple increments.
/// 1. Marking: Incremental full-heap snapshot-at-the-beginning marking.
///    Must start on empty call stack.
///     * Concurrent allocations are conservatively marked.
///     * Concurrent pointer writes are handled by the write barrier.
/// 2. Evacuation: Incremental evacuation-compaction of high-garbage partitions.
///     * Copying live objects out of the selected partitions to new partitions.
///     * Concurrent accesses to old object locations are handled by pointer forwarding.
/// 3. Updating: Incremental updates of all old pointers to their new forwarded addresses.
///    Must complete on empty call stack.
///     * Concurrent copying of old pointer values is intercepted to resolve forwarding.
/// Finally, all the evacuated and temporary partitions are freed.
/// The temporary partitions store mark bitmaps.

/// The limit on the GC increment has a fixed base with a linear increase depending on the number of
/// allocations that were performed during a running GC. The allocation-proportional term adapts
/// to the allocation rate and helps the GC to reduce reclamation latency.
const INCREMENT_BASE_LIMIT: usize = 5_000_000; // Increment limit without concurrent allocations.
const INCREMENT_ALLOCATION_FACTOR: usize = 50; // Additional time factor per concurrent allocation.

// Performance note: Storing the phase-specific state in the enum would be nicer but it is much slower.
#[derive(PartialEq)]
#[repr(C)]
enum Phase {
    Pause,    // Inactive, waiting for the next GC run.
    Mark,     // Incremental marking.
    Evacuate, // Incremental evacuation compaction.
    Update,   // Incremental pointer updates.
}

/// GC state retained over multiple GC increments.
/// Use a long-term representation by relying on C layout.
#[repr(C)]
pub struct State {
    phase: Phase,
    partitioned_heap: PartitionedHeap,
    allocation_count: usize, // Number of allocations during an active GC run.
    mark_state: Option<MarkState>,
    iterator_state: Option<PartitionedHeapIterator>,
<<<<<<< HEAD
    statistics: Statistics,
}

=======
    running_increment: bool, // GC increment is active.
}

/// GC state retained over multiple GC increments.
static mut STATE: RefCell<State> = RefCell::new(State {
    phase: Phase::Pause,
    partitioned_heap: UNINITIALIZED_HEAP,
    allocation_count: 0,
    mark_state: None,
    iterator_state: None,
    running_increment: false,
});

>>>>>>> 4970b373
/// Incremental GC.
/// Each GC call has its new GC instance that shares the common GC state `STATE`.
pub struct IncrementalGC<'a, M: Memory> {
    mem: &'a mut M,
    state: &'a mut State,
    time: BoundedTime,
}

impl<'a, M: Memory + 'a> IncrementalGC<'a, M> {
    /// (Re-)Initialize the entire incremental garbage collector.
    /// Called on a runtime system start with incremental GC and also during RTS testing.
<<<<<<< HEAD
    pub unsafe fn initial_gc_state(mem: &'a mut M, heap_base: usize) -> State {
        let partitioned_heap = PartitionedHeap::new(mem, heap_base);
        let statistics = Statistics {
            last_allocations: Bytes(0),
            max_live: Bytes(0),
        };
        State {
            phase: Phase::Pause,
            partitioned_heap,
            allocation_count: 0,
            mark_state: None,
            iterator_state: None,
            statistics,
        }
=======
    pub unsafe fn initialize(mem: &'a mut M, heap_base: usize) {
        let state = STATE.get_mut();
        state.phase = Phase::Pause;
        state.partitioned_heap = PartitionedHeap::new(mem, heap_base);
        state.allocation_count = 0;
        state.mark_state = None;
        state.iterator_state = None;
        state.running_increment = false;
>>>>>>> 4970b373
    }

    /// Each GC schedule point can get a new GC instance that shares the common GC state.
    /// This is because the memory implementation is not stored as global variable.
    pub unsafe fn instance(mem: &'a mut M, state: &'a mut State) -> IncrementalGC<'a, M> {
        debug_assert!(state.partitioned_heap.is_initialized());
        let limit = usize::saturating_add(
            INCREMENT_BASE_LIMIT,
            usize::saturating_mul(state.allocation_count, INCREMENT_ALLOCATION_FACTOR),
        );
        state.allocation_count = 0;
        let time = BoundedTime::new(limit);
        IncrementalGC { mem, state, time }
    }

    /// Regular GC increment invoked when the call stack is guaranteed to be empty.
    /// As the GC cannot scan or use write barriers on the call stack, we need to ensure:
    /// * The mark phase can only be started on an empty call stack.
    /// * The update phase can only be completed on an empty call stack.
    pub unsafe fn empty_call_stack_increment(&mut self, roots: Roots) {
<<<<<<< HEAD
=======
        debug_assert!(!self.state.running_increment);
        self.state.running_increment = true;
        assert!(self.state.phase != Phase::Stop);
>>>>>>> 4970b373
        if self.pausing() {
            self.start_marking(roots);
        }
        if self.state.phase == Phase::Mark {
            MarkIncrement::instance(self.mem, self.state, &mut self.time).run();
        }
        if self.mark_completed() {
            self.start_evacuating(roots);
        }
        if self.state.phase == Phase::Evacuate {
            EvacuationIncrement::instance(self.mem, self.state, &mut self.time).run();
        }
        if self.evacuation_completed() {
            self.start_updating(roots);
        }
        if self.state.phase == Phase::Update {
            UpdateIncrement::instance(self.state, &mut self.time).run();
        }
        if self.updating_completed() {
            self.complete_run(roots);
        }
        self.state.running_increment = false;
    }

    unsafe fn pausing(&mut self) -> bool {
        self.state.phase == Phase::Pause
    }

    /// Only to be called when the call stack is empty as pointers on stack are not collected as roots.
    unsafe fn start_marking(&mut self, roots: Roots) {
        debug_assert!(self.pausing());

        self.state.phase = Phase::Mark;
        MarkIncrement::start_phase(self.mem, self.state, &mut self.time);
        let mut increment = MarkIncrement::instance(self.mem, self.state, &mut self.time);
        increment.mark_roots(roots);
    }

    unsafe fn mark_completed(&self) -> bool {
        self.state.phase == Phase::Mark && MarkIncrement::<M>::mark_completed(self.state)
    }

    unsafe fn check_mark_completion(&mut self, _roots: Roots) {
        #[cfg(feature = "memory_check")]
        {
            sanity_checks::check_memory(
                self.mem,
                &mut self.state.partitioned_heap,
                _roots,
                sanity_checks::CheckerMode::MarkCompletion,
            );
        }
    }

    unsafe fn start_evacuating(&mut self, roots: Roots) {
        self.check_mark_completion(roots);
        debug_assert!(self.mark_completed());
        MarkIncrement::<M>::complete_phase(self.state);
        self.state.phase = Phase::Evacuate;
        EvacuationIncrement::<M>::start_phase(self.state);
    }

    unsafe fn evacuation_completed(&self) -> bool {
        self.state.phase == Phase::Evacuate
            && EvacuationIncrement::<M>::evacuation_completed(self.state)
    }

    unsafe fn start_updating(&mut self, roots: Roots) {
        debug_assert!(self.evacuation_completed());
        EvacuationIncrement::<M>::complete_phase(self.state);
        self.state.phase = Phase::Update;
        UpdateIncrement::start_phase(self.state);
        let mut increment = UpdateIncrement::instance(self.state, &mut self.time);
        increment.update_roots(roots);
    }

    unsafe fn updating_completed(&self) -> bool {
        self.state.phase == Phase::Update && UpdateIncrement::update_completed(self.state)
    }

    /// Only to be called when the call stack is empty as pointers on stack are not updated.
    unsafe fn complete_run(&mut self, roots: Roots) {
        debug_assert!(self.updating_completed());
        UpdateIncrement::complete_phase(self.state);
        self.state.phase = Phase::Pause;
        self.check_update_completion(roots);
    }

    unsafe fn check_update_completion(&mut self, _roots: Roots) {
        #[cfg(feature = "memory_check")]
        {
            sanity_checks::check_memory(
                self.mem,
                &mut self.state.partitioned_heap,
                _roots,
                sanity_checks::CheckerMode::UpdateCompletion,
            );
        }
    }
}

/// Write barrier to be called BEFORE a potential overwrite of a pointer value.
/// `overwritten_value` (skewed if a pointer) denotes the value that will be overwritten.
/// The barrier can be conservatively called even if the overwritten value is not a pointer.
/// The barrier is only effective while the GC is in the mark phase.
unsafe fn pre_write_barrier<M: Memory>(mem: &mut M, state: &mut State, overwritten_value: Value) {
    if state.phase == Phase::Mark {
        let base_address = state.partitioned_heap.base_address();
        if overwritten_value.points_to_or_beyond(base_address) {
            let mut time = BoundedTime::new(0);
            let mut increment = MarkIncrement::instance(mem, state, &mut time);
            increment.mark_object(overwritten_value);
        }
    }
}

/// Allocation barrier to be called AFTER a new object allocation.
/// `new_object` is the skewed pointer of the newly allocated and initialized object.
/// The new object needs to be fully initialized, except for the payload of a blob.
/// The barrier is only effective during a running GC.
unsafe fn post_allocation_barrier(state: &mut State, new_object: Value) {
    if state.phase == Phase::Mark || state.phase == Phase::Evacuate {
        mark_new_allocation(state, new_object);
    } else if state.phase == Phase::Update {
        update_new_allocation(state, new_object);
    }
}

/// Mark a new object during the mark phase and evacuation phase.
/// `new_object` is the skewed pointer of a newly allocated object.
///
/// Incremental GC allocation scheme:
/// * During the pause:
///   - No marking. New objects can be reclaimed in the next GC round if they become garbage by then.
/// * During the mark phase:
///   - New allocated objects are conservatively marked and cannot be reclaimed in the
///     current GC run. This is necessary because the incremental GC does neither scan
///     nor use write barriers on the call stack. The fields in the newly allocated array
///     do not need to be visited during the mark phase due to the snapshot-at-the-beginning
///     consistency.
/// * During the evacuation phase:
///   - Mark new objects such that their fields are updated in the subsequent update phase.
///     The fields may still point to old object locations that are forwarded.
/// * During the update phase
///   - New objects do not need to be marked as they are allocated in non-evacuated partitions.
unsafe fn mark_new_allocation(state: &mut State, new_object: Value) {
    debug_assert!(state.phase == Phase::Mark || state.phase == Phase::Evacuate);
    let object = new_object.get_ptr() as *mut Obj;
    let unmarked_before = state.partitioned_heap.mark_object(object);
    debug_assert!(unmarked_before);
}

/// Update the pointer fields during the update phase.
/// This is to ensure that new allocation do not contain any old pointers referring to
/// forwarded objects.
/// The object must be fully initialized, except for the payload of a blob.
/// `new_object` is the skewed pointer of a newly allocated and initialized object.
///
/// Incremental GC update scheme:
/// * During the mark phase and a pause:
///   - No pointers to forwarded pointers exist in alive objects.
/// * During the evacuation phase:
///   - The fields may point to old locations that are forwarded.
/// * During the update phase:
///   - All old pointers to forwarded objects must be updated to refer to the corresponding
///     new object locations. Since the mutator may copy old pointers around, all allocations
///     and pointer writes must be handled by barriers.
///   - Allocation barrier: Resolve the forwarding for all pointers in the new allocation.
///   - Write barrier: Resolve forwarding for the written pointer value.
unsafe fn update_new_allocation(state: &State, new_object: Value) {
    debug_assert!(state.phase == Phase::Update);
    if state.partitioned_heap.updates_needed() {
        let object = new_object.get_ptr() as *mut Obj;
        visit_pointer_fields(
            &mut (),
            object,
            object.tag(),
            |_, field| {
                *field = (*field).forward_if_possible();
            },
            |_, _, array| array.len(),
        );
    }
}

/// Count a concurrent allocation to increase the next scheduled GC increment.
unsafe fn count_allocation(state: &mut State) {
    if state.phase != Phase::Pause {
        state.allocation_count += 1;
    }
}

pub unsafe fn get_partitioned_heap() -> &'static mut PartitionedHeap {
    debug_assert!(get_incremental_gc_state().partitioned_heap.is_initialized());
    &mut get_incremental_gc_state().partitioned_heap
}

#[cfg(feature = "ic")]
pub unsafe fn get_incremental_gc_state() -> &'static mut State {
    crate::persistence::get_incremental_gc_state()
}

<<<<<<< HEAD
#[cfg(feature = "ic")]
pub unsafe fn get_max_live_size() -> Bytes<u32> {
    get_incremental_gc_state().statistics.max_live
}

/// For RTS unit testing only.
#[cfg(not(feature = "ic"))]
static mut TEST_GC_STATE: Option<State> = None;

/// For RTS unit testing only.
#[cfg(not(feature = "ic"))]
pub unsafe fn get_incremental_gc_state() -> &'static mut State {
    let state = TEST_GC_STATE.as_mut().unwrap();
    // Read the statistics to get rid of unused warnings.
    assert!(state.statistics.last_allocations == Bytes(0));
    assert!(state.statistics.max_live == Bytes(0));
    state
}

/// For RTS unit testing only.
#[cfg(not(feature = "ic"))]
pub unsafe fn set_incremental_gc_state(state: Option<State>) {
    TEST_GC_STATE = state;
=======
pub unsafe fn get_partitioned_heap() -> &'static mut PartitionedHeap {
    debug_assert!(STATE.get_mut().partitioned_heap.is_initialized());
    &mut STATE.get_mut().partitioned_heap
}

#[cfg(feature = "ic")]
use crate::constants::MB;

/// Additional memory reserve in bytes for the GC.
/// * To allow mark bitmap allocation, i.e. max. 128 MB in 4 GB address space.
/// * 512 MB of free space for evacuations/compactions.
#[cfg(feature = "ic")]
const GC_MEMORY_RESERVE: usize = (128 + 512) * MB;

#[cfg(feature = "ic")]
pub unsafe fn memory_reserve() -> usize {
    use crate::memory::GENERAL_MEMORY_RESERVE;

    let additional_reserve = if STATE.borrow().running_increment {
        0
    } else {
        GC_MEMORY_RESERVE
    };
    GENERAL_MEMORY_RESERVE + additional_reserve
>>>>>>> 4970b373
}<|MERGE_RESOLUTION|>--- conflicted
+++ resolved
@@ -70,12 +70,8 @@
 #[cfg(feature = "ic")]
 unsafe fn should_start() -> bool {
     use self::partitioned_heap::PARTITION_SIZE;
-<<<<<<< HEAD
-    use crate::memory::{ic, MEMORY_RESERVE};
-=======
     use crate::constants::{GB, MB};
-    use crate::memory::ic::partitioned_memory;
->>>>>>> 4970b373
+    use crate::memory::ic;
 
     const CRITICAL_HEAP_LIMIT: Bytes<u32> = Bytes((2 * GB + 256 * MB) as u32);
     const CRITICAL_GROWTH_THRESHOLD: f64 = 0.01;
@@ -168,25 +164,10 @@
     allocation_count: usize, // Number of allocations during an active GC run.
     mark_state: Option<MarkState>,
     iterator_state: Option<PartitionedHeapIterator>,
-<<<<<<< HEAD
+    running_increment: bool, // GC increment is active.
     statistics: Statistics,
 }
 
-=======
-    running_increment: bool, // GC increment is active.
-}
-
-/// GC state retained over multiple GC increments.
-static mut STATE: RefCell<State> = RefCell::new(State {
-    phase: Phase::Pause,
-    partitioned_heap: UNINITIALIZED_HEAP,
-    allocation_count: 0,
-    mark_state: None,
-    iterator_state: None,
-    running_increment: false,
-});
-
->>>>>>> 4970b373
 /// Incremental GC.
 /// Each GC call has its new GC instance that shares the common GC state `STATE`.
 pub struct IncrementalGC<'a, M: Memory> {
@@ -198,7 +179,6 @@
 impl<'a, M: Memory + 'a> IncrementalGC<'a, M> {
     /// (Re-)Initialize the entire incremental garbage collector.
     /// Called on a runtime system start with incremental GC and also during RTS testing.
-<<<<<<< HEAD
     pub unsafe fn initial_gc_state(mem: &'a mut M, heap_base: usize) -> State {
         let partitioned_heap = PartitionedHeap::new(mem, heap_base);
         let statistics = Statistics {
@@ -211,18 +191,9 @@
             allocation_count: 0,
             mark_state: None,
             iterator_state: None,
+            running_increment: false,
             statistics,
         }
-=======
-    pub unsafe fn initialize(mem: &'a mut M, heap_base: usize) {
-        let state = STATE.get_mut();
-        state.phase = Phase::Pause;
-        state.partitioned_heap = PartitionedHeap::new(mem, heap_base);
-        state.allocation_count = 0;
-        state.mark_state = None;
-        state.iterator_state = None;
-        state.running_increment = false;
->>>>>>> 4970b373
     }
 
     /// Each GC schedule point can get a new GC instance that shares the common GC state.
@@ -243,12 +214,8 @@
     /// * The mark phase can only be started on an empty call stack.
     /// * The update phase can only be completed on an empty call stack.
     pub unsafe fn empty_call_stack_increment(&mut self, roots: Roots) {
-<<<<<<< HEAD
-=======
         debug_assert!(!self.state.running_increment);
         self.state.running_increment = true;
-        assert!(self.state.phase != Phase::Stop);
->>>>>>> 4970b373
         if self.pausing() {
             self.start_marking(roots);
         }
@@ -451,7 +418,6 @@
     crate::persistence::get_incremental_gc_state()
 }
 
-<<<<<<< HEAD
 #[cfg(feature = "ic")]
 pub unsafe fn get_max_live_size() -> Bytes<u32> {
     get_incremental_gc_state().statistics.max_live
@@ -475,10 +441,6 @@
 #[cfg(not(feature = "ic"))]
 pub unsafe fn set_incremental_gc_state(state: Option<State>) {
     TEST_GC_STATE = state;
-=======
-pub unsafe fn get_partitioned_heap() -> &'static mut PartitionedHeap {
-    debug_assert!(STATE.get_mut().partitioned_heap.is_initialized());
-    &mut STATE.get_mut().partitioned_heap
 }
 
 #[cfg(feature = "ic")]
@@ -500,5 +462,4 @@
         GC_MEMORY_RESERVE
     };
     GENERAL_MEMORY_RESERVE + additional_reserve
->>>>>>> 4970b373
 }