//! Write barrier, used for generational GC

use super::remembered_set::RememberedSet;
use crate::memory::Memory;
use crate::types::Value;
use motoko_rts_macros::ic_mem_fn;

pub static mut REMEMBERED_SET: Option<RememberedSet> = None;
pub static mut HEAP_BASE: usize = 0;
pub static mut LAST_HP: usize = 0;

#[cfg(feature = "ic")]
/// (Re-)initialize the write barrier for generational GC.
pub(crate) unsafe fn init_generational_write_barrier<M: Memory>(mem: &mut M) {
<<<<<<< HEAD
    use crate::memory::ic;
=======
    use crate::memory::ic::{self, linear_memory};
>>>>>>> 1cdfde67
    REMEMBERED_SET = Some(RememberedSet::new(mem));
    HEAP_BASE = ic::get_aligned_heap_base();
    LAST_HP = linear_memory::LAST_HP;
}

/// Write barrier to be called AFTER the pointer store, used for the generational GC.
/// `location`: location of modified pointer (address of object field or array element).
///
/// As the barrier is called after the write, `*location` refers to the NEW value.
/// No effect if the write barrier is deactivated.
#[ic_mem_fn]
<<<<<<< HEAD
pub unsafe fn post_write_barrier<M: Memory>(mem: &mut M, location: u32) {
=======
pub unsafe fn post_write_barrier<M: Memory>(mem: &mut M, location: usize) {
>>>>>>> 1cdfde67
    // Must be an unskewed address.
    debug_assert_eq!(location & 0b1, 0);
    // Checks have been optimized according to the frequency of occurrence.
    // Only record locations inside old generation. Static roots are anyway marked by GC.
    if location < LAST_HP {
        // Nested ifs are more efficient when counting instructions on IC (explicit return counts as an instruction).
        let value = *(location as *mut Value);
<<<<<<< HEAD
        if value.points_to_or_beyond(LAST_HP as usize) {
=======
        if value.points_to_or_beyond(LAST_HP) {
>>>>>>> 1cdfde67
            #[allow(clippy::collapsible_if)]
            if location >= HEAP_BASE {
                // Trap pointers that lead from old generation (or static roots) to young generation.
                REMEMBERED_SET
                    .as_mut()
                    .unwrap()
                    .insert(mem, Value::from_raw(location as u32));
            }
        }
    }
}<|MERGE_RESOLUTION|>--- conflicted
+++ resolved
@@ -12,11 +12,7 @@
 #[cfg(feature = "ic")]
 /// (Re-)initialize the write barrier for generational GC.
 pub(crate) unsafe fn init_generational_write_barrier<M: Memory>(mem: &mut M) {
-<<<<<<< HEAD
-    use crate::memory::ic;
-=======
     use crate::memory::ic::{self, linear_memory};
->>>>>>> 1cdfde67
     REMEMBERED_SET = Some(RememberedSet::new(mem));
     HEAP_BASE = ic::get_aligned_heap_base();
     LAST_HP = linear_memory::LAST_HP;
@@ -28,11 +24,7 @@
 /// As the barrier is called after the write, `*location` refers to the NEW value.
 /// No effect if the write barrier is deactivated.
 #[ic_mem_fn]
-<<<<<<< HEAD
-pub unsafe fn post_write_barrier<M: Memory>(mem: &mut M, location: u32) {
-=======
 pub unsafe fn post_write_barrier<M: Memory>(mem: &mut M, location: usize) {
->>>>>>> 1cdfde67
     // Must be an unskewed address.
     debug_assert_eq!(location & 0b1, 0);
     // Checks have been optimized according to the frequency of occurrence.
@@ -40,11 +32,7 @@
     if location < LAST_HP {
         // Nested ifs are more efficient when counting instructions on IC (explicit return counts as an instruction).
         let value = *(location as *mut Value);
-<<<<<<< HEAD
-        if value.points_to_or_beyond(LAST_HP as usize) {
-=======
         if value.points_to_or_beyond(LAST_HP) {
->>>>>>> 1cdfde67
             #[allow(clippy::collapsible_if)]
             if location >= HEAP_BASE {
                 // Trap pointers that lead from old generation (or static roots) to young generation.
