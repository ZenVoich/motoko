--- conflicted
+++ resolved
@@ -4,25 +4,17 @@
 use crate::space::Space;
 use crate::types::*;
 
-<<<<<<< HEAD
 #[cfg(feature = "ic")]
 #[no_mangle]
 unsafe fn schedule_copying_gc() {
-    if super::should_do_gc(crate::allocation_space::ALLOCATION_SPACE.as_ref().unwrap()) {
-        copying_gc();
-=======
-use motoko_rts_macros::ic_mem_fn;
-
-#[ic_mem_fn(ic_only)]
-unsafe fn schedule_copying_gc<M: Memory>(mem: &mut M) {
-    // Half of the heap.
-    // NB. This expression is evaluated in compile time to a constant.
     let max_live: Bytes<u64> =
         Bytes(u64::from((crate::constants::WASM_HEAP_SIZE / 2).as_u32()) * u64::from(WORD_SIZE));
 
-    if super::should_do_gc(max_live) {
-        copying_gc(mem);
->>>>>>> bb8ffeca
+    if super::should_do_gc(
+        crate::allocation_space::ALLOCATION_SPACE.as_ref().unwrap(),
+        max_live,
+    ) {
+        copying_gc();
     }
 }
 
