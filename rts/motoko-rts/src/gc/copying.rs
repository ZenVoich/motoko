--- conflicted
+++ resolved
@@ -30,11 +30,7 @@
         mem,
         ic::get_aligned_heap_base(),
         // get_hp
-<<<<<<< HEAD
-        || linear_memory::HP,
-=======
         || linear_memory::get_hp_unskewed(),
->>>>>>> 4c35a0cb
         // set_hp
         |hp| linear_memory::set_hp_unskewed(hp),
         ic::get_static_roots(),
@@ -52,13 +48,8 @@
     M: Memory,
     GetHp: Fn() -> usize,
     SetHp: FnMut(usize),
-<<<<<<< HEAD
     NoteLiveSize: Fn(Bytes<usize>),
     NoteReclaimed: Fn(Bytes<usize>),
-=======
-    NoteLiveSize: Fn(Bytes<u32>),
-    NoteReclaimed: Fn(Bytes<u32>),
->>>>>>> 4c35a0cb
 >(
     mem: &mut M,
     heap_base: usize,
