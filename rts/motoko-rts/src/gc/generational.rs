//! Generational compacting GC.
//! Two generations: young and old.
//! Frequent collection of young generation, sporadic full collection (old + young).
//! Young generation collection requires an extra root set of old-to-young pointers.
//! A write barrier catches all pointers leading from old to young generation.
//! Compaction is based on the existing Motoko RTS threaded mark & compact GC.

pub mod mark_stack;
pub mod remembered_set;
#[cfg(feature = "memory_check")]
mod sanity_checks;
pub mod write_barrier;

use crate::gc::generational::mark_stack::{alloc_mark_stack, push_mark_stack};
use crate::gc::mark_compact::bitmap::{
    alloc_bitmap, free_bitmap, get_bit, iter_bits, set_bit, BITMAP_ITER_END,
};

use crate::constants::WORD_SIZE;
use crate::mem_utils::memcpy_words;
use crate::memory::Memory;
use crate::types::*;
use crate::visitor::{pointer_to_dynamic_heap, visit_pointer_fields};

use motoko_rts_macros::ic_mem_fn;

use self::mark_stack::{free_mark_stack, pop_mark_stack};
use self::write_barrier::REMEMBERED_SET;

#[ic_mem_fn(ic_only)]
unsafe fn initialize_generational_gc<M: Memory>(mem: &mut M) {
    crate::memory::ic::linear_memory::initialize();
    write_barrier::init_generational_write_barrier(mem);
}

#[ic_mem_fn(ic_only)]
unsafe fn schedule_generational_gc<M: Memory>(mem: &mut M) {
    let limits = get_limits();
    if decide_strategy(&limits).is_some() {
        generational_gc(mem);
    }
}

#[ic_mem_fn(ic_only)]
unsafe fn generational_gc<M: Memory>(mem: &mut M) {
    use crate::memory::ic;

    let old_limits = get_limits();
    let roots = Roots {
        static_roots: ic::get_static_roots(),
        continuation_table_ptr_loc: crate::continuation_table::continuation_table_loc(),
    };
    let heap = Heap {
        mem,
        limits: get_limits(),
        roots,
    };
    let strategy = decide_strategy(&heap.limits);

    let strategy = strategy.unwrap_or(Strategy::Young);
    let mut gc = GenerationalGC::new(heap, strategy);

    #[cfg(feature = "memory_check")]
    sanity_checks::verify_snapshot(&gc.heap, false);

    gc.run();

    let new_limits = &gc.heap.limits;
    set_limits(&gc.heap.limits);
    update_statistics(&old_limits, new_limits);
    update_strategy(strategy, new_limits);

    #[cfg(feature = "memory_check")]
    sanity_checks::check_memory(&gc.heap.limits, &gc.heap.roots);
    #[cfg(feature = "memory_check")]
    sanity_checks::take_snapshot(&mut gc.heap);

    write_barrier::init_generational_write_barrier(gc.heap.mem);
}

#[cfg(feature = "ic")]
unsafe fn get_limits() -> Limits {
    use crate::memory::ic::{self, linear_memory};
    assert!(linear_memory::LAST_HP >= ic::get_aligned_heap_base());
    Limits {
        base: ic::get_aligned_heap_base(),
        last_free: linear_memory::LAST_HP,
<<<<<<< HEAD
        free: linear_memory::HP,
=======
        free: (linear_memory::get_hp_unskewed()),
>>>>>>> 4c35a0cb
    }
}

#[cfg(feature = "ic")]
unsafe fn set_limits(limits: &Limits) {
    use crate::memory::ic::linear_memory;
<<<<<<< HEAD
    linear_memory::HP = limits.free;
=======
    linear_memory::set_hp_unskewed(limits.free);
>>>>>>> 4c35a0cb
    linear_memory::LAST_HP = limits.free;
}

#[cfg(feature = "ic")]
unsafe fn update_statistics(old_limits: &Limits, new_limits: &Limits) {
    use crate::memory::ic::{self, linear_memory};
    let live_size = Bytes(new_limits.free - new_limits.base);
    ic::MAX_LIVE = ::core::cmp::max(ic::MAX_LIVE, live_size);
    linear_memory::RECLAIMED += Bytes(old_limits.free - new_limits.free);
}

#[derive(PartialEq, Clone, Copy, Debug)]
pub enum Strategy {
    Young,
    Full,
}

#[cfg(feature = "ic")]
static mut OLD_GENERATION_THRESHOLD: usize = 32 * 1024 * 1024;

#[cfg(feature = "ic")]
static mut PASSED_CRITICAL_LIMIT: bool = false;

#[cfg(feature = "ic")]
const CRITICAL_MEMORY_LIMIT: usize = (4096 - 512) * 1024 * 1024;

#[cfg(feature = "ic")]
unsafe fn decide_strategy(limits: &Limits) -> Option<Strategy> {
    const YOUNG_GENERATION_THRESHOLD: usize = 8 * 1024 * 1024;

    assert!(limits.base <= limits.last_free);
    let old_generation_size = limits.last_free - limits.base;
    assert!(limits.last_free <= limits.free);
    let young_generation_size = limits.free - limits.last_free;

    if limits.free >= CRITICAL_MEMORY_LIMIT && !PASSED_CRITICAL_LIMIT {
        PASSED_CRITICAL_LIMIT = true;
        Some(Strategy::Full)
    } else if old_generation_size > OLD_GENERATION_THRESHOLD {
        Some(Strategy::Full)
    } else if young_generation_size > YOUNG_GENERATION_THRESHOLD {
        Some(Strategy::Young)
    } else {
        None
    }
}

#[cfg(feature = "ic")]
unsafe fn update_strategy(strategy: Strategy, limits: &Limits) {
    const GROWTH_RATE: f64 = 2.0;
    if strategy == Strategy::Full {
        OLD_GENERATION_THRESHOLD = ((limits.free - limits.base) as f64 * GROWTH_RATE) as usize;
        if limits.free < CRITICAL_MEMORY_LIMIT {
            PASSED_CRITICAL_LIMIT = false
        }
    }
}

pub struct Heap<'a, M: Memory> {
    pub mem: &'a mut M,
    pub limits: Limits,
    pub roots: Roots,
}

pub struct Roots {
    pub static_roots: Value,
    pub continuation_table_ptr_loc: *mut Value,
    // For possible future additional roots, please extend the functionality in:
    // * `mark_root_set`
    // * `thread_initial_phase`
}

pub struct Limits {
    pub base: usize,
    pub last_free: usize, // this separates the old generation from the young generation
    pub free: usize,
}

pub struct GenerationalGC<'a, M: Memory> {
    pub heap: Heap<'a, M>,
    marked_space: usize,
    strategy: Strategy,
}

impl<'a, M: Memory> GenerationalGC<'a, M> {
    pub fn new(heap: Heap<M>, strategy: Strategy) -> GenerationalGC<M> {
        GenerationalGC {
            heap,
            marked_space: 0,
            strategy,
        }
    }

    pub unsafe fn run(&mut self) {
        self.alloc_mark_structures();
        self.mark_phase();
        self.compact_phase();
        self.free_mark_structures();
    }

    unsafe fn alloc_mark_structures(&mut self) {
        const BITMAP_ALIGNMENT: usize = u8::BITS as usize * WORD_SIZE;
        let heap_prefix = match self.strategy {
            Strategy::Young => self.heap.limits.last_free / BITMAP_ALIGNMENT * BITMAP_ALIGNMENT,
            Strategy::Full => self.heap.limits.base,
        };
        let heap_size = Bytes(self.heap.limits.free - heap_prefix);
        alloc_bitmap(self.heap.mem, heap_size, heap_prefix / WORD_SIZE);
        alloc_mark_stack(self.heap.mem);
    }

    unsafe fn free_mark_structures(&mut self) {
        free_mark_stack();
        free_bitmap();
    }

    unsafe fn mark_phase(&mut self) {
        self.marked_space = 0;
        self.mark_root_set();
        self.mark_all_reachable();
    }

    unsafe fn mark_root_set(&mut self) {
        self.mark_static_roots();

        let continuation_table = *self.heap.roots.continuation_table_ptr_loc;
        if continuation_table.is_ptr() && continuation_table.get_ptr() >= self.generation_base() {
            self.mark_object(continuation_table);
        }

        if self.strategy == Strategy::Young {
            self.mark_additional_young_root_set();
        }
    }

    unsafe fn mark_static_roots(&mut self) {
        let root_array = self.heap.roots.static_roots.as_array();
        for i in 0..root_array.len() {
            let object = root_array.get(i).as_obj();
            assert_eq!(object.tag(), TAG_MUTBOX);
            assert!((object as usize) < self.heap.limits.base);
            self.mark_root_mutbox_fields(object as *mut MutBox);
        }
    }

    unsafe fn mark_additional_young_root_set(&mut self) {
        let mut iterator = REMEMBERED_SET.as_ref().unwrap().iterate();
        while iterator.has_next() {
            let location = iterator.current().get_raw() as *mut Value;
            let value = *location;
            // Check whether the location still refers to young object as this may have changed
            // due to subsequent writes to that location after the write barrier recording.
            if value.points_to_or_beyond(self.heap.limits.last_free) {
                self.mark_object(value);
            }
            iterator.next();
        }
    }

    unsafe fn mark_object(&mut self, object: Value) {
        let pointer = object.get_ptr();
        assert!(pointer >= self.generation_base());
        assert_eq!(pointer % WORD_SIZE, 0);

        let obj_idx = pointer / WORD_SIZE;
        if get_bit(obj_idx) {
            return;
        }
        set_bit(obj_idx);

        push_mark_stack(self.heap.mem, pointer as usize);
        self.marked_space += block_size(pointer as usize).to_bytes().as_usize();
    }

    unsafe fn mark_all_reachable(&mut self) {
        while let Some(obj) = pop_mark_stack() {
            self.mark_fields(obj as *mut Obj);
        }
    }

    unsafe fn mark_fields(&mut self, object: *mut Obj) {
        visit_pointer_fields(
            self,
            object,
            object.tag(),
            self.generation_base(),
            |gc, field_address| {
                let field_value = *field_address;
                gc.mark_object(field_value);

                // Should become a debug assertion in future.
                gc.barrier_coverage_check(field_address);
            },
            |gc, slice_start, array| {
                const SLICE_INCREMENT: usize = 255;
                debug_assert!(SLICE_INCREMENT >= TAG_ARRAY_SLICE_MIN);
                if array.len() - slice_start > SLICE_INCREMENT {
                    let new_start = slice_start + SLICE_INCREMENT;
                    // Remember to visit the array suffix later, store the next visit offset in the tag.
                    (*array).header.tag = new_start;
                    push_mark_stack(gc.heap.mem, array as usize);
                    new_start
                } else {
                    // No further visits of this array. Restore the tag.
                    (*array).header.tag = TAG_ARRAY;
                    array.len()
                }
            },
        );
    }

    unsafe fn barrier_coverage_check(&self, field_address: *mut Value) {
        if self.strategy == Strategy::Full
            && (field_address as usize) >= self.heap.limits.base
            && (field_address as usize) < self.heap.limits.last_free
            && (*field_address).points_to_or_beyond(self.heap.limits.last_free)
        {
            assert!(REMEMBERED_SET
                .as_ref()
                .unwrap()
                .contains(Value::from_raw(field_address as usize)));
        }
    }

    unsafe fn mark_root_mutbox_fields(&mut self, mutbox: *mut MutBox) {
        let field_address = &mut (*mutbox).field;
        if pointer_to_dynamic_heap(field_address, self.generation_base()) {
            self.mark_object(*field_address);
        }
    }

    unsafe fn compact_phase(&mut self) {
        if self.is_compaction_beneficial() {
            self.thread_initial_phase();
            self.move_phase();
        }
    }

    fn is_compaction_beneficial(&self) -> bool {
        // Returns false if the survival rate is f64::INF for an empty generation.
        const SURVIVAL_THRESHOLD: f64 = 0.95;
        self.survival_rate() < SURVIVAL_THRESHOLD
    }

    fn generation_base(&self) -> usize {
        match self.strategy {
            Strategy::Young => self.heap.limits.last_free,
            Strategy::Full => self.heap.limits.base,
        }
    }

    fn generation_size(&self) -> usize {
        self.heap.limits.free - self.generation_base()
    }

    fn survival_rate(&self) -> f64 {
        // Returns f64::INF if the generation size is zero, e.g. on forced GC.
        self.marked_space as f64 / self.generation_size() as f64
    }

    unsafe fn thread_initial_phase(&mut self) {
        self.thread_all_backward_pointers();

        // For static roots, also forward pointers are threaded.
        // Therefore, this must happen after the heap traversal for backwards pointer threading.
        self.thread_static_roots();

        let continuation_table = *self.heap.roots.continuation_table_ptr_loc;
        if continuation_table.is_ptr() && continuation_table.get_ptr() >= self.generation_base() {
            self.thread(self.heap.roots.continuation_table_ptr_loc);
        }

        // For the young generation GC run, the forward pointers from the old generation must be threaded too.
        if self.strategy == Strategy::Young {
            self.thread_old_generation_pointers();
        }
    }

    unsafe fn thread_static_roots(&self) {
        let root_array = self.heap.roots.static_roots.as_array();
        for i in 0..root_array.len() {
            let object = root_array.get(i).as_obj();
            assert_eq!(object.tag(), TAG_MUTBOX);
            assert!((object as usize) < self.heap.limits.base);
            self.thread_root_mutbox_fields(object as *mut MutBox);
        }
    }

    unsafe fn thread_root_mutbox_fields(&self, mutbox: *mut MutBox) {
        let field_addr = &mut (*mutbox).field;
        if pointer_to_dynamic_heap(field_addr, self.generation_base()) {
            self.thread(field_addr);
        }
    }

    unsafe fn thread_all_backward_pointers(&mut self) {
        let mut bitmap_iter = iter_bits();
        let mut bit = bitmap_iter.next();
        while bit != BITMAP_ITER_END {
            let object = (bit * WORD_SIZE) as *mut Obj;
            self.thread_backward_pointer_fields(object);
            bit = bitmap_iter.next();
        }
    }

    unsafe fn thread_backward_pointer_fields(&mut self, object: *mut Obj) {
        debug_assert!(object.tag() < TAG_ARRAY_SLICE_MIN);
        visit_pointer_fields(
            &mut (),
            object,
            object.tag(),
            self.generation_base(),
            |_, field_address| {
                let field_value = *field_address;
                // Thread if backwards or self pointer
                if field_value.get_ptr() <= object as usize {
                    (&self).thread(field_address);
                }
            },
            |_, _, array| array.len(),
        );
    }

    // Thread forward pointers in old generation leading to young generation
    unsafe fn thread_old_generation_pointers(&mut self) {
        let mut iterator = REMEMBERED_SET.as_ref().unwrap().iterate();
        while iterator.has_next() {
            let location = iterator.current().get_raw() as *mut Value;
            assert!(
                (location as usize) >= self.heap.limits.base
                    && (location as usize) < self.heap.limits.last_free
            );
            let value = *location;
            // value in the location may have changed since recording by the write barrer
            if value.points_to_or_beyond(self.heap.limits.last_free) {
                self.thread(location);
            }
            iterator.next();
        }
    }

    unsafe fn move_phase(&mut self) {
        REMEMBERED_SET = None; // no longer valid when the moving phase starts
        let mut free = self.heap.limits.base;

        let mut bitmap_iter = iter_bits();
        if self.strategy == Strategy::Young {
            free = self.heap.limits.last_free;
        }
        let mut bit = bitmap_iter.next();
        while bit != BITMAP_ITER_END {
            let old_pointer = (bit * WORD_SIZE) as *mut Obj;
            let new_pointer = free;

            // Unthread backwards pointers as well as forward pointers of static objects.
            // In the case of a young collection, also unthread forward pointers of old objects.
            self.unthread(old_pointer, new_pointer);

            // Move the object
            let object_size = block_size(old_pointer as usize);
            if new_pointer as usize != old_pointer as usize {
                memcpy_words(new_pointer as usize, old_pointer as usize, object_size);
                debug_assert!(object_size.as_usize() > size_of::<Obj>().as_usize());

                // Update forwarding pointer
                let new_obj = new_pointer as *mut Obj;
                debug_assert!(new_obj.tag() >= TAG_OBJECT && new_obj.tag() <= TAG_NULL);
            }

            free += object_size.to_bytes().as_usize();

            // Thread forward pointers of the object, even if not moved
            self.thread_forward_pointers(new_pointer as *mut Obj);

            bit = bitmap_iter.next();
        }

        self.heap.limits.free = free;
    }

    /// Thread forward pointers in object
    unsafe fn thread_forward_pointers(&mut self, object: *mut Obj) {
        visit_pointer_fields(
            &mut (),
            object,
            object.tag(),
            self.generation_base(),
            |_, field_address| {
                if (*field_address).get_ptr() > object as usize {
                    (&self).thread(field_address)
                }
            },
            |_, _, array| array.len(),
        );
    }

    unsafe fn thread(&self, field: *mut Value) {
        let pointed = (*field).get_ptr() as *mut Obj;
        assert!(self.should_be_threaded(pointed));
        let pointed_header = pointed.tag();
        *field = Value::from_raw(pointed_header);
        (*pointed).tag = field as usize;
    }

    unsafe fn unthread(&self, object: *mut Obj, new_location: usize) {
        assert!(self.should_be_threaded(object));
        let mut header = object.tag();
        while header & 0b1 == 0 {
            let tmp = (header as *const Obj).tag();
            (*(header as *mut Value)) = Value::from_ptr(new_location);
            header = tmp;
        }
        assert!(header >= TAG_OBJECT && header <= TAG_NULL);
        (*object).tag = header;
    }

    unsafe fn should_be_threaded(&self, object: *mut Obj) -> bool {
        object as usize >= self.generation_base()
    }
}<|MERGE_RESOLUTION|>--- conflicted
+++ resolved
@@ -85,22 +85,14 @@
     Limits {
         base: ic::get_aligned_heap_base(),
         last_free: linear_memory::LAST_HP,
-<<<<<<< HEAD
-        free: linear_memory::HP,
-=======
-        free: (linear_memory::get_hp_unskewed()),
->>>>>>> 4c35a0cb
+        free: linear_memory::get_hp_unskewed(),
     }
 }
 
 #[cfg(feature = "ic")]
 unsafe fn set_limits(limits: &Limits) {
     use crate::memory::ic::linear_memory;
-<<<<<<< HEAD
-    linear_memory::HP = limits.free;
-=======
     linear_memory::set_hp_unskewed(limits.free);
->>>>>>> 4c35a0cb
     linear_memory::LAST_HP = limits.free;
 }
 
