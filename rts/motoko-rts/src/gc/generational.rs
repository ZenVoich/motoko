--- conflicted
+++ resolved
@@ -29,11 +29,7 @@
 
 #[ic_mem_fn(ic_only)]
 unsafe fn initialize_generational_gc<M: Memory>(mem: &mut M) {
-<<<<<<< HEAD
-    crate::memory::ic::initialize_memory(true, false);
-=======
-    crate::memory::ic::initialize_memory();
->>>>>>> 70f92a48
+    crate::memory::ic::initialize_memory(false);
     write_barrier::init_generational_write_barrier(mem);
 }
 
