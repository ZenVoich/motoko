//! A mark stack implementation for garbage collection.

use crate::constants::WORD_SIZE;
use crate::page_alloc::{Page, PageAlloc};
use crate::types::Tag;

use alloc::vec;
use alloc::vec::Vec;
use core::convert::TryFrom;

pub struct MarkStack<P: PageAlloc> {
    /// Pages allocated so far. Never empty. Always push to and pop from the last page.
    pages: Vec<P::Page>,

    /// Page allocator used to allocate new mark stack pages
    page_alloc: P,

    /// Location in `current_page` for the next allocation
    hp: usize,
}

impl<P: PageAlloc> MarkStack<P> {
    pub unsafe fn new(page_alloc: P) -> Self {
        let page = page_alloc.alloc();
        let hp = page.contents_start();
        MarkStack {
            pages: vec![page],
            page_alloc,
            hp,
        }
    }

    pub unsafe fn free(self) {
        let page_alloc = self.page_alloc;
        for page in self.pages {
            page_alloc.free(page);
        }
    }

    fn current_page(&self) -> &P::Page {
        self.pages.last().unwrap()
    }

    pub unsafe fn push(&mut self, obj: usize, obj_tag: Tag) {
        let new_hp = self.hp + (WORD_SIZE as usize) * 2;
        let current_page = self.current_page();
        let page_end = current_page.end();

        if new_hp > page_end {
            let new_page = self.page_alloc.alloc();
            debug_assert_eq!(new_page.size() % WORD_SIZE as usize, 0);
            self.hp = new_page.contents_start();

            self.pages.push(new_page);
        }

        *(self.hp as *mut usize) = obj;
        // try_from disappears on Wasm
        *(self.hp as *mut usize).add(1) = usize::try_from(obj_tag).unwrap();

        self.hp += (WORD_SIZE as usize) * 2;
    }

    pub unsafe fn pop(&mut self) -> Option<(usize, Tag)> {
        let current_page = self.current_page();
        if self.hp == current_page.contents_start() {
            if self.pages.len() == 1 {
                // Stack empty
                return None;
            }

            // Free the current page, pop from previous page
            // TODO: Use unwrap_unchecked, we check the length above
            let empty_page = self.pages.pop().unwrap();
            self.page_alloc.free(empty_page);

            self.hp = self.current_page().end();
            let page_size = self.current_page().size();

            if (page_size / WORD_SIZE as usize) % 2 != 0 {
                self.hp -= WORD_SIZE as usize;
            }
        }

        self.hp -= WORD_SIZE as usize * 2;

        let p = *(self.hp as *const usize);
        let tag = *(self.hp as *const usize).add(1) as u32;

<<<<<<< HEAD
        Some((p, tag))
=======
pub unsafe fn pop_mark_stack() -> Option<(usize, Tag)> {
    if STACK_PTR == STACK_BASE {
        None
    } else {
        STACK_PTR = STACK_PTR.sub(2);
        let p = *STACK_PTR;
        let tag = *STACK_PTR.add(1);
        Some((p, tag as u8))
>>>>>>> 7a177e0f
    }
}<|MERGE_RESOLUTION|>--- conflicted
+++ resolved
@@ -85,19 +85,8 @@
         self.hp -= WORD_SIZE as usize * 2;
 
         let p = *(self.hp as *const usize);
-        let tag = *(self.hp as *const usize).add(1) as u32;
+        let tag = *(self.hp as *const usize).add(1) as u8;
 
-<<<<<<< HEAD
         Some((p, tag))
-=======
-pub unsafe fn pop_mark_stack() -> Option<(usize, Tag)> {
-    if STACK_PTR == STACK_BASE {
-        None
-    } else {
-        STACK_PTR = STACK_PTR.sub(2);
-        let p = *STACK_PTR;
-        let tag = *STACK_PTR.add(1);
-        Some((p, tag as u8))
->>>>>>> 7a177e0f
     }
 }