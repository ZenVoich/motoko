//! Remembered set.
//! Serves for recording pointer locations trapped by the write barrier.
//!
//! Hash-set implementation. Linked-list collision handling.
//!
//! Hash function = (ptr / WORD_SIZE) % TABLE_SIZE
//!
//! Hash-table (length N):
//! ----------------------------------
//! | entry[0]   | collision_ptr[0]   |
//! ----------------------------------
//! | entry[1]   | collision_ptr[1]   |
//! ----------------------------------
//! |  ...                           |
//! ----------------------------------
//! | entry[N-1] | collision_ptr[N-1] |
//! ----------------------------------
//!
//! Per collision a new linked list node is appended:
//!
//!                               Collision node
//!                        ------------------------------
//! prev_collision_ptr --> | entry | next_collision_ptr |
//!                        ------------------------------
//!
//! Amortized hash-table growth when exceeding a defined threshold.
//!
//! Growth factor 2 for faster bitwise modulo calculation.
//!
//! NOTE: Remembered set structure is not recorded by write barriers
//! as it is discarded by each GC run.
//!
//! NOTE: The table must be blobs, as their entries must not be
//! analyzed by the GC.

use core::mem::size_of;
use core::ptr::null_mut;

use crate::constants::WORD_SIZE;
use crate::memory::{alloc_blob, Memory};
use crate::types::{block_size, Blob, Bytes, Value, TAG_BLOB_B};

pub struct RememberedSet {
    hash_table: *mut Blob,
    count: usize, // contained entries
}

#[repr(C)]
struct HashEntry {
    pub value: Value,
    pub next_collision_ptr: *mut CollisionNode,
}

#[repr(C)]
struct CollisionNode {
    pub header: Blob,
    pub entry: HashEntry,
}

pub struct RememberedSetIterator {
    hash_table: *mut Blob,
    hash_index: usize,
    current_entry: *mut HashEntry,
}

pub const INITIAL_TABLE_LENGTH: usize = 1024;
const GROWTH_FACTOR: usize = 2;
pub const OCCUPATION_THRESHOLD_PERCENT: usize = 65;

impl RememberedSet {
    pub unsafe fn new<M: Memory>(mem: &mut M) -> RememberedSet {
        let hash_table = new_table(mem, INITIAL_TABLE_LENGTH);
        RememberedSet {
            hash_table,
            count: 0,
        }
    }

    pub unsafe fn insert<M: Memory>(&mut self, mem: &mut M, value: Value) {
        debug_assert!(!is_null_ptr_value(value));
        let index = self.hash_index(value);
        let entry = table_get(self.hash_table, index);
        if is_null_ptr_value((*entry).value) {
            debug_assert_eq!((*entry).next_collision_ptr, null_mut());
            table_set(self.hash_table, index, value);
        } else {
            let mut current = entry;
            while (*current).value.get_raw() != value.get_raw()
                && (*current).next_collision_ptr != null_mut()
            {
                let next_node = (*current).next_collision_ptr;
                current = &mut (*next_node).entry;
                debug_assert!(!is_null_ptr_value((*current).value));
            }
            if (*current).value.get_raw() == value.get_raw() {
                // duplicate
                return;
            }
            debug_assert!(!is_null_ptr_value((*current).value));
            (*current).next_collision_ptr = new_collision_node(mem, value);
        }
        self.count += 1;
        if self.count > table_length(self.hash_table) * OCCUPATION_THRESHOLD_PERCENT / 100 {
            self.grow(mem);
        }
    }

    // Only used for debug assertions (barrier coverage check).
    pub unsafe fn contains(&self, value: Value) -> bool {
        debug_assert!(!is_null_ptr_value(value));
        let index = self.hash_index(value);
        let entry = table_get(self.hash_table, index);
        if !is_null_ptr_value((*entry).value) {
            let mut current = entry;
            while (*current).value.get_raw() != value.get_raw()
                && (*current).next_collision_ptr != null_mut()
            {
                let next_node = (*current).next_collision_ptr;
                current = &mut (*next_node).entry;
                debug_assert!(!is_null_ptr_value((*current).value));
            }
            if (*current).value.get_raw() == value.get_raw() {
                return true;
            }
        }
        false
    }

    pub unsafe fn hash_index(&self, value: Value) -> usize {
        // Future optimization: Use bitwise modulo, check for power of 2
        let raw = value.get_raw();
        let length = table_length(self.hash_table);
        debug_assert_eq!((raw / WORD_SIZE) % length, (raw / WORD_SIZE) & (length - 1));
        (raw / WORD_SIZE) & (length - 1)
    }

    pub unsafe fn iterate(&self) -> RememberedSetIterator {
        RememberedSetIterator::init(self)
    }

    pub fn count(&self) -> usize {
        self.count
    }

    unsafe fn grow<M: Memory>(&mut self, mem: &mut M) {
        let old_count = self.count;
        let mut iterator = self.iterate();
        let new_length = table_length(self.hash_table) * GROWTH_FACTOR;
        self.hash_table = new_table(mem, new_length);
        self.count = 0;
        while iterator.has_next() {
            let value = iterator.current();
            debug_assert!(!is_null_ptr_value(value));
            self.insert(mem, value);
            iterator.next();
        }
        assert_eq!(self.count, old_count);
    }
}

impl RememberedSetIterator {
    pub unsafe fn init(remembered_set: &RememberedSet) -> RememberedSetIterator {
        let mut first_entry = table_get(remembered_set.hash_table, 0);
        if is_null_ptr_value((*first_entry).value) {
            first_entry = null_mut()
        }
        let mut iterator = RememberedSetIterator {
            hash_table: remembered_set.hash_table,
            hash_index: 0,
            current_entry: first_entry,
        };
        iterator.skip_free();
        iterator
    }

    unsafe fn skip_free(&mut self) {
        let length = table_length(self.hash_table);
        if self.hash_index == length {
            return;
        }
        if self.current_entry != null_mut() {
            debug_assert!(!is_null_ptr_value((*self.current_entry).value));
            return;
        }
        self.hash_index += 1;
        while self.hash_index < length
            && is_null_ptr_value((*table_get(self.hash_table, self.hash_index)).value)
        {
            debug_assert_eq!(
                (*table_get(self.hash_table, self.hash_index)).next_collision_ptr,
                null_mut()
            );
            self.hash_index += 1
        }
        if self.hash_index < length {
            self.current_entry = table_get(self.hash_table, self.hash_index);
            debug_assert!(!is_null_ptr_value((*self.current_entry).value));
        } else {
            self.current_entry = null_mut();
        }
    }

    pub unsafe fn has_next(&self) -> bool {
        self.current_entry != null_mut()
    }

    pub unsafe fn current(&self) -> Value {
        debug_assert!(self.has_next());
        debug_assert!(!is_null_ptr_value((*self.current_entry).value));
        (*self.current_entry).value
    }

    pub unsafe fn next(&mut self) {
        debug_assert!(self.has_next());
        let next_node = (*self.current_entry).next_collision_ptr;
        if next_node == null_mut() {
            self.current_entry = null_mut()
        } else {
            self.current_entry = &mut (*next_node).entry as *mut HashEntry;
        }
        self.skip_free()
    }
}

unsafe fn new_table<M: Memory>(mem: &mut M, size: usize) -> *mut Blob {
    // No post allocation barrier as this RTS-internal blob will be collected by the GC.
<<<<<<< HEAD
    let table = alloc_blob(mem, Bytes(size * size_of::<HashEntry>())).as_blob_mut();
=======
    let table =
        alloc_blob(mem, TAG_BLOB_B, Bytes(size * size_of::<HashEntry>() as u32)).as_blob_mut();
>>>>>>> 02b6b4b5
    for index in 0..size {
        table_set(table, index, null_ptr_value());
    }
    table
}

unsafe fn new_collision_node<M: Memory>(mem: &mut M, value: Value) -> *mut CollisionNode {
    debug_assert!(!is_null_ptr_value(value));
    // No post allocation barrier as this RTS-internal blob will be collected by the GC.
<<<<<<< HEAD
    let node = alloc_blob(mem, Bytes(size_of::<HashEntry>())).as_blob_mut() as *mut CollisionNode;
=======
    let node = alloc_blob(mem, TAG_BLOB_B, Bytes(size_of::<HashEntry>() as u32)).as_blob_mut()
        as *mut CollisionNode;
>>>>>>> 02b6b4b5
    (*node).entry = HashEntry {
        value,
        next_collision_ptr: null_mut(),
    };
    node
}

unsafe fn table_get(table: *mut Blob, index: usize) -> *mut HashEntry {
    debug_assert!(table != null_mut());
    let entry = (table.payload_addr() as usize + index * size_of::<HashEntry>()) as *mut HashEntry;
    debug_assert!(
        entry as usize + size_of::<HashEntry>()
            <= table as usize + block_size(table as usize).to_bytes().as_usize()
    );
    entry
}

unsafe fn table_set(table: *mut Blob, index: usize, value: Value) {
    let entry = table_get(table, index);
    (*entry).value = value;
    (*entry).next_collision_ptr = null_mut();
}

unsafe fn table_length(table: *mut Blob) -> usize {
    debug_assert!(table != null_mut());
    debug_assert!(table.len().as_usize() % size_of::<HashEntry>() == 0);
    table.len().as_usize() / size_of::<HashEntry>()
}

unsafe fn null_ptr_value() -> Value {
    Value::from_raw((null_mut() as *mut usize) as usize)
}

unsafe fn is_null_ptr_value(value: Value) -> bool {
    value.get_raw() as *mut usize == null_mut()
}<|MERGE_RESOLUTION|>--- conflicted
+++ resolved
@@ -224,12 +224,7 @@
 
 unsafe fn new_table<M: Memory>(mem: &mut M, size: usize) -> *mut Blob {
     // No post allocation barrier as this RTS-internal blob will be collected by the GC.
-<<<<<<< HEAD
-    let table = alloc_blob(mem, Bytes(size * size_of::<HashEntry>())).as_blob_mut();
-=======
-    let table =
-        alloc_blob(mem, TAG_BLOB_B, Bytes(size * size_of::<HashEntry>() as u32)).as_blob_mut();
->>>>>>> 02b6b4b5
+    let table = alloc_blob(mem, TAG_BLOB_B, Bytes(size * size_of::<HashEntry>())).as_blob_mut();
     for index in 0..size {
         table_set(table, index, null_ptr_value());
     }
@@ -239,12 +234,8 @@
 unsafe fn new_collision_node<M: Memory>(mem: &mut M, value: Value) -> *mut CollisionNode {
     debug_assert!(!is_null_ptr_value(value));
     // No post allocation barrier as this RTS-internal blob will be collected by the GC.
-<<<<<<< HEAD
-    let node = alloc_blob(mem, Bytes(size_of::<HashEntry>())).as_blob_mut() as *mut CollisionNode;
-=======
-    let node = alloc_blob(mem, TAG_BLOB_B, Bytes(size_of::<HashEntry>() as u32)).as_blob_mut()
+    let node = alloc_blob(mem, TAG_BLOB_B, Bytes(size_of::<HashEntry>())).as_blob_mut()
         as *mut CollisionNode;
->>>>>>> 02b6b4b5
     (*node).entry = HashEntry {
         value,
         next_collision_ptr: null_mut(),
