use motoko_rts_macros::ic_mem_fn;

use crate::{types::Value, visitor::is_pointer_field};

/// Root referring to all canister variables.
/// This root is reinitialized on each canister upgrade.
/// The scalar sentinel denotes an uninitialized root.
#[cfg(feature = "ic")]
static mut STATIC_ROOT: Value = Value::from_scalar(0);

/// GC root set.
<<<<<<< HEAD
pub type Roots = [*mut Value; 5];

#[cfg(feature = "ic")]
pub unsafe fn root_set() -> Roots {
    use crate::{
        continuation_table::continuation_table_loc,
        persistence::{null_singleton_location, stable_actor_location, stable_type_location},
    };
    [
        static_root_location(),
        continuation_table_loc(),
        stable_actor_location(),
        stable_type_location(),
        null_singleton_location(),
    ]
=======
#[derive(Clone, Copy)]
pub struct Roots {
    pub static_roots: Value,
    pub continuation_table_location: *mut Value,
    pub region0_ptr_location: *mut Value,
    // If new roots are added in future, extend `visit_roots()`.
}

#[cfg(feature = "ic")]
pub unsafe fn root_set() -> Roots {
    use crate::memory::ic;
    Roots {
        static_roots: ic::get_static_roots(),
        continuation_table_location: crate::continuation_table::continuation_table_loc(),
        region0_ptr_location: crate::region::region0_get_ptr_loc(),
    }
>>>>>>> beb19002
}

pub unsafe fn visit_roots<C, V: Fn(&mut C, *mut Value)>(
    roots: Roots,
    context: &mut C,
    visit_field: V,
) {
<<<<<<< HEAD
    for location in roots {
        if is_pointer_field(location) {
            visit_field(context, location);
        }
    }
}

#[cfg(feature = "ic")]
unsafe fn static_root_location() -> *mut Value {
    &mut STATIC_ROOT as *mut Value
}

#[ic_mem_fn(ic_only)]
pub unsafe fn set_static_root<M: crate::memory::Memory>(mem: &mut M, value: Value) {
    use super::barriers::write_with_barrier;

    let location = &mut STATIC_ROOT as *mut Value;
    write_with_barrier(mem, location, value);
}

#[no_mangle]
#[cfg(feature = "ic")]
pub unsafe extern "C" fn get_static_root() -> Value {
    assert!(STATIC_ROOT.is_ptr());
    STATIC_ROOT
=======
    visit_static_roots(roots.static_roots, heap_base, context, &visit_field);
    visit_continuation_table(
        roots.continuation_table_location,
        heap_base,
        context,
        &visit_field,
    );
    visit_region0_ptr(roots.region0_ptr_location, heap_base, context, &visit_field);
}

unsafe fn visit_static_roots<C, V: Fn(&mut C, *mut Value)>(
    static_roots: Value,
    heap_base: usize,
    context: &mut C,
    visit_field: &V,
) {
    let root_array = static_roots.as_array();
    for index in 0..root_array.len() {
        let mutbox = root_array.get(index).as_mutbox();
        debug_assert!((mutbox as usize) < heap_base);
        let field = &mut (*mutbox).field;
        if pointer_to_dynamic_heap(field, heap_base) {
            visit_field(context, field);
        }
    }
}

unsafe fn visit_continuation_table<C, V: Fn(&mut C, *mut Value)>(
    continuation_table_location: *mut Value,
    heap_base: usize,
    context: &mut C,
    visit_field: &V,
) {
    if pointer_to_dynamic_heap(continuation_table_location, heap_base) {
        visit_field(context, continuation_table_location);
    }
}

unsafe fn visit_region0_ptr<C, V: Fn(&mut C, *mut Value)>(
    region0_ptr_location: *mut Value,
    heap_base: usize,
    context: &mut C,
    visit_field: &V,
) {
    if pointer_to_dynamic_heap(region0_ptr_location, heap_base) {
        visit_field(context, region0_ptr_location);
    }
>>>>>>> beb19002
}<|MERGE_RESOLUTION|>--- conflicted
+++ resolved
@@ -9,14 +9,14 @@
 static mut STATIC_ROOT: Value = Value::from_scalar(0);
 
 /// GC root set.
-<<<<<<< HEAD
-pub type Roots = [*mut Value; 5];
+pub type Roots = [*mut Value; 6];
 
 #[cfg(feature = "ic")]
 pub unsafe fn root_set() -> Roots {
     use crate::{
         continuation_table::continuation_table_loc,
         persistence::{null_singleton_location, stable_actor_location, stable_type_location},
+        region::region0_get_ptr_loc,
     };
     [
         static_root_location(),
@@ -24,25 +24,8 @@
         stable_actor_location(),
         stable_type_location(),
         null_singleton_location(),
+        region0_get_ptr_loc()
     ]
-=======
-#[derive(Clone, Copy)]
-pub struct Roots {
-    pub static_roots: Value,
-    pub continuation_table_location: *mut Value,
-    pub region0_ptr_location: *mut Value,
-    // If new roots are added in future, extend `visit_roots()`.
-}
-
-#[cfg(feature = "ic")]
-pub unsafe fn root_set() -> Roots {
-    use crate::memory::ic;
-    Roots {
-        static_roots: ic::get_static_roots(),
-        continuation_table_location: crate::continuation_table::continuation_table_loc(),
-        region0_ptr_location: crate::region::region0_get_ptr_loc(),
-    }
->>>>>>> beb19002
 }
 
 pub unsafe fn visit_roots<C, V: Fn(&mut C, *mut Value)>(
@@ -50,7 +33,6 @@
     context: &mut C,
     visit_field: V,
 ) {
-<<<<<<< HEAD
     for location in roots {
         if is_pointer_field(location) {
             visit_field(context, location);
@@ -76,43 +58,6 @@
 pub unsafe extern "C" fn get_static_root() -> Value {
     assert!(STATIC_ROOT.is_ptr());
     STATIC_ROOT
-=======
-    visit_static_roots(roots.static_roots, heap_base, context, &visit_field);
-    visit_continuation_table(
-        roots.continuation_table_location,
-        heap_base,
-        context,
-        &visit_field,
-    );
-    visit_region0_ptr(roots.region0_ptr_location, heap_base, context, &visit_field);
-}
-
-unsafe fn visit_static_roots<C, V: Fn(&mut C, *mut Value)>(
-    static_roots: Value,
-    heap_base: usize,
-    context: &mut C,
-    visit_field: &V,
-) {
-    let root_array = static_roots.as_array();
-    for index in 0..root_array.len() {
-        let mutbox = root_array.get(index).as_mutbox();
-        debug_assert!((mutbox as usize) < heap_base);
-        let field = &mut (*mutbox).field;
-        if pointer_to_dynamic_heap(field, heap_base) {
-            visit_field(context, field);
-        }
-    }
-}
-
-unsafe fn visit_continuation_table<C, V: Fn(&mut C, *mut Value)>(
-    continuation_table_location: *mut Value,
-    heap_base: usize,
-    context: &mut C,
-    visit_field: &V,
-) {
-    if pointer_to_dynamic_heap(continuation_table_location, heap_base) {
-        visit_field(context, continuation_table_location);
-    }
 }
 
 unsafe fn visit_region0_ptr<C, V: Fn(&mut C, *mut Value)>(
@@ -124,5 +69,4 @@
     if pointer_to_dynamic_heap(region0_ptr_location, heap_base) {
         visit_field(context, region0_ptr_location);
     }
->>>>>>> beb19002
 }