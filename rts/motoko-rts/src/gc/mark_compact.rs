--- conflicted
+++ resolved
@@ -286,13 +286,8 @@
 /// Thread a pointer field
 unsafe fn thread(field: *mut Value) {
     // Store pointed object's header in the field, field address in the pointed object's header
-<<<<<<< HEAD
     let pointed = (*field).as_obj();
     let pointed_header = (*pointed).raw_tag;
-=======
-    let pointed = (*field).get_ptr() as *mut Obj;
-    let pointed_header = pointed.tag();
->>>>>>> e733892e
     *field = Value::from_raw(pointed_header);
     (*pointed).raw_tag = field as u32;
 }
