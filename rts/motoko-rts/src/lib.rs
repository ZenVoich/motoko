--- conflicted
+++ resolved
@@ -58,16 +58,6 @@
     text::text_of_str(mem, "0.1")
 }
 
-<<<<<<< HEAD
-=======
-#[non_incremental_gc]
-#[ic_mem_fn(ic_only)]
-unsafe fn alloc_words<M: memory::Memory>(mem: &mut M, n: types::Words<usize>) -> types::Value {
-    mem.alloc_words(n)
-}
-
-#[incremental_gc]
->>>>>>> 0815fa95
 #[ic_mem_fn(ic_only)]
 unsafe fn alloc_words<M: memory::Memory>(mem: &mut M, n: types::Words<usize>) -> types::Value {
     crate::gc::incremental::get_partitioned_heap().allocate(mem, n)
