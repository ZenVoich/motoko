//! Implements Motoko runtime system

#![no_std]
#![feature(
    arbitrary_self_types,
    core_intrinsics,
    panic_info_message,
    proc_macro_hygiene,
    // We do not need simd but this flag enables `core::arch:wasm64`.
    // See https://github.com/rust-lang/rust/issues/90599
    simd_wasm64
)]

// c.f. https://os.phil-opp.com/heap-allocation/#dynamic-memory
extern crate alloc;
#[cfg(feature = "ic")]
pub mod allocator;

#[macro_use]
mod print;

#[cfg(debug_assertions)]
pub mod debug;

mod barriers;
pub mod bigint;
pub mod bitrel;
#[cfg(feature = "ic")]
mod blob_iter;
pub mod buf;
mod char;
pub mod constants;
pub mod continuation_table;
#[cfg(feature = "ic")]
mod float;
pub mod gc;
#[cfg(feature = "ic")]
mod idl;
pub mod leb128;
mod libc_declarations;
mod mem_utils;
pub mod memory;
#[cfg(feature = "ic")]
pub mod persistence;
pub mod principal_id;
#[cfg(feature = "ic")]
pub mod region;
<<<<<<< HEAD
pub mod stabilization;
=======
#[cfg(feature = "ic")]
>>>>>>> da19f25b
mod stable_mem;
mod static_checks;
pub mod text;
pub mod text_iter;
mod tommath_bindings;
pub mod types;
pub mod utf8;
mod visitor;

use motoko_rts_macros::*;

#[ic_mem_fn(ic_only)]
unsafe fn version<M: memory::Memory>(mem: &mut M) -> types::Value {
    text::text_of_str(mem, "0.1")
}

#[ic_mem_fn(ic_only)]
unsafe fn alloc_words<M: memory::Memory>(mem: &mut M, n: types::Words<usize>) -> types::Value {
    crate::gc::incremental::get_partitioned_heap().allocate(mem, n)
}

extern "C" {
    fn rts_trap(msg: *const u8, len: u32) -> !;
}

pub(crate) unsafe fn trap_with_prefix(prefix: &str, msg: &str) -> ! {
    // Rust currently doesn't support stack-allocated dynamically-sized arrays or alloca, so we
    // have a max bound to the message size here.
    //
    // Messages longer than this are cut off.
    //
    // Relevant RFC: https://github.com/rust-lang/rust/issues/48055
    const BUF_LEN: usize = 512;

    let mut c_str = [0u8; BUF_LEN];
    let mut b_idx = 0;

    for b in prefix.as_bytes() {
        if b_idx == BUF_LEN {
            break;
        }
        c_str[b_idx] = *b;
        b_idx += 1;
    }

    for b in msg.as_bytes() {
        if b_idx == BUF_LEN {
            break;
        }
        c_str[b_idx] = *b;
        b_idx += 1;
    }

    assert!(b_idx <= u32::MAX as usize);
    rts_trap(c_str.as_ptr(), b_idx as u32);
}

pub(crate) unsafe fn idl_trap_with(msg: &str) -> ! {
    trap_with_prefix("IDL error: ", msg);
}

pub(crate) unsafe fn rts_trap_with(msg: &str) -> ! {
    trap_with_prefix("RTS error: ", msg)
}

#[cfg(feature = "ic")]
#[panic_handler]
fn panic(info: &core::panic::PanicInfo) -> ! {
    unsafe {
        if let Some(msg) = info.payload().downcast_ref::<&str>() {
            println!(1000, "RTS panic: {}", msg);
        } else if let Some(args) = info.message() {
            let mut buf = [0 as u8; 1000];
            let mut fmt = print::WriteBuf::new(&mut buf);
            let _ = core::fmt::write(&mut fmt, *args);
            print::print(&fmt);
        } else {
            println!(1000, "RTS panic: weird payload");
        }

        if let Some(location) = info.location() {
            println!(
                1000,
                "panic occurred in file '{}' at line {}",
                location.file(),
                location.line(),
            );
        }

        rts_trap_with("RTS panicked");
    }
}<|MERGE_RESOLUTION|>--- conflicted
+++ resolved
@@ -38,18 +38,14 @@
 mod idl;
 pub mod leb128;
 mod libc_declarations;
-mod mem_utils;
+pub mod mem_utils;
 pub mod memory;
 #[cfg(feature = "ic")]
 pub mod persistence;
 pub mod principal_id;
 #[cfg(feature = "ic")]
 pub mod region;
-<<<<<<< HEAD
 pub mod stabilization;
-=======
-#[cfg(feature = "ic")]
->>>>>>> da19f25b
 mod stable_mem;
 mod static_checks;
 pub mod text;
