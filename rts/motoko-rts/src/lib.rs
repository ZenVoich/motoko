--- conflicted
+++ resolved
@@ -50,25 +50,10 @@
     text::text_of_str(mem, "0.1")
 }
 
-<<<<<<< HEAD
-// Optimized allocation function to be used with non-incremental GC.
-=======
 #[non_incremental_gc]
->>>>>>> 1cdfde67
 #[ic_mem_fn(ic_only)]
-unsafe fn linear_alloc_words<M: memory::Memory>(mem: &mut M, n: types::Words<u32>) -> types::Value {
-    mem.linear_alloc_words(n)
-}
-
-// Optimized allocation function to be used with the incremental GC.
-#[ic_mem_fn(ic_only)]
-unsafe fn partitioned_alloc_words<M: memory::Memory>(
-    mem: &mut M,
-    n: types::Words<u32>,
-) -> types::Value {
-    use crate::gc::incremental::get_partitioned_heap;
-
-    get_partitioned_heap().allocate(mem, n)
+unsafe fn alloc_words<M: memory::Memory>(mem: &mut M, n: types::Words<u32>) -> types::Value {
+    mem.alloc_words(n)
 }
 
 #[incremental_gc]
