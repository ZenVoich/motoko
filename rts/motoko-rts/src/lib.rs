--- conflicted
+++ resolved
@@ -2,19 +2,13 @@
 
 #![no_std]
 // TODO (osa): Some of these are stabilized, we need to update rustc
-<<<<<<< HEAD
 #![feature(
     alloc_error_handler,
     arbitrary_self_types,
-    assoc_char_funcs,
     core_intrinsics,
     map_first_last,
     panic_info_message,
-    ptr_offset_from
 )]
-=======
-#![feature(arbitrary_self_types, core_intrinsics, panic_info_message)]
->>>>>>> 692bdb0a
 
 #[macro_use]
 mod print;
