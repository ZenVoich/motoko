--- conflicted
+++ resolved
@@ -5,26 +5,24 @@
     pub fn ic0_stable64_write(offset: u64, src: u64, size: u64);
     pub fn ic0_stable64_read(dst: u64, offset: u64, size: u64);
     #[cfg(feature = "ic")]
-    pub fn ic0_stable64_size() -> u64;
-    // (virtual) stable_mem operations implemented by moc
-<<<<<<< HEAD
-    pub fn moc_stable_mem_get_version() -> u32;
-    pub fn moc_stable_mem_set_version(version: u32);
-    pub fn moc_stable_mem_get_size() -> u64;
+    pub fn ic0_stable64_size() -> u64; // physical memory size
+                                       // (virtual) stable_mem operations implemented by moc
     #[cfg(feature = "ic")]
-    pub fn moc_stable_mem_set_size(pages: u64);
-=======
     pub fn moc_stable_mem_get_version() -> usize;
+    #[cfg(feature = "ic")]
     pub fn moc_stable_mem_set_version(version: usize);
-    pub fn moc_stable_mem_size() -> u64;
->>>>>>> da19f25b
+    pub fn moc_stable_mem_get_size() -> u64; // virtual memory size
+    #[cfg(feature = "ic")]
+    pub fn moc_stable_mem_set_size(pages: u64); // virtual memory size
     pub fn moc_stable_mem_grow(additional_pages: u64) -> u64;
 }
 
+#[cfg(feature = "ic")]
 pub fn get_version() -> usize {
     unsafe { moc_stable_mem_get_version() }
 }
 
+#[cfg(feature = "ic")]
 pub fn set_version(version: usize) {
     unsafe { moc_stable_mem_set_version(version) }
 }
@@ -39,17 +37,20 @@
     unsafe { moc_stable_mem_grow(pages) }
 }
 
+#[cfg(feature = "ic")]
 pub fn read(offset: u64, dst: &mut [u8]) {
     // SAFETY: This is safe because of the ic0 api guarantees.
     unsafe { ic0_stable64_read(dst.as_ptr() as u64, offset, dst.len() as u64) }
 }
 
+#[cfg(feature = "ic")]
 pub fn write(offset: u64, src: &[u8]) {
     // SAFETY: This is safe because of the ic0 api guarantees.
     unsafe { ic0_stable64_write(offset, src.as_ptr() as u64, src.len() as u64) }
 }
 
 // Little endian.
+#[cfg(feature = "ic")]
 pub fn read_u8(offset: u64) -> u8 {
     let mut res: [u8; 1] = [0; 1];
     read(offset, &mut res);
@@ -57,11 +58,13 @@
 }
 
 // Little endian.
+#[cfg(feature = "ic")]
 pub fn write_u8(offset: u64, value: u8) {
     write(offset, &core::primitive::u8::to_le_bytes(value));
 }
 
 // Little endian.
+#[cfg(feature = "ic")]
 pub fn read_u16(offset: u64) -> u16 {
     let mut res: [u8; 2] = [0; 2];
     read(offset, &mut res);
@@ -69,11 +72,13 @@
 }
 
 // Little endian.
+#[cfg(feature = "ic")]
 pub fn write_u16(offset: u64, value: u16) {
     write(offset, &core::primitive::u16::to_le_bytes(value));
 }
 
 // Little endian.
+#[cfg(feature = "ic")]
 pub fn read_u32(offset: u64) -> u32 {
     let mut res: [u8; 4] = [0; 4];
     read(offset, &mut res);
@@ -81,11 +86,13 @@
 }
 
 // Little endian.
+#[cfg(feature = "ic")]
 pub fn write_u32(offset: u64, value: u32) {
     write(offset, &core::primitive::u32::to_le_bytes(value));
 }
 
 // Little endian.
+#[cfg(feature = "ic")]
 pub fn read_u64(offset: u64) -> u64 {
     let mut res: [u8; 8] = [0; 8];
     read(offset, &mut res);
@@ -93,6 +100,26 @@
 }
 
 // Little endian.
+#[cfg(feature = "ic")]
 pub fn write_u64(offset: u64, n: u64) {
     write(offset, &core::primitive::u64::to_le_bytes(n));
+}
+
+#[cfg(feature = "ic")]
+#[no_mangle]
+pub extern "C" fn read_stable_memory_version() -> u32 {
+    use crate::types::size_of;
+
+    let physical_pages = unsafe { ic0_stable64_size() };
+    if physical_pages == 0 {
+        // No stable memory -> Legacy version 0.
+        return 0;
+    }
+    if read_u32(0) != 0 {
+        // Old stabilization with no experimental stable memory and no regions.
+        // It stores non-zero marker at address 0 -> Legacy version 0.
+        return 0;
+    }
+    let address = physical_pages * PAGE_SIZE - size_of::<u32>().to_bytes().as_usize() as u64;
+    read_u32(address)
 }