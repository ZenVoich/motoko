--- conflicted
+++ resolved
@@ -4,17 +4,11 @@
     // physical ic0_stable64 operations re-exported by moc
     pub fn ic0_stable64_write(offset: u64, src: u64, size: u64);
     pub fn ic0_stable64_read(dst: u64, offset: u64, size: u64);
-<<<<<<< HEAD
-    // (virtual) stable_mem operations implemented by moc
-    pub fn moc_stable_mem_get_version() -> usize;
-    pub fn moc_stable_mem_set_version(version: usize);
-=======
     #[cfg(feature = "ic")]
     pub fn ic0_stable64_size() -> u64; // physical memory size
                                        // (virtual) stable_mem operations implemented by moc
-    pub fn moc_stable_mem_get_version() -> u32;
-    pub fn moc_stable_mem_set_version(version: u32);
->>>>>>> 2b53fe0e
+    pub fn moc_stable_mem_get_version() -> usize;
+    pub fn moc_stable_mem_set_version(version: usize);
     pub fn moc_stable_mem_size() -> u64;
     pub fn moc_stable_mem_grow(additional_pages: u64) -> u64;
 }
@@ -97,7 +91,7 @@
 
 #[cfg(feature = "ic")]
 #[no_mangle]
-pub extern "C" fn read_persistence_version() -> u32 {
+pub extern "C" fn read_persistence_version() -> usize {
     use crate::region::{LEGACY_VERSION_NO_STABLE_MEMORY, VERSION_STABLE_HEAP_NO_REGIONS};
 
     let physical_pages = unsafe { ic0_stable64_size() };
@@ -110,7 +104,8 @@
         // It stores non-zero marker at address 0 -> Legacy version 0.
         return LEGACY_VERSION_NO_STABLE_MEMORY;
     }
+    // Note: Do not use `types::size_of()` as it rounds to 64-bit words.
     let address = physical_pages * PAGE_SIZE - core::mem::size_of::<u32>() as u64;
     let version = read_u32(address);
-    version
+    version as usize
 }