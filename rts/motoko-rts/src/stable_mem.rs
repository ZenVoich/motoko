--- conflicted
+++ resolved
@@ -25,11 +25,6 @@
     pub fn moc_stable_mem_set_size(pages: u64);
     /// Grow the virtual memory by respecting the compiler-specified virtual memory limit.
     #[cfg(feature = "ic")]
-<<<<<<< HEAD
-    #[enhanced_orthogonal_persistence]
-    pub fn moc_stable_mem_set_size(pages: u64); // virtual memory size
-=======
->>>>>>> 0d8178b4
     pub fn moc_stable_mem_grow(additional_pages: u64) -> u64;
 }
 
