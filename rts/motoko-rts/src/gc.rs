--- conflicted
+++ resolved
@@ -1,9 +1,6 @@
 pub mod copying;
-<<<<<<< HEAD
 pub mod incremental;
-=======
 pub mod generational;
->>>>>>> 193f9c44
 pub mod mark_compact;
 
 #[cfg(feature = "ic")]
