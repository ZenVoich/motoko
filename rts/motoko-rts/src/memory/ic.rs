--- conflicted
+++ resolved
@@ -21,19 +21,26 @@
     }
 
     /// Page allocation. Ensures that the memory up to, but excluding, the given pointer is allocated.
-    /// Ensure a memory reserve for the incremental GC and an additional reserve for upgrades and queries.
+    /// Ensure a memory reserve of at least one Wasm page depending on the canister state.
+    /// `memory_reserve`: A memory reserve in bytes ensured during update and initialization calls.
+    /// For use by queries and upgrade calls. The reserve may vary depending on the phase of the incremental GC.
     #[inline(never)]
     unsafe fn grow_memory(&mut self, ptr: u64) {
         const LAST_PAGE_LIMIT: usize = 0xFFFF_0000;
         debug_assert_eq!(LAST_PAGE_LIMIT, usize::MAX - WASM_PAGE_SIZE.as_usize() + 1);
-        let limit = if keep_memory_reserve() {
-            let memory_reserve = crate::gc::incremental::memory_reserve();
-            // Spare a memory reserve during update and initialization calls for use by queries and upgrades.
-            usize::MAX - memory_reserve + 1
+        // Spare a memory reserve during update and initialization calls for use by queries and upgrades.
+        let memory_reserve = if keep_memory_reserve() {
+            crate::gc::incremental::memory_reserve()
         } else {
-            // Spare the last Wasm memory page on queries and upgrades to support the Rust call stack boundary checks.
-            LAST_PAGE_LIMIT
+            0
         };
+        // In any case, the last Wasm memory page is reserved to guard against shadow call stack overflows.
+        // This call stack is used both by the Rust runtime system implementation and by the compiler backend,
+        // see module `Stack` in `compile.ml`. This requires function activation frames to be less than the
+        // Wasm page size.
+        debug_assert!(memory_reserve <= LAST_PAGE_LIMIT);
+        let limit = LAST_PAGE_LIMIT - memory_reserve;
+        // The pointer is one byte larger than the memory size to be allocated, see the comment above.
         if ptr > limit as u64 {
             rts_trap_with("Cannot grow memory")
         };
@@ -64,42 +71,7 @@
     crate::gc::incremental::get_partitioned_heap().occupied_size()
 }
 
-<<<<<<< HEAD
 #[no_mangle]
 pub unsafe extern "C" fn get_max_live_size() -> Bytes<u32> {
     crate::gc::incremental::get_max_live_size()
-=======
-/// Page allocation. Ensures that the memory up to, but excluding, the given pointer is allocated.
-/// Ensure a memory reserve of at least one Wasm page depending on the canister state.
-/// `memory_reserve`: A memory reserve in bytes ensured during update and initialization calls.
-/// For use by queries and upgrade calls. The reserve may vary depending on the GC and the phase of the GC.
-unsafe fn grow_memory(ptr: u64, memory_reserve: usize) {
-    const LAST_PAGE_LIMIT: usize = 0xFFFF_0000;
-    debug_assert_eq!(LAST_PAGE_LIMIT, usize::MAX - WASM_PAGE_SIZE.as_usize() + 1);
-    // Spare a memory reserve during update and initialization calls for use by queries and upgrades.
-    let memory_reserve = if keep_memory_reserve() {
-        memory_reserve
-    } else {
-        0
-    };
-    // In any case, the last Wasm memory page is reserved to guard against shadow call stack overflows.
-    // This call stack is used both by the Rust runtime system implementation and by the compiler backend,
-    // see module `Stack` in `compile.ml`. This requires function activation frames to be less than the
-    // Wasm page size.
-    debug_assert!(memory_reserve <= LAST_PAGE_LIMIT);
-    let limit = LAST_PAGE_LIMIT - memory_reserve;
-    // The pointer is one byte larger than the memory size to be allocated, see the comment above.
-    if ptr > limit as u64 {
-        rts_trap_with("Cannot grow memory")
-    };
-    let page_size = u64::from(WASM_PAGE_SIZE.as_u32());
-    let total_pages_needed = ((ptr + page_size - 1) / page_size) as usize;
-    let current_pages = wasm32::memory_size(0);
-    if total_pages_needed > current_pages {
-        if wasm32::memory_grow(0, total_pages_needed - current_pages) == core::usize::MAX {
-            // replica signals that there is not enough memory
-            rts_trap_with("Cannot grow memory");
-        }
-    }
->>>>>>> 97acd7aa
 }