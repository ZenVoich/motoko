// This module is only enabled when compiling the RTS for IC or WASI.

#[non_incremental_gc]
pub mod linear_memory;

#[incremental_gc]
pub mod partitioned_memory;

use motoko_rts_macros::{
    classical_persistence, enhanced_orthogonal_persistence, incremental_gc, non_incremental_gc,
};

use super::Memory;
<<<<<<< HEAD
use crate::constants::WASM_PAGE_SIZE;
use crate::memory::MAXIMUM_MEMORY_SIZE;
=======
use crate::constants::{GB, WASM_PAGE_SIZE};
use crate::gc::incremental::memory_reserve;
>>>>>>> 60de85fc
use crate::rts_trap_with;

// Provided by generated code
extern "C" {
    #[classical_persistence]
    fn get_heap_base() -> usize;

    #[classical_persistence]
    pub(crate) fn get_static_roots() -> crate::types::Value;

    fn keep_memory_reserve() -> bool;
}

#[classical_persistence]
pub(crate) unsafe fn get_aligned_heap_base() -> usize {
    // align to 32 bytes
    ((get_heap_base() + 31) / 32) * 32
}

#[enhanced_orthogonal_persistence]
pub(crate) unsafe fn get_aligned_heap_base() -> usize {
    crate::persistence::HEAP_START
}

// TODO: Can we inspect the maximum main memory limit from the IC?
pub const MAIN_MEMORY_LIMIT: Bytes<usize> = Bytes(400 * GB);

/// Provides a `Memory` implementation, to be used in functions compiled for IC or WASI. The
/// `Memory` implementation allocates in Wasm heap with Wasm `memory.grow` instruction.
pub struct IcMemory;

<<<<<<< HEAD
#[enhanced_orthogonal_persistence]
pub fn wasm_memory_size() -> usize {
    core::arch::wasm64::memory_size(0)
=======
impl Memory for IcMemory {
    #[inline]
    unsafe fn alloc_words(&mut self, n: Words<usize>) -> Value {
        crate::gc::incremental::get_partitioned_heap().allocate(self, n)
    }

    /// Page allocation. Ensures that the memory up to, but excluding, the given pointer is allocated.
    /// Ensure a memory reserve for the incremental GC.
    #[inline(never)]
    unsafe fn grow_memory(&mut self, ptr: usize) {
        const LAST_PAGE_LIMIT: usize = 0xFFFF_FFFF_FFFF_0000;
        debug_assert_eq!(LAST_PAGE_LIMIT, usize::MAX - WASM_PAGE_SIZE.as_usize() + 1);
        debug_assert!(memory_reserve() <= MAIN_MEMORY_LIMIT.as_usize());
        let limit = min(
            LAST_PAGE_LIMIT,
            MAIN_MEMORY_LIMIT.as_usize() - memory_reserve(),
        );
        if ptr > limit {
            rts_trap_with("Cannot grow memory")
        };
        let page_size = WASM_PAGE_SIZE.as_usize();
        let total_pages_needed = ((ptr + page_size - 1) / page_size) as usize;
        let current_pages = wasm64::memory_size(0);
        if total_pages_needed > current_pages {
            if wasm64::memory_grow(0, total_pages_needed - current_pages) == core::usize::MAX {
                // replica signals that there is not enough memory
                rts_trap_with("Cannot grow memory");
            }
        }
    }
>>>>>>> 60de85fc
}

#[classical_persistence]
pub fn wasm_memory_size() -> usize {
    core::arch::wasm32::memory_size(0)
}

#[enhanced_orthogonal_persistence]
pub fn wasm_memory_grow(pages: usize) -> usize {
    core::arch::wasm64::memory_grow(0, pages)
}

#[classical_persistence]
pub fn wasm_memory_grow(pages: usize) -> usize {
    core::arch::wasm32::memory_grow(0, pages)
}

/// Page allocation. Ensures that the memory up to, but excluding, the given pointer is allocated.
/// Ensure a memory reserve of at least one Wasm page depending on the canister state.
/// `memory_reserve`: A memory reserve in bytes ensured during update and initialization calls.
//  For use by queries and upgrade calls. The reserve may vary depending on the GC and the phase of the GC.
unsafe fn grow_memory(ptr: u64, memory_reserve: usize) {
    const LAST_PAGE_LIMIT: usize = usize::MAX - WASM_PAGE_SIZE.as_usize() + 1;
    debug_assert!(memory_reserve as u64 <= MAXIMUM_MEMORY_SIZE.0);
    let limit = if keep_memory_reserve() {
        // Spare a memory reserve during update and initialization calls for use by queries and upgrades.
        MAXIMUM_MEMORY_SIZE.0 - memory_reserve as u64
    } else {
        // Spare the last Wasm memory page on queries and upgrades to support the Rust call stack boundary checks.
        LAST_PAGE_LIMIT as u64
    };
    if ptr > limit {
        rts_trap_with("Cannot grow memory")
    };
    let page_size = WASM_PAGE_SIZE.as_usize() as u64;
    let total_pages_needed = ((ptr + page_size - 1) / page_size) as usize;
    let current_pages = wasm_memory_size();
    if total_pages_needed > current_pages {
        if wasm_memory_grow(total_pages_needed - current_pages) == core::usize::MAX {
            // replica signals that there is not enough memory
            rts_trap_with("Cannot grow memory");
        }
    }
}<|MERGE_RESOLUTION|>--- conflicted
+++ resolved
@@ -11,14 +11,9 @@
 };
 
 use super::Memory;
-<<<<<<< HEAD
 use crate::constants::WASM_PAGE_SIZE;
-use crate::memory::MAXIMUM_MEMORY_SIZE;
-=======
-use crate::constants::{GB, WASM_PAGE_SIZE};
-use crate::gc::incremental::memory_reserve;
->>>>>>> 60de85fc
 use crate::rts_trap_with;
+use crate::types::Bytes;
 
 // Provided by generated code
 extern "C" {
@@ -42,49 +37,19 @@
     crate::persistence::HEAP_START
 }
 
-// TODO: Can we inspect the maximum main memory limit from the IC?
-pub const MAIN_MEMORY_LIMIT: Bytes<usize> = Bytes(400 * GB);
+#[classical_persistence]
+pub const MAIN_MEMORY_LIMIT: Bytes<usize> = Bytes(usize::MAX);
+
+#[enhanced_orthogonal_persistence]
+pub const MAIN_MEMORY_LIMIT: Bytes<usize> = Bytes(400 * crate::constants::GB);
 
 /// Provides a `Memory` implementation, to be used in functions compiled for IC or WASI. The
 /// `Memory` implementation allocates in Wasm heap with Wasm `memory.grow` instruction.
 pub struct IcMemory;
 
-<<<<<<< HEAD
 #[enhanced_orthogonal_persistence]
 pub fn wasm_memory_size() -> usize {
     core::arch::wasm64::memory_size(0)
-=======
-impl Memory for IcMemory {
-    #[inline]
-    unsafe fn alloc_words(&mut self, n: Words<usize>) -> Value {
-        crate::gc::incremental::get_partitioned_heap().allocate(self, n)
-    }
-
-    /// Page allocation. Ensures that the memory up to, but excluding, the given pointer is allocated.
-    /// Ensure a memory reserve for the incremental GC.
-    #[inline(never)]
-    unsafe fn grow_memory(&mut self, ptr: usize) {
-        const LAST_PAGE_LIMIT: usize = 0xFFFF_FFFF_FFFF_0000;
-        debug_assert_eq!(LAST_PAGE_LIMIT, usize::MAX - WASM_PAGE_SIZE.as_usize() + 1);
-        debug_assert!(memory_reserve() <= MAIN_MEMORY_LIMIT.as_usize());
-        let limit = min(
-            LAST_PAGE_LIMIT,
-            MAIN_MEMORY_LIMIT.as_usize() - memory_reserve(),
-        );
-        if ptr > limit {
-            rts_trap_with("Cannot grow memory")
-        };
-        let page_size = WASM_PAGE_SIZE.as_usize();
-        let total_pages_needed = ((ptr + page_size - 1) / page_size) as usize;
-        let current_pages = wasm64::memory_size(0);
-        if total_pages_needed > current_pages {
-            if wasm64::memory_grow(0, total_pages_needed - current_pages) == core::usize::MAX {
-                // replica signals that there is not enough memory
-                rts_trap_with("Cannot grow memory");
-            }
-        }
-    }
->>>>>>> 60de85fc
 }
 
 #[classical_persistence]
@@ -108,15 +73,15 @@
 //  For use by queries and upgrade calls. The reserve may vary depending on the GC and the phase of the GC.
 unsafe fn grow_memory(ptr: u64, memory_reserve: usize) {
     const LAST_PAGE_LIMIT: usize = usize::MAX - WASM_PAGE_SIZE.as_usize() + 1;
-    debug_assert!(memory_reserve as u64 <= MAXIMUM_MEMORY_SIZE.0);
+    debug_assert!(memory_reserve <= MAIN_MEMORY_LIMIT.as_usize());
     let limit = if keep_memory_reserve() {
         // Spare a memory reserve during update and initialization calls for use by queries and upgrades.
-        MAXIMUM_MEMORY_SIZE.0 - memory_reserve as u64
+        MAIN_MEMORY_LIMIT.as_usize() - memory_reserve
     } else {
         // Spare the last Wasm memory page on queries and upgrades to support the Rust call stack boundary checks.
-        LAST_PAGE_LIMIT as u64
+        LAST_PAGE_LIMIT
     };
-    if ptr > limit {
+    if ptr > limit as u64 {
         rts_trap_with("Cannot grow memory")
     };
     let page_size = WASM_PAGE_SIZE.as_usize() as u64;
