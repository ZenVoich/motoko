// This module is only enabled when compiling the RTS for IC or WASI.

use super::Memory;
use crate::constants::WASM_PAGE_SIZE;
use crate::rts_trap_with;
use crate::types::{Bytes, Value, Words};
use core::arch::wasm32;

extern "C" {
    fn keep_memory_reserve() -> bool;
}

/// Provides a `Memory` implementation, to be used in functions compiled for IC or WASI. The
/// `Memory` implementation allocates in Wasm heap with Wasm `memory.grow` instruction.
pub struct IcMemory;

impl Memory for IcMemory {
    #[inline]
    unsafe fn alloc_words(&mut self, n: Words<u32>) -> Value {
        crate::gc::incremental::get_partitioned_heap().allocate(self, n)
    }

    /// Page allocation. Ensures that the memory up to, but excluding, the given pointer is allocated,
    /// with the slight exception of not allocating the extra page for address 0xFFFF_0000.
    #[inline(never)]
    unsafe fn grow_memory(&mut self, ptr: u64) {
        const LAST_PAGE_LIMIT: usize = 0xFFFF_0000;
        debug_assert_eq!(LAST_PAGE_LIMIT, usize::MAX - WASM_PAGE_SIZE.as_usize() + 1);
        let limit = if keep_memory_reserve() {
            // Spare a memory reserve during update and initialization calls for use by queries and upgrades.
            usize::MAX - MEMORY_RESERVE + 1
        } else {
            // Spare the last Wasm memory page on queries and upgrades to support the Rust call stack boundary checks.
            LAST_PAGE_LIMIT
        };
        if ptr > limit as u64 {
            rts_trap_with("Cannot grow memory")
        };
        let page_size = u64::from(WASM_PAGE_SIZE.as_u32());
        let total_pages_needed = ((ptr + page_size - 1) / page_size) as usize;
        let current_pages = wasm32::memory_size(0);
        if total_pages_needed > current_pages {
            if wasm32::memory_grow(0, total_pages_needed - current_pages) == core::usize::MAX {
                // replica signals that there is not enough memory
                rts_trap_with("Cannot grow memory");
            }
        }
    }
}

#[no_mangle]
unsafe extern "C" fn get_reclaimed() -> Bytes<u64> {
    crate::gc::incremental::get_partitioned_heap().reclaimed_size()
}

#[no_mangle]
pub unsafe extern "C" fn get_total_allocations() -> Bytes<u64> {
    Bytes(u64::from(get_heap_size().as_u32())) + get_reclaimed()
}

#[no_mangle]
pub unsafe extern "C" fn get_heap_size() -> Bytes<u32> {
    crate::gc::incremental::get_partitioned_heap().occupied_size()
}

<<<<<<< HEAD
#[no_mangle]
pub unsafe extern "C" fn get_max_live_size() -> Bytes<u32> {
    crate::gc::incremental::get_max_live_size()
=======
/// Page allocation. Ensures that the memory up to, but excluding, the given pointer is allocated.
/// Ensure a memory reserve of at least one Wasm page depending on the canister state.
/// `memory_reserve`: A memory reserve in bytes ensured during update and initialization calls.
//  For use by queries and upgrade calls. The reserve may vary depending on the GC and the phase of the GC.
unsafe fn grow_memory(ptr: u64, memory_reserve: usize) {
    const LAST_PAGE_LIMIT: usize = 0xFFFF_0000;
    debug_assert_eq!(LAST_PAGE_LIMIT, usize::MAX - WASM_PAGE_SIZE.as_usize() + 1);
    let limit = if keep_memory_reserve() {
        // Spare a memory reserve during update and initialization calls for use by queries and upgrades.
        usize::MAX - memory_reserve + 1
    } else {
        // Spare the last Wasm memory page on queries and upgrades to support the Rust call stack boundary checks.
        LAST_PAGE_LIMIT
    };
    if ptr > limit as u64 {
        rts_trap_with("Cannot grow memory")
    };
    let page_size = u64::from(WASM_PAGE_SIZE.as_u32());
    let total_pages_needed = ((ptr + page_size - 1) / page_size) as usize;
    let current_pages = wasm32::memory_size(0);
    if total_pages_needed > current_pages {
        if wasm32::memory_grow(0, total_pages_needed - current_pages) == core::usize::MAX {
            // replica signals that there is not enough memory
            rts_trap_with("Cannot grow memory");
        }
    }
>>>>>>> 4970b373
}<|MERGE_RESOLUTION|>--- conflicted
+++ resolved
@@ -20,15 +20,17 @@
         crate::gc::incremental::get_partitioned_heap().allocate(self, n)
     }
 
-    /// Page allocation. Ensures that the memory up to, but excluding, the given pointer is allocated,
-    /// with the slight exception of not allocating the extra page for address 0xFFFF_0000.
+    /// Page allocation. Ensures that the memory up to, but excluding, the given pointer is allocated.
+    /// Ensure a memory reserve of at least one Wasm page depending on the canister state.
+    /// `memory_reserve`: A memory reserve in bytes ensured during update and initialization calls.
+    //  For use by queries and upgrade calls. The reserve may vary depending on the GC and the phase of the GC.
     #[inline(never)]
-    unsafe fn grow_memory(&mut self, ptr: u64) {
+    unsafe fn grow_memory(&mut self, ptr: u64, memory_reserve: usize) {
         const LAST_PAGE_LIMIT: usize = 0xFFFF_0000;
         debug_assert_eq!(LAST_PAGE_LIMIT, usize::MAX - WASM_PAGE_SIZE.as_usize() + 1);
         let limit = if keep_memory_reserve() {
             // Spare a memory reserve during update and initialization calls for use by queries and upgrades.
-            usize::MAX - MEMORY_RESERVE + 1
+            usize::MAX - memory_reserve + 1
         } else {
             // Spare the last Wasm memory page on queries and upgrades to support the Rust call stack boundary checks.
             LAST_PAGE_LIMIT
@@ -63,36 +65,7 @@
     crate::gc::incremental::get_partitioned_heap().occupied_size()
 }
 
-<<<<<<< HEAD
 #[no_mangle]
 pub unsafe extern "C" fn get_max_live_size() -> Bytes<u32> {
     crate::gc::incremental::get_max_live_size()
-=======
-/// Page allocation. Ensures that the memory up to, but excluding, the given pointer is allocated.
-/// Ensure a memory reserve of at least one Wasm page depending on the canister state.
-/// `memory_reserve`: A memory reserve in bytes ensured during update and initialization calls.
-//  For use by queries and upgrade calls. The reserve may vary depending on the GC and the phase of the GC.
-unsafe fn grow_memory(ptr: u64, memory_reserve: usize) {
-    const LAST_PAGE_LIMIT: usize = 0xFFFF_0000;
-    debug_assert_eq!(LAST_PAGE_LIMIT, usize::MAX - WASM_PAGE_SIZE.as_usize() + 1);
-    let limit = if keep_memory_reserve() {
-        // Spare a memory reserve during update and initialization calls for use by queries and upgrades.
-        usize::MAX - memory_reserve + 1
-    } else {
-        // Spare the last Wasm memory page on queries and upgrades to support the Rust call stack boundary checks.
-        LAST_PAGE_LIMIT
-    };
-    if ptr > limit as u64 {
-        rts_trap_with("Cannot grow memory")
-    };
-    let page_size = u64::from(WASM_PAGE_SIZE.as_u32());
-    let total_pages_needed = ((ptr + page_size - 1) / page_size) as usize;
-    let current_pages = wasm32::memory_size(0);
-    if total_pages_needed > current_pages {
-        if wasm32::memory_grow(0, total_pages_needed - current_pages) == core::usize::MAX {
-            // replica signals that there is not enough memory
-            rts_trap_with("Cannot grow memory");
-        }
-    }
->>>>>>> 4970b373
 }