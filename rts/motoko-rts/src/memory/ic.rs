--- conflicted
+++ resolved
@@ -11,7 +11,6 @@
 };
 
 use super::Memory;
-<<<<<<< HEAD
 use crate::constants::WASM_PAGE_SIZE;
 use crate::rts_trap_with;
 use crate::types::Bytes;
@@ -32,12 +31,6 @@
     // align to 32 bytes
     ((get_heap_base() + 31) / 32) * 32
 }
-=======
-use crate::constants::{GB, WASM_PAGE_SIZE};
-use crate::rts_trap_with;
-use crate::types::{Bytes, Value, Words};
-use core::arch::wasm64;
->>>>>>> a1b2e100
 
 #[enhanced_orthogonal_persistence]
 pub(crate) unsafe fn get_aligned_heap_base() -> usize {
@@ -54,46 +47,9 @@
 /// `Memory` implementation allocates in Wasm heap with Wasm `memory.grow` instruction.
 pub struct IcMemory;
 
-<<<<<<< HEAD
 #[enhanced_orthogonal_persistence]
 pub fn wasm_memory_size() -> usize {
     core::arch::wasm64::memory_size(0)
-=======
-impl Memory for IcMemory {
-    #[inline]
-    unsafe fn alloc_words(&mut self, n: Words<usize>) -> Value {
-        crate::gc::incremental::get_partitioned_heap().allocate(self, n)
-    }
-
-    /// Page allocation. Ensures that the memory up to, but excluding, the given pointer is allocated.
-    /// Ensure a memory reserve of at least one Wasm page depending on the canister state.
-    #[inline(never)]
-    unsafe fn grow_memory(&mut self, ptr: usize) {
-        const LAST_PAGE_LIMIT: usize = 0xFFFF_FFFF_FFFF_0000;
-        debug_assert_eq!(LAST_PAGE_LIMIT, usize::MAX - WASM_PAGE_SIZE.as_usize() + 1);
-        // Spare a memory reserve for use by the GC.
-        let memory_reserve = crate::gc::incremental::memory_reserve();
-        // In any case, the last Wasm memory page is reserved to guard against shadow call stack overflows.
-        // This call stack is used both by the Rust runtime system implementation and by the compiler backend,
-        // see module `Stack` in `compile.ml`. This requires function activation frames to be less than the
-        // Wasm page size.
-        debug_assert!(memory_reserve <= LAST_PAGE_LIMIT);
-        let limit = LAST_PAGE_LIMIT - memory_reserve;
-        // The pointer is one byte larger than the memory size to be allocated, see the comment above.
-        if ptr > limit {
-            rts_trap_with("Cannot grow memory")
-        };
-        let page_size = WASM_PAGE_SIZE.as_usize();
-        let total_pages_needed = ((ptr + page_size - 1) / page_size) as usize;
-        let current_pages = wasm64::memory_size(0);
-        if total_pages_needed > current_pages {
-            if wasm64::memory_grow(0, total_pages_needed - current_pages) == core::usize::MAX {
-                // replica signals that there is not enough memory
-                rts_trap_with("Cannot grow memory");
-            }
-        }
-    }
->>>>>>> a1b2e100
 }
 
 #[classical_persistence]
@@ -114,17 +70,23 @@
 /// Page allocation. Ensures that the memory up to, but excluding, the given pointer is allocated.
 /// Ensure a memory reserve of at least one Wasm page depending on the canister state.
 /// `memory_reserve`: A memory reserve in bytes ensured during update and initialization calls.
-//  For use by queries and upgrade calls. The reserve may vary depending on the GC and the phase of the GC.
+///  For use by queries and upgrade calls. The reserve may vary depending on the GC and the phase of the GC.
 unsafe fn grow_memory(ptr: u64, memory_reserve: usize) {
     const LAST_PAGE_LIMIT: usize = usize::MAX - WASM_PAGE_SIZE.as_usize() + 1;
     debug_assert!(memory_reserve <= MAIN_MEMORY_LIMIT.as_usize());
-    let limit = if keep_memory_reserve() {
-        // Spare a memory reserve during update and initialization calls for use by queries and upgrades.
-        MAIN_MEMORY_LIMIT.as_usize() - memory_reserve
+    // Spare a memory reserve during update and initialization calls for use by queries and upgrades.
+    let memory_reserve = if keep_memory_reserve() {
+        memory_reserve
     } else {
-        // Spare the last Wasm memory page on queries and upgrades to support the Rust call stack boundary checks.
-        LAST_PAGE_LIMIT
+        0
     };
+    // In any case, the last Wasm memory page is reserved to guard against shadow call stack overflows.
+    // This call stack is used both by the Rust runtime system implementation and by the compiler backend,
+    // see module `Stack` in `compile.ml`. This requires function activation frames to be less than the
+    // Wasm page size.
+    debug_assert!(memory_reserve <= LAST_PAGE_LIMIT);
+    let limit = LAST_PAGE_LIMIT - memory_reserve;
+    // The pointer is one byte larger than the memory size to be allocated, see the comment above.
     if ptr > limit as u64 {
         rts_trap_with("Cannot grow memory")
     };
