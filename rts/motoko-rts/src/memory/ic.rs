// This module is only enabled when compiling the RTS for IC or WASI.

use crate::constants::WASM_PAGE_SIZE;
use crate::gc::incremental::get_partitioned_heap;
use crate::rts_trap_with;
use crate::types::*;

use core::arch::wasm32;

use motoko_rts_macros::export;

/// Maximum live data retained in a GC.
pub(crate) static mut MAX_LIVE: Bytes<u32> = Bytes(0);

/// Amount of garbage collected so far.
pub(crate) static mut RECLAIMED: Bytes<u64> = Bytes(0);

/// Heap pointer
pub(crate) static mut HP: u32 = 0;

/// Heap pointer after last GC
pub(crate) static mut LAST_HP: u32 = 0;

#[derive(PartialEq)]
pub(crate) enum HeapLayout {
    /// Linear heap. Used by the copying, compacting, and generational GC.
    Linear,
    /// Partitioned heap. Used by the incremental GC.
    Partitioned,
}

static mut LAYOUT: HeapLayout = HeapLayout::Linear;

// Provided by generated code
extern "C" {
    fn get_heap_base() -> u32;
    pub(crate) fn get_static_roots() -> Value;
}

pub(crate) unsafe fn get_aligned_heap_base() -> u32 {
    // align to 32 bytes
    ((get_heap_base() + 31) / 32) * 32
}

<<<<<<< HEAD
pub(crate) unsafe fn initialize_memory(heap_layout: HeapLayout) {
    HP = get_aligned_heap_base();
=======
#[export]
unsafe fn init(align: bool) {
    HP = if align {
        get_aligned_heap_base()
    } else {
        get_heap_base()
    };
>>>>>>> 2bb01e65
    LAST_HP = HP;
    LAYOUT = heap_layout;
}

#[export]
unsafe fn get_max_live_size() -> Bytes<u32> {
    MAX_LIVE
}

<<<<<<< HEAD
#[no_mangle]
unsafe extern "C" fn get_reclaimed() -> Bytes<u64> {
    match LAYOUT {
        HeapLayout::Partitioned => get_partitioned_heap().reclaimed_size(),
        HeapLayout::Linear => RECLAIMED,
    }
}

#[no_mangle]
pub unsafe extern "C" fn get_total_allocations() -> Bytes<u64> {
    Bytes(u64::from(get_heap_size().as_u32())) + get_reclaimed()
}

#[no_mangle]
pub unsafe extern "C" fn get_heap_size() -> Bytes<u32> {
    match LAYOUT {
        HeapLayout::Partitioned => get_partitioned_heap().occupied_size(),
        HeapLayout::Linear => Bytes(HP - get_aligned_heap_base()),
    }
}

/// Provides a `Memory` implementation, to be used in functions compiled for IC or WASI. The
/// `Memory` implementation allocates in Wasm heap with Wasm `memory.grow` instruction.
pub struct IcMemory;

impl Memory for IcMemory {
    #[inline]
    unsafe fn alloc_words(&mut self, n: Words<u32>) -> Value {
        match LAYOUT {
            HeapLayout::Partitioned => get_partitioned_heap().allocate(self, n),
            HeapLayout::Linear => self.linear_alloc_words(n),
        }
    }

    #[inline]
    unsafe fn linear_alloc_words(&mut self, n: Words<u32>) -> Value {
        let bytes = n.to_bytes();
        let delta = u64::from(bytes.as_u32());
=======
#[export]
unsafe fn get_reclaimed() -> Bytes<u64> {
    RECLAIMED
}

#[export]
unsafe fn get_total_allocations() -> Bytes<u64> {
    Bytes(u64::from(get_heap_size().as_u32())) + RECLAIMED
}

#[export]
unsafe fn get_heap_size() -> Bytes<u32> {
    Bytes(HP - get_aligned_heap_base())
}

#[inline]
pub unsafe fn alloc_words(n: Words<u32>) -> Value {
    let bytes = n.to_bytes();
    let delta = u64::from(bytes.as_u32());
>>>>>>> 2bb01e65

    // Update heap pointer
    let old_hp = u64::from(HP);
    let new_hp = old_hp + delta;

<<<<<<< HEAD
        // Grow memory if needed
        if new_hp > ((wasm32::memory_size(0) as u64) << 16) {
            self.grow_memory(new_hp)
        }

        debug_assert!(new_hp <= u64::from(core::u32::MAX));
        HP = new_hp as u32;

        Value::from_ptr(old_hp as usize)
    }
=======
    // Grow memory if needed
    if new_hp > ((wasm32::memory_size(0) as u64) << 16) {
        grow_memory(new_hp)
    }

    HP = new_hp as u32;

    Value::from_ptr(old_hp as usize)
}
>>>>>>> 2bb01e65

    /// Page allocation. Ensures that the memory up to, but excluding, the given pointer is allocated,
    /// with the slight exception of not allocating the extra page for address 0xFFFF_0000.
    #[inline(never)]
    unsafe fn grow_memory(&mut self, ptr: u64) {
        debug_assert_eq!(0xFFFF_0000, usize::MAX - WASM_PAGE_SIZE.as_usize() + 1);
        if ptr > 0xFFFF_0000 {
            // spare the last wasm memory page
            rts_trap_with("Cannot grow memory")
        };
        let page_size = u64::from(WASM_PAGE_SIZE.as_u32());
        let total_pages_needed = ((ptr + page_size - 1) / page_size) as usize;
        let current_pages = wasm32::memory_size(0);
        if total_pages_needed > current_pages {
            if wasm32::memory_grow(0, total_pages_needed - current_pages) == core::usize::MAX {
                // replica signals that there is not enough memory
                rts_trap_with("Cannot grow memory");
            }
        }
    }
}<|MERGE_RESOLUTION|>--- conflicted
+++ resolved
@@ -42,18 +42,8 @@
     ((get_heap_base() + 31) / 32) * 32
 }
 
-<<<<<<< HEAD
 pub(crate) unsafe fn initialize_memory(heap_layout: HeapLayout) {
     HP = get_aligned_heap_base();
-=======
-#[export]
-unsafe fn init(align: bool) {
-    HP = if align {
-        get_aligned_heap_base()
-    } else {
-        get_heap_base()
-    };
->>>>>>> 2bb01e65
     LAST_HP = HP;
     LAYOUT = heap_layout;
 }
@@ -63,111 +53,71 @@
     MAX_LIVE
 }
 
-<<<<<<< HEAD
-#[no_mangle]
-unsafe extern "C" fn get_reclaimed() -> Bytes<u64> {
+#[export]
+unsafe fn get_reclaimed() -> Bytes<u64> {
     match LAYOUT {
         HeapLayout::Partitioned => get_partitioned_heap().reclaimed_size(),
         HeapLayout::Linear => RECLAIMED,
     }
 }
 
-#[no_mangle]
-pub unsafe extern "C" fn get_total_allocations() -> Bytes<u64> {
+#[export]
+pub unsafe fn get_total_allocations() -> Bytes<u64> {
     Bytes(u64::from(get_heap_size().as_u32())) + get_reclaimed()
 }
 
-#[no_mangle]
-pub unsafe extern "C" fn get_heap_size() -> Bytes<u32> {
+#[export]
+pub unsafe fn get_heap_size() -> Bytes<u32> {
     match LAYOUT {
         HeapLayout::Partitioned => get_partitioned_heap().occupied_size(),
         HeapLayout::Linear => Bytes(HP - get_aligned_heap_base()),
     }
 }
 
-/// Provides a `Memory` implementation, to be used in functions compiled for IC or WASI. The
-/// `Memory` implementation allocates in Wasm heap with Wasm `memory.grow` instruction.
-pub struct IcMemory;
-
-impl Memory for IcMemory {
-    #[inline]
-    unsafe fn alloc_words(&mut self, n: Words<u32>) -> Value {
-        match LAYOUT {
-            HeapLayout::Partitioned => get_partitioned_heap().allocate(self, n),
-            HeapLayout::Linear => self.linear_alloc_words(n),
-        }
+#[inline]
+pub unsafe fn alloc_words(n: Words<u32>) -> Value {
+    match LAYOUT {
+        HeapLayout::Partitioned => get_partitioned_heap().allocate(n),
+        HeapLayout::Linear => linear_alloc_words(n),
     }
-
-    #[inline]
-    unsafe fn linear_alloc_words(&mut self, n: Words<u32>) -> Value {
-        let bytes = n.to_bytes();
-        let delta = u64::from(bytes.as_u32());
-=======
-#[export]
-unsafe fn get_reclaimed() -> Bytes<u64> {
-    RECLAIMED
-}
-
-#[export]
-unsafe fn get_total_allocations() -> Bytes<u64> {
-    Bytes(u64::from(get_heap_size().as_u32())) + RECLAIMED
-}
-
-#[export]
-unsafe fn get_heap_size() -> Bytes<u32> {
-    Bytes(HP - get_aligned_heap_base())
 }
 
 #[inline]
-pub unsafe fn alloc_words(n: Words<u32>) -> Value {
+pub unsafe fn linear_alloc_words(n: Words<u32>) -> Value {
     let bytes = n.to_bytes();
     let delta = u64::from(bytes.as_u32());
->>>>>>> 2bb01e65
 
     // Update heap pointer
     let old_hp = u64::from(HP);
     let new_hp = old_hp + delta;
 
-<<<<<<< HEAD
-        // Grow memory if needed
-        if new_hp > ((wasm32::memory_size(0) as u64) << 16) {
-            self.grow_memory(new_hp)
-        }
-
-        debug_assert!(new_hp <= u64::from(core::u32::MAX));
-        HP = new_hp as u32;
-
-        Value::from_ptr(old_hp as usize)
-    }
-=======
     // Grow memory if needed
     if new_hp > ((wasm32::memory_size(0) as u64) << 16) {
         grow_memory(new_hp)
     }
 
+    debug_assert!(new_hp <= u64::from(core::u32::MAX));
     HP = new_hp as u32;
 
     Value::from_ptr(old_hp as usize)
 }
->>>>>>> 2bb01e65
 
-    /// Page allocation. Ensures that the memory up to, but excluding, the given pointer is allocated,
-    /// with the slight exception of not allocating the extra page for address 0xFFFF_0000.
-    #[inline(never)]
-    unsafe fn grow_memory(&mut self, ptr: u64) {
-        debug_assert_eq!(0xFFFF_0000, usize::MAX - WASM_PAGE_SIZE.as_usize() + 1);
-        if ptr > 0xFFFF_0000 {
-            // spare the last wasm memory page
-            rts_trap_with("Cannot grow memory")
-        };
-        let page_size = u64::from(WASM_PAGE_SIZE.as_u32());
-        let total_pages_needed = ((ptr + page_size - 1) / page_size) as usize;
-        let current_pages = wasm32::memory_size(0);
-        if total_pages_needed > current_pages {
-            if wasm32::memory_grow(0, total_pages_needed - current_pages) == core::usize::MAX {
-                // replica signals that there is not enough memory
-                rts_trap_with("Cannot grow memory");
-            }
+/// Page allocation. Ensures that the memory up to, but excluding, the given pointer is allocated,
+/// with the slight exception of not allocating the extra page for address 0xFFFF_0000.
+#[inline(never)]
+pub unsafe fn grow_memory(ptr: u64) {
+    debug_assert_eq!(0xFFFF_0000, usize::MAX - WASM_PAGE_SIZE.as_usize() + 1);
+    if ptr > 0xFFFF_0000 {
+        // spare the last wasm memory page
+        rts_trap_with("Cannot grow memory")
+    };
+    let page_size = u64::from(WASM_PAGE_SIZE.as_u32());
+    let total_pages_needed = ((ptr + page_size - 1) / page_size) as usize;
+    let current_pages = wasm32::memory_size(0);
+    if total_pages_needed > current_pages {
+        if wasm32::memory_grow(0, total_pages_needed - current_pages) == core::usize::MAX {
+            // replica signals that there is not enough memory
+            rts_trap_with("Cannot grow memory");
         }
     }
 }