// This module is only enabled when compiling the RTS for IC or WASI.

use super::Memory;
use crate::constants::{GB, WASM_PAGE_SIZE};
use crate::gc::incremental::memory_reserve;
use crate::rts_trap_with;
use crate::types::{Bytes, Value, Words};
use core::arch::wasm64;
use core::cmp::min;

// TODO: Can we inspect the maximum main memory limit from the IC?
pub const MAIN_MEMORY_LIMIT: Bytes<usize> = Bytes(400 * GB);

/// Provides a `Memory` implementation, to be used in functions compiled for IC or WASI. The
/// `Memory` implementation allocates in Wasm heap with Wasm `memory.grow` instruction.
pub struct IcMemory;

impl Memory for IcMemory {
    #[inline]
    unsafe fn alloc_words(&mut self, n: Words<usize>) -> Value {
        crate::gc::incremental::get_partitioned_heap().allocate(self, n)
    }

    /// Page allocation. Ensures that the memory up to, but excluding, the given pointer is allocated.
<<<<<<< HEAD
    /// Ensure a memory reserve for the incremental GC.
=======
    /// Ensure a memory reserve of at least one Wasm page depending on the canister state.
    /// `memory_reserve`: A memory reserve in bytes ensured during update and initialization calls.
    /// For use by queries and upgrade calls. The reserve may vary depending on the phase of the incremental GC.
>>>>>>> b8471c8c
    #[inline(never)]
    unsafe fn grow_memory(&mut self, ptr: usize) {
        const LAST_PAGE_LIMIT: usize = 0xFFFF_FFFF_FFFF_0000;
        debug_assert_eq!(LAST_PAGE_LIMIT, usize::MAX - WASM_PAGE_SIZE.as_usize() + 1);
<<<<<<< HEAD
        debug_assert!(memory_reserve() <= MAIN_MEMORY_LIMIT.as_usize());
        let limit = min(
            LAST_PAGE_LIMIT,
            MAIN_MEMORY_LIMIT.as_usize() - memory_reserve(),
        );
        if ptr > limit {
=======
        // Spare a memory reserve during update and initialization calls for use by queries and upgrades.
        let memory_reserve = if keep_memory_reserve() {
            crate::gc::incremental::memory_reserve()
        } else {
            0
        };
        // In any case, the last Wasm memory page is reserved to guard against shadow call stack overflows.
        // This call stack is used both by the Rust runtime system implementation and by the compiler backend,
        // see module `Stack` in `compile.ml`. This requires function activation frames to be less than the
        // Wasm page size.
        debug_assert!(memory_reserve <= LAST_PAGE_LIMIT);
        let limit = LAST_PAGE_LIMIT - memory_reserve;
        // The pointer is one byte larger than the memory size to be allocated, see the comment above.
        if ptr > limit as u64 {
>>>>>>> b8471c8c
            rts_trap_with("Cannot grow memory")
        };
        let page_size = WASM_PAGE_SIZE.as_usize();
        let total_pages_needed = ((ptr + page_size - 1) / page_size) as usize;
        let current_pages = wasm64::memory_size(0);
        if total_pages_needed > current_pages {
            if wasm64::memory_grow(0, total_pages_needed - current_pages) == core::usize::MAX {
                // replica signals that there is not enough memory
                rts_trap_with("Cannot grow memory");
            }
        }
    }
}

#[no_mangle]
unsafe extern "C" fn get_reclaimed() -> Bytes<usize> {
    crate::gc::incremental::get_partitioned_heap().reclaimed_size()
}

#[no_mangle]
pub unsafe extern "C" fn get_total_allocations() -> Bytes<usize> {
    get_heap_size() + get_reclaimed()
}

#[no_mangle]
pub unsafe extern "C" fn get_heap_size() -> Bytes<usize> {
    crate::gc::incremental::get_partitioned_heap().occupied_size()
}

#[no_mangle]
pub unsafe extern "C" fn get_max_live_size() -> Bytes<usize> {
    crate::gc::incremental::get_max_live_size()
}<|MERGE_RESOLUTION|>--- conflicted
+++ resolved
@@ -2,11 +2,9 @@
 
 use super::Memory;
 use crate::constants::{GB, WASM_PAGE_SIZE};
-use crate::gc::incremental::memory_reserve;
 use crate::rts_trap_with;
 use crate::types::{Bytes, Value, Words};
 use core::arch::wasm64;
-use core::cmp::min;
 
 // TODO: Can we inspect the maximum main memory limit from the IC?
 pub const MAIN_MEMORY_LIMIT: Bytes<usize> = Bytes(400 * GB);
@@ -22,31 +20,13 @@
     }
 
     /// Page allocation. Ensures that the memory up to, but excluding, the given pointer is allocated.
-<<<<<<< HEAD
-    /// Ensure a memory reserve for the incremental GC.
-=======
     /// Ensure a memory reserve of at least one Wasm page depending on the canister state.
-    /// `memory_reserve`: A memory reserve in bytes ensured during update and initialization calls.
-    /// For use by queries and upgrade calls. The reserve may vary depending on the phase of the incremental GC.
->>>>>>> b8471c8c
     #[inline(never)]
     unsafe fn grow_memory(&mut self, ptr: usize) {
         const LAST_PAGE_LIMIT: usize = 0xFFFF_FFFF_FFFF_0000;
         debug_assert_eq!(LAST_PAGE_LIMIT, usize::MAX - WASM_PAGE_SIZE.as_usize() + 1);
-<<<<<<< HEAD
-        debug_assert!(memory_reserve() <= MAIN_MEMORY_LIMIT.as_usize());
-        let limit = min(
-            LAST_PAGE_LIMIT,
-            MAIN_MEMORY_LIMIT.as_usize() - memory_reserve(),
-        );
-        if ptr > limit {
-=======
-        // Spare a memory reserve during update and initialization calls for use by queries and upgrades.
-        let memory_reserve = if keep_memory_reserve() {
-            crate::gc::incremental::memory_reserve()
-        } else {
-            0
-        };
+        // Spare a memory reserve for use by the GC.
+        let memory_reserve = crate::gc::incremental::memory_reserve();
         // In any case, the last Wasm memory page is reserved to guard against shadow call stack overflows.
         // This call stack is used both by the Rust runtime system implementation and by the compiler backend,
         // see module `Stack` in `compile.ml`. This requires function activation frames to be less than the
@@ -54,8 +34,7 @@
         debug_assert!(memory_reserve <= LAST_PAGE_LIMIT);
         let limit = LAST_PAGE_LIMIT - memory_reserve;
         // The pointer is one byte larger than the memory size to be allocated, see the comment above.
-        if ptr > limit as u64 {
->>>>>>> b8471c8c
+        if ptr > limit {
             rts_trap_with("Cannot grow memory")
         };
         let page_size = WASM_PAGE_SIZE.as_usize();
