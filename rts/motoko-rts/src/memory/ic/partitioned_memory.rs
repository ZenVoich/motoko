--- conflicted
+++ resolved
@@ -7,13 +7,8 @@
 }
 
 #[no_mangle]
-<<<<<<< HEAD
 pub unsafe extern "C" fn get_total_allocations() -> Bytes<usize> {
-    get_heap_size() + get_reclaimed()
-=======
-pub unsafe extern "C" fn get_total_allocations() -> Bytes<u64> {
     crate::gc::incremental::get_partitioned_heap().total_allocated_size()
->>>>>>> c8b41257
 }
 
 #[no_mangle]
