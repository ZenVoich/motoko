//! Persistent type compatibility check.
//! Determines whether a new actor type is compatible with the existing persistent state.
//! Engages the existing IDL subtype check functionality.

use crate::{
    barriers::write_with_barrier,
    bitrel::BitRel,
    constants::WORD_SIZE,
    idl::TypeVariance,
    memory::{alloc_blob, Memory},
    types::{Value, Words, TAG_BLOB_B},
};

const DEFAULT_VALUE: Value = Value::from_scalar(0);

/// Relocatable static type descriptor used for Candid subtypes and program upgrade compatibility checks.
/// The descriptor consists of two blobs, one for the Candid type data and one denoting a vector of types.
/// The vector only stores relative offsets in the Candid data and does not hold any absolute addresses.
/// A type descriptor is used for two cases:
/// * To store the types of the previous program version in the persistent dynamic heap, with the GC
///   potentially moving the blobs.
/// * To load the types of the current program version from passive data segments, without that absolute
///   addresses are known at compile-time.
/// The static type table is only created when calling the Candid subtype or memory compatibility check.
/// As the static table contains absolute addresses, it can only be used temporarily until the next GC increment.
pub struct TypeDescriptor {
    // Blob with candid-encoded type definitions.
    candid_data: Value,
    // Blob with a list of `usize` offsets referring to the `candid_data`.
    type_offsets: Value,
}

impl TypeDescriptor {
    pub fn default() -> Self {
        Self {
            candid_data: DEFAULT_VALUE,
            type_offsets: DEFAULT_VALUE,
        }
    }

    pub unsafe fn new(candid_data: Value, type_offsets: Value) -> Self {
        Self {
            candid_data: candid_data.forward_if_possible(),
            type_offsets: type_offsets.forward_if_possible(),
        }
    }

    pub fn is_default(&self) -> bool {
        self.candid_data == DEFAULT_VALUE && self.type_offsets == DEFAULT_VALUE
    }

    pub fn assert_initialized(&self) {
        assert!(self.candid_data != DEFAULT_VALUE && self.type_offsets != DEFAULT_VALUE);
    }

    // GC root if part of the persistent stable type
    pub fn candid_data_location(&mut self) -> *mut Value {
        &mut self.candid_data as *mut Value
    }

    // GC root when part of the persistent stable type
    pub fn type_offsets_location(&mut self) -> *mut Value {
        &mut self.type_offsets as *mut Value
    }

    pub unsafe fn assign<M: Memory>(&mut self, mem: &mut M, other: &Self) {
        let candid_data_location = &mut self.candid_data as *mut Value;
        write_with_barrier(mem, candid_data_location, other.candid_data);
        let type_offsets_location = &mut self.type_offsets as *mut Value;
        write_with_barrier(mem, type_offsets_location, other.type_offsets);
    }

    pub unsafe fn type_count(&self) -> usize {
        let blob_size = self.type_offsets.as_blob().len();
        assert_eq!(blob_size.as_usize() % WORD_SIZE, 0);
        blob_size.to_words().as_usize()
    }

    // NOTE: The resulting type table holds absolute pointers to `candid_data` and can only
    // be used during a single IC message when no GC increment is running in between.
    pub unsafe fn build_type_table<M: Memory>(&mut self, mem: &mut M) -> *mut *mut u8 {
        let type_count = self.type_count();
<<<<<<< HEAD
        let temporary_blob = alloc_blob(mem, Words(type_count).to_bytes());
        let offset_table = self.type_offsets.as_blob().payload_const() as *const usize;
=======
        let temporary_blob = alloc_blob(mem, TAG_BLOB_B, Words(type_count as u32).to_bytes());
        let offset_table = self.type_offsets.as_blob().payload_const() as *const u32;
>>>>>>> 02b6b4b5
        let type_table = temporary_blob.as_blob_mut().payload_addr() as *mut *mut u8;
        let candid_data = self.candid_data.as_blob_mut().payload_addr();
        for index in 0..type_count {
            let offset = *offset_table.add(index);
            debug_assert!(offset < self.candid_length());
            let entry = type_table.add(index);
            *entry = candid_data.add(offset);
        }
        type_table
    }

    pub unsafe fn candid_length(&self) -> usize {
        self.candid_data.as_blob().len().as_usize()
    }

    pub unsafe fn type_table_end(&mut self) -> *mut u8 {
        self.candid_data
            .as_blob_mut()
            .payload_addr()
            .add(self.candid_length())
    }
}

unsafe fn create_type_check_cache<M: Memory>(
    mem: &mut M,
    old_type: &TypeDescriptor,
    new_type: &TypeDescriptor,
) -> BitRel {
    let old_type_count = old_type.type_count();
    let new_type_count = new_type.type_count();
    let words = Words(BitRel::words(old_type_count, new_type_count));
    let byte_length = words.to_bytes();
<<<<<<< HEAD
    let blob_value = alloc_blob(mem, byte_length);
    let ptr = blob_value.as_blob_mut().payload_addr() as *mut usize;
=======
    let blob_value = alloc_blob(mem, TAG_BLOB_B, byte_length);
    let ptr = blob_value.as_blob_mut().payload_addr() as *mut u32;
>>>>>>> 02b6b4b5
    let end = blob_value
        .as_blob()
        .payload_const()
        .add(byte_length.as_usize()) as *mut usize;
    let cache = BitRel {
        ptr,
        end,
        size1: old_type_count,
        size2: new_type_count,
    };
    cache.init();
    cache
}

// Fix main actor type index, see `compile.ml`.
const MAIN_ACTOR_TYPE_INDEX: i32 = 0;

/// Test whether the new stable type complies with the existing old stable type.
/// This uses the existing IDL subtype test.
pub unsafe fn memory_compatible<M: Memory>(
    mem: &mut M,
    old_type: &mut TypeDescriptor,
    new_type: &mut TypeDescriptor,
) -> bool {
    let cache = create_type_check_cache(mem, old_type, new_type);

    let old_type_table = old_type.build_type_table(mem);
    let old_table_end = old_type.type_table_end();

    let new_type_table = new_type.build_type_table(mem);
    let new_table_end = new_type.type_table_end();

    crate::idl::memory_compatible(
        &cache,
        TypeVariance::Covariance,
        old_type_table,
        new_type_table,
        old_table_end,
        new_table_end,
        MAIN_ACTOR_TYPE_INDEX,
        MAIN_ACTOR_TYPE_INDEX,
        true,
    )
}<|MERGE_RESOLUTION|>--- conflicted
+++ resolved
@@ -80,13 +80,8 @@
     // be used during a single IC message when no GC increment is running in between.
     pub unsafe fn build_type_table<M: Memory>(&mut self, mem: &mut M) -> *mut *mut u8 {
         let type_count = self.type_count();
-<<<<<<< HEAD
-        let temporary_blob = alloc_blob(mem, Words(type_count).to_bytes());
+        let temporary_blob = alloc_blob(mem, TAG_BLOB_B, Words(type_count).to_bytes());
         let offset_table = self.type_offsets.as_blob().payload_const() as *const usize;
-=======
-        let temporary_blob = alloc_blob(mem, TAG_BLOB_B, Words(type_count as u32).to_bytes());
-        let offset_table = self.type_offsets.as_blob().payload_const() as *const u32;
->>>>>>> 02b6b4b5
         let type_table = temporary_blob.as_blob_mut().payload_addr() as *mut *mut u8;
         let candid_data = self.candid_data.as_blob_mut().payload_addr();
         for index in 0..type_count {
@@ -119,13 +114,8 @@
     let new_type_count = new_type.type_count();
     let words = Words(BitRel::words(old_type_count, new_type_count));
     let byte_length = words.to_bytes();
-<<<<<<< HEAD
-    let blob_value = alloc_blob(mem, byte_length);
+    let blob_value = alloc_blob(mem, TAG_BLOB_B, byte_length);
     let ptr = blob_value.as_blob_mut().payload_addr() as *mut usize;
-=======
-    let blob_value = alloc_blob(mem, TAG_BLOB_B, byte_length);
-    let ptr = blob_value.as_blob_mut().payload_addr() as *mut u32;
->>>>>>> 02b6b4b5
     let end = blob_value
         .as_blob()
         .payload_const()
