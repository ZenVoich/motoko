--- conflicted
+++ resolved
@@ -4,17 +4,12 @@
 use crate::types::{size_of, Blob, Bytes, Region, Value, TAG_REGION};
 
 // Versions
-<<<<<<< HEAD
-// Should agree with constants StableMem in compile.ml
-// Version 0 to 2 are legacy.
-pub const VERSION_GRAPH_COPY_NO_REGIONS: u32 = 3;
-pub const VERSION_GRAPH_COPY_REGIONS: u32 = 4;
-=======
 // Should agree with constants in StableMem in compile.ml
 // Version 0 to 2 are legacy.
-const VERSION_STABLE_HEAP_NO_REGIONS: usize = 3;
-const VERSION_STABLE_HEAP_REGIONS: usize = 4;
->>>>>>> da19f25b
+pub(crate) const VERSION_GRAPH_COPY_NO_REGIONS: usize = 3;
+pub(crate) const VERSION_GRAPH_COPY_REGIONS: usize = 4;
+const VERSION_STABLE_HEAP_NO_REGIONS: usize = 5;
+const VERSION_STABLE_HEAP_REGIONS: usize = 6;
 
 const _: () = assert!(meta_data::size::PAGE_IN_BYTES == crate::stable_mem::PAGE_SIZE);
 const _: () = assert!(meta_data::size::PAGES_IN_BLOCK <= u8::MAX as u32);
@@ -483,22 +478,14 @@
 #[ic_mem_fn]
 pub unsafe fn region_new<M: Memory>(mem: &mut M) -> Value {
     match crate::stable_mem::get_version() {
-<<<<<<< HEAD
-        VERSION_GRAPH_COPY_NO_REGIONS => {
-=======
-        VERSION_STABLE_HEAP_REGIONS => {}
-        VERSION_STABLE_HEAP_NO_REGIONS => {
->>>>>>> da19f25b
+        VERSION_STABLE_HEAP_NO_REGIONS | VERSION_GRAPH_COPY_NO_REGIONS => {
             if crate::stable_mem::size() == 0 {
                 region_migration_from_no_stable_memory(mem);
             } else {
                 region_migration_from_some_stable_memory(mem);
             }
         }
-<<<<<<< HEAD
-        VERSION_GRAPH_COPY_REGIONS => {}
-=======
->>>>>>> da19f25b
+        VERSION_STABLE_HEAP_REGIONS | VERSION_GRAPH_COPY_REGIONS => {}
         _ => {
             assert!(false);
         }
@@ -577,11 +564,10 @@
     use crate::stable_mem::{get_version, grow, size, write};
     use meta_data::size::{PAGES_IN_BLOCK, PAGE_IN_BYTES};
 
-<<<<<<< HEAD
-    assert!(get_version() == VERSION_GRAPH_COPY_NO_REGIONS);
-=======
-    assert!(get_version() == VERSION_STABLE_HEAP_NO_REGIONS);
->>>>>>> da19f25b
+    assert!(
+        get_version() == VERSION_STABLE_HEAP_NO_REGIONS
+            || get_version() == VERSION_GRAPH_COPY_NO_REGIONS
+    );
     assert_eq!(size(), 0);
 
     // pages required for meta_data (9/ 960KiB), much less than PAGES_IN_BLOCK (128/ 8MB) for a full block
@@ -611,11 +597,12 @@
     // Write magic header
     write_magic();
 
-<<<<<<< HEAD
-    crate::stable_mem::set_version(VERSION_GRAPH_COPY_REGIONS);
-=======
-    crate::stable_mem::set_version(VERSION_STABLE_HEAP_REGIONS);
->>>>>>> da19f25b
+    let new_version = match get_version() {
+        VERSION_STABLE_HEAP_NO_REGIONS => VERSION_STABLE_HEAP_REGIONS,
+        VERSION_GRAPH_COPY_NO_REGIONS => VERSION_GRAPH_COPY_REGIONS,
+        _ => unreachable!(),
+    };
+    crate::stable_mem::set_version(new_version);
 
     // Region 0 -- classic API for stable memory, as a dedicated region.
     REGION_0 = region_new(mem);
@@ -659,7 +646,7 @@
     // - copy the head block of data from temp blob into new "final block" (logically still first) for region 0.
     // - initialize the meta data for the region system in vacated initial block.
 
-    use crate::stable_mem::{grow, read, size, write};
+    use crate::stable_mem::{get_version, grow, read, size, write};
 
     let header_len = meta_data::size::BLOCK_IN_BYTES as u32;
 
@@ -742,11 +729,12 @@
         meta_data::block_region_table::set(BlockId(i), Some((RegionId(0), rank, page_count)))
     }
 
-<<<<<<< HEAD
-    crate::stable_mem::set_version(VERSION_GRAPH_COPY_REGIONS);
-=======
-    crate::stable_mem::set_version(VERSION_STABLE_HEAP_REGIONS);
->>>>>>> da19f25b
+    let new_version = match get_version() {
+        VERSION_STABLE_HEAP_NO_REGIONS => VERSION_STABLE_HEAP_REGIONS,
+        VERSION_GRAPH_COPY_NO_REGIONS => VERSION_GRAPH_COPY_REGIONS,
+        _ => unreachable!(),
+    };
+    crate::stable_mem::set_version(new_version);
 
     /* "Recover" the region data into a heap object. */
     REGION_0 = region_recover(mem, &RegionId(0));
@@ -801,11 +789,7 @@
 #[ic_mem_fn(ic_only)]
 pub(crate) unsafe fn region_init<M: Memory>(mem: &mut M, use_stable_regions: usize) {
     match crate::stable_mem::get_version() {
-<<<<<<< HEAD
-        VERSION_GRAPH_COPY_NO_REGIONS => {
-=======
-        VERSION_STABLE_HEAP_NO_REGIONS => {
->>>>>>> da19f25b
+        VERSION_STABLE_HEAP_NO_REGIONS | VERSION_GRAPH_COPY_NO_REGIONS => {
             if use_stable_regions != 0 {
                 if crate::stable_mem::size() == 0 {
                     region_migration_from_no_stable_memory(mem);
@@ -818,11 +802,7 @@
                 }
             }
         }
-<<<<<<< HEAD
-        VERSION_GRAPH_COPY_REGIONS => {
-=======
-        VERSION_STABLE_HEAP_REGIONS => {
->>>>>>> da19f25b
+        VERSION_STABLE_HEAP_REGIONS | VERSION_GRAPH_COPY_REGIONS => {
             region_migration_from_regions_plus(mem); //check format & recover region0
             debug_assert!(meta_data::offset::FREE < BLOCK_BASE);
             debug_assert!(
