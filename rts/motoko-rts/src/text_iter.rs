--- conflicted
+++ resolved
@@ -59,13 +59,8 @@
     let array = iter.as_array();
 
     // Initialize the TODO field first, to be able to use it use the location to `find_leaf`
-<<<<<<< HEAD
-    let todo_addr = array.payload_addr().add(ITER_TODO_IDX as usize) as *mut _;
+    let todo_addr = array.payload_addr().add(ITER_TODO_IDX) as *mut _;
     *todo_addr = NO_OBJECT;
-=======
-    let todo_addr = array.payload_addr().add(ITER_TODO_IDX) as *mut _;
-    *todo_addr = Value::from_ptr(null_mut() as *mut Array as usize);
->>>>>>> 0815fa95
 
     // Initialize position field
     array.set(ITER_POS_IDX, Value::from_scalar(0), mem);
@@ -87,11 +82,7 @@
     let blob = array.get(ITER_BLOB_IDX).as_blob();
     let todo = array.get(ITER_TODO_IDX);
 
-<<<<<<< HEAD
-    if pos >= blob.len().as_u32() && todo == NO_OBJECT {
-=======
-    if pos >= blob.len().as_usize() && todo.get_ptr() as *mut Array == null_mut() {
->>>>>>> 0815fa95
+    if pos >= blob.len().as_usize() && todo == NO_OBJECT {
         1
     } else {
         0
@@ -124,15 +115,9 @@
             // allocation)
             let concat = text.as_concat();
 
-<<<<<<< HEAD
             todo_array.set(TODO_TEXT_IDX, (*concat).text2, mem);
             iter_array.set(ITER_POS_IDX, Value::from_scalar(0), mem);
-            let todo_addr = iter_array.payload_addr().add(ITER_TODO_IDX as usize);
-=======
-            todo_array.set_pointer(TODO_TEXT_IDX, (*concat).text2, mem);
-            iter_array.set_scalar(ITER_POS_IDX, Value::from_scalar(0));
             let todo_addr = iter_array.payload_addr().add(ITER_TODO_IDX);
->>>>>>> 0815fa95
 
             iter_array.set(
                 ITER_BLOB_IDX,
@@ -155,15 +140,9 @@
     } else {
         // We are not at the end, read the next character from the blob
         let blob_payload = blob.payload_const();
-<<<<<<< HEAD
-        let mut step: u32 = 0;
-        let char = decode_code_point(blob_payload.add(pos as usize), &mut step as *mut u32);
-        iter_array.set(ITER_POS_IDX, Value::from_scalar(pos + step), mem);
-=======
         let mut step = 0;
         let char = decode_code_point(blob_payload.add(pos), &mut step as *mut usize);
-        iter_array.set_scalar(ITER_POS_IDX, Value::from_scalar(pos + step));
->>>>>>> 0815fa95
+        iter_array.set(ITER_POS_IDX, Value::from_scalar(pos + step), mem);
         char
     }
 }