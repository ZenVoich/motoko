--- conflicted
+++ resolved
@@ -26,11 +26,7 @@
 // Note that `CONCAT_LEN` and `BLOB_LEN` are identical, so no need to check the tag to know the
 // size of the text.
 
-<<<<<<< HEAD
-use crate::gc::incremental::barriers::allocation_barrier;
-=======
 use crate::barriers::allocation_barrier;
->>>>>>> 1cdfde67
 use crate::mem_utils::memcpy_bytes;
 use crate::memory::{alloc_blob, Memory};
 use crate::rts_trap_with;
@@ -60,12 +56,7 @@
     let blob = alloc_text_blob(mem, n);
     let payload_addr = blob.as_blob_mut().payload_addr();
     memcpy_bytes(payload_addr as usize, buf as usize, n);
-<<<<<<< HEAD
-    allocation_barrier(blob);
-    blob
-=======
     allocation_barrier(blob)
->>>>>>> 1cdfde67
 }
 
 pub unsafe fn text_of_str<M: Memory>(mem: &mut M, s: &str) -> Value {
@@ -106,12 +97,7 @@
             blob2.payload_const() as usize,
             blob2_len,
         );
-<<<<<<< HEAD
-        allocation_barrier(r);
-        return r;
-=======
         return allocation_barrier(r);
->>>>>>> 1cdfde67
     }
 
     // Check max size
@@ -123,20 +109,11 @@
     let r = mem.alloc_words(size_of::<Concat>());
     let r_concat = r.get_ptr() as *mut Concat;
     (*r_concat).header.tag = TAG_CONCAT;
-<<<<<<< HEAD
-    (*r_concat).header.forward = r;
-    (*r_concat).n_bytes = new_len;
-    (*r_concat).text1 = s1.forward_if_possible();
-    (*r_concat).text2 = s2.forward_if_possible();
-    allocation_barrier(r);
-    r
-=======
     (*r_concat).header.init_forward(r);
     (*r_concat).n_bytes = new_len;
     (*r_concat).text1 = s1.forward_if_possible();
     (*r_concat).text2 = s2.forward_if_possible();
     allocation_barrier(r)
->>>>>>> 1cdfde67
 }
 
 // Leaving breadcrumbs in the destination buffer for which concat node/blob to continue
@@ -216,12 +193,7 @@
         let concat = obj.as_concat();
         let r = alloc_text_blob(mem, (*concat).n_bytes);
         text_to_buf(s, r.as_blob_mut().payload_addr());
-<<<<<<< HEAD
-        allocation_barrier(r);
-        r
-=======
         allocation_barrier(r)
->>>>>>> 1cdfde67
     }
 }
 
@@ -444,10 +416,5 @@
         blob.set(i, buf[i as usize]);
     }
 
-<<<<<<< HEAD
-    allocation_barrier(blob_ptr);
-    blob_ptr
-=======
     allocation_barrier(blob_ptr)
->>>>>>> 1cdfde67
 }