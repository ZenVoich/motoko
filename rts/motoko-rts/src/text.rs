//! The implementation of the Text type in Motoko
//!
//! One main goal of this datastructure (inspired by ropes and similar) is to support constant time
//! concatenation, by having a dedicated heap object for the concatenation of two strings.
//!
//! The first goal was to wire up this Rust code with the RTS that encapsulates the internals of
//! strings.
//!
//! This encapsulation is not complete (and likely never will)
//!  * the compiler needs to emit static text literals,
//!  * the garbage collector needs to know some of the internals.
//!
//! In a subsequent step, the actual concatenation node has been introduced.
//!
//! From here on, there are stretch goals like:
//!  - restructure recursive code to not use unbounded Rust stack
//!  - maybe rebalancing

// Layout of a concat node:
//
// ┌────────────┬─────────┬───────┬───────┐
// │ obj header │ n_bytes │ text1 │ text2 │
// └────────────┴─────────┴───────┴───────┘
//
// The object header includes tag (`TAG_CONCAT`) and forwarding pointer.
// Note that `CONCAT_LEN` and `BLOB_LEN` are identical, so no need to check the tag to know the
// size of the text.

use crate::gc::incremental::barriers::allocation_barrier;
use crate::mem_utils::memcpy_bytes;
use crate::memory::{alloc_blob, alloc_words};
use crate::rts_trap_with;
use crate::types::{size_of, Blob, Bytes, Concat, Stream, Value, TAG_BLOB, TAG_CONCAT};

use core::cmp::{min, Ordering};
use core::{slice, str};

use motoko_rts_macros::export;

const MAX_STR_SIZE: Bytes<u32> = Bytes((1 << 30) - 1);

// Strings smaller than this must be blobs
// Make this MAX_STR_SIZE to disable the use of ropes completely, e.g. for debugging
const MIN_CONCAT_SIZE: Bytes<u32> = Bytes(9);

<<<<<<< HEAD
// Note: Post allocation barrier needs to be applied after initilization.
unsafe fn alloc_text_blob<M: Memory>(mem: &mut M, size: Bytes<u32>) -> Value {
=======
unsafe fn alloc_text_blob(size: Bytes<u32>) -> Value {
>>>>>>> 2bb01e65
    if size > MAX_STR_SIZE {
        rts_trap_with("alloc_text_blob: Text too large");
    }
    alloc_blob(size)
}

#[export]
pub unsafe fn text_of_ptr_size(buf: *const u8, n: Bytes<u32>) -> Value {
    let blob = alloc_text_blob(n);
    let payload_addr = blob.as_blob_mut().payload_addr();
    memcpy_bytes(payload_addr as usize, buf as usize, n);
    allocation_barrier(blob)
}

pub unsafe fn text_of_str(s: &str) -> Value {
    text_of_ptr_size(s.as_ptr(), Bytes(s.len() as u32))
}

#[export]
pub unsafe fn text_concat(s1: Value, s2: Value) -> Value {
    let blob1_len = text_size(s1);
    let blob2_len = text_size(s2);

    if blob1_len == Bytes(0) {
        return s2;
    }

    if blob2_len == Bytes(0) {
        return s1;
    }

    let new_len = blob1_len + blob2_len;

    // Short texts are copied into a single blob
    if new_len < MIN_CONCAT_SIZE {
        // Because lengths of texts are smaller than MIN_CONCAT_SIZE we know both are blobs so the
        // casts are safe
        let blob1 = s1.as_blob();
        let blob2 = s2.as_blob();

        let r = alloc_text_blob(new_len);
        let r_payload: *mut u8 = r.as_blob_mut().payload_addr();
        memcpy_bytes(
            r_payload as usize,
            blob1.payload_const() as usize,
            blob1_len,
        );
        memcpy_bytes(
            r_payload.add(blob1_len.as_usize()) as usize,
            blob2.payload_const() as usize,
            blob2_len,
        );
        return allocation_barrier(r);
    }

    // Check max size
    if new_len > MAX_STR_SIZE {
        rts_trap_with("text_concat: Text too large");
    }

    // Create concat node
    let r = alloc_words(size_of::<Concat>());
    let r_concat = r.get_ptr() as *mut Concat;
    (*r_concat).header.tag = TAG_CONCAT;
    (*r_concat).header.forward = r;
    (*r_concat).n_bytes = new_len;
    (*r_concat).text1 = s1.forward_if_possible();
    (*r_concat).text2 = s2.forward_if_possible();
    allocation_barrier(r)
}

// Leaving breadcrumbs in the destination buffer for which concat node/blob to continue
// serializing
#[repr(packed)]
struct Crumb {
    /// Pointer to the concat node/blob to serialize
    t: Value,
    /// Where to serialize the concat node/blob
    next: *const Crumb,
}

#[export]
unsafe fn text_to_buf(mut s: Value, mut buf: *mut u8) {
    let mut next_crumb: *const Crumb = core::ptr::null();

    loop {
        let s_ptr = s.as_obj();
        if s_ptr.tag() == TAG_BLOB {
            let blob = s_ptr.as_blob();
            memcpy_bytes(buf as usize, blob.payload_addr() as usize, blob.len());

            if next_crumb.is_null() {
                return;
            }

            buf = next_crumb as *mut u8;
            s = (*next_crumb).t;
            next_crumb = (*next_crumb).next;
        } else {
            let concat = s_ptr.as_concat();
            let s1 = concat.text1();
            let s2 = concat.text2();

            let s1_len = text_size(s1);
            let s2_len = text_size(s2);

            if s2_len < Bytes(core::mem::size_of::<Crumb>() as u32) {
                // If second string is smaller than size of a crumb just do it directly
                text_to_buf(s2, buf.add(s1_len.as_usize()));
                s = s1;
            } else {
                // Otherwise leave a breadcrumb to the location of the second string
                let new_crumb: *mut Crumb = buf.add(s1_len.as_usize()) as *mut Crumb;
                (*new_crumb).t = s2;
                (*new_crumb).next = next_crumb;
                next_crumb = new_crumb;
                s = s1;
            }
        }
    }
}

#[export]
unsafe fn stream_write_text(stream: *mut Stream, mut s: Value) {
    loop {
        let s_ptr = s.as_obj();
        if s_ptr.tag() == TAG_BLOB {
            let blob = s_ptr.as_blob();
            stream.cache_bytes(blob.payload_addr(), blob.len());
            break;
        } else {
            let concat = s_ptr.as_concat();
            stream_write_text(stream, concat.text1());
            s = concat.text2()
        }
    }
}

// Straighten into contiguous memory, if needed (e.g. for system calls)
#[export]
pub unsafe fn blob_of_text(s: Value) -> Value {
    let obj = s.as_obj();
    if obj.tag() == TAG_BLOB {
        s
    } else {
        let concat = obj.as_concat();
        let r = alloc_text_blob((*concat).n_bytes);
        text_to_buf(s, r.as_blob_mut().payload_addr());
        allocation_barrier(r)
    }
}

/// Size of the text, in bytes
#[export]
pub unsafe fn text_size(s: Value) -> Bytes<u32> {
    // We don't know whether the string is a blob or concat, but both types have the length in same
    // location so using any of the types to get the length is fine
    // NB. We can't use `s.as_blob()` here as that method checks the tag in debug mode
    s.check_forwarding_pointer();
    (s.forward().get_ptr() as *mut Blob).len()
}

/// Compares texts from given offset on for the given number of bytes. All assumed to be in range.
unsafe fn text_compare_range(
    s1: Value,
    offset1: Bytes<u32>,
    s2: Value,
    offset2: Bytes<u32>,
    n: Bytes<u32>,
) -> Ordering {
    // Follow the left/right strings of concat nodes until we reach to blobs or concats that cannot
    // be split further (the range spans left and right strings)
    let (s1, offset1) = text_get_range(s1, offset1, n);
    let (s2, offset2) = text_get_range(s2, offset2, n);

    let s1_obj = s1.as_obj();
    let s2_obj = s2.as_obj();

    // Decompose concats
    if s1_obj.tag() == TAG_CONCAT {
        let s1_concat = s1_obj.as_concat();
        let n_compared = text_size(s1_concat.text1()) - offset1;
        let cmp = text_compare_range(s1_concat.text1(), offset1, s2, offset2, n_compared);
        match cmp {
            Ordering::Less | Ordering::Greater => cmp,
            Ordering::Equal => text_compare_range(
                s1_concat.text2(),
                Bytes(0),
                s2,
                offset2 + n_compared,
                n - n_compared,
            ),
        }
    } else if s2_obj.tag() == TAG_CONCAT {
        let s2_concat = s2_obj.as_concat();
        let n_compared = text_size(s2_concat.text1()) - offset2;
        let cmp = text_compare_range(s1, offset1, s2_concat.text1(), offset2, n_compared);
        match cmp {
            Ordering::Less | Ordering::Greater => cmp,
            Ordering::Equal => text_compare_range(
                s1,
                offset1 + n_compared,
                s2_concat.text2(),
                Bytes(0),
                n - n_compared,
            ),
        }
    } else {
        debug_assert_eq!(s1_obj.tag(), TAG_BLOB);
        debug_assert_eq!(s2_obj.tag(), TAG_BLOB);

        let s1_blob = s1_obj.as_blob();
        let s2_blob = s2_obj.as_blob();

        let cmp = libc::memcmp(
            s1_blob.payload_addr().add(offset1.as_usize()) as *const _,
            s2_blob.payload_addr().add(offset2.as_usize()) as *const _,
            n.as_usize(),
        );

        if cmp < 0 {
            Ordering::Less
        } else if cmp == 0 {
            Ordering::Equal
        } else {
            Ordering::Greater
        }
    }
}

/// Follow left/right strings of concat nodes until we reach to a BLOB or a CONCAT that can't be
/// split further (i.e. range spans left and right nodes). Returns a BLOB or CONCAT.
unsafe fn text_get_range(
    mut s: Value,
    mut offset: Bytes<u32>,
    n: Bytes<u32>,
) -> (Value, Bytes<u32>) {
    loop {
        let s_obj = s.as_obj();

        if s_obj.tag() == TAG_CONCAT {
            let s_concat = s_obj.as_concat();

            let left = s_concat.text1();
            let left_size = text_size(left);

            // Follow left node?
            if left_size >= offset + n {
                s = left;
                continue;
            }

            // Follow right node?
            if offset >= left_size {
                s = s_concat.text2();
                offset -= left_size;
                continue;
            }
        } else {
            debug_assert_eq!(s_obj.tag(), TAG_BLOB);
        }

        break;
    }

    (s, offset)
}

#[export]
pub unsafe fn text_compare(s1: Value, s2: Value) -> i32 {
    let n1 = text_size(s1);
    let n2 = text_size(s2);
    let n = min(n1, n2);

    match text_compare_range(s1, Bytes(0), s2, Bytes(0), n) {
        Ordering::Less => -1,
        Ordering::Greater => 1,
        Ordering::Equal => {
            if n1 > n {
                1
            } else if n2 > n {
                -1
            } else {
                0
            }
        }
    }
}

pub(crate) unsafe fn blob_compare(s1: Value, s2: Value) -> i32 {
    let n1 = text_size(s1);
    let n2 = text_size(s2);
    let n = min(n1, n2);

    let payload1 = s1.as_blob().payload_const();
    let payload2 = s2.as_blob().payload_const();
    let cmp = libc::memcmp(payload1 as *const _, payload2 as *const _, n.as_usize());

    if cmp == 0 {
        if n1 < n2 {
            -1
        } else if n1 > n2 {
            1
        } else {
            0
        }
    } else {
        cmp
    }
}

/// Length in characters
#[export]
pub unsafe fn text_len(text: Value) -> u32 {
    if text.tag() == TAG_BLOB {
        let blob = text.as_blob();
        let payload_addr = blob.payload_const();
        let len = blob.len();

        str::from_utf8_unchecked(slice::from_raw_parts(
            payload_addr as *const u8,
            len.as_usize(),
        ))
        .chars()
        .count() as u32
    } else {
        let concat = text.as_concat();
        text_len(concat.text1()) + text_len(concat.text2())
    }
}

/// Decodes the character at the pointer. Returns the character, the size via the `size` parameter
pub unsafe fn decode_code_point(s: *const u8, size: *mut u32) -> u32 {
    // 0xxxxxxx
    // 110xxxxx 10xxxxxx
    // 1110xxxx 10xxxxxx 10xxxxxx
    // 11110xxx 10xxxxxx 10xxxxxx 10xxxxxx

    let (size, mut value) = {
        let leading_ones = (*s).leading_ones();
        if leading_ones == 0 {
            *size = 1;
            return *s as u32;
        } else {
            *size = leading_ones;
            (leading_ones, ((*s << leading_ones) >> leading_ones) as u32)
        }
    };

    for i in 1..size {
        value <<= 6;
        value += ((*s.add(i as usize)) & 0b00111111) as u32;
    }

    value
}

/// Allocate a text from a character
#[export]
pub unsafe fn text_singleton(char: u32) -> Value {
    let mut buf = [0u8; 4];
    let str_len = char::from_u32_unchecked(char).encode_utf8(&mut buf).len() as u32;

    let blob_ptr = alloc_text_blob(Bytes(str_len));

    let blob = blob_ptr.as_blob_mut();

    for i in 0..str_len {
        blob.set(i, buf[i as usize]);
    }

    allocation_barrier(blob_ptr)
}<|MERGE_RESOLUTION|>--- conflicted
+++ resolved
@@ -43,12 +43,8 @@
 // Make this MAX_STR_SIZE to disable the use of ropes completely, e.g. for debugging
 const MIN_CONCAT_SIZE: Bytes<u32> = Bytes(9);
 
-<<<<<<< HEAD
 // Note: Post allocation barrier needs to be applied after initilization.
-unsafe fn alloc_text_blob<M: Memory>(mem: &mut M, size: Bytes<u32>) -> Value {
-=======
 unsafe fn alloc_text_blob(size: Bytes<u32>) -> Value {
->>>>>>> 2bb01e65
     if size > MAX_STR_SIZE {
         rts_trap_with("alloc_text_blob: Text too large");
     }
