//! The implementation of the Text type in Motoko
//!
//! One main goal of this datastructure (inspired by ropes and similar) is to support constant time
//! concatenation, by having a dedicated heap object for the concatenation of two strings.
//!
//! The first goal was to wire up this Rust code with the RTS that encapsulates the internals of
//! strings.
//!
//! This encapsulation is not complete (and likely never will)
//!  * the compiler needs to emit static text literals,
//!  * the garbage collector needs to know some of the internals.
//!
//! In a subsequent step, the actual concatenation node has been introduced.
//!
//! From here on, there are stretch goals like:
//!  - restructure recursive code to not use unbounded Rust stack
//!  - maybe rebalancing

// Layout of a concat node:
//
// ┌────────────┬─────────┬───────┬───────┐
// │ obj header │ n_bytes │ text1 │ text2 │
// └────────────┴─────────┴───────┴───────┘
//
// The object header includes tag (`TAG_CONCAT`) and forwarding pointer.
// Note that `CONCAT_LEN` and `BLOB_LEN` are identical, so no need to check the tag to know the
// size of the text.

use crate::barriers::allocation_barrier;
use crate::mem_utils::memcpy_bytes;
use crate::memory::{alloc_blob, Memory};
use crate::rts_trap_with;
<<<<<<< HEAD
use crate::types::{size_of, Blob, Bytes, Concat, Value, TAG_BLOB, TAG_CONCAT};
=======
use crate::types::{
    size_of, Blob, Bytes, Concat, Stream, Value, TAG_BLOB_B, TAG_BLOB_T, TAG_CONCAT,
};
>>>>>>> 0082f1db

use alloc::string::String;
use core::cmp::{min, Ordering};
use core::{slice, str};

use motoko_rts_macros::ic_mem_fn;

const MAX_STR_SIZE: Bytes<u32> = Bytes((1 << 30) - 1);

// Strings smaller than this must be blobs
// Make this MAX_STR_SIZE to disable the use of ropes completely, e.g. for debugging
const MIN_CONCAT_SIZE: Bytes<u32> = Bytes(9);

// Note: Post allocation barrier needs to be applied after initilization.
unsafe fn alloc_text_blob<M: Memory>(mem: &mut M, size: Bytes<u32>) -> Value {
    if size > MAX_STR_SIZE {
        rts_trap_with("alloc_text_blob: Text too large");
    }
    alloc_blob(mem, TAG_BLOB_T, size)
}

#[ic_mem_fn]
pub unsafe fn text_of_ptr_size<M: Memory>(mem: &mut M, buf: *const u8, n: Bytes<u32>) -> Value {
    let blob = alloc_text_blob(mem, n);
    let payload_addr = blob.as_blob_mut().payload_addr();
    memcpy_bytes(payload_addr as usize, buf as usize, n);
    allocation_barrier(blob)
}

pub unsafe fn text_of_str<M: Memory>(mem: &mut M, s: &str) -> Value {
    text_of_ptr_size(mem, s.as_ptr(), Bytes(s.len() as u32))
}

#[ic_mem_fn]
pub unsafe fn text_concat<M: Memory>(mem: &mut M, s1: Value, s2: Value) -> Value {
    let blob1_len = text_size(s1);
    let blob2_len = text_size(s2);

    if blob1_len == Bytes(0) {
        return s2;
    }

    if blob2_len == Bytes(0) {
        return s1;
    }

    let new_len = blob1_len + blob2_len;

    // Short texts are copied into a single blob
    if new_len < MIN_CONCAT_SIZE {
        // Because lengths of texts are smaller than MIN_CONCAT_SIZE we know both are blobs so the
        // casts are safe
        let blob1 = s1.as_blob();
        let blob2 = s2.as_blob();

        let r = alloc_text_blob(mem, new_len);
        let r_payload: *mut u8 = r.as_blob_mut().payload_addr();
        memcpy_bytes(
            r_payload as usize,
            blob1.payload_const() as usize,
            blob1_len,
        );
        memcpy_bytes(
            r_payload.add(blob1_len.as_usize()) as usize,
            blob2.payload_const() as usize,
            blob2_len,
        );
        return allocation_barrier(r);
    }

    // Check max size
    if new_len > MAX_STR_SIZE {
        rts_trap_with("text_concat: Text too large");
    }

    // Create concat node
    let r = mem.alloc_words(size_of::<Concat>());
    let r_concat = r.get_ptr() as *mut Concat;
    (*r_concat).header.tag = TAG_CONCAT;
    (*r_concat).header.init_forward(r);
    (*r_concat).n_bytes = new_len;
    (*r_concat).text1 = s1.forward_if_possible();
    (*r_concat).text2 = s2.forward_if_possible();
    allocation_barrier(r)
}

// Leaving breadcrumbs in the destination buffer for which concat node/blob to continue
// serializing
#[repr(packed)]
struct Crumb {
    /// Pointer to the concat node/blob to serialize
    t: Value,
    /// Where to serialize the concat node/blob
    next: *const Crumb,
}

#[no_mangle]
unsafe extern "C" fn text_to_buf(mut s: Value, mut buf: *mut u8) {
    let mut next_crumb: *const Crumb = core::ptr::null();

    loop {
        let s_ptr = s.as_obj();
        if s_ptr.tag() == TAG_BLOB_T {
            let blob = s_ptr.as_blob();
            memcpy_bytes(buf as usize, blob.payload_addr() as usize, blob.len());

            if next_crumb.is_null() {
                return;
            }

            buf = next_crumb as *mut u8;
            s = (*next_crumb).t;
            next_crumb = (*next_crumb).next;
        } else {
            let concat = s_ptr.as_concat();
            let s1 = concat.text1();
            let s2 = concat.text2();

            let s1_len = text_size(s1);
            let s2_len = text_size(s2);

            if s2_len < Bytes(core::mem::size_of::<Crumb>() as u32) {
                // If second string is smaller than size of a crumb just do it directly
                text_to_buf(s2, buf.add(s1_len.as_usize()));
                s = s1;
            } else {
                // Otherwise leave a breadcrumb to the location of the second string
                let new_crumb: *mut Crumb = buf.add(s1_len.as_usize()) as *mut Crumb;
                (*new_crumb).t = s2;
                (*new_crumb).next = next_crumb;
                next_crumb = new_crumb;
                s = s1;
            }
        }
    }
}

<<<<<<< HEAD
=======
#[no_mangle]
unsafe extern "C" fn stream_write_text(stream: *mut Stream, mut s: Value) {
    loop {
        let s_ptr = s.as_obj();
        if s_ptr.tag() == TAG_BLOB_B || s_ptr.tag() == TAG_BLOB_T {
            let blob = s_ptr.as_blob();
            stream.cache_bytes(blob.payload_addr(), blob.len());
            break;
        } else {
            let concat = s_ptr.as_concat();
            stream_write_text(stream, concat.text1());
            s = concat.text2()
        }
    }
}

>>>>>>> 0082f1db
// Straighten into contiguous memory, if needed (e.g. for system calls)
#[ic_mem_fn]
pub unsafe fn blob_of_text<M: Memory>(mem: &mut M, s: Value) -> Value {
    let obj = s.as_obj();
    if obj.tag() == TAG_BLOB_T {
        s
    } else {
        let concat = obj.as_concat();
        let r = alloc_text_blob(mem, (*concat).n_bytes);
        text_to_buf(s, r.as_blob_mut().payload_addr());
        allocation_barrier(r)
    }
}

/// Size of the text, in bytes
#[no_mangle]
pub unsafe extern "C" fn text_size(s: Value) -> Bytes<u32> {
    // We don't know whether the string is a blob or concat, but both types have the length in same
    // location so using any of the types to get the length is fine
    // NB. We can't use `s.as_blob()` here as that method checks the tag in debug mode
    s.check_forwarding_pointer();
    (s.forward().get_ptr() as *mut Blob).len()
}

/// Compares texts from given offset on for the given number of bytes. All assumed to be in range.
unsafe fn text_compare_range(
    s1: Value,
    offset1: Bytes<u32>,
    s2: Value,
    offset2: Bytes<u32>,
    n: Bytes<u32>,
) -> Ordering {
    // Follow the left/right strings of concat nodes until we reach to blobs or concats that cannot
    // be split further (the range spans left and right strings)
    let (s1, offset1) = text_get_range(s1, offset1, n);
    let (s2, offset2) = text_get_range(s2, offset2, n);

    let s1_obj = s1.as_obj();
    let s2_obj = s2.as_obj();

    // Decompose concats
    if s1_obj.tag() == TAG_CONCAT {
        let s1_concat = s1_obj.as_concat();
        let n_compared = text_size(s1_concat.text1()) - offset1;
        let cmp = text_compare_range(s1_concat.text1(), offset1, s2, offset2, n_compared);
        match cmp {
            Ordering::Less | Ordering::Greater => cmp,
            Ordering::Equal => text_compare_range(
                s1_concat.text2(),
                Bytes(0),
                s2,
                offset2 + n_compared,
                n - n_compared,
            ),
        }
    } else if s2_obj.tag() == TAG_CONCAT {
        let s2_concat = s2_obj.as_concat();
        let n_compared = text_size(s2_concat.text1()) - offset2;
        let cmp = text_compare_range(s1, offset1, s2_concat.text1(), offset2, n_compared);
        match cmp {
            Ordering::Less | Ordering::Greater => cmp,
            Ordering::Equal => text_compare_range(
                s1,
                offset1 + n_compared,
                s2_concat.text2(),
                Bytes(0),
                n - n_compared,
            ),
        }
    } else {
        debug_assert_eq!(s1_obj.tag(), TAG_BLOB_T);
        debug_assert_eq!(s2_obj.tag(), TAG_BLOB_T);

        let s1_blob = s1_obj.as_blob();
        let s2_blob = s2_obj.as_blob();

        let cmp = libc::memcmp(
            s1_blob.payload_addr().add(offset1.as_usize()) as *const _,
            s2_blob.payload_addr().add(offset2.as_usize()) as *const _,
            n.as_usize(),
        );

        if cmp < 0 {
            Ordering::Less
        } else if cmp == 0 {
            Ordering::Equal
        } else {
            Ordering::Greater
        }
    }
}

/// Follow left/right strings of concat nodes until we reach to a BLOB or a CONCAT that can't be
/// split further (i.e. range spans left and right nodes). Returns a BLOB or CONCAT.
unsafe fn text_get_range(
    mut s: Value,
    mut offset: Bytes<u32>,
    n: Bytes<u32>,
) -> (Value, Bytes<u32>) {
    loop {
        let s_obj = s.as_obj();

        if s_obj.tag() == TAG_CONCAT {
            let s_concat = s_obj.as_concat();

            let left = s_concat.text1();
            let left_size = text_size(left);

            // Follow left node?
            if left_size >= offset + n {
                s = left;
                continue;
            }

            // Follow right node?
            if offset >= left_size {
                s = s_concat.text2();
                offset -= left_size;
                continue;
            }
        } else {
            debug_assert_eq!(s_obj.tag(), TAG_BLOB_T);
        }

        break;
    }

    (s, offset)
}

#[no_mangle]
pub unsafe extern "C" fn text_compare(s1: Value, s2: Value) -> i32 {
    let n1 = text_size(s1);
    let n2 = text_size(s2);
    let n = min(n1, n2);

    match text_compare_range(s1, Bytes(0), s2, Bytes(0), n) {
        Ordering::Less => -1,
        Ordering::Greater => 1,
        Ordering::Equal => {
            if n1 > n {
                1
            } else if n2 > n {
                -1
            } else {
                0
            }
        }
    }
}

#[no_mangle]
pub unsafe extern "C" fn blob_compare(s1: Value, s2: Value) -> i32 {
    let n1 = text_size(s1);
    let n2 = text_size(s2);
    let n = min(n1, n2);

    let payload1 = s1.as_blob().payload_const();
    let payload2 = s2.as_blob().payload_const();
    let cmp = libc::memcmp(payload1 as *const _, payload2 as *const _, n.as_usize());

    if cmp == 0 {
        if n1 < n2 {
            -1
        } else if n1 > n2 {
            1
        } else {
            0
        }
    } else {
        cmp
    }
}

/// Length in characters
#[no_mangle]
pub unsafe extern "C" fn text_len(text: Value) -> u32 {
    if text.tag() == TAG_BLOB_T {
        let blob = text.as_blob();
        let payload_addr = blob.payload_const();
        let len = blob.len();

        str::from_utf8_unchecked(slice::from_raw_parts(
            payload_addr as *const u8,
            len.as_usize(),
        ))
        .chars()
        .count() as u32
    } else {
        let concat = text.as_concat();
        text_len(concat.text1()) + text_len(concat.text2())
    }
}

/// Decodes the character at the pointer. Returns the character, the size via the `size` parameter
pub unsafe fn decode_code_point(s: *const u8, size: *mut u32) -> u32 {
    // 0xxxxxxx
    // 110xxxxx 10xxxxxx
    // 1110xxxx 10xxxxxx 10xxxxxx
    // 11110xxx 10xxxxxx 10xxxxxx 10xxxxxx

    let (size, mut value) = {
        let leading_ones = (*s).leading_ones();
        if leading_ones == 0 {
            *size = 1;
            return *s as u32;
        } else {
            *size = leading_ones;
            (leading_ones, ((*s << leading_ones) >> leading_ones) as u32)
        }
    };

    for i in 1..size {
        value <<= 6;
        value += ((*s.add(i as usize)) & 0b00111111) as u32;
    }

    value
}

/// Allocate a text from a character
#[ic_mem_fn]
pub unsafe fn text_singleton<M: Memory>(mem: &mut M, char: u32) -> Value {
    let mut buf = [0u8; 4];
    let str_len = char::from_u32_unchecked(char).encode_utf8(&mut buf).len() as u32;

    let blob_ptr = alloc_text_blob(mem, Bytes(str_len));

    let blob = blob_ptr.as_blob_mut();

    for i in 0..str_len {
        blob.set(i, buf[i as usize]);
    }

    allocation_barrier(blob_ptr)
}

/// Convert a Text value into lower case (generally a different length).
#[ic_mem_fn]
pub unsafe fn text_lowercase<M: Memory>(mem: &mut M, text: Value) -> Value {
    text_convert(mem, text, |s| s.to_lowercase())
}

/// Convert a Text value into upper case (generally a different length).
#[ic_mem_fn]
pub unsafe fn text_uppercase<M: Memory>(mem: &mut M, text: Value) -> Value {
    text_convert(mem, text, |s| s.to_uppercase())
}

/// Convert a Text value via given to_string function
unsafe fn text_convert<M: Memory, F>(mem: &mut M, text: Value, to_string: F) -> Value
where
    F: Fn(&str) -> String,
{
    let blob = blob_of_text(mem, text).as_blob_mut();
    let str = str::from_utf8_unchecked(slice::from_raw_parts(
        blob.payload_addr() as *const u8,
        blob.len().as_usize(),
    ));
    let string = to_string(&str);
    let bytes = string.as_bytes();
    let lowercase = alloc_blob(mem, TAG_BLOB_T, Bytes(bytes.len() as u32));
    let mut i = 0;
    let target_ptr = lowercase.as_blob_mut().payload_addr();
    for b in bytes {
        *target_ptr.offset(i) = *b;
        i += 1;
    }
    allocation_barrier(lowercase)
}<|MERGE_RESOLUTION|>--- conflicted
+++ resolved
@@ -30,13 +30,7 @@
 use crate::mem_utils::memcpy_bytes;
 use crate::memory::{alloc_blob, Memory};
 use crate::rts_trap_with;
-<<<<<<< HEAD
-use crate::types::{size_of, Blob, Bytes, Concat, Value, TAG_BLOB, TAG_CONCAT};
-=======
-use crate::types::{
-    size_of, Blob, Bytes, Concat, Stream, Value, TAG_BLOB_B, TAG_BLOB_T, TAG_CONCAT,
-};
->>>>>>> 0082f1db
+use crate::types::{size_of, Blob, Bytes, Concat, Value, TAG_BLOB_T, TAG_CONCAT};
 
 use alloc::string::String;
 use core::cmp::{min, Ordering};
@@ -174,25 +168,6 @@
     }
 }
 
-<<<<<<< HEAD
-=======
-#[no_mangle]
-unsafe extern "C" fn stream_write_text(stream: *mut Stream, mut s: Value) {
-    loop {
-        let s_ptr = s.as_obj();
-        if s_ptr.tag() == TAG_BLOB_B || s_ptr.tag() == TAG_BLOB_T {
-            let blob = s_ptr.as_blob();
-            stream.cache_bytes(blob.payload_addr(), blob.len());
-            break;
-        } else {
-            let concat = s_ptr.as_concat();
-            stream_write_text(stream, concat.text1());
-            s = concat.text2()
-        }
-    }
-}
-
->>>>>>> 0082f1db
 // Straighten into contiguous memory, if needed (e.g. for system calls)
 #[ic_mem_fn]
 pub unsafe fn blob_of_text<M: Memory>(mem: &mut M, s: Value) -> Value {
