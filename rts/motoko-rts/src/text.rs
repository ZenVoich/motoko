--- conflicted
+++ resolved
@@ -28,12 +28,8 @@
 use crate::mem_utils::memcpy_bytes;
 use crate::page_alloc::PageAlloc;
 use crate::rts_trap_with;
-<<<<<<< HEAD
 use crate::space::Space;
-use crate::types::{size_of, Blob, Bytes, Concat, SkewedPtr, TAG_BLOB, TAG_CONCAT};
-=======
 use crate::types::{size_of, Blob, Bytes, Concat, Value, TAG_BLOB, TAG_CONCAT};
->>>>>>> 00f045f1
 
 use core::cmp::{min, Ordering};
 use core::{slice, str};
@@ -46,14 +42,10 @@
 // Make this MAX_STR_SIZE to disable the use of ropes completely, e.g. for debugging
 const MIN_CONCAT_SIZE: Bytes<u32> = Bytes(9);
 
-<<<<<<< HEAD
 unsafe fn alloc_text_blob<P: PageAlloc>(
     allocation_space: &mut Space<P>,
     size: Bytes<u32>,
-) -> SkewedPtr {
-=======
-unsafe fn alloc_text_blob<M: Memory>(mem: &mut M, size: Bytes<u32>) -> Value {
->>>>>>> 00f045f1
+) -> Value {
     if size > MAX_STR_SIZE {
         rts_trap_with("alloc_text_bloc: Text too large");
     }
@@ -61,41 +53,27 @@
 }
 
 #[ic_mem_fn]
-<<<<<<< HEAD
 pub unsafe fn text_of_ptr_size<P: PageAlloc>(
     allocation_space: &mut Space<P>,
     buf: *const u8,
     n: Bytes<u32>,
-) -> SkewedPtr {
+) -> Value {
     let blob = alloc_text_blob(allocation_space, n);
-=======
-pub unsafe fn text_of_ptr_size<M: Memory>(mem: &mut M, buf: *const u8, n: Bytes<u32>) -> Value {
-    let blob = alloc_text_blob(mem, n);
->>>>>>> 00f045f1
     let payload_addr = blob.as_blob().payload_addr();
     memcpy_bytes(payload_addr as usize, buf as usize, n);
     blob
 }
 
-<<<<<<< HEAD
-pub unsafe fn text_of_str<P: PageAlloc>(allocation_space: &mut Space<P>, s: &str) -> SkewedPtr {
+pub unsafe fn text_of_str<P: PageAlloc>(allocation_space: &mut Space<P>, s: &str) -> Value {
     text_of_ptr_size(allocation_space, s.as_ptr(), Bytes(s.len() as u32))
 }
 
 #[ic_mem_fn]
 pub unsafe fn text_concat<P: PageAlloc>(
     allocation_space: &mut Space<P>,
-    s1: SkewedPtr,
-    s2: SkewedPtr,
-) -> SkewedPtr {
-=======
-pub unsafe fn text_of_str<M: Memory>(mem: &mut M, s: &str) -> Value {
-    text_of_ptr_size(mem, s.as_ptr(), Bytes(s.len() as u32))
-}
-
-#[ic_mem_fn]
-pub unsafe fn text_concat<M: Memory>(mem: &mut M, s1: Value, s2: Value) -> Value {
->>>>>>> 00f045f1
+    s1: Value,
+    s2: Value,
+) -> Value {
     let blob1_len = text_size(s1);
     let blob2_len = text_size(s2);
 
@@ -134,13 +112,8 @@
     }
 
     // Create concat node
-<<<<<<< HEAD
     let r = allocation_space.alloc_words(size_of::<Concat>());
-    let r_concat = r.unskew() as *mut Concat;
-=======
-    let r = mem.alloc_words(size_of::<Concat>());
     let r_concat = r.get_ptr() as *mut Concat;
->>>>>>> 00f045f1
     (*r_concat).header.tag = TAG_CONCAT;
     (*r_concat).n_bytes = new_len;
     (*r_concat).text1 = s1;
@@ -202,14 +175,7 @@
 
 // Straighten into contiguous memory, if needed (e.g. for system calls)
 #[ic_mem_fn]
-<<<<<<< HEAD
-pub unsafe fn blob_of_text<P: PageAlloc>(
-    allocation_space: &mut Space<P>,
-    s: SkewedPtr,
-) -> SkewedPtr {
-=======
-pub unsafe fn blob_of_text<M: Memory>(mem: &mut M, s: Value) -> Value {
->>>>>>> 00f045f1
+pub unsafe fn blob_of_text<P: PageAlloc>(allocation_space: &mut Space<P>, s: Value) -> Value {
     let obj = s.as_obj();
     if obj.tag() == TAG_BLOB {
         s
@@ -427,14 +393,7 @@
 
 /// Allocate a text from a character
 #[ic_mem_fn]
-<<<<<<< HEAD
-pub unsafe fn text_singleton<P: PageAlloc>(
-    allocation_space: &mut Space<P>,
-    char: u32,
-) -> SkewedPtr {
-=======
-pub unsafe fn text_singleton<M: Memory>(mem: &mut M, char: u32) -> Value {
->>>>>>> 00f045f1
+pub unsafe fn text_singleton<P: PageAlloc>(allocation_space: &mut Space<P>, char: u32) -> Value {
     let mut buf = [0u8; 4];
     let str_len = char::from_u32_unchecked(char).encode_utf8(&mut buf).len() as u32;
 
