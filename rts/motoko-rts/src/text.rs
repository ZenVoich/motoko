//! The implementation of the Text type in Motoko
//!
//! One main goal of this datastructure (inspired by ropes and similar) is to support constant time
//! concatenation, by having a dedicated heap object for the concatenation of two strings.
//!
//! The first goal was to wire up this Rust code with the RTS that encapsulates the internals of
//! strings.
//!
//! This encapsulation is not complete (and likely never will)
//!  * the compiler needs to emit static text literals,
//!  * the garbage collector needs to know some of the internals.
//!
//! In a subsequent step, the actual concatenation node has been introduced.
//!
//! From here on, there are stretch goals like:
//!  - restructure recursive code to not use unbounded Rust stack
//!  - maybe rebalancing

// Layout of a concat node:
//
// ┌────────────┬─────────┬───────┬───────┐
// │ obj header │ n_bytes │ text1 │ text2 │
// └────────────┴─────────┴───────┴───────┘
//
// The object header includes tag (`TAG_CONCAT`) and forwarding pointer.
// Note that `CONCAT_LEN` and `BLOB_LEN` are identical, so no need to check the tag to know the
// size of the text.

use crate::barriers::allocation_barrier;
use crate::libc_declarations::memcmp;
use crate::mem_utils::memcpy_bytes;
use crate::memory::{alloc_blob, Memory};
use crate::rts_trap_with;
use crate::types::{size_of, Blob, Bytes, Concat, Value, TAG_BLOB_T, TAG_CONCAT};

use alloc::string::String;
use core::cmp::{min, Ordering};
use core::{slice, str};

use motoko_rts_macros::ic_mem_fn;

const MAX_STR_SIZE: Bytes<usize> = Bytes((1 << (usize::BITS - 2)) - 1);

// Strings smaller than this must be blobs
// Make this MAX_STR_SIZE to disable the use of ropes completely, e.g. for debugging
const MIN_CONCAT_SIZE: Bytes<usize> = Bytes(9);

// Note: Post allocation barrier needs to be applied after initilization.
unsafe fn alloc_text_blob<M: Memory>(mem: &mut M, size: Bytes<usize>) -> Value {
    if size > MAX_STR_SIZE {
        rts_trap_with("alloc_text_blob: Text too large");
    }
    alloc_blob(mem, TAG_BLOB_T, size)
}

#[ic_mem_fn]
pub unsafe fn text_of_ptr_size<M: Memory>(mem: &mut M, buf: *const u8, n: Bytes<usize>) -> Value {
    let blob = alloc_text_blob(mem, n);
    let payload_addr = blob.as_blob_mut().payload_addr();
    memcpy_bytes(payload_addr as usize, buf as usize, n);
    allocation_barrier(blob)
}

pub unsafe fn text_of_str<M: Memory>(mem: &mut M, s: &str) -> Value {
    text_of_ptr_size(mem, s.as_ptr(), Bytes(s.len()))
}

#[ic_mem_fn]
pub unsafe fn text_concat<M: Memory>(mem: &mut M, s1: Value, s2: Value) -> Value {
    let blob1_len = text_size(s1);
    let blob2_len = text_size(s2);

    if blob1_len == Bytes(0) {
        return s2;
    }

    if blob2_len == Bytes(0) {
        return s1;
    }

    let new_len = blob1_len + blob2_len;

    // Short texts are copied into a single blob
    if new_len < MIN_CONCAT_SIZE {
        // Because lengths of texts are smaller than MIN_CONCAT_SIZE we know both are blobs so the
        // casts are safe
        let blob1 = s1.as_blob();
        let blob2 = s2.as_blob();

        let r = alloc_text_blob(mem, new_len);
        let r_payload: *mut u8 = r.as_blob_mut().payload_addr();
        memcpy_bytes(
            r_payload as usize,
            blob1.payload_const() as usize,
            blob1_len,
        );
        memcpy_bytes(
            r_payload.add(blob1_len.as_usize()) as usize,
            blob2.payload_const() as usize,
            blob2_len,
        );
        return allocation_barrier(r);
    }

    // Check max size
    if new_len > MAX_STR_SIZE {
        rts_trap_with("text_concat: Text too large");
    }

    // Create concat node
    let r = mem.alloc_words(size_of::<Concat>());
    let r_concat = r.get_ptr() as *mut Concat;
    (*r_concat).header.tag = TAG_CONCAT;
    (*r_concat).header.init_forward(r);
    (*r_concat).n_bytes = new_len;
    (*r_concat).text1 = s1.forward_if_possible();
    (*r_concat).text2 = s2.forward_if_possible();
    allocation_barrier(r)
}

// Leaving breadcrumbs in the destination buffer for which concat node/blob to continue
// serializing
#[repr(packed)]
struct Crumb {
    /// Pointer to the concat node/blob to serialize
    t: Value,
    /// Where to serialize the concat node/blob
    next: *const Crumb,
}

#[no_mangle]
unsafe extern "C" fn text_to_buf(mut s: Value, mut buf: *mut u8) {
    let mut next_crumb: *const Crumb = core::ptr::null();

    loop {
        let s_ptr = s.as_obj();
        if s_ptr.tag() == TAG_BLOB_T {
            let blob = s_ptr.as_blob();
            memcpy_bytes(buf as usize, blob.payload_addr() as usize, blob.len());

            if next_crumb.is_null() {
                return;
            }

            buf = next_crumb as *mut u8;
            s = (*next_crumb).t;
            next_crumb = (*next_crumb).next;
        } else {
            let concat = s_ptr.as_concat();
            let s1 = concat.text1();
            let s2 = concat.text2();

            let s1_len = text_size(s1);
            let s2_len = text_size(s2);

            if s2_len < Bytes(core::mem::size_of::<Crumb>()) {
                // If second string is smaller than size of a crumb just do it directly
                text_to_buf(s2, buf.add(s1_len.as_usize()));
                s = s1;
            } else {
                // Otherwise leave a breadcrumb to the location of the second string
                let new_crumb: *mut Crumb = buf.add(s1_len.as_usize()) as *mut Crumb;
                (*new_crumb).t = s2;
                (*new_crumb).next = next_crumb;
                next_crumb = new_crumb;
                s = s1;
            }
        }
    }
}

// Straighten into contiguous memory, if needed (e.g. for system calls)
#[ic_mem_fn]
pub unsafe fn blob_of_text<M: Memory>(mem: &mut M, s: Value) -> Value {
    let obj = s.as_obj();
    if obj.tag() == TAG_BLOB_T {
        s
    } else {
        let concat = obj.as_concat();
        let r = alloc_text_blob(mem, (*concat).n_bytes);
        text_to_buf(s, r.as_blob_mut().payload_addr());
        allocation_barrier(r)
    }
}

/// Size of the text, in bytes
#[no_mangle]
pub unsafe extern "C" fn text_size(s: Value) -> Bytes<usize> {
    // We don't know whether the string is a blob or concat, but both types have the length in same
    // location so using any of the types to get the length is fine
    // NB. We can't use `s.as_blob()` here as that method checks the tag in debug mode
    s.check_forwarding_pointer();
    (s.forward().get_ptr() as *mut Blob).len()
}

/// Compares texts from given offset on for the given number of bytes. All assumed to be in range.
unsafe fn text_compare_range(
    s1: Value,
    offset1: Bytes<usize>,
    s2: Value,
    offset2: Bytes<usize>,
    n: Bytes<usize>,
) -> Ordering {
    // Follow the left/right strings of concat nodes until we reach to blobs or concats that cannot
    // be split further (the range spans left and right strings)
    let (s1, offset1) = text_get_range(s1, offset1, n);
    let (s2, offset2) = text_get_range(s2, offset2, n);

    let s1_obj = s1.as_obj();
    let s2_obj = s2.as_obj();

    // Decompose concats
    if s1_obj.tag() == TAG_CONCAT {
        let s1_concat = s1_obj.as_concat();
        let n_compared = text_size(s1_concat.text1()) - offset1;
        let cmp = text_compare_range(s1_concat.text1(), offset1, s2, offset2, n_compared);
        match cmp {
            Ordering::Less | Ordering::Greater => cmp,
            Ordering::Equal => text_compare_range(
                s1_concat.text2(),
                Bytes(0),
                s2,
                offset2 + n_compared,
                n - n_compared,
            ),
        }
    } else if s2_obj.tag() == TAG_CONCAT {
        let s2_concat = s2_obj.as_concat();
        let n_compared = text_size(s2_concat.text1()) - offset2;
        let cmp = text_compare_range(s1, offset1, s2_concat.text1(), offset2, n_compared);
        match cmp {
            Ordering::Less | Ordering::Greater => cmp,
            Ordering::Equal => text_compare_range(
                s1,
                offset1 + n_compared,
                s2_concat.text2(),
                Bytes(0),
                n - n_compared,
            ),
        }
    } else {
        debug_assert_eq!(s1_obj.tag(), TAG_BLOB_T);
        debug_assert_eq!(s2_obj.tag(), TAG_BLOB_T);

        let s1_blob = s1_obj.as_blob();
        let s2_blob = s2_obj.as_blob();

        let cmp = memcmp(
            s1_blob.payload_addr().add(offset1.as_usize()) as *const _,
            s2_blob.payload_addr().add(offset2.as_usize()) as *const _,
            n.as_usize(),
        );

        if cmp < 0 {
            Ordering::Less
        } else if cmp == 0 {
            Ordering::Equal
        } else {
            Ordering::Greater
        }
    }
}

/// Follow left/right strings of concat nodes until we reach to a BLOB or a CONCAT that can't be
/// split further (i.e. range spans left and right nodes). Returns a BLOB or CONCAT.
unsafe fn text_get_range(
    mut s: Value,
    mut offset: Bytes<usize>,
    n: Bytes<usize>,
) -> (Value, Bytes<usize>) {
    loop {
        let s_obj = s.as_obj();

        if s_obj.tag() == TAG_CONCAT {
            let s_concat = s_obj.as_concat();

            let left = s_concat.text1();
            let left_size = text_size(left);

            // Follow left node?
            if left_size >= offset + n {
                s = left;
                continue;
            }

            // Follow right node?
            if offset >= left_size {
                s = s_concat.text2();
                offset -= left_size;
                continue;
            }
        } else {
            debug_assert_eq!(s_obj.tag(), TAG_BLOB_T);
        }

        break;
    }

    (s, offset)
}

#[no_mangle]
pub unsafe extern "C" fn text_compare(s1: Value, s2: Value) -> isize {
    let n1 = text_size(s1);
    let n2 = text_size(s2);
    let n = min(n1, n2);

    match text_compare_range(s1, Bytes(0), s2, Bytes(0), n) {
        Ordering::Less => -1,
        Ordering::Greater => 1,
        Ordering::Equal => {
            if n1 > n {
                1
            } else if n2 > n {
                -1
            } else {
                0
            }
        }
    }
}

<<<<<<< HEAD
pub(crate) unsafe fn blob_compare(s1: Value, s2: Value) -> isize {
=======
#[no_mangle]
pub unsafe extern "C" fn blob_compare(s1: Value, s2: Value) -> i32 {
>>>>>>> 02b6b4b5
    let n1 = text_size(s1);
    let n2 = text_size(s2);
    let n = min(n1, n2);

    let payload1 = s1.as_blob().payload_const();
    let payload2 = s2.as_blob().payload_const();
    let cmp = memcmp(payload1 as *const _, payload2 as *const _, n.as_usize()) as isize;

    if cmp == 0 {
        if n1 < n2 {
            -1
        } else if n1 > n2 {
            1
        } else {
            0
        }
    } else {
        cmp
    }
}

/// Length in characters
#[no_mangle]
<<<<<<< HEAD
pub unsafe extern "C" fn text_len(text: Value) -> usize {
    if text.tag() == TAG_BLOB {
=======
pub unsafe extern "C" fn text_len(text: Value) -> u32 {
    if text.tag() == TAG_BLOB_T {
>>>>>>> 02b6b4b5
        let blob = text.as_blob();
        let payload_addr = blob.payload_const();
        let len = blob.len();

        str::from_utf8_unchecked(slice::from_raw_parts(
            payload_addr as *const u8,
            len.as_usize(),
        ))
        .chars()
        .count()
    } else {
        let concat = text.as_concat();
        text_len(concat.text1()) + text_len(concat.text2())
    }
}

/// Decodes the character at the pointer. Returns the character, the size via the `size` parameter
pub unsafe fn decode_code_point(s: *const u8, size: *mut usize) -> u32 {
    // 0xxxxxxx
    // 110xxxxx 10xxxxxx
    // 1110xxxx 10xxxxxx 10xxxxxx
    // 11110xxx 10xxxxxx 10xxxxxx 10xxxxxx

    let (size, mut value) = {
        let leading_ones = (*s).leading_ones() as usize;
        if leading_ones == 0 {
            *size = 1;
            return *s as u32;
        } else {
            *size = leading_ones;
            (leading_ones, ((*s << leading_ones) >> leading_ones) as u32)
        }
    };

    for i in 1..size {
        value <<= 6;
        value += ((*s.add(i)) & 0b00111111) as u32;
    }

    value as u32
}

/// Allocate a text from a character
#[ic_mem_fn]
pub unsafe fn text_singleton<M: Memory>(mem: &mut M, char: u32) -> Value {
    let mut buf = [0u8; 4];
    let str_len = char::from_u32_unchecked(char).encode_utf8(&mut buf).len();

    let blob_ptr = alloc_text_blob(mem, Bytes(str_len));

    let blob = blob_ptr.as_blob_mut();

    for i in 0..str_len {
        blob.set(i, buf[i]);
    }

    allocation_barrier(blob_ptr)
}

/// Convert a Text value into lower case (generally a different length).
#[ic_mem_fn]
pub unsafe fn text_lowercase<M: Memory>(mem: &mut M, text: Value) -> Value {
    text_convert(mem, text, |s| s.to_lowercase())
}

/// Convert a Text value into upper case (generally a different length).
#[ic_mem_fn]
pub unsafe fn text_uppercase<M: Memory>(mem: &mut M, text: Value) -> Value {
    text_convert(mem, text, |s| s.to_uppercase())
}

/// Convert a Text value via given to_string function
unsafe fn text_convert<M: Memory, F>(mem: &mut M, text: Value, to_string: F) -> Value
where
    F: Fn(&str) -> String,
{
    let blob = blob_of_text(mem, text).as_blob_mut();
    let str = str::from_utf8_unchecked(slice::from_raw_parts(
        blob.payload_addr() as *const u8,
        blob.len().as_usize(),
    ));
    let string = to_string(&str);
    let bytes = string.as_bytes();
<<<<<<< HEAD
    let lowercase = alloc_blob(mem, Bytes(bytes.len()));
=======
    let lowercase = alloc_blob(mem, TAG_BLOB_T, Bytes(bytes.len() as u32));
>>>>>>> 02b6b4b5
    let mut i = 0;
    let target_ptr = lowercase.as_blob_mut().payload_addr();
    for b in bytes {
        *target_ptr.offset(i) = *b;
        i += 1;
    }
    allocation_barrier(lowercase)
}<|MERGE_RESOLUTION|>--- conflicted
+++ resolved
@@ -320,12 +320,8 @@
     }
 }
 
-<<<<<<< HEAD
-pub(crate) unsafe fn blob_compare(s1: Value, s2: Value) -> isize {
-=======
 #[no_mangle]
-pub unsafe extern "C" fn blob_compare(s1: Value, s2: Value) -> i32 {
->>>>>>> 02b6b4b5
+pub unsafe extern "C" fn blob_compare(s1: Value, s2: Value) -> isize {
     let n1 = text_size(s1);
     let n2 = text_size(s2);
     let n = min(n1, n2);
@@ -349,13 +345,8 @@
 
 /// Length in characters
 #[no_mangle]
-<<<<<<< HEAD
 pub unsafe extern "C" fn text_len(text: Value) -> usize {
-    if text.tag() == TAG_BLOB {
-=======
-pub unsafe extern "C" fn text_len(text: Value) -> u32 {
     if text.tag() == TAG_BLOB_T {
->>>>>>> 02b6b4b5
         let blob = text.as_blob();
         let payload_addr = blob.payload_const();
         let len = blob.len();
@@ -439,11 +430,7 @@
     ));
     let string = to_string(&str);
     let bytes = string.as_bytes();
-<<<<<<< HEAD
-    let lowercase = alloc_blob(mem, Bytes(bytes.len()));
-=======
-    let lowercase = alloc_blob(mem, TAG_BLOB_T, Bytes(bytes.len() as u32));
->>>>>>> 02b6b4b5
+    let lowercase = alloc_blob(mem, TAG_BLOB_T, Bytes(bytes.len()));
     let mut i = 0;
     let target_ptr = lowercase.as_blob_mut().payload_addr();
     for b in bytes {
