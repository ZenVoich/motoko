// Note [struct representation]
// ~~~~~~~~~~~~~~~~~~~~~~~~~~~~
//
// TLDR: Add `#[repr(C)]` in types used by both the runtime system and generated code, and add
// assertions to `static_assertions` module to check that the object size and field offsets are as
// expected.
//
// Rust compiler is free to reorder fields[1]. To avoid this in types that are used by both the
// runtime system and generated code we need a `repr` attribute like `repr(C)` or `repr(packed)`.
//
// We can't use `repr(packed)` because it potentially introduces undefined behavior as getting
// address (reference or pointer) of an unaligned field (or using the address) is an undefined
// behavior in Rust. See Motoko PR #2764.
//
// So to avoid reordering fields without introducing undefined behaviors we use `repr(C)`. See [2]
// for details on how `repr(C)` works. In short: it does not reorder fields. It can add padding,
// but in our case all fields are word-sized so that's not a problem.
//
// [1]: https://github.com/rust-lang/reference/blob/master/src/types/struct.md
// [2]: https://doc.rust-lang.org/stable/reference/type-layout.html#the-c-representation

use crate::barriers::{init_with_barrier, write_with_barrier};
use crate::memory::Memory;
use crate::tommath_bindings::{mp_digit, mp_int};
use core::ops::{Add, AddAssign, Div, Mul, Sub, SubAssign};
use core::ptr::null;

use crate::constants::WORD_SIZE;
use crate::rts_trap_with;

pub fn size_of<T>() -> Words<usize> {
    Bytes(::core::mem::size_of::<T>()).to_words()
}

// TODO: Refactor by removing the generic type from `Words` and `Bytes`.

/// The unit "words": `Words(123)` means 123 words.
#[repr(transparent)]
#[derive(PartialEq, Eq, Clone, Copy, PartialOrd, Ord)]
pub struct Words<A>(pub A);

impl Words<usize> {
    pub fn to_bytes(self) -> Bytes<usize> {
        Bytes(self.0 * WORD_SIZE)
    }

    pub fn as_usize(self) -> usize {
        self.0
    }
}

impl<A: Add<Output = A>> Add for Words<A> {
    type Output = Self;

    fn add(self, rhs: Self) -> Self::Output {
        Words(self.0 + rhs.0)
    }
}

impl<A: Sub<Output = A>> Sub for Words<A> {
    type Output = Self;

    fn sub(self, rhs: Self) -> Self::Output {
        Words(self.0 - rhs.0)
    }
}

impl<A: Mul<Output = A>> Mul<A> for Words<A> {
    type Output = Self;

    fn mul(self, rhs: A) -> Self::Output {
        Words(self.0 * rhs)
    }
}

impl<A: Div<Output = A>> Div<A> for Words<A> {
    type Output = Self;

    fn div(self, rhs: A) -> Self::Output {
        Words(self.0 / rhs)
    }
}

impl<A: AddAssign> AddAssign for Words<A> {
    fn add_assign(&mut self, rhs: Self) {
        self.0 += rhs.0;
    }
}

impl<A: SubAssign> SubAssign for Words<A> {
    fn sub_assign(&mut self, rhs: Self) {
        self.0 -= rhs.0;
    }
}

impl From<Bytes<usize>> for Words<usize> {
    fn from(bytes: Bytes<usize>) -> Words<usize> {
        bytes.to_words()
    }
}

/// The unit "bytes": `Bytes(123)` means 123 bytes.
#[repr(transparent)]
#[derive(Debug, PartialEq, Eq, Clone, Copy, PartialOrd, Ord)]
pub struct Bytes<A>(pub A);

impl Bytes<usize> {
    // Rounds up
    pub fn to_words(self) -> Words<usize> {
        // Rust issue for adding ceiling_div: https://github.com/rust-lang/rfcs/issues/2844
        Words((self.0 + WORD_SIZE - 1) / WORD_SIZE)
    }

    pub fn as_usize(self) -> usize {
        self.0
    }
}

impl<A: Add<Output = A>> Add for Bytes<A> {
    type Output = Self;

    fn add(self, rhs: Self) -> Self::Output {
        Bytes(self.0 + rhs.0)
    }
}

impl<A: Sub<Output = A>> Sub for Bytes<A> {
    type Output = Self;

    fn sub(self, rhs: Self) -> Self::Output {
        Bytes(self.0 - rhs.0)
    }
}

impl<A: AddAssign> AddAssign for Bytes<A> {
    fn add_assign(&mut self, rhs: Self) {
        self.0 += rhs.0;
    }
}

impl<A: SubAssign> SubAssign for Bytes<A> {
    fn sub_assign(&mut self, rhs: Self) {
        self.0 -= rhs.0;
    }
}

impl From<Words<usize>> for Bytes<usize> {
    fn from(words: Words<usize>) -> Bytes<usize> {
        words.to_bytes()
    }
}

// The `true` value. The only scalar value that has the lowest bit set.
pub const TRUE_VALUE: usize = 0x1;

/// Constant sentinel pointer value for fast null tests.
/// Points to the last unallocated Wasm page.
/// See also `compile.ml` for other reserved sentinel values.
pub const NULL_POINTER: Value = Value::from_raw(0xffff_fffb);

/// A value in a heap slot
#[repr(transparent)]
#[derive(Clone, Copy, PartialEq, Eq, Debug)]
pub struct Value(usize);

/// A view of `Value` for analyzing the slot contents.
pub enum PtrOrScalar {
    /// Slot is a pointer to a boxed object
    Ptr(usize),

    /// Slot is an unboxed scalar value
    Scalar(usize),
}

impl PtrOrScalar {
    pub fn is_ptr(&self) -> bool {
        matches!(self, PtrOrScalar::Ptr(_))
    }

    pub fn is_scalar(&self) -> bool {
        matches!(self, PtrOrScalar::Scalar(_))
    }
}

impl Value {
    /// Create a value from a pointer
    pub const fn from_ptr(ptr: usize) -> Self {
        // Cannot use `debug_assert_eq` in const yet, so using `debug_assert`
        debug_assert!(ptr & 0b1 == 0b0);
        Value(skew(ptr))
    }

    /// Create a value from a scalar
    pub const fn from_scalar(value: usize) -> Self {
        // Cannot use `debug_assert_eq` in const yet, so using `debug_assert`
        debug_assert!(value >> (usize::BITS - 1) == 0);
        Value(value << 1)
    }

    /// Create a value from a signed scalar. The scalar must be obtained with `get_signed_scalar`.
    /// Using `get_scalar` will return an incorrect scalar.
    pub fn from_signed_scalar(value: isize) -> Self {
        debug_assert_eq!(value, value << 1 >> 1);
        Value((value << 1) as usize)
    }

    /// Create a value from raw representation. Useful when e.g. temporarily writing invalid values
    /// to object fields in garbage collection.
    pub const fn from_raw(raw: usize) -> Self {
        Value(raw)
    }

    /// Analyzes the value.
    ///
    /// Note: when using this function in performance critical code make sure to check the
    /// generated Wasm and see if it can be improved by using `Value::get_raw`, `unskew`, etc.
    /// rustc/LLVM generates slightly more inefficient code (compared to using functions like
    /// `Value::get_raw` and `unskew`) in our cost model where every Wasm instruction costs 1
    /// cycle.
    pub fn get(&self) -> PtrOrScalar {
        if is_ptr(self.0) {
            PtrOrScalar::Ptr(unskew(self.0))
        } else {
            PtrOrScalar::Scalar(self.0 >> 1)
        }
    }

    /// Get the raw value
    #[inline]
    pub fn get_raw(&self) -> usize {
        self.0
    }

    /// Is the value a scalar?
    pub fn is_scalar(&self) -> bool {
        self.get().is_scalar()
    }

    /// Is the value a non-null pointer?
    pub fn is_non_null_ptr(&self) -> bool {
        self.get().is_ptr() && *self != NULL_POINTER
    }

    /// Assumes that the value is a scalar and returns the scalar value. In debug mode panics if
    /// the value is not a scalar.
    pub fn get_scalar(&self) -> usize {
        debug_assert!(self.get().is_scalar());
        self.0 >> 1
    }

    /// Assumes that the value is a signed scalar and returns the scalar value. In debug mode
    /// panics if the value is not a scalar.
    pub fn get_signed_scalar(&self) -> isize {
        debug_assert!(self.get().is_scalar());
        self.0 as isize >> 1
    }

    /// Assumes that the value is a pointer and returns the pointer value. In debug mode panics if
    /// the value is not a pointer.
    pub fn get_ptr(self) -> usize {
        debug_assert!(self.get().is_ptr());
        unskew(self.0)
    }

    /// Check that the forwarding pointer is valid.
    #[inline]
    pub unsafe fn check_forwarding_pointer(self) {
        debug_assert!(
            self.forward().get_ptr() == self.get_ptr()
                || self.forward().forward().get_ptr() == self.forward().get_ptr()
        );
    }

    /// Check whether the object's forwarding pointer refers to a different location.
    pub unsafe fn is_forwarded(self) -> bool {
        self.check_forwarding_pointer();
        self.forward().get_ptr() != self.get_ptr()
    }

    /// Get the object tag. No forwarding. Can be applied to any block, regular objects
    /// with a header as well as `OneWordFiller`, `FwdPtr`, and `FreeSpace`.
    /// In debug mode panics if the value is not a pointer.
    pub unsafe fn tag(self) -> Tag {
        debug_assert_ne!(self, NULL_POINTER);
        *(self.get_ptr() as *const Tag)
    }

    /// Get the forwarding pointer. Used by the incremental GC.
    pub unsafe fn forward(self) -> Value {
        debug_assert!(self.is_obj());
        debug_assert!(self.get_ptr() as *const Obj != null());
        let obj = self.get_ptr() as *const Obj;
        (*obj).forward
    }

    /// Resolve forwarding if the value is a pointer. Otherwise, return the same value.
    pub unsafe fn forward_if_possible(self) -> Value {
        // Second condition: Ignore raw null addresses used in `text_iter`.
        if self.is_non_null_ptr() && self.get_ptr() as *const Obj != null() {
            self.forward()
        } else {
            self
        }
    }

    /// Determines whether the value refers to an object with a regular header that contains a forwarding pointer.
    /// Returns `false` for pointers to special `OneWordFiller`, `FwdPtr`, and `FreeSpace` blocks that do not have
    /// a regular object header.
    pub unsafe fn is_obj(self) -> bool {
        let tag = self.tag();
        tag != TAG_FWD_PTR && tag != TAG_ONE_WORD_FILLER && tag != TAG_FREE_SPACE
    }

    /// Get the pointer as `Obj` using forwarding. In debug mode panics if the value is not a pointer.
    pub unsafe fn as_obj(self) -> *mut Obj {
        debug_assert!(self.get().is_ptr());
        self.check_forwarding_pointer();
        self.forward().get_ptr() as *mut Obj
    }

    /// Get the pointer as `MutBox` using forwarding. In debug mode panics if the value is not a pointer.
    pub unsafe fn as_mutbox(self) -> *mut MutBox {
        debug_assert_eq!(self.tag(), TAG_MUTBOX);
        self.check_forwarding_pointer();
        self.forward().get_ptr() as *mut MutBox
    }

    /// Get the pointer as `Array` using forwarding. In debug mode panics if the value is not a pointer or the
    /// pointed object is not an `Array`.
    pub unsafe fn as_array(self) -> *mut Array {
        debug_assert!(self.tag() == TAG_ARRAY || self.tag() >= TAG_ARRAY_SLICE_MIN);
        self.check_forwarding_pointer();
        self.forward().get_ptr() as *mut Array
    }

    /// Get the pointer as `Object` using forwarding. In debug mode panics if the value is not a pointer.
    pub unsafe fn as_object(self) -> *mut Object {
        debug_assert!(self.get().is_ptr());
        self.check_forwarding_pointer();
        self.forward().get_ptr() as *mut Object
    }

    /// Get the pointer as `Region` using forwarding.
    pub unsafe fn as_region(self) -> *mut Region {
        debug_assert!(self.tag() == TAG_REGION);
        self.check_forwarding_pointer();
        self.forward().get_ptr() as *mut Region
    }

    /// Get the pointer as `Region` using forwarding, without checking the tag.
    /// NB: One cannot check the tag during stabilization.
    pub unsafe fn as_untagged_region(self) -> *mut Region {
        self.check_forwarding_pointer();
        self.forward().get_ptr() as *mut Region
    }

    /// Get the pointer as `Concat` using forwarding. In debug mode panics if the value is not a pointer or the
    /// pointed object is not a `Concat`.
    pub unsafe fn as_concat(self) -> *const Concat {
        debug_assert_eq!(self.tag(), TAG_CONCAT);
        self.check_forwarding_pointer();
        self.forward().get_ptr() as *const Concat
    }

    /// Get the pointer as `Blob` using forwarding. In debug mode panics if the value is not a pointer or the
    /// pointed object is not a `Blob`.
    pub unsafe fn as_blob(self) -> *const Blob {
        debug_assert_eq!(self.tag(), TAG_BLOB);
        self.check_forwarding_pointer();
        self.forward().get_ptr() as *const Blob
    }

    /// Get the pointer as mutable `Blob` using forwarding.
    pub unsafe fn as_blob_mut(self) -> *mut Blob {
        debug_assert_eq!(self.tag(), TAG_BLOB);
        self.check_forwarding_pointer();
        self.forward().get_ptr() as *mut Blob
    }

    /// Get the pointer as `BigInt` using forwarding. In debug mode panics if the value is not a pointer or the
    /// pointed object is not a `BigInt`.
    pub unsafe fn as_bigint(self) -> *mut BigInt {
        debug_assert_eq!(self.tag(), TAG_BIGINT);
        self.check_forwarding_pointer();
        self.forward().get_ptr() as *mut BigInt
    }

    pub fn as_tiny(self) -> isize {
        debug_assert!(self.is_scalar());
        self.0 as isize >> 1
    }

    // optimized version of `value.is_non_null_ptr() && value.get_ptr() >= address`
    // value is a non-null pointer equal or greater than the unskewed address > 1
    #[inline]
    pub fn points_to_or_beyond(&self, address: usize) -> bool {
        debug_assert!(address > TRUE_VALUE);
        let raw = self.get_raw();
<<<<<<< HEAD
        is_skewed(raw) && unskew(raw) >= address
=======
        is_skewed(raw) && unskew(raw as usize) >= address && *self != NULL_POINTER
>>>>>>> c24994a0
    }
}

#[inline]
/// Returns whether a raw value is representing a pointer. Useful when using `Value::get_raw`.
pub fn is_ptr(value: usize) -> bool {
    is_skewed(value) && value != TRUE_VALUE
}

#[inline]
pub const fn is_skewed(value: usize) -> bool {
    value & 0b1 != 0
}

#[inline]
pub const fn skew(ptr: usize) -> usize {
    ptr.wrapping_sub(1)
}

#[inline]
pub const fn unskew(value: usize) -> usize {
    value.wrapping_add(1)
}

// NOTE: We don't create an enum for tags as we can never assume to do exhaustive pattern match on
// tags, because of heap corruptions and other bugs (in the code generator or RTS, or maybe because
// of an unsafe API usage).
pub type Tag = usize;

// Tags need to have the lowest bit set, to allow distinguishing a header (tag) from object
// locations in mark-compact GC. (Reminder: objects and fields are word aligned)
pub const TAG_OBJECT: Tag = 1;
pub const TAG_OBJ_IND: Tag = 3;
pub const TAG_ARRAY: Tag = 5;
pub const TAG_BITS64: Tag = 7;
pub const TAG_MUTBOX: Tag = 9;
pub const TAG_CLOSURE: Tag = 11;
pub const TAG_SOME: Tag = 13;
pub const TAG_VARIANT: Tag = 15;
pub const TAG_BLOB: Tag = 17;
pub const TAG_FWD_PTR: Tag = 19; // Only used by the copying GC - not to be confused with forwarding pointer in the header used for incremental GC.
pub const TAG_BIGINT: Tag = 23;
pub const TAG_CONCAT: Tag = 25;
pub const TAG_REGION: Tag = 27;
pub const TAG_ONE_WORD_FILLER: Tag = 29;
pub const TAG_FREE_SPACE: Tag = 31;

// Special value to visit only a range of array fields.
// This and all values above it are reserved and mean
// a slice of an array object (i.e. start index) for
// purposes of `visit_pointer_fields`.
// Invariant: the value of this (pseudo-)tag must be
//            higher than all other tags defined above
pub const TAG_ARRAY_SLICE_MIN: Tag = 32;

pub fn is_object_tag(tag: Tag) -> bool {
    tag >= TAG_OBJECT && tag <= TAG_REGION
}

// Common parts of any object. Other object pointers can be coerced into a pointer to this.
#[repr(C)] // See the note at the beginning of this module
pub struct Obj {
    pub tag: Tag,
    /// Forwarding pointer to support object moving in the incremental GC.
    pub forward: Value,
}

impl Obj {
    pub fn init_forward(&mut self, value: Value) {
        self.forward = value;
    }

    /// Check whether the object's forwarding pointer refers to a different location.
    pub unsafe fn is_forwarded(self: *const Self) -> bool {
        (*self).forward.get_ptr() != self as usize
    }

    pub unsafe fn tag(self: *const Self) -> Tag {
        (*self).tag
    }

    pub unsafe fn as_blob(self: *mut Self) -> *mut Blob {
        debug_assert_eq!(self.tag(), TAG_BLOB);
        self as *mut Blob
    }

    pub unsafe fn as_concat(self: *mut Self) -> *const Concat {
        debug_assert_eq!(self.tag(), TAG_CONCAT);
        self as *const Concat
    }
}

#[rustfmt::skip]
#[repr(C)] // See the note at the beginning of this module
pub struct Array {
    pub header: Obj,
    pub len: usize, // number of elements

    // Array elements follow, each of `usize` width. We can't have variable-sized structs in Rust so we
    // can't add a field here for the elements.
    // https://doc.rust-lang.org/nomicon/exotic-sizes.html
}

impl Array {
    pub unsafe fn payload_addr(self: *const Self) -> *mut Value {
        self.offset(1) as *mut Value // skip array header
    }

    pub unsafe fn get(self: *mut Self, idx: usize) -> Value {
        let slot_addr = self.element_address(idx);
        *(slot_addr as *const Value)
    }

    /// Initialize the element of a newly created array.
    /// Uses a generational post-update barrier on pointer writes.
    /// No incremental pre-update barrier as the previous value is undefined.
    /// Resolve pointer forwarding for the written value if necessary.
    pub unsafe fn initialize<M: Memory>(self: *mut Self, idx: usize, value: Value, mem: &mut M) {
        let slot_addr = self.element_address(idx) as *mut Value;
        init_with_barrier(mem, slot_addr, value);
    }

    /// Write a value to an array element.
    /// The written and overwritten value can be a scalar or a pointer.
    /// Applies an incremental pre-update barrier when needed.
    /// Resolves pointer forwarding for the written value.
    pub unsafe fn set<M: Memory>(self: *mut Self, idx: usize, value: Value, mem: &mut M) {
        let slot_addr = self.element_address(idx) as *mut Value;
        write_with_barrier(mem, slot_addr, value);
    }

    #[inline]
    unsafe fn element_address(self: *const Self, idx: usize) -> usize {
        debug_assert!(self.len() > idx);
        self.payload_addr() as usize + idx * WORD_SIZE
    }

    pub unsafe fn len(self: *const Self) -> usize {
        (*self).len
    }
}

#[rustfmt::skip]
#[repr(C)] // See the note at the beginning of this module
pub struct Region {
    pub header: Obj,
    pub id: usize,
    pub page_count: usize,
    pub vec_pages: Value, // Blob of u16's (each a page block ID).
}

#[repr(C)] // See the note at the beginning of this module
pub struct Object {
    pub header: Obj,
    pub hash_blob: Value, // Pointer to a blob containing the hashes of the object field labels.
}

impl Object {
    pub unsafe fn hash_blob_addr(self: *mut Self) -> *mut Value {
        &mut (*self).hash_blob
    }

    pub unsafe fn payload_addr(self: *mut Self) -> *mut Value {
        self.add(1) as *mut Value // skip object header
    }

    /// Number of fields in the object.
    pub(crate) unsafe fn size(self: *mut Self) -> usize {
        let hash_blob_length = (*self).hash_blob.as_blob().len().as_usize();
        debug_assert_eq!(hash_blob_length % WORD_SIZE, 0);
        hash_blob_length / WORD_SIZE
    }

    #[cfg(debug_assertions)]
    pub(crate) unsafe fn get(self: *mut Self, idx: usize) -> Value {
        *self.payload_addr().add(idx)
    }
}

#[repr(C)] // See the note at the beginning of this module
pub struct ObjInd {
    pub header: Obj,
    pub field: Value,
}

#[repr(C)] // See the note at the beginning of this module
pub struct Closure {
    pub header: Obj,
    pub funid: usize,
    pub size: usize, // number of elements
                     // other stuff follows ...
}

impl Closure {
    pub unsafe fn payload_addr(self: *mut Self) -> *mut Value {
        self.offset(1) as *mut Value // skip closure header
    }

    pub(crate) unsafe fn size(self: *mut Self) -> usize {
        (*self).size
    }
}

#[repr(C)] // See the note at the beginning of this module
pub struct Blob {
    pub header: Obj,
    pub len: Bytes<usize>,
    // data follows ..
}

impl Blob {
    pub unsafe fn payload_addr(self: *mut Self) -> *mut u8 {
        self.add(1) as *mut u8 // skip blob header
    }

    pub unsafe fn payload_const(self: *const Self) -> *const u8 {
        self.add(1) as *mut u8 // skip blob header
    }

    pub unsafe fn len(self: *const Self) -> Bytes<usize> {
        (*self).len
    }

    pub unsafe fn get(self: *const Self, idx: usize) -> u8 {
        *self.payload_const().add(idx)
    }

    pub unsafe fn set(self: *mut Self, idx: usize, byte: u8) {
        *self.payload_addr().add(idx) = byte;
    }

    pub unsafe fn payload_addr_u16(self: *mut Self) -> *mut u16 {
        self.add(1) as *mut u16 // skip blob header
    }

    pub unsafe fn payload_const_u16(self: *const Self) -> *const u16 {
        self.add(1) as *mut u16 // skip blob header
    }

    pub unsafe fn get_u16(self: *const Self, idx: usize) -> u16 {
        *self.payload_const_u16().add(idx)
    }

    pub unsafe fn set_u16(self: *mut Self, idx: usize, value: u16) {
        *self.payload_addr_u16().add(idx) = value;
    }

    /// Shrink blob to the given size. Slop after the new size is filled with filler objects.
    pub unsafe fn shrink(self: *mut Self, new_len: Bytes<usize>) {
        let current_len_words = self.len().to_words();
        let new_len_words = new_len.to_words();

        debug_assert!(new_len_words <= current_len_words);

        let slop = current_len_words - new_len_words;

        if slop == Words(1) {
            let filler = (self.payload_addr() as *mut usize).add(new_len_words.as_usize())
                as *mut OneWordFiller;
            (*filler).tag = TAG_ONE_WORD_FILLER;
        } else if slop != Words(0) {
            debug_assert!(slop >= size_of::<FreeSpace>());
            let filler =
                (self.payload_addr() as *mut usize).add(new_len_words.as_usize()) as *mut FreeSpace;
            (*filler).tag = TAG_FREE_SPACE;
            (*filler).words = slop - size_of::<FreeSpace>();
        }

        (*self).len = new_len;
    }
}

/// Only used by the copying GC - not to be confused with the forwarding pointer in the general object header
/// that is used by the incremental GC.
/// A forwarding pointer placed by the copying GC in place of an evacuated object.
#[repr(C)] // See the note at the beginning of this module
pub struct FwdPtr {
    pub tag: Tag,
    pub fwd: Value,
}

#[repr(C)] // See the note at the beginning of this module
pub struct BigInt {
    pub header: Obj,
    /// The data following now must describe is the `mp_int` struct.
    /// The data pointer (mp_int.dp) is irrelevant, and will be changed to point to
    /// the data within this object before it is used.
    /// (NB: If we have a non-moving GC, we can make this an invariant)
    /// NOTE: `mp_int` originates from 32-bit libc implementation:
    /// Layout in 64-bit memory:
    /// ```
    /// pub struct mp_int { // Total size 24
    ///   pub used: c_int, // Offset 0, size 4
    ///   pub alloc: c_int, // Offset 4, size 8
    ///   pub sign: mp_sign, // Offset 8, size 4
    ///   _padding: u32, // Implicit padding to align subsequent 64-bit pointer
    ///   pub dp: *mut mp_digit, // Offset 16, size 8
    /// }
    /// ```
    pub mp_int: mp_int,
    // data follows ..
}

impl BigInt {
    pub unsafe fn len(self: *mut Self) -> Bytes<usize> {
        Bytes((*self).mp_int.alloc as usize * core::mem::size_of::<mp_digit>())
    }

    pub unsafe fn payload_addr(self: *mut Self) -> *mut mp_digit {
        self.add(1) as *mut mp_digit // skip closure header
    }

    pub unsafe fn forward(self: *mut Self) -> *mut Self {
        (*self).header.forward.as_bigint()
    }

    pub unsafe fn from_payload(ptr: *mut mp_digit) -> *mut Self {
        let bigint = (ptr as *mut usize).sub(size_of::<BigInt>().as_usize()) as *mut BigInt;
        bigint.forward()
    }

    /// Returns pointer to the `mp_int` struct
    ///
    /// It fixes up the dp pointer. Instead of doing it here
    /// this could be done on allocation and every object move.
    ///
    /// Note that this returns a `const` pointer. This is very nice, as together with the const
    /// annotation on the libtommath API, this should prevent us from passing this pointer to a
    /// libtommath function that tries to change it. For example, we cannot confuse input and
    /// output parameters of mp_add() this way.
    pub unsafe fn mp_int_ptr(self: *mut BigInt) -> *const mp_int {
        (*self).mp_int.dp = self.payload_addr();
        &(*self).mp_int
    }
}

#[repr(C)] // See the note at the beginning of this module
pub struct MutBox {
    pub header: Obj,
    pub field: Value,
}

#[repr(C)] // See the note at the beginning of this module
pub struct Some {
    pub header: Obj,
    pub field: Value,
}

#[repr(C)] // See the note at the beginning of this module
pub struct Variant {
    pub header: Obj,
    pub tag: usize,
    pub field: Value,
}

#[repr(C)] // See the note at the beginning of this module
pub struct Concat {
    pub header: Obj,
    pub n_bytes: Bytes<usize>,
    pub text1: Value,
    pub text2: Value,
}

impl Concat {
    pub unsafe fn text1(self: *const Self) -> Value {
        (*self).text1
    }

    pub unsafe fn text2(self: *const Self) -> Value {
        (*self).text2
    }
}

#[repr(C)] // See the note at the beginning of this module
pub struct Bits64 {
    pub header: Obj,
    pub bits: usize,
}

/// Marks one word empty space in heap
#[repr(C)] // See the note at the beginning of this module
pub struct OneWordFiller {
    pub tag: Tag,
}

/// Marks arbitrary sized emtpy space in heap
#[repr(C)] // See the note at the beginning of this module
pub struct FreeSpace {
    pub tag: Tag,
    pub words: Words<usize>,
}

impl FreeSpace {
    /// Size of the free space (includes object header)
    pub unsafe fn size(self: *mut Self) -> Words<usize> {
        (*self).words + size_of::<FreeSpace>()
    }
}

/// Returns the heap block size in words.
/// Handles both objects with header and forwarding pointer
/// and special blocks such as `OneWordFiller`, `FwdPtr`, and `FreeSpace`
/// that do not have a forwarding pointer.
pub(crate) unsafe fn block_size(address: usize) -> Words<usize> {
    let tag = *(address as *mut Tag);
    match tag {
        TAG_OBJECT => {
            let object = address as *mut Object;
            let size = object.size();
            size_of::<Object>() + Words(size)
        }

        TAG_OBJ_IND => size_of::<ObjInd>(),

        // `block_size` is not used during the incremental mark phase and
        // therefore, does not support array slicing.
        TAG_ARRAY => {
            let array = address as *mut Array;
            let size = array.len();
            size_of::<Array>() + Words(size)
        }

        TAG_BITS64 => size_of::<Bits64>(),

        TAG_MUTBOX => size_of::<MutBox>(),

        TAG_CLOSURE => {
            let closure = address as *mut Closure;
            let size = closure.size();
            size_of::<Closure>() + Words(size)
        }

        TAG_SOME => size_of::<Some>(),

        TAG_VARIANT => size_of::<Variant>(),

        TAG_BLOB => {
            let blob = address as *mut Blob;
            size_of::<Blob>() + blob.len().to_words()
        }

        TAG_FWD_PTR => {
            rts_trap_with("object_size: forwarding pointer");
        }

        TAG_BIGINT => {
            let bigint = address as *mut BigInt;
            size_of::<BigInt>() + bigint.len().to_words()
        }

        TAG_CONCAT => size_of::<Concat>(),

        TAG_ONE_WORD_FILLER => size_of::<OneWordFiller>(),

        TAG_FREE_SPACE => {
            let free_space = address as *mut FreeSpace;
            free_space.size()
        }

        TAG_REGION => size_of::<Region>(),

        _ => {
            rts_trap_with("object_size: invalid object tag");
        }
    }
}<|MERGE_RESOLUTION|>--- conflicted
+++ resolved
@@ -156,7 +156,7 @@
 /// Constant sentinel pointer value for fast null tests.
 /// Points to the last unallocated Wasm page.
 /// See also `compile.ml` for other reserved sentinel values.
-pub const NULL_POINTER: Value = Value::from_raw(0xffff_fffb);
+pub const NULL_POINTER: Value = Value::from_raw(0xffff_ffff_ffff_fffb);
 
 /// A value in a heap slot
 #[repr(transparent)]
@@ -396,11 +396,7 @@
     pub fn points_to_or_beyond(&self, address: usize) -> bool {
         debug_assert!(address > TRUE_VALUE);
         let raw = self.get_raw();
-<<<<<<< HEAD
-        is_skewed(raw) && unskew(raw) >= address
-=======
-        is_skewed(raw) && unskew(raw as usize) >= address && *self != NULL_POINTER
->>>>>>> c24994a0
+        is_skewed(raw) && unskew(raw) >= address && *self != NULL_POINTER
     }
 }
 
@@ -442,11 +438,11 @@
 pub const TAG_VARIANT: Tag = 15;
 pub const TAG_BLOB: Tag = 17;
 pub const TAG_FWD_PTR: Tag = 19; // Only used by the copying GC - not to be confused with forwarding pointer in the header used for incremental GC.
-pub const TAG_BIGINT: Tag = 23;
-pub const TAG_CONCAT: Tag = 25;
-pub const TAG_REGION: Tag = 27;
-pub const TAG_ONE_WORD_FILLER: Tag = 29;
-pub const TAG_FREE_SPACE: Tag = 31;
+pub const TAG_BIGINT: Tag = 21;
+pub const TAG_CONCAT: Tag = 23;
+pub const TAG_REGION: Tag = 25;
+pub const TAG_ONE_WORD_FILLER: Tag = 27;
+pub const TAG_FREE_SPACE: Tag = 29;
 
 // Special value to visit only a range of array fields.
 // This and all values above it are reserved and mean
@@ -454,7 +450,7 @@
 // purposes of `visit_pointer_fields`.
 // Invariant: the value of this (pseudo-)tag must be
 //            higher than all other tags defined above
-pub const TAG_ARRAY_SLICE_MIN: Tag = 32;
+pub const TAG_ARRAY_SLICE_MIN: Tag = 30;
 
 pub fn is_object_tag(tag: Tag) -> bool {
     tag >= TAG_OBJECT && tag <= TAG_REGION
