--- conflicted
+++ resolved
@@ -393,18 +393,6 @@
         self.forward().get_ptr() as *mut Blob
     }
 
-<<<<<<< HEAD
-=======
-    /// Get the pointer as `Stream` using forwarding, which is a glorified `Blob`.
-    /// In debug mode panics if the value is not a pointer or the
-    /// pointed object is not a `Blob`.
-    pub unsafe fn as_stream(self) -> *mut Stream {
-        debug_assert_eq!(self.tag(), TAG_BLOB_B);
-        self.check_forwarding_pointer();
-        self.forward().get_ptr() as *mut Stream
-    }
-
->>>>>>> 0082f1db
     /// Get the pointer as `BigInt` using forwarding. In debug mode panics if the value is not a pointer or the
     /// pointed object is not a `BigInt`.
     pub unsafe fn as_bigint(self) -> *mut BigInt {
@@ -458,22 +446,6 @@
 // locations in mark-compact GC. (Reminder: objects and fields are word aligned)
 pub const TAG_OBJECT: Tag = 1;
 pub const TAG_OBJ_IND: Tag = 3;
-<<<<<<< HEAD
-pub const TAG_ARRAY: Tag = 5;
-pub const TAG_BITS64: Tag = 7;
-pub const TAG_MUTBOX: Tag = 9;
-pub const TAG_CLOSURE: Tag = 11;
-pub const TAG_SOME: Tag = 13;
-pub const TAG_VARIANT: Tag = 15;
-pub const TAG_BLOB: Tag = 17;
-pub const TAG_FWD_PTR: Tag = 19; // Only used by the copying GC - not to be confused with forwarding pointer in the header used for incremental GC.
-pub const TAG_BITS32: Tag = 21;
-pub const TAG_BIGINT: Tag = 23;
-pub const TAG_CONCAT: Tag = 25;
-pub const TAG_REGION: Tag = 27;
-pub const TAG_ONE_WORD_FILLER: Tag = 29;
-pub const TAG_FREE_SPACE: Tag = 31;
-=======
 pub const TAG_ARRAY_I: Tag = 5; // Immutable Array ([T])
 pub const TAG_ARRAY_M: Tag = 7; // Mutable Array ([var T])
 pub const TAG_ARRAY_T: Tag = 9; // Non-nullary Tuple ((T,+))
@@ -496,10 +468,8 @@
 pub const TAG_BIGINT: Tag = 43;
 pub const TAG_CONCAT: Tag = 45;
 pub const TAG_REGION: Tag = 47;
-pub const TAG_NULL: Tag = 49;
-pub const TAG_ONE_WORD_FILLER: Tag = 51;
-pub const TAG_FREE_SPACE: Tag = 53;
->>>>>>> 0082f1db
+pub const TAG_ONE_WORD_FILLER: Tag = 49;
+pub const TAG_FREE_SPACE: Tag = 51;
 
 // Special value to visit only a range of array fields.
 // This and all values above it are reserved and mean
@@ -508,15 +478,12 @@
 // The top two bits encode the original array tag, the remaining bits are the start index of the slice.
 // Invariant: the value of this (pseudo-)tag must be
 //            higher than all other tags defined above
-<<<<<<< HEAD
-pub const TAG_ARRAY_SLICE_MIN: Tag = 32;
+pub const TAG_ARRAY_SLICE_MIN: Tag = 52;
+pub const TAG_SPACING: Tag = 2;
 
 pub fn is_object_tag(tag: Tag) -> bool {
     tag >= TAG_OBJECT && tag <= TAG_REGION
-=======
-pub const TAG_ARRAY_SLICE_MIN: Tag = 54;
-
-pub const TAG_SPACING: Tag = 2;
+}
 
 pub fn is_blob_tag(tag: Tag) -> bool {
     tag == TAG_BLOB_B || tag == TAG_BLOB_T || tag == TAG_BLOB_P || tag == TAG_BLOB_A
@@ -565,7 +532,6 @@
     };
     debug_assert!(is_base_array_tag(base));
     base
->>>>>>> 0082f1db
 }
 
 // Common parts of any object. Other object pointers can be coerced into a pointer to this.
@@ -658,12 +624,12 @@
         slice_start((*self).header.tag)
     }
 
-    pub unsafe fn set_slice_start(self: *mut Self, array_tag: Tag, start: u32) -> () {
+    pub unsafe fn set_slice_start(self: *mut Self, array_tag: Tag, start: u32) {
         debug_assert!(is_base_array_tag(array_tag));
         (*self).header.tag = slice_tag(array_tag, start)
     }
 
-    pub unsafe fn restore_tag(self: *mut Self, array_tag: Tag) -> () {
+    pub unsafe fn restore_tag(self: *mut Self, array_tag: Tag) {
         debug_assert!(is_base_array_tag(array_tag));
         (*self).header.tag = array_tag;
     }
