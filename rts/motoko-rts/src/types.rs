// Note [struct representation]
// ~~~~~~~~~~~~~~~~~~~~~~~~~~~~
//
// TLDR: Add `#[repr(C)]` in types used by both the runtime system and generated code, and add
// assertions to `static_assertions` module to check that the object size and field offsets are as
// expected.
//
// Rust compiler is free to reorder fields[1]. To avoid this in types that are used by both the
// runtime system and generated code we need a `repr` attribute like `repr(C)` or `repr(packed)`.
//
// We can't use `repr(packed)` because it potentially introduces undefined behavior as getting
// address (reference or pointer) of an unaligned field (or using the address) is an undefined
// behavior in Rust. See Motoko PR #2764.
//
// So to avoid reordering fields without introducing undefined behaviors we use `repr(C)`. See [2]
// for details on how `repr(C)` works. In short: it does not reorder fields. It can add padding,
// but in our case all fields are word-sized so that's not a problem.
//
// [1]: https://github.com/rust-lang/reference/blob/master/src/types/struct.md
// [2]: https://doc.rust-lang.org/stable/reference/type-layout.html#the-c-representation

use crate::barriers::{init_with_barrier, write_with_barrier};
use crate::memory::Memory;
use crate::tommath_bindings::{mp_digit, mp_int};
use core::ops::{Add, AddAssign, Div, Mul, Sub, SubAssign};
use core::ptr::null;

use crate::constants::WORD_SIZE;
use crate::rts_trap_with;

pub fn size_of<T>() -> Words<usize> {
    Bytes(::core::mem::size_of::<T>()).to_words()
}

// TODO: Refactor by removing the generic type from `Words` and `Bytes`.

/// The unit "words": `Words(123)` means 123 words.
#[repr(transparent)]
#[derive(PartialEq, Eq, Clone, Copy, PartialOrd, Ord)]
pub struct Words<A>(pub A);

impl Words<usize> {
    pub fn to_bytes(self) -> Bytes<usize> {
        Bytes(self.0 * WORD_SIZE)
    }

    pub fn as_usize(self) -> usize {
        self.0
    }
}

impl<A: Add<Output = A>> Add for Words<A> {
    type Output = Self;

    fn add(self, rhs: Self) -> Self::Output {
        Words(self.0 + rhs.0)
    }
}

impl<A: Sub<Output = A>> Sub for Words<A> {
    type Output = Self;

    fn sub(self, rhs: Self) -> Self::Output {
        Words(self.0 - rhs.0)
    }
}

impl<A: Mul<Output = A>> Mul<A> for Words<A> {
    type Output = Self;

    fn mul(self, rhs: A) -> Self::Output {
        Words(self.0 * rhs)
    }
}

impl<A: Div<Output = A>> Div<A> for Words<A> {
    type Output = Self;

    fn div(self, rhs: A) -> Self::Output {
        Words(self.0 / rhs)
    }
}

impl<A: AddAssign> AddAssign for Words<A> {
    fn add_assign(&mut self, rhs: Self) {
        self.0 += rhs.0;
    }
}

impl<A: SubAssign> SubAssign for Words<A> {
    fn sub_assign(&mut self, rhs: Self) {
        self.0 -= rhs.0;
    }
}

impl From<Bytes<usize>> for Words<usize> {
    fn from(bytes: Bytes<usize>) -> Words<usize> {
        bytes.to_words()
    }
}

/// The unit "bytes": `Bytes(123)` means 123 bytes.
#[repr(transparent)]
#[derive(Debug, PartialEq, Eq, Clone, Copy, PartialOrd, Ord)]
pub struct Bytes<A>(pub A);

impl Bytes<usize> {
    // Rounds up
    pub fn to_words(self) -> Words<usize> {
        // Rust issue for adding ceiling_div: https://github.com/rust-lang/rfcs/issues/2844
        Words((self.0 + WORD_SIZE - 1) / WORD_SIZE)
    }

<<<<<<< HEAD
    pub const fn as_u32(self) -> u32 {
        self.0
    }

    pub const fn as_usize(self) -> usize {
        self.0 as usize
=======
    pub fn as_usize(self) -> usize {
        self.0
>>>>>>> da19f25b
    }
}

impl<A: Add<Output = A>> Add for Bytes<A> {
    type Output = Self;

    fn add(self, rhs: Self) -> Self::Output {
        Bytes(self.0 + rhs.0)
    }
}

impl<A: Sub<Output = A>> Sub for Bytes<A> {
    type Output = Self;

    fn sub(self, rhs: Self) -> Self::Output {
        Bytes(self.0 - rhs.0)
    }
}

impl<A: AddAssign> AddAssign for Bytes<A> {
    fn add_assign(&mut self, rhs: Self) {
        self.0 += rhs.0;
    }
}

impl<A: SubAssign> SubAssign for Bytes<A> {
    fn sub_assign(&mut self, rhs: Self) {
        self.0 -= rhs.0;
    }
}

impl From<Words<usize>> for Bytes<usize> {
    fn from(words: Words<usize>) -> Bytes<usize> {
        words.to_bytes()
    }
}

// The `true` value. The only scalar value that has the lowest bit set.
pub const TRUE_VALUE: usize = 0x1;

/// Constant sentinel pointer value for fast null tests.
/// Points to the last unallocated Wasm page.
/// See also `compile.ml` for other reserved sentinel values.
pub const NULL_POINTER: Value = Value::from_raw(0xffff_ffff_ffff_fffb);

/// A value in a heap slot
#[repr(transparent)]
#[derive(Clone, Copy, PartialEq, Eq, Debug)]
pub struct Value(usize);

/// A view of `Value` for analyzing the slot contents.
pub enum PtrOrScalar {
    /// Slot is a pointer to a boxed object
    Ptr(usize),

    /// Slot is an unboxed scalar value
    Scalar(usize),
}

impl PtrOrScalar {
    pub fn is_ptr(&self) -> bool {
        matches!(self, PtrOrScalar::Ptr(_))
    }

    pub fn is_scalar(&self) -> bool {
        matches!(self, PtrOrScalar::Scalar(_))
    }
}

impl Value {
    /// Create a value from a pointer
    pub const fn from_ptr(ptr: usize) -> Self {
        // Cannot use `debug_assert_eq` in const yet, so using `debug_assert`
        debug_assert!(ptr & 0b1 == 0b0);
        Value(skew(ptr))
    }

    /// Create a value from a scalar
    pub const fn from_scalar(value: usize) -> Self {
        // Cannot use `debug_assert_eq` in const yet, so using `debug_assert`
        debug_assert!(value >> (usize::BITS - 1) == 0);
        Value(value << 1)
    }

    /// Create a value from a signed scalar. The scalar must be obtained with `get_signed_scalar`.
    /// Using `get_scalar` will return an incorrect scalar.
    pub fn from_signed_scalar(value: isize) -> Self {
        debug_assert_eq!(value, value << 1 >> 1);
        Value((value << 1) as usize)
    }

    /// Create a value from raw representation. Useful when e.g. temporarily writing invalid values
    /// to object fields in garbage collection.
    pub const fn from_raw(raw: usize) -> Self {
        Value(raw)
    }

    /// Analyzes the value.
    ///
    /// Note: when using this function in performance critical code make sure to check the
    /// generated Wasm and see if it can be improved by using `Value::get_raw`, `unskew`, etc.
    /// rustc/LLVM generates slightly more inefficient code (compared to using functions like
    /// `Value::get_raw` and `unskew`) in our cost model where every Wasm instruction costs 1
    /// cycle.
    pub fn get(&self) -> PtrOrScalar {
        if is_ptr(self.0) {
            PtrOrScalar::Ptr(unskew(self.0))
        } else {
            PtrOrScalar::Scalar(self.0 >> 1)
        }
    }

    /// Get the raw value
    #[inline]
    pub fn get_raw(&self) -> usize {
        self.0
    }

    /// Is the value a scalar?
    pub fn is_scalar(&self) -> bool {
        self.get().is_scalar()
    }

    /// Is the value a non-null pointer?
    pub fn is_non_null_ptr(&self) -> bool {
        self.get().is_ptr() && *self != NULL_POINTER
    }

    /// Assumes that the value is a scalar and returns the scalar value. In debug mode panics if
    /// the value is not a scalar.
    pub fn get_scalar(&self) -> usize {
        debug_assert!(self.get().is_scalar());
        self.0 >> 1
    }

    /// Assumes that the value is a signed scalar and returns the scalar value. In debug mode
    /// panics if the value is not a scalar.
    pub fn get_signed_scalar(&self) -> isize {
        debug_assert!(self.get().is_scalar());
        self.0 as isize >> 1
    }

    /// Assumes that the value is a pointer and returns the pointer value. In debug mode panics if
    /// the value is not a pointer.
    pub fn get_ptr(self) -> usize {
        debug_assert!(self.get().is_ptr());
        unskew(self.0)
    }

    /// Check that the forwarding pointer is valid.
    #[inline]
    pub unsafe fn check_forwarding_pointer(self) {
        debug_assert!(
            self.forward().get_ptr() == self.get_ptr()
                || self.forward().forward().get_ptr() == self.forward().get_ptr()
        );
    }

    /// Check whether the object's forwarding pointer refers to a different location.
    pub unsafe fn is_forwarded(self) -> bool {
        self.check_forwarding_pointer();
        self.forward().get_ptr() != self.get_ptr()
    }

    /// Get the object tag. No forwarding. Can be applied to any block, regular objects
    /// with a header as well as `OneWordFiller`, `FwdPtr`, and `FreeSpace`.
    /// In debug mode panics if the value is not a pointer.
    pub unsafe fn tag(self) -> Tag {
        debug_assert_ne!(self, NULL_POINTER);
        *(self.get_ptr() as *const Tag)
    }

    /// Get the forwarding pointer. Used by the incremental GC.
    pub unsafe fn forward(self) -> Value {
        debug_assert!(self.is_obj());
        debug_assert!(self.get_ptr() as *const Obj != null());
        let obj = self.get_ptr() as *const Obj;
        (*obj).forward
    }

    /// Resolve forwarding if the value is a pointer. Otherwise, return the same value.
    pub unsafe fn forward_if_possible(self) -> Value {
        // Second condition: Ignore raw null addresses used in `text_iter`.
        if self.is_non_null_ptr() && self.get_ptr() as *const Obj != null() {
            self.forward()
        } else {
            self
        }
    }

    /// Determines whether the value refers to an object with a regular header that contains a forwarding pointer.
    /// Returns `false` for pointers to special `OneWordFiller`, `FwdPtr`, and `FreeSpace` blocks that do not have
    /// a regular object header.
    pub unsafe fn is_obj(self) -> bool {
        let tag = self.tag();
        tag != TAG_FWD_PTR && tag != TAG_ONE_WORD_FILLER && tag != TAG_FREE_SPACE
    }

    /// Get the pointer as `Obj` using forwarding. In debug mode panics if the value is not a pointer.
    pub unsafe fn as_obj(self) -> *mut Obj {
        debug_assert!(self.get().is_ptr());
        self.check_forwarding_pointer();
        self.forward().get_ptr() as *mut Obj
    }

    /// Get the pointer as `MutBox` using forwarding. In debug mode panics if the value is not a pointer.
    pub unsafe fn as_mutbox(self) -> *mut MutBox {
        debug_assert_eq!(self.tag(), TAG_MUTBOX);
        self.check_forwarding_pointer();
        self.forward().get_ptr() as *mut MutBox
    }

    /// Get the pointer as `Array` using forwarding. In debug mode panics if the value is not a pointer or the
    /// pointed object is not an `Array`.
    pub unsafe fn as_array(self) -> *mut Array {
        debug_assert!(self.tag() == TAG_ARRAY || self.tag() >= TAG_ARRAY_SLICE_MIN);
        self.check_forwarding_pointer();
        self.forward().get_ptr() as *mut Array
    }

<<<<<<< HEAD
    /// Get the pointer as `Object` using forwarding. In debug mode panics if the value is not a pointer or the
    /// pointed object is not an `Object`.
    pub unsafe fn as_object(self) -> *mut Object {
        debug_assert!(self.tag() == TAG_OBJECT);
=======
    /// Get the pointer as `Object` using forwarding. In debug mode panics if the value is not a pointer.
    pub unsafe fn as_object(self) -> *mut Object {
        debug_assert!(self.get().is_ptr());
>>>>>>> da19f25b
        self.check_forwarding_pointer();
        self.forward().get_ptr() as *mut Object
    }

    /// Get the pointer as `Region` using forwarding.
    pub unsafe fn as_region(self) -> *mut Region {
        debug_assert!(self.tag() == TAG_REGION);
        self.check_forwarding_pointer();
        self.forward().get_ptr() as *mut Region
    }

    /// Get the pointer as `Region` using forwarding, without checking the tag.
    /// NB: One cannot check the tag during stabilization.
    pub unsafe fn as_untagged_region(self) -> *mut Region {
        self.check_forwarding_pointer();
        self.forward().get_ptr() as *mut Region
    }

    /// Get the pointer as `Concat` using forwarding. In debug mode panics if the value is not a pointer or the
    /// pointed object is not a `Concat`.
    pub unsafe fn as_concat(self) -> *const Concat {
        debug_assert_eq!(self.tag(), TAG_CONCAT);
        self.check_forwarding_pointer();
        self.forward().get_ptr() as *const Concat
    }

    /// Get the pointer as `Blob` using forwarding. In debug mode panics if the value is not a pointer or the
    /// pointed object is not a `Blob`.
    pub unsafe fn as_blob(self) -> *const Blob {
        debug_assert_eq!(self.tag(), TAG_BLOB);
        self.check_forwarding_pointer();
        self.forward().get_ptr() as *const Blob
    }

    /// Get the pointer as mutable `Blob` using forwarding.
    pub unsafe fn as_blob_mut(self) -> *mut Blob {
        debug_assert_eq!(self.tag(), TAG_BLOB);
        self.check_forwarding_pointer();
        self.forward().get_ptr() as *mut Blob
    }

    /// Get the pointer as `BigInt` using forwarding. In debug mode panics if the value is not a pointer or the
    /// pointed object is not a `BigInt`.
    pub unsafe fn as_bigint(self) -> *mut BigInt {
        debug_assert_eq!(self.tag(), TAG_BIGINT);
        self.check_forwarding_pointer();
        self.forward().get_ptr() as *mut BigInt
    }

    pub fn as_tiny(self) -> isize {
        debug_assert!(self.is_scalar());
        self.0 as isize >> 1
    }

    // optimized version of `value.is_non_null_ptr() && value.get_ptr() >= address`
    // value is a non-null pointer equal or greater than the unskewed address > 1
    #[inline]
    pub fn points_to_or_beyond(&self, address: usize) -> bool {
        debug_assert!(address > TRUE_VALUE);
        let raw = self.get_raw();
        is_skewed(raw) && unskew(raw) >= address && *self != NULL_POINTER
    }
}

#[inline]
/// Returns whether a raw value is representing a pointer. Useful when using `Value::get_raw`.
pub fn is_ptr(value: usize) -> bool {
    is_skewed(value) && value != TRUE_VALUE
}

#[inline]
pub const fn is_skewed(value: usize) -> bool {
    value & 0b1 != 0
}

#[inline]
pub const fn skew(ptr: usize) -> usize {
    ptr.wrapping_sub(1)
}

#[inline]
pub const fn unskew(value: usize) -> usize {
    value.wrapping_add(1)
}

// NOTE: We don't create an enum for tags as we can never assume to do exhaustive pattern match on
// tags, because of heap corruptions and other bugs (in the code generator or RTS, or maybe because
// of an unsafe API usage).
pub type Tag = usize;

// Tags need to have the lowest bit set, to allow distinguishing a header (tag) from object
// locations in mark-compact GC. (Reminder: objects and fields are word aligned)
pub const TAG_OBJECT: Tag = 1;
pub const TAG_OBJ_IND: Tag = 3;
pub const TAG_ARRAY: Tag = 5;
pub const TAG_BITS64: Tag = 7;
pub const TAG_MUTBOX: Tag = 9;
pub const TAG_CLOSURE: Tag = 11;
pub const TAG_SOME: Tag = 13;
pub const TAG_VARIANT: Tag = 15;
pub const TAG_BLOB: Tag = 17;
pub const TAG_FWD_PTR: Tag = 19; // Only used by the copying GC - not to be confused with forwarding pointer in the header used for incremental GC.
pub const TAG_BIGINT: Tag = 21;
pub const TAG_CONCAT: Tag = 23;
pub const TAG_REGION: Tag = 25;
pub const TAG_ONE_WORD_FILLER: Tag = 27;
pub const TAG_FREE_SPACE: Tag = 29;

// Special value to visit only a range of array fields.
// This and all values above it are reserved and mean
// a slice of an array object (i.e. start index) for
// purposes of `visit_pointer_fields`.
// Invariant: the value of this (pseudo-)tag must be
//            higher than all other tags defined above
pub const TAG_ARRAY_SLICE_MIN: Tag = 30;

pub fn is_object_tag(tag: Tag) -> bool {
    tag >= TAG_OBJECT && tag <= TAG_REGION
}

// Common parts of any object. Other object pointers can be coerced into a pointer to this.
#[repr(C)] // See the note at the beginning of this module
pub struct Obj {
    pub tag: Tag,
    /// Forwarding pointer to support object moving in the incremental GC.
    pub forward: Value,
}

impl Obj {
<<<<<<< HEAD
    #[non_incremental_gc]
    pub fn new(tag: Tag, _forward: Value) -> Obj {
        Obj { tag }
    }

    #[incremental_gc]
    pub fn new(tag: Tag, forward: Value) -> Obj {
        Obj { tag, forward }
    }

    #[incremental_gc]
=======
>>>>>>> da19f25b
    pub fn init_forward(&mut self, value: Value) {
        self.forward = value;
    }

    /// Check whether the object's forwarding pointer refers to a different location.
    pub unsafe fn is_forwarded(self: *const Self) -> bool {
        (*self).forward.get_ptr() != self as usize
    }

    pub unsafe fn tag(self: *const Self) -> Tag {
        (*self).tag
    }

    pub unsafe fn as_blob(self: *mut Self) -> *mut Blob {
        debug_assert_eq!(self.tag(), TAG_BLOB);
        self as *mut Blob
    }

    pub unsafe fn as_concat(self: *mut Self) -> *const Concat {
        debug_assert_eq!(self.tag(), TAG_CONCAT);
        self as *const Concat
    }
}

#[rustfmt::skip]
#[repr(C)] // See the note at the beginning of this module
pub struct Array {
    pub header: Obj,
    pub len: usize, // number of elements

    // Array elements follow, each of `usize` width. We can't have variable-sized structs in Rust so we
    // can't add a field here for the elements.
    // https://doc.rust-lang.org/nomicon/exotic-sizes.html
}

impl Array {
    pub unsafe fn payload_addr(self: *const Self) -> *mut Value {
        self.offset(1) as *mut Value // skip array header
    }

    pub unsafe fn get(self: *mut Self, idx: usize) -> Value {
        let slot_addr = self.element_address(idx);
        *(slot_addr as *const Value)
    }

    /// Initialize the element of a newly created array.
    /// Uses a generational post-update barrier on pointer writes.
    /// No incremental pre-update barrier as the previous value is undefined.
    /// Resolve pointer forwarding for the written value if necessary.
    pub unsafe fn initialize<M: Memory>(self: *mut Self, idx: usize, value: Value, mem: &mut M) {
        let slot_addr = self.element_address(idx) as *mut Value;
        init_with_barrier(mem, slot_addr, value);
    }

    /// Write a value to an array element.
    /// The written and overwritten value can be a scalar or a pointer.
    /// Applies an incremental pre-update barrier when needed.
    /// Resolves pointer forwarding for the written value.
    pub unsafe fn set<M: Memory>(self: *mut Self, idx: usize, value: Value, mem: &mut M) {
        let slot_addr = self.element_address(idx) as *mut Value;
        write_with_barrier(mem, slot_addr, value);
    }

<<<<<<< HEAD
    /// Write a scalar value to an array element.
    /// No need for a write barrier.
    pub unsafe fn set_scalar(self: *mut Self, idx: u32, value: Value) {
        debug_assert!(value.is_scalar());
        self.set_raw(idx, value);
    }

    /// Note: Only used by deserialization. No write barrier is applied.
    pub unsafe fn set_raw(self: *mut Self, idx: u32, value: Value) {
        let slot_addr = self.element_address(idx);
        *(slot_addr as *mut Value) = value;
    }

=======
>>>>>>> da19f25b
    #[inline]
    unsafe fn element_address(self: *const Self, idx: usize) -> usize {
        debug_assert!(self.len() > idx);
        self.payload_addr() as usize + idx * WORD_SIZE
    }

    pub unsafe fn len(self: *const Self) -> usize {
        (*self).len
    }
}

#[rustfmt::skip]
#[repr(C)] // See the note at the beginning of this module
pub struct Region {
    pub header: Obj,
    pub id: usize,
    pub page_count: usize,
    pub vec_pages: Value, // Blob of u16's (each a page block ID).
}

#[repr(C)] // See the note at the beginning of this module
pub struct Object {
    pub header: Obj,
<<<<<<< HEAD
    pub size: u32,        // Number of elements
=======
>>>>>>> da19f25b
    pub hash_blob: Value, // Pointer to a blob containing the hashes of the object field labels.
}

impl Object {
    pub unsafe fn hash_blob_addr(self: *mut Self) -> *mut Value {
        &mut (*self).hash_blob
    }

    pub unsafe fn payload_addr(self: *mut Self) -> *mut Value {
        self.add(1) as *mut Value // skip object header
    }

    /// Number of fields in the object.
    pub(crate) unsafe fn size(self: *mut Self) -> usize {
        let hash_blob_length = (*self).hash_blob.as_blob().len().as_usize();
        debug_assert_eq!(hash_blob_length % WORD_SIZE, 0);
        hash_blob_length / WORD_SIZE
    }

<<<<<<< HEAD
    pub(crate) unsafe fn get(self: *mut Self, idx: u32) -> Value {
        *self.payload_addr().add(idx as usize)
=======
    #[cfg(debug_assertions)]
    pub(crate) unsafe fn get(self: *mut Self, idx: usize) -> Value {
        *self.payload_addr().add(idx)
>>>>>>> da19f25b
    }
}

#[repr(C)] // See the note at the beginning of this module
pub struct ObjInd {
    pub header: Obj,
    pub field: Value,
}

#[repr(C)] // See the note at the beginning of this module
pub struct Closure {
    pub header: Obj,
    pub funid: usize,
    pub size: usize, // number of elements
                     // other stuff follows ...
}

impl Closure {
    pub unsafe fn payload_addr(self: *mut Self) -> *mut Value {
        self.offset(1) as *mut Value // skip closure header
    }

    pub(crate) unsafe fn size(self: *mut Self) -> usize {
        (*self).size
    }
}

#[repr(C)] // See the note at the beginning of this module
pub struct Blob {
    pub header: Obj,
    pub len: Bytes<usize>,
    // data follows ..
}

impl Blob {
    pub unsafe fn payload_addr(self: *mut Self) -> *mut u8 {
        self.add(1) as *mut u8 // skip blob header
    }

    pub unsafe fn payload_const(self: *const Self) -> *const u8 {
        self.add(1) as *mut u8 // skip blob header
    }

    pub unsafe fn len(self: *const Self) -> Bytes<usize> {
        (*self).len
    }

    pub unsafe fn get(self: *const Self, idx: usize) -> u8 {
        *self.payload_const().add(idx)
    }

    pub unsafe fn set(self: *mut Self, idx: usize, byte: u8) {
        *self.payload_addr().add(idx) = byte;
    }

    pub unsafe fn payload_addr_u16(self: *mut Self) -> *mut u16 {
        self.add(1) as *mut u16 // skip blob header
    }

    pub unsafe fn payload_const_u16(self: *const Self) -> *const u16 {
        self.add(1) as *mut u16 // skip blob header
    }

    pub unsafe fn get_u16(self: *const Self, idx: usize) -> u16 {
        *self.payload_const_u16().add(idx)
    }

    pub unsafe fn set_u16(self: *mut Self, idx: usize, value: u16) {
        *self.payload_addr_u16().add(idx) = value;
    }

    /// Shrink blob to the given size. Slop after the new size is filled with filler objects.
    pub unsafe fn shrink(self: *mut Self, new_len: Bytes<usize>) {
        let current_len_words = self.len().to_words();
        let new_len_words = new_len.to_words();

        debug_assert!(new_len_words <= current_len_words);

        let slop = current_len_words - new_len_words;

        if slop == Words(1) {
            let filler = (self.payload_addr() as *mut usize).add(new_len_words.as_usize())
                as *mut OneWordFiller;
            (*filler).tag = TAG_ONE_WORD_FILLER;
        } else if slop != Words(0) {
            debug_assert!(slop >= size_of::<FreeSpace>());
            let filler =
                (self.payload_addr() as *mut usize).add(new_len_words.as_usize()) as *mut FreeSpace;
            (*filler).tag = TAG_FREE_SPACE;
            (*filler).words = slop - size_of::<FreeSpace>();
        }

        (*self).len = new_len;
    }
}

<<<<<<< HEAD
pub fn read64(lower: u32, upper: u32) -> u64 {
    ((upper as u64) << u32::BITS) | lower as u64
}

pub fn write64(lower: &mut u32, upper: &mut u32, value: u64) {
    *upper = upper32(value);
    *lower = lower32(value);
}

pub fn upper32(value: u64) -> u32 {
    (value >> u32::BITS) as u32
}

pub fn lower32(value: u64) -> u32 {
    (value & u32::MAX as u64) as u32
}

=======
>>>>>>> da19f25b
/// Only used by the copying GC - not to be confused with the forwarding pointer in the general object header
/// that is used by the incremental GC.
/// A forwarding pointer placed by the copying GC in place of an evacuated object.
#[repr(C)] // See the note at the beginning of this module
pub struct FwdPtr {
    pub tag: Tag,
    pub fwd: Value,
}

#[repr(C)] // See the note at the beginning of this module
pub struct BigInt {
    pub header: Obj,
    /// The data following now must describe is the `mp_int` struct.
    /// The data pointer (mp_int.dp) is irrelevant, and will be changed to point to
    /// the data within this object before it is used.
    /// (NB: If we have a non-moving GC, we can make this an invariant)
    /// NOTE: `mp_int` originates from 32-bit libc implementation:
    /// Layout in 64-bit memory:
    /// ```
    /// pub struct mp_int { // Total size 24
    ///   pub used: c_int, // Offset 0, size 4
    ///   pub alloc: c_int, // Offset 4, size 8
    ///   pub sign: mp_sign, // Offset 8, size 4
    ///   _padding: u32, // Implicit padding to align subsequent 64-bit pointer
    ///   pub dp: *mut mp_digit, // Offset 16, size 8
    /// }
    /// ```
    pub mp_int: mp_int,
    // data follows ..
}

impl BigInt {
<<<<<<< HEAD
    pub unsafe fn len(self: *mut Self) -> Bytes<u32> {
        Self::data_length(&(*self).mp_int)
    }

    pub unsafe fn data_length(mp_int: *const mp_int) -> Bytes<u32> {
        Bytes(((*mp_int).alloc as usize * core::mem::size_of::<mp_digit>()) as u32)
=======
    pub unsafe fn len(self: *mut Self) -> Bytes<usize> {
        Bytes((*self).mp_int.alloc as usize * core::mem::size_of::<mp_digit>())
>>>>>>> da19f25b
    }

    pub unsafe fn payload_addr(self: *mut Self) -> *mut mp_digit {
        self.add(1) as *mut mp_digit // skip closure header
    }

    pub unsafe fn forward(self: *mut Self) -> *mut Self {
        (*self).header.forward.as_bigint()
    }

    pub unsafe fn from_payload(ptr: *mut mp_digit) -> *mut Self {
        let bigint = (ptr as *mut usize).sub(size_of::<BigInt>().as_usize()) as *mut BigInt;
        bigint.forward()
    }

    /// Returns pointer to the `mp_int` struct
    ///
    /// It fixes up the dp pointer. Instead of doing it here
    /// this could be done on allocation and every object move.
    ///
    /// Note that this returns a `const` pointer. This is very nice, as together with the const
    /// annotation on the libtommath API, this should prevent us from passing this pointer to a
    /// libtommath function that tries to change it. For example, we cannot confuse input and
    /// output parameters of mp_add() this way.
    pub unsafe fn mp_int_ptr(self: *mut BigInt) -> *const mp_int {
        (*self).mp_int.dp = self.payload_addr();
        &(*self).mp_int
    }
}

#[repr(C)] // See the note at the beginning of this module
pub struct MutBox {
    pub header: Obj,
    pub field: Value,
}

#[repr(C)] // See the note at the beginning of this module
pub struct Some {
    pub header: Obj,
    pub field: Value,
}

#[repr(C)] // See the note at the beginning of this module
pub struct Variant {
    pub header: Obj,
    pub tag: usize,
    pub field: Value,
}

#[repr(C)] // See the note at the beginning of this module
pub struct Concat {
    pub header: Obj,
    pub n_bytes: Bytes<usize>,
    pub text1: Value,
    pub text2: Value,
}

impl Concat {
    pub unsafe fn text1(self: *const Self) -> Value {
        (*self).text1
    }

    pub unsafe fn text2(self: *const Self) -> Value {
        (*self).text2
    }
}

#[repr(C)] // See the note at the beginning of this module
pub struct Bits64 {
    pub header: Obj,
<<<<<<< HEAD
    // We have two 32-bit fields instead of one 64-bit to avoid aligning the fields on 64-bit
    // boundary.
    pub bits_lo: u32,
    pub bits_hi: u32,
}

impl Bits64 {
    pub fn bits(&self) -> u64 {
        (u64::from(self.bits_hi) << 32) | u64::from(self.bits_lo)
    }
}

#[repr(C)] // See the note at the beginning of this module
pub struct Bits32 {
    pub header: Obj,
    pub bits: u32,
=======
    pub bits: usize,
>>>>>>> da19f25b
}

/// Marks one word empty space in heap
#[repr(C)] // See the note at the beginning of this module
pub struct OneWordFiller {
    pub tag: Tag,
}

/// Marks arbitrary sized emtpy space in heap
#[repr(C)] // See the note at the beginning of this module
pub struct FreeSpace {
    pub tag: Tag,
    pub words: Words<usize>,
}

impl FreeSpace {
    /// Size of the free space (includes object header)
    pub unsafe fn size(self: *mut Self) -> Words<usize> {
        (*self).words + size_of::<FreeSpace>()
    }
}

/// Returns the heap block size in words.
/// Handles both objects with header and forwarding pointer
/// and special blocks such as `OneWordFiller`, `FwdPtr`, and `FreeSpace`
/// that do not have a forwarding pointer.
pub(crate) unsafe fn block_size(address: usize) -> Words<usize> {
    let tag = *(address as *mut Tag);
    match tag {
        TAG_OBJECT => {
            let object = address as *mut Object;
            let size = object.size();
            size_of::<Object>() + Words(size)
        }

        TAG_OBJ_IND => size_of::<ObjInd>(),

        // `block_size` is not used during the incremental mark phase and
        // therefore, does not support array slicing.
        TAG_ARRAY => {
            let array = address as *mut Array;
            let size = array.len();
            size_of::<Array>() + Words(size)
        }

        TAG_BITS64 => size_of::<Bits64>(),

        TAG_MUTBOX => size_of::<MutBox>(),

        TAG_CLOSURE => {
            let closure = address as *mut Closure;
            let size = closure.size();
            size_of::<Closure>() + Words(size)
        }

        TAG_SOME => size_of::<Some>(),

        TAG_VARIANT => size_of::<Variant>(),

        TAG_BLOB => {
            let blob = address as *mut Blob;
            size_of::<Blob>() + blob.len().to_words()
        }

        TAG_FWD_PTR => {
            rts_trap_with("object_size: forwarding pointer");
        }

        TAG_BIGINT => {
            let bigint = address as *mut BigInt;
            size_of::<BigInt>() + bigint.len().to_words()
        }

        TAG_CONCAT => size_of::<Concat>(),

        TAG_ONE_WORD_FILLER => size_of::<OneWordFiller>(),

        TAG_FREE_SPACE => {
            let free_space = address as *mut FreeSpace;
            free_space.size()
        }

        TAG_REGION => size_of::<Region>(),

        _ => {
            println!(100, "UNSUPPORTED TAG {tag}");
            rts_trap_with("object_size: invalid object tag");
        }
    }
}<|MERGE_RESOLUTION|>--- conflicted
+++ resolved
@@ -111,17 +111,8 @@
         Words((self.0 + WORD_SIZE - 1) / WORD_SIZE)
     }
 
-<<<<<<< HEAD
-    pub const fn as_u32(self) -> u32 {
+    pub const fn as_usize(self) -> usize {
         self.0
-    }
-
-    pub const fn as_usize(self) -> usize {
-        self.0 as usize
-=======
-    pub fn as_usize(self) -> usize {
-        self.0
->>>>>>> da19f25b
     }
 }
 
@@ -236,7 +227,7 @@
 
     /// Get the raw value
     #[inline]
-    pub fn get_raw(&self) -> usize {
+    pub const fn get_raw(&self) -> usize {
         self.0
     }
 
@@ -342,16 +333,9 @@
         self.forward().get_ptr() as *mut Array
     }
 
-<<<<<<< HEAD
-    /// Get the pointer as `Object` using forwarding. In debug mode panics if the value is not a pointer or the
-    /// pointed object is not an `Object`.
+    /// Get the pointer as `Object` using forwarding. In debug mode panics if the value is not a pointer.
     pub unsafe fn as_object(self) -> *mut Object {
         debug_assert!(self.tag() == TAG_OBJECT);
-=======
-    /// Get the pointer as `Object` using forwarding. In debug mode panics if the value is not a pointer.
-    pub unsafe fn as_object(self) -> *mut Object {
-        debug_assert!(self.get().is_ptr());
->>>>>>> da19f25b
         self.check_forwarding_pointer();
         self.forward().get_ptr() as *mut Object
     }
@@ -481,20 +465,10 @@
 }
 
 impl Obj {
-<<<<<<< HEAD
-    #[non_incremental_gc]
-    pub fn new(tag: Tag, _forward: Value) -> Obj {
-        Obj { tag }
-    }
-
-    #[incremental_gc]
     pub fn new(tag: Tag, forward: Value) -> Obj {
         Obj { tag, forward }
     }
 
-    #[incremental_gc]
-=======
->>>>>>> da19f25b
     pub fn init_forward(&mut self, value: Value) {
         self.forward = value;
     }
@@ -558,22 +532,19 @@
         write_with_barrier(mem, slot_addr, value);
     }
 
-<<<<<<< HEAD
     /// Write a scalar value to an array element.
     /// No need for a write barrier.
-    pub unsafe fn set_scalar(self: *mut Self, idx: u32, value: Value) {
+    pub unsafe fn set_scalar(self: *mut Self, idx: usize, value: Value) {
         debug_assert!(value.is_scalar());
         self.set_raw(idx, value);
     }
 
     /// Note: Only used by deserialization. No write barrier is applied.
-    pub unsafe fn set_raw(self: *mut Self, idx: u32, value: Value) {
+    pub unsafe fn set_raw(self: *mut Self, idx: usize, value: Value) {
         let slot_addr = self.element_address(idx);
         *(slot_addr as *mut Value) = value;
     }
 
-=======
->>>>>>> da19f25b
     #[inline]
     unsafe fn element_address(self: *const Self, idx: usize) -> usize {
         debug_assert!(self.len() > idx);
@@ -597,10 +568,6 @@
 #[repr(C)] // See the note at the beginning of this module
 pub struct Object {
     pub header: Obj,
-<<<<<<< HEAD
-    pub size: u32,        // Number of elements
-=======
->>>>>>> da19f25b
     pub hash_blob: Value, // Pointer to a blob containing the hashes of the object field labels.
 }
 
@@ -620,14 +587,8 @@
         hash_blob_length / WORD_SIZE
     }
 
-<<<<<<< HEAD
-    pub(crate) unsafe fn get(self: *mut Self, idx: u32) -> Value {
-        *self.payload_addr().add(idx as usize)
-=======
-    #[cfg(debug_assertions)]
     pub(crate) unsafe fn get(self: *mut Self, idx: usize) -> Value {
         *self.payload_addr().add(idx)
->>>>>>> da19f25b
     }
 }
 
@@ -724,26 +685,6 @@
     }
 }
 
-<<<<<<< HEAD
-pub fn read64(lower: u32, upper: u32) -> u64 {
-    ((upper as u64) << u32::BITS) | lower as u64
-}
-
-pub fn write64(lower: &mut u32, upper: &mut u32, value: u64) {
-    *upper = upper32(value);
-    *lower = lower32(value);
-}
-
-pub fn upper32(value: u64) -> u32 {
-    (value >> u32::BITS) as u32
-}
-
-pub fn lower32(value: u64) -> u32 {
-    (value & u32::MAX as u64) as u32
-}
-
-=======
->>>>>>> da19f25b
 /// Only used by the copying GC - not to be confused with the forwarding pointer in the general object header
 /// that is used by the incremental GC.
 /// A forwarding pointer placed by the copying GC in place of an evacuated object.
@@ -776,17 +717,12 @@
 }
 
 impl BigInt {
-<<<<<<< HEAD
-    pub unsafe fn len(self: *mut Self) -> Bytes<u32> {
+    pub unsafe fn len(self: *mut Self) -> Bytes<usize> {
         Self::data_length(&(*self).mp_int)
     }
 
-    pub unsafe fn data_length(mp_int: *const mp_int) -> Bytes<u32> {
-        Bytes(((*mp_int).alloc as usize * core::mem::size_of::<mp_digit>()) as u32)
-=======
-    pub unsafe fn len(self: *mut Self) -> Bytes<usize> {
-        Bytes((*self).mp_int.alloc as usize * core::mem::size_of::<mp_digit>())
->>>>>>> da19f25b
+    pub unsafe fn data_length(mp_int: *const mp_int) -> Bytes<usize> {
+        Bytes((*mp_int).alloc as usize * core::mem::size_of::<mp_digit>())
     }
 
     pub unsafe fn payload_addr(self: *mut Self) -> *mut mp_digit {
@@ -857,26 +793,7 @@
 #[repr(C)] // See the note at the beginning of this module
 pub struct Bits64 {
     pub header: Obj,
-<<<<<<< HEAD
-    // We have two 32-bit fields instead of one 64-bit to avoid aligning the fields on 64-bit
-    // boundary.
-    pub bits_lo: u32,
-    pub bits_hi: u32,
-}
-
-impl Bits64 {
-    pub fn bits(&self) -> u64 {
-        (u64::from(self.bits_hi) << 32) | u64::from(self.bits_lo)
-    }
-}
-
-#[repr(C)] // See the note at the beginning of this module
-pub struct Bits32 {
-    pub header: Obj,
-    pub bits: u32,
-=======
     pub bits: usize,
->>>>>>> da19f25b
 }
 
 /// Marks one word empty space in heap
