--- conflicted
+++ resolved
@@ -25,7 +25,7 @@
 use core::ops::{Add, AddAssign, Div, Mul, Sub, SubAssign};
 use core::ptr::null;
 
-use crate::constants::{MAX_ARRAY_SIZE, WORD_SIZE};
+use crate::constants::{MAX_ARRAY_LENGTH_FOR_ITERATOR, WORD_SIZE};
 use crate::rts_trap_with;
 
 pub fn size_of<T>() -> Words<usize> {
@@ -441,21 +441,6 @@
 // Odd tag numbers are historically expected by the mark-compact GC (for pointer threading).
 pub const TAG_OBJECT: Tag = 1;
 pub const TAG_OBJ_IND: Tag = 3;
-<<<<<<< HEAD
-pub const TAG_ARRAY: Tag = 5;
-pub const TAG_BITS64: Tag = 7;
-pub const TAG_MUTBOX: Tag = 9;
-pub const TAG_CLOSURE: Tag = 11;
-pub const TAG_SOME: Tag = 13;
-pub const TAG_VARIANT: Tag = 15;
-pub const TAG_BLOB: Tag = 17;
-pub const TAG_FWD_PTR: Tag = 19; // Only used by the copying GC - not to be confused with forwarding pointer in the header used for incremental GC.
-pub const TAG_BIGINT: Tag = 21;
-pub const TAG_CONCAT: Tag = 23;
-pub const TAG_REGION: Tag = 25;
-pub const TAG_ONE_WORD_FILLER: Tag = 27;
-pub const TAG_FREE_SPACE: Tag = 29;
-=======
 pub const TAG_ARRAY_I: Tag = 5; // Immutable Array ([T])
 pub const TAG_ARRAY_M: Tag = 7; // Mutable Array ([var T])
 pub const TAG_ARRAY_T: Tag = 9; // Non-nullary Tuple ((T,+))
@@ -472,15 +457,11 @@
 pub const TAG_BLOB_P: Tag = 31; // Principal (Principal)
 pub const TAG_BLOB_A: Tag = 33; // Actor (actor {})
 pub const TAG_FWD_PTR: Tag = 35; // Only used by the copying GC - not to be confused with forwarding pointer in the header used for incremental GC.
-pub const TAG_BITS32_U: Tag = 37; // Unsigned (Nat32)
-pub const TAG_BITS32_S: Tag = 39; // Signed (Int32)
-pub const TAG_BITS32_F: Tag = 41; // Reserved (Float32)
-pub const TAG_BIGINT: Tag = 43;
-pub const TAG_CONCAT: Tag = 45;
-pub const TAG_REGION: Tag = 47;
-pub const TAG_ONE_WORD_FILLER: Tag = 49;
-pub const TAG_FREE_SPACE: Tag = 51;
->>>>>>> 02b6b4b5
+pub const TAG_BIGINT: Tag = 37;
+pub const TAG_CONCAT: Tag = 39;
+pub const TAG_REGION: Tag = 41;
+pub const TAG_ONE_WORD_FILLER: Tag = 43;
+pub const TAG_FREE_SPACE: Tag = 45;
 
 // Special value to visit only a range of array fields.
 // This and all values above it are reserved and mean
@@ -488,17 +469,12 @@
 // purposes of `visit_pointer_fields`.
 // The top two bits encode the original array tag, the remaining bits are the start index of the slice.
 // Invariant: the value of this (pseudo-)tag must be
-<<<<<<< HEAD
 //            higher than all other tags defined above.
 // Note: The minimum value can be even, as it only denotes
 // a lower boundary to distinguish slice information from
 // the actual tag values.
-pub const TAG_ARRAY_SLICE_MIN: Tag = 30;
-=======
-//            higher than all other tags defined above
-pub const TAG_ARRAY_SLICE_MIN: Tag = 52;
+pub const TAG_ARRAY_SLICE_MIN: Tag = 46;
 pub const TAG_SPACING: Tag = 2;
->>>>>>> 02b6b4b5
 
 pub fn is_object_tag(tag: Tag) -> bool {
     tag >= TAG_OBJECT && tag <= TAG_REGION
@@ -517,7 +493,7 @@
 }
 
 #[inline]
-pub fn start_of_slice(tag: Tag) -> u32 {
+pub fn start_of_slice(tag: Tag) -> usize {
     tag << 2 >> 2
 }
 
@@ -526,14 +502,16 @@
     TAG_ARRAY_I + (tag >> (usize::BITS - 2)) * TAG_SPACING
 }
 
-pub fn slice_tag(array_tag: Tag, slice_start: u32) -> Tag {
+pub fn slice_tag(array_tag: Tag, slice_start: usize) -> Tag {
     debug_assert!(is_base_array_tag(array_tag));
-    debug_assert!(slice_start >= TAG_ARRAY_SLICE_MIN && slice_start <= MAX_ARRAY_SIZE);
+    debug_assert!(
+        slice_start >= TAG_ARRAY_SLICE_MIN && slice_start <= MAX_ARRAY_LENGTH_FOR_ITERATOR
+    );
     debug_assert!((array_tag - TAG_ARRAY_I) % TAG_SPACING == 0);
     (((array_tag - TAG_ARRAY_I) / TAG_SPACING) << (usize::BITS - 2)) | slice_start
 }
 
-pub fn slice_start(tag: Tag) -> (Tag, u32) {
+pub fn slice_start(tag: Tag) -> (Tag, usize) {
     debug_assert!(is_array_or_slice_tag(tag));
     if tag >= TAG_ARRAY_SLICE_MIN {
         (tag_of_slice(tag), start_of_slice(tag))
@@ -639,11 +617,11 @@
         base_array_tag((*self).header.tag)
     }
 
-    pub unsafe fn get_slice_start(self: *const Self) -> (Tag, u32) {
+    pub unsafe fn get_slice_start(self: *const Self) -> (Tag, usize) {
         slice_start((*self).header.tag)
     }
 
-    pub unsafe fn set_slice_start(self: *mut Self, array_tag: Tag, start: u32) {
+    pub unsafe fn set_slice_start(self: *mut Self, array_tag: Tag, start: usize) {
         debug_assert!(is_base_array_tag(array_tag));
         (*self).header.tag = slice_tag(array_tag, start)
     }
@@ -957,11 +935,6 @@
             rts_trap_with("object_size: forwarding pointer");
         }
 
-<<<<<<< HEAD
-=======
-        TAG_BITS32_U | TAG_BITS32_S | TAG_BITS32_F => size_of::<Bits32>(),
-
->>>>>>> 02b6b4b5
         TAG_BIGINT => {
             let bigint = address as *mut BigInt;
             size_of::<BigInt>() + bigint.len().to_words()
