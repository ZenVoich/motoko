--- conflicted
+++ resolved
@@ -486,13 +486,8 @@
 pub type Tag = usize;
 
 // Tags need to have the lowest bit set, to allow distinguishing a header (tag) from object
-<<<<<<< HEAD
-// locations in mark-compact GC. (Reminder: objects and fields are word aligned)
-
-=======
 // locations in mark-compact GC. (Reminder: objects and fields are word aligned).
-// Odd tag numbers are historically expected by the mark-compact GC (for pointer threading).
->>>>>>> f01c40a0
+// Odd tag numbers are expected by the mark-compact GC (for pointer threading).
 pub const TAG_OBJECT: Tag = 1;
 pub const TAG_OBJ_IND: Tag = 3;
 pub const TAG_ARRAY: Tag = 5;
@@ -517,15 +512,11 @@
 // a slice of an array object (i.e. start index) for
 // purposes of `visit_pointer_fields`.
 // Invariant: the value of this (pseudo-)tag must be
-<<<<<<< HEAD
-//            higher than all other tags defined above
-#[enhanced_orthogonal_persistence]
-=======
 //            higher than all other tags defined above.
 // Note: The minimum value can be even, as it only denotes
 // a lower boundary to distinguish slice information from
 // the actual tag values.
->>>>>>> f01c40a0
+#[enhanced_orthogonal_persistence]
 pub const TAG_ARRAY_SLICE_MIN: Tag = 30;
 
 #[classical_persistence]
