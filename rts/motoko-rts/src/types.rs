--- conflicted
+++ resolved
@@ -523,27 +523,11 @@
     /// The written and overwritten value can be a scalar or a pointer.
     /// Applies an incremental pre-update barrier when needed.
     /// Resolves pointer forwarding for the written value.
-<<<<<<< HEAD
-    pub unsafe fn set<M: Memory>(self: *mut Self, idx: u32, value: Value, mem: &mut M) {
-=======
-    pub unsafe fn set_pointer<M: Memory>(self: *mut Self, idx: usize, value: Value, mem: &mut M) {
-        debug_assert!(value.is_ptr());
->>>>>>> 0815fa95
+    pub unsafe fn set<M: Memory>(self: *mut Self, idx: usize, value: Value, mem: &mut M) {
         let slot_addr = self.element_address(idx) as *mut Value;
         write_with_barrier(mem, slot_addr, value);
     }
 
-<<<<<<< HEAD
-=======
-    /// Write a scalar value to an array element.
-    /// No need for a write barrier.
-    pub unsafe fn set_scalar(self: *mut Self, idx: usize, value: Value) {
-        debug_assert!(value.is_scalar());
-        let slot_addr = self.element_address(idx);
-        *(slot_addr as *mut Value) = value;
-    }
-
->>>>>>> 0815fa95
     #[inline]
     unsafe fn element_address(self: *const Self, idx: usize) -> usize {
         debug_assert!(self.len() > idx);
@@ -567,13 +551,8 @@
 #[repr(C)] // See the note at the beginning of this module
 pub struct Object {
     pub header: Obj,
-<<<<<<< HEAD
-    pub size: u32,        // Number of elements
+    pub size: usize,      // Number of elements
     pub hash_blob: Value, // Pointer to a blob containing the hashes of the object field labels.
-=======
-    pub size: usize,     // Number of elements
-    pub hash_ptr: usize, // Pointer to static information about object field labels. Not important for GC (does not contain pointers).
->>>>>>> 0815fa95
 }
 
 impl Object {
