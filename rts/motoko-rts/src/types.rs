// Note [struct representation]
// ~~~~~~~~~~~~~~~~~~~~~~~~~~~~
//
// TLDR: Add `#[repr(C)]` in types used by both the runtime system and generated code, and add
// assertions to `static_assertions` module to check that the object size and field offsets are as
// expected.
//
// Rust compiler is free to reorder fields[1]. To avoid this in types that are used by both the
// runtime system and generated code we need a `repr` attribute like `repr(C)` or `repr(packed)`.
//
// We can't use `repr(packed)` because it potentially introduces undefined behavior as getting
// address (reference or pointer) of an unaligned field (or using the address) is an undefined
// behavior in Rust. See Motoko PR #2764.
//
// So to avoid reordering fields without introducing undefined behaviors we use `repr(C)`. See [2]
// for details on how `repr(C)` works. In short: it does not reorder fields. It can add padding,
// but in our case all fields are word-sized so that's not a problem.
//
// [1]: https://github.com/rust-lang/reference/blob/master/src/types/struct.md
// [2]: https://doc.rust-lang.org/stable/reference/type-layout.html#the-c-representation

use crate::barriers::{init_with_barrier, write_with_barrier};
use crate::memory::Memory;
use crate::tommath_bindings::{mp_digit, mp_int};
use core::ops::{Add, AddAssign, Div, Mul, Sub, SubAssign};
use core::ptr::null;

use crate::constants::WORD_SIZE;
use crate::rts_trap_with;

pub fn size_of<T>() -> Words<usize> {
    Bytes(::core::mem::size_of::<T>()).to_words()
}

// TODO: Refactor by removing the generic type from `Words` and `Bytes`.

/// The unit "words": `Words(123)` means 123 words.
#[repr(transparent)]
#[derive(PartialEq, Eq, Clone, Copy, PartialOrd, Ord)]
pub struct Words<A>(pub A);

impl Words<usize> {
    pub fn to_bytes(self) -> Bytes<usize> {
        Bytes(self.0 * WORD_SIZE)
    }

    pub fn as_usize(self) -> usize {
        self.0
    }
}

impl<A: Add<Output = A>> Add for Words<A> {
    type Output = Self;

    fn add(self, rhs: Self) -> Self::Output {
        Words(self.0 + rhs.0)
    }
}

impl<A: Sub<Output = A>> Sub for Words<A> {
    type Output = Self;

    fn sub(self, rhs: Self) -> Self::Output {
        Words(self.0 - rhs.0)
    }
}

impl<A: Mul<Output = A>> Mul<A> for Words<A> {
    type Output = Self;

    fn mul(self, rhs: A) -> Self::Output {
        Words(self.0 * rhs)
    }
}

impl<A: Div<Output = A>> Div<A> for Words<A> {
    type Output = Self;

    fn div(self, rhs: A) -> Self::Output {
        Words(self.0 / rhs)
    }
}

impl<A: AddAssign> AddAssign for Words<A> {
    fn add_assign(&mut self, rhs: Self) {
        self.0 += rhs.0;
    }
}

impl<A: SubAssign> SubAssign for Words<A> {
    fn sub_assign(&mut self, rhs: Self) {
        self.0 -= rhs.0;
    }
}

impl From<Bytes<usize>> for Words<usize> {
    fn from(bytes: Bytes<usize>) -> Words<usize> {
        bytes.to_words()
    }
}

/// The unit "bytes": `Bytes(123)` means 123 bytes.
#[repr(transparent)]
#[derive(Debug, PartialEq, Eq, Clone, Copy, PartialOrd, Ord)]
pub struct Bytes<A>(pub A);

impl Bytes<usize> {
    // Rounds up
    pub fn to_words(self) -> Words<usize> {
        // Rust issue for adding ceiling_div: https://github.com/rust-lang/rfcs/issues/2844
        Words((self.0 + WORD_SIZE - 1) / WORD_SIZE)
    }

    pub fn as_usize(self) -> usize {
        self.0
    }
}

impl<A: Add<Output = A>> Add for Bytes<A> {
    type Output = Self;

    fn add(self, rhs: Self) -> Self::Output {
        Bytes(self.0 + rhs.0)
    }
}

impl<A: Sub<Output = A>> Sub for Bytes<A> {
    type Output = Self;

    fn sub(self, rhs: Self) -> Self::Output {
        Bytes(self.0 - rhs.0)
    }
}

impl<A: AddAssign> AddAssign for Bytes<A> {
    fn add_assign(&mut self, rhs: Self) {
        self.0 += rhs.0;
    }
}

impl<A: SubAssign> SubAssign for Bytes<A> {
    fn sub_assign(&mut self, rhs: Self) {
        self.0 -= rhs.0;
    }
}

impl From<Words<usize>> for Bytes<usize> {
    fn from(words: Words<usize>) -> Bytes<usize> {
        words.to_bytes()
    }
}

// The `true` value. The only scalar value that has the lowest bit set.
pub const TRUE_VALUE: usize = 0x1;

/// A value in a heap slot
#[repr(transparent)]
#[derive(Clone, Copy, PartialEq, Eq, Debug)]
pub struct Value(usize);

/// A view of `Value` for analyzing the slot contents.
pub enum PtrOrScalar {
    /// Slot is a pointer to a boxed object
    Ptr(usize),

    /// Slot is an unboxed scalar value
    Scalar(usize),
}

impl PtrOrScalar {
    pub fn is_ptr(&self) -> bool {
        matches!(self, PtrOrScalar::Ptr(_))
    }

    pub fn is_scalar(&self) -> bool {
        matches!(self, PtrOrScalar::Scalar(_))
    }
}

impl Value {
    /// Create a value from a pointer
    pub const fn from_ptr(ptr: usize) -> Self {
        // Cannot use `debug_assert_eq` in const yet, so using `debug_assert`
        debug_assert!(ptr & 0b1 == 0b0);
        Value(skew(ptr))
    }

    /// Create a value from a scalar
    pub const fn from_scalar(value: usize) -> Self {
        // Cannot use `debug_assert_eq` in const yet, so using `debug_assert`
        debug_assert!(value >> (usize::BITS - 1) == 0);
        Value(value << 1)
    }

    /// Create a value from a signed scalar. The scalar must be obtained with `get_signed_scalar`.
    /// Using `get_scalar` will return an incorrect scalar.
    pub fn from_signed_scalar(value: isize) -> Self {
        debug_assert_eq!(value, value << 1 >> 1);
        Value((value << 1) as usize)
    }

    /// Create a value from raw representation. Useful when e.g. temporarily writing invalid values
    /// to object fields in garbage collection.
    pub const fn from_raw(raw: usize) -> Self {
        Value(raw)
    }

    /// Analyzes the value.
    ///
    /// Note: when using this function in performance critical code make sure to check the
    /// generated Wasm and see if it can be improved by using `Value::get_raw`, `unskew`, etc.
    /// rustc/LLVM generates slightly more inefficient code (compared to using functions like
    /// `Value::get_raw` and `unskew`) in our cost model where every Wasm instruction costs 1
    /// cycle.
    pub fn get(&self) -> PtrOrScalar {
        if is_ptr(self.0) {
            PtrOrScalar::Ptr(unskew(self.0))
        } else {
            PtrOrScalar::Scalar(self.0 >> 1)
        }
    }

    /// Get the raw value
    #[inline]
    pub fn get_raw(&self) -> usize {
        self.0
    }

    /// Is the value a scalar?
    pub fn is_scalar(&self) -> bool {
        self.get().is_scalar()
    }

    /// Is the value a pointer?
    pub fn is_ptr(&self) -> bool {
        self.get().is_ptr()
    }

    /// Assumes that the value is a scalar and returns the scalar value. In debug mode panics if
    /// the value is not a scalar.
    pub fn get_scalar(&self) -> usize {
        debug_assert!(self.get().is_scalar());
        self.0 >> 1
    }

    /// Assumes that the value is a signed scalar and returns the scalar value. In debug mode
    /// panics if the value is not a scalar.
    pub fn get_signed_scalar(&self) -> isize {
        debug_assert!(self.get().is_scalar());
        self.0 as isize >> 1
    }

    /// Assumes that the value is a pointer and returns the pointer value. In debug mode panics if
    /// the value is not a pointer.
    pub fn get_ptr(self) -> usize {
        debug_assert!(self.get().is_ptr());
        unskew(self.0)
    }

    /// Check that the forwarding pointer is valid.
    #[inline]
    pub unsafe fn check_forwarding_pointer(self) {
        debug_assert!(
            self.forward().get_ptr() == self.get_ptr()
                || self.forward().forward().get_ptr() == self.forward().get_ptr()
        );
    }

    /// Check whether the object's forwarding pointer refers to a different location.
    pub unsafe fn is_forwarded(self) -> bool {
        self.check_forwarding_pointer();
        self.forward().get_ptr() != self.get_ptr()
    }

    /// Get the object tag. No forwarding. Can be applied to any block, regular objects
    /// with a header as well as `OneWordFiller`, `FwdPtr`, and `FreeSpace`.
    /// In debug mode panics if the value is not a pointer.
    pub unsafe fn tag(self) -> Tag {
        *(self.get_ptr() as *const Tag)
    }

    /// Get the forwarding pointer. Used by the incremental GC.
    pub unsafe fn forward(self) -> Value {
        debug_assert!(self.is_obj());
        debug_assert!(self.get_ptr() as *const Obj != null());
        let obj = self.get_ptr() as *const Obj;
        (*obj).forward
    }

    /// Resolve forwarding if the value is a pointer. Otherwise, return the same value.
    pub unsafe fn forward_if_possible(self) -> Value {
        if self.is_ptr() && self.get_ptr() as *const Obj != null() {
            // Ignore null pointers used in text_iter.
            self.forward()
        } else {
            self
        }
    }

    /// Determines whether the value refers to an object with a regular header that contains a forwarding pointer.
    /// Returns `false` for pointers to special `OneWordFiller`, `FwdPtr`, and `FreeSpace` blocks that do not have
    /// a regular object header.
    pub unsafe fn is_obj(self) -> bool {
        let tag = self.tag();
        tag != TAG_FWD_PTR && tag != TAG_ONE_WORD_FILLER && tag != TAG_FREE_SPACE
    }

    /// Get the pointer as `Obj` using forwarding. In debug mode panics if the value is not a pointer.
    pub unsafe fn as_obj(self) -> *mut Obj {
        debug_assert!(self.get().is_ptr());
        self.check_forwarding_pointer();
        self.forward().get_ptr() as *mut Obj
    }

    /// Get the pointer as `MutBox` using forwarding. In debug mode panics if the value is not a pointer.
    pub unsafe fn as_mutbox(self) -> *mut MutBox {
        debug_assert_eq!(self.tag(), TAG_MUTBOX);
        self.check_forwarding_pointer();
        self.forward().get_ptr() as *mut MutBox
    }

    /// Get the pointer as `Array` using forwarding. In debug mode panics if the value is not a pointer or the
    /// pointed object is not an `Array`.
    pub unsafe fn as_array(self) -> *mut Array {
        debug_assert!(self.tag() == TAG_ARRAY || self.tag() >= TAG_ARRAY_SLICE_MIN);
        self.check_forwarding_pointer();
        self.forward().get_ptr() as *mut Array
    }

    /// Get the pointer as `Object` using forwarding. In debug mode panics if the value is not a pointer.
    pub unsafe fn as_object(self) -> *mut Object {
        debug_assert!(self.get().is_ptr());
        self.check_forwarding_pointer();
        self.forward().get_ptr() as *mut Object
    }

    /// Get the pointer as `Region` using forwarding.
    pub unsafe fn as_region(self) -> *mut Region {
        debug_assert!(self.tag() == TAG_REGION);
        self.check_forwarding_pointer();
        self.forward().get_ptr() as *mut Region
    }

    /// Get the pointer as `Region` using forwarding, without checking the tag.
    /// NB: One cannot check the tag during stabilization.
    pub unsafe fn as_untagged_region(self) -> *mut Region {
        self.check_forwarding_pointer();
        self.forward().get_ptr() as *mut Region
    }

    /// Get the pointer as `Concat` using forwarding. In debug mode panics if the value is not a pointer or the
    /// pointed object is not a `Concat`.
    pub unsafe fn as_concat(self) -> *const Concat {
        debug_assert_eq!(self.tag(), TAG_CONCAT);
        self.check_forwarding_pointer();
        self.forward().get_ptr() as *const Concat
    }

    /// Get the pointer as `Blob` using forwarding. In debug mode panics if the value is not a pointer or the
    /// pointed object is not a `Blob`.
    pub unsafe fn as_blob(self) -> *const Blob {
        debug_assert_eq!(self.tag(), TAG_BLOB);
        self.check_forwarding_pointer();
        self.forward().get_ptr() as *const Blob
    }

    /// Get the pointer as mutable `Blob` using forwarding.
    pub unsafe fn as_blob_mut(self) -> *mut Blob {
        debug_assert_eq!(self.tag(), TAG_BLOB);
        self.check_forwarding_pointer();
        self.forward().get_ptr() as *mut Blob
    }

    /// Get the pointer as `BigInt` using forwarding. In debug mode panics if the value is not a pointer or the
    /// pointed object is not a `BigInt`.
    pub unsafe fn as_bigint(self) -> *mut BigInt {
        debug_assert_eq!(self.tag(), TAG_BIGINT);
        self.check_forwarding_pointer();
        self.forward().get_ptr() as *mut BigInt
    }

    pub fn as_tiny(self) -> isize {
        debug_assert!(self.is_scalar());
        self.0 as isize >> 1
    }

    // optimized version of `value.is_ptr() && value.get_ptr() >= address`
    // value is a pointer equal or greater than the unskewed address > 1
    #[inline]
    pub fn points_to_or_beyond(&self, address: usize) -> bool {
        debug_assert!(address > TRUE_VALUE);
        let raw = self.get_raw();
        is_skewed(raw) && unskew(raw) >= address
    }
}

#[inline]
/// Returns whether a raw value is representing a pointer. Useful when using `Value::get_raw`.
pub fn is_ptr(value: usize) -> bool {
    is_skewed(value) && value != TRUE_VALUE
}

#[inline]
pub const fn is_skewed(value: usize) -> bool {
    value & 0b1 != 0
}

#[inline]
pub const fn skew(ptr: usize) -> usize {
    ptr.wrapping_sub(1)
}

#[inline]
pub const fn unskew(value: usize) -> usize {
    value.wrapping_add(1)
}

// NOTE: We don't create an enum for tags as we can never assume to do exhaustive pattern match on
// tags, because of heap corruptions and other bugs (in the code generator or RTS, or maybe because
// of an unsafe API usage).
pub type Tag = usize;

// Tags need to have the lowest bit set, to allow distinguishing a header (tag) from object
// locations in mark-compact GC. (Reminder: objects and fields are word aligned)
pub const TAG_OBJECT: Tag = 1;
pub const TAG_OBJ_IND: Tag = 3;
pub const TAG_ARRAY: Tag = 5;
pub const TAG_BITS64: Tag = 7;
pub const TAG_MUTBOX: Tag = 9;
pub const TAG_CLOSURE: Tag = 11;
pub const TAG_SOME: Tag = 13;
pub const TAG_VARIANT: Tag = 15;
pub const TAG_BLOB: Tag = 17;
pub const TAG_FWD_PTR: Tag = 19; // Only used by the copying GC - not to be confused with forwarding pointer in the header used for incremental GC.
pub const TAG_BIGINT: Tag = 23;
pub const TAG_CONCAT: Tag = 25;
pub const TAG_REGION: Tag = 27;
pub const TAG_NULL: Tag = 29;
pub const TAG_ONE_WORD_FILLER: Tag = 31;
pub const TAG_FREE_SPACE: Tag = 33;

// Special value to visit only a range of array fields.
// This and all values above it are reserved and mean
// a slice of an array object (i.e. start index) for
// purposes of `visit_pointer_fields`.
// Invariant: the value of this (pseudo-)tag must be
//            higher than all other tags defined above
pub const TAG_ARRAY_SLICE_MIN: Tag = 34;

// Common parts of any object. Other object pointers can be coerced into a pointer to this.
#[repr(C)] // See the note at the beginning of this module
pub struct Obj {
    pub tag: Tag,
    /// Forwarding pointer to support object moving in the incremental GC.
    pub forward: Value,
}

impl Obj {
    pub fn init_forward(&mut self, value: Value) {
        self.forward = value;
    }

    /// Check whether the object's forwarding pointer refers to a different location.
    pub unsafe fn is_forwarded(self: *const Self) -> bool {
        (*self).forward.get_ptr() != self as usize
    }

    pub unsafe fn tag(self: *const Self) -> Tag {
        (*self).tag
    }

    pub unsafe fn as_blob(self: *mut Self) -> *mut Blob {
        debug_assert_eq!(self.tag(), TAG_BLOB);
        self as *mut Blob
    }

    pub unsafe fn as_concat(self: *mut Self) -> *const Concat {
        debug_assert_eq!(self.tag(), TAG_CONCAT);
        self as *const Concat
    }
}

#[rustfmt::skip]
#[repr(C)] // See the note at the beginning of this module
pub struct Array {
    pub header: Obj,
    pub len: usize, // number of elements

    // Array elements follow, each of `usize` width. We can't have variable-sized structs in Rust so we
    // can't add a field here for the elements.
    // https://doc.rust-lang.org/nomicon/exotic-sizes.html
}

impl Array {
    pub unsafe fn payload_addr(self: *const Self) -> *mut Value {
        self.offset(1) as *mut Value // skip array header
    }

    pub unsafe fn get(self: *mut Self, idx: usize) -> Value {
        let slot_addr = self.element_address(idx);
        *(slot_addr as *const Value)
    }

    /// Initialize the element of a newly created array.
    /// Uses a generational post-update barrier on pointer writes.
    /// No incremental pre-update barrier as the previous value is undefined.
    /// Resolve pointer forwarding for the written value if necessary.
    pub unsafe fn initialize<M: Memory>(self: *mut Self, idx: usize, value: Value, mem: &mut M) {
        let slot_addr = self.element_address(idx) as *mut Value;
        init_with_barrier(mem, slot_addr, value);
    }

    /// Write a value to an array element.
    /// The written and overwritten value can be a scalar or a pointer.
    /// Applies an incremental pre-update barrier when needed.
    /// Resolves pointer forwarding for the written value.
    pub unsafe fn set<M: Memory>(self: *mut Self, idx: usize, value: Value, mem: &mut M) {
        let slot_addr = self.element_address(idx) as *mut Value;
        write_with_barrier(mem, slot_addr, value);
    }

    #[inline]
    unsafe fn element_address(self: *const Self, idx: usize) -> usize {
        debug_assert!(self.len() > idx);
        self.payload_addr() as usize + idx * WORD_SIZE
    }

    pub unsafe fn len(self: *const Self) -> usize {
        (*self).len
    }
}

#[rustfmt::skip]
#[repr(C)] // See the note at the beginning of this module
pub struct Region {
    pub header: Obj,
    pub id: usize,
    pub page_count: usize,
    pub vec_pages: Value, // Blob of u16's (each a page block ID).
}

#[repr(C)] // See the note at the beginning of this module
pub struct Object {
    pub header: Obj,
    pub size: usize,      // Number of elements
    pub hash_blob: Value, // Pointer to a blob containing the hashes of the object field labels.
}

impl Object {
    pub unsafe fn hash_blob_addr(self: *mut Self) -> *mut Value {
        &mut (*self).hash_blob
    }

    pub unsafe fn payload_addr(self: *mut Self) -> *mut Value {
        self.add(1) as *mut Value // skip object header
    }

    pub(crate) unsafe fn size(self: *mut Self) -> usize {
        (*self).size
    }

    #[cfg(debug_assertions)]
    pub(crate) unsafe fn get(self: *mut Self, idx: usize) -> Value {
        *self.payload_addr().add(idx)
    }
}

#[repr(C)] // See the note at the beginning of this module
pub struct ObjInd {
    pub header: Obj,
    pub field: Value,
}

#[repr(C)] // See the note at the beginning of this module
pub struct Closure {
    pub header: Obj,
    pub funid: usize,
    pub size: usize, // number of elements
                     // other stuff follows ...
}

impl Closure {
    pub unsafe fn payload_addr(self: *mut Self) -> *mut Value {
        self.offset(1) as *mut Value // skip closure header
    }

    pub(crate) unsafe fn size(self: *mut Self) -> usize {
        (*self).size
    }
}

#[repr(C)] // See the note at the beginning of this module
pub struct Blob {
    pub header: Obj,
    pub len: Bytes<usize>,
    // data follows ..
}

impl Blob {
    pub unsafe fn payload_addr(self: *mut Self) -> *mut u8 {
        self.add(1) as *mut u8 // skip blob header
    }

    pub unsafe fn payload_const(self: *const Self) -> *const u8 {
        self.add(1) as *mut u8 // skip blob header
    }

    pub unsafe fn len(self: *const Self) -> Bytes<usize> {
        (*self).len
    }

    pub unsafe fn get(self: *const Self, idx: usize) -> u8 {
        *self.payload_const().add(idx)
    }

    pub unsafe fn set(self: *mut Self, idx: usize, byte: u8) {
        *self.payload_addr().add(idx) = byte;
    }

    pub unsafe fn payload_addr_u16(self: *mut Self) -> *mut u16 {
        self.add(1) as *mut u16 // skip blob header
    }

    pub unsafe fn payload_const_u16(self: *const Self) -> *const u16 {
        self.add(1) as *mut u16 // skip blob header
    }

    pub unsafe fn get_u16(self: *const Self, idx: usize) -> u16 {
        *self.payload_const_u16().add(idx)
    }

    pub unsafe fn set_u16(self: *mut Self, idx: usize, value: u16) {
        *self.payload_addr_u16().add(idx) = value;
    }

    /// Shrink blob to the given size. Slop after the new size is filled with filler objects.
    pub unsafe fn shrink(self: *mut Self, new_len: Bytes<usize>) {
        let current_len_words = self.len().to_words();
        let new_len_words = new_len.to_words();

        debug_assert!(new_len_words <= current_len_words);

        let slop = current_len_words - new_len_words;

        if slop == Words(1) {
            let filler = (self.payload_addr() as *mut usize).add(new_len_words.as_usize())
                as *mut OneWordFiller;
            (*filler).tag = TAG_ONE_WORD_FILLER;
        } else if slop != Words(0) {
            debug_assert!(slop >= size_of::<FreeSpace>());
            let filler =
                (self.payload_addr() as *mut usize).add(new_len_words.as_usize()) as *mut FreeSpace;
            (*filler).tag = TAG_FREE_SPACE;
            (*filler).words = slop - size_of::<FreeSpace>();
        }

        (*self).len = new_len;
    }
}

<<<<<<< HEAD
#[repr(C)] // See the note at the beginning of this module
pub struct Stream {
    pub header: Blob,

    pub ptr: usize,
    pub start: usize,
    pub limit: usize,

    pub outputter: fn(*mut Self, *const u8, Bytes<usize>) -> (),
    pub filled: Bytes<usize>, // cache data follows ..
}

impl Stream {
    pub unsafe fn is_forwarded(self: *const Self) -> bool {
        (self as *const Obj).is_forwarded()
    }

    pub unsafe fn as_blob_mut(self: *mut Self) -> *mut Blob {
        debug_assert!(!self.is_forwarded());
        self as *mut Blob
    }
=======
// Note: Do not declare 64-bit fields, as otherwise, the objects are expected to be 64-bit aligned.
// This is not the case in the current heap design.
// Moreover, fields would also get 64-bit aligned causing implicit paddding.

pub fn read64(lower: u32, upper: u32) -> u64 {
    ((upper as u64) << u32::BITS) | lower as u64
}

pub fn write64(lower: &mut u32, upper: &mut u32, value: u64) {
    *upper = (value >> u32::BITS) as u32;
    *lower = (value & u32::MAX as u64) as u32;
>>>>>>> a0bae883
}

/// Only used by the copying GC - not to be confused with the forwarding pointer in the general object header
/// that is used by the incremental GC.
/// A forwarding pointer placed by the copying GC in place of an evacuated object.
#[repr(C)] // See the note at the beginning of this module
pub struct FwdPtr {
    pub tag: Tag,
    pub fwd: Value,
}

#[repr(C)] // See the note at the beginning of this module
pub struct BigInt {
    pub header: Obj,
    /// The data following now must describe is the `mp_int` struct.
    /// The data pointer (mp_int.dp) is irrelevant, and will be changed to point to
    /// the data within this object before it is used.
    /// (NB: If we have a non-moving GC, we can make this an invariant)
    /// NOTE: `mp_int` originates from 32-bit libc implementation:
    /// Layout in 64-bit memory:
    /// ```
    /// pub struct mp_int { // Total size 24
    ///   pub used: c_int, // Offset 0, size 4
    ///   pub alloc: c_int, // Offset 4, size 8
    ///   pub sign: mp_sign, // Offset 8, size 4
    ///   _padding: u32, // Implicit padding to align subsequent 64-bit pointer
    ///   pub dp: *mut mp_digit, // Offset 16, size 8
    /// }
    /// ```
    pub mp_int: mp_int,
    // data follows ..
}

impl BigInt {
    pub unsafe fn len(self: *mut Self) -> Bytes<usize> {
        Bytes((*self).mp_int.alloc as usize * core::mem::size_of::<mp_digit>())
    }

    pub unsafe fn payload_addr(self: *mut Self) -> *mut mp_digit {
        self.add(1) as *mut mp_digit // skip closure header
    }

    pub unsafe fn forward(self: *mut Self) -> *mut Self {
        (*self).header.forward.as_bigint()
    }

    pub unsafe fn from_payload(ptr: *mut mp_digit) -> *mut Self {
        let bigint = (ptr as *mut usize).sub(size_of::<BigInt>().as_usize()) as *mut BigInt;
        bigint.forward()
    }

    /// Returns pointer to the `mp_int` struct
    ///
    /// It fixes up the dp pointer. Instead of doing it here
    /// this could be done on allocation and every object move.
    ///
    /// Note that this returns a `const` pointer. This is very nice, as together with the const
    /// annotation on the libtommath API, this should prevent us from passing this pointer to a
    /// libtommath function that tries to change it. For example, we cannot confuse input and
    /// output parameters of mp_add() this way.
    pub unsafe fn mp_int_ptr(self: *mut BigInt) -> *const mp_int {
        (*self).mp_int.dp = self.payload_addr();
        &(*self).mp_int
    }
}

#[repr(C)] // See the note at the beginning of this module
pub struct MutBox {
    pub header: Obj,
    pub field: Value,
}

#[repr(C)] // See the note at the beginning of this module
pub struct Some {
    pub header: Obj,
    pub field: Value,
}

#[repr(C)] // See the note at the beginning of this module
pub struct Variant {
    pub header: Obj,
    pub tag: usize,
    pub field: Value,
}

#[repr(C)] // See the note at the beginning of this module
pub struct Concat {
    pub header: Obj,
    pub n_bytes: Bytes<usize>,
    pub text1: Value,
    pub text2: Value,
}

impl Concat {
    pub unsafe fn text1(self: *const Self) -> Value {
        (*self).text1
    }

    pub unsafe fn text2(self: *const Self) -> Value {
        (*self).text2
    }
}

#[repr(C)] // See the note at the beginning of this module
pub struct Null {
    pub header: Obj,
}

#[repr(C)] // See the note at the beginning of this module
pub struct Bits64 {
    pub header: Obj,
    pub bits: usize,
}

/// Marks one word empty space in heap
#[repr(C)] // See the note at the beginning of this module
pub struct OneWordFiller {
    pub tag: Tag,
}

/// Marks arbitrary sized emtpy space in heap
#[repr(C)] // See the note at the beginning of this module
pub struct FreeSpace {
    pub tag: Tag,
    pub words: Words<usize>,
}

impl FreeSpace {
    /// Size of the free space (includes object header)
    pub unsafe fn size(self: *mut Self) -> Words<usize> {
        (*self).words + size_of::<FreeSpace>()
    }
}

/// Returns the heap block size in words.
/// Handles both objects with header and forwarding pointer
/// and special blocks such as `OneWordFiller`, `FwdPtr`, and `FreeSpace`
/// that do not have a forwarding pointer.
pub(crate) unsafe fn block_size(address: usize) -> Words<usize> {
    let tag = *(address as *mut Tag);
    match tag {
        TAG_OBJECT => {
            let object = address as *mut Object;
            let size = object.size();
            size_of::<Object>() + Words(size)
        }

        TAG_OBJ_IND => size_of::<ObjInd>(),

        // `block_size` is not used during the incremental mark phase and
        // therefore, does not support array slicing.
        TAG_ARRAY => {
            let array = address as *mut Array;
            let size = array.len();
            size_of::<Array>() + Words(size)
        }

        TAG_BITS64 => size_of::<Bits64>(),

        TAG_MUTBOX => size_of::<MutBox>(),

        TAG_CLOSURE => {
            let closure = address as *mut Closure;
            let size = closure.size();
            size_of::<Closure>() + Words(size)
        }

        TAG_SOME => size_of::<Some>(),

        TAG_VARIANT => size_of::<Variant>(),

        TAG_BLOB => {
            let blob = address as *mut Blob;
            size_of::<Blob>() + blob.len().to_words()
        }

        TAG_FWD_PTR => {
            rts_trap_with("object_size: forwarding pointer");
        }

        TAG_BIGINT => {
            let bigint = address as *mut BigInt;
            size_of::<BigInt>() + bigint.len().to_words()
        }

        TAG_CONCAT => size_of::<Concat>(),

        TAG_NULL => size_of::<Null>(),

        TAG_ONE_WORD_FILLER => size_of::<OneWordFiller>(),

        TAG_FREE_SPACE => {
            let free_space = address as *mut FreeSpace;
            free_space.size()
        }

        TAG_REGION => size_of::<Region>(),

        _ => {
            rts_trap_with("object_size: invalid object tag");
        }
    }
}<|MERGE_RESOLUTION|>--- conflicted
+++ resolved
@@ -658,43 +658,6 @@
     }
 }
 
-<<<<<<< HEAD
-#[repr(C)] // See the note at the beginning of this module
-pub struct Stream {
-    pub header: Blob,
-
-    pub ptr: usize,
-    pub start: usize,
-    pub limit: usize,
-
-    pub outputter: fn(*mut Self, *const u8, Bytes<usize>) -> (),
-    pub filled: Bytes<usize>, // cache data follows ..
-}
-
-impl Stream {
-    pub unsafe fn is_forwarded(self: *const Self) -> bool {
-        (self as *const Obj).is_forwarded()
-    }
-
-    pub unsafe fn as_blob_mut(self: *mut Self) -> *mut Blob {
-        debug_assert!(!self.is_forwarded());
-        self as *mut Blob
-    }
-=======
-// Note: Do not declare 64-bit fields, as otherwise, the objects are expected to be 64-bit aligned.
-// This is not the case in the current heap design.
-// Moreover, fields would also get 64-bit aligned causing implicit paddding.
-
-pub fn read64(lower: u32, upper: u32) -> u64 {
-    ((upper as u64) << u32::BITS) | lower as u64
-}
-
-pub fn write64(lower: &mut u32, upper: &mut u32, value: u64) {
-    *upper = (value >> u32::BITS) as u32;
-    *lower = (value & u32::MAX as u64) as u32;
->>>>>>> a0bae883
-}
-
 /// Only used by the copying GC - not to be confused with the forwarding pointer in the general object header
 /// that is used by the incremental GC.
 /// A forwarding pointer placed by the copying GC in place of an evacuated object.
