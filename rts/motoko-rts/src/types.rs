--- conflicted
+++ resolved
@@ -440,30 +440,6 @@
 // locations in mark-compact GC. (Reminder: objects and fields are word aligned).
 // Odd tag numbers are historically expected by the mark-compact GC (for pointer threading).
 pub const TAG_OBJECT: Tag = 1;
-<<<<<<< HEAD
-pub const TAG_OBJ_IND: Tag = 3;
-pub const TAG_ARRAY_I: Tag = 5; // Immutable Array ([T])
-pub const TAG_ARRAY_M: Tag = 7; // Mutable Array ([var T])
-pub const TAG_ARRAY_T: Tag = 9; // Non-nullary Tuple ((T,+))
-pub const TAG_ARRAY_S: Tag = 11; // Shared function pairing TAG_BLOB_A with TAG_BLOB_T (shared ... -> ...)
-pub const TAG_BITS64_U: Tag = 13; // Unsigned (Nat64)
-pub const TAG_BITS64_S: Tag = 15; // Signed (Int64)
-pub const TAG_BITS64_F: Tag = 17; // Float
-pub const TAG_MUTBOX: Tag = 19;
-pub const TAG_CLOSURE: Tag = 21;
-pub const TAG_SOME: Tag = 23;
-pub const TAG_VARIANT: Tag = 25;
-pub const TAG_BLOB_B: Tag = 27; // Blob of Bytes (Blob)
-pub const TAG_BLOB_T: Tag = 29; // Blob of Utf8 (Text)
-pub const TAG_BLOB_P: Tag = 31; // Principal (Principal)
-pub const TAG_BLOB_A: Tag = 33; // Actor (actor {})
-pub const TAG_FWD_PTR: Tag = 35; // Only used by the copying GC - not to be confused with forwarding pointer in the header used for incremental GC.
-pub const TAG_BIGINT: Tag = 37;
-pub const TAG_CONCAT: Tag = 39;
-pub const TAG_REGION: Tag = 41;
-pub const TAG_ONE_WORD_FILLER: Tag = 43;
-pub const TAG_FREE_SPACE: Tag = 45;
-=======
 pub const TAG_ARRAY_I: Tag = 3; // Immutable Array ([T])
 pub const TAG_ARRAY_M: Tag = 5; // Mutable Array ([var T])
 pub const TAG_ARRAY_T: Tag = 7; // Non-nullary Tuple ((T,+))
@@ -480,15 +456,11 @@
 pub const TAG_BLOB_P: Tag = 29; // Principal (Principal)
 pub const TAG_BLOB_A: Tag = 31; // Actor (actor {})
 pub const TAG_FWD_PTR: Tag = 33; // Only used by the copying GC - not to be confused with forwarding pointer in the header used for incremental GC.
-pub const TAG_BITS32_U: Tag = 35; // Unsigned (Nat32)
-pub const TAG_BITS32_S: Tag = 37; // Signed (Int32)
-pub const TAG_BITS32_F: Tag = 39; // Reserved (Float32)
-pub const TAG_BIGINT: Tag = 41;
-pub const TAG_CONCAT: Tag = 43;
-pub const TAG_REGION: Tag = 45;
-pub const TAG_ONE_WORD_FILLER: Tag = 47;
-pub const TAG_FREE_SPACE: Tag = 49;
->>>>>>> 5ddd1662
+pub const TAG_BIGINT: Tag = 35;
+pub const TAG_CONCAT: Tag = 37;
+pub const TAG_REGION: Tag = 39;
+pub const TAG_ONE_WORD_FILLER: Tag = 41;
+pub const TAG_FREE_SPACE: Tag = 43;
 
 // Special value to visit only a range of array fields.
 // This and all values above it are reserved and mean
@@ -496,16 +468,11 @@
 // purposes of `visit_pointer_fields`.
 // The top two bits encode the original array tag, the remaining bits are the start index of the slice.
 // Invariant: the value of this (pseudo-)tag must be
-<<<<<<< HEAD
 //            higher than all other tags defined above.
 // Note: The minimum value can be even, as it only denotes
 // a lower boundary to distinguish slice information from
 // the actual tag values.
-pub const TAG_ARRAY_SLICE_MIN: Tag = 46;
-=======
-//            higher than all other tags defined above
-pub const TAG_ARRAY_SLICE_MIN: Tag = 50;
->>>>>>> 5ddd1662
+pub const TAG_ARRAY_SLICE_MIN: Tag = 44;
 pub const TAG_SPACING: Tag = 2;
 
 pub fn is_object_tag(tag: Tag) -> bool {
