// Note [struct representation]
// ~~~~~~~~~~~~~~~~~~~~~~~~~~~~
//
// TLDR: Add `#[repr(C)]` in types used by both the runtime system and generated code, and add
// assertions to `static_assertions` module to check that the object size and field offsets are as
// expected.
//
// Rust compiler is free to reorder fields[1]. To avoid this in types that are used by both the
// runtime system and generated code we need a `repr` attribute like `repr(C)` or `repr(packed)`.
//
// We can't use `repr(packed)` because it potentially introduces undefined behavior as getting
// address (reference or pointer) of an unaligned field (or using the address) is an undefined
// behavior in Rust. See Motoko PR #2764.
//
// So to avoid reordering fields without introducing undefined behaviors we use `repr(C)`. See [2]
// for details on how `repr(C)` works. In short: it does not reorder fields. It can add padding,
// but in our case all fields are word-sized so that's not a problem.
//
// [1]: https://github.com/rust-lang/reference/blob/master/src/types/struct.md
// [2]: https://doc.rust-lang.org/stable/reference/type-layout.html#the-c-representation

<<<<<<< HEAD
use crate::gc::generational::write_barrier::post_write_barrier;
use crate::gc::incremental::barriers::write_with_barrier;
=======
use crate::barriers::{init_with_barrier, write_with_barrier};
>>>>>>> 1cdfde67
use crate::memory::Memory;
use crate::tommath_bindings::{mp_digit, mp_int};
use core::ops::{Add, AddAssign, Div, Mul, Sub, SubAssign};
use core::ptr::null;
<<<<<<< HEAD
=======
use motoko_rts_macros::is_incremental_gc;
use motoko_rts_macros::*;
>>>>>>> 1cdfde67

use crate::constants::WORD_SIZE;
use crate::rts_trap_with;

pub fn size_of<T>() -> Words<u32> {
    Bytes(::core::mem::size_of::<T>() as u32).to_words()
}

/// The unit "words": `Words(123u32)` means 123 words.
#[repr(transparent)]
#[derive(PartialEq, Eq, Clone, Copy, PartialOrd, Ord)]
pub struct Words<A>(pub A);

impl Words<u32> {
    pub fn to_bytes(self) -> Bytes<u32> {
        Bytes(self.0 * WORD_SIZE)
    }

    pub fn as_u32(self) -> u32 {
        self.0
    }

    pub fn as_usize(self) -> usize {
        self.0 as usize
    }
}

impl<A: Add<Output = A>> Add for Words<A> {
    type Output = Self;

    fn add(self, rhs: Self) -> Self::Output {
        Words(self.0 + rhs.0)
    }
}

impl<A: Sub<Output = A>> Sub for Words<A> {
    type Output = Self;

    fn sub(self, rhs: Self) -> Self::Output {
        Words(self.0 - rhs.0)
    }
}

impl<A: Mul<Output = A>> Mul<A> for Words<A> {
    type Output = Self;

    fn mul(self, rhs: A) -> Self::Output {
        Words(self.0 * rhs)
    }
}

impl<A: Div<Output = A>> Div<A> for Words<A> {
    type Output = Self;

    fn div(self, rhs: A) -> Self::Output {
        Words(self.0 / rhs)
    }
}

impl<A: AddAssign> AddAssign for Words<A> {
    fn add_assign(&mut self, rhs: Self) {
        self.0 += rhs.0;
    }
}

impl<A: SubAssign> SubAssign for Words<A> {
    fn sub_assign(&mut self, rhs: Self) {
        self.0 -= rhs.0;
    }
}

impl From<Bytes<u32>> for Words<u32> {
    fn from(bytes: Bytes<u32>) -> Words<u32> {
        bytes.to_words()
    }
}

/// The unit "bytes": `Bytes(123u32)` means 123 bytes.
#[repr(transparent)]
#[derive(Debug, PartialEq, Eq, Clone, Copy, PartialOrd, Ord)]
pub struct Bytes<A>(pub A);

impl Bytes<u32> {
    // Rounds up
    pub fn to_words(self) -> Words<u32> {
        // Rust issue for adding ceiling_div: https://github.com/rust-lang/rfcs/issues/2844
        Words((self.0 + WORD_SIZE - 1) / WORD_SIZE)
    }

    pub fn as_u32(self) -> u32 {
        self.0
    }

    pub fn as_usize(self) -> usize {
        self.0 as usize
    }
}

impl<A: Add<Output = A>> Add for Bytes<A> {
    type Output = Self;

    fn add(self, rhs: Self) -> Self::Output {
        Bytes(self.0 + rhs.0)
    }
}

impl<A: Sub<Output = A>> Sub for Bytes<A> {
    type Output = Self;

    fn sub(self, rhs: Self) -> Self::Output {
        Bytes(self.0 - rhs.0)
    }
}

impl<A: AddAssign> AddAssign for Bytes<A> {
    fn add_assign(&mut self, rhs: Self) {
        self.0 += rhs.0;
    }
}

impl<A: SubAssign> SubAssign for Bytes<A> {
    fn sub_assign(&mut self, rhs: Self) {
        self.0 -= rhs.0;
    }
}

impl From<Words<u32>> for Bytes<u32> {
    fn from(words: Words<u32>) -> Bytes<u32> {
        words.to_bytes()
    }
}

// The `true` value. The only scalar value that has the lowest bit set.
pub const TRUE_VALUE: u32 = 0x1;

/// A value in a heap slot
#[repr(transparent)]
#[derive(Clone, Copy, PartialEq, Eq)]
pub struct Value(u32);

/// A view of `Value` for analyzing the slot contents.
pub enum PtrOrScalar {
    /// Slot is a pointer to a boxed object
    Ptr(usize),

    /// Slot is an unboxed scalar value
    Scalar(u32),
}

impl PtrOrScalar {
    pub fn is_ptr(&self) -> bool {
        matches!(self, PtrOrScalar::Ptr(_))
    }

    pub fn is_scalar(&self) -> bool {
        matches!(self, PtrOrScalar::Scalar(_))
    }
}

impl Value {
    /// Create a value from a pointer
    pub const fn from_ptr(ptr: usize) -> Self {
        // Cannot use `debug_assert_eq` in const yet, so using `debug_assert`
        debug_assert!(ptr & 0b1 == 0b0);
        Value(skew(ptr) as u32)
    }

    /// Create a value from a scalar
    pub const fn from_scalar(value: u32) -> Self {
        // Cannot use `debug_assert_eq` in const yet, so using `debug_assert`
        debug_assert!(value >> 31 == 0);
        Value(value << 1)
    }

    /// Create a value from a signed scalar. The scalar must be obtained with `get_signed_scalar`.
    /// Using `get_scalar` will return an incorrect scalar.
    pub fn from_signed_scalar(value: i32) -> Self {
        debug_assert_eq!(value, value << 1 >> 1);
        Value((value << 1) as u32)
    }

    /// Create a value from raw representation. Useful when e.g. temporarily writing invalid values
    /// to object fields in garbage collection.
    pub const fn from_raw(raw: u32) -> Self {
        Value(raw)
    }

    /// Analyzes the value.
    ///
    /// Note: when using this function in performance critical code make sure to check the
    /// generated Wasm and see if it can be improved by using `Value::get_raw`, `unskew`, etc.
    /// rustc/LLVM generates slightly more inefficient code (compared to using functions like
    /// `Value::get_raw` and `unskew`) in our cost model where every Wasm instruction costs 1
    /// cycle.
    pub fn get(&self) -> PtrOrScalar {
        if is_ptr(self.0) {
            PtrOrScalar::Ptr(unskew(self.0 as usize))
        } else {
            PtrOrScalar::Scalar(self.0 >> 1)
        }
    }

    /// Get the raw value
    #[inline]
    pub fn get_raw(&self) -> u32 {
        self.0
    }

    /// Is the value a scalar?
    pub fn is_scalar(&self) -> bool {
        self.get().is_scalar()
    }

    /// Is the value a pointer?
    pub fn is_ptr(&self) -> bool {
        self.get().is_ptr()
    }

    /// Assumes that the value is a scalar and returns the scalar value. In debug mode panics if
    /// the value is not a scalar.
    pub fn get_scalar(&self) -> u32 {
        debug_assert!(self.get().is_scalar());
        self.0 >> 1
    }

    /// Assumes that the value is a signed scalar and returns the scalar value. In debug mode
    /// panics if the value is not a scalar.
    pub fn get_signed_scalar(&self) -> i32 {
        debug_assert!(self.get().is_scalar());
        self.0 as i32 >> 1
    }

    /// Assumes that the value is a pointer and returns the pointer value. In debug mode panics if
    /// the value is not a pointer.
    pub fn get_ptr(self) -> usize {
        debug_assert!(self.get().is_ptr());
        unskew(self.0 as usize)
    }

    /// Check that the forwarding pointer is valid.
    #[inline]
    pub unsafe fn check_forwarding_pointer(self) {
<<<<<<< HEAD
        debug_assert!(
            self.forward().get_ptr() == self.get_ptr()
                || self.forward().forward().get_ptr() == self.forward().get_ptr()
        );
=======
        if is_incremental_gc!() {
            debug_assert!(
                self.forward().get_ptr() == self.get_ptr()
                    || self.forward().forward().get_ptr() == self.forward().get_ptr()
            );
        }
>>>>>>> 1cdfde67
    }

    /// Check whether the object's forwarding pointer refers to a different location.
    pub unsafe fn is_forwarded(self) -> bool {
<<<<<<< HEAD
        self.check_forwarding_pointer();
        self.forward().get_ptr() != self.get_ptr()
=======
        if is_incremental_gc!() {
            self.check_forwarding_pointer();
            self.forward().get_ptr() != self.get_ptr()
        } else {
            false
        }
>>>>>>> 1cdfde67
    }

    /// Get the object tag. No forwarding. Can be applied to any block, regular objects
    /// with a header as well as `OneWordFiller`, `FwdPtr`, and `FreeSpace`.
    /// In debug mode panics if the value is not a pointer.
    pub unsafe fn tag(self) -> Tag {
        *(self.get_ptr() as *const Tag)
<<<<<<< HEAD
    }

    /// Get the forwarding pointer. Used by the incremental GC.
    pub unsafe fn forward(self) -> Value {
        debug_assert!(self.is_obj());
        debug_assert!(self.get_ptr() as *const Obj != null());
        let obj = self.get_ptr() as *const Obj;
        (*obj).forward
    }

    /// Resolve forwarding if the value is a pointer. Otherwise, return the same value.
    pub unsafe fn forward_if_possible(self) -> Value {
        if self.is_ptr() && self.get_ptr() as *const Obj != null() {
            // Ignore null pointers used in text_iter.
            self.forward()
        } else {
            self
        }
    }

    /// Determines whether the value refers to an object with a regular header that contains a forwarding pointer.
    /// Returns `false` for pointers to special `OneWordFiller`, `FwdPtr`, and `FreeSpace` blocks that do not have
    /// a regular object header.
    pub unsafe fn is_obj(self) -> bool {
        let tag = self.tag();
        tag != TAG_FWD_PTR && tag != TAG_ONE_WORD_FILLER && tag != TAG_FREE_SPACE
    }

=======
    }

    /// Get the forwarding pointer. Used by the incremental GC.
    #[incremental_gc]
    pub unsafe fn forward(self) -> Value {
        debug_assert!(self.is_obj());
        debug_assert!(self.get_ptr() as *const Obj != null());
        let obj = self.get_ptr() as *const Obj;
        (*obj).forward
    }

    /// Get the forwarding pointer. Used by the incremental GC.
    #[non_incremental_gc]
    pub unsafe fn forward(self) -> Value {
        self
    }

    /// Resolve forwarding if the value is a pointer. Otherwise, return the same value.
    pub unsafe fn forward_if_possible(self) -> Value {
        if is_incremental_gc!() && self.is_ptr() && self.get_ptr() as *const Obj != null() {
            // Ignore null pointers used in text_iter.
            self.forward()
        } else {
            self
        }
    }

    /// Determines whether the value refers to an object with a regular header that contains a forwarding pointer.
    /// Returns `false` for pointers to special `OneWordFiller`, `FwdPtr`, and `FreeSpace` blocks that do not have
    /// a regular object header.
    pub unsafe fn is_obj(self) -> bool {
        let tag = self.tag();
        tag != TAG_FWD_PTR && tag != TAG_ONE_WORD_FILLER && tag != TAG_FREE_SPACE
    }

>>>>>>> 1cdfde67
    /// Get the pointer as `Obj` using forwarding. In debug mode panics if the value is not a pointer.
    pub unsafe fn as_obj(self) -> *mut Obj {
        debug_assert!(self.get().is_ptr());
        self.check_forwarding_pointer();
        self.forward().get_ptr() as *mut Obj
<<<<<<< HEAD
    }

    /// Get the pointer as `MutBox` using forwarding. In debug mode panics if the value is not a pointer.
    pub unsafe fn as_mutbox(self) -> *mut MutBox {
        debug_assert_eq!(self.tag(), TAG_MUTBOX);
        self.check_forwarding_pointer();
        self.forward().get_ptr() as *mut MutBox
    }

=======
    }

    /// Get the pointer as `MutBox` using forwarding. In debug mode panics if the value is not a pointer.
    pub unsafe fn as_mutbox(self) -> *mut MutBox {
        debug_assert_eq!(self.tag(), TAG_MUTBOX);
        self.check_forwarding_pointer();
        self.forward().get_ptr() as *mut MutBox
    }

>>>>>>> 1cdfde67
    /// Get the pointer as `Array` using forwarding. In debug mode panics if the value is not a pointer or the
    /// pointed object is not an `Array`.
    pub unsafe fn as_array(self) -> *mut Array {
        debug_assert!(self.tag() == TAG_ARRAY || self.tag() >= TAG_ARRAY_SLICE_MIN);
        self.check_forwarding_pointer();
        self.forward().get_ptr() as *mut Array
    }

    /// Get the pointer as `Concat` using forwarding. In debug mode panics if the value is not a pointer or the
    /// pointed object is not a `Concat`.
    pub unsafe fn as_concat(self) -> *const Concat {
        debug_assert_eq!(self.tag(), TAG_CONCAT);
        self.check_forwarding_pointer();
        self.forward().get_ptr() as *const Concat
    }

    /// Get the pointer as `Blob` using forwarding. In debug mode panics if the value is not a pointer or the
    /// pointed object is not a `Blob`.
    pub unsafe fn as_blob(self) -> *const Blob {
        debug_assert_eq!(self.tag(), TAG_BLOB);
        self.check_forwarding_pointer();
        self.forward().get_ptr() as *const Blob
    }

    /// Get the pointer as mutable `Blob` using forwarding.
    pub unsafe fn as_blob_mut(self) -> *mut Blob {
        debug_assert_eq!(self.tag(), TAG_BLOB);
        self.check_forwarding_pointer();
        self.forward().get_ptr() as *mut Blob
    }

    /// Get the pointer as `Stream` using forwarding, which is a glorified `Blob`.
    /// In debug mode panics if the value is not a pointer or the
    /// pointed object is not a `Blob`.
    pub unsafe fn as_stream(self) -> *mut Stream {
        debug_assert_eq!(self.tag(), TAG_BLOB);
        self.check_forwarding_pointer();
        self.forward().get_ptr() as *mut Stream
    }

    /// Get the pointer as `BigInt` using forwarding. In debug mode panics if the value is not a pointer or the
    /// pointed object is not a `BigInt`.
    pub unsafe fn as_bigint(self) -> *mut BigInt {
        debug_assert_eq!(self.tag(), TAG_BIGINT);
        self.check_forwarding_pointer();
        self.forward().get_ptr() as *mut BigInt
    }

    pub fn as_tiny(self) -> i32 {
        debug_assert!(self.is_scalar());
        self.0 as i32 >> 1
    }

    // optimized version of `value.is_ptr() && value.get_ptr() >= address`
    // value is a pointer equal or greater than the unskewed address > 1
    #[inline]
    pub fn points_to_or_beyond(&self, address: usize) -> bool {
        debug_assert!(address > TRUE_VALUE as usize);
        let raw = self.get_raw();
        is_skewed(raw) && unskew(raw as usize) >= address
    }
}

#[inline]
/// Returns whether a raw value is representing a pointer. Useful when using `Value::get_raw`.
pub fn is_ptr(value: u32) -> bool {
    is_skewed(value) && value != TRUE_VALUE
}

#[inline]
pub const fn is_skewed(value: u32) -> bool {
    value & 0b1 != 0
}

#[inline]
pub const fn skew(ptr: usize) -> usize {
    ptr.wrapping_sub(1)
}

#[inline]
pub const fn unskew(value: usize) -> usize {
    value.wrapping_add(1)
}

// NOTE: We don't create an enum for tags as we can never assume to do exhaustive pattern match on
// tags, because of heap corruptions and other bugs (in the code generator or RTS, or maybe because
// of an unsafe API usage).
pub type Tag = u32;

// Tags need to have the lowest bit set, to allow distinguishing a header (tag) from object
// locations in mark-compact GC. (Reminder: objects and fields are word aligned)
pub const TAG_OBJECT: Tag = 1;
pub const TAG_OBJ_IND: Tag = 3;
pub const TAG_ARRAY: Tag = 5;
pub const TAG_BITS64: Tag = 7;
pub const TAG_MUTBOX: Tag = 9;
pub const TAG_CLOSURE: Tag = 11;
pub const TAG_SOME: Tag = 13;
pub const TAG_VARIANT: Tag = 15;
pub const TAG_BLOB: Tag = 17;
pub const TAG_FWD_PTR: Tag = 19; // Only used by the copying GC - not to be confused with forwarding pointer in the header used for incremental GC.
pub const TAG_BITS32: Tag = 21;
pub const TAG_BIGINT: Tag = 23;
pub const TAG_CONCAT: Tag = 25;
pub const TAG_NULL: Tag = 27;
pub const TAG_ONE_WORD_FILLER: Tag = 29;
pub const TAG_FREE_SPACE: Tag = 31;

// Special value to visit only a range of array fields.
// This and all values above it are reserved and mean
// a slice of an array object (i.e. start index) for
// purposes of `visit_pointer_fields`.
// Invariant: the value of this (pseudo-)tag must be
//            higher than all other tags defined above
pub const TAG_ARRAY_SLICE_MIN: Tag = 32;

// Common parts of any object. Other object pointers can be coerced into a pointer to this.
#[repr(C)] // See the note at the beginning of this module
pub struct Obj {
    pub tag: Tag,
<<<<<<< HEAD
=======
    // Cannot use `#[incremental_gc]` as Rust only allows non-macro attributes for fields.
    #[cfg(feature = "incremental_gc")]
>>>>>>> 1cdfde67
    /// Forwarding pointer to support object moving in the incremental GC.
    pub forward: Value,
}

impl Obj {
<<<<<<< HEAD
    /// Check whether the object's forwarding pointer refers to a different location.
=======
    #[incremental_gc]
    pub fn init_forward(&mut self, value: Value) {
        self.forward = value;
    }

    #[non_incremental_gc]
    pub fn init_forward(&mut self, _value: Value) {}

    /// Check whether the object's forwarding pointer refers to a different location.
    #[incremental_gc]
>>>>>>> 1cdfde67
    pub unsafe fn is_forwarded(self: *const Self) -> bool {
        (*self).forward.get_ptr() != self as usize
    }

<<<<<<< HEAD
=======
    #[non_incremental_gc]
    pub unsafe fn is_forwarded(self: *const Self) -> bool {
        false
    }

>>>>>>> 1cdfde67
    pub unsafe fn tag(self: *const Self) -> Tag {
        (*self).tag
    }

    pub unsafe fn as_blob(self: *mut Self) -> *mut Blob {
        debug_assert_eq!(self.tag(), TAG_BLOB);
        self as *mut Blob
    }

    pub unsafe fn as_concat(self: *mut Self) -> *const Concat {
        debug_assert_eq!(self.tag(), TAG_CONCAT);
        self as *const Concat
    }
}

#[rustfmt::skip]
#[repr(C)] // See the note at the beginning of this module
pub struct Array {
    pub header: Obj,
    pub len: u32, // number of elements

    // Array elements follow, each u32 sized. We can't have variable-sized structs in Rust so we
    // can't add a field here for the elements.
    // https://doc.rust-lang.org/nomicon/exotic-sizes.html
}

impl Array {
    pub unsafe fn payload_addr(self: *const Self) -> *mut Value {
        self.offset(1) as *mut Value // skip array header
    }

    pub unsafe fn get(self: *mut Self, idx: u32) -> Value {
        let slot_addr = self.element_address(idx);
        *(slot_addr as *const Value)
    }

    /// Initialize the element of a newly created array.
    /// Uses a generational post-update barrier on pointer writes.
    /// No incremental pre-update barrier as the previous value is undefined.
    /// Resolve pointer forwarding for the written value if necessary.
    pub unsafe fn initialize<M: Memory>(self: *mut Self, idx: u32, value: Value, mem: &mut M) {
        let slot_addr = self.element_address(idx) as *mut Value;
<<<<<<< HEAD
        let value = value.forward_if_possible();
        *slot_addr = value;
        if value.is_ptr() {
            post_write_barrier(mem, slot_addr as u32);
        }
=======
        init_with_barrier(mem, slot_addr, value);
>>>>>>> 1cdfde67
    }

    /// Write a pointer value to an array element.
    /// Uses a incremental pre-update barrier and a generational post-update barrier.
    /// Resolves pointer forwarding for the written value.
    pub unsafe fn set_pointer<M: Memory>(self: *mut Self, idx: u32, value: Value, mem: &mut M) {
        debug_assert!(value.is_ptr());
        let slot_addr = self.element_address(idx) as *mut Value;
        write_with_barrier(mem, slot_addr, value);
<<<<<<< HEAD
        post_write_barrier(mem, slot_addr as u32);
=======
>>>>>>> 1cdfde67
    }

    /// Write a scalar value to an array element.
    /// No need for a write barrier.
    pub unsafe fn set_scalar(self: *mut Self, idx: u32, value: Value) {
        debug_assert!(value.is_scalar());
        let slot_addr = self.element_address(idx);
        *(slot_addr as *mut Value) = value;
    }

    #[inline]
    unsafe fn element_address(self: *const Self, idx: u32) -> usize {
        debug_assert!(self.len() > idx);
        self.payload_addr() as usize + (idx * WORD_SIZE) as usize
    }

    pub unsafe fn len(self: *const Self) -> u32 {
        (*self).len
    }
}

#[repr(C)] // See the note at the beginning of this module
pub struct Object {
    pub header: Obj,
    pub size: u32,     // Number of elements
    pub hash_ptr: u32, // Pointer to static information about object field labels. Not important for GC (does not contain pointers).
}

impl Object {
    pub unsafe fn payload_addr(self: *mut Self) -> *mut Value {
        self.add(1) as *mut Value // skip object header
    }

    pub(crate) unsafe fn size(self: *mut Self) -> u32 {
        (*self).size
    }

    #[cfg(debug_assertions)]
    pub(crate) unsafe fn get(self: *mut Self, idx: u32) -> Value {
        *self.payload_addr().add(idx as usize)
    }
}

#[repr(C)] // See the note at the beginning of this module
pub struct ObjInd {
    pub header: Obj,
    pub field: Value,
}

#[repr(C)] // See the note at the beginning of this module
pub struct Closure {
    pub header: Obj,
    pub funid: u32,
    pub size: u32, // number of elements
                   // other stuff follows ...
}

impl Closure {
    pub unsafe fn payload_addr(self: *mut Self) -> *mut Value {
        self.offset(1) as *mut Value // skip closure header
    }

    pub(crate) unsafe fn size(self: *mut Self) -> u32 {
        (*self).size
    }
}

#[repr(C)] // See the note at the beginning of this module
pub struct Blob {
    pub header: Obj,
    pub len: Bytes<u32>,
    // data follows ..
}

impl Blob {
    pub unsafe fn payload_addr(self: *mut Self) -> *mut u8 {
        self.add(1) as *mut u8 // skip blob header
    }

    pub unsafe fn payload_const(self: *const Self) -> *const u8 {
        self.add(1) as *mut u8 // skip blob header
    }

    pub unsafe fn len(self: *const Self) -> Bytes<u32> {
        (*self).len
    }

    pub unsafe fn get(self: *const Self, idx: u32) -> u8 {
        *self.payload_const().add(idx as usize)
    }

    pub unsafe fn set(self: *mut Self, idx: u32, byte: u8) {
        *self.payload_addr().add(idx as usize) = byte;
    }

    /// Shrink blob to the given size. Slop after the new size is filled with filler objects.
    pub unsafe fn shrink(self: *mut Self, new_len: Bytes<u32>) {
        let current_len_words = self.len().to_words();
        let new_len_words = new_len.to_words();

        debug_assert!(new_len_words <= current_len_words);

        let slop = current_len_words - new_len_words;

        if slop == Words(1) {
            let filler = (self.payload_addr() as *mut u32).add(new_len_words.as_usize())
                as *mut OneWordFiller;
            (*filler).tag = TAG_ONE_WORD_FILLER;
        } else if slop != Words(0) {
            debug_assert!(slop >= size_of::<FreeSpace>());
            let filler =
                (self.payload_addr() as *mut u32).add(new_len_words.as_usize()) as *mut FreeSpace;
            (*filler).tag = TAG_FREE_SPACE;
            (*filler).words = slop - size_of::<FreeSpace>();
        }

        (*self).len = new_len;
    }
}

/// Note: Do not declare 64-bit fields, as otherwise, the objects are expected to be 64-bit aligned.
/// This is not the case in the current heap design.
/// Moreover, fields would also get 64-bit aligned causing implicit paddding.

#[repr(C)] // See the note at the beginning of this module
pub struct Stream {
    pub header: Blob,
<<<<<<< HEAD
    pub padding: u32, // The insertion of the forwarding pointer in the header implies 1 word padding to 64-bit.
    pub ptr64: u64,
    pub start64: u64,
    pub limit64: u64,
=======

    /// Components of the 64-bit `ptr` value. Little-endian encoding.
    /// Use `read_ptr64()` and `write_ptr64()` to access.
    pub ptr_lower: u32,
    pub ptr_upper: u32,

    /// Components of the 64-bit `start` value. Little-endian encoding.
    /// Use `read_start64()` and `write_start64()` to access.
    pub start_lower: u32,
    pub start_upper: u32,

    /// Components of the 64-bit `limit` value. Little-endian encoding.
    /// Use `read_limit64()` and `write_limit64()` to access.
    pub limit_lower: u32,
    pub limit_upper: u32,

>>>>>>> 1cdfde67
    pub outputter: fn(*mut Self, *const u8, Bytes<u32>) -> (),
    pub filled: Bytes<u32>, // cache data follows ..
}

impl Stream {
    pub unsafe fn is_forwarded(self: *const Self) -> bool {
        (self as *const Obj).is_forwarded()
    }

    pub unsafe fn as_blob_mut(self: *mut Self) -> *mut Blob {
        debug_assert!(!self.is_forwarded());
        self as *mut Blob
    }
<<<<<<< HEAD
=======

    pub unsafe fn write_ptr64(self: *mut Self, value: u64) {
        write64(&mut (*self).ptr_lower, &mut (*self).ptr_upper, value);
    }

    pub unsafe fn read_ptr64(self: *const Self) -> u64 {
        read64((*self).ptr_lower, (*self).ptr_upper)
    }

    pub unsafe fn write_start64(self: *mut Self, value: u64) {
        write64(&mut (*self).start_lower, &mut (*self).start_upper, value);
    }

    pub unsafe fn read_start64(self: *const Self) -> u64 {
        read64((*self).start_lower, (*self).start_upper)
    }

    pub unsafe fn write_limit64(self: *mut Self, value: u64) {
        write64(&mut (*self).limit_lower, &mut (*self).limit_upper, value);
    }

    pub unsafe fn read_limit64(self: *const Self) -> u64 {
        read64((*self).limit_lower, (*self).limit_upper)
    }
}

pub fn read64(lower: u32, upper: u32) -> u64 {
    ((upper as u64) << u32::BITS) | lower as u64
}

pub fn write64(lower: &mut u32, upper: &mut u32, value: u64) {
    *upper = (value >> u32::BITS) as u32;
    *lower = (value & u32::MAX as u64) as u32;
>>>>>>> 1cdfde67
}

/// Only used by the copying GC - not to be confused with the forwarding pointer in the general object header
/// that is used by the incremental GC.
/// A forwarding pointer placed by the copying GC in place of an evacuated object.
#[repr(C)] // See the note at the beginning of this module
pub struct FwdPtr {
    pub tag: Tag,
    pub fwd: Value,
}

#[repr(C)] // See the note at the beginning of this module
pub struct BigInt {
    pub header: Obj,
    /// The data following now must describe is the `mp_int` struct.
    /// The data pointer (mp_int.dp) is irrelevant, and will be changed to point to
    /// the data within this object before it is used.
    /// (NB: If we have a non-moving GC, we can make this an invariant)
    pub mp_int: mp_int,
    // data follows ..
}

impl BigInt {
    pub unsafe fn len(self: *mut Self) -> Bytes<u32> {
        Bytes(((*self).mp_int.alloc as usize * core::mem::size_of::<mp_digit>()) as u32)
    }

    pub unsafe fn payload_addr(self: *mut Self) -> *mut mp_digit {
        self.add(1) as *mut mp_digit // skip closure header
    }

    #[incremental_gc]
    pub unsafe fn forward(self: *mut Self) -> *mut Self {
        (*self).header.forward.as_bigint()
    }

    #[non_incremental_gc]
    pub unsafe fn forward(self: *mut Self) -> *mut Self {
        self
    }

    pub unsafe fn from_payload(ptr: *mut mp_digit) -> *mut Self {
        let bigint = (ptr as *mut u32).sub(size_of::<BigInt>().as_usize()) as *mut BigInt;
<<<<<<< HEAD
        (*bigint).header.forward.as_bigint()
=======
        bigint.forward()
>>>>>>> 1cdfde67
    }

    /// Returns pointer to the `mp_int` struct
    ///
    /// It fixes up the dp pointer. Instead of doing it here
    /// this could be done on allocation and every object move.
    ///
    /// Note that this returns a `const` pointer. This is very nice, as together with the const
    /// annotation on the libtommath API, this should prevent us from passing this pointer to a
    /// libtommath function that tries to change it. For example, we cannot confuse input and
    /// output parameters of mp_add() this way.
    pub unsafe fn mp_int_ptr(self: *mut BigInt) -> *const mp_int {
        (*self).mp_int.dp = self.payload_addr();
        &(*self).mp_int
    }
}

#[repr(C)] // See the note at the beginning of this module
pub struct MutBox {
    pub header: Obj,
    pub field: Value,
}

#[repr(C)] // See the note at the beginning of this module
pub struct Some {
    pub header: Obj,
    pub field: Value,
}

#[repr(C)] // See the note at the beginning of this module
pub struct Variant {
    pub header: Obj,
    pub tag: u32,
    pub field: Value,
}

#[repr(C)] // See the note at the beginning of this module
pub struct Concat {
    pub header: Obj,
    pub n_bytes: Bytes<u32>,
    pub text1: Value,
    pub text2: Value,
}

impl Concat {
    pub unsafe fn text1(self: *const Self) -> Value {
        (*self).text1
    }

    pub unsafe fn text2(self: *const Self) -> Value {
        (*self).text2
    }
}

#[repr(C)] // See the note at the beginning of this module
pub struct Null {
    pub header: Obj,
}

#[repr(C)] // See the note at the beginning of this module
pub struct Bits64 {
    pub header: Obj,
    // We have two 32-bit fields instead of one 64-bit to avoid aligning the fields on 64-bit
    // boundary.
    bits_lo: u32,
    bits_hi: u32,
}

impl Bits64 {
    pub fn bits(&self) -> u64 {
        (u64::from(self.bits_hi) << 32) | u64::from(self.bits_lo)
    }
}

#[repr(C)] // See the note at the beginning of this module
pub struct Bits32 {
    pub header: Obj,
    pub bits: u32,
}

/// Marks one word empty space in heap
#[repr(C)] // See the note at the beginning of this module
pub struct OneWordFiller {
    pub tag: Tag,
}

/// Marks arbitrary sized emtpy space in heap
#[repr(C)] // See the note at the beginning of this module
pub struct FreeSpace {
    pub tag: Tag,
    pub words: Words<u32>,
}

impl FreeSpace {
    /// Size of the free space (includes object header)
    pub unsafe fn size(self: *mut Self) -> Words<u32> {
        (*self).words + size_of::<FreeSpace>()
    }
}

/// Returns the heap block size in words.
/// Handles both objects with header and forwarding pointer
/// and special blocks such as `OneWordFiller`, `FwdPtr`, and `FreeSpace`
/// that do not have a forwarding pointer.
pub(crate) unsafe fn block_size(address: usize) -> Words<u32> {
    let tag = *(address as *mut Tag);
    match tag {
        TAG_OBJECT => {
            let object = address as *mut Object;
            let size = object.size();
            size_of::<Object>() + Words(size)
        }

        TAG_OBJ_IND => size_of::<ObjInd>(),

        // `block_size` is not used during the incremental mark phase and
        // therefore, does not support array slicing.
        TAG_ARRAY => {
            let array = address as *mut Array;
            let size = array.len();
            size_of::<Array>() + Words(size)
        }

        TAG_BITS64 => size_of::<Bits64>(),

        TAG_MUTBOX => size_of::<MutBox>(),

        TAG_CLOSURE => {
            let closure = address as *mut Closure;
            let size = closure.size();
            size_of::<Closure>() + Words(size)
        }

        TAG_SOME => size_of::<Some>(),

        TAG_VARIANT => size_of::<Variant>(),

        TAG_BLOB => {
            let blob = address as *mut Blob;
            size_of::<Blob>() + blob.len().to_words()
        }

        TAG_FWD_PTR => {
            rts_trap_with("object_size: forwarding pointer");
        }

        TAG_BITS32 => size_of::<Bits32>(),

        TAG_BIGINT => {
            let bigint = address as *mut BigInt;
            size_of::<BigInt>() + bigint.len().to_words()
        }

        TAG_CONCAT => size_of::<Concat>(),

        TAG_NULL => size_of::<Null>(),

        TAG_ONE_WORD_FILLER => size_of::<OneWordFiller>(),

        TAG_FREE_SPACE => {
            let free_space = address as *mut FreeSpace;
            free_space.size()
        }

        _ => {
            rts_trap_with("object_size: invalid object tag");
        }
    }
}<|MERGE_RESOLUTION|>--- conflicted
+++ resolved
@@ -19,21 +19,13 @@
 // [1]: https://github.com/rust-lang/reference/blob/master/src/types/struct.md
 // [2]: https://doc.rust-lang.org/stable/reference/type-layout.html#the-c-representation
 
-<<<<<<< HEAD
-use crate::gc::generational::write_barrier::post_write_barrier;
-use crate::gc::incremental::barriers::write_with_barrier;
-=======
 use crate::barriers::{init_with_barrier, write_with_barrier};
->>>>>>> 1cdfde67
 use crate::memory::Memory;
 use crate::tommath_bindings::{mp_digit, mp_int};
 use core::ops::{Add, AddAssign, Div, Mul, Sub, SubAssign};
 use core::ptr::null;
-<<<<<<< HEAD
-=======
 use motoko_rts_macros::is_incremental_gc;
 use motoko_rts_macros::*;
->>>>>>> 1cdfde67
 
 use crate::constants::WORD_SIZE;
 use crate::rts_trap_with;
@@ -276,34 +268,22 @@
     /// Check that the forwarding pointer is valid.
     #[inline]
     pub unsafe fn check_forwarding_pointer(self) {
-<<<<<<< HEAD
-        debug_assert!(
-            self.forward().get_ptr() == self.get_ptr()
-                || self.forward().forward().get_ptr() == self.forward().get_ptr()
-        );
-=======
         if is_incremental_gc!() {
             debug_assert!(
                 self.forward().get_ptr() == self.get_ptr()
                     || self.forward().forward().get_ptr() == self.forward().get_ptr()
             );
         }
->>>>>>> 1cdfde67
     }
 
     /// Check whether the object's forwarding pointer refers to a different location.
     pub unsafe fn is_forwarded(self) -> bool {
-<<<<<<< HEAD
-        self.check_forwarding_pointer();
-        self.forward().get_ptr() != self.get_ptr()
-=======
         if is_incremental_gc!() {
             self.check_forwarding_pointer();
             self.forward().get_ptr() != self.get_ptr()
         } else {
             false
         }
->>>>>>> 1cdfde67
     }
 
     /// Get the object tag. No forwarding. Can be applied to any block, regular objects
@@ -311,36 +291,6 @@
     /// In debug mode panics if the value is not a pointer.
     pub unsafe fn tag(self) -> Tag {
         *(self.get_ptr() as *const Tag)
-<<<<<<< HEAD
-    }
-
-    /// Get the forwarding pointer. Used by the incremental GC.
-    pub unsafe fn forward(self) -> Value {
-        debug_assert!(self.is_obj());
-        debug_assert!(self.get_ptr() as *const Obj != null());
-        let obj = self.get_ptr() as *const Obj;
-        (*obj).forward
-    }
-
-    /// Resolve forwarding if the value is a pointer. Otherwise, return the same value.
-    pub unsafe fn forward_if_possible(self) -> Value {
-        if self.is_ptr() && self.get_ptr() as *const Obj != null() {
-            // Ignore null pointers used in text_iter.
-            self.forward()
-        } else {
-            self
-        }
-    }
-
-    /// Determines whether the value refers to an object with a regular header that contains a forwarding pointer.
-    /// Returns `false` for pointers to special `OneWordFiller`, `FwdPtr`, and `FreeSpace` blocks that do not have
-    /// a regular object header.
-    pub unsafe fn is_obj(self) -> bool {
-        let tag = self.tag();
-        tag != TAG_FWD_PTR && tag != TAG_ONE_WORD_FILLER && tag != TAG_FREE_SPACE
-    }
-
-=======
     }
 
     /// Get the forwarding pointer. Used by the incremental GC.
@@ -376,13 +326,11 @@
         tag != TAG_FWD_PTR && tag != TAG_ONE_WORD_FILLER && tag != TAG_FREE_SPACE
     }
 
->>>>>>> 1cdfde67
     /// Get the pointer as `Obj` using forwarding. In debug mode panics if the value is not a pointer.
     pub unsafe fn as_obj(self) -> *mut Obj {
         debug_assert!(self.get().is_ptr());
         self.check_forwarding_pointer();
         self.forward().get_ptr() as *mut Obj
-<<<<<<< HEAD
     }
 
     /// Get the pointer as `MutBox` using forwarding. In debug mode panics if the value is not a pointer.
@@ -392,17 +340,6 @@
         self.forward().get_ptr() as *mut MutBox
     }
 
-=======
-    }
-
-    /// Get the pointer as `MutBox` using forwarding. In debug mode panics if the value is not a pointer.
-    pub unsafe fn as_mutbox(self) -> *mut MutBox {
-        debug_assert_eq!(self.tag(), TAG_MUTBOX);
-        self.check_forwarding_pointer();
-        self.forward().get_ptr() as *mut MutBox
-    }
-
->>>>>>> 1cdfde67
     /// Get the pointer as `Array` using forwarding. In debug mode panics if the value is not a pointer or the
     /// pointed object is not an `Array`.
     pub unsafe fn as_array(self) -> *mut Array {
@@ -523,19 +460,13 @@
 #[repr(C)] // See the note at the beginning of this module
 pub struct Obj {
     pub tag: Tag,
-<<<<<<< HEAD
-=======
     // Cannot use `#[incremental_gc]` as Rust only allows non-macro attributes for fields.
     #[cfg(feature = "incremental_gc")]
->>>>>>> 1cdfde67
     /// Forwarding pointer to support object moving in the incremental GC.
     pub forward: Value,
 }
 
 impl Obj {
-<<<<<<< HEAD
-    /// Check whether the object's forwarding pointer refers to a different location.
-=======
     #[incremental_gc]
     pub fn init_forward(&mut self, value: Value) {
         self.forward = value;
@@ -546,19 +477,15 @@
 
     /// Check whether the object's forwarding pointer refers to a different location.
     #[incremental_gc]
->>>>>>> 1cdfde67
     pub unsafe fn is_forwarded(self: *const Self) -> bool {
         (*self).forward.get_ptr() != self as usize
     }
 
-<<<<<<< HEAD
-=======
     #[non_incremental_gc]
     pub unsafe fn is_forwarded(self: *const Self) -> bool {
         false
     }
 
->>>>>>> 1cdfde67
     pub unsafe fn tag(self: *const Self) -> Tag {
         (*self).tag
     }
@@ -601,15 +528,7 @@
     /// Resolve pointer forwarding for the written value if necessary.
     pub unsafe fn initialize<M: Memory>(self: *mut Self, idx: u32, value: Value, mem: &mut M) {
         let slot_addr = self.element_address(idx) as *mut Value;
-<<<<<<< HEAD
-        let value = value.forward_if_possible();
-        *slot_addr = value;
-        if value.is_ptr() {
-            post_write_barrier(mem, slot_addr as u32);
-        }
-=======
         init_with_barrier(mem, slot_addr, value);
->>>>>>> 1cdfde67
     }
 
     /// Write a pointer value to an array element.
@@ -619,10 +538,6 @@
         debug_assert!(value.is_ptr());
         let slot_addr = self.element_address(idx) as *mut Value;
         write_with_barrier(mem, slot_addr, value);
-<<<<<<< HEAD
-        post_write_barrier(mem, slot_addr as u32);
-=======
->>>>>>> 1cdfde67
     }
 
     /// Write a scalar value to an array element.
@@ -750,12 +665,6 @@
 #[repr(C)] // See the note at the beginning of this module
 pub struct Stream {
     pub header: Blob,
-<<<<<<< HEAD
-    pub padding: u32, // The insertion of the forwarding pointer in the header implies 1 word padding to 64-bit.
-    pub ptr64: u64,
-    pub start64: u64,
-    pub limit64: u64,
-=======
 
     /// Components of the 64-bit `ptr` value. Little-endian encoding.
     /// Use `read_ptr64()` and `write_ptr64()` to access.
@@ -772,7 +681,6 @@
     pub limit_lower: u32,
     pub limit_upper: u32,
 
->>>>>>> 1cdfde67
     pub outputter: fn(*mut Self, *const u8, Bytes<u32>) -> (),
     pub filled: Bytes<u32>, // cache data follows ..
 }
@@ -786,8 +694,6 @@
         debug_assert!(!self.is_forwarded());
         self as *mut Blob
     }
-<<<<<<< HEAD
-=======
 
     pub unsafe fn write_ptr64(self: *mut Self, value: u64) {
         write64(&mut (*self).ptr_lower, &mut (*self).ptr_upper, value);
@@ -821,7 +727,6 @@
 pub fn write64(lower: &mut u32, upper: &mut u32, value: u64) {
     *upper = (value >> u32::BITS) as u32;
     *lower = (value & u32::MAX as u64) as u32;
->>>>>>> 1cdfde67
 }
 
 /// Only used by the copying GC - not to be confused with the forwarding pointer in the general object header
@@ -865,11 +770,7 @@
 
     pub unsafe fn from_payload(ptr: *mut mp_digit) -> *mut Self {
         let bigint = (ptr as *mut u32).sub(size_of::<BigInt>().as_usize()) as *mut BigInt;
-<<<<<<< HEAD
-        (*bigint).header.forward.as_bigint()
-=======
         bigint.forward()
->>>>>>> 1cdfde67
     }
 
     /// Returns pointer to the `mp_int` struct
