// Note [struct representation]
// ~~~~~~~~~~~~~~~~~~~~~~~~~~~~
//
// TLDR: Add `#[repr(C)]` in types used by both the runtime system and generated code, and add
// assertions to `static_assertions` module to check that the object size and field offsets are as
// expected.
//
// Rust compiler is free to reorder fields[1]. To avoid this in types that are used by both the
// runtime system and generated code we need a `repr` attribute like `repr(C)` or `repr(packed)`.
//
// We can't use `repr(packed)` because it potentially introduces undefined behavior as getting
// address (reference or pointer) of an unaligned field (or using the address) is an undefined
// behavior in Rust. See Motoko PR #2764.
//
// So to avoid reordering fields without introducing undefined behaviors we use `repr(C)`. See [2]
// for details on how `repr(C)` works. In short: it does not reorder fields. It can add padding,
// but in our case all fields are word-sized so that's not a problem.
//
// [1]: https://github.com/rust-lang/reference/blob/master/src/types/struct.md
// [2]: https://doc.rust-lang.org/stable/reference/type-layout.html#the-c-representation

use crate::barriers::{init_with_barrier, write_with_barrier};
use crate::memory::Memory;
use crate::tommath_bindings::{mp_digit, mp_int};
use core::ops::{Add, AddAssign, Div, Mul, Sub, SubAssign};
use core::ptr::null;

use crate::constants::{MAX_ARRAY_SIZE, WORD_SIZE};
use crate::rts_trap_with;

pub fn size_of<T>() -> Words<u32> {
    Bytes(::core::mem::size_of::<T>() as u32).to_words()
}

/// The unit "words": `Words(123u32)` means 123 words.
#[repr(transparent)]
#[derive(PartialEq, Eq, Clone, Copy, PartialOrd, Ord)]
pub struct Words<A>(pub A);

impl Words<u32> {
    pub fn to_bytes(self) -> Bytes<u32> {
        Bytes(self.0 * WORD_SIZE)
    }

    pub fn as_u32(self) -> u32 {
        self.0
    }

    pub fn as_usize(self) -> usize {
        self.0 as usize
    }
}

impl<A: Add<Output = A>> Add for Words<A> {
    type Output = Self;

    fn add(self, rhs: Self) -> Self::Output {
        Words(self.0 + rhs.0)
    }
}

impl<A: Sub<Output = A>> Sub for Words<A> {
    type Output = Self;

    fn sub(self, rhs: Self) -> Self::Output {
        Words(self.0 - rhs.0)
    }
}

impl<A: Mul<Output = A>> Mul<A> for Words<A> {
    type Output = Self;

    fn mul(self, rhs: A) -> Self::Output {
        Words(self.0 * rhs)
    }
}

impl<A: Div<Output = A>> Div<A> for Words<A> {
    type Output = Self;

    fn div(self, rhs: A) -> Self::Output {
        Words(self.0 / rhs)
    }
}

impl<A: AddAssign> AddAssign for Words<A> {
    fn add_assign(&mut self, rhs: Self) {
        self.0 += rhs.0;
    }
}

impl<A: SubAssign> SubAssign for Words<A> {
    fn sub_assign(&mut self, rhs: Self) {
        self.0 -= rhs.0;
    }
}

impl From<Bytes<u32>> for Words<u32> {
    fn from(bytes: Bytes<u32>) -> Words<u32> {
        bytes.to_words()
    }
}

/// The unit "bytes": `Bytes(123u32)` means 123 bytes.
#[repr(transparent)]
#[derive(Debug, PartialEq, Eq, Clone, Copy, PartialOrd, Ord)]
pub struct Bytes<A>(pub A);

impl Bytes<u32> {
    // Rounds up
    pub fn to_words(self) -> Words<u32> {
        // Rust issue for adding ceiling_div: https://github.com/rust-lang/rfcs/issues/2844
        Words((self.0 + WORD_SIZE - 1) / WORD_SIZE)
    }

    pub fn as_u32(self) -> u32 {
        self.0
    }

    pub fn as_usize(self) -> usize {
        self.0 as usize
    }
}

impl<A: Add<Output = A>> Add for Bytes<A> {
    type Output = Self;

    fn add(self, rhs: Self) -> Self::Output {
        Bytes(self.0 + rhs.0)
    }
}

impl<A: Sub<Output = A>> Sub for Bytes<A> {
    type Output = Self;

    fn sub(self, rhs: Self) -> Self::Output {
        Bytes(self.0 - rhs.0)
    }
}

impl<A: AddAssign> AddAssign for Bytes<A> {
    fn add_assign(&mut self, rhs: Self) {
        self.0 += rhs.0;
    }
}

impl<A: SubAssign> SubAssign for Bytes<A> {
    fn sub_assign(&mut self, rhs: Self) {
        self.0 -= rhs.0;
    }
}

impl From<Words<u32>> for Bytes<u32> {
    fn from(words: Words<u32>) -> Bytes<u32> {
        words.to_bytes()
    }
}

// The `true` value. The only scalar value that has the lowest bit set.
pub const TRUE_VALUE: u32 = 0x1;

/// Constant sentinel pointer value for fast null tests.
/// Points to the last unallocated Wasm page.
/// See also `compile.ml` for other reserved sentinel values.
pub const NULL_POINTER: Value = Value::from_raw(0xffff_fffb);

/// A value in a heap slot
#[repr(transparent)]
#[derive(Clone, Copy, PartialEq, Eq, Debug)]
pub struct Value(u32);

/// A view of `Value` for analyzing the slot contents.
pub enum PtrOrScalar {
    /// Slot is a pointer to a boxed object
    Ptr(usize),

    /// Slot is an unboxed scalar value
    Scalar(u32),
}

impl PtrOrScalar {
    pub fn is_ptr(&self) -> bool {
        matches!(self, PtrOrScalar::Ptr(_))
    }

    pub fn is_scalar(&self) -> bool {
        matches!(self, PtrOrScalar::Scalar(_))
    }
}

impl Value {
    /// Create a value from a pointer
    pub const fn from_ptr(ptr: usize) -> Self {
        // Cannot use `debug_assert_eq` in const yet, so using `debug_assert`
        debug_assert!(ptr & 0b1 == 0b0);
        Value(skew(ptr) as u32)
    }

    /// Create a value from a scalar
    pub const fn from_scalar(value: u32) -> Self {
        // Cannot use `debug_assert_eq` in const yet, so using `debug_assert`
        debug_assert!(value >> 31 == 0);
        Value(value << 1)
    }

    /// Create a value from a signed scalar. The scalar must be obtained with `get_signed_scalar`.
    /// Using `get_scalar` will return an incorrect scalar.
    pub fn from_signed_scalar(value: i32) -> Self {
        debug_assert_eq!(value, value << 1 >> 1);
        Value((value << 1) as u32)
    }

    /// Create a value from raw representation. Useful when e.g. temporarily writing invalid values
    /// to object fields in garbage collection.
    pub const fn from_raw(raw: u32) -> Self {
        Value(raw)
    }

    /// Analyzes the value.
    ///
    /// Note: when using this function in performance critical code make sure to check the
    /// generated Wasm and see if it can be improved by using `Value::get_raw`, `unskew`, etc.
    /// rustc/LLVM generates slightly more inefficient code (compared to using functions like
    /// `Value::get_raw` and `unskew`) in our cost model where every Wasm instruction costs 1
    /// cycle.
    pub fn get(&self) -> PtrOrScalar {
        if is_ptr(self.0) {
            PtrOrScalar::Ptr(unskew(self.0 as usize))
        } else {
            PtrOrScalar::Scalar(self.0 >> 1)
        }
    }

    /// Get the raw value
    #[inline]
    pub fn get_raw(&self) -> u32 {
        self.0
    }

    /// Is the value a scalar?
    pub fn is_scalar(&self) -> bool {
        self.get().is_scalar()
    }

    /// Is the value a non-null pointer?
    pub fn is_non_null_ptr(&self) -> bool {
        self.get().is_ptr() && *self != NULL_POINTER
    }

    /// Assumes that the value is a scalar and returns the scalar value. In debug mode panics if
    /// the value is not a scalar.
    pub fn get_scalar(&self) -> u32 {
        debug_assert!(self.get().is_scalar());
        self.0 >> 1
    }

    /// Assumes that the value is a signed scalar and returns the scalar value. In debug mode
    /// panics if the value is not a scalar.
    pub fn get_signed_scalar(&self) -> i32 {
        debug_assert!(self.get().is_scalar());
        self.0 as i32 >> 1
    }

    /// Assumes that the value is a pointer and returns the pointer value. In debug mode panics if
    /// the value is not a pointer.
    pub fn get_ptr(self) -> usize {
        debug_assert!(self.get().is_ptr());
        unskew(self.0 as usize)
    }

    /// Check that the forwarding pointer is valid.
    #[inline]
    pub unsafe fn check_forwarding_pointer(self) {
        debug_assert!(
            self.forward().get_ptr() == self.get_ptr()
                || self.forward().forward().get_ptr() == self.forward().get_ptr()
        );
    }

    /// Check whether the object's forwarding pointer refers to a different location.
    pub unsafe fn is_forwarded(self) -> bool {
        self.check_forwarding_pointer();
        self.forward().get_ptr() != self.get_ptr()
    }

    /// Get the object tag. No forwarding. Can be applied to any block, regular objects
    /// with a header as well as `OneWordFiller`, `FwdPtr`, and `FreeSpace`.
    /// In debug mode panics if the value is not a pointer.
    pub unsafe fn tag(self) -> Tag {
        debug_assert_ne!(self, NULL_POINTER);
        *(self.get_ptr() as *const Tag)
    }

    /// Get the forwarding pointer. Used by the incremental GC.
    pub unsafe fn forward(self) -> Value {
        debug_assert!(self.is_obj());
        debug_assert!(self.get_ptr() as *const Obj != null());
        let obj = self.get_ptr() as *const Obj;
        (*obj).forward
    }

    /// Resolve forwarding if the value is a pointer. Otherwise, return the same value.
    pub unsafe fn forward_if_possible(self) -> Value {
        // Second condition: Ignore raw null addresses used in `text_iter`.
        if self.is_non_null_ptr() && self.get_ptr() as *const Obj != null() {
            self.forward()
        } else {
            self
        }
    }

    /// Determines whether the value refers to an object with a regular header that contains a forwarding pointer.
    /// Returns `false` for pointers to special `OneWordFiller`, `FwdPtr`, and `FreeSpace` blocks that do not have
    /// a regular object header.
    pub unsafe fn is_obj(self) -> bool {
        let tag = self.tag();
        tag != TAG_FWD_PTR && tag != TAG_ONE_WORD_FILLER && tag != TAG_FREE_SPACE
    }

    pub unsafe fn is_blob(self) -> bool {
        let tag = self.tag();
        is_blob_tag(tag)
    }

    pub unsafe fn is_array(self) -> bool {
        let tag = self.tag();
        is_array_or_slice_tag(tag)
    }

    /// Get the pointer as `Obj` using forwarding. In debug mode panics if the value is not a pointer.
    pub unsafe fn as_obj(self) -> *mut Obj {
        debug_assert!(self.get().is_ptr());
        self.check_forwarding_pointer();
        self.forward().get_ptr() as *mut Obj
    }

    /// Get the pointer as `MutBox` using forwarding. In debug mode panics if the value is not a pointer.
    pub unsafe fn as_mutbox(self) -> *mut MutBox {
        debug_assert_eq!(self.tag(), TAG_MUTBOX);
        self.check_forwarding_pointer();
        self.forward().get_ptr() as *mut MutBox
    }

    /// Get the pointer as `Array` using forwarding. In debug mode panics if the value is not a pointer or the
    /// pointed object is not an `Array`.
    pub unsafe fn as_array(self) -> *mut Array {
        debug_assert!(self.is_array());
        self.check_forwarding_pointer();
        self.forward().get_ptr() as *mut Array
    }

    /// Get the pointer as `Object` using forwarding. In debug mode panics if the value is not a pointer.
    pub unsafe fn as_object(self) -> *mut Object {
        debug_assert!(self.get().is_ptr());
        self.check_forwarding_pointer();
        self.forward().get_ptr() as *mut Object
    }

    /// Get the pointer as `Region` using forwarding.
    pub unsafe fn as_region(self) -> *mut Region {
        debug_assert!(self.tag() == TAG_REGION);
        self.check_forwarding_pointer();
        self.forward().get_ptr() as *mut Region
    }

    /// Get the pointer as `Region` using forwarding, without checking the tag.
    /// NB: One cannot check the tag during stabilization.
    pub unsafe fn as_untagged_region(self) -> *mut Region {
        self.check_forwarding_pointer();
        self.forward().get_ptr() as *mut Region
    }

    /// Get the pointer as `Concat` using forwarding. In debug mode panics if the value is not a pointer or the
    /// pointed object is not a `Concat`.
    pub unsafe fn as_concat(self) -> *const Concat {
        debug_assert_eq!(self.tag(), TAG_CONCAT);
        self.check_forwarding_pointer();
        self.forward().get_ptr() as *const Concat
    }

    /// Get the pointer as `Blob` using forwarding. In debug mode panics if the value is not a pointer or the
    /// pointed object is not a `Blob`.
    pub unsafe fn as_blob(self) -> *const Blob {
        debug_assert!(self.is_blob());
        self.check_forwarding_pointer();
        self.forward().get_ptr() as *const Blob
    }

    /// Get the pointer as mutable `Blob` using forwarding.
    pub unsafe fn as_blob_mut(self) -> *mut Blob {
        debug_assert!(self.is_blob());
        self.check_forwarding_pointer();
        self.forward().get_ptr() as *mut Blob
    }

    /// Get the pointer as `BigInt` using forwarding. In debug mode panics if the value is not a pointer or the
    /// pointed object is not a `BigInt`.
    pub unsafe fn as_bigint(self) -> *mut BigInt {
        debug_assert_eq!(self.tag(), TAG_BIGINT);
        self.check_forwarding_pointer();
        self.forward().get_ptr() as *mut BigInt
    }

    pub fn as_tiny(self) -> i32 {
        debug_assert!(self.is_scalar());
        self.0 as i32 >> 1
    }

    // optimized version of `value.is_non_null_ptr() && value.get_ptr() >= address`
    // value is a non-null pointer equal or greater than the unskewed address > 1
    #[inline]
    pub fn points_to_or_beyond(&self, address: usize) -> bool {
        debug_assert!(address > TRUE_VALUE as usize);
        let raw = self.get_raw();
        is_skewed(raw) && unskew(raw as usize) >= address && *self != NULL_POINTER
    }
}

#[inline]
/// Returns whether a raw value is representing a pointer. Useful when using `Value::get_raw`.
pub fn is_ptr(value: u32) -> bool {
    is_skewed(value) && value != TRUE_VALUE
}

#[inline]
pub const fn is_skewed(value: u32) -> bool {
    value & 0b1 != 0
}

#[inline]
pub const fn skew(ptr: usize) -> usize {
    ptr.wrapping_sub(1)
}

#[inline]
pub const fn unskew(value: usize) -> usize {
    value.wrapping_add(1)
}

// NOTE: We don't create an enum for tags as we can never assume to do exhaustive pattern match on
// tags, because of heap corruptions and other bugs (in the code generator or RTS, or maybe because
// of an unsafe API usage).
pub type Tag = u32;

// Tags need to have the lowest bit set, to allow distinguishing a header (tag) from object
// locations in mark-compact GC. (Reminder: objects and fields are word aligned)
pub const TAG_OBJECT: Tag = 1;
<<<<<<< HEAD
pub const TAG_OBJ_IND: Tag = 3;
pub const TAG_ARRAY_I: Tag = 5; // Immutable Array ([T])
pub const TAG_ARRAY_M: Tag = 7; // Mutable Array ([var T])
pub const TAG_ARRAY_T: Tag = 9; // Non-nullary Tuple ((T,+))
pub const TAG_ARRAY_S: Tag = 11; // Shared function pairing TAG_BLOB_A with TAG_BLOB_T (shared ... -> ...)
pub const TAG_BITS64_U: Tag = 13; // Unsigned (Nat64)
pub const TAG_BITS64_S: Tag = 15; // Signed (Int64)
pub const TAG_BITS64_F: Tag = 17; // Float
pub const TAG_MUTBOX: Tag = 19;
pub const TAG_CLOSURE: Tag = 21;
pub const TAG_SOME: Tag = 23;
pub const TAG_VARIANT: Tag = 25;
pub const TAG_BLOB_B: Tag = 27; // Blob of Bytes (Blob)
pub const TAG_BLOB_T: Tag = 29; // Blob of Utf8 (Text)
pub const TAG_BLOB_P: Tag = 31; // Principal (Principal)
pub const TAG_BLOB_A: Tag = 33; // Actor (actor {})
pub const TAG_FWD_PTR: Tag = 35; // Only used by the copying GC - not to be confused with forwarding pointer in the header used for incremental GC.
pub const TAG_BITS32_U: Tag = 37; // Unsigned (Nat32)
pub const TAG_BITS32_S: Tag = 39; // Signed (Int32)
pub const TAG_BITS32_F: Tag = 41; // Reserved (Float32)
pub const TAG_BIGINT: Tag = 43;
pub const TAG_CONCAT: Tag = 45;
pub const TAG_REGION: Tag = 47;
pub const TAG_ONE_WORD_FILLER: Tag = 49;
pub const TAG_FREE_SPACE: Tag = 51;
=======
pub const TAG_ARRAY: Tag = 3;
pub const TAG_BITS64: Tag = 5;
pub const TAG_MUTBOX: Tag = 7;
pub const TAG_CLOSURE: Tag = 9;
pub const TAG_SOME: Tag = 11;
pub const TAG_VARIANT: Tag = 13;
pub const TAG_BLOB: Tag = 15;
pub const TAG_FWD_PTR: Tag = 17; // Only used by the copying GC - not to be confused with forwarding pointer in the header used for incremental GC.
pub const TAG_BITS32: Tag = 19;
pub const TAG_BIGINT: Tag = 21;
pub const TAG_CONCAT: Tag = 23;
pub const TAG_REGION: Tag = 25;
pub const TAG_NULL: Tag = 27;
pub const TAG_ONE_WORD_FILLER: Tag = 29;
pub const TAG_FREE_SPACE: Tag = 31;
>>>>>>> 8db84ee0

// Special value to visit only a range of array fields.
// This and all values above it are reserved and mean
// a slice of an array object (i.e. compressed array tag + start index) for
// purposes of `visit_pointer_fields`.
// The top two bits encode the original array tag, the remaining bits are the start index of the slice.
// Invariant: the value of this (pseudo-)tag must be
//            higher than all other tags defined above
<<<<<<< HEAD
pub const TAG_ARRAY_SLICE_MIN: Tag = 52;
pub const TAG_SPACING: Tag = 2;

pub fn is_object_tag(tag: Tag) -> bool {
    tag >= TAG_OBJECT && tag <= TAG_REGION
}

pub fn is_blob_tag(tag: Tag) -> bool {
    tag == TAG_BLOB_B || tag == TAG_BLOB_T || tag == TAG_BLOB_P || tag == TAG_BLOB_A
}

pub fn is_base_array_tag(tag: Tag) -> bool {
    tag == TAG_ARRAY_I || tag == TAG_ARRAY_M || tag == TAG_ARRAY_T || tag == TAG_ARRAY_S
}

pub fn is_array_or_slice_tag(tag: Tag) -> bool {
    is_base_array_tag(tag) || tag >= TAG_ARRAY_SLICE_MIN
}

#[inline]
pub fn start_of_slice(tag: Tag) -> u32 {
    tag << 2 >> 2
}

#[inline]
pub fn tag_of_slice(tag: Tag) -> Tag {
    TAG_ARRAY_I + (tag >> (usize::BITS - 2)) * TAG_SPACING
}

pub fn slice_tag(array_tag: Tag, slice_start: u32) -> Tag {
    debug_assert!(is_base_array_tag(array_tag));
    debug_assert!(slice_start >= TAG_ARRAY_SLICE_MIN && slice_start <= MAX_ARRAY_SIZE);
    debug_assert!((array_tag - TAG_ARRAY_I) % TAG_SPACING == 0);
    (((array_tag - TAG_ARRAY_I) / TAG_SPACING) << (usize::BITS - 2)) | slice_start
}

pub fn slice_start(tag: Tag) -> (Tag, u32) {
    debug_assert!(is_array_or_slice_tag(tag));
    if tag >= TAG_ARRAY_SLICE_MIN {
        (tag_of_slice(tag), start_of_slice(tag))
    } else {
        (tag, 0)
    }
}

pub fn base_array_tag(tag: Tag) -> Tag {
    debug_assert!(is_array_or_slice_tag(tag));
    let base = if tag >= TAG_ARRAY_SLICE_MIN {
        tag_of_slice(tag)
    } else {
        tag
    };
    debug_assert!(is_base_array_tag(base));
    base
}
=======
pub const TAG_ARRAY_SLICE_MIN: Tag = 32;
>>>>>>> 8db84ee0

// Common parts of any object. Other object pointers can be coerced into a pointer to this.
#[repr(C)] // See the note at the beginning of this module
pub struct Obj {
    pub tag: Tag,
    /// Forwarding pointer to support object moving in the incremental GC.
    pub forward: Value,
}

impl Obj {
    pub fn init_forward(&mut self, value: Value) {
        self.forward = value;
    }

    /// Check whether the object's forwarding pointer refers to a different location.
    pub unsafe fn is_forwarded(self: *const Self) -> bool {
        (*self).forward.get_ptr() != self as usize
    }

    pub unsafe fn tag(self: *const Self) -> Tag {
        (*self).tag
    }

    pub unsafe fn as_blob(self: *mut Self) -> *mut Blob {
        debug_assert!(is_blob_tag(self.tag()));
        self as *mut Blob
    }

    pub unsafe fn as_concat(self: *mut Self) -> *const Concat {
        debug_assert_eq!(self.tag(), TAG_CONCAT);
        self as *const Concat
    }
}

#[rustfmt::skip]
#[repr(C)] // See the note at the beginning of this module
pub struct Array {
    pub header: Obj,
    pub len: u32, // number of elements

    // Array elements follow, each u32 sized. We can't have variable-sized structs in Rust so we
    // can't add a field here for the elements.
    // https://doc.rust-lang.org/nomicon/exotic-sizes.html
}

impl Array {
    pub unsafe fn payload_addr(self: *const Self) -> *mut Value {
        self.offset(1) as *mut Value // skip array header
    }

    pub unsafe fn get(self: *mut Self, idx: u32) -> Value {
        let slot_addr = self.element_address(idx);
        *(slot_addr as *const Value)
    }

    /// Initialize the element of a newly created array.
    /// Uses a generational post-update barrier on pointer writes.
    /// No incremental pre-update barrier as the previous value is undefined.
    /// Resolve pointer forwarding for the written value if necessary.
    pub unsafe fn initialize<M: Memory>(self: *mut Self, idx: u32, value: Value, mem: &mut M) {
        let slot_addr = self.element_address(idx) as *mut Value;
        init_with_barrier(mem, slot_addr, value);
    }

    /// Write a value to an array element.
    /// The written and overwritten value can be a scalar or a pointer.
    /// Applies an incremental pre-update barrier when needed.
    /// Resolves pointer forwarding for the written value.
    pub unsafe fn set<M: Memory>(self: *mut Self, idx: u32, value: Value, mem: &mut M) {
        let slot_addr = self.element_address(idx) as *mut Value;
        write_with_barrier(mem, slot_addr, value);
    }

    #[inline]
    unsafe fn element_address(self: *const Self, idx: u32) -> usize {
        debug_assert!(self.len() > idx);
        self.payload_addr() as usize + (idx * WORD_SIZE) as usize
    }

    pub unsafe fn len(self: *const Self) -> u32 {
        (*self).len
    }

    pub unsafe fn base_tag(self: *const Self) -> Tag {
        base_array_tag((*self).header.tag)
    }

    pub unsafe fn get_slice_start(self: *const Self) -> (Tag, u32) {
        slice_start((*self).header.tag)
    }

    pub unsafe fn set_slice_start(self: *mut Self, array_tag: Tag, start: u32) {
        debug_assert!(is_base_array_tag(array_tag));
        (*self).header.tag = slice_tag(array_tag, start)
    }

    pub unsafe fn restore_tag(self: *mut Self, array_tag: Tag) {
        debug_assert!(is_base_array_tag(array_tag));
        (*self).header.tag = array_tag;
    }
}

#[rustfmt::skip]
#[repr(C)] // See the note at the beginning of this module
pub struct Region {
    pub header: Obj,
    // 64-bit id split into lower and upper halves for alignment reasons
    pub id_lower: u32,
    pub id_upper: u32,
    pub page_count: u32,
    pub vec_pages: Value, // Blob of u16's (each a page block ID).
}

impl Region {
    pub unsafe fn write_id64(self: *mut Self, value: u64) {
        write64(&mut (*self).id_lower, &mut (*self).id_upper, value);
    }

    pub unsafe fn read_id64(self: *mut Self) -> u64 {
        read64((*self).id_lower, (*self).id_upper)
    }
}

#[repr(C)] // See the note at the beginning of this module
pub struct Object {
    pub header: Obj,
    pub hash_blob: Value, // Pointer to a blob containing the hashes of the object field labels.
}

impl Object {
    pub unsafe fn hash_blob_addr(self: *mut Self) -> *mut Value {
        &mut (*self).hash_blob
    }

    pub unsafe fn payload_addr(self: *mut Self) -> *mut Value {
        self.add(1) as *mut Value // skip object header
    }

    /// Number of fields in the object.
    pub(crate) unsafe fn size(self: *mut Self) -> u32 {
        let hash_blob_length = (*self).hash_blob.as_blob().len().as_u32();
        debug_assert_eq!(hash_blob_length % WORD_SIZE, 0);
        hash_blob_length / WORD_SIZE
    }

    #[cfg(debug_assertions)]
    pub(crate) unsafe fn get(self: *mut Self, idx: u32) -> Value {
        *self.payload_addr().add(idx as usize)
    }
}

#[repr(C)] // See the note at the beginning of this module
pub struct Closure {
    pub header: Obj,
    pub funid: u32,
    pub size: u32, // number of elements
                   // other stuff follows ...
}

impl Closure {
    pub unsafe fn payload_addr(self: *mut Self) -> *mut Value {
        self.offset(1) as *mut Value // skip closure header
    }

    pub(crate) unsafe fn size(self: *mut Self) -> u32 {
        (*self).size
    }
}

#[repr(C)] // See the note at the beginning of this module
pub struct Blob {
    pub header: Obj,
    pub len: Bytes<u32>,
    // data follows ..
}

impl Blob {
    pub unsafe fn payload_addr(self: *mut Self) -> *mut u8 {
        self.add(1) as *mut u8 // skip blob header
    }

    pub unsafe fn payload_const(self: *const Self) -> *const u8 {
        self.add(1) as *mut u8 // skip blob header
    }

    pub unsafe fn len(self: *const Self) -> Bytes<u32> {
        (*self).len
    }

    pub unsafe fn get(self: *const Self, idx: u32) -> u8 {
        *self.payload_const().add(idx as usize)
    }

    pub unsafe fn set(self: *mut Self, idx: u32, byte: u8) {
        *self.payload_addr().add(idx as usize) = byte;
    }

    pub unsafe fn payload_addr_u16(self: *mut Self) -> *mut u16 {
        self.add(1) as *mut u16 // skip blob header
    }

    pub unsafe fn payload_const_u16(self: *const Self) -> *const u16 {
        self.add(1) as *mut u16 // skip blob header
    }

    pub unsafe fn get_u16(self: *const Self, idx: u32) -> u16 {
        *self.payload_const_u16().add(idx as usize)
    }

    pub unsafe fn set_u16(self: *mut Self, idx: u32, value: u16) {
        *self.payload_addr_u16().add(idx as usize) = value;
    }

    /// Shrink blob to the given size. Slop after the new size is filled with filler objects.
    pub unsafe fn shrink(self: *mut Self, new_len: Bytes<u32>) {
        let current_len_words = self.len().to_words();
        let new_len_words = new_len.to_words();

        debug_assert!(new_len_words <= current_len_words);

        let slop = current_len_words - new_len_words;

        if slop == Words(1) {
            let filler = (self.payload_addr() as *mut u32).add(new_len_words.as_usize())
                as *mut OneWordFiller;
            (*filler).tag = TAG_ONE_WORD_FILLER;
        } else if slop != Words(0) {
            debug_assert!(slop >= size_of::<FreeSpace>());
            let filler =
                (self.payload_addr() as *mut u32).add(new_len_words.as_usize()) as *mut FreeSpace;
            (*filler).tag = TAG_FREE_SPACE;
            (*filler).words = slop - size_of::<FreeSpace>();
        }

        (*self).len = new_len;
    }
}

// Note: Do not declare 64-bit fields, as otherwise, the objects are expected to be 64-bit aligned.
// This is not the case in the current heap design.
// Moreover, fields would also get 64-bit aligned causing implicit paddding.

pub fn read64(lower: u32, upper: u32) -> u64 {
    ((upper as u64) << u32::BITS) | lower as u64
}

pub fn write64(lower: &mut u32, upper: &mut u32, value: u64) {
    *upper = (value >> u32::BITS) as u32;
    *lower = (value & u32::MAX as u64) as u32;
}

/// Only used by the copying GC - not to be confused with the forwarding pointer in the general object header
/// that is used by the incremental GC.
/// A forwarding pointer placed by the copying GC in place of an evacuated object.
#[repr(C)] // See the note at the beginning of this module
pub struct FwdPtr {
    pub tag: Tag,
    pub fwd: Value,
}

#[repr(C)] // See the note at the beginning of this module
pub struct BigInt {
    pub header: Obj,
    /// The data following now must describe is the `mp_int` struct.
    /// The data pointer (mp_int.dp) is irrelevant, and will be changed to point to
    /// the data within this object before it is used.
    /// (NB: If we have a non-moving GC, we can make this an invariant)
    pub mp_int: mp_int,
    // data follows ..
}

impl BigInt {
    pub unsafe fn len(self: *mut Self) -> Bytes<u32> {
        Bytes(((*self).mp_int.alloc as usize * core::mem::size_of::<mp_digit>()) as u32)
    }

    pub unsafe fn payload_addr(self: *mut Self) -> *mut mp_digit {
        self.add(1) as *mut mp_digit // skip closure header
    }

    pub unsafe fn forward(self: *mut Self) -> *mut Self {
        (*self).header.forward.as_bigint()
    }

    pub unsafe fn from_payload(ptr: *mut mp_digit) -> *mut Self {
        let bigint = (ptr as *mut u32).sub(size_of::<BigInt>().as_usize()) as *mut BigInt;
        bigint.forward()
    }

    /// Returns pointer to the `mp_int` struct
    ///
    /// It fixes up the dp pointer. Instead of doing it here
    /// this could be done on allocation and every object move.
    ///
    /// Note that this returns a `const` pointer. This is very nice, as together with the const
    /// annotation on the libtommath API, this should prevent us from passing this pointer to a
    /// libtommath function that tries to change it. For example, we cannot confuse input and
    /// output parameters of mp_add() this way.
    pub unsafe fn mp_int_ptr(self: *mut BigInt) -> *const mp_int {
        (*self).mp_int.dp = self.payload_addr();
        &(*self).mp_int
    }
}

#[repr(C)] // See the note at the beginning of this module
pub struct MutBox {
    pub header: Obj,
    pub field: Value,
}

#[repr(C)] // See the note at the beginning of this module
pub struct Some {
    pub header: Obj,
    pub field: Value,
}

#[repr(C)] // See the note at the beginning of this module
pub struct Variant {
    pub header: Obj,
    pub tag: u32,
    pub field: Value,
}

#[repr(C)] // See the note at the beginning of this module
pub struct Concat {
    pub header: Obj,
    pub n_bytes: Bytes<u32>,
    pub text1: Value,
    pub text2: Value,
}

impl Concat {
    pub unsafe fn text1(self: *const Self) -> Value {
        (*self).text1
    }

    pub unsafe fn text2(self: *const Self) -> Value {
        (*self).text2
    }
}

#[repr(C)] // See the note at the beginning of this module
pub struct Bits64 {
    pub header: Obj,
    // We have two 32-bit fields instead of one 64-bit to avoid aligning the fields on 64-bit
    // boundary.
    bits_lo: u32,
    bits_hi: u32,
}

impl Bits64 {
    pub fn bits(&self) -> u64 {
        (u64::from(self.bits_hi) << 32) | u64::from(self.bits_lo)
    }
}

#[repr(C)] // See the note at the beginning of this module
pub struct Bits32 {
    pub header: Obj,
    pub bits: u32,
}

/// Marks one word empty space in heap
#[repr(C)] // See the note at the beginning of this module
pub struct OneWordFiller {
    pub tag: Tag,
}

/// Marks arbitrary sized emtpy space in heap
#[repr(C)] // See the note at the beginning of this module
pub struct FreeSpace {
    pub tag: Tag,
    pub words: Words<u32>,
}

impl FreeSpace {
    /// Size of the free space (includes object header)
    pub unsafe fn size(self: *mut Self) -> Words<u32> {
        (*self).words + size_of::<FreeSpace>()
    }
}

/// Returns the heap block size in words.
/// Handles both objects with header and forwarding pointer
/// and special blocks such as `OneWordFiller`, `FwdPtr`, and `FreeSpace`
/// that do not have a forwarding pointer.
pub(crate) unsafe fn block_size(address: usize) -> Words<u32> {
    let tag = *(address as *mut Tag);
    match tag {
        TAG_OBJECT => {
            let object = address as *mut Object;
            let size = object.size();
            size_of::<Object>() + Words(size)
        }

        // `block_size` is not used during the incremental mark phase and
        // therefore, does not support array slicing.
        TAG_ARRAY_I | TAG_ARRAY_M | TAG_ARRAY_T | TAG_ARRAY_S => {
            let array = address as *mut Array;
            let size = array.len();
            size_of::<Array>() + Words(size)
        }

        TAG_BITS64_U | TAG_BITS64_S | TAG_BITS64_F => size_of::<Bits64>(),

        TAG_MUTBOX => size_of::<MutBox>(),

        TAG_CLOSURE => {
            let closure = address as *mut Closure;
            let size = closure.size();
            size_of::<Closure>() + Words(size)
        }

        TAG_SOME => size_of::<Some>(),

        TAG_VARIANT => size_of::<Variant>(),

        TAG_BLOB_B | TAG_BLOB_T | TAG_BLOB_P | TAG_BLOB_A => {
            let blob = address as *mut Blob;
            size_of::<Blob>() + blob.len().to_words()
        }

        TAG_FWD_PTR => {
            rts_trap_with("object_size: forwarding pointer");
        }

        TAG_BITS32_U | TAG_BITS32_S | TAG_BITS32_F => size_of::<Bits32>(),

        TAG_BIGINT => {
            let bigint = address as *mut BigInt;
            size_of::<BigInt>() + bigint.len().to_words()
        }

        TAG_CONCAT => size_of::<Concat>(),

        TAG_ONE_WORD_FILLER => size_of::<OneWordFiller>(),

        TAG_FREE_SPACE => {
            let free_space = address as *mut FreeSpace;
            free_space.size()
        }

        TAG_REGION => size_of::<Region>(),

        _ => {
            rts_trap_with("object_size: invalid object tag");
        }
    }
}<|MERGE_RESOLUTION|>--- conflicted
+++ resolved
@@ -445,49 +445,30 @@
 // Tags need to have the lowest bit set, to allow distinguishing a header (tag) from object
 // locations in mark-compact GC. (Reminder: objects and fields are word aligned)
 pub const TAG_OBJECT: Tag = 1;
-<<<<<<< HEAD
-pub const TAG_OBJ_IND: Tag = 3;
-pub const TAG_ARRAY_I: Tag = 5; // Immutable Array ([T])
-pub const TAG_ARRAY_M: Tag = 7; // Mutable Array ([var T])
-pub const TAG_ARRAY_T: Tag = 9; // Non-nullary Tuple ((T,+))
-pub const TAG_ARRAY_S: Tag = 11; // Shared function pairing TAG_BLOB_A with TAG_BLOB_T (shared ... -> ...)
-pub const TAG_BITS64_U: Tag = 13; // Unsigned (Nat64)
-pub const TAG_BITS64_S: Tag = 15; // Signed (Int64)
-pub const TAG_BITS64_F: Tag = 17; // Float
-pub const TAG_MUTBOX: Tag = 19;
-pub const TAG_CLOSURE: Tag = 21;
-pub const TAG_SOME: Tag = 23;
-pub const TAG_VARIANT: Tag = 25;
-pub const TAG_BLOB_B: Tag = 27; // Blob of Bytes (Blob)
-pub const TAG_BLOB_T: Tag = 29; // Blob of Utf8 (Text)
-pub const TAG_BLOB_P: Tag = 31; // Principal (Principal)
-pub const TAG_BLOB_A: Tag = 33; // Actor (actor {})
-pub const TAG_FWD_PTR: Tag = 35; // Only used by the copying GC - not to be confused with forwarding pointer in the header used for incremental GC.
-pub const TAG_BITS32_U: Tag = 37; // Unsigned (Nat32)
-pub const TAG_BITS32_S: Tag = 39; // Signed (Int32)
-pub const TAG_BITS32_F: Tag = 41; // Reserved (Float32)
-pub const TAG_BIGINT: Tag = 43;
-pub const TAG_CONCAT: Tag = 45;
-pub const TAG_REGION: Tag = 47;
-pub const TAG_ONE_WORD_FILLER: Tag = 49;
-pub const TAG_FREE_SPACE: Tag = 51;
-=======
-pub const TAG_ARRAY: Tag = 3;
-pub const TAG_BITS64: Tag = 5;
-pub const TAG_MUTBOX: Tag = 7;
-pub const TAG_CLOSURE: Tag = 9;
-pub const TAG_SOME: Tag = 11;
-pub const TAG_VARIANT: Tag = 13;
-pub const TAG_BLOB: Tag = 15;
-pub const TAG_FWD_PTR: Tag = 17; // Only used by the copying GC - not to be confused with forwarding pointer in the header used for incremental GC.
-pub const TAG_BITS32: Tag = 19;
-pub const TAG_BIGINT: Tag = 21;
-pub const TAG_CONCAT: Tag = 23;
-pub const TAG_REGION: Tag = 25;
-pub const TAG_NULL: Tag = 27;
-pub const TAG_ONE_WORD_FILLER: Tag = 29;
-pub const TAG_FREE_SPACE: Tag = 31;
->>>>>>> 8db84ee0
+pub const TAG_ARRAY_I: Tag = 3; // Immutable Array ([T])
+pub const TAG_ARRAY_M: Tag = 5; // Mutable Array ([var T])
+pub const TAG_ARRAY_T: Tag = 7; // Non-nullary Tuple ((T,+))
+pub const TAG_ARRAY_S: Tag = 9; // Shared function pairing TAG_BLOB_A with TAG_BLOB_T (shared ... -> ...)
+pub const TAG_BITS64_U: Tag = 11; // Unsigned (Nat64)
+pub const TAG_BITS64_S: Tag = 13; // Signed (Int64)
+pub const TAG_BITS64_F: Tag = 15; // Float
+pub const TAG_MUTBOX: Tag = 17;
+pub const TAG_CLOSURE: Tag = 19;
+pub const TAG_SOME: Tag = 21;
+pub const TAG_VARIANT: Tag = 23;
+pub const TAG_BLOB_B: Tag = 25; // Blob of Bytes (Blob)
+pub const TAG_BLOB_T: Tag = 27; // Blob of Utf8 (Text)
+pub const TAG_BLOB_P: Tag = 29; // Principal (Principal)
+pub const TAG_BLOB_A: Tag = 31; // Actor (actor {})
+pub const TAG_FWD_PTR: Tag = 33; // Only used by the copying GC - not to be confused with forwarding pointer in the header used for incremental GC.
+pub const TAG_BITS32_U: Tag = 35; // Unsigned (Nat32)
+pub const TAG_BITS32_S: Tag = 37; // Signed (Int32)
+pub const TAG_BITS32_F: Tag = 39; // Reserved (Float32)
+pub const TAG_BIGINT: Tag = 41;
+pub const TAG_CONCAT: Tag = 43;
+pub const TAG_REGION: Tag = 45;
+pub const TAG_ONE_WORD_FILLER: Tag = 47;
+pub const TAG_FREE_SPACE: Tag = 49;
 
 // Special value to visit only a range of array fields.
 // This and all values above it are reserved and mean
@@ -496,8 +477,7 @@
 // The top two bits encode the original array tag, the remaining bits are the start index of the slice.
 // Invariant: the value of this (pseudo-)tag must be
 //            higher than all other tags defined above
-<<<<<<< HEAD
-pub const TAG_ARRAY_SLICE_MIN: Tag = 52;
+pub const TAG_ARRAY_SLICE_MIN: Tag = 50;
 pub const TAG_SPACING: Tag = 2;
 
 pub fn is_object_tag(tag: Tag) -> bool {
@@ -552,9 +532,6 @@
     debug_assert!(is_base_array_tag(base));
     base
 }
-=======
-pub const TAG_ARRAY_SLICE_MIN: Tag = 32;
->>>>>>> 8db84ee0
 
 // Common parts of any object. Other object pointers can be coerced into a pointer to this.
 #[repr(C)] // See the note at the beginning of this module
