--- conflicted
+++ resolved
@@ -333,13 +333,13 @@
         self.forward().get_ptr() as *mut Array
     }
 
-<<<<<<< HEAD
     /// Get the pointer as `Object` using forwarding. In debug mode panics if the value is not a pointer.
     pub unsafe fn as_object(self) -> *mut Object {
         debug_assert!(self.get().is_ptr());
         self.check_forwarding_pointer();
         self.forward().get_ptr() as *mut Object
-=======
+    }
+    
     /// Get the pointer as `Region` using forwarding.
     pub unsafe fn as_region(self) -> *mut Region {
         debug_assert!(self.tag() == TAG_REGION);
@@ -352,7 +352,6 @@
     pub unsafe fn as_untagged_region(self) -> *mut Region {
         self.check_forwarding_pointer();
         self.forward().get_ptr() as *mut Region
->>>>>>> beb19002
     }
 
     /// Get the pointer as `Concat` using forwarding. In debug mode panics if the value is not a pointer or the
