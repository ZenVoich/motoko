//! Principal ID encoding and decoding, with integrity checking

use crate::mem_utils::memcpy_bytes;
use crate::page_alloc::PageAlloc;
use crate::rts_trap_with;
use crate::space::Space;
use crate::text::{blob_compare, blob_of_text};
use crate::types::{Bytes, Value, TAG_BLOB};

use motoko_rts_macros::ic_mem_fn;

// CRC32 for blobs. Loosely based on https://rosettacode.org/wiki/CRC-32#Implementation_2

#[no_mangle]
pub unsafe extern "C" fn compute_crc32(blob: Value) -> u32 {
    if blob.tag() != TAG_BLOB {
        panic!("compute_crc32: Blob expected");
    }

    let blob = blob.as_blob();
    let len = blob.len();

    let mut crc: u32 = !0;

    for i in 0..len.0 {
        let octet = blob.get(i);
        crc = (crc >> 8) ^ CRC_TABLE[usize::from((crc & 0xFF) as u8 ^ octet)];
    }

    !crc
}

static CRC_TABLE: [u32; 256] = [
    0x0, 0x77073096, 0xee0e612c, 0x990951ba, 0x76dc419, 0x706af48f, 0xe963a535, 0x9e6495a3,
    0xedb8832, 0x79dcb8a4, 0xe0d5e91e, 0x97d2d988, 0x9b64c2b, 0x7eb17cbd, 0xe7b82d07, 0x90bf1d91,
    0x1db71064, 0x6ab020f2, 0xf3b97148, 0x84be41de, 0x1adad47d, 0x6ddde4eb, 0xf4d4b551, 0x83d385c7,
    0x136c9856, 0x646ba8c0, 0xfd62f97a, 0x8a65c9ec, 0x14015c4f, 0x63066cd9, 0xfa0f3d63, 0x8d080df5,
    0x3b6e20c8, 0x4c69105e, 0xd56041e4, 0xa2677172, 0x3c03e4d1, 0x4b04d447, 0xd20d85fd, 0xa50ab56b,
    0x35b5a8fa, 0x42b2986c, 0xdbbbc9d6, 0xacbcf940, 0x32d86ce3, 0x45df5c75, 0xdcd60dcf, 0xabd13d59,
    0x26d930ac, 0x51de003a, 0xc8d75180, 0xbfd06116, 0x21b4f4b5, 0x56b3c423, 0xcfba9599, 0xb8bda50f,
    0x2802b89e, 0x5f058808, 0xc60cd9b2, 0xb10be924, 0x2f6f7c87, 0x58684c11, 0xc1611dab, 0xb6662d3d,
    0x76dc4190, 0x1db7106, 0x98d220bc, 0xefd5102a, 0x71b18589, 0x6b6b51f, 0x9fbfe4a5, 0xe8b8d433,
    0x7807c9a2, 0xf00f934, 0x9609a88e, 0xe10e9818, 0x7f6a0dbb, 0x86d3d2d, 0x91646c97, 0xe6635c01,
    0x6b6b51f4, 0x1c6c6162, 0x856530d8, 0xf262004e, 0x6c0695ed, 0x1b01a57b, 0x8208f4c1, 0xf50fc457,
    0x65b0d9c6, 0x12b7e950, 0x8bbeb8ea, 0xfcb9887c, 0x62dd1ddf, 0x15da2d49, 0x8cd37cf3, 0xfbd44c65,
    0x4db26158, 0x3ab551ce, 0xa3bc0074, 0xd4bb30e2, 0x4adfa541, 0x3dd895d7, 0xa4d1c46d, 0xd3d6f4fb,
    0x4369e96a, 0x346ed9fc, 0xad678846, 0xda60b8d0, 0x44042d73, 0x33031de5, 0xaa0a4c5f, 0xdd0d7cc9,
    0x5005713c, 0x270241aa, 0xbe0b1010, 0xc90c2086, 0x5768b525, 0x206f85b3, 0xb966d409, 0xce61e49f,
    0x5edef90e, 0x29d9c998, 0xb0d09822, 0xc7d7a8b4, 0x59b33d17, 0x2eb40d81, 0xb7bd5c3b, 0xc0ba6cad,
    0xedb88320, 0x9abfb3b6, 0x3b6e20c, 0x74b1d29a, 0xead54739, 0x9dd277af, 0x4db2615, 0x73dc1683,
    0xe3630b12, 0x94643b84, 0xd6d6a3e, 0x7a6a5aa8, 0xe40ecf0b, 0x9309ff9d, 0xa00ae27, 0x7d079eb1,
    0xf00f9344, 0x8708a3d2, 0x1e01f268, 0x6906c2fe, 0xf762575d, 0x806567cb, 0x196c3671, 0x6e6b06e7,
    0xfed41b76, 0x89d32be0, 0x10da7a5a, 0x67dd4acc, 0xf9b9df6f, 0x8ebeeff9, 0x17b7be43, 0x60b08ed5,
    0xd6d6a3e8, 0xa1d1937e, 0x38d8c2c4, 0x4fdff252, 0xd1bb67f1, 0xa6bc5767, 0x3fb506dd, 0x48b2364b,
    0xd80d2bda, 0xaf0a1b4c, 0x36034af6, 0x41047a60, 0xdf60efc3, 0xa867df55, 0x316e8eef, 0x4669be79,
    0xcb61b38c, 0xbc66831a, 0x256fd2a0, 0x5268e236, 0xcc0c7795, 0xbb0b4703, 0x220216b9, 0x5505262f,
    0xc5ba3bbe, 0xb2bd0b28, 0x2bb45a92, 0x5cb36a04, 0xc2d7ffa7, 0xb5d0cf31, 0x2cd99e8b, 0x5bdeae1d,
    0x9b64c2b0, 0xec63f226, 0x756aa39c, 0x26d930a, 0x9c0906a9, 0xeb0e363f, 0x72076785, 0x5005713,
    0x95bf4a82, 0xe2b87a14, 0x7bb12bae, 0xcb61b38, 0x92d28e9b, 0xe5d5be0d, 0x7cdcefb7, 0xbdbdf21,
    0x86d3d2d4, 0xf1d4e242, 0x68ddb3f8, 0x1fda836e, 0x81be16cd, 0xf6b9265b, 0x6fb077e1, 0x18b74777,
    0x88085ae6, 0xff0f6a70, 0x66063bca, 0x11010b5c, 0x8f659eff, 0xf862ae69, 0x616bffd3, 0x166ccf45,
    0xa00ae278, 0xd70dd2ee, 0x4e048354, 0x3903b3c2, 0xa7672661, 0xd06016f7, 0x4969474d, 0x3e6e77db,
    0xaed16a4a, 0xd9d65adc, 0x40df0b66, 0x37d83bf0, 0xa9bcae53, 0xdebb9ec5, 0x47b2cf7f, 0x30b5ffe9,
    0xbdbdf21c, 0xcabac28a, 0x53b39330, 0x24b4a3a6, 0xbad03605, 0xcdd70693, 0x54de5729, 0x23d967bf,
    0xb3667a2e, 0xc4614ab8, 0x5d681b02, 0x2a6f2b94, 0xb40bbe37, 0xc30c8ea1, 0x5a05df1b, 0x2d02ef8d,
];

struct Pump {
    inp_gran: u32,
    out_gran: u32,
    dest: *mut u8,
    pending_data: u32,
    pending_bits: u32,
}

static BASE32_CHARS: &[u8] = b"ABCDEFGHIJKLMNOPQRSTUVWXYZ234567";

unsafe fn stash_enc_base32(d: u8, dest: *mut u8) {
    *dest = BASE32_CHARS[(d & 0b0001_1111) as usize];
}

unsafe fn enc_stash(pump: &mut Pump, data: u8) {
    pump.pending_data <<= pump.inp_gran;
    pump.pending_data |= data as u32;
    pump.pending_bits += pump.inp_gran;

    while pump.pending_bits >= pump.out_gran {
        pump.pending_bits -= pump.out_gran;
        stash_enc_base32((pump.pending_data >> pump.pending_bits) as u8, pump.dest);
        pump.dest = pump.dest.add(1);
        pump.pending_data &= (1 << pump.pending_bits) - 1;
    }
}

/// Encode a blob into an checksum-prepended base32 representation
<<<<<<< HEAD
pub unsafe fn base32_of_checksummed_blob<P: PageAlloc>(
    allocation_space: &mut Space<P>,
    b: SkewedPtr,
) -> SkewedPtr {
=======
pub unsafe fn base32_of_checksummed_blob<M: Memory>(mem: &mut M, b: Value) -> Value {
>>>>>>> 00f045f1
    let checksum = compute_crc32(b);
    let n = b.as_blob().len();
    let mut data = b.as_blob().payload_addr();

    let r = allocation_space.alloc_blob(Bytes((n.0 + 4 + 4) / 5 * 8)); // contains padding
    let blob = r.as_blob();
    let dest = blob.payload_addr();

    let mut pump = Pump {
        inp_gran: 8,
        out_gran: 5,
        dest,
        pending_data: 0,
        pending_bits: 0,
    };
    enc_stash(&mut pump, (checksum >> 24) as u8); // checksum is serialized as big-endian
    enc_stash(&mut pump, (checksum >> 16) as u8);
    enc_stash(&mut pump, (checksum >> 8) as u8);
    enc_stash(&mut pump, checksum as u8);

    for _ in 0..n.0 {
        enc_stash(&mut pump, *data);
        data = data.add(1);
    }

    if pump.pending_bits != 0 {
        // Flush odd bits
        pump.pending_data <<= pump.out_gran - pump.pending_bits;
        stash_enc_base32(pump.pending_data as u8, pump.dest);
        pump.dest = pump.dest.add(1);
        // Discount padding
        let new_len = Bytes(pump.dest.offset_from(dest) as u32);
        blob.shrink(new_len);
    }

    r
}

// tolerant conversion
// accepts lower case and fillers/padding '-', '='
// values are one more than base32 value
// 0 elements signify invalid alphabet letter
// fillers/padding have upper bit set
// Returns in range [1,32]
fn conv(b: u8) -> u8 {
    if b == b'-' {
        0xF0
    } else if b == b'=' {
        0xF1
    } else if b >= b'A' && b <= b'Z' {
        b - b'A' + 1
    } else if b >= b'a' && b <= b'z' {
        b - b'a' + 1
    } else if b >= b'2' && b <= b'7' {
        b - b'2' + 27
    } else {
        0
    }
}

unsafe fn accum_base32(pump: &mut Pump, c: u8) {
    if c > b'z' {
        rts_trap_with("accum_base32: Base32 symbol out of range");
    }

    let v = conv(c & 0b0111_1111) - 1; // 0..31

    if v < 32 {
        // excludes '-' and '='
        pump.pending_bits += pump.inp_gran;
        pump.pending_data <<= pump.inp_gran;
        pump.pending_data |= v as u32;
    }
}

unsafe fn dec_stash(pump: &mut Pump, data: u8) {
    accum_base32(pump, data);

    while pump.pending_bits >= pump.out_gran {
        pump.pending_bits -= pump.out_gran;
        *pump.dest = (pump.pending_data >> pump.pending_bits) as u8;
        pump.dest = pump.dest.add(1);
        pump.pending_data &= (1 << pump.pending_bits) - 1;
    }
}

<<<<<<< HEAD
pub unsafe fn base32_to_blob<P: PageAlloc>(
    allocation_space: &mut Space<P>,
    b: SkewedPtr,
) -> SkewedPtr {
=======
pub unsafe fn base32_to_blob<M: Memory>(mem: &mut M, b: Value) -> Value {
>>>>>>> 00f045f1
    let n = b.as_blob().len();
    let mut data = b.as_blob().payload_addr();

    // Every group of 8 characters will yield 5 bytes
    let r = allocation_space.alloc_blob(Bytes(((n.0 + 7) / 8) * 5)); // we deal with padding later
    let blob = r.as_blob();
    let dest = blob.payload_addr();

    let mut pump = Pump {
        inp_gran: 5,
        out_gran: 8,
        dest,
        pending_bits: 0,
        pending_data: 0,
    };

    for _ in 0..n.0 {
        dec_stash(&mut pump, *data);
        data = data.add(1);
    }

    // Adjust resulting blob len
    let new_len = Bytes(pump.dest.offset_from(dest) as u32);
    blob.shrink(new_len);
    r
}

/// Encode a blob into its textual representation
#[ic_mem_fn]
<<<<<<< HEAD
pub unsafe fn principal_of_blob<P: PageAlloc>(
    allocation_space: &mut Space<P>,
    b: SkewedPtr,
) -> SkewedPtr {
    let base32 = base32_of_checksummed_blob(allocation_space, b);
    base32_to_principal(allocation_space, base32)
=======
pub unsafe fn principal_of_blob<M: Memory>(mem: &mut M, b: Value) -> Value {
    let base32 = base32_of_checksummed_blob(mem, b);
    base32_to_principal(mem, base32)
>>>>>>> 00f045f1
}

/// Convert a checksum-prepended base32 representation blob into the public principal name format
/// by hyphenating and lowercasing
<<<<<<< HEAD
unsafe fn base32_to_principal<P: PageAlloc>(
    allocation_space: &mut Space<P>,
    b: SkewedPtr,
) -> SkewedPtr {
=======
unsafe fn base32_to_principal<M: Memory>(mem: &mut M, b: Value) -> Value {
>>>>>>> 00f045f1
    let blob = b.as_blob();

    let n = blob.len();
    let mut data = blob.payload_addr();

    // Every group of 5 characters will yield 6 bytes (due to the hypen)
    let r = allocation_space.alloc_blob(Bytes(((n.0 + 4) / 5) * 6));
    let blob = r.as_blob();
    let mut dest = blob.payload_addr();

    let mut n_written = 0;
    for i in 0..n.0 {
        let mut byte = *data;
        data = data.add(1);

        // If uppercase, convert to lowercase
        if byte >= b'A' && byte <= b'Z' {
            byte += b'a' - b'A'
        }

        *dest = byte;
        dest = dest.add(1);
        n_written += 1;

        // If quintet done, add hyphen
        if n_written % 5 == 0 && i + 1 < n.0 {
            n_written = 0;
            *dest = b'-';
            dest = dest.add(1);
        }
    }

    // Adjust result length
    let new_len = Bytes(dest as u32 - blob.payload_addr() as u32);
    blob.shrink(new_len);
    r
}

// Decode an textual principal representation into a blob
#[ic_mem_fn]
<<<<<<< HEAD
pub unsafe fn blob_of_principal<P: PageAlloc>(
    allocation_space: &mut Space<P>,
    t: SkewedPtr,
) -> SkewedPtr {
    let b0 = blob_of_text(allocation_space, t);
    let bytes = base32_to_blob(allocation_space, b0);
=======
pub unsafe fn blob_of_principal<M: Memory>(mem: &mut M, t: Value) -> Value {
    let b0 = blob_of_text(mem, t);
    let bytes = base32_to_blob(mem, b0);
>>>>>>> 00f045f1

    // Strip first four bytes
    let bytes_len = bytes.as_blob().len();
    if bytes_len < Bytes(4) {
        rts_trap_with("blob_of_principal: principal too short");
    }

    let stripped = allocation_space.alloc_blob(bytes_len - Bytes(4));
    memcpy_bytes(
        stripped.as_blob().payload_addr() as usize,
        bytes.as_blob().payload_addr().add(4) as usize,
        bytes_len - Bytes(4),
    );

    // Check encoding
    let expected = principal_of_blob(allocation_space, stripped);
    if blob_compare(b0, expected) != 0 {
        rts_trap_with("blob_of_principal: invalid principal");
    }

    stripped
}<|MERGE_RESOLUTION|>--- conflicted
+++ resolved
@@ -93,14 +93,10 @@
 }
 
 /// Encode a blob into an checksum-prepended base32 representation
-<<<<<<< HEAD
 pub unsafe fn base32_of_checksummed_blob<P: PageAlloc>(
     allocation_space: &mut Space<P>,
-    b: SkewedPtr,
-) -> SkewedPtr {
-=======
-pub unsafe fn base32_of_checksummed_blob<M: Memory>(mem: &mut M, b: Value) -> Value {
->>>>>>> 00f045f1
+    b: Value,
+) -> Value {
     let checksum = compute_crc32(b);
     let n = b.as_blob().len();
     let mut data = b.as_blob().payload_addr();
@@ -187,14 +183,7 @@
     }
 }
 
-<<<<<<< HEAD
-pub unsafe fn base32_to_blob<P: PageAlloc>(
-    allocation_space: &mut Space<P>,
-    b: SkewedPtr,
-) -> SkewedPtr {
-=======
-pub unsafe fn base32_to_blob<M: Memory>(mem: &mut M, b: Value) -> Value {
->>>>>>> 00f045f1
+pub unsafe fn base32_to_blob<P: PageAlloc>(allocation_space: &mut Space<P>, b: Value) -> Value {
     let n = b.as_blob().len();
     let mut data = b.as_blob().payload_addr();
 
@@ -224,30 +213,17 @@
 
 /// Encode a blob into its textual representation
 #[ic_mem_fn]
-<<<<<<< HEAD
-pub unsafe fn principal_of_blob<P: PageAlloc>(
-    allocation_space: &mut Space<P>,
-    b: SkewedPtr,
-) -> SkewedPtr {
+pub unsafe fn principal_of_blob<P: PageAlloc>(allocation_space: &mut Space<P>, b: Value) -> Value {
     let base32 = base32_of_checksummed_blob(allocation_space, b);
     base32_to_principal(allocation_space, base32)
-=======
-pub unsafe fn principal_of_blob<M: Memory>(mem: &mut M, b: Value) -> Value {
-    let base32 = base32_of_checksummed_blob(mem, b);
-    base32_to_principal(mem, base32)
->>>>>>> 00f045f1
 }
 
 /// Convert a checksum-prepended base32 representation blob into the public principal name format
 /// by hyphenating and lowercasing
-<<<<<<< HEAD
 unsafe fn base32_to_principal<P: PageAlloc>(
     allocation_space: &mut Space<P>,
-    b: SkewedPtr,
+    b: Value,
 ) -> SkewedPtr {
-=======
-unsafe fn base32_to_principal<M: Memory>(mem: &mut M, b: Value) -> Value {
->>>>>>> 00f045f1
     let blob = b.as_blob();
 
     let n = blob.len();
@@ -288,18 +264,9 @@
 
 // Decode an textual principal representation into a blob
 #[ic_mem_fn]
-<<<<<<< HEAD
-pub unsafe fn blob_of_principal<P: PageAlloc>(
-    allocation_space: &mut Space<P>,
-    t: SkewedPtr,
-) -> SkewedPtr {
+pub unsafe fn blob_of_principal<P: PageAlloc>(allocation_space: &mut Space<P>, t: Value) -> Value {
     let b0 = blob_of_text(allocation_space, t);
     let bytes = base32_to_blob(allocation_space, b0);
-=======
-pub unsafe fn blob_of_principal<M: Memory>(mem: &mut M, t: Value) -> Value {
-    let b0 = blob_of_text(mem, t);
-    let bytes = base32_to_blob(mem, b0);
->>>>>>> 00f045f1
 
     // Strip first four bytes
     let bytes_len = bytes.as_blob().len();
