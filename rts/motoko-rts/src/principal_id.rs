//! Principal ID encoding and decoding, with integrity checking

use crate::barriers::allocation_barrier;
use crate::mem_utils::memcpy_bytes;
use crate::memory::{alloc_blob, Memory};
use crate::rts_trap_with;
use crate::text::{blob_compare, blob_of_text};
use crate::types::{Bytes, Value, TAG_BLOB_B, TAG_BLOB_T};

use motoko_rts_macros::ic_mem_fn;

// CRC32 for blobs. Loosely based on https://rosettacode.org/wiki/CRC-32#Implementation_2

#[no_mangle]
pub unsafe extern "C" fn compute_crc32(blob: Value) -> u32 {
    if !blob.is_blob() {
        panic!("compute_crc32: Blob expected");
    }

    let blob = blob.as_blob();
    let len = blob.len();

    let mut crc: u32 = !0;

    for i in 0..len.as_usize() {
        let octet = blob.get(i);
        crc = (crc >> 8) ^ CRC_TABLE[usize::from((crc & 0xFF) as u8 ^ octet)];
    }

    !crc
}

static CRC_TABLE: [u32; 256] = [
    0x0, 0x77073096, 0xee0e612c, 0x990951ba, 0x76dc419, 0x706af48f, 0xe963a535, 0x9e6495a3,
    0xedb8832, 0x79dcb8a4, 0xe0d5e91e, 0x97d2d988, 0x9b64c2b, 0x7eb17cbd, 0xe7b82d07, 0x90bf1d91,
    0x1db71064, 0x6ab020f2, 0xf3b97148, 0x84be41de, 0x1adad47d, 0x6ddde4eb, 0xf4d4b551, 0x83d385c7,
    0x136c9856, 0x646ba8c0, 0xfd62f97a, 0x8a65c9ec, 0x14015c4f, 0x63066cd9, 0xfa0f3d63, 0x8d080df5,
    0x3b6e20c8, 0x4c69105e, 0xd56041e4, 0xa2677172, 0x3c03e4d1, 0x4b04d447, 0xd20d85fd, 0xa50ab56b,
    0x35b5a8fa, 0x42b2986c, 0xdbbbc9d6, 0xacbcf940, 0x32d86ce3, 0x45df5c75, 0xdcd60dcf, 0xabd13d59,
    0x26d930ac, 0x51de003a, 0xc8d75180, 0xbfd06116, 0x21b4f4b5, 0x56b3c423, 0xcfba9599, 0xb8bda50f,
    0x2802b89e, 0x5f058808, 0xc60cd9b2, 0xb10be924, 0x2f6f7c87, 0x58684c11, 0xc1611dab, 0xb6662d3d,
    0x76dc4190, 0x1db7106, 0x98d220bc, 0xefd5102a, 0x71b18589, 0x6b6b51f, 0x9fbfe4a5, 0xe8b8d433,
    0x7807c9a2, 0xf00f934, 0x9609a88e, 0xe10e9818, 0x7f6a0dbb, 0x86d3d2d, 0x91646c97, 0xe6635c01,
    0x6b6b51f4, 0x1c6c6162, 0x856530d8, 0xf262004e, 0x6c0695ed, 0x1b01a57b, 0x8208f4c1, 0xf50fc457,
    0x65b0d9c6, 0x12b7e950, 0x8bbeb8ea, 0xfcb9887c, 0x62dd1ddf, 0x15da2d49, 0x8cd37cf3, 0xfbd44c65,
    0x4db26158, 0x3ab551ce, 0xa3bc0074, 0xd4bb30e2, 0x4adfa541, 0x3dd895d7, 0xa4d1c46d, 0xd3d6f4fb,
    0x4369e96a, 0x346ed9fc, 0xad678846, 0xda60b8d0, 0x44042d73, 0x33031de5, 0xaa0a4c5f, 0xdd0d7cc9,
    0x5005713c, 0x270241aa, 0xbe0b1010, 0xc90c2086, 0x5768b525, 0x206f85b3, 0xb966d409, 0xce61e49f,
    0x5edef90e, 0x29d9c998, 0xb0d09822, 0xc7d7a8b4, 0x59b33d17, 0x2eb40d81, 0xb7bd5c3b, 0xc0ba6cad,
    0xedb88320, 0x9abfb3b6, 0x3b6e20c, 0x74b1d29a, 0xead54739, 0x9dd277af, 0x4db2615, 0x73dc1683,
    0xe3630b12, 0x94643b84, 0xd6d6a3e, 0x7a6a5aa8, 0xe40ecf0b, 0x9309ff9d, 0xa00ae27, 0x7d079eb1,
    0xf00f9344, 0x8708a3d2, 0x1e01f268, 0x6906c2fe, 0xf762575d, 0x806567cb, 0x196c3671, 0x6e6b06e7,
    0xfed41b76, 0x89d32be0, 0x10da7a5a, 0x67dd4acc, 0xf9b9df6f, 0x8ebeeff9, 0x17b7be43, 0x60b08ed5,
    0xd6d6a3e8, 0xa1d1937e, 0x38d8c2c4, 0x4fdff252, 0xd1bb67f1, 0xa6bc5767, 0x3fb506dd, 0x48b2364b,
    0xd80d2bda, 0xaf0a1b4c, 0x36034af6, 0x41047a60, 0xdf60efc3, 0xa867df55, 0x316e8eef, 0x4669be79,
    0xcb61b38c, 0xbc66831a, 0x256fd2a0, 0x5268e236, 0xcc0c7795, 0xbb0b4703, 0x220216b9, 0x5505262f,
    0xc5ba3bbe, 0xb2bd0b28, 0x2bb45a92, 0x5cb36a04, 0xc2d7ffa7, 0xb5d0cf31, 0x2cd99e8b, 0x5bdeae1d,
    0x9b64c2b0, 0xec63f226, 0x756aa39c, 0x26d930a, 0x9c0906a9, 0xeb0e363f, 0x72076785, 0x5005713,
    0x95bf4a82, 0xe2b87a14, 0x7bb12bae, 0xcb61b38, 0x92d28e9b, 0xe5d5be0d, 0x7cdcefb7, 0xbdbdf21,
    0x86d3d2d4, 0xf1d4e242, 0x68ddb3f8, 0x1fda836e, 0x81be16cd, 0xf6b9265b, 0x6fb077e1, 0x18b74777,
    0x88085ae6, 0xff0f6a70, 0x66063bca, 0x11010b5c, 0x8f659eff, 0xf862ae69, 0x616bffd3, 0x166ccf45,
    0xa00ae278, 0xd70dd2ee, 0x4e048354, 0x3903b3c2, 0xa7672661, 0xd06016f7, 0x4969474d, 0x3e6e77db,
    0xaed16a4a, 0xd9d65adc, 0x40df0b66, 0x37d83bf0, 0xa9bcae53, 0xdebb9ec5, 0x47b2cf7f, 0x30b5ffe9,
    0xbdbdf21c, 0xcabac28a, 0x53b39330, 0x24b4a3a6, 0xbad03605, 0xcdd70693, 0x54de5729, 0x23d967bf,
    0xb3667a2e, 0xc4614ab8, 0x5d681b02, 0x2a6f2b94, 0xb40bbe37, 0xc30c8ea1, 0x5a05df1b, 0x2d02ef8d,
];

struct Pump {
    inp_gran: u32,
    out_gran: u32,
    dest: *mut u8,
    pending_data: u32,
    pending_bits: u32,
}

static BASE32_CHARS: &[u8] = b"ABCDEFGHIJKLMNOPQRSTUVWXYZ234567";

unsafe fn stash_enc_base32(d: u8, dest: *mut u8) {
    *dest = BASE32_CHARS[(d & 0b0001_1111) as usize];
}

unsafe fn enc_stash(pump: &mut Pump, data: u8) {
    pump.pending_data <<= pump.inp_gran;
    pump.pending_data |= data as u32;
    pump.pending_bits += pump.inp_gran;

    while pump.pending_bits >= pump.out_gran {
        pump.pending_bits -= pump.out_gran;
        stash_enc_base32((pump.pending_data >> pump.pending_bits) as u8, pump.dest);
        pump.dest = pump.dest.add(1);
        pump.pending_data &= (1 << pump.pending_bits) - 1;
    }
}

/// Encode a blob into an checksum-prepended base32 representation
pub unsafe fn base32_of_checksummed_blob<M: Memory>(mem: &mut M, b: Value) -> Value {
    let checksum = compute_crc32(b);
    let n = b.as_blob().len();
    let mut data = b.as_blob().payload_const();

<<<<<<< HEAD
    let r = alloc_blob(mem, Bytes((n.as_usize() + 4 + 4) / 5 * 8)); // contains padding
=======
    let r = alloc_blob(mem, TAG_BLOB_T, Bytes((n.as_u32() + 4 + 4) / 5 * 8)); // contains padding
>>>>>>> 02b6b4b5
    let blob = r.as_blob_mut();
    let dest = blob.payload_addr();

    let mut pump = Pump {
        inp_gran: 8,
        out_gran: 5,
        dest,
        pending_data: 0,
        pending_bits: 0,
    };
    enc_stash(&mut pump, (checksum >> 24) as u8); // checksum is serialized as big-endian
    enc_stash(&mut pump, (checksum >> 16) as u8);
    enc_stash(&mut pump, (checksum >> 8) as u8);
    enc_stash(&mut pump, checksum as u8);

    for _ in 0..n.as_usize() {
        enc_stash(&mut pump, *data);
        data = data.add(1);
    }

    if pump.pending_bits != 0 {
        // Flush odd bits
        pump.pending_data <<= pump.out_gran - pump.pending_bits;
        stash_enc_base32(pump.pending_data as u8, pump.dest);
        pump.dest = pump.dest.add(1);
        // Discount padding
        let new_len = Bytes(pump.dest.offset_from(dest) as usize);
        blob.shrink(new_len);
    }

    allocation_barrier(r)
}

// tolerant conversion
// accepts lower case and fillers/padding '-', '='
// values are one more than base32 value
// 0 elements signify invalid alphabet letter
// fillers/padding have upper bit set
// Returns in range [1,32]
fn conv(b: u8) -> u8 {
    if b == b'-' {
        0xF0
    } else if b == b'=' {
        0xF1
    } else if b >= b'A' && b <= b'Z' {
        b - b'A' + 1
    } else if b >= b'a' && b <= b'z' {
        b - b'a' + 1
    } else if b >= b'2' && b <= b'7' {
        b - b'2' + 27
    } else {
        0
    }
}

unsafe fn accum_base32(pump: &mut Pump, c: u8) {
    if c > b'z' {
        rts_trap_with("accum_base32: Base32 symbol out of range");
    }

    let v = conv(c & 0b0111_1111) - 1; // 0..31

    if v < 32 {
        // excludes '-' and '='
        pump.pending_bits += pump.inp_gran;
        pump.pending_data <<= pump.inp_gran;
        pump.pending_data |= v as u32;
    }
}

unsafe fn dec_stash(pump: &mut Pump, data: u8) {
    accum_base32(pump, data);

    while pump.pending_bits >= pump.out_gran {
        pump.pending_bits -= pump.out_gran;
        *pump.dest = (pump.pending_data >> pump.pending_bits) as u8;
        pump.dest = pump.dest.add(1);
        pump.pending_data &= (1 << pump.pending_bits) - 1;
    }
}

pub unsafe fn base32_to_blob<M: Memory>(mem: &mut M, b: Value) -> Value {
    let n = b.as_blob().len();
    let mut data = b.as_blob().payload_const();

    // Every group of 8 characters will yield 5 bytes
<<<<<<< HEAD
    let r = alloc_blob(mem, Bytes(((n.as_usize() + 7) / 8) * 5)); // we deal with padding later
=======
    let r = alloc_blob(mem, TAG_BLOB_B, Bytes(((n.as_u32() + 7) / 8) * 5)); // we deal with padding later
>>>>>>> 02b6b4b5
    let blob = r.as_blob_mut();
    let dest = blob.payload_addr();

    let mut pump = Pump {
        inp_gran: 5,
        out_gran: 8,
        dest,
        pending_bits: 0,
        pending_data: 0,
    };

    for _ in 0..n.as_usize() {
        dec_stash(&mut pump, *data);
        data = data.add(1);
    }

    // Adjust resulting blob len
    let new_len = Bytes(pump.dest.offset_from(dest) as usize);
    blob.shrink(new_len);

    allocation_barrier(r)
}

/// Encode a blob into its textual representation
#[ic_mem_fn]
pub unsafe fn principal_of_blob<M: Memory>(mem: &mut M, b: Value) -> Value {
    let base32 = base32_of_checksummed_blob(mem, b);
    base32_to_principal(mem, base32)
}

/// Convert a checksum-prepended base32 representation blob into the public principal name format
/// by hyphenating and lowercasing
unsafe fn base32_to_principal<M: Memory>(mem: &mut M, b: Value) -> Value {
    let blob = b.as_blob();

    let n = blob.len();
    let mut data = blob.payload_const();

    // Every group of 5 characters will yield 6 bytes (due to the hypen)
<<<<<<< HEAD
    let r = alloc_blob(mem, Bytes(((n.as_usize() + 4) / 5) * 6));
=======
    let r = alloc_blob(mem, TAG_BLOB_T, Bytes(((n.as_u32() + 4) / 5) * 6));
>>>>>>> 02b6b4b5
    let blob = r.as_blob_mut();
    let mut dest = blob.payload_addr();

    let mut n_written = 0;
    for i in 0..n.as_usize() {
        let mut byte = *data;
        data = data.add(1);

        // If uppercase, convert to lowercase
        if byte >= b'A' && byte <= b'Z' {
            byte += b'a' - b'A'
        }

        *dest = byte;
        dest = dest.add(1);
        n_written += 1;

        // If quintet done, add hyphen
        if n_written % 5 == 0 && i + 1 < n.as_usize() {
            n_written = 0;
            *dest = b'-';
            dest = dest.add(1);
        }
    }

    // Adjust result length
    let new_len = Bytes(dest as usize - blob.payload_addr() as usize);
    blob.shrink(new_len);
    allocation_barrier(r)
}

// Decode an textual principal representation into a blob
#[ic_mem_fn]
pub unsafe fn blob_of_principal<M: Memory>(mem: &mut M, t: Value) -> Value {
    let b0 = blob_of_text(mem, t);
    let bytes = base32_to_blob(mem, b0);

    // Strip first four bytes
    let bytes_len = bytes.as_blob().len();
    if bytes_len < Bytes(4) {
        rts_trap_with("blob_of_principal: principal too short");
    }

    let stripped = alloc_blob(mem, TAG_BLOB_B, bytes_len - Bytes(4));
    memcpy_bytes(
        stripped.as_blob_mut().payload_addr() as usize,
        bytes.as_blob().payload_const().add(4) as usize,
        bytes_len - Bytes(4),
    );

    // Check encoding
    let expected = principal_of_blob(mem, stripped);
    if blob_compare(b0, expected) != 0 {
        rts_trap_with("blob_of_principal: invalid principal");
    }

    allocation_barrier(stripped)
}

// for testing
pub unsafe fn blob_of_ptr_size<M: Memory>(mem: &mut M, buf: *const u8, n: Bytes<u32>) -> Value {
    let blob = alloc_blob(mem, TAG_BLOB_B, n);
    let payload_addr = blob.as_blob_mut().payload_addr();
    memcpy_bytes(payload_addr as usize, buf as usize, n);
    allocation_barrier(blob)
}

pub unsafe fn blob_of_str<M: Memory>(mem: &mut M, s: &str) -> Value {
    blob_of_ptr_size(mem, s.as_ptr(), Bytes(s.len() as u32))
}<|MERGE_RESOLUTION|>--- conflicted
+++ resolved
@@ -98,11 +98,7 @@
     let n = b.as_blob().len();
     let mut data = b.as_blob().payload_const();
 
-<<<<<<< HEAD
-    let r = alloc_blob(mem, Bytes((n.as_usize() + 4 + 4) / 5 * 8)); // contains padding
-=======
-    let r = alloc_blob(mem, TAG_BLOB_T, Bytes((n.as_u32() + 4 + 4) / 5 * 8)); // contains padding
->>>>>>> 02b6b4b5
+    let r = alloc_blob(mem, TAG_BLOB_T, Bytes((n.as_usize() + 4 + 4) / 5 * 8)); // contains padding
     let blob = r.as_blob_mut();
     let dest = blob.payload_addr();
 
@@ -189,11 +185,7 @@
     let mut data = b.as_blob().payload_const();
 
     // Every group of 8 characters will yield 5 bytes
-<<<<<<< HEAD
-    let r = alloc_blob(mem, Bytes(((n.as_usize() + 7) / 8) * 5)); // we deal with padding later
-=======
-    let r = alloc_blob(mem, TAG_BLOB_B, Bytes(((n.as_u32() + 7) / 8) * 5)); // we deal with padding later
->>>>>>> 02b6b4b5
+    let r = alloc_blob(mem, TAG_BLOB_B, Bytes(((n.as_usize() + 7) / 8) * 5)); // we deal with padding later
     let blob = r.as_blob_mut();
     let dest = blob.payload_addr();
 
@@ -233,11 +225,7 @@
     let mut data = blob.payload_const();
 
     // Every group of 5 characters will yield 6 bytes (due to the hypen)
-<<<<<<< HEAD
-    let r = alloc_blob(mem, Bytes(((n.as_usize() + 4) / 5) * 6));
-=======
-    let r = alloc_blob(mem, TAG_BLOB_T, Bytes(((n.as_u32() + 4) / 5) * 6));
->>>>>>> 02b6b4b5
+    let r = alloc_blob(mem, TAG_BLOB_T, Bytes(((n.as_usize() + 4) / 5) * 6));
     let blob = r.as_blob_mut();
     let mut dest = blob.payload_addr();
 
@@ -298,7 +286,7 @@
 }
 
 // for testing
-pub unsafe fn blob_of_ptr_size<M: Memory>(mem: &mut M, buf: *const u8, n: Bytes<u32>) -> Value {
+pub unsafe fn blob_of_ptr_size<M: Memory>(mem: &mut M, buf: *const u8, n: Bytes<usize>) -> Value {
     let blob = alloc_blob(mem, TAG_BLOB_B, n);
     let payload_addr = blob.as_blob_mut().payload_addr();
     memcpy_bytes(payload_addr as usize, buf as usize, n);
@@ -306,5 +294,5 @@
 }
 
 pub unsafe fn blob_of_str<M: Memory>(mem: &mut M, s: &str) -> Value {
-    blob_of_ptr_size(mem, s.as_ptr(), Bytes(s.len() as u32))
+    blob_of_ptr_size(mem, s.as_ptr(), Bytes(s.len()))
 }