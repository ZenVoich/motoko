--- conflicted
+++ resolved
@@ -21,7 +21,6 @@
    s_mp_mul_digs_fast s_mp_mul_digs mp_init_multi mp_clear_multi mp_mul_2 mp_div_2 mp_div_3 mp_lshd mp_incr \
    mp_decr mp_add_d mp_sub_d
 
-<<<<<<< HEAD
 MUSLFILES_32 = \
   pow pow_data sin cos tan asin acos atan atan2 exp exp_data log log_data fmod \
   floor scalbn frexp strlen strnlen memcpy memset memchr memcmp snprintf vsnprintf vfprintf \
@@ -29,16 +28,9 @@
   __rem_pio2 __rem_pio2_large __sin __cos __tan \
   stubs
 
-MUSLFILES_64 = \
-   pow_data exp_data log_data \
-   floor scalbn frexp strlen strnlen memcpy memset memchr memcmp \
-   __math_oflow __math_uflow __math_xflow __math_divzero __math_invalid \
-   __rem_pio2 __rem_pio2_large __sin __cos __tan \
-   stubs
-
-=======
->>>>>>> b4742ca0
 TOMMATHSRC ?= $(CURDIR)/../../libtommath
+MUSLSRC ?= $(CURDIR)/../../wasi-libc/libc-top-half/musl
+MUSL_WASI_SYSROOT ?= $(MUSLSRC)/../../sysroot
 
 #
 # Various libtommath flags, in particular telling it to use our own memory
@@ -66,7 +58,6 @@
 #       as only IEEE 754 features are used.
 
 #
-<<<<<<< HEAD
 # Various musl flags, in particular telling it to not have long doubles
 # and exclude <errno.h>, which pulls in too many dependencies
 #
@@ -105,15 +96,7 @@
   -D__NEED_locale_t \
   -Dsqrt=__builtin_sqrt \
   -Dfabs=__builtin_fabs
-
-# libc does not yet have a 64-bit port, using 32-bit version instead.
-MUSL_FLAGS_64 = $(MUSL_FLAGS_32) \
-  -mbulk-memory \
-  -DBULK_MEMORY_THRESHOLD=32
-
-#
-=======
->>>>>>> b4742ca0
+#
 # clang flags
 #
 
@@ -158,10 +141,10 @@
 RTS_EMSCRIPTEN_64_RELEASE=$(RTS_EMSCRIPTEN_64) -O2
 
 #
-# Let make automatically search this directorys (tommath) for .c files
-#
-
-vpath %.c $(TOMMATHSRC)
+# Let make automatically search these directories (tommath and musl) for .c files
+#
+
+vpath %.c $(MUSLSRC)/src/math $(MUSLSRC)/src/stdio $(MUSLSRC)/src/string $(MUSLSRC)/src/ctype $(TOMMATHSRC)
 
 #
 # Building the libtommath files
@@ -188,36 +171,20 @@
 	llvm-ranlib $@
 
 #
-<<<<<<< HEAD
 # Building the musl files
 #
 
 MUSL_WASM_32_O=$(MUSLFILES_32:%=_build/wasm32/musl_%.o)
 MUSL_WASM_32_A=_build/libmusl_wasm32.a
 
-MUSL_WASM_64_O=$(MUSLFILES_64:%=_build/wasm64/musl_%.o)
-MUSL_WASM_64_A=_build/libmusl_wasm64.a
-
 _build/wasm32/musl_%.o: %.c | _build/wasm32
 	$(WASM_CLANG) $(CLANG_FLAGS_32) $(MUSL_FLAGS_32) $< --output $@
-
-_build/wasm64/musl_%.bc: %.c | _build/wasm64
-	$(WASM_CLANG) $(CLANG_FLAGS_64) $(MUSL_FLAGS_64) -emit-llvm $< --output $@
-
-_build/wasm64/musl_%.o: _build/wasm64/musl_%.bc
-	$(RTS_EMSCRIPTEN_64_RELEASE) -o $@ $< 
 
 $(MUSL_WASM_32_A): $(MUSL_WASM_32_O)
 	llvm-ar rcs $@ $^
 	llvm-ranlib $@
 
-$(MUSL_WASM_64_A): $(MUSL_WASM_64_O)
-	llvm-ar rcs $@ $^
-	llvm-ranlib $@
-
-#
-=======
->>>>>>> b4742ca0
+#
 # The rust code code of the RTS
 #
 
@@ -433,11 +400,12 @@
 # Putting it all together
 #
 
-<<<<<<< HEAD
 # These symbols from musl are used by the code generator directly
 
-EXPORTED_SYMBOLS_COMMON=\
+EXPORTED_SYMBOLS=\
   __wasm_call_ctors \
+  memcpy \
+  memcmp \
   tan \
   asin \
   acos \
@@ -450,45 +418,16 @@
   fmod \
   log
 
-EXPORTED_SYMBOLS_32=$(EXPORTED_SYMBOLS_COMMON) \
-  memcpy \
-  memcmp
-
-EXPORTED_SYMBOLS_64=$(EXPORTED_SYMBOLS_COMMON) \
-  memcmp
-
-
 WASM_A_DEPENDENCIES_32=$(TOMMATH_WASM_32_A) $(MUSL_WASM_32_A)
 LINKER_OPTIONS_32=\
   --import-memory --shared --no-entry --gc-sections \
-  $(EXPORTED_SYMBOLS_32:%=--export=%) \
+  $(EXPORTED_SYMBOLS:%=--export=%) \
   --whole-archive
 
-WASM_A_DEPENDENCIES_64=$(TOMMATH_WASM_64_A) $(MUSL_WASM_64_A)
+WASM_A_DEPENDENCIES_64=$(TOMMATH_WASM_64_A)
 LINKER_OPTIONS_64=\
-=======
-# These symbols are used by the code generator directly
-EXPORTED_SYMBOLS=\
-   __wasm_call_ctors \
-   memcpy \
-   memcmp \
-   tan \
-   asin \
-   acos \
-   atan \
-   atan2 \
-   pow \
-   sin \
-   cos \
-   exp \
-   fmod \
-   log \
-
-WASM_A_DEPENDENCIES=$(TOMMATH_WASM_A)
-LINKER_OPTIONS=\
->>>>>>> b4742ca0
   -mwasm64 --import-memory --shared --no-entry --gc-sections \
-  $(EXPORTED_SYMBOLS_64:%=--export=%) \
+  $(EXPORTED_SYMBOLS:%=--export=%) \
   --whole-archive
 
 
