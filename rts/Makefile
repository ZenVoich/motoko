--- conflicted
+++ resolved
@@ -1,12 +1,6 @@
-<<<<<<< HEAD
-CLANG ?= clang
-WASM_CLANG ?= clang-10
-WASM_LD ?= wasm-ld
-=======
 CLANG ?= clang-10
 WASM_CLANG ?= clang-10
 WASM_LD ?= wasm-ld-10
->>>>>>> fa0f0d1d
 
 #
 # We manually list all the .c files of libtommath that we care about.
@@ -89,28 +83,18 @@
 #
 
 CLANG_FLAGS = \
-<<<<<<< HEAD
-   -fpic \
-   -fvisibility=hidden \
-   -g \
-=======
    --compile \
    -fpic \
    -fvisibility=hidden \
    --std=c11
->>>>>>> fa0f0d1d
 
 #
 # clang flags only used during Wasm compilation
 #
 
 WASM_FLAGS = \
-<<<<<<< HEAD
-   --target=wasm32-unknown-emscripten -fvisibility=hidden \
-=======
    --target=wasm32-emscripten \
    -fvisibility=hidden \
->>>>>>> fa0f0d1d
    -fno-builtin -ffreestanding \
    --optimize=3 \
    -gdwarf-5
@@ -132,17 +116,8 @@
 _build/wasm/tommath_%.o: bn_%.c | _build/wasm
 	$(WASM_CLANG) $(CLANG_FLAGS) $(WASM_FLAGS) $(TOMMATH_FLAGS) $< --output $@
 
-<<<<<<< HEAD
-_build/wasm/tommath_%.o: $(TOMMATHSRC)/bn_%.c | _build/wasm
-	$(WASM_CLANG) --compile $(CLANG_FLAGS) $(WASM_FLAGS) $(TOMMATH_FLAGS) $< --output $@
-
-
-_build/native/tommath_%.o: $(TOMMATHSRC)/bn_%.c | _build/native
-	$(CLANG) --compile $(CLANG_FLAGS) $(TOMMATH_FLAGS) $< --output $@
-=======
 _build/native/tommath_%.o: bn_%.c | _build/native
 	$(CLANG) $(CLANG_FLAGS) $(TOMMATH_FLAGS) $< --output $@
->>>>>>> fa0f0d1d
 
 TOMMATH_WASM_O=$(TOMMATHFILES:%=_build/wasm/tommath_%.o)
 TOMMATH_NATIVE_O=$(TOMMATHFILES:%=_build/native/tommath_%.o)
@@ -161,12 +136,6 @@
 RTSFILES=rts idl bigint float buf utf8_valid closure-table text blob url
 
 _build/wasm/%.o: %.c rts.h buf.h | _build/wasm
-<<<<<<< HEAD
-	$(WASM_CLANG) --compile $(CLANG_FLAGS) $(WASM_FLAGS)  $(TOMMATH_FLAGS) -I$(TOMMATHSRC) --std=c11  $< --output $@
-
-_build/native/%.o: %.c rts.h buf.h | _build/native
-	$(CLANG) --compile $(CLANG_FLAGS) $(TOMMATH_FLAGS) -I$(TOMMATHSRC) --std=c11  $< --output $@
-=======
 	$(WASM_CLANG) $(CLANG_FLAGS) $(WASM_FLAGS) $(TOMMATH_FLAGS) -I$(TOMMATHSRC) $< --output $@
 
 _build/native/%.o: %.c rts.h buf.h | _build/native
@@ -180,7 +149,6 @@
 
 _build/wasm/musl_%.o: %.c | _build/wasm
 	$(WASM_CLANG) $(CLANG_FLAGS) $(WASM_FLAGS) $(MUSL_FLAGS) $< --output $@
->>>>>>> fa0f0d1d
 
 RTS_WASM_O=$(RTSFILES:%=_build/wasm/%.o)
 RTS_NATIVE_O=$(RTSFILES:%=_build/native/%.o)
