use crate::page_alloc::TestPageAlloc;

<<<<<<< HEAD
use motoko_rts::gc::mark_compact::mark_stack::MarkStack;
use motoko_rts::page_alloc::PageAlloc;
=======
use motoko_rts::gc::mark_compact::mark_stack::{
    alloc_mark_stack, free_mark_stack, grow_stack, pop_mark_stack, push_mark_stack,
    INIT_STACK_SIZE, STACK_BASE, STACK_PTR, STACK_TOP,
};
use motoko_rts::memory::Memory;
use motoko_rts::types::*;
>>>>>>> e9b35cde

use proptest::test_runner::{Config, TestCaseError, TestCaseResult, TestRunner};

pub unsafe fn test() {
    println!("Testing mark stack ...");

    test_push_pop();
}

fn test_push_pop() {
    println!("  Testing push/pop");

    let mut proptest_runner = TestRunner::new(Config {
        cases: 100,
        failure_persistence: None,
        ..Default::default()
    });

    proptest_runner
        .run(&(0u32..1000u32), |n_objs| {
            // We test with sizes 1 KiB 1 KiB - one word to test handling unusable one-word space
            // at the end of a mark stack page
            let mut page_alloc = TestPageAlloc::new(1024); // 1 KiB
            if let Err(err) = test_(&mut page_alloc, n_objs) {
                return Err(err);
            }

            let mut page_alloc = TestPageAlloc::new(1020);
            test_(&mut page_alloc, n_objs)
        })
        .unwrap();
}

<<<<<<< HEAD
fn test_<P: PageAlloc>(page_alloc: &mut P, n_objs: u32) -> TestCaseResult {
=======
static TAGS: [Tag; 14] = [
    TAG_OBJECT,
    TAG_OBJ_IND,
    TAG_ARRAY,
    TAG_BITS64,
    TAG_MUTBOX,
    TAG_CLOSURE,
    TAG_SOME,
    TAG_VARIANT,
    TAG_BLOB,
    TAG_FWD_PTR,
    TAG_BITS32,
    TAG_BIGINT,
    TAG_CONCAT,
    TAG_NULL,
];

fn test_<M: Memory>(mem: &mut M, n_objs: u32) -> TestCaseResult {
>>>>>>> e9b35cde
    let objs: Vec<u32> = (0..n_objs).collect();

    unsafe {
        let mut mark_stack = MarkStack::new(page_alloc.clone());

        for obj in &objs {
<<<<<<< HEAD
            // Pushing a dummy argument derived from `obj` for tag
            mark_stack.push(*obj as usize, obj + 1);
        }

        for obj in objs.iter().copied().rev() {
            let popped = mark_stack.pop();
            if popped != Some((obj as usize, obj + 1)) {
                mark_stack.free();
=======
            push_mark_stack(mem, *obj as usize, TAGS[(*obj as usize) % TAGS.len()]);
        }

        for obj in objs.iter().copied().rev() {
            let popped = pop_mark_stack();
            if popped != Some((obj as usize, TAGS[(obj as usize) % TAGS.len()])) {
                free_mark_stack();
>>>>>>> e9b35cde
                return Err(TestCaseError::Fail(
                    format!(
                        "Unexpected object popped, expected={:?}, popped={:?}",
                        obj, popped
                    )
                    .into(),
                ));
            }
        }

        mark_stack.free();
    }

    Ok(())
}<|MERGE_RESOLUTION|>--- conflicted
+++ resolved
@@ -1,16 +1,7 @@
 use crate::page_alloc::TestPageAlloc;
 
-<<<<<<< HEAD
 use motoko_rts::gc::mark_compact::mark_stack::MarkStack;
 use motoko_rts::page_alloc::PageAlloc;
-=======
-use motoko_rts::gc::mark_compact::mark_stack::{
-    alloc_mark_stack, free_mark_stack, grow_stack, pop_mark_stack, push_mark_stack,
-    INIT_STACK_SIZE, STACK_BASE, STACK_PTR, STACK_TOP,
-};
-use motoko_rts::memory::Memory;
-use motoko_rts::types::*;
->>>>>>> e9b35cde
 
 use proptest::test_runner::{Config, TestCaseError, TestCaseResult, TestRunner};
 
@@ -44,9 +35,6 @@
         .unwrap();
 }
 
-<<<<<<< HEAD
-fn test_<P: PageAlloc>(page_alloc: &mut P, n_objs: u32) -> TestCaseResult {
-=======
 static TAGS: [Tag; 14] = [
     TAG_OBJECT,
     TAG_OBJ_IND,
@@ -64,32 +52,21 @@
     TAG_NULL,
 ];
 
-fn test_<M: Memory>(mem: &mut M, n_objs: u32) -> TestCaseResult {
->>>>>>> e9b35cde
+fn test_<P: PageAlloc>(page_alloc: &mut P, n_objs: u32) -> TestCaseResult {
     let objs: Vec<u32> = (0..n_objs).collect();
 
     unsafe {
         let mut mark_stack = MarkStack::new(page_alloc.clone());
 
         for obj in &objs {
-<<<<<<< HEAD
             // Pushing a dummy argument derived from `obj` for tag
-            mark_stack.push(*obj as usize, obj + 1);
+            mark_stack.push(*obj as usize, TAGS[(*obj as usize) % TAGS.len()]);
         }
 
         for obj in objs.iter().copied().rev() {
             let popped = mark_stack.pop();
-            if popped != Some((obj as usize, obj + 1)) {
+            if popped != Some((obj as usize, TAGS[(obj as usize) % TAGS.len()])) {
                 mark_stack.free();
-=======
-            push_mark_stack(mem, *obj as usize, TAGS[(*obj as usize) % TAGS.len()]);
-        }
-
-        for obj in objs.iter().copied().rev() {
-            let popped = pop_mark_stack();
-            if popped != Some((obj as usize, TAGS[(obj as usize) % TAGS.len()])) {
-                free_mark_stack();
->>>>>>> e9b35cde
                 return Err(TestCaseError::Fail(
                     format!(
                         "Unexpected object popped, expected={:?}, popped={:?}",
