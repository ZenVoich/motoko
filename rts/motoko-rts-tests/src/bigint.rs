use crate::memory::{initialize_test_memory, reset_test_memory, TestMemory};
use std::ffi::c_void;

use motoko_rts::bigint::{self, *};
use motoko_rts::buf::Buf;
use motoko_rts::types::{Bytes, Value};

// mp functions below are implemented separately for tests as we can't modify mp_int source code to
// pass a generic heap argument (then monomorphise it for IC).

// This global is used to pass a reference to heap to the mp functions
static mut HEAP: *mut TestMemory = std::ptr::null_mut();

pub unsafe fn set_bigint_heap(heap: *mut TestMemory) {
    HEAP = heap;
}

#[no_mangle]
unsafe extern "C" fn mp_calloc(n_elems: usize, elem_size: Bytes<usize>) -> *mut c_void {
    bigint::mp_calloc(&mut *HEAP, n_elems, elem_size)
}

#[no_mangle]
unsafe extern "C" fn mp_realloc(
    ptr: *mut c_void,
    old_size: Bytes<usize>,
    new_size: Bytes<usize>,
) -> *mut c_void {
    bigint::mp_realloc(&mut *HEAP, ptr, old_size, new_size)
}

pub unsafe fn test() {
    println!("Testing BigInt ...");

<<<<<<< HEAD
    // Not sure how much we will need in these tests but 1G should be enough
    let mut heap = TestMemory::new(Words(1024 * 1024));
    set_bigint_heap(&mut heap);
=======
    let mut heap = initialize_test_memory();
    HEAP = &mut heap;
>>>>>>> da19f25b

    assert!(bigint_eq(
        bigint_pow(bigint_of_word64(70), bigint_of_word64(32)),
        bigint_mul(
            bigint_pow(bigint_of_word64(70), bigint_of_word64(31)),
            bigint_of_word64(70)
        )
    ));

    //
    // (s)leb128 encoding
    //

    let one = bigint_of_word64(1);
    let two = bigint_of_word64(2);
    for i in 0..100 {
        let two_pow_i = bigint_pow(two, bigint_of_word64(i));
        let minus_one = bigint_sub(two_pow_i, one);
        let plus_one = bigint_add(two_pow_i, one);

        test_bigint_leb128(minus_one);
        test_bigint_leb128(two_pow_i);
        test_bigint_leb128(plus_one);

        test_bigint_sleb128(minus_one);
        test_bigint_sleb128(two_pow_i);
        test_bigint_sleb128(plus_one);
        test_bigint_sleb128(bigint_neg(minus_one));
        test_bigint_sleb128(bigint_neg(two_pow_i));
        test_bigint_sleb128(bigint_neg(plus_one));
    }

<<<<<<< HEAD
    set_bigint_heap(std::ptr::null_mut());
=======
    HEAP = std::ptr::null_mut();
    reset_test_memory();
>>>>>>> da19f25b
    drop(heap);
}

// Check leb128 encode/decode roundtrip
unsafe fn test_bigint_leb128(n: Value) {
    let mut buf = [0u8; 100];
    let s = bigint_leb128_size(n);
    let mut buf_ = Buf {
        ptr: buf.as_mut_ptr(),
        end: buf.as_mut_ptr().add(100),
    };
    bigint_leb128_encode(n, buf.as_mut_ptr());
    let n2 = bigint_leb128_decode(&mut buf_ as *mut _);
    assert!(bigint_eq(n, n2));
    assert_eq!(buf_.ptr.offset_from(buf.as_ptr()), s as isize);
}

// Check sleb128 encode/decode roundtrip
unsafe fn test_bigint_sleb128(n: Value) {
    let mut buf = [0u8; 100];
    let s = bigint_sleb128_size(n);
    bigint_sleb128_encode(n, buf.as_mut_ptr());
    let mut buf_ = Buf {
        ptr: buf.as_mut_ptr(),
        end: buf.as_mut_ptr().add(100),
    };
    let n2 = bigint_sleb128_decode(&mut buf_ as *mut _);
    assert!(bigint_eq(n, n2));
    assert_eq!(buf_.ptr.offset_from(buf.as_ptr()), s as isize);
}<|MERGE_RESOLUTION|>--- conflicted
+++ resolved
@@ -32,14 +32,8 @@
 pub unsafe fn test() {
     println!("Testing BigInt ...");
 
-<<<<<<< HEAD
-    // Not sure how much we will need in these tests but 1G should be enough
-    let mut heap = TestMemory::new(Words(1024 * 1024));
+    let mut heap = initialize_test_memory();
     set_bigint_heap(&mut heap);
-=======
-    let mut heap = initialize_test_memory();
-    HEAP = &mut heap;
->>>>>>> da19f25b
 
     assert!(bigint_eq(
         bigint_pow(bigint_of_word64(70), bigint_of_word64(32)),
@@ -72,12 +66,8 @@
         test_bigint_sleb128(bigint_neg(plus_one));
     }
 
-<<<<<<< HEAD
     set_bigint_heap(std::ptr::null_mut());
-=======
-    HEAP = std::ptr::null_mut();
     reset_test_memory();
->>>>>>> da19f25b
     drop(heap);
 }
 
