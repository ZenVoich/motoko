use std::{cell::RefCell, rc::Rc};

use motoko_rts::types::{Value, Words};

pub struct TestMemory {
    heap: Box<[u8]>,
    hp: usize,
}

impl TestMemory {
    pub fn new(size: Words<u32>) -> TestMemory {
        let bytes = size.to_bytes().as_usize();
        let heap = vec![0u8; bytes].into_boxed_slice();
        let hp = heap.as_ptr() as usize;
        TestMemory { heap, hp }
    }

    pub fn heap_base(&self) -> usize {
        self.heap.as_ptr() as usize
    }

    pub fn heap_end(&self) -> usize {
        self.heap_base() + self.heap.len()
    }

    pub fn heap_pointer(&self) -> usize {
        self.hp
    }

    pub fn set_heap_pointer(&mut self, heap_pointer: usize) {
        assert!(heap_pointer >= self.heap_base());
        assert!(heap_pointer <= self.heap_end());
        self.hp = heap_pointer;
    }
}

pub trait Memory {
    unsafe fn alloc_words(&mut self, n: Words<u32>) -> Value;
}

impl Memory for TestMemory {
    unsafe fn alloc_words(&mut self, n: Words<u32>) -> Value {
        let bytes = n.to_bytes();

        // Update heap pointer
        let old_hp = self.hp;
        let new_hp = old_hp + bytes.as_usize();
        self.hp = new_hp;

        // Grow memory if needed
        self.grow_memory(new_hp as u64);

        Value::from_ptr(old_hp)
    }
<<<<<<< HEAD

    unsafe fn linear_alloc_words(&mut self, n: Words<u32>) -> Value {
        self.alloc_words(n)
    }

    unsafe fn grow_memory(&mut self, ptr: u64) {
        let heap_end = self.heap.as_ptr() as usize + self.heap.len();
        if ptr as usize > heap_end {
            // We don't allow growing memory in tests, allocate large enough for the test
            panic!(
                "TestMemory::grow_memory called: heap_end={:#x}, grow_memory argument={:#x}",
                heap_end, ptr
            );
        }
    }
=======
}

static mut TEST_MEMORY: Option<Rc<RefCell<dyn Memory>>> = None;

pub unsafe fn set_memory<M: Memory + 'static>(memory: M) {
    TEST_MEMORY = Some(Rc::new(RefCell::new(memory)));
}

pub unsafe fn share_memory<M: Memory + 'static>(memory: Rc<RefCell<M>>) {
    TEST_MEMORY = Some(memory);
}

// Export back to the RTS for unit testing.
#[no_mangle]
pub unsafe extern "C" fn alloc_words(n: Words<u32>) -> Value {
    TEST_MEMORY
        .as_mut()
        .unwrap()
        .as_ref()
        .borrow_mut()
        .alloc_words(n)
>>>>>>> 2bb01e65
}<|MERGE_RESOLUTION|>--- conflicted
+++ resolved
@@ -52,7 +52,6 @@
 
         Value::from_ptr(old_hp)
     }
-<<<<<<< HEAD
 
     unsafe fn linear_alloc_words(&mut self, n: Words<u32>) -> Value {
         self.alloc_words(n)
@@ -68,7 +67,6 @@
             );
         }
     }
-=======
 }
 
 static mut TEST_MEMORY: Option<Rc<RefCell<dyn Memory>>> = None;
@@ -90,5 +88,4 @@
         .as_ref()
         .borrow_mut()
         .alloc_words(n)
->>>>>>> 2bb01e65
 }