use super::utils::ObjectIdx;
use super::TestHeap;

use oorandom::Rand32;

fn rand_bool(rng: &mut Rand32) -> bool {
    rng.rand_range(0..2) == 1
}

pub(super) fn generate(seed: u64, max_objects: usize) -> TestHeap {
    let mut rng = Rand32::new(seed);

    let n_objects = rng.rand_range(0..max_objects as u32 + 1);

    let roots: Vec<ObjectIdx> = (0..n_objects)
        .filter_map(|obj_idx| {
            if rand_bool(&mut rng) {
                Some(obj_idx as usize)
            } else {
                None
            }
        })
        .collect();

    let heap: Vec<(ObjectIdx, Vec<ObjectIdx>)> = (0..n_objects as usize)
        .map(|obj_idx| {
            let n_fields = rng.rand_range(0..n_objects) as usize;

            let field_values = (0..n_fields)
                .filter_map(|_field_idx| {
                    let field_value = rng.rand_range(0..n_objects) as usize;
                    if field_value == obj_idx {
                        None
                    } else {
                        Some(field_value)
                    }
                })
                .collect::<Vec<ObjectIdx>>();

            (obj_idx, field_values)
        })
        .collect();

    // Same as roots
    let continuation_table: Vec<ObjectIdx> = (0..n_objects as usize)
        .filter_map(|obj_idx| {
            if rand_bool(&mut rng) {
                Some(obj_idx)
            } else {
                None
            }
        })
        .collect();

<<<<<<< HEAD
    // Same as roots
    let region0_ptr_loc: Vec<ObjectIdx> = (0..n_objects as usize)
        .filter_map(|obj_idx| {
            if rand_bool(&mut rng) {
                Some(obj_idx)
            } else {
                None
            }
        })
        .collect();

=======
>>>>>>> 7081e3d7
    TestHeap {
        heap,
        roots,
        continuation_table,
    }
}<|MERGE_RESOLUTION|>--- conflicted
+++ resolved
@@ -52,20 +52,6 @@
         })
         .collect();
 
-<<<<<<< HEAD
-    // Same as roots
-    let region0_ptr_loc: Vec<ObjectIdx> = (0..n_objects as usize)
-        .filter_map(|obj_idx| {
-            if rand_bool(&mut rng) {
-                Some(obj_idx)
-            } else {
-                None
-            }
-        })
-        .collect();
-
-=======
->>>>>>> 7081e3d7
     TestHeap {
         heap,
         roots,
