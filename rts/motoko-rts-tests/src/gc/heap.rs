--- conflicted
+++ resolved
@@ -1,11 +1,4 @@
-<<<<<<< HEAD
 use super::utils::{ObjectIdx, GC, MAX_MARK_STACK_SIZE, WORD_SIZE};
-=======
-use super::utils::{
-    make_pointer, make_scalar, write_byte, write_word, ObjectIdx, GC, MAX_MARK_STACK_SIZE,
-    WORD_SIZE,
-};
->>>>>>> 7a177e0f
 
 use motoko_rts::page_alloc::PageAlloc;
 use motoko_rts::space::Space;
@@ -21,8 +14,8 @@
     page_alloc: &mut P,
     map: &[(ObjectIdx, Vec<ObjectIdx>)],
     roots: &[ObjectIdx],
-    cont_tbl: &[ObjectIdx],
-) -> (Space<P>, *mut Value) {
+    continuation_table: &[ObjectIdx],
+) -> (Space<P>, usize) {
     // Check test correctness: an object should appear at most once in `map`
     {
         let heap_objects: FxHashSet<ObjectIdx> = map.iter().map(|(obj, _)| *obj).collect();
@@ -35,10 +28,11 @@
 
     let mut space = Space::new(page_alloc.clone());
 
-    let (mutbox_ptrs, cont_tbl_loc) =
+    let (mutbox_ptrs, continuation_tbl_ptr_loc) =
         create_static_heap(&mut space, u32::try_from(roots.len()).unwrap());
 
-    let (obj_addrs, cont_tbl) = create_dynamic_heap(&mut space, map, cont_tbl);
+    let (obj_addrs, continuation_tbl_ptr) =
+        create_dynamic_heap(&mut space, map, continuation_table);
 
     // Update root MutBox fields
     for (root_idx, root_mutbox) in roots.iter().zip(mutbox_ptrs.iter()) {
@@ -48,9 +42,9 @@
     }
 
     // Update continuation table ptr location
-    *cont_tbl_loc = Value::from_ptr(cont_tbl as usize);
+    *(continuation_tbl_ptr_loc as *mut Value) = continuation_tbl_ptr;
 
-    (space, cont_tbl_loc)
+    (space, continuation_tbl_ptr_loc)
 }
 
 /// Creates static part of the heap, with space left for continuation table pointer and the roots.
@@ -60,12 +54,10 @@
 ///    vector.
 ///
 /// 2. Pointer to the continuation table pointer.
-///
-/// Use the heap pointer of `space` to get the static heap size after calling this function.
 unsafe fn create_static_heap<P: PageAlloc>(
     space: &mut Space<P>,
     n_roots: u32,
-) -> (Vec<Value>, *mut Value) {
+) -> (Vec<Value>, usize) {
     // The layout is:
     //
     // - Array of MutBoxes for the roots (root array). This part does not need to be updated later
@@ -93,9 +85,9 @@
         mutbox_ptrs.push(mutbox);
     }
 
-    let cont_tbl_loc = space.alloc_words(Words(1));
+    let continuation_table_pointer_loc = space.alloc_words(Words(1));
 
-    (mutbox_ptrs, cont_tbl_loc.get_ptr() as *mut Value)
+    (mutbox_ptrs, continuation_table_pointer_loc.get_ptr())
 }
 
 /// Creates dynamic part of the heap. Returns:
@@ -108,7 +100,7 @@
     space: &mut Space<P>,
     refs: &[(ObjectIdx, Vec<ObjectIdx>)],
     continuation_table: &[ObjectIdx],
-) -> (FxHashMap<ObjectIdx, Value>, *mut Array) {
+) -> (FxHashMap<ObjectIdx, Value>, Value) {
     // First pass allocates objects and collects object addresses. Second pass fills the fields
     // with addresses collected in the first pass.
 
@@ -121,14 +113,7 @@
         let obj_size = Words(refs.len() as u32) + Words(2);
         let obj_ptr = space.alloc_words(obj_size);
 
-<<<<<<< HEAD
         object_ptrs.insert(*obj_idx, obj_ptr);
-=======
-            // Store object header
-            write_byte(dynamic_heap, heap_offset, TAG_ARRAY);
-            // Skip tag and rest of the header
-            heap_offset += WORD_SIZE;
->>>>>>> 7a177e0f
 
         let obj = obj_ptr.get_ptr() as *mut Array;
 
@@ -139,13 +124,12 @@
         // Pointer fields will be set in the second pass
     }
 
-    // Second pass, add fields
+    // Add fields
     for (obj_idx, refs) in refs {
         let obj_ptr = object_ptrs.get(obj_idx).unwrap();
         let obj = obj_ptr.get_ptr() as *mut Array;
 
         for (ref_idx, ref_) in refs.iter().enumerate() {
-<<<<<<< HEAD
             let ref_ptr = object_ptrs.get(ref_).unwrap();
             obj.set(ref_idx as u32 + 1, *ref_ptr);
         }
@@ -157,92 +141,11 @@
     let cont_tbl = cont_tbl_ptr.get_ptr() as *mut Array;
     (*cont_tbl).header.tag = TAG_ARRAY;
     (*cont_tbl).len = continuation_table.len() as u32;
-=======
-            let ref_addr = make_pointer(*object_addrs.get(ref_).unwrap() as u32);
-            let field_offset = obj_offset
-                + (size_of::<Array>() + Words(1 + ref_idx as u32))
-                    .to_bytes()
-                    .as_usize();
-            write_word(dynamic_heap, field_offset, u32::try_from(ref_addr).unwrap());
-        }
-    }
-
-    // Add the continuation table
-    let n_objects = refs.len();
-    // fields+1 for the scalar field (idx)
-    let n_fields: usize = refs.iter().map(|(_, fields)| fields.len() + 1).sum();
-    let continuation_table_offset = (size_of::<Array>() * n_objects as u32)
-        .to_bytes()
-        .as_usize()
-        + n_fields * WORD_SIZE;
-
-    {
-        let mut heap_offset = continuation_table_offset;
-
-        write_byte(dynamic_heap, continuation_table_offset, TAG_ARRAY);
-        // Skip tag and rest of the header
-        heap_offset += WORD_SIZE;
-
-        write_word(dynamic_heap, heap_offset, continuation_table.len() as u32);
-        heap_offset += WORD_SIZE;
-
-        for idx in continuation_table {
-            let idx_ptr = *object_addrs.get(idx).unwrap();
-            write_word(dynamic_heap, heap_offset, make_pointer(idx_ptr as u32));
-            heap_offset += WORD_SIZE;
-        }
-    }
-
-    object_addrs
-}
-
-/// Given a root set (`roots`, may contain duplicates), a mapping from object indices to addresses
-/// (`object_addrs`), and the static part of the heap, initialize the static heap with the static
-/// root array.
-fn create_static_heap(
-    roots: &[ObjectIdx],
-    object_addrs: &FxHashMap<ObjectIdx, usize>,
-    continuation_table_ptr_offset: usize,
-    continuation_table_offset: usize,
-    heap: &mut [u8],
-) {
-    let root_addresses: Vec<usize> = roots
-        .iter()
-        .map(|obj| *object_addrs.get(obj).unwrap())
-        .collect();
-
-    // Create static root array. Each element of the array is a MutBox pointing to the actual
-    // root.
-    write_byte(heap, 0, TAG_ARRAY);
-    write_word(heap, WORD_SIZE, u32::try_from(roots.len()).unwrap());
-
-    // Current offset in the heap for the next static roots array element
-    let mut root_addr_offset = size_of::<Array>().to_bytes().as_usize();
-
-    // Current offset in the heap for the MutBox of the next root
-    let mut mutbox_offset = (size_of::<Array>().as_usize() + roots.len()) * WORD_SIZE;
-
-    for root_address in root_addresses {
-        // Add a MutBox for the object
-        write_byte(heap, mutbox_offset, TAG_MUTBOX);
-        write_word(
-            heap,
-            mutbox_offset + WORD_SIZE,
-            make_pointer(u32::try_from(root_address).unwrap()),
-        );
-
-        let mutbox_addr = heap.as_ptr() as usize + mutbox_offset;
-        write_word(
-            heap,
-            root_addr_offset,
-            make_pointer(u32::try_from(mutbox_addr).unwrap()),
-        );
->>>>>>> 7a177e0f
 
     for (i, obj_idx) in continuation_table.iter().enumerate() {
         let obj_ptr = object_ptrs.get(obj_idx).unwrap();
         cont_tbl.set(i as u32, *obj_ptr);
     }
 
-    (object_ptrs, cont_tbl)
+    (object_ptrs, cont_tbl_ptr)
 }