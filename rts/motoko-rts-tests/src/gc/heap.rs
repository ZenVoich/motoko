use super::utils::{make_pointer, make_scalar, write_word, ObjectIdx, WORD_SIZE};

use motoko_rts::memory::Memory;
use motoko_rts::types::*;

use std::cell::{Ref, RefCell};
use std::convert::TryFrom;
use std::rc::Rc;

use fxhash::{FxHashMap, FxHashSet};

use motoko_rts::gc::incremental::partitioned_heap::PARTITION_SIZE;

/// Represents Motoko heaps. Reference counted (implements `Clone`) so we can clone and move values
/// of this type to GC callbacks.
#[derive(Clone)]
pub struct MotokoHeap {
    inner: Rc<RefCell<MotokoHeapInner>>,
}

impl Memory for MotokoHeap {
    unsafe fn alloc_words(&mut self, n: Words<u32>) -> Value {
        self.inner.borrow_mut().alloc_words(n)
    }

    unsafe fn grow_memory(&mut self, ptr: u64) {
        self.inner.borrow_mut().grow_memory(ptr as usize);
    }
}

impl MotokoHeap {
    /// Create a new Motoko heap from the given object graph and roots. `GC` argument is used to
    /// allocate as little space as possible for the dynamic heap.
    ///
    /// Note that for `GC::MarkCompact` we limit the upper bound on mark stack size as
    /// `super::MAX_MARK_STACK_SIZE`. In the worst case the size would be the same as the heap
    /// size, but that's not a realistic scenario.
    pub fn new(
        map: &[(ObjectIdx, Vec<ObjectIdx>)],
        roots: &[ObjectIdx],
        continuation_table: &[ObjectIdx],
<<<<<<< HEAD
=======
        region0_ptr_loc: &[ObjectIdx],
        gc: GC,
>>>>>>> beb19002
    ) -> MotokoHeap {
        MotokoHeap {
            inner: Rc::new(RefCell::new(MotokoHeapInner::new(
                map,
                roots,
                continuation_table,
            ))),
        }
    }

    /// Get the beginning of dynamic heap, as offset in the heap array
    pub fn heap_base_offset(&self) -> usize {
        self.inner.borrow().heap_base_offset
    }

    /// Get the heap pointer, as offset in the heap array
    pub fn heap_ptr_offset(&self) -> usize {
        self.inner.borrow().heap_ptr_offset
    }

    /// Get the heap pointer, as address in the current process. The address can be used to mutate
    /// the heap.
    pub fn heap_ptr_address(&self) -> usize {
        self.inner.borrow().heap_ptr_address()
    }

    /// Get the beginning of dynamic heap, as an address in the current process
    pub fn heap_base_address(&self) -> usize {
        self.inner.borrow().heap_base_address()
    }

    /// Get the offset of the variable pointing to the static root array.
    pub fn static_root_array_variable_offset(&self) -> usize {
        self.inner.borrow().static_root_array_variable_offset
    }

    /// Get the address of the variable pointing to the static root array.
    pub fn static_root_array_variable_address(&self) -> usize {
        self.inner.borrow().static_root_array_variable_address()
    }

    /// Get the offset of the variable pointing to the continuation table.
    pub fn continuation_table_variable_offset(&self) -> usize {
        self.inner.borrow().continuation_table_variable_offset
    }

    /// Get the address of the variable pointing to the continuation table.
    pub fn continuation_table_variable_address(&self) -> usize {
        self.inner.borrow().continuation_table_variable_address()
    }

    /// Get the address of the continuation table pointer
    pub fn region0_ptr_location(&self) -> usize {
        self.inner.borrow().region0_ptr_address()
    }

    /// Get the heap as an array. Use `offset` values returned by the methods above to read.
    pub fn heap(&self) -> Ref<Box<[u8]>> {
        Ref::map(self.inner.borrow(), |heap| &heap.heap)
    }

    /// Print heap contents to stdout, for debugging purposes.
    #[allow(unused)]
    pub fn dump(&self) {
        unsafe {
            motoko_rts::debug::dump_heap(
                self.heap_base_address() as u32,
                self.heap_ptr_address() as u32,
                self.static_root_array_variable_address() as *mut Value,
                self.continuation_table_variable_address() as *mut Value,
            );
        }
    }
}

struct MotokoHeapInner {
    /// The heap. This is a boxed slice instead of a vector as growing this wouldn't make sense
    /// (all pointers would have to be updated).
    heap: Box<[u8]>,

    /// Where the dynamic heap starts
    heap_base_offset: usize,

    /// Last dynamic heap end, used for generational gc testing
    _heap_ptr_last: usize,

    /// Where the dynamic heap ends, i.e. the heap pointer
    heap_ptr_offset: usize,

    /// Offset of the static root array.
    ///
    /// Reminder: This location is in static memory and points to an array in the dynamic heap.
    static_root_array_variable_offset: usize,

    /// Offset of the continuation table pointer.
    ///
<<<<<<< HEAD
    /// Reminder: This location is in static memory and points to an array in the dynamic heap.
    continuation_table_variable_offset: usize,
=======
    /// Reminder: this location is in static heap and will have pointer to an array in dynamic
    /// heap.
    continuation_table_ptr_offset: usize,

    region0_ptr_location_offset: usize,
>>>>>>> beb19002
}

impl MotokoHeapInner {
    fn address_to_offset(&self, address: usize) -> usize {
        address - self.heap.as_ptr() as usize
    }

    fn offset_to_address(&self, offset: usize) -> usize {
        offset + self.heap.as_ptr() as usize
    }

    /// Get heap base in the process's address space
    fn heap_base_address(&self) -> usize {
        self.offset_to_address(self.heap_base_offset)
    }

    /// Get heap pointer (i.e. where the dynamic heap ends) in the process's address space
    fn heap_ptr_address(&self) -> usize {
        self.offset_to_address(self.heap_ptr_offset)
    }

    /// Set heap pointer
    fn set_heap_ptr_address(&mut self, address: usize) {
        self.heap_ptr_offset = self.address_to_offset(address);
    }

    /// Get the address of the variable pointing to the static root array.
    fn static_root_array_variable_address(&self) -> usize {
        self.offset_to_address(self.static_root_array_variable_offset)
    }

    /// Get the address of the variable pointing to the continuation table.
    fn continuation_table_variable_address(&self) -> usize {
        self.offset_to_address(self.continuation_table_variable_offset)
    }

    fn region0_ptr_address(&self) -> usize {
        self.offset_to_address(self.region0_ptr_location_offset)
    }

    fn new(
        map: &[(ObjectIdx, Vec<ObjectIdx>)],
        roots: &[ObjectIdx],
        continuation_table: &[ObjectIdx],
    ) -> MotokoHeapInner {
        // Check test correctness: an object should appear at most once in `map`
        {
            let heap_objects: FxHashSet<ObjectIdx> = map.iter().map(|(obj, _)| *obj).collect();
            assert_eq!(
                heap_objects.len(),
                map.len(),
                "Invalid test heap: some objects appear multiple times"
            );
        }

        // Two pointers, one to the static root array, and the other to the continuation table.
        let root_pointers_size_bytes = 2 * WORD_SIZE;

        // Each object will have array header plus one word for id per object + one word for each reference.
        // The static root is an array (header + length) with one element, one MutBox for each static variable.
        let static_root_set_size_bytes = (size_of::<Array>().as_usize()
            + roots.len()
<<<<<<< HEAD
            + roots.len() * size_of::<MutBox>().as_usize())
=======
            + (roots.len() * size_of::<MutBox>().as_usize())
            + 2)
>>>>>>> beb19002
            * WORD_SIZE;

        let continuation_table_size_byes = (size_of::<Array>()
            + Words(continuation_table.len() as u32))
        .to_bytes()
        .as_usize();

        let dynamic_objects_size_bytes = {
            let object_headers_words = map.len() * (size_of::<Array>().as_usize() + 1);
            let references_words = map.iter().map(|(_, refs)| refs.len()).sum::<usize>();
            (object_headers_words + references_words) * WORD_SIZE
        };

        let dynamic_heap_size_bytes =
            dynamic_objects_size_bytes + static_root_set_size_bytes + continuation_table_size_byes;

        let total_heap_size_bytes = root_pointers_size_bytes + dynamic_heap_size_bytes;

        let heap_size = heap_size_for_gc();

        // The Worst-case unalignment w.r.t. 32-byte alignment is 28 (assuming
        // that we have general word alignment). So we over-allocate 28 bytes.
        let mut heap = vec![0u8; heap_size + 28];

        // Align the dynamic heap starts at a 32-byte multiple.
        let realign = (32 - (heap.as_ptr() as usize + root_pointers_size_bytes) % 32) % 32;
        assert_eq!(realign % 4, 0);

        // Maps `ObjectIdx`s into their offsets in the heap
        let (static_root_array_address, continuation_table_address) = create_dynamic_heap(
            map,
            roots,
            continuation_table,
            &mut heap[root_pointers_size_bytes + realign..heap_size + realign],
        );

<<<<<<< HEAD
        // Root pointers in static memory space.
        let static_root_array_variable_offset = root_pointers_size_bytes - 2 * WORD_SIZE;
        let continuation_table_variable_offset = root_pointers_size_bytes - WORD_SIZE;
        create_static_memory(
            static_root_array_variable_offset,
            continuation_table_variable_offset,
            static_root_array_address,
            continuation_table_address,
            &mut heap[realign..root_pointers_size_bytes + realign],
=======
        // Closure table pointer is the last word in static heap
        let continuation_table_ptr_offset = static_heap_size_bytes - WORD_SIZE * 2;

        let region0_ptr_location_offset = static_heap_size_bytes - WORD_SIZE;

        create_static_heap(
            roots,
            &object_addrs,
            continuation_table_ptr_offset,
            static_heap_size_bytes + dynamic_heap_size_without_continuation_table_bytes,
            &mut heap[realign..static_heap_size_bytes + realign],
>>>>>>> beb19002
        );

        MotokoHeapInner {
            heap: heap.into_boxed_slice(),
            heap_base_offset: root_pointers_size_bytes + realign,
            _heap_ptr_last: root_pointers_size_bytes + realign,
            heap_ptr_offset: total_heap_size_bytes + realign,
<<<<<<< HEAD
            static_root_array_variable_offset: static_root_array_variable_offset + realign,
            continuation_table_variable_offset: continuation_table_variable_offset + realign,
=======
            static_root_array_offset: realign,
            continuation_table_ptr_offset: continuation_table_ptr_offset + realign,
            region0_ptr_location_offset: region0_ptr_location_offset + realign,
>>>>>>> beb19002
        }
    }

    unsafe fn alloc_words(&mut self, n: Words<u32>) -> Value {
        let mut dummy_memory = DummyMemory {};
        let result =
            motoko_rts::gc::incremental::get_partitioned_heap().allocate(&mut dummy_memory, n);
        self.set_heap_ptr_address(result.get_ptr()); // realign on partition changes

        self.linear_alloc_words(n)
    }

    unsafe fn linear_alloc_words(&mut self, n: Words<u32>) -> Value {
        // Update heap pointer
        let old_hp = self.heap_ptr_address();
        let new_hp = old_hp + n.to_bytes().as_usize();
        self.heap_ptr_offset = new_hp - self.heap.as_ptr() as usize;

        // Grow memory if needed
        self.grow_memory(new_hp as usize);
        Value::from_ptr(old_hp)
    }

    unsafe fn grow_memory(&mut self, ptr: usize) {
        let heap_end = self.heap.as_ptr() as usize + self.heap.len();
        if ptr > heap_end {
            // We don't allow growing memory in tests, allocate large enough for the test
            panic!(
                "MotokoHeap::grow_memory called: heap_end={:#x}, grow_memory argument={:#x}",
                heap_end, ptr
            );
        }
    }
}

struct DummyMemory {}

impl Memory for DummyMemory {
    unsafe fn alloc_words(&mut self, _n: Words<u32>) -> Value {
        unreachable!()
    }

    unsafe fn grow_memory(&mut self, _ptr: u64) {}
}

/// Compute the size of the heap to be allocated for the GC test.
fn heap_size_for_gc() -> usize {
    3 * PARTITION_SIZE
}

/// Given a heap description (as a map from objects to objects), and the dynamic part of the heap
/// (as an array), initialize the dynamic heap with objects.
///
/// Returns a pair containing the address of the static root array and the address of the continuation table.
fn create_dynamic_heap(
    refs: &[(ObjectIdx, Vec<ObjectIdx>)],
    static_roots: &[ObjectIdx],
    continuation_table: &[ObjectIdx],
    dynamic_heap: &mut [u8],
) -> (u32, u32) {
    let heap_start = dynamic_heap.as_ptr() as usize;

    // Maps objects to their addresses
    let mut object_addrs: FxHashMap<ObjectIdx, usize> = Default::default();

    // First pass allocates objects without fields
    {
        let mut heap_offset = 0;
        for (obj, refs) in refs {
            object_addrs.insert(*obj, heap_start + heap_offset);

            // Store object header
            let address = u32::try_from(heap_start + heap_offset).unwrap();
            write_word(dynamic_heap, heap_offset, TAG_ARRAY);
            heap_offset += WORD_SIZE;

            write_word(dynamic_heap, heap_offset, make_pointer(address)); // forwarding pointer
            heap_offset += WORD_SIZE;

            // Store length: idx + refs
            write_word(
                dynamic_heap,
                heap_offset,
                u32::try_from(refs.len() + 1).unwrap(),
            );
            heap_offset += WORD_SIZE;

            // Store object value (idx)
            write_word(dynamic_heap, heap_offset, make_scalar(*obj));
            heap_offset += WORD_SIZE;

            // Leave space for the fields
            heap_offset += refs.len() * WORD_SIZE;
        }
    }

    // println!("object addresses={:#?}", object_addrs);

    // Second pass adds fields
    for (obj, refs) in refs {
        let obj_offset = object_addrs.get(obj).unwrap() - heap_start;
        for (ref_idx, ref_) in refs.iter().enumerate() {
            let ref_addr = make_pointer(*object_addrs.get(ref_).unwrap() as u32);
            let field_offset = obj_offset
                + (size_of::<Array>() + Words(1 + ref_idx as u32))
                    .to_bytes()
                    .as_usize();
            write_word(dynamic_heap, field_offset, u32::try_from(ref_addr).unwrap());
        }
    }

    // Add the static root table
    let n_objects = refs.len();
    // fields+1 for the scalar field (idx)
    let n_fields: usize = refs.iter().map(|(_, fields)| fields.len() + 1).sum();
    let root_section_offset = (size_of::<Array>() * n_objects as u32)
        .to_bytes()
        .as_usize()
        + n_fields * WORD_SIZE;

    let mut heap_offset = root_section_offset;
    let mut root_mutboxes = vec![];
    {
        for root_id in static_roots {
            let mutbox_address = u32::try_from(heap_start + heap_offset).unwrap();
            root_mutboxes.push(mutbox_address);
            write_word(dynamic_heap, heap_offset, TAG_MUTBOX);
            heap_offset += WORD_SIZE;

            write_word(dynamic_heap, heap_offset, make_pointer(mutbox_address));
            heap_offset += WORD_SIZE;

            let root_ptr = *object_addrs.get(root_id).unwrap();
            write_word(dynamic_heap, heap_offset, make_pointer(root_ptr as u32));
            heap_offset += WORD_SIZE;
        }
    }
    let static_root_array_address = u32::try_from(heap_start + heap_offset).unwrap();
    {
        write_word(dynamic_heap, heap_offset, TAG_ARRAY);
        heap_offset += WORD_SIZE;

        write_word(
            dynamic_heap,
            heap_offset,
            make_pointer(static_root_array_address),
        );
        heap_offset += WORD_SIZE;

        assert_eq!(static_roots.len(), root_mutboxes.len());
        write_word(dynamic_heap, heap_offset, root_mutboxes.len() as u32);
        heap_offset += WORD_SIZE;

        for mutbox_address in root_mutboxes {
            write_word(dynamic_heap, heap_offset, make_pointer(mutbox_address));
            heap_offset += WORD_SIZE;
        }
    }

    let continuation_table_address = u32::try_from(heap_start + heap_offset).unwrap();
    {
        write_word(dynamic_heap, heap_offset, TAG_ARRAY);
        heap_offset += WORD_SIZE;

        write_word(
            dynamic_heap,
            heap_offset,
            make_pointer(continuation_table_address),
        );
        heap_offset += WORD_SIZE;

        write_word(dynamic_heap, heap_offset, continuation_table.len() as u32);
        heap_offset += WORD_SIZE;

        for idx in continuation_table {
            let idx_ptr = *object_addrs.get(idx).unwrap();
            write_word(dynamic_heap, heap_offset, make_pointer(idx_ptr as u32));
            heap_offset += WORD_SIZE;
        }
    }

    (static_root_array_address, continuation_table_address)
}

/// Static memory part containing the root pointers.
fn create_static_memory(
    static_root_array_variable_offset: usize,
    continuation_table_variable_offset: usize,
    static_root_array_address: u32,
    continuation_table_address: u32,
    heap: &mut [u8],
) {
    // Write static array pointer as the second last word in static memory
    write_word(
        heap,
        static_root_array_variable_offset,
        make_pointer(static_root_array_address),
    );

    // Write continuation table pointer as the last word in static memory
    write_word(
        heap,
        continuation_table_variable_offset,
        make_pointer(continuation_table_address),
    );
}<|MERGE_RESOLUTION|>--- conflicted
+++ resolved
@@ -39,11 +39,7 @@
         map: &[(ObjectIdx, Vec<ObjectIdx>)],
         roots: &[ObjectIdx],
         continuation_table: &[ObjectIdx],
-<<<<<<< HEAD
-=======
         region0_ptr_loc: &[ObjectIdx],
-        gc: GC,
->>>>>>> beb19002
     ) -> MotokoHeap {
         MotokoHeap {
             inner: Rc::new(RefCell::new(MotokoHeapInner::new(
@@ -140,16 +136,11 @@
 
     /// Offset of the continuation table pointer.
     ///
-<<<<<<< HEAD
-    /// Reminder: This location is in static memory and points to an array in the dynamic heap.
-    continuation_table_variable_offset: usize,
-=======
     /// Reminder: this location is in static heap and will have pointer to an array in dynamic
     /// heap.
     continuation_table_ptr_offset: usize,
 
     region0_ptr_location_offset: usize,
->>>>>>> beb19002
 }
 
 impl MotokoHeapInner {
@@ -205,19 +196,14 @@
             );
         }
 
-        // Two pointers, one to the static root array, and the other to the continuation table.
-        let root_pointers_size_bytes = 2 * WORD_SIZE;
+        // Three pointers: Static root array, continuation table, and region 0.
+        let root_pointers_size_bytes = 3 * WORD_SIZE;
 
         // Each object will have array header plus one word for id per object + one word for each reference.
         // The static root is an array (header + length) with one element, one MutBox for each static variable.
         let static_root_set_size_bytes = (size_of::<Array>().as_usize()
             + roots.len()
-<<<<<<< HEAD
             + roots.len() * size_of::<MutBox>().as_usize())
-=======
-            + (roots.len() * size_of::<MutBox>().as_usize())
-            + 2)
->>>>>>> beb19002
             * WORD_SIZE;
 
         let continuation_table_size_byes = (size_of::<Array>()
@@ -254,29 +240,17 @@
             &mut heap[root_pointers_size_bytes + realign..heap_size + realign],
         );
 
-<<<<<<< HEAD
         // Root pointers in static memory space.
-        let static_root_array_variable_offset = root_pointers_size_bytes - 2 * WORD_SIZE;
-        let continuation_table_variable_offset = root_pointers_size_bytes - WORD_SIZE;
+        let static_root_array_variable_offset = root_pointers_size_bytes - 3 * WORD_SIZE;
+        let continuation_table_variable_offset = root_pointers_size_bytes - 2 * WORD_SIZE;
+        let region0_ptr_location_offset = static_heap_size_bytes - WORD_SIZE;
         create_static_memory(
             static_root_array_variable_offset,
             continuation_table_variable_offset,
+            region0_ptr_location_offset,
             static_root_array_address,
             continuation_table_address,
             &mut heap[realign..root_pointers_size_bytes + realign],
-=======
-        // Closure table pointer is the last word in static heap
-        let continuation_table_ptr_offset = static_heap_size_bytes - WORD_SIZE * 2;
-
-        let region0_ptr_location_offset = static_heap_size_bytes - WORD_SIZE;
-
-        create_static_heap(
-            roots,
-            &object_addrs,
-            continuation_table_ptr_offset,
-            static_heap_size_bytes + dynamic_heap_size_without_continuation_table_bytes,
-            &mut heap[realign..static_heap_size_bytes + realign],
->>>>>>> beb19002
         );
 
         MotokoHeapInner {
@@ -284,14 +258,9 @@
             heap_base_offset: root_pointers_size_bytes + realign,
             _heap_ptr_last: root_pointers_size_bytes + realign,
             heap_ptr_offset: total_heap_size_bytes + realign,
-<<<<<<< HEAD
             static_root_array_variable_offset: static_root_array_variable_offset + realign,
             continuation_table_variable_offset: continuation_table_variable_offset + realign,
-=======
-            static_root_array_offset: realign,
-            continuation_table_ptr_offset: continuation_table_ptr_offset + realign,
             region0_ptr_location_offset: region0_ptr_location_offset + realign,
->>>>>>> beb19002
         }
     }
 
