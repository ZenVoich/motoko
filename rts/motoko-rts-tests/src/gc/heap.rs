--- conflicted
+++ resolved
@@ -39,11 +39,6 @@
         map: &[(ObjectIdx, Vec<ObjectIdx>)],
         roots: &[ObjectIdx],
         continuation_table: &[ObjectIdx],
-<<<<<<< HEAD
-        _region0_ptr_loc: &[ObjectIdx],
-=======
-        gc: GC,
->>>>>>> 7081e3d7
     ) -> MotokoHeap {
         MotokoHeap {
             inner: Rc::new(RefCell::new(MotokoHeapInner::new(
@@ -95,19 +90,8 @@
         self.inner.borrow().continuation_table_variable_address()
     }
 
-<<<<<<< HEAD
     /// Get the address of the continuation table pointer
     pub fn region0_pointer_variable_address(&self) -> usize {
-=======
-    /// Get the offset of the region0 pointer
-    pub fn region0_ptr_offset(&self) -> usize {
-        self.inner.borrow().region0_ptr_location_offset
-    }
-
-    /// Get the address of the region0 pointer
-    #[incremental_gc]
-    pub fn region0_ptr_address(&self) -> usize {
->>>>>>> 7081e3d7
         self.inner.borrow().region0_ptr_address()
     }
 
@@ -151,7 +135,6 @@
 
     /// Offset of the continuation table pointer.
     ///
-<<<<<<< HEAD
     /// Reminder: this location is in static heap and will have pointer to an array in dynamic
     /// heap.
     continuation_table_variable_offset: usize,
@@ -161,17 +144,6 @@
     /// Reminder: this location is in static heap and will have pointer to an array in dynamic
     /// heap.
     region0_pointer_variable_offset: usize,
-=======
-    /// Reminder: this location is in static heap and will have a pointer to an array in
-    /// the dynamic heap.
-    continuation_table_ptr_offset: usize,
-
-    /// Offset of the region0 pointer.
-    ///
-    /// Reminder: this location is in static heap and will have a pointer to a region in
-    /// the dynamic heap.
-    region0_ptr_location_offset: usize,
->>>>>>> 7081e3d7
 }
 
 impl MotokoHeapInner {
@@ -239,25 +211,12 @@
             + roots.len() * size_of::<MutBox>().as_usize())
             * WORD_SIZE;
 
-<<<<<<< HEAD
-        let continuation_table_size_byes = (size_of::<Array>()
-            + Words(continuation_table.len() as u32))
-        .to_bytes()
-        .as_usize();
-
-        let dynamic_objects_size_bytes = {
-=======
         let dynamic_heap_size_without_roots = {
->>>>>>> 7081e3d7
             let object_headers_words = map.len() * (size_of::<Array>().as_usize() + 1);
             let references_words = map.iter().map(|(_, refs)| refs.len()).sum::<usize>();
             (object_headers_words + references_words) * WORD_SIZE
         };
 
-<<<<<<< HEAD
-        let dynamic_heap_size_bytes =
-            dynamic_objects_size_bytes + static_root_set_size_bytes + continuation_table_size_byes;
-=======
         let continuation_table_size = (size_of::<Array>() + Words(continuation_table.len() as u32))
             .to_bytes()
             .as_usize();
@@ -266,7 +225,6 @@
 
         let dynamic_heap_size_bytes =
             dynamic_heap_size_without_roots + continuation_table_size + region0_size;
->>>>>>> 7081e3d7
 
         let total_heap_size_bytes = root_pointers_size_bytes + dynamic_heap_size_bytes;
 
@@ -280,20 +238,14 @@
         let realign = (32 - (heap.as_ptr() as usize + root_pointers_size_bytes) % 32) % 32;
         assert_eq!(realign % 4, 0);
 
-<<<<<<< HEAD
-        // Maps `ObjectIdx`s into their offsets in the heap
-        let (static_root_array_address, continuation_table_address) = create_dynamic_heap(
-=======
         // Maps `ObjectIdx`s into their offsets in the heap.
         let object_addrs: FxHashMap<ObjectIdx, usize> = create_dynamic_heap(
->>>>>>> 7081e3d7
             map,
             roots,
             continuation_table,
             &mut heap[root_pointers_size_bytes + realign..heap_size + realign],
         );
 
-<<<<<<< HEAD
         // Root pointers in static memory space.
         let static_root_array_variable_offset = root_pointers_size_bytes - 3 * WORD_SIZE;
         let continuation_table_variable_offset = root_pointers_size_bytes - 2 * WORD_SIZE;
@@ -305,22 +257,6 @@
             static_root_array_address,
             continuation_table_address,
             &mut heap[realign..root_pointers_size_bytes + realign],
-=======
-        // Closure table pointer is the second last word in the static heap.
-        let continuation_table_ptr_offset = static_heap_size_bytes - WORD_SIZE * 2;
-
-        // Region0 pointer is the very last word in the static heap.
-        let region0_ptr_location_offset = static_heap_size_bytes - WORD_SIZE;
-
-        create_static_heap(
-            roots,
-            &object_addrs,
-            continuation_table_ptr_offset,
-            static_heap_size_bytes + dynamic_heap_size_without_roots,
-            region0_ptr_location_offset,
-            static_heap_size_bytes + dynamic_heap_size_without_roots + continuation_table_size,
-            &mut heap[realign..static_heap_size_bytes + realign],
->>>>>>> 7081e3d7
         );
 
         MotokoHeapInner {
@@ -514,7 +450,6 @@
         }
     }
 
-<<<<<<< HEAD
     (static_root_array_address, continuation_table_address)
 }
 
@@ -525,47 +460,6 @@
     region0_pointer_variable_offset: usize,
     static_root_array_address: u32,
     continuation_table_address: u32,
-=======
-    // Add region0
-    let region0_offset = continuation_table_offset + continuation_table_size;
-    {
-        let mut heap_offset = region0_offset;
-        let region0_address = u32::try_from(heap_start + heap_offset).unwrap();
-        write_word(dynamic_heap, heap_offset, TAG_REGION);
-        heap_offset += WORD_SIZE;
-
-        if incremental {
-            write_word(dynamic_heap, heap_offset, make_pointer(region0_address));
-            heap_offset += WORD_SIZE;
-        }
-
-        // lower part of region id
-        write_word(dynamic_heap, heap_offset, 0);
-        heap_offset += WORD_SIZE;
-        // upper part of region id
-        write_word(dynamic_heap, heap_offset, 0);
-        heap_offset += WORD_SIZE;
-        // zero pages
-        write_word(dynamic_heap, heap_offset, 0);
-        heap_offset += WORD_SIZE;
-        // Simplification: Skip the vector pages blob
-        write_word(dynamic_heap, heap_offset, make_scalar(0));
-    }
-
-    object_addrs
-}
-
-/// Given a root set (`roots`, may contain duplicates), a mapping from object indices to addresses
-/// (`object_addrs`), and the static part of the heap, initialize the static heap with the static
-/// root array.
-fn create_static_heap(
-    roots: &[ObjectIdx],
-    object_addrs: &FxHashMap<ObjectIdx, usize>,
-    continuation_table_ptr_offset: usize,
-    continuation_table_offset: usize,
-    region0_ptr_offset: usize,
-    region0_offset: usize,
->>>>>>> 7081e3d7
     heap: &mut [u8],
 ) {
     // Write static array pointer as the third last word in static memory
@@ -575,25 +469,14 @@
         make_pointer(static_root_array_address),
     );
 
-<<<<<<< HEAD
     // Write continuation table pointer as the second last word in static memory
-=======
-    // Write continuation table pointer as the second last word in static heap
-    let continuation_table_ptr = continuation_table_offset as u32 + heap.as_ptr() as u32;
->>>>>>> 7081e3d7
     write_word(
         heap,
         continuation_table_variable_offset,
         make_pointer(continuation_table_address),
     );
 
-<<<<<<< HEAD
-    let no_region_0 = make_scalar(0);
+    let region0_ptr = region0_offset as u32 + heap.as_ptr() as u32;
     // Write region 0 pointer as the last word in static memory
-    write_word(heap, region0_pointer_variable_offset, no_region_0);
-=======
-    // Write continuation table pointer as the second last word in static heap
-    let region0_ptr = region0_offset as u32 + heap.as_ptr() as u32;
-    write_word(heap, region0_ptr_offset, make_pointer(region0_ptr));
->>>>>>> 7081e3d7
+    write_word(heap, region0_pointer_variable_offset, make_pointer(region0_ptr));
 }