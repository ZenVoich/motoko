--- conflicted
+++ resolved
@@ -38,22 +38,14 @@
         map: &[(ObjectIdx, Vec<ObjectIdx>)],
         roots: &[ObjectIdx],
         continuation_table: &[ObjectIdx],
-<<<<<<< HEAD
-        gc: GC,
         free_space: usize,
-=======
->>>>>>> da19f25b
     ) -> MotokoHeap {
         MotokoHeap {
             inner: Rc::new(RefCell::new(MotokoHeapInner::new(
                 map,
                 roots,
                 continuation_table,
-<<<<<<< HEAD
-                gc,
                 free_space,
-=======
->>>>>>> da19f25b
             ))),
         }
     }
@@ -203,11 +195,7 @@
         map: &[(ObjectIdx, Vec<ObjectIdx>)],
         roots: &[ObjectIdx],
         continuation_table: &[ObjectIdx],
-<<<<<<< HEAD
-        gc: GC,
         free_space: usize,
-=======
->>>>>>> da19f25b
     ) -> MotokoHeapInner {
         // Check test correctness: an object should appear at most once in `map`
         {
@@ -250,16 +238,10 @@
 
         let heap_size = heap_size_for_gc();
 
-<<<<<<< HEAD
-        // The Worst-case unalignment w.r.t. 32-byte alignment is 28 (assuming
-        // that we have general word alignment). So we over-allocate 28 bytes.
-        let mut heap = vec![0u8; heap_size + 28 + free_space];
-=======
         const HEAP_ALIGNMENT: usize = usize::BITS as usize;
         // The Worst-case unalignment is one word less than the intended heap alignment
         // (assuming that we have general word alignment). So we over-allocate `HEAP_ALIGNMENT - WORD_SIZE` bytes.
-        let mut heap = vec![0u8; heap_size + HEAP_ALIGNMENT - WORD_SIZE];
->>>>>>> da19f25b
+        let mut heap = vec![0u8; heap_size + HEAP_ALIGNMENT - WORD_SIZE + free_space];
 
         // Align the dynamic heap start.
         let realign = (HEAP_ALIGNMENT
