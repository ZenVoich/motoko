use super::utils::{make_pointer, make_scalar, write_word, ObjectIdx, WORD_SIZE};

use motoko_rts::memory::Memory;
use motoko_rts::types::*;

use std::cell::{Ref, RefCell};
use std::rc::Rc;

use fxhash::{FxHashMap, FxHashSet};

use motoko_rts::gc::incremental::partitioned_heap::PARTITION_SIZE;

/// Represents Motoko heaps. Reference counted (implements `Clone`) so we can clone and move values
/// of this type to GC callbacks.
#[derive(Clone)]
pub struct MotokoHeap {
    inner: Rc<RefCell<MotokoHeapInner>>,
}

impl Memory for MotokoHeap {
    unsafe fn alloc_words(&mut self, n: Words<usize>) -> Value {
        self.inner.borrow_mut().alloc_words(n)
    }

    unsafe fn grow_memory(&mut self, ptr: usize) {
        self.inner.borrow_mut().grow_memory(ptr);
    }
}

impl MotokoHeap {
    /// Create a new Motoko heap from the given object graph and roots. `GC` argument is used to
    /// allocate as little space as possible for the dynamic heap.
    ///
    /// Note that for `GC::MarkCompact` we limit the upper bound on mark stack size as
    /// `super::MAX_MARK_STACK_SIZE`. In the worst case the size would be the same as the heap
    /// size, but that's not a realistic scenario.
    pub fn new(
        map: &[(ObjectIdx, Vec<ObjectIdx>)],
        roots: &[ObjectIdx],
        continuation_table: &[ObjectIdx],
    ) -> MotokoHeap {
        MotokoHeap {
            inner: Rc::new(RefCell::new(MotokoHeapInner::new(
                map,
                roots,
                continuation_table,
            ))),
        }
    }

    /// Get the beginning of dynamic heap, as offset in the heap array
    pub fn heap_base_offset(&self) -> usize {
        self.inner.borrow().heap_base_offset
    }

    /// Get the heap pointer, as offset in the heap array
    pub fn heap_ptr_offset(&self) -> usize {
        self.inner.borrow().heap_ptr_offset
    }

    /// Get the heap pointer, as address in the current process. The address can be used to mutate
    /// the heap.
    pub fn heap_ptr_address(&self) -> usize {
        self.inner.borrow().heap_ptr_address()
    }

    /// Get the beginning of dynamic heap, as an address in the current process
    pub fn heap_base_address(&self) -> usize {
        self.inner.borrow().heap_base_address()
    }

    /// Get the offset of the variable pointing to the static root array.
    pub fn static_root_array_variable_offset(&self) -> usize {
        self.inner.borrow().static_root_array_variable_offset
    }

    /// Get the address of the variable pointing to the static root array.
    pub fn static_root_array_variable_address(&self) -> usize {
        self.inner.borrow().static_root_array_variable_address()
    }

    /// Get the offset of the variable pointing to the continuation table.
    pub fn continuation_table_variable_offset(&self) -> usize {
        self.inner.borrow().continuation_table_variable_offset
    }

    /// Get the address of the variable pointing to the continuation table.
    pub fn continuation_table_variable_address(&self) -> usize {
        self.inner.borrow().continuation_table_variable_address()
    }

    /// Get the offset of the variable pointing to region0.
    pub fn region0_pointer_variable_offset(&self) -> usize {
        self.inner.borrow().region0_pointer_variable_offset
    }

    /// Get the address of the variable pointing to region0
    pub fn region0_pointer_variable_address(&self) -> usize {
        self.inner.borrow().region0_pointer_address()
    }

    /// Get the heap as an array. Use `offset` values returned by the methods above to read.
    pub fn heap(&self) -> Ref<Box<[u8]>> {
        Ref::map(self.inner.borrow(), |heap| &heap.heap)
    }

    /// Print heap contents to stdout, for debugging purposes.
    #[allow(unused)]
    pub fn dump(&self) {
        unsafe {
            motoko_rts::debug::dump_heap(
<<<<<<< HEAD
                self.heap_base_address() as u32,
                self.heap_ptr_address() as u32,
                self.static_root_array_variable_address() as *mut Value,
                self.continuation_table_variable_address() as *mut Value,
=======
                self.heap_base_address(),
                self.heap_ptr_address(),
                Value::from_ptr(self.static_root_array_address()),
                self.continuation_table_ptr_address() as *mut Value,
>>>>>>> 0815fa95
            );
        }
    }
}

struct MotokoHeapInner {
    /// The heap. This is a boxed slice instead of a vector as growing this wouldn't make sense
    /// (all pointers would have to be updated).
    heap: Box<[u8]>,

    /// Where the dynamic heap starts
    heap_base_offset: usize,

    /// Last dynamic heap end, used for generational gc testing
    _heap_ptr_last: usize,

    /// Where the dynamic heap ends, i.e. the heap pointer
    heap_ptr_offset: usize,

    /// Offset of the static root array.
    ///
    /// Reminder: This location is in static memory and points to an array in the dynamic heap.
    static_root_array_variable_offset: usize,

    /// Offset of the continuation table pointer.
    ///
    /// Reminder: this location is in static heap and will have pointer to an array in dynamic
    /// heap.
    continuation_table_variable_offset: usize,

    /// Offset of the region 0 pointer.
    ///
    /// Reminder: this location is in static heap and will have pointer to an array in dynamic
    /// heap.
    region0_pointer_variable_offset: usize,
}

impl MotokoHeapInner {
    fn address_to_offset(&self, address: usize) -> usize {
        address - self.heap.as_ptr() as usize
    }

    fn offset_to_address(&self, offset: usize) -> usize {
        offset + self.heap.as_ptr() as usize
    }

    /// Get heap base in the process's address space
    fn heap_base_address(&self) -> usize {
        self.offset_to_address(self.heap_base_offset)
    }

    /// Get heap pointer (i.e. where the dynamic heap ends) in the process's address space
    fn heap_ptr_address(&self) -> usize {
        self.offset_to_address(self.heap_ptr_offset)
    }

    /// Set heap pointer
    fn set_heap_ptr_address(&mut self, address: usize) {
        self.heap_ptr_offset = self.address_to_offset(address);
    }

    /// Get the address of the variable pointing to the static root array.
    fn static_root_array_variable_address(&self) -> usize {
        self.offset_to_address(self.static_root_array_variable_offset)
    }

    /// Get the address of the variable pointing to the continuation table.
    fn continuation_table_variable_address(&self) -> usize {
        self.offset_to_address(self.continuation_table_variable_offset)
    }

    /// Get the address of the region0 pointer
    fn region0_pointer_address(&self) -> usize {
        self.offset_to_address(self.region0_pointer_variable_offset)
    }

    fn new(
        map: &[(ObjectIdx, Vec<ObjectIdx>)],
        roots: &[ObjectIdx],
        continuation_table: &[ObjectIdx],
    ) -> MotokoHeapInner {
        // Check test correctness: an object should appear at most once in `map`
        {
            let heap_objects: FxHashSet<ObjectIdx> = map.iter().map(|(obj, _)| *obj).collect();
            assert_eq!(
                heap_objects.len(),
                map.len(),
                "Invalid test heap: some objects appear multiple times"
            );
        }

        // Three pointers: Static root array, continuation table, and region 0.
        let root_pointers_size_bytes = 3 * WORD_SIZE;

        // Each object will have array header plus one word for id per object + one word for each reference.
        // The static root is an array (header + length) with one element, one MutBox for each static variable.
        let static_root_set_size_bytes = (size_of::<Array>().as_usize()
            + roots.len()
            + roots.len() * size_of::<MutBox>().as_usize())
            * WORD_SIZE;

        let dynamic_heap_size_without_roots = {
            let object_headers_words = map.len() * (size_of::<Array>().as_usize() + 1);
            let references_words = map.iter().map(|(_, refs)| refs.len()).sum::<usize>();
            (object_headers_words + references_words) * WORD_SIZE
        };

        let continuation_table_size = (size_of::<Array>() + Words(continuation_table.len()))
            .to_bytes()
            .as_usize();

        let region0_size = size_of::<Region>().to_bytes().as_usize();

        let dynamic_heap_size_bytes = dynamic_heap_size_without_roots
            + static_root_set_size_bytes
            + continuation_table_size
            + region0_size;

        let total_heap_size_bytes = root_pointers_size_bytes + dynamic_heap_size_bytes;

        let heap_size = heap_size_for_gc();

        const HEAP_ALIGNMENT: usize = usize::BITS as usize;
        // The Worst-case unalignment is one word less than the intended heap alignment
        // (assuming that we have general word alignment). So we over-allocate `HEAP_ALIGNMENT - WORD_SIZE` bytes.
        let mut heap = vec![0u8; heap_size + HEAP_ALIGNMENT - WORD_SIZE];

<<<<<<< HEAD
        // Align the dynamic heap starts at a 32-byte multiple.
        let realign = (32 - (heap.as_ptr() as usize + root_pointers_size_bytes) % 32) % 32;
        assert_eq!(realign % 4, 0);
=======
        // Align the dynamic heap start.
        let realign = (HEAP_ALIGNMENT
            - (heap.as_ptr() as usize + static_heap_size_bytes) % HEAP_ALIGNMENT)
            % HEAP_ALIGNMENT;
        assert_eq!(realign % WORD_SIZE, 0);
>>>>>>> 0815fa95

        // Maps `ObjectIdx`s into their offsets in the heap.
        let (static_root_array_address, continuation_table_address, region0_address) =
            create_dynamic_heap(
                map,
                roots,
                continuation_table,
                &mut heap[root_pointers_size_bytes + realign..heap_size + realign],
            );

        // Root pointers in static memory space.
        let static_root_array_variable_offset = root_pointers_size_bytes - 3 * WORD_SIZE;
        let continuation_table_variable_offset = root_pointers_size_bytes - 2 * WORD_SIZE;
        let region0_pointer_variable_offset = root_pointers_size_bytes - WORD_SIZE;
        create_static_memory(
            static_root_array_variable_offset,
            continuation_table_variable_offset,
            region0_pointer_variable_offset,
            static_root_array_address,
            continuation_table_address,
            region0_address,
            &mut heap[realign..root_pointers_size_bytes + realign],
        );

        MotokoHeapInner {
            heap: heap.into_boxed_slice(),
            heap_base_offset: root_pointers_size_bytes + realign,
            _heap_ptr_last: root_pointers_size_bytes + realign,
            heap_ptr_offset: total_heap_size_bytes + realign,
            static_root_array_variable_offset: static_root_array_variable_offset + realign,
            continuation_table_variable_offset: continuation_table_variable_offset + realign,
            region0_pointer_variable_offset: region0_pointer_variable_offset + realign,
        }
    }

<<<<<<< HEAD
    unsafe fn alloc_words(&mut self, n: Words<u32>) -> Value {
=======
    #[non_incremental_gc]
    unsafe fn alloc_words(&mut self, n: Words<usize>) -> Value {
        self.linear_alloc_words(n)
    }

    #[incremental_gc]
    unsafe fn alloc_words(&mut self, n: Words<usize>) -> Value {
>>>>>>> 0815fa95
        let mut dummy_memory = DummyMemory {};
        let result =
            motoko_rts::gc::incremental::get_partitioned_heap().allocate(&mut dummy_memory, n);
        self.set_heap_ptr_address(result.get_ptr()); // realign on partition changes

        self.linear_alloc_words(n)
    }

    unsafe fn linear_alloc_words(&mut self, n: Words<usize>) -> Value {
        // Update heap pointer
        let old_hp = self.heap_ptr_address();
        let new_hp = old_hp + n.to_bytes().as_usize();
        self.heap_ptr_offset = new_hp - self.heap.as_ptr() as usize;

        // Grow memory if needed
        self.grow_memory(new_hp as usize);
        Value::from_ptr(old_hp)
    }

    unsafe fn grow_memory(&mut self, ptr: usize) {
        let heap_end = self.heap.as_ptr() as usize + self.heap.len();
        if ptr > heap_end {
            // We don't allow growing memory in tests, allocate large enough for the test
            panic!(
                "MotokoHeap::grow_memory called: heap_end={:#x}, grow_memory argument={:#x}",
                heap_end, ptr
            );
        }
    }
}

struct DummyMemory {}

impl Memory for DummyMemory {
    unsafe fn alloc_words(&mut self, _n: Words<usize>) -> Value {
        unreachable!()
    }

    unsafe fn grow_memory(&mut self, _ptr: usize) {}
}

/// Compute the size of the heap to be allocated for the GC test.
<<<<<<< HEAD
fn heap_size_for_gc() -> usize {
    3 * PARTITION_SIZE
=======
#[non_incremental_gc]
fn heap_size_for_gc(
    gc: GC,
    static_heap_size_bytes: usize,
    dynamic_heap_size_bytes: usize,
    n_objects: usize,
) -> usize {
    let total_heap_size_bytes = static_heap_size_bytes + dynamic_heap_size_bytes;
    match gc {
        GC::Copying => {
            let to_space_bytes = dynamic_heap_size_bytes;
            total_heap_size_bytes + to_space_bytes
        }
        GC::MarkCompact => {
            let bitmap_size_bytes = {
                let dynamic_heap_bytes = Bytes(dynamic_heap_size_bytes);
                // `...to_words().to_bytes()` below effectively rounds up heap size to word size
                // then gets the bytes
                let dynamic_heap_words = dynamic_heap_bytes.to_words();
                let mark_bit_bytes = dynamic_heap_words.to_bytes();

                // The bitmap implementation rounds up to word-alignment.
                (((mark_bit_bytes.as_usize() + WORD_SIZE - 1) / WORD_SIZE) * WORD_SIZE)
                    + size_of::<Blob>().to_bytes().as_usize()
            };
            // In the worst case the entire heap will be pushed to the mark stack, but in tests
            // we limit the size
            let mark_stack_words = n_objects.clamp(
                motoko_rts::gc::mark_compact::mark_stack::INIT_STACK_SIZE.as_usize(),
                super::utils::MAX_MARK_STACK_SIZE,
            ) + size_of::<Blob>().as_usize();

            total_heap_size_bytes + bitmap_size_bytes + (mark_stack_words * WORD_SIZE)
        }
        GC::Generational => {
            const ROUNDS: usize = 3;
            const REMEMBERED_SET_MAXIMUM_SIZE: usize = 1024 * 1024 * WORD_SIZE;
            let size = heap_size_for_gc(
                GC::MarkCompact,
                static_heap_size_bytes,
                dynamic_heap_size_bytes,
                n_objects,
            );
            size + ROUNDS * REMEMBERED_SET_MAXIMUM_SIZE
        }
    }
}

#[incremental_gc]
fn heap_size_for_gc(
    gc: GC,
    _static_heap_size_bytes: usize,
    _dynamic_heap_size_bytes: usize,
    _n_objects: usize,
) -> usize {
    match gc {
        GC::Incremental => 3 * motoko_rts::gc::incremental::partitioned_heap::PARTITION_SIZE,
    }
>>>>>>> 0815fa95
}

/// Given a heap description (as a map from objects to objects), and the dynamic part of the heap
/// (as an array), initialize the dynamic heap with objects.
///
/// Returns a pair containing the address of the static root array and the address of the continuation table.
fn create_dynamic_heap(
    refs: &[(ObjectIdx, Vec<ObjectIdx>)],
    static_roots: &[ObjectIdx],
    continuation_table: &[ObjectIdx],
    dynamic_heap: &mut [u8],
) -> (u32, u32, u32) {
    let heap_start = dynamic_heap.as_ptr() as usize;

    // Maps objects to their addresses
    let mut object_addrs: FxHashMap<ObjectIdx, usize> = Default::default();

    // First pass allocates objects without fields
    {
        let mut heap_offset = 0;
        for (obj, refs) in refs {
            object_addrs.insert(*obj, heap_start + heap_offset);

            // Store object header
            let address = heap_start + heap_offset;
            write_word(dynamic_heap, heap_offset, TAG_ARRAY);
            heap_offset += WORD_SIZE;

            write_word(dynamic_heap, heap_offset, make_pointer(address)); // forwarding pointer
            heap_offset += WORD_SIZE;

            // Store length: idx + refs
            write_word(dynamic_heap, heap_offset, refs.len() + 1);
            heap_offset += WORD_SIZE;

            // Store object value (idx)
            write_word(dynamic_heap, heap_offset, make_scalar(*obj));
            heap_offset += WORD_SIZE;

            // Leave space for the fields
            heap_offset += refs.len() * WORD_SIZE;
        }
    }

    // println!("object addresses={:#?}", object_addrs);

    // Second pass adds fields
    for (obj, refs) in refs {
        let obj_offset = object_addrs.get(obj).unwrap() - heap_start;
        for (ref_idx, ref_) in refs.iter().enumerate() {
            let ref_addr = make_pointer(*object_addrs.get(ref_).unwrap());
            let field_offset = obj_offset
                + (size_of::<Array>() + Words(1 + ref_idx))
                    .to_bytes()
                    .as_usize();
            write_word(dynamic_heap, field_offset, ref_addr);
        }
    }

    // Add the static root table
    let n_objects = refs.len();
    // fields+1 for the scalar field (idx)
    let n_fields: usize = refs.iter().map(|(_, fields)| fields.len() + 1).sum();
<<<<<<< HEAD
    let root_section_offset = (size_of::<Array>() * n_objects as u32)
        .to_bytes()
        .as_usize()
        + n_fields * WORD_SIZE;
=======
    let continuation_table_offset =
        (size_of::<Array>() * n_objects).to_bytes().as_usize() + n_fields * WORD_SIZE;
    let continuation_table_size =
        size_of::<Array>().to_bytes().as_usize() + continuation_table.len() * WORD_SIZE;
>>>>>>> 0815fa95

    let mut heap_offset = root_section_offset;
    let mut root_mutboxes = vec![];
    {
        for root_id in static_roots {
            let mutbox_address = u32::try_from(heap_start + heap_offset).unwrap();
            root_mutboxes.push(mutbox_address);
            write_word(dynamic_heap, heap_offset, TAG_MUTBOX);
            heap_offset += WORD_SIZE;

            write_word(dynamic_heap, heap_offset, make_pointer(mutbox_address));
            heap_offset += WORD_SIZE;

<<<<<<< HEAD
            let root_ptr = *object_addrs.get(root_id).unwrap();
            write_word(dynamic_heap, heap_offset, make_pointer(root_ptr as u32));
            heap_offset += WORD_SIZE;
        }
    }
    let static_root_array_address = u32::try_from(heap_start + heap_offset).unwrap();
    {
=======
        let continuation_table_address = heap_start + heap_offset;
>>>>>>> 0815fa95
        write_word(dynamic_heap, heap_offset, TAG_ARRAY);
        heap_offset += WORD_SIZE;

        write_word(
            dynamic_heap,
            heap_offset,
            make_pointer(static_root_array_address),
        );
        heap_offset += WORD_SIZE;

        assert_eq!(static_roots.len(), root_mutboxes.len());
        write_word(dynamic_heap, heap_offset, root_mutboxes.len() as u32);
        heap_offset += WORD_SIZE;

        for mutbox_address in root_mutboxes {
            write_word(dynamic_heap, heap_offset, make_pointer(mutbox_address));
            heap_offset += WORD_SIZE;
        }
    }

    let continuation_table_address = u32::try_from(heap_start + heap_offset).unwrap();
    {
        write_word(dynamic_heap, heap_offset, TAG_ARRAY);
        heap_offset += WORD_SIZE;

        write_word(
            dynamic_heap,
            heap_offset,
            make_pointer(continuation_table_address),
        );
        heap_offset += WORD_SIZE;

        write_word(dynamic_heap, heap_offset, continuation_table.len());
        heap_offset += WORD_SIZE;

        for idx in continuation_table {
            let idx_ptr = *object_addrs.get(idx).unwrap();
            write_word(dynamic_heap, heap_offset, make_pointer(idx_ptr));
            heap_offset += WORD_SIZE;
        }
    }

    // Add region0
    let region0_address = u32::try_from(heap_start + heap_offset).unwrap();
    {
<<<<<<< HEAD
=======
        let mut heap_offset = region0_offset;
        let region0_address = heap_start + heap_offset;
>>>>>>> 0815fa95
        write_word(dynamic_heap, heap_offset, TAG_REGION);
        heap_offset += WORD_SIZE;

        write_word(dynamic_heap, heap_offset, make_pointer(region0_address));
        heap_offset += WORD_SIZE;

        // lower part of region id
        write_word(dynamic_heap, heap_offset, 0);
        heap_offset += WORD_SIZE;
        // upper part of region id
        write_word(dynamic_heap, heap_offset, 0);
        heap_offset += WORD_SIZE;
        // zero pages
        write_word(dynamic_heap, heap_offset, 0);
        heap_offset += WORD_SIZE;
        // Simplification: Skip the vector pages blob
        write_word(dynamic_heap, heap_offset, make_scalar(0));
    }

    (
        static_root_array_address,
        continuation_table_address,
        region0_address,
    )
}

/// Static memory part containing the root pointers.
fn create_static_memory(
    static_root_array_variable_offset: usize,
    continuation_table_variable_offset: usize,
    region0_pointer_variable_offset: usize,
    static_root_array_address: u32,
    continuation_table_address: u32,
    region0_address: u32,
    heap: &mut [u8],
) {
<<<<<<< HEAD
    // Write static array pointer as the third last word in static memory
    write_word(
        heap,
        static_root_array_variable_offset,
        make_pointer(static_root_array_address),
    );

    // Write continuation table pointer as the second last word in static memory
=======
    let incremental = cfg!(feature = "incremental_gc");
    let root_addresses: Vec<usize> = roots
        .iter()
        .map(|obj| *object_addrs.get(obj).unwrap())
        .collect();

    // Create static root array. Each element of the array is a MutBox pointing to the actual
    // root.
    let array_addr = heap.as_ptr() as usize;
    let mut offset = 0;
    write_word(heap, offset, TAG_ARRAY);
    offset += WORD_SIZE;

    if incremental {
        write_word(heap, offset, make_pointer(array_addr));
        offset += WORD_SIZE;
    }

    write_word(heap, offset, roots.len());
    offset += WORD_SIZE;

    // Current offset in the heap for the next static roots array element
    let mut root_addr_offset = size_of::<Array>().to_bytes().as_usize();
    assert_eq!(offset, root_addr_offset);

    // Current offset in the heap for the MutBox of the next root
    let mut mutbox_offset = (size_of::<Array>().as_usize() + roots.len()) * WORD_SIZE;

    for root_address in root_addresses {
        // Add a MutBox for the object
        let mutbox_addr = heap.as_ptr() as usize + mutbox_offset;
        let mutbox_ptr = make_pointer(mutbox_addr);

        offset = mutbox_offset;
        write_word(heap, offset, TAG_MUTBOX);
        offset += WORD_SIZE;

        if incremental {
            write_word(heap, offset, mutbox_ptr);
            offset += WORD_SIZE;
        }

        write_word(heap, offset, make_pointer(root_address));
        offset += WORD_SIZE;

        write_word(heap, root_addr_offset, mutbox_ptr);

        root_addr_offset += WORD_SIZE;
        mutbox_offset += size_of::<MutBox>().to_bytes().as_usize();
        assert_eq!(offset, mutbox_offset);
    }

    // Write continuation table pointer as the second last word in static heap
    let continuation_table_ptr = continuation_table_offset + heap.as_ptr() as usize;
>>>>>>> 0815fa95
    write_word(
        heap,
        continuation_table_variable_offset,
        make_pointer(continuation_table_address),
    );

<<<<<<< HEAD
    // Write region 0 pointer as the very last word in static memory
    write_word(
        heap,
        region0_pointer_variable_offset,
        make_pointer(region0_address),
    );
=======
    // Write continuation table pointer as the second last word in static heap
    let region0_ptr = region0_offset + heap.as_ptr() as usize;
    write_word(heap, region0_ptr_offset, make_pointer(region0_ptr));
>>>>>>> 0815fa95
}<|MERGE_RESOLUTION|>--- conflicted
+++ resolved
@@ -109,17 +109,10 @@
     pub fn dump(&self) {
         unsafe {
             motoko_rts::debug::dump_heap(
-<<<<<<< HEAD
-                self.heap_base_address() as u32,
-                self.heap_ptr_address() as u32,
+                self.heap_base_address(),
+                self.heap_ptr_address(),
                 self.static_root_array_variable_address() as *mut Value,
                 self.continuation_table_variable_address() as *mut Value,
-=======
-                self.heap_base_address(),
-                self.heap_ptr_address(),
-                Value::from_ptr(self.static_root_array_address()),
-                self.continuation_table_ptr_address() as *mut Value,
->>>>>>> 0815fa95
             );
         }
     }
@@ -247,17 +240,11 @@
         // (assuming that we have general word alignment). So we over-allocate `HEAP_ALIGNMENT - WORD_SIZE` bytes.
         let mut heap = vec![0u8; heap_size + HEAP_ALIGNMENT - WORD_SIZE];
 
-<<<<<<< HEAD
-        // Align the dynamic heap starts at a 32-byte multiple.
-        let realign = (32 - (heap.as_ptr() as usize + root_pointers_size_bytes) % 32) % 32;
-        assert_eq!(realign % 4, 0);
-=======
         // Align the dynamic heap start.
         let realign = (HEAP_ALIGNMENT
             - (heap.as_ptr() as usize + static_heap_size_bytes) % HEAP_ALIGNMENT)
             % HEAP_ALIGNMENT;
         assert_eq!(realign % WORD_SIZE, 0);
->>>>>>> 0815fa95
 
         // Maps `ObjectIdx`s into their offsets in the heap.
         let (static_root_array_address, continuation_table_address, region0_address) =
@@ -293,17 +280,7 @@
         }
     }
 
-<<<<<<< HEAD
-    unsafe fn alloc_words(&mut self, n: Words<u32>) -> Value {
-=======
-    #[non_incremental_gc]
     unsafe fn alloc_words(&mut self, n: Words<usize>) -> Value {
-        self.linear_alloc_words(n)
-    }
-
-    #[incremental_gc]
-    unsafe fn alloc_words(&mut self, n: Words<usize>) -> Value {
->>>>>>> 0815fa95
         let mut dummy_memory = DummyMemory {};
         let result =
             motoko_rts::gc::incremental::get_partitioned_heap().allocate(&mut dummy_memory, n);
@@ -346,69 +323,8 @@
 }
 
 /// Compute the size of the heap to be allocated for the GC test.
-<<<<<<< HEAD
 fn heap_size_for_gc() -> usize {
     3 * PARTITION_SIZE
-=======
-#[non_incremental_gc]
-fn heap_size_for_gc(
-    gc: GC,
-    static_heap_size_bytes: usize,
-    dynamic_heap_size_bytes: usize,
-    n_objects: usize,
-) -> usize {
-    let total_heap_size_bytes = static_heap_size_bytes + dynamic_heap_size_bytes;
-    match gc {
-        GC::Copying => {
-            let to_space_bytes = dynamic_heap_size_bytes;
-            total_heap_size_bytes + to_space_bytes
-        }
-        GC::MarkCompact => {
-            let bitmap_size_bytes = {
-                let dynamic_heap_bytes = Bytes(dynamic_heap_size_bytes);
-                // `...to_words().to_bytes()` below effectively rounds up heap size to word size
-                // then gets the bytes
-                let dynamic_heap_words = dynamic_heap_bytes.to_words();
-                let mark_bit_bytes = dynamic_heap_words.to_bytes();
-
-                // The bitmap implementation rounds up to word-alignment.
-                (((mark_bit_bytes.as_usize() + WORD_SIZE - 1) / WORD_SIZE) * WORD_SIZE)
-                    + size_of::<Blob>().to_bytes().as_usize()
-            };
-            // In the worst case the entire heap will be pushed to the mark stack, but in tests
-            // we limit the size
-            let mark_stack_words = n_objects.clamp(
-                motoko_rts::gc::mark_compact::mark_stack::INIT_STACK_SIZE.as_usize(),
-                super::utils::MAX_MARK_STACK_SIZE,
-            ) + size_of::<Blob>().as_usize();
-
-            total_heap_size_bytes + bitmap_size_bytes + (mark_stack_words * WORD_SIZE)
-        }
-        GC::Generational => {
-            const ROUNDS: usize = 3;
-            const REMEMBERED_SET_MAXIMUM_SIZE: usize = 1024 * 1024 * WORD_SIZE;
-            let size = heap_size_for_gc(
-                GC::MarkCompact,
-                static_heap_size_bytes,
-                dynamic_heap_size_bytes,
-                n_objects,
-            );
-            size + ROUNDS * REMEMBERED_SET_MAXIMUM_SIZE
-        }
-    }
-}
-
-#[incremental_gc]
-fn heap_size_for_gc(
-    gc: GC,
-    _static_heap_size_bytes: usize,
-    _dynamic_heap_size_bytes: usize,
-    _n_objects: usize,
-) -> usize {
-    match gc {
-        GC::Incremental => 3 * motoko_rts::gc::incremental::partitioned_heap::PARTITION_SIZE,
-    }
->>>>>>> 0815fa95
 }
 
 /// Given a heap description (as a map from objects to objects), and the dynamic part of the heap
@@ -472,17 +388,10 @@
     let n_objects = refs.len();
     // fields+1 for the scalar field (idx)
     let n_fields: usize = refs.iter().map(|(_, fields)| fields.len() + 1).sum();
-<<<<<<< HEAD
-    let root_section_offset = (size_of::<Array>() * n_objects as u32)
+    let root_section_offset = (size_of::<Array>() * n_objects)
         .to_bytes()
         .as_usize()
         + n_fields * WORD_SIZE;
-=======
-    let continuation_table_offset =
-        (size_of::<Array>() * n_objects).to_bytes().as_usize() + n_fields * WORD_SIZE;
-    let continuation_table_size =
-        size_of::<Array>().to_bytes().as_usize() + continuation_table.len() * WORD_SIZE;
->>>>>>> 0815fa95
 
     let mut heap_offset = root_section_offset;
     let mut root_mutboxes = vec![];
@@ -496,17 +405,13 @@
             write_word(dynamic_heap, heap_offset, make_pointer(mutbox_address));
             heap_offset += WORD_SIZE;
 
-<<<<<<< HEAD
             let root_ptr = *object_addrs.get(root_id).unwrap();
-            write_word(dynamic_heap, heap_offset, make_pointer(root_ptr as u32));
+            write_word(dynamic_heap, heap_offset, make_pointer(root_ptr));
             heap_offset += WORD_SIZE;
         }
     }
     let static_root_array_address = u32::try_from(heap_start + heap_offset).unwrap();
     {
-=======
-        let continuation_table_address = heap_start + heap_offset;
->>>>>>> 0815fa95
         write_word(dynamic_heap, heap_offset, TAG_ARRAY);
         heap_offset += WORD_SIZE;
 
@@ -552,11 +457,6 @@
     // Add region0
     let region0_address = u32::try_from(heap_start + heap_offset).unwrap();
     {
-<<<<<<< HEAD
-=======
-        let mut heap_offset = region0_offset;
-        let region0_address = heap_start + heap_offset;
->>>>>>> 0815fa95
         write_word(dynamic_heap, heap_offset, TAG_REGION);
         heap_offset += WORD_SIZE;
 
@@ -593,7 +493,6 @@
     region0_address: u32,
     heap: &mut [u8],
 ) {
-<<<<<<< HEAD
     // Write static array pointer as the third last word in static memory
     write_word(
         heap,
@@ -602,78 +501,16 @@
     );
 
     // Write continuation table pointer as the second last word in static memory
-=======
-    let incremental = cfg!(feature = "incremental_gc");
-    let root_addresses: Vec<usize> = roots
-        .iter()
-        .map(|obj| *object_addrs.get(obj).unwrap())
-        .collect();
-
-    // Create static root array. Each element of the array is a MutBox pointing to the actual
-    // root.
-    let array_addr = heap.as_ptr() as usize;
-    let mut offset = 0;
-    write_word(heap, offset, TAG_ARRAY);
-    offset += WORD_SIZE;
-
-    if incremental {
-        write_word(heap, offset, make_pointer(array_addr));
-        offset += WORD_SIZE;
-    }
-
-    write_word(heap, offset, roots.len());
-    offset += WORD_SIZE;
-
-    // Current offset in the heap for the next static roots array element
-    let mut root_addr_offset = size_of::<Array>().to_bytes().as_usize();
-    assert_eq!(offset, root_addr_offset);
-
-    // Current offset in the heap for the MutBox of the next root
-    let mut mutbox_offset = (size_of::<Array>().as_usize() + roots.len()) * WORD_SIZE;
-
-    for root_address in root_addresses {
-        // Add a MutBox for the object
-        let mutbox_addr = heap.as_ptr() as usize + mutbox_offset;
-        let mutbox_ptr = make_pointer(mutbox_addr);
-
-        offset = mutbox_offset;
-        write_word(heap, offset, TAG_MUTBOX);
-        offset += WORD_SIZE;
-
-        if incremental {
-            write_word(heap, offset, mutbox_ptr);
-            offset += WORD_SIZE;
-        }
-
-        write_word(heap, offset, make_pointer(root_address));
-        offset += WORD_SIZE;
-
-        write_word(heap, root_addr_offset, mutbox_ptr);
-
-        root_addr_offset += WORD_SIZE;
-        mutbox_offset += size_of::<MutBox>().to_bytes().as_usize();
-        assert_eq!(offset, mutbox_offset);
-    }
-
-    // Write continuation table pointer as the second last word in static heap
-    let continuation_table_ptr = continuation_table_offset + heap.as_ptr() as usize;
->>>>>>> 0815fa95
     write_word(
         heap,
         continuation_table_variable_offset,
         make_pointer(continuation_table_address),
     );
 
-<<<<<<< HEAD
     // Write region 0 pointer as the very last word in static memory
     write_word(
         heap,
         region0_pointer_variable_offset,
         make_pointer(region0_address),
     );
-=======
-    // Write continuation table pointer as the second last word in static heap
-    let region0_ptr = region0_offset + heap.as_ptr() as usize;
-    write_word(heap, region0_ptr_offset, make_pointer(region0_ptr));
->>>>>>> 0815fa95
 }