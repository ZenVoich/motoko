--- conflicted
+++ resolved
@@ -17,17 +17,7 @@
     let root_ids = [2, 4, 6, 8];
     let continuation_ids = [3, 5, 7];
 
-<<<<<<< HEAD
-    let heap = MotokoHeap::new(
-        &object_map,
-        &root_ids,
-        &continuation_ids,
-        GC::Incremental,
-        0,
-    );
-=======
-    let heap = MotokoHeap::new(&object_map, &root_ids, &continuation_ids);
->>>>>>> da19f25b
+    let heap = MotokoHeap::new(&object_map, &root_ids, &continuation_ids, 0);
     check_visit_static_roots(&heap, &root_ids);
     check_visit_continuation_table(&heap, &continuation_ids);
     check_visit_region0(&heap);
