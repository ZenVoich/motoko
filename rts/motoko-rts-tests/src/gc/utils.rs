use byteorder::{ReadBytesExt, WriteBytesExt, LE};
use motoko_rts_macros::*;

/// A unique object index, used in heap descriptions.
///
/// These are written as scalar values in object payloads, so they can be at most 31 bits. Larger
/// values will cause test failure in `make_scalar` below.
pub type ObjectIdx = u32;

/// Same as RTS `WORD_SIZE`, but `usize`
pub const WORD_SIZE: usize = motoko_rts::constants::WORD_SIZE as usize;

// Max allowed size for the mark stack in mark-compact GC tests
#[non_incremental_gc]
pub const MAX_MARK_STACK_SIZE: usize = 100;

/// Enum for the GC implementations. GC functions are generic so we can't put them into arrays or
/// other data types, we use this type instead.
<<<<<<< HEAD
=======
#[non_incremental_gc]
>>>>>>> 1cdfde67
#[derive(Debug, Clone, Copy, PartialEq)]
pub enum GC {
    Copying,
    MarkCompact,
    Generational,
    Incremental,
}

<<<<<<< HEAD
pub static GC_IMPLS: [GC; 4] = [
    GC::Copying,
    GC::MarkCompact,
    GC::Generational,
    GC::Incremental,
];
=======
#[incremental_gc]
#[derive(Debug, Clone, Copy, PartialEq)]
pub enum GC {
    Incremental,
}

#[non_incremental_gc]
pub static GC_IMPLS: [GC; 3] = [GC::Copying, GC::MarkCompact, GC::Generational];
>>>>>>> 1cdfde67

#[incremental_gc]
pub static GC_IMPLS: [GC; 1] = [GC::Incremental];

/// Read a little-endian (Wasm) word from given offset
pub fn read_word(heap: &[u8], offset: usize) -> u32 {
    (&heap[offset..]).read_u32::<LE>().unwrap()
}

/// Write a little-endian (Wasm) word to given offset
pub fn write_word(heap: &mut [u8], offset: usize, word: u32) {
    (&mut heap[offset..]).write_u32::<LE>(word).unwrap()
}

/// Make a scalar value to be used in heap object payload
pub fn make_scalar(value: u32) -> u32 {
    // Scalar values can be at most 31 bits
    assert_eq!(value >> 31, 0);
    value << 1
}

/// Inverse of `make_scalar`
pub fn get_scalar_value(scalar: u32) -> u32 {
    assert_eq!(scalar & 0b1, 0);
    scalar >> 1
}

/// Make a pointer value to be used in heap object payload
pub fn make_pointer(addr: u32) -> u32 {
    addr.wrapping_sub(1)
}

/// Inverse of `make_pointer`
pub fn unskew_pointer(skewed_ptr: u32) -> u32 {
    skewed_ptr.wrapping_add(1)
}<|MERGE_RESOLUTION|>--- conflicted
+++ resolved
@@ -16,26 +16,14 @@
 
 /// Enum for the GC implementations. GC functions are generic so we can't put them into arrays or
 /// other data types, we use this type instead.
-<<<<<<< HEAD
-=======
 #[non_incremental_gc]
->>>>>>> 1cdfde67
 #[derive(Debug, Clone, Copy, PartialEq)]
 pub enum GC {
     Copying,
     MarkCompact,
     Generational,
-    Incremental,
 }
 
-<<<<<<< HEAD
-pub static GC_IMPLS: [GC; 4] = [
-    GC::Copying,
-    GC::MarkCompact,
-    GC::Generational,
-    GC::Incremental,
-];
-=======
 #[incremental_gc]
 #[derive(Debug, Clone, Copy, PartialEq)]
 pub enum GC {
@@ -44,7 +32,6 @@
 
 #[non_incremental_gc]
 pub static GC_IMPLS: [GC; 3] = [GC::Copying, GC::MarkCompact, GC::Generational];
->>>>>>> 1cdfde67
 
 #[incremental_gc]
 pub static GC_IMPLS: [GC; 1] = [GC::Incremental];
