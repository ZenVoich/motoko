use crate::memory::TestMemory;

use motoko_rts::gc::mark_compact::mark_stack::{
    alloc_mark_stack, free_mark_stack, grow_stack, pop_mark_stack, push_mark_stack,
    INIT_STACK_SIZE, STACK_BASE, STACK_PTR, STACK_TOP,
};
use motoko_rts::memory::Memory;
use motoko_rts::types::*;

use proptest::test_runner::{Config, TestCaseError, TestCaseResult, TestRunner};

pub unsafe fn test() {
    println!("  Testing mark stack ...");

    test_push_pop();
    test_grow_stack();
}

fn test_push_pop() {
    println!("    Testing push/pop");

    let mut proptest_runner = TestRunner::new(Config {
        cases: 100,
        failure_persistence: None,
        ..Default::default()
    });

    proptest_runner
        .run(&(0u32..1000u32), |n_objs| {
            let mut mem = TestMemory::new(Words(1024 * 1024));
            test_(&mut mem, n_objs)
        })
        .unwrap();
}

<<<<<<< HEAD
static TAGS: [Tag; 24] = [
    TAG_OBJECT,
    TAG_OBJ_IND,
    TAG_ARRAY_I,
    TAG_ARRAY_M,
    TAG_ARRAY_T,
    TAG_ARRAY_S,
    TAG_BITS64_U,
    TAG_BITS64_S,
    TAG_BITS64_F,
=======
static TAGS: [Tag; 13] = [
    TAG_OBJECT,
    TAG_ARRAY,
    TAG_BITS64,
>>>>>>> 8db84ee0
    TAG_MUTBOX,
    TAG_CLOSURE,
    TAG_SOME,
    TAG_VARIANT,
    TAG_BLOB_B,
    TAG_BLOB_T,
    TAG_BLOB_P,
    TAG_BLOB_A,
    TAG_FWD_PTR,
    TAG_BITS32_U,
    TAG_BITS32_S,
    TAG_BITS32_F,
    TAG_BIGINT,
    TAG_CONCAT,
    TAG_NULL,
];

fn test_<M: Memory>(mem: &mut M, n_objs: u32) -> TestCaseResult {
    let objs: Vec<u32> = (0..n_objs).collect();

    unsafe {
        alloc_mark_stack(mem);

        for obj in &objs {
            push_mark_stack(mem, *obj as usize, TAGS[(*obj as usize) % TAGS.len()]);
        }

        for obj in objs.iter().copied().rev() {
            let popped = pop_mark_stack();
            if popped != Some((obj as usize, TAGS[(obj as usize) % TAGS.len()])) {
                free_mark_stack();
                return Err(TestCaseError::Fail(
                    format!(
                        "Unexpected object popped, expected={:?}, popped={:?}",
                        obj, popped
                    )
                    .into(),
                ));
            }
        }

        free_mark_stack();
    }

    Ok(())
}

unsafe fn test_grow_stack() {
    println!("    Testing grow_stack");

    // Allow doubling twice
    let mut mem = TestMemory::new(
        size_of::<Blob>() + INIT_STACK_SIZE + INIT_STACK_SIZE + INIT_STACK_SIZE * 2,
    );

    alloc_mark_stack(&mut mem);

    let mut current_size = INIT_STACK_SIZE.as_usize();
    assert_eq!(STACK_BASE.add(current_size), STACK_TOP);
    assert_eq!(STACK_BASE, STACK_PTR);

    grow_stack(&mut mem);
    current_size *= 2;
    assert_eq!(STACK_BASE.add(current_size), STACK_TOP);
    assert_eq!(STACK_BASE, STACK_PTR);

    grow_stack(&mut mem);
    current_size *= 2;
    assert_eq!(STACK_BASE.add(current_size), STACK_TOP);
    assert_eq!(STACK_BASE, STACK_PTR);
}<|MERGE_RESOLUTION|>--- conflicted
+++ resolved
@@ -33,10 +33,8 @@
         .unwrap();
 }
 
-<<<<<<< HEAD
-static TAGS: [Tag; 24] = [
+static TAGS: [Tag; 23] = [
     TAG_OBJECT,
-    TAG_OBJ_IND,
     TAG_ARRAY_I,
     TAG_ARRAY_M,
     TAG_ARRAY_T,
@@ -44,12 +42,6 @@
     TAG_BITS64_U,
     TAG_BITS64_S,
     TAG_BITS64_F,
-=======
-static TAGS: [Tag; 13] = [
-    TAG_OBJECT,
-    TAG_ARRAY,
-    TAG_BITS64,
->>>>>>> 8db84ee0
     TAG_MUTBOX,
     TAG_CLOSURE,
     TAG_SOME,
