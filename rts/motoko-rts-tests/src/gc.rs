// Naming conventions:
//
// - offset = index in the "heap" array/slice/vector
// - address = address in the process's address space
//
// To convert an offset into an address, add heap array's address to the offset.

mod heap;
mod incremental;
mod random;
mod utils;

use heap::MotokoHeap;
use utils::{get_scalar_value, make_pointer, read_word, unskew_pointer, ObjectIdx, WORD_SIZE};

use motoko_rts::types::*;

use std::fmt::Write;

use fxhash::{FxHashMap, FxHashSet};

pub fn test() {
    println!("Testing garbage collection ...");

    println!("  Testing pre-defined heaps...");
    for test_heap in test_heaps() {
        test_gcs(&test_heap);
    }

    println!("  Testing random heaps...");
    let max_seed = 100;
    for seed in 0..max_seed {
        print!("\r{}/{}", seed + 1, max_seed);
        std::io::Write::flush(&mut std::io::stdout()).unwrap();
        test_random_heap(seed, 180);
    }
    print!("\r");

    test_gc_components();
}

fn test_gc_components() {
    incremental::test();
}

fn test_heaps() -> Vec<TestHeap> {
    vec![
        // Just a random test that covers a bunch of cases:
        // - Self references
        // - Unreachable objects
        // - Forward pointers
        // - Backwards pointers
        // - More than one fields in an object
        TestHeap {
            heap: vec![
                (0, vec![0, 2]),
                (1, vec![0, 1, 2, 3]),
                (2, vec![0]),
                (3, vec![3]),
            ],
            roots: vec![0, 2, 3],
            continuation_table: vec![0],
        },
        // Tests pointing to the same object in multiple fields of an object. Also has unreachable
        // objects.
        TestHeap {
            heap: vec![(0, vec![]), (1, vec![]), (2, vec![])],
            roots: vec![1],
            continuation_table: vec![0, 0],
        },
        // Root points backwards in heap. Caught a bug in mark-compact collector.
        TestHeap {
            heap: vec![(0, vec![]), (1, vec![2]), (2, vec![1])],
            roots: vec![2],
            continuation_table: vec![],
        },
    ]
}

fn test_random_heap(seed: u64, max_objects: usize) {
    let random_heap = random::generate(seed, max_objects);
    test_gcs(&random_heap);
}

// All fields are vectors to preserve ordering. Objects are allocated/ added to root arrays etc. in
// the same order they appear in these vectors. Each object in `heap` should have a unique index,
// which is checked when creating the heap.
#[derive(Debug)]
struct TestHeap {
    heap: Vec<(ObjectIdx, Vec<ObjectIdx>)>,
    roots: Vec<ObjectIdx>,
    continuation_table: Vec<ObjectIdx>,
}

/// Test all GC implementations with the given heap
fn test_gcs(heap_descr: &TestHeap) {
    test_gc(
        &heap_descr.heap,
        &heap_descr.roots,
        &heap_descr.continuation_table,
    );
    reset_gc();
}

fn test_gc(
    refs: &[(ObjectIdx, Vec<ObjectIdx>)],
    roots: &[ObjectIdx],
    continuation_table: &[ObjectIdx],
) {
    let mut heap = MotokoHeap::new(refs, roots, continuation_table);

    initialize_gc(&mut heap);

    // Check `create_dynamic_heap` sanity
    check_dynamic_heap(
        false, // before gc
        refs,
        roots,
        continuation_table,
        &**heap.heap(),
        heap.heap_base_offset(),
        heap.heap_ptr_offset(),
        heap.static_root_array_variable_offset(),
        heap.continuation_table_variable_offset(),
        heap.region0_pointer_variable_offset(),
    );

    for _ in 0..3 {
        let check_all_reclaimed = run(&mut heap);

        let heap_base_offset = heap.heap_base_offset();
        let heap_ptr_offset = heap.heap_ptr_offset();
        let static_array_variable_offset = heap.static_root_array_variable_offset();
        let continuation_table_variable_offset = heap.continuation_table_variable_offset();
        let region0_ptr_offset = heap.region0_pointer_variable_offset();
        check_dynamic_heap(
            check_all_reclaimed, // check for unreachable objects
            refs,
            roots,
            continuation_table,
            &**heap.heap(),
            heap_base_offset,
            heap_ptr_offset,
            static_array_variable_offset,
            continuation_table_variable_offset,
            region0_ptr_offset,
        );
    }
}

fn initialize_gc(heap: &mut MotokoHeap) {
    use motoko_rts::gc::incremental::{
        get_partitioned_heap, set_incremental_gc_state, IncrementalGC,
    };
    unsafe {
        let state = IncrementalGC::initial_gc_state(heap, heap.heap_base_address());
        set_incremental_gc_state(Some(state));
        let allocation_size = heap.heap_ptr_address() - heap.heap_base_address();

        // Synchronize the partitioned heap with one big combined allocation by starting from the base pointer as the heap pointer.
        let result = get_partitioned_heap().allocate(heap, Bytes(allocation_size).to_words());
        // Check that the heap pointer (here equals base pointer) is unchanged, i.e. no partition switch has happened.
        // This is a restriction in the unit test where `MotokoHeap` only supports contiguous bump allocation during initialization.
        assert_eq!(result.get_ptr(), heap.heap_base_address());
    }
}

fn reset_gc() {
<<<<<<< HEAD
    use motoko_rts::gc::incremental::set_incremental_gc_state;
=======
    use crate::memory::TestMemory;
    use motoko_rts::gc::incremental::{partitioned_heap::PARTITION_SIZE, IncrementalGC};

    let mut memory = TestMemory::new(Words(PARTITION_SIZE));
>>>>>>> 0815fa95
    unsafe {
        set_incremental_gc_state(None);
    }
}

/// Check the dynamic heap:
///
/// - All (and in post-gc mode, only) reachable objects should be in the heap. Reachable objects
///   are those in the transitive closure of roots.
///
/// - Objects should point to right objects. E.g. if object with index X points to objects with
///   indices Y and Z in the `objects` map, it should point to objects with indices Y and Z on the
///   heap.
///
fn check_dynamic_heap(
    post_gc: bool,
    objects: &[(ObjectIdx, Vec<ObjectIdx>)],
    roots: &[ObjectIdx],
    continuation_table: &[ObjectIdx],
    heap: &[u8],
    heap_base_offset: usize,
    heap_ptr_offset: usize,
    static_root_array_variable_offset: usize,
    continuation_table_variable_offset: usize,
    region0_ptr_offset: usize,
) {
    let objects_map: FxHashMap<ObjectIdx, &[ObjectIdx]> = objects
        .iter()
        .map(|(obj, refs)| (*obj, refs.as_slice()))
        .collect();

    // Current offset in the heap
    let mut offset = heap_base_offset;

    // Maps objects to their addresses (not offsets!). Used when debugging duplicate objects.
    let mut seen: FxHashMap<ObjectIdx, usize> = Default::default();

<<<<<<< HEAD
    let static_root_array_address =
        unskew_pointer(read_word(heap, static_root_array_variable_offset));
    let static_root_array_offset = static_root_array_address as usize - heap.as_ptr() as usize;

    let continuation_table_address =
        unskew_pointer(read_word(heap, continuation_table_variable_offset));
    let continuation_table_offset = continuation_table_address as usize - heap.as_ptr() as usize;
=======
    let continuation_table_addr = unskew_pointer(read_word(heap, continuation_table_ptr_offset));
    let continuation_table_offset = continuation_table_addr - heap.as_ptr() as usize;
>>>>>>> 0815fa95

    let region0_addr = unskew_pointer(read_word(heap, region0_ptr_offset));

    while offset < heap_ptr_offset {
        let object_offset = offset;

        // Address of the current object. Used for debugging.
        let address = offset + heap.as_ptr() as usize;

        if object_offset == static_root_array_offset {
            check_static_root_array(object_offset, roots, heap);
            offset += (size_of::<Array>() + Words(roots.len() as u32))
                .to_bytes()
                .as_usize();
            continue;
        }

        if object_offset == continuation_table_offset {
            check_continuation_table(object_offset, continuation_table, heap);
            offset += (size_of::<Array>() + Words(continuation_table.len()))
                .to_bytes()
                .as_usize();
            continue;
        }

        let tag = read_word(heap, offset);
        offset += WORD_SIZE;

        if tag == TAG_ONE_WORD_FILLER {
        } else if tag == TAG_FREE_SPACE {
<<<<<<< HEAD
            let words = read_word(heap, offset) as usize;
=======
            assert!(incremental);
            let words = read_word(heap, offset);
>>>>>>> 0815fa95
            offset += WORD_SIZE;
            offset += words * WORD_SIZE;
        } else {
            let forward;
<<<<<<< HEAD
            forward = read_word(heap, offset);
            offset += WORD_SIZE;
=======
            if incremental {
                forward = read_word(heap, offset);
                offset += WORD_SIZE;
            } else {
                forward = make_pointer(address);
            }
>>>>>>> 0815fa95

            let is_forwarded = forward != make_pointer(address);

            if tag == TAG_MUTBOX {
                // MutBoxes of static root array, will be scanned indirectly when checking the static root array.
                offset += WORD_SIZE;
            } else if tag == TAG_BLOB {
                assert!(!is_forwarded);
                // in-heap mark stack blobs
                let length = read_word(heap, offset);
                offset += WORD_SIZE + length;
            } else if tag == TAG_REGION {
                if !is_forwarded {
                    assert_eq!(address, region0_addr);
                }
                offset += (size_of::<Region>() - size_of::<Obj>())
                    .to_bytes()
                    .as_usize();
            } else {
                assert!(tag == TAG_ARRAY || tag >= TAG_ARRAY_SLICE_MIN);

                if is_forwarded {
<<<<<<< HEAD
                    let forward_offset = forward as usize - heap.as_ptr() as usize;
=======
                    assert!(incremental);

                    let forward_offset = forward - heap.as_ptr() as usize;
>>>>>>> 0815fa95
                    let length = read_word(
                        heap,
                        forward_offset + size_of::<Obj>().to_bytes().as_usize(),
                    );

                    // Skip stale object version that has been relocated during incremental GC.
                    offset += length * WORD_SIZE;
                } else {
                    let n_fields = read_word(heap, offset);
                    offset += WORD_SIZE;

                    // There should be at least one field for the index
                    assert!(n_fields >= 1);

                    let object_idx = get_scalar_value(read_word(heap, offset));
                    offset += WORD_SIZE;

                    let old = seen.insert(object_idx, address);
                    if let Some(old) = old {
                        panic!(
                            "Object with index {} seen multiple times: {:#x}, {:#x}",
                            object_idx, old, address
                        );
                    }

                    let object_expected_pointees =
                        objects_map.get(&object_idx).unwrap_or_else(|| {
                            panic!("Object with index {} is not in the objects map", object_idx)
                        });

                    for field_idx in 1..n_fields {
                        let field = read_word(heap, offset);
                        offset += WORD_SIZE;

                        // Get index of the object pointed by the field
                        let pointee_address = field.wrapping_add(1); // unskew
<<<<<<< HEAD

                        let pointee_idx = read_object_id(pointee_address, heap);
                        let expected_pointee_idx =
                            object_expected_pointees[(field_idx - 1) as usize];
=======
                        let pointee_offset = pointee_address - heap.as_ptr() as usize;
                        let pointee_idx_offset =
                            pointee_offset + size_of::<Array>().to_bytes().as_usize(); // skip array header (incl. length)
                        let pointee_idx = get_scalar_value(read_word(heap, pointee_idx_offset));
                        let expected_pointee_idx = object_expected_pointees[field_idx - 1];
>>>>>>> 0815fa95
                        assert_eq!(
                            pointee_idx,
                            expected_pointee_idx,
                            "Object with index {} points to {} in field {}, but expected to point to {}",
                            object_idx,
                            pointee_idx,
                            field_idx - 1,
                            expected_pointee_idx,
                        );
                    }
                }
            }
        }
    }

    // At this point we've checked that all seen objects point to the expected objects (as
    // specified by `objects`). Check that we've seen the reachable objects and only the reachable
    // objects.
    let reachable_objects = compute_reachable_objects(roots, continuation_table, &objects_map);

    // Objects we've seen in the heap
    let seen_objects: FxHashSet<ObjectIdx> = seen.keys().copied().collect();

    // Reachable objects that we haven't seen in the heap
    let missing_objects: Vec<ObjectIdx> = reachable_objects
        .difference(&seen_objects)
        .copied()
        .collect();

    let mut error_message = String::new();

    if !missing_objects.is_empty() {
        write!(
            &mut error_message,
            "Reachable objects missing in the {} heap: {:?}",
            if post_gc { "post-gc" } else { "pre-gc" },
            missing_objects,
        )
        .unwrap();
    }

    if post_gc {
        // Unreachable objects that we've seen in the heap
        let extra_objects: Vec<ObjectIdx> = seen_objects
            .difference(&reachable_objects)
            .copied()
            .collect();

        if !extra_objects.is_empty() {
            if !error_message.is_empty() {
                error_message.push('\n');
            }

            write!(
                &mut error_message,
                "Unreachable objects seen in the post-GC heap: {:?}",
                extra_objects,
            )
            .unwrap();
        }
    }

    if !error_message.is_empty() {
        panic!("{}", error_message);
    }
}

fn compute_reachable_objects(
    roots: &[ObjectIdx],
    continuation_table: &[ObjectIdx],
    heap: &FxHashMap<ObjectIdx, &[ObjectIdx]>,
) -> FxHashSet<ObjectIdx> {
    let root_iter = roots.iter().chain(continuation_table.iter()).copied();

    let mut closure: FxHashSet<ObjectIdx> = root_iter.clone().collect();
    let mut work_list: Vec<ObjectIdx> = root_iter.collect();

    while let Some(next) = work_list.pop() {
        let pointees = *heap
            .get(&next)
            .unwrap_or_else(|| panic!("Object {} is in the work list, but not in heap", next));

        for pointee in pointees {
            if closure.insert(*pointee) {
                work_list.push(*pointee);
            }
        }
    }

    closure
}

fn check_static_root_array(mut offset: usize, roots: &[ObjectIdx], heap: &[u8]) {
    let array_address = heap.as_ptr() as usize + offset;
    assert_eq!(read_word(heap, offset), TAG_ARRAY);
    offset += WORD_SIZE;

<<<<<<< HEAD
    assert_eq!(read_word(heap, offset), make_pointer(array_address as u32));
    offset += WORD_SIZE;

    assert_eq!(read_word(heap, offset), roots.len() as u32);
    offset += WORD_SIZE;

    for obj in roots.iter() {
        let mutbox_address = unskew_pointer(read_word(heap, offset));
=======
    if incremental {
        assert_eq!(read_word(heap, offset), make_pointer(table_addr));
>>>>>>> 0815fa95
        offset += WORD_SIZE;

        let object_address = unskew_pointer(read_mutbox_field(mutbox_address, heap));
        let idx = read_object_id(object_address, heap);
        assert_eq!(idx, *obj);
    }
}

fn read_mutbox_field(mutbox_address: u32, heap: &[u8]) -> u32 {
    let mut mutbox_offset = mutbox_address as usize - heap.as_ptr() as usize;

    let mutbox_tag = read_word(heap, mutbox_offset);
    assert_eq!(mutbox_tag, TAG_MUTBOX);
    mutbox_offset += WORD_SIZE;

    assert_eq!(read_word(heap, mutbox_offset), make_pointer(mutbox_address));
    mutbox_offset += WORD_SIZE;

    read_word(heap, mutbox_offset)
}

fn check_continuation_table(mut offset: usize, continuation_table: &[ObjectIdx], heap: &[u8]) {
    let table_addr = heap.as_ptr() as usize + offset;
    assert_eq!(read_word(heap, offset), TAG_ARRAY);
    offset += WORD_SIZE;

    assert_eq!(read_word(heap, offset), make_pointer(table_addr as u32));
    offset += WORD_SIZE;

    assert_eq!(read_word(heap, offset), continuation_table.len());
    offset += WORD_SIZE;

    for obj in continuation_table.iter() {
        let ptr = unskew_pointer(read_word(heap, offset));
        offset += WORD_SIZE;

<<<<<<< HEAD
        let idx = read_object_id(ptr, heap);
=======
        // Skip object header for idx
        let idx_address = ptr + size_of::<Array>().to_bytes().as_usize();
        let idx = get_scalar_value(read_word(heap, idx_address - heap.as_ptr() as usize));

>>>>>>> 0815fa95
        assert_eq!(idx, *obj);
    }
}

<<<<<<< HEAD
fn read_object_id(object_address: u32, heap: &[u8]) -> ObjectIdx {
    let tag = read_word(heap, object_address as usize - heap.as_ptr() as usize);
    assert!(tag == TAG_ARRAY || tag >= TAG_ARRAY_SLICE_MIN);

    // Skip object header for idx
    let idx_address = object_address as usize + size_of::<Array>().to_bytes().as_usize();
    get_scalar_value(read_word(heap, idx_address - heap.as_ptr() as usize))
}

fn run(heap: &mut MotokoHeap) -> bool {
    let static_root = heap.static_root_array_variable_address() as *mut Value;
    let continuation_table_location = heap.continuation_table_variable_address() as *mut Value;
    let region0_pointer_location = heap.region0_pointer_variable_address() as *mut Value;
    let unused_root = &mut Value::from_scalar(0) as *mut Value;
=======
impl GC {
    #[non_incremental_gc]
    fn run(&self, heap: &mut MotokoHeap, _round: usize) -> bool {
        let heap_base = heap.heap_base_address();
        let static_roots = Value::from_ptr(heap.static_root_array_address());
        let mut region_0 = Value::from_scalar(0);
        let continuation_table_ptr_address = heap.continuation_table_ptr_address() as *mut Value;

        let heap_1 = heap.clone();
        let heap_2 = heap.clone();

        match self {
            GC::Copying => {
                unsafe {
                    motoko_rts::gc::copying::copying_gc_internal(
                        heap,
                        heap_base,
                        // get_hp
                        || heap_1.heap_ptr_address(),
                        // set_hp
                        move |hp| heap_2.set_heap_ptr_address(hp),
                        static_roots,
                        continuation_table_ptr_address,
                        &mut region_0,
                        // note_live_size
                        |_live_size| {},
                        // note_reclaimed
                        |_reclaimed| {},
                    );
                }
                true
            }

            GC::MarkCompact => {
                unsafe {
                    motoko_rts::gc::mark_compact::compacting_gc_internal(
                        heap,
                        heap_base,
                        // get_hp
                        || heap_1.heap_ptr_address(),
                        // set_hp
                        move |hp| heap_2.set_heap_ptr_address(hp),
                        static_roots,
                        continuation_table_ptr_address,
                        &mut region_0,
                        // note_live_size
                        |_live_size| {},
                        // note_reclaimed
                        |_reclaimed| {},
                    );
                }
                true
            }

            GC::Generational => {
                use motoko_rts::gc::{
                    generational::{
                        write_barrier::{LAST_HP, REMEMBERED_SET},
                        GenerationalGC, Strategy,
                    },
                    remembered_set::RememberedSet,
                };

                let strategy = match _round {
                    0 => Strategy::Young,
                    _ => Strategy::Full,
                };
                unsafe {
                    REMEMBERED_SET = Some(RememberedSet::new(heap));
                    LAST_HP = heap_1.last_ptr_address();

                    let limits = motoko_rts::gc::generational::Limits {
                        base: heap_base,
                        last_free: heap_1.last_ptr_address(),
                        free: heap_1.heap_ptr_address(),
                    };
                    let roots = motoko_rts::gc::generational::Roots {
                        static_roots,
                        continuation_table_ptr_loc: continuation_table_ptr_address,
                        region0_ptr_loc: &mut region_0,
                    };
                    let gc_heap = motoko_rts::gc::generational::Heap {
                        mem: heap,
                        limits,
                        roots,
                    };
                    let mut gc = GenerationalGC::new(gc_heap, strategy);
                    gc.run();
                    let free = gc.heap.limits.free;
                    heap.set_last_ptr_address(free);
                    heap.set_heap_ptr_address(free);
                }
                _round >= 2
            }
        }
    }
>>>>>>> 0815fa95

    unsafe {
        use motoko_rts::gc::incremental::{get_incremental_gc_state, IncrementalGC};
        const INCREMENTS_UNTIL_COMPLETION: usize = 16;
        for _ in 0..INCREMENTS_UNTIL_COMPLETION {
            let roots = [
                static_root,
                continuation_table_location,
                region0_pointer_location,
                unused_root,
                unused_root,
                unused_root,
                unused_root,
            ];
            IncrementalGC::instance(heap, get_incremental_gc_state())
                .empty_call_stack_increment(roots);
        }
        false
    }
}<|MERGE_RESOLUTION|>--- conflicted
+++ resolved
@@ -166,14 +166,7 @@
 }
 
 fn reset_gc() {
-<<<<<<< HEAD
     use motoko_rts::gc::incremental::set_incremental_gc_state;
-=======
-    use crate::memory::TestMemory;
-    use motoko_rts::gc::incremental::{partitioned_heap::PARTITION_SIZE, IncrementalGC};
-
-    let mut memory = TestMemory::new(Words(PARTITION_SIZE));
->>>>>>> 0815fa95
     unsafe {
         set_incremental_gc_state(None);
     }
@@ -211,7 +204,6 @@
     // Maps objects to their addresses (not offsets!). Used when debugging duplicate objects.
     let mut seen: FxHashMap<ObjectIdx, usize> = Default::default();
 
-<<<<<<< HEAD
     let static_root_array_address =
         unskew_pointer(read_word(heap, static_root_array_variable_offset));
     let static_root_array_offset = static_root_array_address as usize - heap.as_ptr() as usize;
@@ -219,10 +211,6 @@
     let continuation_table_address =
         unskew_pointer(read_word(heap, continuation_table_variable_offset));
     let continuation_table_offset = continuation_table_address as usize - heap.as_ptr() as usize;
-=======
-    let continuation_table_addr = unskew_pointer(read_word(heap, continuation_table_ptr_offset));
-    let continuation_table_offset = continuation_table_addr - heap.as_ptr() as usize;
->>>>>>> 0815fa95
 
     let region0_addr = unskew_pointer(read_word(heap, region0_ptr_offset));
 
@@ -253,27 +241,13 @@
 
         if tag == TAG_ONE_WORD_FILLER {
         } else if tag == TAG_FREE_SPACE {
-<<<<<<< HEAD
-            let words = read_word(heap, offset) as usize;
-=======
-            assert!(incremental);
             let words = read_word(heap, offset);
->>>>>>> 0815fa95
             offset += WORD_SIZE;
             offset += words * WORD_SIZE;
         } else {
             let forward;
-<<<<<<< HEAD
             forward = read_word(heap, offset);
             offset += WORD_SIZE;
-=======
-            if incremental {
-                forward = read_word(heap, offset);
-                offset += WORD_SIZE;
-            } else {
-                forward = make_pointer(address);
-            }
->>>>>>> 0815fa95
 
             let is_forwarded = forward != make_pointer(address);
 
@@ -296,13 +270,7 @@
                 assert!(tag == TAG_ARRAY || tag >= TAG_ARRAY_SLICE_MIN);
 
                 if is_forwarded {
-<<<<<<< HEAD
-                    let forward_offset = forward as usize - heap.as_ptr() as usize;
-=======
-                    assert!(incremental);
-
                     let forward_offset = forward - heap.as_ptr() as usize;
->>>>>>> 0815fa95
                     let length = read_word(
                         heap,
                         forward_offset + size_of::<Obj>().to_bytes().as_usize(),
@@ -339,18 +307,10 @@
 
                         // Get index of the object pointed by the field
                         let pointee_address = field.wrapping_add(1); // unskew
-<<<<<<< HEAD
 
                         let pointee_idx = read_object_id(pointee_address, heap);
                         let expected_pointee_idx =
                             object_expected_pointees[(field_idx - 1) as usize];
-=======
-                        let pointee_offset = pointee_address - heap.as_ptr() as usize;
-                        let pointee_idx_offset =
-                            pointee_offset + size_of::<Array>().to_bytes().as_usize(); // skip array header (incl. length)
-                        let pointee_idx = get_scalar_value(read_word(heap, pointee_idx_offset));
-                        let expected_pointee_idx = object_expected_pointees[field_idx - 1];
->>>>>>> 0815fa95
                         assert_eq!(
                             pointee_idx,
                             expected_pointee_idx,
@@ -448,7 +408,6 @@
     assert_eq!(read_word(heap, offset), TAG_ARRAY);
     offset += WORD_SIZE;
 
-<<<<<<< HEAD
     assert_eq!(read_word(heap, offset), make_pointer(array_address as u32));
     offset += WORD_SIZE;
 
@@ -457,10 +416,6 @@
 
     for obj in roots.iter() {
         let mutbox_address = unskew_pointer(read_word(heap, offset));
-=======
-    if incremental {
-        assert_eq!(read_word(heap, offset), make_pointer(table_addr));
->>>>>>> 0815fa95
         offset += WORD_SIZE;
 
         let object_address = unskew_pointer(read_mutbox_field(mutbox_address, heap));
@@ -487,7 +442,7 @@
     assert_eq!(read_word(heap, offset), TAG_ARRAY);
     offset += WORD_SIZE;
 
-    assert_eq!(read_word(heap, offset), make_pointer(table_addr as u32));
+    assert_eq!(read_word(heap, offset), make_pointer(table_addr));
     offset += WORD_SIZE;
 
     assert_eq!(read_word(heap, offset), continuation_table.len());
@@ -497,19 +452,11 @@
         let ptr = unskew_pointer(read_word(heap, offset));
         offset += WORD_SIZE;
 
-<<<<<<< HEAD
         let idx = read_object_id(ptr, heap);
-=======
-        // Skip object header for idx
-        let idx_address = ptr + size_of::<Array>().to_bytes().as_usize();
-        let idx = get_scalar_value(read_word(heap, idx_address - heap.as_ptr() as usize));
-
->>>>>>> 0815fa95
         assert_eq!(idx, *obj);
     }
 }
 
-<<<<<<< HEAD
 fn read_object_id(object_address: u32, heap: &[u8]) -> ObjectIdx {
     let tag = read_word(heap, object_address as usize - heap.as_ptr() as usize);
     assert!(tag == TAG_ARRAY || tag >= TAG_ARRAY_SLICE_MIN);
@@ -524,104 +471,6 @@
     let continuation_table_location = heap.continuation_table_variable_address() as *mut Value;
     let region0_pointer_location = heap.region0_pointer_variable_address() as *mut Value;
     let unused_root = &mut Value::from_scalar(0) as *mut Value;
-=======
-impl GC {
-    #[non_incremental_gc]
-    fn run(&self, heap: &mut MotokoHeap, _round: usize) -> bool {
-        let heap_base = heap.heap_base_address();
-        let static_roots = Value::from_ptr(heap.static_root_array_address());
-        let mut region_0 = Value::from_scalar(0);
-        let continuation_table_ptr_address = heap.continuation_table_ptr_address() as *mut Value;
-
-        let heap_1 = heap.clone();
-        let heap_2 = heap.clone();
-
-        match self {
-            GC::Copying => {
-                unsafe {
-                    motoko_rts::gc::copying::copying_gc_internal(
-                        heap,
-                        heap_base,
-                        // get_hp
-                        || heap_1.heap_ptr_address(),
-                        // set_hp
-                        move |hp| heap_2.set_heap_ptr_address(hp),
-                        static_roots,
-                        continuation_table_ptr_address,
-                        &mut region_0,
-                        // note_live_size
-                        |_live_size| {},
-                        // note_reclaimed
-                        |_reclaimed| {},
-                    );
-                }
-                true
-            }
-
-            GC::MarkCompact => {
-                unsafe {
-                    motoko_rts::gc::mark_compact::compacting_gc_internal(
-                        heap,
-                        heap_base,
-                        // get_hp
-                        || heap_1.heap_ptr_address(),
-                        // set_hp
-                        move |hp| heap_2.set_heap_ptr_address(hp),
-                        static_roots,
-                        continuation_table_ptr_address,
-                        &mut region_0,
-                        // note_live_size
-                        |_live_size| {},
-                        // note_reclaimed
-                        |_reclaimed| {},
-                    );
-                }
-                true
-            }
-
-            GC::Generational => {
-                use motoko_rts::gc::{
-                    generational::{
-                        write_barrier::{LAST_HP, REMEMBERED_SET},
-                        GenerationalGC, Strategy,
-                    },
-                    remembered_set::RememberedSet,
-                };
-
-                let strategy = match _round {
-                    0 => Strategy::Young,
-                    _ => Strategy::Full,
-                };
-                unsafe {
-                    REMEMBERED_SET = Some(RememberedSet::new(heap));
-                    LAST_HP = heap_1.last_ptr_address();
-
-                    let limits = motoko_rts::gc::generational::Limits {
-                        base: heap_base,
-                        last_free: heap_1.last_ptr_address(),
-                        free: heap_1.heap_ptr_address(),
-                    };
-                    let roots = motoko_rts::gc::generational::Roots {
-                        static_roots,
-                        continuation_table_ptr_loc: continuation_table_ptr_address,
-                        region0_ptr_loc: &mut region_0,
-                    };
-                    let gc_heap = motoko_rts::gc::generational::Heap {
-                        mem: heap,
-                        limits,
-                        roots,
-                    };
-                    let mut gc = GenerationalGC::new(gc_heap, strategy);
-                    gc.run();
-                    let free = gc.heap.limits.free;
-                    heap.set_last_ptr_address(free);
-                    heap.set_heap_ptr_address(free);
-                }
-                _round >= 2
-            }
-        }
-    }
->>>>>>> 0815fa95
 
     unsafe {
         use motoko_rts::gc::incremental::{get_incremental_gc_state, IncrementalGC};
