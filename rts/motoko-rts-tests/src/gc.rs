// Naming conventions:
//
// - offset = index in the "heap" array/slice/vector
// - address = address in the process's address space
//
// To convert an offset into an address, add heap array's address to the offset.

mod heap;
mod incremental;
mod random;
mod utils;

use heap::MotokoHeap;
use utils::{get_scalar_value, make_pointer, read_word, unskew_pointer, ObjectIdx, WORD_SIZE};

use motoko_rts::types::*;

use std::fmt::Write;

use fxhash::{FxHashMap, FxHashSet};

pub fn test() {
    println!("Testing garbage collection ...");

    println!("  Testing pre-defined heaps...");
    for test_heap in test_heaps() {
        test_gcs(&test_heap);
    }

    println!("  Testing random heaps...");
    let max_seed = 100;
    for seed in 0..max_seed {
        print!("\r{}/{}", seed + 1, max_seed);
        std::io::Write::flush(&mut std::io::stdout()).unwrap();
        test_random_heap(seed, 180);
    }
    print!("\r");

    test_gc_components();
}

fn test_gc_components() {
    incremental::test();
}

fn test_heaps() -> Vec<TestHeap> {
    vec![
        // Just a random test that covers a bunch of cases:
        // - Self references
        // - Unreachable objects
        // - Forward pointers
        // - Backwards pointers
        // - More than one fields in an object
        TestHeap {
            heap: vec![
                (0, vec![0, 2]),
                (1, vec![0, 1, 2, 3]),
                (2, vec![0]),
                (3, vec![3]),
            ],
            roots: vec![0, 2, 3],
            continuation_table: vec![0],
        },
        // Tests pointing to the same object in multiple fields of an object. Also has unreachable
        // objects.
        TestHeap {
            heap: vec![(0, vec![]), (1, vec![]), (2, vec![])],
            roots: vec![1],
            continuation_table: vec![0, 0],
        },
        // Root points backwards in heap. Caught a bug in mark-compact collector.
        TestHeap {
            heap: vec![(0, vec![]), (1, vec![2]), (2, vec![1])],
            roots: vec![2],
            continuation_table: vec![],
        },
    ]
}

fn test_random_heap(seed: u64, max_objects: usize) {
    let random_heap = random::generate(seed, max_objects);
    test_gcs(&random_heap);
}

// All fields are vectors to preserve ordering. Objects are allocated/ added to root arrays etc. in
// the same order they appear in these vectors. Each object in `heap` should have a unique index,
// which is checked when creating the heap.
#[derive(Debug)]
struct TestHeap {
    heap: Vec<(ObjectIdx, Vec<ObjectIdx>)>,
    roots: Vec<ObjectIdx>,
    continuation_table: Vec<ObjectIdx>,
}

/// Test all GC implementations with the given heap
fn test_gcs(heap_descr: &TestHeap) {
    test_gc(
        &heap_descr.heap,
        &heap_descr.roots,
        &heap_descr.continuation_table,
    );
    reset_gc();
}

fn test_gc(
    refs: &[(ObjectIdx, Vec<ObjectIdx>)],
    roots: &[ObjectIdx],
    continuation_table: &[ObjectIdx],
) {
    let mut heap = MotokoHeap::new(refs, roots, continuation_table);

    initialize_gc(&mut heap);

    // Check `create_dynamic_heap` sanity
    check_dynamic_heap(
        false, // before gc
        refs,
        roots,
        continuation_table,
        &**heap.heap(),
        heap.heap_base_offset(),
        heap.heap_ptr_offset(),
        heap.static_root_array_variable_offset(),
        heap.continuation_table_variable_offset(),
        heap.region0_pointer_variable_offset(),
    );

    for _ in 0..3 {
        let check_all_reclaimed = run(&mut heap);

        let heap_base_offset = heap.heap_base_offset();
        let heap_ptr_offset = heap.heap_ptr_offset();
        let static_array_variable_offset = heap.static_root_array_variable_offset();
        let continuation_table_variable_offset = heap.continuation_table_variable_offset();
        let region0_ptr_offset = heap.region0_pointer_variable_offset();
        check_dynamic_heap(
            check_all_reclaimed, // check for unreachable objects
            refs,
            roots,
            continuation_table,
            &**heap.heap(),
            heap_base_offset,
            heap_ptr_offset,
            static_array_variable_offset,
            continuation_table_variable_offset,
            region0_ptr_offset,
        );
    }
}

fn initialize_gc(heap: &mut MotokoHeap) {
    use motoko_rts::gc::incremental::{
        get_partitioned_heap, set_incremental_gc_state, IncrementalGC,
    };
    unsafe {
        let state = IncrementalGC::initial_gc_state(heap, heap.heap_base_address());
        set_incremental_gc_state(Some(state));
        let allocation_size = heap.heap_ptr_address() - heap.heap_base_address();

        // Synchronize the partitioned heap with one big combined allocation by starting from the base pointer as the heap pointer.
        let result = get_partitioned_heap().allocate(heap, Bytes(allocation_size).to_words());
        // Check that the heap pointer (here equals base pointer) is unchanged, i.e. no partition switch has happened.
        // This is a restriction in the unit test where `MotokoHeap` only supports contiguous bump allocation during initialization.
        assert_eq!(result.get_ptr(), heap.heap_base_address());
    }
}

fn reset_gc() {
    use motoko_rts::gc::incremental::set_incremental_gc_state;
    unsafe {
        set_incremental_gc_state(None);
    }
}

/// Check the dynamic heap:
///
/// - All (and in post-gc mode, only) reachable objects should be in the heap. Reachable objects
///   are those in the transitive closure of roots.
///
/// - Objects should point to right objects. E.g. if object with index X points to objects with
///   indices Y and Z in the `objects` map, it should point to objects with indices Y and Z on the
///   heap.
///
fn check_dynamic_heap(
    post_gc: bool,
    objects: &[(ObjectIdx, Vec<ObjectIdx>)],
    roots: &[ObjectIdx],
    continuation_table: &[ObjectIdx],
    heap: &[u8],
    heap_base_offset: usize,
    heap_ptr_offset: usize,
    static_root_array_variable_offset: usize,
    continuation_table_variable_offset: usize,
    region0_ptr_offset: usize,
) {
    let objects_map: FxHashMap<ObjectIdx, &[ObjectIdx]> = objects
        .iter()
        .map(|(obj, refs)| (*obj, refs.as_slice()))
        .collect();

    // Current offset in the heap
    let mut offset = heap_base_offset;

    // Maps objects to their addresses (not offsets!). Used when debugging duplicate objects.
    let mut seen: FxHashMap<ObjectIdx, usize> = Default::default();

    let static_root_array_address =
        unskew_pointer(read_word(heap, static_root_array_variable_offset));
    let static_root_array_offset = static_root_array_address as usize - heap.as_ptr() as usize;

    let continuation_table_address =
        unskew_pointer(read_word(heap, continuation_table_variable_offset));
    let continuation_table_offset = continuation_table_address as usize - heap.as_ptr() as usize;

    let region0_addr = unskew_pointer(read_word(heap, region0_ptr_offset));

    while offset < heap_ptr_offset {
        let object_offset = offset;

        // Address of the current object. Used for debugging.
        let address = offset + heap.as_ptr() as usize;

        if object_offset == static_root_array_offset {
            check_static_root_array(object_offset, roots, heap);
            offset += (size_of::<Array>() + Words(roots.len()))
                .to_bytes()
                .as_usize();
            continue;
        }

        if object_offset == continuation_table_offset {
            check_continuation_table(object_offset, continuation_table, heap);
            offset += (size_of::<Array>() + Words(continuation_table.len()))
                .to_bytes()
                .as_usize();
            continue;
        }

        let tag = read_word(heap, offset);
        offset += WORD_SIZE;

        if tag == TAG_ONE_WORD_FILLER {
        } else if tag == TAG_FREE_SPACE {
            let words = read_word(heap, offset);
            offset += WORD_SIZE;
            offset += words * WORD_SIZE;
        } else {
            let forward;
            forward = read_word(heap, offset);
            offset += WORD_SIZE;

            let is_forwarded = forward != make_pointer(address);

            if tag == TAG_MUTBOX {
                // MutBoxes of static root array, will be scanned indirectly when checking the static root array.
                offset += WORD_SIZE;
            } else if tag == TAG_BLOB_B {
                assert!(!is_forwarded);
                // in-heap mark stack blobs
                let length = read_word(heap, offset);
                offset += WORD_SIZE + length;
            } else if tag == TAG_REGION {
                if !is_forwarded {
                    assert_eq!(address, region0_addr);
                }
                offset += (size_of::<Region>() - size_of::<Obj>())
                    .to_bytes()
                    .as_usize();
            } else {
                assert!(is_array_or_slice_tag(tag));

                if is_forwarded {
                    let forward_offset = forward - heap.as_ptr() as usize;
                    let length = read_word(
                        heap,
                        forward_offset + size_of::<Obj>().to_bytes().as_usize(),
                    );

                    // Skip stale object version that has been relocated during incremental GC.
                    offset += length * WORD_SIZE;
                } else {
                    let n_fields = read_word(heap, offset);
                    offset += WORD_SIZE;

                    // There should be at least one field for the index
                    assert!(n_fields >= 1);

                    let object_idx = get_scalar_value(read_word(heap, offset));
                    offset += WORD_SIZE;

                    let old = seen.insert(object_idx, address);
                    if let Some(old) = old {
                        panic!(
                            "Object with index {} seen multiple times: {:#x}, {:#x}",
                            object_idx, old, address
                        );
                    }

                    let object_expected_pointees =
                        objects_map.get(&object_idx).unwrap_or_else(|| {
                            panic!("Object with index {} is not in the objects map", object_idx)
                        });

                    for field_idx in 1..n_fields {
                        let field = read_word(heap, offset);
                        offset += WORD_SIZE;

                        // Get index of the object pointed by the field
                        let pointee_address = field.wrapping_add(1); // unskew

                        let pointee_idx = read_object_id(pointee_address, heap);
                        let expected_pointee_idx =
                            object_expected_pointees[(field_idx - 1) as usize];
                        assert_eq!(
                            pointee_idx,
                            expected_pointee_idx,
                            "Object with index {} points to {} in field {}, but expected to point to {}",
                            object_idx,
                            pointee_idx,
                            field_idx - 1,
                            expected_pointee_idx,
                        );
                    }
                }
            }
        }
    }

    // At this point we've checked that all seen objects point to the expected objects (as
    // specified by `objects`). Check that we've seen the reachable objects and only the reachable
    // objects.
    let reachable_objects = compute_reachable_objects(roots, continuation_table, &objects_map);

    // Objects we've seen in the heap
    let seen_objects: FxHashSet<ObjectIdx> = seen.keys().copied().collect();

    // Reachable objects that we haven't seen in the heap
    let missing_objects: Vec<ObjectIdx> = reachable_objects
        .difference(&seen_objects)
        .copied()
        .collect();

    let mut error_message = String::new();

    if !missing_objects.is_empty() {
        write!(
            &mut error_message,
            "Reachable objects missing in the {} heap: {:?}",
            if post_gc { "post-gc" } else { "pre-gc" },
            missing_objects,
        )
        .unwrap();
    }

    if post_gc {
        // Unreachable objects that we've seen in the heap
        let extra_objects: Vec<ObjectIdx> = seen_objects
            .difference(&reachable_objects)
            .copied()
            .collect();

        if !extra_objects.is_empty() {
            if !error_message.is_empty() {
                error_message.push('\n');
            }

            write!(
                &mut error_message,
                "Unreachable objects seen in the post-GC heap: {:?}",
                extra_objects,
            )
            .unwrap();
        }
    }

    if !error_message.is_empty() {
        panic!("{}", error_message);
    }
}

fn compute_reachable_objects(
    roots: &[ObjectIdx],
    continuation_table: &[ObjectIdx],
    heap: &FxHashMap<ObjectIdx, &[ObjectIdx]>,
) -> FxHashSet<ObjectIdx> {
    let root_iter = roots.iter().chain(continuation_table.iter()).copied();

    let mut closure: FxHashSet<ObjectIdx> = root_iter.clone().collect();
    let mut work_list: Vec<ObjectIdx> = root_iter.collect();

    while let Some(next) = work_list.pop() {
        let pointees = *heap
            .get(&next)
            .unwrap_or_else(|| panic!("Object {} is in the work list, but not in heap", next));

        for pointee in pointees {
            if closure.insert(*pointee) {
                work_list.push(*pointee);
            }
        }
    }

    closure
}

fn check_static_root_array(mut offset: usize, roots: &[ObjectIdx], heap: &[u8]) {
    let array_address = heap.as_ptr() as usize + offset;
    assert_eq!(read_word(heap, offset), TAG_ARRAY_M);
    offset += WORD_SIZE;

    assert_eq!(read_word(heap, offset), make_pointer(array_address));
    offset += WORD_SIZE;

    assert_eq!(read_word(heap, offset), roots.len());
    offset += WORD_SIZE;

    for obj in roots.iter() {
        let mutbox_address = unskew_pointer(read_word(heap, offset));
        offset += WORD_SIZE;

        let object_address = unskew_pointer(read_mutbox_field(mutbox_address, heap));
        let idx = read_object_id(object_address, heap);
        assert_eq!(idx, *obj);
    }
}

fn read_mutbox_field(mutbox_address: usize, heap: &[u8]) -> usize {
    let mut mutbox_offset = mutbox_address - heap.as_ptr() as usize;

    let mutbox_tag = read_word(heap, mutbox_offset);
    assert_eq!(mutbox_tag, TAG_MUTBOX);
    mutbox_offset += WORD_SIZE;

    assert_eq!(read_word(heap, mutbox_offset), make_pointer(mutbox_address));
    mutbox_offset += WORD_SIZE;

    read_word(heap, mutbox_offset)
}

fn check_continuation_table(mut offset: usize, continuation_table: &[ObjectIdx], heap: &[u8]) {
    let table_addr = heap.as_ptr() as usize + offset;
    assert_eq!(read_word(heap, offset), TAG_ARRAY_M);
    offset += WORD_SIZE;

    assert_eq!(read_word(heap, offset), make_pointer(table_addr));
    offset += WORD_SIZE;

    assert_eq!(read_word(heap, offset), continuation_table.len());
    offset += WORD_SIZE;

    for obj in continuation_table.iter() {
        let ptr = unskew_pointer(read_word(heap, offset));
        offset += WORD_SIZE;

        let idx = read_object_id(ptr, heap);
        assert_eq!(idx, *obj);
    }
}

<<<<<<< HEAD
fn read_object_id(object_address: usize, heap: &[u8]) -> ObjectIdx {
    let tag = read_word(heap, object_address - heap.as_ptr() as usize);
    assert!(tag == TAG_ARRAY || tag >= TAG_ARRAY_SLICE_MIN);
=======
fn read_object_id(object_address: u32, heap: &[u8]) -> ObjectIdx {
    let tag = read_word(heap, object_address as usize - heap.as_ptr() as usize);
    assert!(is_array_or_slice_tag(tag));
>>>>>>> 02b6b4b5

    // Skip object header for idx
    let idx_address = object_address + size_of::<Array>().to_bytes().as_usize();
    get_scalar_value(read_word(heap, idx_address - heap.as_ptr() as usize))
}

fn run(heap: &mut MotokoHeap) -> bool {
    let static_root = heap.static_root_array_variable_address() as *mut Value;
    let continuation_table_location = heap.continuation_table_variable_address() as *mut Value;
    let region0_pointer_location = heap.region0_pointer_variable_address() as *mut Value;
    let unused_root = &mut Value::from_scalar(0) as *mut Value;

    unsafe {
        use motoko_rts::gc::incremental::{get_incremental_gc_state, IncrementalGC};
        const INCREMENTS_UNTIL_COMPLETION: usize = 16;
        for _ in 0..INCREMENTS_UNTIL_COMPLETION {
            let roots = [
                static_root,
                continuation_table_location,
                region0_pointer_location,
                unused_root,
                unused_root,
                unused_root,
            ];
            IncrementalGC::instance(heap, get_incremental_gc_state())
                .empty_call_stack_increment(roots);
        }
        false
    }
}<|MERGE_RESOLUTION|>--- conflicted
+++ resolved
@@ -457,15 +457,9 @@
     }
 }
 
-<<<<<<< HEAD
 fn read_object_id(object_address: usize, heap: &[u8]) -> ObjectIdx {
     let tag = read_word(heap, object_address - heap.as_ptr() as usize);
-    assert!(tag == TAG_ARRAY || tag >= TAG_ARRAY_SLICE_MIN);
-=======
-fn read_object_id(object_address: u32, heap: &[u8]) -> ObjectIdx {
-    let tag = read_word(heap, object_address as usize - heap.as_ptr() as usize);
     assert!(is_array_or_slice_tag(tag));
->>>>>>> 02b6b4b5
 
     // Skip object header for idx
     let idx_address = object_address + size_of::<Array>().to_bytes().as_usize();
