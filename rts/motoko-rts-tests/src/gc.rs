--- conflicted
+++ resolved
@@ -274,18 +274,14 @@
                 assert!(!is_forwarded);
                 // in-heap mark stack blobs
                 let length = read_word(heap, offset);
-<<<<<<< HEAD
                 offset += WORD_SIZE + length;
-=======
-                offset += WORD_SIZE + length as usize;
             } else if tag == TAG_REGION {
                 if !is_forwarded {
-                    assert_eq!(address, region0_addr as usize);
+                    assert_eq!(address, region0_addr);
                 }
                 offset += (size_of::<Region>() - size_of::<Obj>())
                     .to_bytes()
                     .as_usize();
->>>>>>> 7081e3d7
             } else {
                 if incremental {
                     assert!(tag == TAG_ARRAY || tag >= TAG_ARRAY_SLICE_MIN);
