--- conflicted
+++ resolved
@@ -252,14 +252,10 @@
 
             let is_forwarded = forward != make_pointer(address as u32);
 
-<<<<<<< HEAD
             if tag == TAG_MUTBOX {
                 // MutBoxes of static root array, will be scanned indirectly when checking the static root array.
                 offset += WORD_SIZE;
-            } else if tag == TAG_BLOB {
-=======
-            if incremental && tag == TAG_BLOB_B {
->>>>>>> 0082f1db
+            } else if tag == TAG_BLOB_B {
                 assert!(!is_forwarded);
                 // in-heap mark stack blobs
                 let length = read_word(heap, offset);
@@ -272,15 +268,7 @@
                     .to_bytes()
                     .as_usize();
             } else {
-<<<<<<< HEAD
-                assert!(tag == TAG_ARRAY || tag >= TAG_ARRAY_SLICE_MIN);
-=======
-                if incremental {
-                    assert!(is_array_or_slice_tag(tag));
-                } else {
-                    assert!(is_base_array_tag(tag))
-                }
->>>>>>> 0082f1db
+                assert!(is_array_or_slice_tag(tag));
 
                 if is_forwarded {
                     let forward_offset = forward as usize - heap.as_ptr() as usize;
@@ -416,17 +404,9 @@
     closure
 }
 
-<<<<<<< HEAD
 fn check_static_root_array(mut offset: usize, roots: &[ObjectIdx], heap: &[u8]) {
     let array_address = heap.as_ptr() as usize + offset;
-    assert_eq!(read_word(heap, offset), TAG_ARRAY);
-=======
-fn check_continuation_table(mut offset: usize, continuation_table: &[ObjectIdx], heap: &[u8]) {
-    let incremental = cfg!(feature = "incremental_gc");
-
-    let table_addr = heap.as_ptr() as usize + offset;
     assert_eq!(read_word(heap, offset), TAG_ARRAY_M);
->>>>>>> 0082f1db
     offset += WORD_SIZE;
 
     assert_eq!(read_word(heap, offset), make_pointer(array_address as u32));
@@ -460,7 +440,7 @@
 
 fn check_continuation_table(mut offset: usize, continuation_table: &[ObjectIdx], heap: &[u8]) {
     let table_addr = heap.as_ptr() as usize + offset;
-    assert_eq!(read_word(heap, offset), TAG_ARRAY);
+    assert_eq!(read_word(heap, offset), TAG_ARRAY_M);
     offset += WORD_SIZE;
 
     assert_eq!(read_word(heap, offset), make_pointer(table_addr as u32));
@@ -480,7 +460,7 @@
 
 fn read_object_id(object_address: u32, heap: &[u8]) -> ObjectIdx {
     let tag = read_word(heap, object_address as usize - heap.as_ptr() as usize);
-    assert!(tag == TAG_ARRAY || tag >= TAG_ARRAY_SLICE_MIN);
+    assert!(is_array_or_slice_tag(tag));
 
     // Skip object header for idx
     let idx_address = object_address as usize + size_of::<Array>().to_bytes().as_usize();
