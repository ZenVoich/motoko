// Naming conventions:
//
// - offset = index in the "heap" array/slice/vector
// - address = address in the process's address space
//
// To convert an offset into an address, add heap array's address to the offset.

mod heap;
mod incremental;
mod random;
mod utils;

use heap::MotokoHeap;
use utils::{get_scalar_value, make_pointer, read_word, unskew_pointer, ObjectIdx, WORD_SIZE};

use motoko_rts::types::*;

use std::fmt::Write;

use fxhash::{FxHashMap, FxHashSet};

pub fn test() {
    println!("Testing garbage collection ...");

    println!("  Testing pre-defined heaps...");
    for test_heap in test_heaps() {
        test_gcs(&test_heap);
    }

    println!("  Testing random heaps...");
    let max_seed = 100;
    for seed in 0..max_seed {
        print!("\r{}/{}", seed + 1, max_seed);
        std::io::Write::flush(&mut std::io::stdout()).unwrap();
        test_random_heap(seed, 180);
    }
    print!("\r");

    test_gc_components();
}

fn test_gc_components() {
    incremental::test();
}

fn test_heaps() -> Vec<TestHeap> {
    vec![
        // Just a random test that covers a bunch of cases:
        // - Self references
        // - Unreachable objects
        // - Forward pointers
        // - Backwards pointers
        // - More than one fields in an object
        TestHeap {
            heap: vec![
                (0, vec![0, 2]),
                (1, vec![0, 1, 2, 3]),
                (2, vec![0]),
                (3, vec![3]),
            ],
            roots: vec![0, 2, 3],
            continuation_table: vec![0],
            region0_ptr_loc: vec![0],
        },
        // Tests pointing to the same object in multiple fields of an object. Also has unreachable
        // objects.
        TestHeap {
            heap: vec![(0, vec![]), (1, vec![]), (2, vec![])],
            roots: vec![1],
            continuation_table: vec![0, 0],
            region0_ptr_loc: vec![0],
        },
        // Root points backwards in heap. Caught a bug in mark-compact collector.
        TestHeap {
            heap: vec![(0, vec![]), (1, vec![2]), (2, vec![1])],
            roots: vec![2],
            continuation_table: vec![],
            region0_ptr_loc: vec![0],
        },
    ]
}

fn test_random_heap(seed: u64, max_objects: u32) {
    let random_heap = random::generate(seed, max_objects);
    test_gcs(&random_heap);
}

// All fields are vectors to preserve ordering. Objects are allocated/ added to root arrays etc. in
// the same order they appear in these vectors. Each object in `heap` should have a unique index,
// which is checked when creating the heap.
#[derive(Debug)]
struct TestHeap {
    heap: Vec<(ObjectIdx, Vec<ObjectIdx>)>,
    roots: Vec<ObjectIdx>,
    continuation_table: Vec<ObjectIdx>,
    region0_ptr_loc: Vec<ObjectIdx>,
}

/// Test all GC implementations with the given heap
fn test_gcs(heap_descr: &TestHeap) {
<<<<<<< HEAD
    test_gc(
        &heap_descr.heap,
        &heap_descr.roots,
        &heap_descr.continuation_table,
    );
=======
    for gc in &GC_IMPLS {
        test_gc(
            *gc,
            &heap_descr.heap,
            &heap_descr.roots,
            &heap_descr.continuation_table,
            &heap_descr.region0_ptr_loc,
        );
    }

>>>>>>> beb19002
    reset_gc();
}

fn test_gc(
    refs: &[(ObjectIdx, Vec<ObjectIdx>)],
    roots: &[ObjectIdx],
    continuation_table: &[ObjectIdx],
    region0_ptr_loc: &[ObjectIdx],
) {
<<<<<<< HEAD
    let mut heap = MotokoHeap::new(refs, roots, continuation_table);
=======
    let mut heap = MotokoHeap::new(refs, roots, continuation_table, region0_ptr_loc, gc);
>>>>>>> beb19002

    initialize_gc(&mut heap);

    // Check `create_dynamic_heap` sanity
    check_dynamic_heap(
        false, // before gc
        refs,
        roots,
        continuation_table,
        &**heap.heap(),
        heap.heap_base_offset(),
        heap.heap_ptr_offset(),
        heap.static_root_array_variable_offset(),
        heap.continuation_table_variable_offset(),
    );

    for _ in 0..3 {
        let check_all_reclaimed = run(&mut heap);

        let heap_base_offset = heap.heap_base_offset();
        let heap_ptr_offset = heap.heap_ptr_offset();
        let static_array_variable_offset = heap.static_root_array_variable_offset();
        let continuation_table_variable_offset = heap.continuation_table_variable_offset();
        check_dynamic_heap(
            check_all_reclaimed, // check for unreachable objects
            refs,
            roots,
            continuation_table,
            &**heap.heap(),
            heap_base_offset,
            heap_ptr_offset,
            static_array_variable_offset,
            continuation_table_variable_offset,
        );
    }
}

fn initialize_gc(heap: &mut MotokoHeap) {
    use motoko_rts::gc::incremental::{
        get_partitioned_heap, set_incremental_gc_state, IncrementalGC,
    };
    unsafe {
        let state = IncrementalGC::initial_gc_state(heap, heap.heap_base_address());
        set_incremental_gc_state(Some(state));
        let allocation_size = heap.heap_ptr_address() - heap.heap_base_address();

        // Synchronize the partitioned heap with one big combined allocation by starting from the base pointer as the heap pointer.
        let result =
            get_partitioned_heap().allocate(heap, Bytes(allocation_size as u32).to_words());
        // Check that the heap pointer (here equals base pointer) is unchanged, i.e. no partition switch has happened.
        // This is a restriction in the unit test where `MotokoHeap` only supports contiguous bump allocation during initialization.
        assert_eq!(result.get_ptr(), heap.heap_base_address());
    }
}

fn reset_gc() {
    use motoko_rts::gc::incremental::set_incremental_gc_state;
    unsafe {
        set_incremental_gc_state(None);
    }
}

/// Check the dynamic heap:
///
/// - All (and in post-gc mode, only) reachable objects should be in the heap. Reachable objects
///   are those in the transitive closure of roots.
///
/// - Objects should point to right objects. E.g. if object with index X points to objects with
///   indices Y and Z in the `objects` map, it should point to objects with indices Y and Z on the
///   heap.
///
fn check_dynamic_heap(
    post_gc: bool,
    objects: &[(ObjectIdx, Vec<ObjectIdx>)],
    roots: &[ObjectIdx],
    continuation_table: &[ObjectIdx],
    heap: &[u8],
    heap_base_offset: usize,
    heap_ptr_offset: usize,
    static_root_array_variable_offset: usize,
    continuation_table_variable_offset: usize,
) {
    let objects_map: FxHashMap<ObjectIdx, &[ObjectIdx]> = objects
        .iter()
        .map(|(obj, refs)| (*obj, refs.as_slice()))
        .collect();

    // Current offset in the heap
    let mut offset = heap_base_offset;

    // Maps objects to their addresses (not offsets!). Used when debugging duplicate objects.
    let mut seen: FxHashMap<ObjectIdx, usize> = Default::default();

    let static_root_array_address =
        unskew_pointer(read_word(heap, static_root_array_variable_offset));
    let static_root_array_offset = static_root_array_address as usize - heap.as_ptr() as usize;

    let continuation_table_address =
        unskew_pointer(read_word(heap, continuation_table_variable_offset));
    let continuation_table_offset = continuation_table_address as usize - heap.as_ptr() as usize;

    while offset < heap_ptr_offset {
        let object_offset = offset;

        // Address of the current object. Used for debugging.
        let address = offset as usize + heap.as_ptr() as usize;

        if object_offset == static_root_array_offset {
            check_static_root_array(object_offset, roots, heap);
            offset += (size_of::<Array>() + Words(roots.len() as u32))
                .to_bytes()
                .as_usize();
            continue;
        }

        if object_offset == continuation_table_offset {
            check_continuation_table(object_offset, continuation_table, heap);
            offset += (size_of::<Array>() + Words(continuation_table.len() as u32))
                .to_bytes()
                .as_usize();
            continue;
        }

        let tag = read_word(heap, offset);
        offset += WORD_SIZE;

        if tag == TAG_ONE_WORD_FILLER {
        } else if tag == TAG_FREE_SPACE {
            let words = read_word(heap, offset) as usize;
            offset += WORD_SIZE;
            offset += words * WORD_SIZE;
        } else {
            let forward;
            forward = read_word(heap, offset);
            offset += WORD_SIZE;

            let is_forwarded = forward != make_pointer(address as u32);

            if tag == TAG_MUTBOX {
                // MutBoxes of static root array, will be scanned indirectly when checking the static root array.
                offset += WORD_SIZE;
            } else if tag == TAG_BLOB {
                assert!(!is_forwarded);
                // in-heap mark stack blobs
                let length = read_word(heap, offset);
                offset += WORD_SIZE + length as usize;
            } else {
                assert!(tag == TAG_ARRAY || tag >= TAG_ARRAY_SLICE_MIN);

                if is_forwarded {
                    let forward_offset = forward as usize - heap.as_ptr() as usize;
                    let length = read_word(
                        heap,
                        forward_offset + size_of::<Obj>().to_bytes().as_usize(),
                    );

                    // Skip stale object version that has been relocated during incremental GC.
                    offset += length as usize * WORD_SIZE;
                } else {
                    let n_fields = read_word(heap, offset);
                    offset += WORD_SIZE;

                    // There should be at least one field for the index
                    assert!(n_fields >= 1);

                    let object_idx = get_scalar_value(read_word(heap, offset));
                    offset += WORD_SIZE;

                    let old = seen.insert(object_idx, address);
                    if let Some(old) = old {
                        panic!(
                            "Object with index {} seen multiple times: {:#x}, {:#x}",
                            object_idx, old, address
                        );
                    }

                    let object_expected_pointees =
                        objects_map.get(&object_idx).unwrap_or_else(|| {
                            panic!("Object with index {} is not in the objects map", object_idx)
                        });

                    for field_idx in 1..n_fields {
                        let field = read_word(heap, offset);
                        offset += WORD_SIZE;

                        // Get index of the object pointed by the field
                        let pointee_address = field.wrapping_add(1); // unskew

                        let pointee_idx = read_object_id(pointee_address, heap);
                        let expected_pointee_idx =
                            object_expected_pointees[(field_idx - 1) as usize];
                        assert_eq!(
                            pointee_idx,
                            expected_pointee_idx,
                            "Object with index {} points to {} in field {}, but expected to point to {}",
                            object_idx,
                            pointee_idx,
                            field_idx - 1,
                            expected_pointee_idx,
                        );
                    }
                }
            }
        }
    }

    // At this point we've checked that all seen objects point to the expected objects (as
    // specified by `objects`). Check that we've seen the reachable objects and only the reachable
    // objects.
    let reachable_objects = compute_reachable_objects(roots, continuation_table, &objects_map);

    // Objects we've seen in the heap
    let seen_objects: FxHashSet<ObjectIdx> = seen.keys().copied().collect();

    // Reachable objects that we haven't seen in the heap
    let missing_objects: Vec<ObjectIdx> = reachable_objects
        .difference(&seen_objects)
        .copied()
        .collect();

    let mut error_message = String::new();

    if !missing_objects.is_empty() {
        write!(
            &mut error_message,
            "Reachable objects missing in the {} heap: {:?}",
            if post_gc { "post-gc" } else { "pre-gc" },
            missing_objects,
        )
        .unwrap();
    }

    if post_gc {
        // Unreachable objects that we've seen in the heap
        let extra_objects: Vec<ObjectIdx> = seen_objects
            .difference(&reachable_objects)
            .copied()
            .collect();

        if !extra_objects.is_empty() {
            if !error_message.is_empty() {
                error_message.push('\n');
            }

            write!(
                &mut error_message,
                "Unreachable objects seen in the post-GC heap: {:?}",
                extra_objects,
            )
            .unwrap();
        }
    }

    if !error_message.is_empty() {
        panic!("{}", error_message);
    }
}

fn compute_reachable_objects(
    roots: &[ObjectIdx],
    continuation_table: &[ObjectIdx],
    heap: &FxHashMap<ObjectIdx, &[ObjectIdx]>,
) -> FxHashSet<ObjectIdx> {
    let root_iter = roots.iter().chain(continuation_table.iter()).copied();

    let mut closure: FxHashSet<ObjectIdx> = root_iter.clone().collect();
    let mut work_list: Vec<ObjectIdx> = root_iter.collect();

    while let Some(next) = work_list.pop() {
        let pointees = *heap
            .get(&next)
            .unwrap_or_else(|| panic!("Object {} is in the work list, but not in heap", next));

        for pointee in pointees {
            if closure.insert(*pointee) {
                work_list.push(*pointee);
            }
        }
    }

    closure
}

fn check_static_root_array(mut offset: usize, roots: &[ObjectIdx], heap: &[u8]) {
    let array_address = heap.as_ptr() as usize + offset;
    assert_eq!(read_word(heap, offset), TAG_ARRAY);
    offset += WORD_SIZE;

    assert_eq!(read_word(heap, offset), make_pointer(array_address as u32));
    offset += WORD_SIZE;

    assert_eq!(read_word(heap, offset), roots.len() as u32);
    offset += WORD_SIZE;

    for obj in roots.iter() {
        let mutbox_address = unskew_pointer(read_word(heap, offset));
        offset += WORD_SIZE;

        let object_address = unskew_pointer(read_mutbox_field(mutbox_address, heap));
        let idx = read_object_id(object_address, heap);
        assert_eq!(idx, *obj);
    }
}

fn read_mutbox_field(mutbox_address: u32, heap: &[u8]) -> u32 {
    let mut mutbox_offset = mutbox_address as usize - heap.as_ptr() as usize;

    let mutbox_tag = read_word(heap, mutbox_offset);
    assert_eq!(mutbox_tag, TAG_MUTBOX);
    mutbox_offset += WORD_SIZE;

    assert_eq!(read_word(heap, mutbox_offset), make_pointer(mutbox_address));
    mutbox_offset += WORD_SIZE;

    read_word(heap, mutbox_offset)
}

fn check_continuation_table(mut offset: usize, continuation_table: &[ObjectIdx], heap: &[u8]) {
    let table_addr = heap.as_ptr() as usize + offset;
    assert_eq!(read_word(heap, offset), TAG_ARRAY);
    offset += WORD_SIZE;

    assert_eq!(read_word(heap, offset), make_pointer(table_addr as u32));
    offset += WORD_SIZE;

    assert_eq!(read_word(heap, offset), continuation_table.len() as u32);
    offset += WORD_SIZE;

    for obj in continuation_table.iter() {
        let ptr = unskew_pointer(read_word(heap, offset));
        offset += WORD_SIZE;

        let idx = read_object_id(ptr, heap);
        assert_eq!(idx, *obj);
    }
}

<<<<<<< HEAD
fn read_object_id(object_address: u32, heap: &[u8]) -> ObjectIdx {
    let tag = read_word(heap, object_address as usize - heap.as_ptr() as usize);
    assert!(tag == TAG_ARRAY || tag >= TAG_ARRAY_SLICE_MIN);

    // Skip object header for idx
    let idx_address = object_address as usize + size_of::<Array>().to_bytes().as_usize();
    get_scalar_value(read_word(heap, idx_address - heap.as_ptr() as usize))
}

fn run(heap: &mut MotokoHeap) -> bool {
    let static_root = heap.static_root_array_variable_address() as *mut Value;
    let continuation_table_location = heap.continuation_table_variable_address() as *mut Value;
    let unused_root = &mut Value::from_scalar(0) as *mut Value;

    unsafe {
        use motoko_rts::gc::incremental::{get_incremental_gc_state, IncrementalGC};
        const INCREMENTS_UNTIL_COMPLETION: usize = 16;
        for _ in 0..INCREMENTS_UNTIL_COMPLETION {
            let roots = [
                static_root,
                continuation_table_location,
                unused_root,
                unused_root,
                unused_root,
            ];
            IncrementalGC::instance(heap, get_incremental_gc_state())
                .empty_call_stack_increment(roots);
=======
impl GC {
    #[non_incremental_gc]
    fn run(&self, heap: &mut MotokoHeap, _round: usize) -> bool {
        let heap_base = heap.heap_base_address();
        let static_roots = Value::from_ptr(heap.static_root_array_address());
        let mut region_0 = Value::from_scalar(0);
        let continuation_table_ptr_address = heap.continuation_table_ptr_address() as *mut Value;

        let heap_1 = heap.clone();
        let heap_2 = heap.clone();

        match self {
            GC::Copying => {
                unsafe {
                    motoko_rts::gc::copying::copying_gc_internal(
                        heap,
                        heap_base,
                        // get_hp
                        || heap_1.heap_ptr_address(),
                        // set_hp
                        move |hp| heap_2.set_heap_ptr_address(hp as usize),
                        static_roots,
                        continuation_table_ptr_address,
                        &mut region_0,
                        // note_live_size
                        |_live_size| {},
                        // note_reclaimed
                        |_reclaimed| {},
                    );
                }
                true
            }

            GC::MarkCompact => {
                unsafe {
                    motoko_rts::gc::mark_compact::compacting_gc_internal(
                        heap,
                        heap_base,
                        // get_hp
                        || heap_1.heap_ptr_address(),
                        // set_hp
                        move |hp| heap_2.set_heap_ptr_address(hp as usize),
                        static_roots,
                        continuation_table_ptr_address,
                        &mut region_0,
                        // note_live_size
                        |_live_size| {},
                        // note_reclaimed
                        |_reclaimed| {},
                    );
                }
                true
            }

            GC::Generational => {
                use motoko_rts::gc::generational::{
                    remembered_set::RememberedSet,
                    write_barrier::{LAST_HP, REMEMBERED_SET},
                    GenerationalGC, Strategy,
                };

                let strategy = match _round {
                    0 => Strategy::Young,
                    _ => Strategy::Full,
                };
                unsafe {
                    REMEMBERED_SET = Some(RememberedSet::new(heap));
                    LAST_HP = heap_1.last_ptr_address();

                    let limits = motoko_rts::gc::generational::Limits {
                        base: heap_base as usize,
                        last_free: heap_1.last_ptr_address(),
                        free: heap_1.heap_ptr_address(),
                    };
                    let roots = motoko_rts::gc::generational::Roots {
                        static_roots,
                        continuation_table_ptr_loc: continuation_table_ptr_address,
                        region0_ptr_loc: &mut region_0,
                    };
                    let gc_heap = motoko_rts::gc::generational::Heap {
                        mem: heap,
                        limits,
                        roots,
                    };
                    let mut gc = GenerationalGC::new(gc_heap, strategy);
                    gc.run();
                    let free = gc.heap.limits.free;
                    heap.set_last_ptr_address(free);
                    heap.set_heap_ptr_address(free);
                }
                _round >= 2
            }
        }
    }

    #[incremental_gc]
    fn run(&self, heap: &mut MotokoHeap, _round: usize) -> bool {
        let static_roots = Value::from_ptr(heap.static_root_array_address());
        let continuation_table_ptr_address = heap.continuation_table_ptr_address() as *mut Value;
        let region0_ptr_location = heap.region0_ptr_location() as *mut Value;

        match self {
            GC::Incremental => unsafe {
                use motoko_rts::gc::incremental::{incremental_gc_state, IncrementalGC};
                const INCREMENTS_UNTIL_COMPLETION: usize = 16;
                for _ in 0..INCREMENTS_UNTIL_COMPLETION {
                    let roots = motoko_rts::gc::incremental::roots::Roots {
                        static_roots,
                        continuation_table_location: continuation_table_ptr_address,
                        region0_ptr_location,
                    };
                    IncrementalGC::instance(heap, incremental_gc_state())
                        .empty_call_stack_increment(roots);
                }
                false
            },
>>>>>>> beb19002
        }
        false
    }
}<|MERGE_RESOLUTION|>--- conflicted
+++ resolved
@@ -98,24 +98,12 @@
 
 /// Test all GC implementations with the given heap
 fn test_gcs(heap_descr: &TestHeap) {
-<<<<<<< HEAD
     test_gc(
         &heap_descr.heap,
         &heap_descr.roots,
         &heap_descr.continuation_table,
+        &heap_descr.region0_ptr_loc,
     );
-=======
-    for gc in &GC_IMPLS {
-        test_gc(
-            *gc,
-            &heap_descr.heap,
-            &heap_descr.roots,
-            &heap_descr.continuation_table,
-            &heap_descr.region0_ptr_loc,
-        );
-    }
-
->>>>>>> beb19002
     reset_gc();
 }
 
@@ -125,11 +113,7 @@
     continuation_table: &[ObjectIdx],
     region0_ptr_loc: &[ObjectIdx],
 ) {
-<<<<<<< HEAD
-    let mut heap = MotokoHeap::new(refs, roots, continuation_table);
-=======
-    let mut heap = MotokoHeap::new(refs, roots, continuation_table, region0_ptr_loc, gc);
->>>>>>> beb19002
+    let mut heap = MotokoHeap::new(refs, roots, continuation_table, region0_ptr_loc);
 
     initialize_gc(&mut heap);
 
@@ -467,7 +451,6 @@
     }
 }
 
-<<<<<<< HEAD
 fn read_object_id(object_address: u32, heap: &[u8]) -> ObjectIdx {
     let tag = read_word(heap, object_address as usize - heap.as_ptr() as usize);
     assert!(tag == TAG_ARRAY || tag >= TAG_ARRAY_SLICE_MIN);
@@ -489,130 +472,12 @@
             let roots = [
                 static_root,
                 continuation_table_location,
-                unused_root,
+                &mut region_0,,
                 unused_root,
                 unused_root,
             ];
             IncrementalGC::instance(heap, get_incremental_gc_state())
                 .empty_call_stack_increment(roots);
-=======
-impl GC {
-    #[non_incremental_gc]
-    fn run(&self, heap: &mut MotokoHeap, _round: usize) -> bool {
-        let heap_base = heap.heap_base_address();
-        let static_roots = Value::from_ptr(heap.static_root_array_address());
-        let mut region_0 = Value::from_scalar(0);
-        let continuation_table_ptr_address = heap.continuation_table_ptr_address() as *mut Value;
-
-        let heap_1 = heap.clone();
-        let heap_2 = heap.clone();
-
-        match self {
-            GC::Copying => {
-                unsafe {
-                    motoko_rts::gc::copying::copying_gc_internal(
-                        heap,
-                        heap_base,
-                        // get_hp
-                        || heap_1.heap_ptr_address(),
-                        // set_hp
-                        move |hp| heap_2.set_heap_ptr_address(hp as usize),
-                        static_roots,
-                        continuation_table_ptr_address,
-                        &mut region_0,
-                        // note_live_size
-                        |_live_size| {},
-                        // note_reclaimed
-                        |_reclaimed| {},
-                    );
-                }
-                true
-            }
-
-            GC::MarkCompact => {
-                unsafe {
-                    motoko_rts::gc::mark_compact::compacting_gc_internal(
-                        heap,
-                        heap_base,
-                        // get_hp
-                        || heap_1.heap_ptr_address(),
-                        // set_hp
-                        move |hp| heap_2.set_heap_ptr_address(hp as usize),
-                        static_roots,
-                        continuation_table_ptr_address,
-                        &mut region_0,
-                        // note_live_size
-                        |_live_size| {},
-                        // note_reclaimed
-                        |_reclaimed| {},
-                    );
-                }
-                true
-            }
-
-            GC::Generational => {
-                use motoko_rts::gc::generational::{
-                    remembered_set::RememberedSet,
-                    write_barrier::{LAST_HP, REMEMBERED_SET},
-                    GenerationalGC, Strategy,
-                };
-
-                let strategy = match _round {
-                    0 => Strategy::Young,
-                    _ => Strategy::Full,
-                };
-                unsafe {
-                    REMEMBERED_SET = Some(RememberedSet::new(heap));
-                    LAST_HP = heap_1.last_ptr_address();
-
-                    let limits = motoko_rts::gc::generational::Limits {
-                        base: heap_base as usize,
-                        last_free: heap_1.last_ptr_address(),
-                        free: heap_1.heap_ptr_address(),
-                    };
-                    let roots = motoko_rts::gc::generational::Roots {
-                        static_roots,
-                        continuation_table_ptr_loc: continuation_table_ptr_address,
-                        region0_ptr_loc: &mut region_0,
-                    };
-                    let gc_heap = motoko_rts::gc::generational::Heap {
-                        mem: heap,
-                        limits,
-                        roots,
-                    };
-                    let mut gc = GenerationalGC::new(gc_heap, strategy);
-                    gc.run();
-                    let free = gc.heap.limits.free;
-                    heap.set_last_ptr_address(free);
-                    heap.set_heap_ptr_address(free);
-                }
-                _round >= 2
-            }
-        }
-    }
-
-    #[incremental_gc]
-    fn run(&self, heap: &mut MotokoHeap, _round: usize) -> bool {
-        let static_roots = Value::from_ptr(heap.static_root_array_address());
-        let continuation_table_ptr_address = heap.continuation_table_ptr_address() as *mut Value;
-        let region0_ptr_location = heap.region0_ptr_location() as *mut Value;
-
-        match self {
-            GC::Incremental => unsafe {
-                use motoko_rts::gc::incremental::{incremental_gc_state, IncrementalGC};
-                const INCREMENTS_UNTIL_COMPLETION: usize = 16;
-                for _ in 0..INCREMENTS_UNTIL_COMPLETION {
-                    let roots = motoko_rts::gc::incremental::roots::Roots {
-                        static_roots,
-                        continuation_table_location: continuation_table_ptr_address,
-                        region0_ptr_location,
-                    };
-                    IncrementalGC::instance(heap, incremental_gc_state())
-                        .empty_call_stack_increment(roots);
-                }
-                false
-            },
->>>>>>> beb19002
         }
         false
     }
