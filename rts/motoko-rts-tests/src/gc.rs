// Naming conventions:
//
// - offset = index in the "heap" array/slice/vector
// - address = address in the process's address space
//
// To convert an offset into an address, add heap array's address to the offset.

<<<<<<< HEAD
#[non_incremental_gc]
mod compacting;
#[non_incremental_gc]
mod generational;
pub mod heap;
#[incremental_gc]
=======
mod heap;
>>>>>>> da19f25b
mod incremental;
pub mod random;
pub mod utils;

use heap::MotokoHeap;
use utils::{get_scalar_value, make_pointer, read_word, unskew_pointer, ObjectIdx, WORD_SIZE};

use motoko_rts::types::*;

use std::fmt::Write;

use fxhash::{FxHashMap, FxHashSet};

pub fn test() {
    println!("Testing garbage collection ...");

    println!("  Testing pre-defined heaps...");
    for test_heap in test_heaps() {
        test_gcs(&test_heap);
    }

    println!("  Testing random heaps...");
    let max_seed = 100;
    for seed in 0..max_seed {
        print!("\r{}/{}", seed + 1, max_seed);
        std::io::Write::flush(&mut std::io::stdout()).unwrap();
        test_random_heap(seed, 180);
    }
    print!("\r");

    test_gc_components();
}

fn test_gc_components() {
    incremental::test();
}

fn test_heaps() -> Vec<TestHeap> {
    vec![
        // Just a random test that covers a bunch of cases:
        // - Self references
        // - Unreachable objects
        // - Forward pointers
        // - Backwards pointers
        // - More than one fields in an object
        TestHeap {
            heap: vec![
                (0, vec![0, 2]),
                (1, vec![0, 1, 2, 3]),
                (2, vec![0]),
                (3, vec![3]),
            ],
            roots: vec![0, 2, 3],
            continuation_table: vec![0],
        },
        // Tests pointing to the same object in multiple fields of an object. Also has unreachable
        // objects.
        TestHeap {
            heap: vec![(0, vec![]), (1, vec![]), (2, vec![])],
            roots: vec![1],
            continuation_table: vec![0, 0],
        },
        // Root points backwards in heap. Caught a bug in mark-compact collector.
        TestHeap {
            heap: vec![(0, vec![]), (1, vec![2]), (2, vec![1])],
            roots: vec![2],
            continuation_table: vec![],
        },
    ]
}

fn test_random_heap(seed: u64, max_objects: usize) {
    let random_heap = random::generate(seed, max_objects);
    test_gcs(&random_heap);
}

// All fields are vectors to preserve ordering. Objects are allocated/ added to root arrays etc. in
// the same order they appear in these vectors. Each object in `heap` should have a unique index,
// which is checked when creating the heap.
#[derive(Debug)]
pub struct TestHeap {
    pub heap: Vec<(ObjectIdx, Vec<ObjectIdx>)>,
    pub roots: Vec<ObjectIdx>,
    pub continuation_table: Vec<ObjectIdx>,
}

impl TestHeap {
    pub fn build(&self, gc: GC, free_space: usize) -> MotokoHeap {
        MotokoHeap::new(
            &self.heap,
            &self.roots,
            &self.continuation_table,
            gc,
            free_space,
        )
    }
}

/// Test all GC implementations with the given heap
<<<<<<< HEAD
fn test_gcs(test_heap: &TestHeap) {
    for gc in &GC_IMPLS {
        test_gc(*gc, test_heap);
    }
    reset_gc();
}

fn test_gc(gc: GC, test_heap: &TestHeap) {
    let mut heap = test_heap.build(gc, 0);
    let refs = &test_heap.heap;
    let roots = &test_heap.roots;
    let continuation_table = &test_heap.continuation_table;
=======
fn test_gcs(heap_descr: &TestHeap) {
    test_gc(
        &heap_descr.heap,
        &heap_descr.roots,
        &heap_descr.continuation_table,
    );
    reset_gc();
}

fn test_gc(
    refs: &[(ObjectIdx, Vec<ObjectIdx>)],
    roots: &[ObjectIdx],
    continuation_table: &[ObjectIdx],
) {
    let mut heap = MotokoHeap::new(refs, roots, continuation_table);
>>>>>>> da19f25b

    initialize_gc(&mut heap);

    // Check `create_dynamic_heap` sanity
    check_dynamic_heap(
        CheckMode::Reachability,
        refs,
        roots,
        continuation_table,
        &**heap.heap(),
        heap.heap_base_offset(),
        heap.heap_ptr_offset(),
        heap.static_root_array_variable_offset(),
        heap.continuation_table_variable_offset(),
        heap.region0_pointer_variable_offset(),
    );

    for _ in 0..3 {
        let check_all_reclaimed = run(&mut heap);

        let heap_base_offset = heap.heap_base_offset();
        let heap_ptr_offset = heap.heap_ptr_offset();
        let static_array_variable_offset = heap.static_root_array_variable_offset();
        let continuation_table_variable_offset = heap.continuation_table_variable_offset();
        let region0_ptr_offset = heap.region0_pointer_variable_offset();
        check_dynamic_heap(
            if check_all_reclaimed {
                CheckMode::AllReclaimed
            } else {
                CheckMode::Reachability
            },
            refs,
            roots,
            continuation_table,
            &**heap.heap(),
            heap_base_offset,
            heap_ptr_offset,
            static_array_variable_offset,
            continuation_table_variable_offset,
            region0_ptr_offset,
        );
    }
}

fn initialize_gc(heap: &mut MotokoHeap) {
    use motoko_rts::gc::incremental::{
<<<<<<< HEAD
        get_partitioned_heap, start_gc_after_upgrade, IncrementalGC,
=======
        get_partitioned_heap, set_incremental_gc_state, IncrementalGC,
>>>>>>> da19f25b
    };
    unsafe {
        let state = IncrementalGC::initial_gc_state(heap, heap.heap_base_address());
        set_incremental_gc_state(Some(state));
        let allocation_size = heap.heap_ptr_address() - heap.heap_base_address();

        // Synchronize the partitioned heap with one big combined allocation by starting from the base pointer as the heap pointer.
        let result = get_partitioned_heap().allocate(heap, Bytes(allocation_size).to_words());
        // Check that the heap pointer (here equals base pointer) is unchanged, i.e. no partition switch has happened.
        // This is a restriction in the unit test where `MotokoHeap` only supports contiguous bump allocation during initialization.
        assert_eq!(result.get_ptr(), heap.heap_base_address());
        start_gc_after_upgrade();
    }
}

fn reset_gc() {
    use motoko_rts::gc::incremental::set_incremental_gc_state;
    unsafe {
        set_incremental_gc_state(None);
    }
}

#[derive(Debug, PartialEq)]
pub enum CheckMode {
    /// Check reachability of all necessary objects.
    Reachability,
    /// Check the reachability of all necessary objects and
    /// that all garbage objects have been reclaimed.
    AllReclaimed,
    /// Check valid dynamic heap after stabilization.
    Stabilzation,
}

/// Check the dynamic heap:
///
/// - All (and in post-gc mode, only) reachable objects should be in the heap. Reachable objects
///   are those in the transitive closure of roots.
///
/// - Objects should point to right objects. E.g. if object with index X points to objects with
///   indices Y and Z in the `objects` map, it should point to objects with indices Y and Z on the
///   heap.
///
pub fn check_dynamic_heap(
    mode: CheckMode,
    objects: &[(ObjectIdx, Vec<ObjectIdx>)],
    roots: &[ObjectIdx],
    continuation_table: &[ObjectIdx],
    heap: &[u8],
    heap_base_offset: usize,
    heap_ptr_offset: usize,
    static_root_array_variable_offset: usize,
    continuation_table_variable_offset: usize,
    region0_ptr_offset: usize,
) {
    let objects_map: FxHashMap<ObjectIdx, &[ObjectIdx]> = objects
        .iter()
        .map(|(obj, refs)| (*obj, refs.as_slice()))
        .collect();

    // Current offset in the heap
    let mut offset = heap_base_offset;

    // Maps objects to their addresses (not offsets!). Used when debugging duplicate objects.
    let mut seen: FxHashMap<ObjectIdx, usize> = Default::default();

    let static_root_array_address =
        unskew_pointer(read_word(heap, static_root_array_variable_offset));
    let static_root_array_offset = static_root_array_address as usize - heap.as_ptr() as usize;

    let continuation_table_address =
        unskew_pointer(read_word(heap, continuation_table_variable_offset));
    let continuation_table_offset = continuation_table_address as usize - heap.as_ptr() as usize;

    let region0_addr = unskew_pointer(read_word(heap, region0_ptr_offset));

    while offset < heap_ptr_offset {
        let object_offset = offset;

        // Address of the current object. Used for debugging.
        let address = offset + heap.as_ptr() as usize;

        if object_offset == static_root_array_offset {
            check_static_root_array(object_offset, roots, heap);
            offset += (size_of::<Array>() + Words(roots.len()))
                .to_bytes()
                .as_usize();
            continue;
        }

        if object_offset == continuation_table_offset {
            check_continuation_table(object_offset, continuation_table, heap);
            offset += (size_of::<Array>() + Words(continuation_table.len()))
                .to_bytes()
                .as_usize();
            continue;
        }

        let tag = read_word(heap, offset);
        offset += WORD_SIZE;

        if tag == TAG_ONE_WORD_FILLER {
        } else if tag == TAG_FREE_SPACE {
            let words = read_word(heap, offset);
            offset += WORD_SIZE;
            offset += words * WORD_SIZE;
        } else {
            let forward;
            forward = read_word(heap, offset);
            offset += WORD_SIZE;

<<<<<<< HEAD
            let is_forwarded = forward != make_pointer(address as u32);
            assert!(!is_forwarded || mode != CheckMode::Stabilzation);

            if (incremental || mode == CheckMode::Stabilzation) && tag == TAG_BLOB {
=======
            let is_forwarded = forward != make_pointer(address);

            if tag == TAG_MUTBOX {
                // MutBoxes of static root array, will be scanned indirectly when checking the static root array.
                offset += WORD_SIZE;
            } else if tag == TAG_BLOB {
>>>>>>> da19f25b
                assert!(!is_forwarded);
                // in-heap mark stack blobs
                let length = read_word(heap, offset);
                offset += WORD_SIZE + length;
            } else if tag == TAG_REGION {
                if !is_forwarded {
                    assert_eq!(address, region0_addr);
                }
                offset += (size_of::<Region>() - size_of::<Obj>())
                    .to_bytes()
                    .as_usize();
            } else if mode == CheckMode::Stabilzation && tag == TAG_MUTBOX {
                offset += WORD_SIZE;
            } else {
                assert!(tag == TAG_ARRAY || tag >= TAG_ARRAY_SLICE_MIN);

                if is_forwarded {
                    let forward_offset = forward - heap.as_ptr() as usize;
                    let length = read_word(
                        heap,
                        forward_offset + size_of::<Obj>().to_bytes().as_usize(),
                    );

                    // Skip stale object version that has been relocated during incremental GC.
                    offset += length * WORD_SIZE;
                } else {
                    let n_fields = read_word(heap, offset);
                    offset += WORD_SIZE;

                    // There should be at least one field for the index
                    assert!(n_fields >= 1);

                    let object_idx = get_scalar_value(read_word(heap, offset));
                    offset += WORD_SIZE;

                    let old = seen.insert(object_idx, address);
                    if let Some(old) = old {
                        panic!(
                            "Object with index {} seen multiple times: {:#x}, {:#x}",
                            object_idx, old, address
                        );
                    }

                    let object_expected_pointees =
                        objects_map.get(&object_idx).unwrap_or_else(|| {
                            panic!("Object with index {} is not in the objects map", object_idx)
                        });

                    for field_idx in 1..n_fields {
                        let field = read_word(heap, offset);

                        offset += WORD_SIZE;

                        // Get index of the object pointed by the field
                        let pointee_address = field.wrapping_add(1); // unskew

                        let pointee_idx = read_object_id(pointee_address, heap);
                        let expected_pointee_idx =
                            object_expected_pointees[(field_idx - 1) as usize];
                        assert_eq!(
                            pointee_idx,
                            expected_pointee_idx,
                            "Object with index {} points to {} in field {}, but expected to point to {}",
                            object_idx,
                            pointee_idx,
                            field_idx - 1,
                            expected_pointee_idx,
                        );
                    }
                }
            }
        }
    }

    // At this point we've checked that all seen objects point to the expected objects (as
    // specified by `objects`). Check that we've seen the reachable objects and only the reachable
    // objects.
    let reachable_objects = compute_reachable_objects(roots, continuation_table, &objects_map);

    // Objects we've seen in the heap
    let seen_objects: FxHashSet<ObjectIdx> = seen.keys().copied().collect();

    // Reachable objects that we haven't seen in the heap
    let missing_objects: Vec<ObjectIdx> = reachable_objects
        .difference(&seen_objects)
        .copied()
        .collect();

    let mut error_message = String::new();

    if !missing_objects.is_empty() {
        write!(
            &mut error_message,
            "{mode:?}: Reachable objects missing in the heap: {missing_objects:?}",
        )
        .unwrap();
    }

    if mode == CheckMode::AllReclaimed {
        // Unreachable objects that we've seen in the heap
        let extra_objects: Vec<ObjectIdx> = seen_objects
            .difference(&reachable_objects)
            .copied()
            .collect();

        if !extra_objects.is_empty() {
            if !error_message.is_empty() {
                error_message.push('\n');
            }

            write!(
                &mut error_message,
                "Unreachable objects seen in the post-GC heap: {:?}",
                extra_objects,
            )
            .unwrap();
        }
    }

    if !error_message.is_empty() {
        panic!("{}", error_message);
    }
}

fn compute_reachable_objects(
    roots: &[ObjectIdx],
    continuation_table: &[ObjectIdx],
    heap: &FxHashMap<ObjectIdx, &[ObjectIdx]>,
) -> FxHashSet<ObjectIdx> {
    let root_iter = roots.iter().chain(continuation_table.iter()).copied();

    let mut closure: FxHashSet<ObjectIdx> = root_iter.clone().collect();
    let mut work_list: Vec<ObjectIdx> = root_iter.collect();

    while let Some(next) = work_list.pop() {
        let pointees = *heap
            .get(&next)
            .unwrap_or_else(|| panic!("Object {} is in the work list, but not in heap", next));

        for pointee in pointees {
            if closure.insert(*pointee) {
                work_list.push(*pointee);
            }
        }
    }

    closure
}

fn check_static_root_array(mut offset: usize, roots: &[ObjectIdx], heap: &[u8]) {
    let array_address = heap.as_ptr() as usize + offset;
    assert_eq!(read_word(heap, offset), TAG_ARRAY);
    offset += WORD_SIZE;

    assert_eq!(read_word(heap, offset), make_pointer(array_address));
    offset += WORD_SIZE;

    assert_eq!(read_word(heap, offset), roots.len());
    offset += WORD_SIZE;

    for obj in roots.iter() {
        let mutbox_address = unskew_pointer(read_word(heap, offset));
        offset += WORD_SIZE;

        let object_address = unskew_pointer(read_mutbox_field(mutbox_address, heap));
        let idx = read_object_id(object_address, heap);
        assert_eq!(idx, *obj);
    }
}

fn read_mutbox_field(mutbox_address: usize, heap: &[u8]) -> usize {
    let mut mutbox_offset = mutbox_address - heap.as_ptr() as usize;

    let mutbox_tag = read_word(heap, mutbox_offset);
    assert_eq!(mutbox_tag, TAG_MUTBOX);
    mutbox_offset += WORD_SIZE;

    assert_eq!(read_word(heap, mutbox_offset), make_pointer(mutbox_address));
    mutbox_offset += WORD_SIZE;

    read_word(heap, mutbox_offset)
}

fn check_continuation_table(mut offset: usize, continuation_table: &[ObjectIdx], heap: &[u8]) {
    let table_addr = heap.as_ptr() as usize + offset;
    assert_eq!(read_word(heap, offset), TAG_ARRAY);
    offset += WORD_SIZE;

    assert_eq!(read_word(heap, offset), make_pointer(table_addr));
    offset += WORD_SIZE;

    assert_eq!(read_word(heap, offset), continuation_table.len());
    offset += WORD_SIZE;

    for obj in continuation_table.iter() {
        let ptr = unskew_pointer(read_word(heap, offset));
        offset += WORD_SIZE;

        let idx = read_object_id(ptr, heap);
        assert_eq!(idx, *obj);
    }
}

fn read_object_id(object_address: usize, heap: &[u8]) -> ObjectIdx {
    let tag = read_word(heap, object_address - heap.as_ptr() as usize);
    assert!(tag == TAG_ARRAY || tag >= TAG_ARRAY_SLICE_MIN);

    // Skip object header for idx
    let idx_address = object_address + size_of::<Array>().to_bytes().as_usize();
    get_scalar_value(read_word(heap, idx_address - heap.as_ptr() as usize))
}

fn run(heap: &mut MotokoHeap) -> bool {
    let static_root = heap.static_root_array_variable_address() as *mut Value;
    let continuation_table_location = heap.continuation_table_variable_address() as *mut Value;
    let region0_pointer_location = heap.region0_pointer_variable_address() as *mut Value;
    let unused_root = &mut Value::from_scalar(0) as *mut Value;

    unsafe {
        use motoko_rts::gc::incremental::{get_incremental_gc_state, IncrementalGC};
        const INCREMENTS_UNTIL_COMPLETION: usize = 16;
        for _ in 0..INCREMENTS_UNTIL_COMPLETION {
            let roots = [
                static_root,
                continuation_table_location,
                region0_pointer_location,
                unused_root,
                unused_root,
                unused_root,
            ];
            IncrementalGC::instance(heap, get_incremental_gc_state())
                .empty_call_stack_increment(roots);
        }
        false
    }
}<|MERGE_RESOLUTION|>--- conflicted
+++ resolved
@@ -5,16 +5,7 @@
 //
 // To convert an offset into an address, add heap array's address to the offset.
 
-<<<<<<< HEAD
-#[non_incremental_gc]
-mod compacting;
-#[non_incremental_gc]
-mod generational;
 pub mod heap;
-#[incremental_gc]
-=======
-mod heap;
->>>>>>> da19f25b
 mod incremental;
 pub mod random;
 pub mod utils;
@@ -33,7 +24,7 @@
 
     println!("  Testing pre-defined heaps...");
     for test_heap in test_heaps() {
-        test_gcs(&test_heap);
+        run_gc_test(&test_heap);
     }
 
     println!("  Testing random heaps...");
@@ -88,7 +79,7 @@
 
 fn test_random_heap(seed: u64, max_objects: usize) {
     let random_heap = random::generate(seed, max_objects);
-    test_gcs(&random_heap);
+    run_gc_test(&random_heap);
 }
 
 // All fields are vectors to preserve ordering. Objects are allocated/ added to root arrays etc. in
@@ -102,48 +93,26 @@
 }
 
 impl TestHeap {
-    pub fn build(&self, gc: GC, free_space: usize) -> MotokoHeap {
+    pub fn build(&self, free_space: usize) -> MotokoHeap {
         MotokoHeap::new(
             &self.heap,
             &self.roots,
             &self.continuation_table,
-            gc,
             free_space,
         )
     }
 }
 
-/// Test all GC implementations with the given heap
-<<<<<<< HEAD
-fn test_gcs(test_heap: &TestHeap) {
-    for gc in &GC_IMPLS {
-        test_gc(*gc, test_heap);
-    }
+fn run_gc_test(test_heap: &TestHeap) {
+    test_gc(test_heap);
     reset_gc();
 }
 
-fn test_gc(gc: GC, test_heap: &TestHeap) {
-    let mut heap = test_heap.build(gc, 0);
+fn test_gc(test_heap: &TestHeap) {
+    let mut heap = test_heap.build(0);
     let refs = &test_heap.heap;
     let roots = &test_heap.roots;
     let continuation_table = &test_heap.continuation_table;
-=======
-fn test_gcs(heap_descr: &TestHeap) {
-    test_gc(
-        &heap_descr.heap,
-        &heap_descr.roots,
-        &heap_descr.continuation_table,
-    );
-    reset_gc();
-}
-
-fn test_gc(
-    refs: &[(ObjectIdx, Vec<ObjectIdx>)],
-    roots: &[ObjectIdx],
-    continuation_table: &[ObjectIdx],
-) {
-    let mut heap = MotokoHeap::new(refs, roots, continuation_table);
->>>>>>> da19f25b
 
     initialize_gc(&mut heap);
 
@@ -190,11 +159,7 @@
 
 fn initialize_gc(heap: &mut MotokoHeap) {
     use motoko_rts::gc::incremental::{
-<<<<<<< HEAD
-        get_partitioned_heap, start_gc_after_upgrade, IncrementalGC,
-=======
         get_partitioned_heap, set_incremental_gc_state, IncrementalGC,
->>>>>>> da19f25b
     };
     unsafe {
         let state = IncrementalGC::initial_gc_state(heap, heap.heap_base_address());
@@ -206,7 +171,6 @@
         // Check that the heap pointer (here equals base pointer) is unchanged, i.e. no partition switch has happened.
         // This is a restriction in the unit test where `MotokoHeap` only supports contiguous bump allocation during initialization.
         assert_eq!(result.get_ptr(), heap.heap_base_address());
-        start_gc_after_upgrade();
     }
 }
 
@@ -305,19 +269,12 @@
             forward = read_word(heap, offset);
             offset += WORD_SIZE;
 
-<<<<<<< HEAD
-            let is_forwarded = forward != make_pointer(address as u32);
-            assert!(!is_forwarded || mode != CheckMode::Stabilzation);
-
-            if (incremental || mode == CheckMode::Stabilzation) && tag == TAG_BLOB {
-=======
             let is_forwarded = forward != make_pointer(address);
 
             if tag == TAG_MUTBOX {
                 // MutBoxes of static root array, will be scanned indirectly when checking the static root array.
                 offset += WORD_SIZE;
             } else if tag == TAG_BLOB {
->>>>>>> da19f25b
                 assert!(!is_forwarded);
                 // in-heap mark stack blobs
                 let length = read_word(heap, offset);
