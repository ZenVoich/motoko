use std::array::from_fn;

use crate::memory::{initialize_test_memory, reset_test_memory};

use motoko_rts::continuation_table::{
    continuation_count, recall_continuation, remember_continuation,
};
use motoko_rts::memory::alloc_blob;
<<<<<<< HEAD
use motoko_rts::types::{Bytes, Value};
=======
use motoko_rts::types::{size_of, Array, Blob, Bytes, Value, Words, TAG_BLOB_B};
>>>>>>> 0082f1db

pub unsafe fn test() {
    println!("Testing continuation table ...");

    assert_eq!(continuation_count(), 0);

    const N: usize = 2000; // >256, to exercise `double_continuation_table`

    let mut heap = initialize_test_memory();

    let pointers: [Value; N] = from_fn(|_| alloc_blob(&mut heap, TAG_BLOB_B, Bytes(0)));

    let mut references: [u32; N] = [0; N];
    for i in 0..N {
        references[i] = remember_continuation(&mut heap, pointers[i]);
        assert_eq!(continuation_count(), (i + 1) as u32);
    }

    for i in 0..N / 2 {
        let c = recall_continuation(&mut heap, references[i]);
        assert_eq!(c.get_ptr(), pointers[i].get_ptr());
        assert_eq!(continuation_count(), (N - i - 1) as u32);
    }

    for i in 0..N / 2 {
        references[i] = remember_continuation(&mut heap, pointers[i]);
        assert_eq!(continuation_count(), (N / 2 + i + 1) as u32);
    }

    for i in (0..N).rev() {
        assert_eq!(
            recall_continuation(&mut heap, references[i]).get_ptr(),
            pointers[i].get_ptr(),
        );
        assert_eq!(continuation_count(), i as u32);
    }

    reset_test_memory();
}<|MERGE_RESOLUTION|>--- conflicted
+++ resolved
@@ -6,11 +6,7 @@
     continuation_count, recall_continuation, remember_continuation,
 };
 use motoko_rts::memory::alloc_blob;
-<<<<<<< HEAD
-use motoko_rts::types::{Bytes, Value};
-=======
-use motoko_rts::types::{size_of, Array, Blob, Bytes, Value, Words, TAG_BLOB_B};
->>>>>>> 0082f1db
+use motoko_rts::types::{Bytes, Value, TAG_BLOB_B};
 
 pub unsafe fn test() {
     println!("Testing continuation table ...");
