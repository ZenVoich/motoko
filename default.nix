{
  replay ? 0,
  system ? builtins.currentSystem,
  officialRelease ? false,
}:

let nixpkgs = import ./nix { inherit system; }; in

let releaseVersion = import nix/releaseVersion.nix { pkgs = nixpkgs; inherit officialRelease; }; in

let stdenv = nixpkgs.stdenv; in

let subpath = import ./nix/gitSource.nix; in

let ic-hs-pkgs = import nixpkgs.sources.ic-hs { inherit (nixpkgs) system; }; in
let ic-ref-run =
  # copy out the binary, to remove dependencies on the libraries
  nixpkgs.runCommandNoCC "ic-ref-run" {} ''
      mkdir -p $out/bin
      cp ${ic-hs-pkgs.ic-hs}/bin/ic-ref-run $out/bin
  ''; in

let haskellPackages = nixpkgs.haskellPackages.override {
      overrides = import nix/haskell-packages.nix nixpkgs subpath;
    }; in
let
  rtsBuildInputs = with nixpkgs; [
    # pulls in clang (wrapped) and clang-13 (unwrapped)
    llvmPackages_13.clang
    # pulls in wasm-ld
    llvmPackages_13.lld
    llvmPackages_13.bintools
    rustc-nightly
    cargo-nightly
    wasmtime
    rust-bindgen
    python3
  ] ++ pkgs.lib.optional pkgs.stdenv.isDarwin [
    libiconv
  ];

  llvmEnv = ''
    # When compiling to wasm, we want to have more control over the flags,
    # so we do not use the nix-provided wrapper in clang
    export WASM_CLANG="clang-13"
    export WASM_LD=wasm-ld
    # because we use the unwrapped clang, we have to pass in some flags/paths
    # that otherwise the wrapped clang would take care for us
    export WASM_CLANG_LIB="${nixpkgs.llvmPackages_13.clang-unwrapped.lib}"

    # When compiling natively, we want to use `clang` (which is a nixpkgs
    # provided wrapper that sets various include paths etc).
    # But for some reason it does not handle building for Wasm well, so
    # there we use plain clang-13. There is no stdlib there anyways.
    export CLANG="${nixpkgs.clang_13}/bin/clang"
  '';
in

# When building for linux (but not in nix-shell) we build statically
let is_static = !nixpkgs.stdenv.isDarwin; in

let staticpkgs = if is_static then nixpkgs.pkgsMusl else nixpkgs; in

# This branches on the pkgs, which is either
# normal nixpkgs (nix-shell, darwin)
# nixpkgs.pkgsMusl for static building (release builds)
let commonBuildInputs = pkgs:
  [
    pkgs.dune_3
    pkgs.ocamlPackages.ocaml
    pkgs.ocamlPackages.atdgen
    pkgs.ocamlPackages.checkseum
    pkgs.ocamlPackages.findlib
    pkgs.ocamlPackages.menhir
    pkgs.ocamlPackages.menhirLib
    pkgs.ocamlPackages.cow
    pkgs.ocamlPackages.num
    pkgs.ocamlPackages.stdint
    pkgs.ocamlPackages.wasm
    pkgs.ocamlPackages.vlq
    pkgs.ocamlPackages.zarith
    pkgs.ocamlPackages.yojson
    pkgs.ocamlPackages.ppxlib
    pkgs.ocamlPackages.ppx_blob
    pkgs.ocamlPackages.ppx_inline_test
    pkgs.ocamlPackages.ocaml-migrate-parsetree
    pkgs.ocamlPackages.ppx_tools_versioned
    pkgs.ocamlPackages.bisect_ppx
    pkgs.ocamlPackages.obelisk
    pkgs.ocamlPackages.uucp
    pkgs.perl
    pkgs.removeReferencesTo
  ]; in

let ocaml_exe = name: bin: rts:
  let
    profile =
      if is_static
      then "release-static"
      else "release";
  in
    staticpkgs.stdenv.mkDerivation {
      inherit name;

      allowedRequisites = [];

      src = subpath ./src;

      buildInputs = commonBuildInputs staticpkgs;

      MOTOKO_RELEASE = releaseVersion;

      extraDuneOpts = "";

      # we only need to include the wasm statically when building moc, not
      # other binaries
      buildPhase = ''
        patchShebangs .
      '' + nixpkgs.lib.optionalString (rts != null)''
        ./rts/gen.sh ${rts}/rts
      '' + ''
        make DUNE_OPTS="--display=short --profile ${profile} $extraDuneOpts" ${bin}
      '';

      installPhase = ''
        mkdir -p $out/bin
        cp --verbose --dereference ${bin} $out/bin
      '' + nixpkgs.lib.optionalString nixpkgs.stdenv.isDarwin ''
        # there are references to darwin system libraries
        # in the binaries. But curiously, we can remove them
        # an the binaries still work. They are essentially static otherwise.
        remove-references-to \
          -t ${nixpkgs.darwin.Libsystem} \
          -t ${nixpkgs.darwin.CF} \
          -t ${nixpkgs.libiconv} \
          $out/bin/*
      '' + ''
        # also, there is a refernece to /nix/store/…/share/menhir/standard.mly.
        # Let's remove that, too
        remove-references-to \
          -t ${staticpkgs.ocamlPackages.menhir} \
          $out/bin/*
        # sanity check
        $out/bin/* --help >/dev/null
      '';
    };

  musl-wasi-sysroot = stdenv.mkDerivation {
    name = "musl-wasi-sysroot";
    src = nixpkgs.sources.musl-wasi;
    phases = [ "unpackPhase" "installPhase" ];
    installPhase = ''
      make SYSROOT="$out" include_dirs
    '';
  };
in

rec {
  rts =
    let
      # Build Rust package cargo-vendor-tools
      cargoVendorTools = nixpkgs.rustPlatform.buildRustPackage rec {
        name = "cargo-vendor-tools";
        src = subpath "./rts/${name}/";
        cargoSha256 = "sha256-gzLk4kNBSbd8ujJ/7mNs/vwCu76ASqtyoVU84PdaJCw=";
      };

      # Path to vendor-rust-std-deps, provided by cargo-vendor-tools
      vendorRustStdDeps = "${cargoVendorTools}/bin/vendor-rust-std-deps";

      # SHA256 of Rust std deps
      rustStdDepsHash = "sha256-dGQzospDaIlGKWu08b8oaXJgIsniBVxI//zc6/LywIE=";

      # Vendor directory for Rust std deps
      rustStdDeps = nixpkgs.stdenvNoCC.mkDerivation {
        name = "rustc-std-deps";

        nativeBuildInputs = with nixpkgs; [
          curl
        ];

        buildCommand = ''
          mkdir $out
          cd $out
          ${vendorRustStdDeps} ${nixpkgs.rustc-nightly} .
        '';

        outputHash = rustStdDepsHash;
        outputHashAlgo = "sha256";
        outputHashMode = "recursive";
      };

      # Vendor tarball of the RTS
      rtsDeps = nixpkgs.rustPlatform.fetchCargoTarball {
        name = "motoko-rts-deps";
        src = subpath ./rts;
        sourceRoot = "rts/motoko-rts-tests";
        sha256 = "sha256-jCk92mPwXd8H8zEH4OMdcEwFM8IiYdlhYdYr+WzDW5E=";
        copyLockfile = true;
      };

      # Unpacked RTS deps
      rtsDepsUnpacked = nixpkgs.stdenvNoCC.mkDerivation {
        name = rtsDeps.name + "-unpacked";
        buildCommand = ''
          tar xf ${rtsDeps}
          mv *.tar.gz $out
        '';
      };

      # All dependencies needed to build the RTS, including Rust std deps, to
      # allow `cargo -Zbuild-std`. (rust-lang/wg-cargo-std-aware#23)
      allDeps = nixpkgs.symlinkJoin {
        name = "merged-rust-deps";
        paths = [
          rtsDepsUnpacked
          rustStdDeps
        ];
      };
    in

    stdenv.mkDerivation {
      name = "moc-rts";

      src = subpath ./rts;

      nativeBuildInputs = [ nixpkgs.makeWrapper nixpkgs.removeReferencesTo nixpkgs.cacert ];

      buildInputs = rtsBuildInputs;

      preBuild = ''
        export CARGO_HOME=$PWD/cargo-home

        # This replicates logic from nixpkgs’ pkgs/build-support/rust/default.nix
        mkdir -p $CARGO_HOME
        echo "Using vendored sources from ${rtsDeps}"
        unpackFile ${allDeps}
        cat > $CARGO_HOME/config <<__END__
          [source."crates-io"]
          "replace-with" = "vendored-sources"

          [source."vendored-sources"]
          "directory" = "$(stripHash ${allDeps})"
        __END__

        ${llvmEnv}
        export TOMMATHSRC=${nixpkgs.sources.libtommath}
        export MUSLSRC=${nixpkgs.sources.musl-wasi}/libc-top-half/musl
        export MUSL_WASI_SYSROOT=${musl-wasi-sysroot}
      '';

      doCheck = true;

      checkPhase = ''
        make test
      '';

      installPhase = ''
        mkdir -p $out/rts
        cp mo-rts.wasm $out/rts
        cp mo-rts-debug.wasm $out/rts
      '';

      # This needs to be self-contained. Remove mention of nix path in debug
      # message.
      preFixup = ''
        remove-references-to \
          -t ${nixpkgs.rustc-nightly} \
          -t ${rtsDeps} \
          -t ${rustStdDeps} \
          $out/rts/mo-rts.wasm $out/rts/mo-rts-debug.wasm
      '';

      allowedRequisites = [];
    };

  moc = ocaml_exe "moc" "moc" rts;
  mo-ld = ocaml_exe "mo-ld" "mo-ld" null;
  mo-ide = ocaml_exe "mo-ide" "mo-ide" null;
  mo-doc = ocaml_exe "mo-doc" "mo-doc" null;
  didc = ocaml_exe "didc" "didc" null;
  deser = ocaml_exe "deser" "deser" null;
  candid-tests = ocaml_exe "candid-tests" "candid-tests" null;

  # executable built with coverage:
  coverage_bins = builtins.listToAttrs (nixpkgs.lib.flip map [moc mo-ld didc deser ] (drv:
    { name = drv.name;
      value = drv.overrideAttrs(old : {
        name = "${old.name}-coverage";
        extraDuneOpts="--instrument-with bisect_ppx";
        installPhase = old.installPhase + ''
          # The coverage report needs access to sources, including generated ones
          # like _build/parser.ml
          mkdir $out/src
          find -name \*.ml -print0 | xargs -0 cp -t $out/src --parents
        '';
        allowedRequisites = null;
      });
    }));

  # “our” Haskell packages
  inherit (haskellPackages) lsp-int qc-motoko;

  inherit ic-ref-run;

  tests = let
    testDerivationArgs = {
      # by default, an empty source directory. how to best get an empty directory?
      src = builtins.path { name = "empty"; path = ./nix; filter = p: t: false; };
      phases = "unpackPhase checkPhase installPhase";
      doCheck = true;
      installPhase = "touch $out";
    };

    testDerivationDeps =
      (with nixpkgs; [ wabt bash perl getconf moreutils nodejs-16_x ]) ++
      [ filecheck wasmtime ];


    # extra deps for test/ld
    ldTestDeps =
      with nixpkgs; [ llvmPackages_13.bintools llvmPackages_13.clang ];

    testDerivation = args:
      stdenv.mkDerivation (testDerivationArgs // args);

    ocamlTestDerivation = args:
      staticpkgs.stdenv.mkDerivation (testDerivationArgs // args);

    # we test each subdirectory of test/ in its own derivation with
    # cleaner dependencies, for more parallelism, more caching
    # and better feedback about what aspect broke
    # so include from test/ only the common files, plus everything in test/${dir}/
    test_src = dir:
      with nixpkgs.lib;
      cleanSourceWith {
        filter = path: type:
          let relPath = removePrefix (toString ./test + "/") (toString path); in
          type != "directory" || hasPrefix "${dir}/" "${relPath}/";
        src = subpath ./test;
        name = "test-${dir}-src";
      };

    test_subdir = dir: deps:
      testDerivation {
<<<<<<< HEAD
        # include from test/ only the common files, plus everything in test/${dir}/
        src =
          with nixpkgs.lib;
          cleanSourceWith {
            filter = path: type:
              let relPath = removePrefix (toString ./test + "/") (toString path); in
              type != "directory" || hasPrefix "${dir}/" "${relPath}/";
            src = subpath ./test;
            name = "test-${dir}-src";
        };
        buildInputs =
          deps ++
          (with nixpkgs; [ wabt bash perl getconf moreutils nodejs-10_x llvm_10 sources.esm ]) ++
          [ wasmtime
          ] ++
          rtsBuildInputs;
=======
        src = test_src dir;
        buildInputs = deps ++ testDerivationDeps;
>>>>>>> c23ea2a0

        checkPhase = ''
            patchShebangs .
            ${llvmEnv}
            export ESM=${nixpkgs.sources.esm}
            export VIPER_SERVER=${viperServer}
            type -p moc && moc --version
            make -C ${dir}
          '';
      };

    # Run a variant with sanity checking on
    snty_subdir = dir: deps:
      (test_subdir dir deps).overrideAttrs (args: {
          EXTRA_MOC_ARGS = "--sanity-checks";
      });

    compacting_gc_subdir = dir: deps:
      (test_subdir dir deps).overrideAttrs (args: {
          EXTRA_MOC_ARGS = "--compacting-gc";
      });

    generational_gc_subdir = dir: deps:
      (test_subdir dir deps).overrideAttrs (args: {
          EXTRA_MOC_ARGS = "--generational-gc";
      });

    snty_compacting_gc_subdir = dir: deps:
      (test_subdir dir deps).overrideAttrs (args: {
          EXTRA_MOC_ARGS = "--sanity-checks --compacting-gc";
      });

    snty_generational_gc_subdir = dir: deps:
      (test_subdir dir deps).overrideAttrs (args: {
          EXTRA_MOC_ARGS = "--sanity-checks --generational-gc";
      });


    perf_subdir = dir: deps:
      (test_subdir dir deps).overrideAttrs (args: {
        checkPhase = ''
          mkdir -p $out
          export PERF_OUT=$out/stats.csv
        '' + args.checkPhase + ''
          # export stats to hydra
          mkdir -p $out/nix-support
          tr '/;' '_\t' < $out/stats.csv > $out/nix-support/hydra-metrics

          # sanity check
          if ! grep -q ^gas/ $out/stats.csv
          then
            echo "perf stats do not include gas. change in drun output format?" >&2
            exit 1
          fi
        '';
      });

    qc = testDerivation {
      buildInputs =
        [ moc wasmtime haskellPackages.qc-motoko nixpkgs.drun ];
      checkPhase = ''
	export LANG=C.utf8 # for haskell
        qc-motoko${nixpkgs.lib.optionalString (replay != 0)
            " --quickcheck-replay=${toString replay}"}
      '';
    };

    lsp = testDerivation {
      src = subpath ./test/lsp-int-test-project;
      buildInputs = [ moc haskellPackages.lsp-int ];
      checkPhase = ''
        echo running lsp-int
	export LANG=C.utf8 # for haskell
        lsp-int ${mo-ide}/bin/mo-ide .
      '';
    };

    unit = ocamlTestDerivation {
      src = subpath ./src;
      buildInputs = commonBuildInputs staticpkgs;
      checkPhase = ''
        patchShebangs .
        make DUNE_OPTS="--display=short" unit-tests
      '';
      installPhase = ''
        touch $out
      '';
    };

    candid = testDerivation {
      buildInputs = [ moc wasmtime candid-tests ];
      checkPhase = ''
        candid-tests -i ${nixpkgs.sources.candid}/test
      '';
    };

    profiling-graphs = testDerivation {
      src = test_src "perf";
      buildInputs =
        (with nixpkgs; [ perl wabt wasm-profiler-instrument wasm-profiler-postproc flamegraph-bin ]) ++
        [ moc nixpkgs.drun ];
      checkPhase = ''
        patchShebangs .
        type -p moc && moc --version
        type -p drun && drun --help
        ./profile-report.sh
      '';
      installPhase = ''
        mv _profile $out;
        mkdir -p $out/nix-support
        echo "report flamegraphs $out index.html" >> $out/nix-support/hydra-build-products
      '';
    };


    fix_names = builtins.mapAttrs (name: deriv:
      deriv.overrideAttrs (_old: { name = "test-${name}"; })
    );

    coverage = testDerivation {
      # this runs all subdirectories, so let's just depend on all of test/
      src = subpath ./test;
      buildInputs =
          builtins.attrValues coverage_bins ++
          [ nixpkgs.ocamlPackages.bisect_ppx ] ++
          testDerivationDeps ++
          ldTestDeps;

      checkPhase = ''
          patchShebangs .
          ${llvmEnv}
          export ESM=${nixpkgs.sources.esm}
          export SOURCE_PATHS="${
            builtins.concatStringsSep " " (map (d: "${d}/src") (builtins.attrValues coverage_bins))
          }"
          type -p moc && moc --version
          make coverage
      '';
      installPhase = ''
        mv coverage $out;
        mkdir -p $out/nix-support
        echo "report coverage $out index.html" >> $out/nix-support/hydra-build-products
      '';
    };

  in fix_names ({
      run        = test_subdir "run"        [ moc ] ;
      run-dbg    = snty_subdir "run"        [ moc ] ;
      ic-ref-run = test_subdir "run-drun"   [ moc ic-ref-run ];
      drun       = test_subdir "run-drun"   [ moc nixpkgs.drun ];
      drun-dbg   = snty_subdir "run-drun"   [ moc nixpkgs.drun ];
      drun-compacting-gc = snty_compacting_gc_subdir "run-drun" [ moc nixpkgs.drun ] ;
      drun-generational-gc = snty_generational_gc_subdir "run-drun" [ moc nixpkgs.drun ] ;
      fail       = test_subdir "fail"       [ moc ];
      repl       = test_subdir "repl"       [ moc ];
      ld         = test_subdir "ld"         ([ mo-ld ] ++ ldTestDeps);
      idl        = test_subdir "idl"        [ didc ];
      mo-idl     = test_subdir "mo-idl"     [ moc didc ];
      trap       = test_subdir "trap"       [ moc ];
      run-deser  = test_subdir "run-deser"  [ deser ];
      perf       = perf_subdir "perf"       [ moc nixpkgs.drun ];
      bench      = perf_subdir "bench"      [ moc nixpkgs.drun ];
      viper      = test_subdir "viper"      [ moc nixpkgs.which nixpkgs.openjdk nixpkgs.z3 ];
      inherit qc lsp unit candid profiling-graphs coverage;
    }) // { recurseForDerivations = true; };

  samples = stdenv.mkDerivation {
    name = "samples";
    src = subpath ./samples;
    buildInputs = [ moc ];
    buildPhase = ''
      patchShebangs .
      make all
    '';
    installPhase = ''
      touch $out
    '';
  };

  js =
    let mk = n:
      stdenv.mkDerivation {
        name = "${n}.js";
        src = subpath ./src;
        buildInputs = commonBuildInputs nixpkgs ++ [
          nixpkgs.ocamlPackages.js_of_ocaml
          nixpkgs.ocamlPackages.js_of_ocaml-ppx
          nixpkgs.nodejs-16_x
          nixpkgs.nodePackages.terser
        ];
        buildPhase = ''
          patchShebangs .
          '' + nixpkgs.lib.optionalString (rts != null)''
          ./rts/gen.sh ${rts}/rts/
          '' + ''
          make DUNE_OPTS="--profile=release" ${n}.js
          terser ${n}.js -o ${n}.min.js -c -m
        '';
        installPhase = ''
          mkdir -p $out
          mkdir -p $out/bin
          cp --verbose --dereference ${n}.js $out/bin
          cp --verbose --dereference ${n}.min.js $out/bin
        '';
        doInstallCheck = true;
        test = ./test + "/test-${n}.js";
        installCheckPhase = ''
          NODE_PATH=$out/bin node $test
        '';
      };
    in
    {
      moc = mk "moc";
      moc_interpreter = mk "moc_interpreter";
      didc = mk "didc";
      recurseForDerivations = true;
    };

<<<<<<< HEAD
  inherit drun;
  wabt = nixpkgs.wabt;
  wasmtime = nixpkgs.wasmtime;
  xargo = nixpkgs.xargo;
  wasm = nixpkgs.wasm;
=======
  inherit (nixpkgs) wabt wasmtime wasm;

  filecheck = nixpkgs.runCommandNoCC "FileCheck" {} ''
    mkdir -p $out/bin
    cp ${nixpkgs.llvm}/bin/FileCheck $out/bin
  '';

  # gitMinimal is used by nix/gitSource.nix; building it here warms the nix cache
  inherit (nixpkgs) gitMinimal;
>>>>>>> c23ea2a0

  docs = stdenv.mkDerivation {
    name = "docs";
    src = subpath ./doc;
    buildInputs = with nixpkgs; [ pandoc bash gitMinimal ];

    buildPhase = ''
      patchShebangs .
      export HOME=$PWD
      export MOC_JS=${js.moc}/bin/moc.js
      export MOTOKO_BASE=${base-src}
      make
    '';

    installPhase = ''
      mkdir -p $out
      mv overview-slides.html $out/
      mv html $out/
      mkdir -p $out/nix-support
      echo "report guide $out html/motoko.html" >> $out/nix-support/hydra-build-products
      echo "report slides $out overview-slides.html" >> $out/nix-support/hydra-build-products
    '';
  };

  check-formatting = stdenv.mkDerivation {
    name = "check-formatting";
    buildInputs = [ nixpkgs.ocamlformat ];
    src = subpath ./src;
    doCheck = true;
    phases = "unpackPhase checkPhase installPhase";
    installPhase = "touch $out";
    checkPhase = ''
      ocamlformat --check languageServer/*.{ml,mli} docs/*.{ml,mli}
    '';
  };

  check-rts-formatting = stdenv.mkDerivation {
    name = "check-rts-formatting";
    buildInputs = [ nixpkgs.cargo-nightly nixpkgs.rustfmt ];
    src = subpath ./rts;
    doCheck = true;
    phases = "unpackPhase checkPhase installPhase";
    checkPhase = ''
      echo "If this fails, run `make -C rts format`"
      cargo fmt --verbose --manifest-path motoko-rts/Cargo.toml -- --check
      cargo fmt --verbose --manifest-path motoko-rts-tests/Cargo.toml -- --check
    '';
    installPhase = "touch $out";
  };

  base-src = stdenv.mkDerivation {
    name = "base-src";
    phases = "unpackPhase installPhase";
    src = nixpkgs.sources.motoko-base + "/src";
    installPhase = ''
      mkdir -p $out
      cp -rv * $out
    '';
  };

  base-tests = stdenv.mkDerivation {
    name = "base-tests";
    src = nixpkgs.sources.motoko-base;
    phases = "unpackPhase checkPhase installPhase";
    doCheck = true;
    installPhase = "touch $out";
    checkInputs = [
      nixpkgs.wasmtime
      moc
    ];
    checkPhase = ''
      make MOC=moc VESSEL_PKGS="--package matchers ${nixpkgs.sources.motoko-matchers}/src" -C test
    '';
  };

  guide-examples-tc =  stdenv.mkDerivation {
    name = "guid-examples-tc";
    src = subpath ./doc/md/examples;
    phases = "unpackPhase checkPhase installPhase";
    doCheck = true;
    MOTOKO_BASE = base-src;
    installPhase = "touch $out";
    checkInputs = [
      moc
    ];
    checkPhase = ''
      patchShebangs .
      ./check.sh
    '';
  };

  base-doc = stdenv.mkDerivation {
    name = "base-doc";
    src = nixpkgs.sources.motoko-base;
    phases = "unpackPhase buildPhase installPhase";
    doCheck = true;
    buildInputs = [ mo-doc ];
    buildPhase = ''
      mo-doc
    '';
    installPhase = ''
      mkdir -p $out
      cp -rv docs/* $out/

      mkdir -p $out/nix-support
      echo "report docs $out index.html" >> $out/nix-support/hydra-build-products
    '';
  };

  report-site = nixpkgs.runCommandNoCC "report-site" {
    buildInputs = [ nixpkgs.tree ];
  } ''
    mkdir -p $out
    ln -s ${base-doc} $out/base-doc
    ln -s ${docs} $out/docs
    ln -s ${tests.profiling-graphs} $out/flamegraphs
    ln -s ${tests.coverage} $out/coverage
    cd $out;
    # generate a simple index.html, listing the entry points
    ( echo docs/overview-slides.html;
      echo docs/html/motoko.html;
      echo base-doc/
      echo coverage/
      echo flamegraphs/ ) | \
      tree -H . -l --fromfile -T "Motoko build reports" > index.html
  '';

  check-generated = nixpkgs.runCommandNoCC "check-generated" {
      nativeBuildInputs = [ nixpkgs.diffutils ];
      expected = import ./nix/generate.nix { pkgs = nixpkgs; };
      dir = ./nix/generated;
    } ''
      diff -r -U 3 $expected $dir
      touch $out
    '';

  # Checks that doc/md/examples/grammar.txt is up-to-date
  check-grammar = stdenv.mkDerivation {
      name = "check-grammar";
      src = subpath ./src/gen-grammar;
      phases = "unpackPhase buildPhase installPhase";
      buildInputs = [ nixpkgs.diffutils nixpkgs.bash nixpkgs.ocamlPackages.obelisk ];
      buildPhase = ''
        patchShebangs .
        ./gen-grammar.sh ${./src/mo_frontend/parser.mly} > expected
        echo "If the following fails, please run:"
        echo "nix-shell --command 'make -C src grammar'"
        diff -r -U 3 ${./doc/md/examples/grammar.txt} expected
        echo "ok, all good"
      '';
      installPhase = ''
        touch $out
      '';
    };

  check-error-codes = stdenv.mkDerivation {
      name = "check-error-codes";
      src = subpath ./test;
      phases = "unpackPhase buildPhase installPhase";
      buildInputs = [ nixpkgs.python3 ];
      buildPhase = ''
      patchShebangs .
      ./check-error-codes.py ${./src/lang_utils/error_codes.ml}
      '';
      installPhase = ''
        touch $out
      '';
  };

  all-systems-go = nixpkgs.releaseTools.aggregate {
    name = "all-systems-go";
    constituents = [
      moc
      mo-ide
      mo-doc
      didc
      deser
      samples
      rts
      base-src
      base-tests
      base-doc
      docs
      report-site
      ic-ref-run
      shell
      check-formatting
      check-rts-formatting
      check-generated
      check-grammar
      check-error-codes
    ] ++
    builtins.attrValues tests ++
    builtins.attrValues js;
  };

  viperServer = nixpkgs.fetchurl {
    url = https://github.com/viperproject/viperserver/releases/download/v.22.11-release/viperserver.jar;
    sha256 = "sha256-debC8ZpbIjgpEeISCISU0EVySJvf+WsUkUaLuJ526wA=";
  };

  shell = nixpkgs.mkShell {
    name = "motoko-shell";

    #
    # Since building moc, and testing it, are two different derivations in we
    # have to create a fake derivation for `nix-shell` that commons up the
    # build dependencies of the two to provide a build environment that offers
    # both, while not actually building `moc`
    #
    propagatedBuildInputs =
      let dont_build =
        [ moc mo-ld didc deser candid-tests ] ++
        builtins.attrValues coverage_bins;
      in
      nixpkgs.lib.lists.unique (builtins.filter (i: !(builtins.elem i dont_build)) (
        commonBuildInputs nixpkgs ++
        rts.buildInputs ++
        js.moc.buildInputs ++
        docs.buildInputs ++
        check-rts-formatting.buildInputs ++
        builtins.concatMap (d: d.buildInputs or []) (builtins.attrValues tests) ++
        [ nixpkgs.ncurses
          nixpkgs.ocamlPackages.merlin
          nixpkgs.ocamlformat
          nixpkgs.ocamlPackages.utop
          nixpkgs.fswatch
          nixpkgs.niv
          nixpkgs.nix-update
          nixpkgs.rlwrap # for `rlwrap moc`
          nixpkgs.difftastic
          nixpkgs.openjdk nixpkgs.z3 nixpkgs.jq # for viper dev
        ] ++ nixpkgs.lib.optional stdenv.isDarwin nixpkgs.darwin.apple_sdk.frameworks.Security
      ));

    shellHook = llvmEnv + ''
      # Include our wrappers in the PATH
      export PATH="${toString ./bin}:$PATH"
      # some cleanup of environment variables otherwise set by nix-shell
      # that would be confusing in interactive use
      unset XDG_DATA_DIRS
    '';
    ESM=nixpkgs.sources.esm;
    GUI_FLAGS = ''
      "-DCURSES_INCLUDE_DIRS=${nixpkgs.ncurses.dev}/include"
      "-DCURSES_LIBRARIES=${nixpkgs.ncurses}/lib/libncurses.so"
      "-DPANEL_LIBRARIES=${nixpkgs.ncurses}/lib/libpanel.so"
      "-DLibEdit_INCLUDE_DIRS=${nixpkgs.libedit.dev}/include"
      "-DLibEdit_LIBRARIES=${nixpkgs.libedit}/lib/libedit.so"
    '';
    TOMMATHSRC = nixpkgs.sources.libtommath;
    MUSLSRC = "${nixpkgs.sources.musl-wasi}/libc-top-half/musl";
    MUSL_WASI_SYSROOT = musl-wasi-sysroot;
    LOCALE_ARCHIVE = nixpkgs.lib.optionalString stdenv.isLinux "${nixpkgs.glibcLocales}/lib/locale/locale-archive";
    MOTOKO_BASE = base-src;
    CANDID_TESTS = "${nixpkgs.sources.candid}/test";
    VIPER_SERVER = "${viperServer}";

    # allow building this as a derivation, so that hydra builds and caches
    # the dependencies of shell.
    #
    # Note that we are using propagatedBuildInputs above, not just buildInputs.
    # This means that the dependencies end up in the output path, in
    # /nix/store/13d…da6-motoko-shell/nix-support/propagated-build-inputs
    # so that after `nix-build -A shell` (or just `nix-build`) they are guaranteed
    # to be present in the local nix store (else this might just download an
    # empty build result path from the nix cache.)
    phases = ["installPhase" "fixupPhase"];
    installPhase = ''
      mkdir $out
    '';
    preferLocalBuild = true;
    allowSubstitutes = true;
  };
}<|MERGE_RESOLUTION|>--- conflicted
+++ resolved
@@ -343,7 +343,7 @@
 
     test_subdir = dir: deps:
       testDerivation {
-<<<<<<< HEAD
+  <<<<<<< gabor/dwarf
         # include from test/ only the common files, plus everything in test/${dir}/
         src =
           with nixpkgs.lib;
@@ -360,10 +360,10 @@
           [ wasmtime
           ] ++
           rtsBuildInputs;
-=======
+  =======
         src = test_src dir;
         buildInputs = deps ++ testDerivationDeps;
->>>>>>> c23ea2a0
+  >>>>>>> master
 
         checkPhase = ''
             patchShebangs .
@@ -582,13 +582,13 @@
       recurseForDerivations = true;
     };
 
-<<<<<<< HEAD
+  <<<<<<< gabor/dwarf
   inherit drun;
   wabt = nixpkgs.wabt;
   wasmtime = nixpkgs.wasmtime;
   xargo = nixpkgs.xargo;
   wasm = nixpkgs.wasm;
-=======
+  =======
   inherit (nixpkgs) wabt wasmtime wasm;
 
   filecheck = nixpkgs.runCommandNoCC "FileCheck" {} ''
@@ -598,7 +598,7 @@
 
   # gitMinimal is used by nix/gitSource.nix; building it here warms the nix cache
   inherit (nixpkgs) gitMinimal;
->>>>>>> c23ea2a0
+  >>>>>>> master
 
   docs = stdenv.mkDerivation {
     name = "docs";
