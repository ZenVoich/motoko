{
  replay ? 0,
  system ? builtins.currentSystem,
  officialRelease ? false,
}:

let nixpkgs = import ./nix { inherit system; }; in

let releaseVersion = import nix/releaseVersion.nix { pkgs = nixpkgs; inherit officialRelease; }; in

let stdenv = nixpkgs.stdenv; in

let subpath = import ./nix/gitSource.nix; in


let haskellPackages = nixpkgs.haskellPackages.override {
      overrides = import nix/haskell-packages.nix nixpkgs subpath;
    }; in
let
  rtsBuildInputs = with nixpkgs; [
    # pulls in clang (wrapped) and clang-13 (unwrapped)
    llvmPackages_13.clang
    # pulls in wasm-ld
    llvmPackages_13.lld
    llvmPackages_13.bintools
    rustc-nightly
    cargo-nightly
    wasmtime
    rust-bindgen
    python3
  ] ++ pkgs.lib.optional pkgs.stdenv.isDarwin [
    libiconv
  ];

  llvmEnv = ''
    # When compiling to wasm, we want to have more control over the flags,
    # so we do not use the nix-provided wrapper in clang
    export WASM_CLANG="clang-13"
    export WASM_LD=wasm-ld
    # because we use the unwrapped clang, we have to pass in some flags/paths
    # that otherwise the wrapped clang would take care for us
    export WASM_CLANG_LIB="${nixpkgs.llvmPackages_13.clang-unwrapped.lib}"

    # When compiling natively, we want to use `clang` (which is a nixpkgs
    # provided wrapper that sets various include paths etc).
    # But for some reason it does not handle building for Wasm well, so
    # there we use plain clang-13. There is no stdlib there anyways.
    export CLANG="${nixpkgs.clang_13}/bin/clang"
  '';
in

# When building for linux (but not in nix-shell) we build statically
let is_static = !nixpkgs.stdenv.isDarwin; in

let staticpkgs = if is_static then nixpkgs.pkgsMusl else nixpkgs; in

# This branches on the pkgs, which is either
# normal nixpkgs (nix-shell, darwin)
# nixpkgs.pkgsMusl for static building (release builds)
let commonBuildInputs = pkgs:
  [
    pkgs.dune_3
    pkgs.ocamlPackages.ocaml
    pkgs.ocamlPackages.atdgen
    pkgs.ocamlPackages.checkseum
    pkgs.ocamlPackages.findlib
    pkgs.ocamlPackages.menhir
    pkgs.ocamlPackages.menhirLib
    pkgs.ocamlPackages.cow
    pkgs.ocamlPackages.num
    pkgs.ocamlPackages.stdint
    pkgs.ocamlPackages.wasm
    pkgs.ocamlPackages.vlq
    pkgs.ocamlPackages.zarith
    pkgs.ocamlPackages.yojson
    pkgs.ocamlPackages.ppxlib
    pkgs.ocamlPackages.ppx_blob
    pkgs.ocamlPackages.ppx_inline_test
    pkgs.ocamlPackages.ocaml-migrate-parsetree
    pkgs.ocamlPackages.ppx_tools_versioned
    pkgs.ocamlPackages.bisect_ppx
    pkgs.ocamlPackages.obelisk
    pkgs.ocamlPackages.uucp
    pkgs.perl
    pkgs.removeReferencesTo
  ]; in

let ocaml_exe = name: bin: rts:
  let
    profile =
      if is_static
      then "release-static"
      else "release";
  in
    staticpkgs.stdenv.mkDerivation {
      inherit name;

      allowedRequisites = [];

      src = subpath ./src;

      buildInputs = commonBuildInputs staticpkgs;

      MOTOKO_RELEASE = releaseVersion;

      extraDuneOpts = "";

      # we only need to include the wasm statically when building moc, not
      # other binaries
      buildPhase = ''
        patchShebangs .
      '' + nixpkgs.lib.optionalString (rts != null)''
        ./rts/gen.sh ${rts}/rts
      '' + ''
        make DUNE_OPTS="--display=short --profile ${profile} $extraDuneOpts" ${bin}
      '';

      installPhase = ''
        mkdir -p $out/bin
        cp --verbose --dereference ${bin} $out/bin
      '' + nixpkgs.lib.optionalString nixpkgs.stdenv.isDarwin ''
        # there are references to darwin system libraries
        # in the binaries. But curiously, we can remove them
        # an the binaries still work. They are essentially static otherwise.
        remove-references-to \
          -t ${nixpkgs.darwin.Libsystem} \
          -t ${nixpkgs.darwin.CF} \
          -t ${nixpkgs.libiconv} \
          $out/bin/*
      '' + ''
        # also, there is a refernece to /nix/store/…/share/menhir/standard.mly.
        # Let's remove that, too
        remove-references-to \
          -t ${staticpkgs.ocamlPackages.menhir} \
          $out/bin/*
        # sanity check
        $out/bin/* --help >/dev/null
      '';
    };

  musl-wasi-sysroot = stdenv.mkDerivation {
    name = "musl-wasi-sysroot";
    src = nixpkgs.sources.musl-wasi;
    phases = [ "unpackPhase" "installPhase" ];
    installPhase = ''
      make SYSROOT="$out" include_dirs
    '';
  };
in

rec {
  rts =
    let
      # Build Rust package cargo-vendor-tools
      cargoVendorTools = nixpkgs.rustPlatform.buildRustPackage rec {
        name = "cargo-vendor-tools";
        src = subpath "./rts/${name}/";
        cargoSha256 = "sha256-gzLk4kNBSbd8ujJ/7mNs/vwCu76ASqtyoVU84PdaJCw=";
      };

      # Path to vendor-rust-std-deps, provided by cargo-vendor-tools
      vendorRustStdDeps = "${cargoVendorTools}/bin/vendor-rust-std-deps";

      # SHA256 of Rust std deps
      rustStdDepsHash = "sha256-dGQzospDaIlGKWu08b8oaXJgIsniBVxI//zc6/LywIE=";

      # Vendor directory for Rust std deps
      rustStdDeps = nixpkgs.stdenvNoCC.mkDerivation {
        name = "rustc-std-deps";

        nativeBuildInputs = with nixpkgs; [
          curl
        ];

        buildCommand = ''
          mkdir $out
          cd $out
          ${vendorRustStdDeps} ${nixpkgs.rustc-nightly} .
        '';

        outputHash = rustStdDepsHash;
        outputHashAlgo = "sha256";
        outputHashMode = "recursive";
      };

      # Vendor tarball of the RTS
      rtsDeps = nixpkgs.rustPlatform.fetchCargoTarball {
        name = "motoko-rts-deps";
        src = subpath ./rts;
        sourceRoot = "rts/motoko-rts-tests";
        sha256 = "sha256-jCk92mPwXd8H8zEH4OMdcEwFM8IiYdlhYdYr+WzDW5E=";
        copyLockfile = true;
      };

      # Unpacked RTS deps
      rtsDepsUnpacked = nixpkgs.stdenvNoCC.mkDerivation {
        name = rtsDeps.name + "-unpacked";
        buildCommand = ''
          tar xf ${rtsDeps}
          mv *.tar.gz $out
        '';
      };

      # All dependencies needed to build the RTS, including Rust std deps, to
      # allow `cargo -Zbuild-std`. (rust-lang/wg-cargo-std-aware#23)
      allDeps = nixpkgs.symlinkJoin {
        name = "merged-rust-deps";
        paths = [
          rtsDepsUnpacked
          rustStdDeps
        ];
      };
    in

    stdenv.mkDerivation {
      name = "moc-rts";

      src = subpath ./rts;

      nativeBuildInputs = [ nixpkgs.makeWrapper nixpkgs.removeReferencesTo nixpkgs.cacert ];

      buildInputs = rtsBuildInputs;

      preBuild = ''
        export CARGO_HOME=$PWD/cargo-home

        # This replicates logic from nixpkgs’ pkgs/build-support/rust/default.nix
        mkdir -p $CARGO_HOME
        echo "Using vendored sources from ${rtsDeps}"
        unpackFile ${allDeps}
        cat > $CARGO_HOME/config <<__END__
          [source."crates-io"]
          "replace-with" = "vendored-sources"

          [source."vendored-sources"]
          "directory" = "$(stripHash ${allDeps})"
        __END__

        ${llvmEnv}
        export TOMMATHSRC=${nixpkgs.sources.libtommath}
        export MUSLSRC=${nixpkgs.sources.musl-wasi}/libc-top-half/musl
        export MUSL_WASI_SYSROOT=${musl-wasi-sysroot}
      '';

      doCheck = true;

      checkPhase = ''
        make test
      '';

      installPhase = ''
        mkdir -p $out/rts
        cp mo-rts.wasm $out/rts
        cp mo-rts-debug.wasm $out/rts
      '';

      # This needs to be self-contained. Remove mention of nix path in debug
      # message.
      preFixup = ''
        remove-references-to \
          -t ${nixpkgs.rustc-nightly} \
          -t ${rtsDeps} \
          -t ${rustStdDeps} \
          $out/rts/mo-rts.wasm $out/rts/mo-rts-debug.wasm
      '';

      allowedRequisites = [];
    };

  moc = ocaml_exe "moc" "moc" rts;
  mo-ld = ocaml_exe "mo-ld" "mo-ld" null;
  mo-ide = ocaml_exe "mo-ide" "mo-ide" null;
  mo-doc = ocaml_exe "mo-doc" "mo-doc" null;
  didc = ocaml_exe "didc" "didc" null;
  deser = ocaml_exe "deser" "deser" null;
  candid-tests = ocaml_exe "candid-tests" "candid-tests" null;

  # executable built with coverage:
  coverage_bins = builtins.listToAttrs (nixpkgs.lib.flip map [moc mo-ld didc deser ] (drv:
    { name = drv.name;
      value = drv.overrideAttrs(old : {
        name = "${old.name}-coverage";
        extraDuneOpts="--instrument-with bisect_ppx";
        installPhase = old.installPhase + ''
          # The coverage report needs access to sources, including generated ones
          # like _build/parser.ml
          mkdir $out/src
          find -name \*.ml -print0 | xargs -0 cp -t $out/src --parents
        '';
        allowedRequisites = null;
      });
    }));

  # “our” Haskell packages
  inherit (haskellPackages) lsp-int qc-motoko;

  tests = let
    testDerivationArgs = {
      # by default, an empty source directory. how to best get an empty directory?
      src = builtins.path { name = "empty"; path = ./nix; filter = p: t: false; };
      phases = "unpackPhase checkPhase installPhase";
      doCheck = true;
      installPhase = "touch $out";
    };

    testDerivationDeps =
      (with nixpkgs; [ wabt bash perl getconf moreutils nodejs-16_x ]) ++
      [ filecheck wasmtime ];


    # extra deps for test/ld
    ldTestDeps =
      with nixpkgs; [ llvmPackages_13.bintools llvmPackages_13.clang ];

    testDerivation = args:
      stdenv.mkDerivation (testDerivationArgs // args);

    ocamlTestDerivation = args:
      staticpkgs.stdenv.mkDerivation (testDerivationArgs // args);

    # we test each subdirectory of test/ in its own derivation with
    # cleaner dependencies, for more parallelism, more caching
    # and better feedback about what aspect broke
    # so include from test/ only the common files, plus everything in test/${dir}/
    test_src = dir:
      with nixpkgs.lib;
      cleanSourceWith {
        filter = path: type:
          let relPath = removePrefix (toString ./test + "/") (toString path); in
          type != "directory" || hasPrefix "${dir}/" "${relPath}/";
        src = subpath ./test;
        name = "test-${dir}-src";
      };

    test_subdir = dir: deps:
      testDerivation {
        src = test_src dir;
        buildInputs = deps ++ testDerivationDeps;

        checkPhase = ''
            patchShebangs .
            ${llvmEnv}
            export ESM=${nixpkgs.sources.esm}
            export VIPER_SERVER=${viperServer}
            type -p moc && moc --version
            make -C ${dir}
          '';
      };

    # Run a variant with sanity checking on
    snty_subdir = dir: deps:
      (test_subdir dir deps).overrideAttrs (args: {
          EXTRA_MOC_ARGS = "--sanity-checks";
      });

    compacting_gc_subdir = dir: deps:
      (test_subdir dir deps).overrideAttrs (args: {
          EXTRA_MOC_ARGS = "--compacting-gc";
      });

    generational_gc_subdir = dir: deps:
      (test_subdir dir deps).overrideAttrs (args: {
          EXTRA_MOC_ARGS = "--generational-gc";
      });

    snty_compacting_gc_subdir = dir: deps:
      (test_subdir dir deps).overrideAttrs (args: {
          EXTRA_MOC_ARGS = "--sanity-checks --compacting-gc";
      });

    snty_generational_gc_subdir = dir: deps:
      (test_subdir dir deps).overrideAttrs (args: {
          EXTRA_MOC_ARGS = "--sanity-checks --generational-gc";
      });


    perf_subdir = dir: deps:
      (test_subdir dir deps).overrideAttrs (args: {
        checkPhase = ''
          mkdir -p $out
          export PERF_OUT=$out/stats.csv
        '' + args.checkPhase + ''
          # export stats to hydra
          mkdir -p $out/nix-support
          tr '/;' '_\t' < $out/stats.csv > $out/nix-support/hydra-metrics

          # sanity check
          if ! grep -q ^gas/ $out/stats.csv
          then
            echo "perf stats do not include gas. change in drun output format?" >&2
            exit 1
          fi
        '';
      });

    qc = testDerivation {
      buildInputs =
        [ moc wasmtime haskellPackages.qc-motoko nixpkgs.drun ];
      checkPhase = ''
	export LANG=C.utf8 # for haskell
        qc-motoko${nixpkgs.lib.optionalString (replay != 0)
            " --quickcheck-replay=${toString replay}"}
      '';
    };

    lsp = testDerivation {
      src = subpath ./test/lsp-int-test-project;
      buildInputs = [ moc haskellPackages.lsp-int ];
      checkPhase = ''
        echo running lsp-int
	export LANG=C.utf8 # for haskell
        lsp-int ${mo-ide}/bin/mo-ide .
      '';
    };

    unit = ocamlTestDerivation {
      src = subpath ./src;
      buildInputs = commonBuildInputs staticpkgs;
      checkPhase = ''
        patchShebangs .
        make DUNE_OPTS="--display=short" unit-tests
      '';
      installPhase = ''
        touch $out
      '';
    };

    candid = testDerivation {
      buildInputs = [ moc wasmtime candid-tests ];
      checkPhase = ''
        candid-tests -i ${nixpkgs.sources.candid}/test
      '';
    };

    profiling-graphs = testDerivation {
      src = test_src "perf";
      buildInputs =
        (with nixpkgs; [ perl wabt wasm-profiler-instrument wasm-profiler-postproc flamegraph-bin ]) ++
        [ moc nixpkgs.drun ];
      checkPhase = ''
        patchShebangs .
        type -p moc && moc --version
        type -p drun && drun --help
        ./profile-report.sh
      '';
      installPhase = ''
        mv _profile $out;
        mkdir -p $out/nix-support
        echo "report flamegraphs $out index.html" >> $out/nix-support/hydra-build-products
      '';
    };


    fix_names = builtins.mapAttrs (name: deriv:
      deriv.overrideAttrs (_old: { name = "test-${name}"; })
    );

    coverage = testDerivation {
      # this runs all subdirectories, so let's just depend on all of test/
      src = subpath ./test;
      buildInputs =
          builtins.attrValues coverage_bins ++
          [ nixpkgs.ocamlPackages.bisect_ppx ] ++
          testDerivationDeps ++
          ldTestDeps;

      checkPhase = ''
          patchShebangs .
          ${llvmEnv}
          export ESM=${nixpkgs.sources.esm}
          export SOURCE_PATHS="${
            builtins.concatStringsSep " " (map (d: "${d}/src") (builtins.attrValues coverage_bins))
          }"
          type -p moc && moc --version
          make coverage
      '';
      installPhase = ''
        mv coverage $out;
        mkdir -p $out/nix-support
        echo "report coverage $out index.html" >> $out/nix-support/hydra-build-products
      '';
    };

  in fix_names ({
      run        = test_subdir "run"        [ moc ] ;
      run-dbg    = snty_subdir "run"        [ moc ] ;
<<<<<<< HEAD
=======
      ic-ref-run = test_subdir "run-drun"   [ moc ic-ref-run ];
>>>>>>> c33c06cb
      drun       = test_subdir "run-drun"   [ moc nixpkgs.drun ];
      drun-dbg   = snty_subdir "run-drun"   [ moc nixpkgs.drun ];
      drun-compacting-gc = snty_compacting_gc_subdir "run-drun" [ moc nixpkgs.drun ] ;
      drun-generational-gc = snty_generational_gc_subdir "run-drun" [ moc nixpkgs.drun ] ;
      fail       = test_subdir "fail"       [ moc ];
      repl       = test_subdir "repl"       [ moc ];
      ld         = test_subdir "ld"         ([ mo-ld ] ++ ldTestDeps);
      idl        = test_subdir "idl"        [ didc ];
      mo-idl     = test_subdir "mo-idl"     [ moc didc ];
      trap       = test_subdir "trap"       [ moc ];
      run-deser  = test_subdir "run-deser"  [ deser ];
      perf       = perf_subdir "perf"       [ moc nixpkgs.drun ];
      bench      = perf_subdir "bench"      [ moc nixpkgs.drun ];
      viper      = test_subdir "viper"      [ moc nixpkgs.which nixpkgs.openjdk nixpkgs.z3 ];
      inherit qc lsp unit candid profiling-graphs coverage;
    }) // { recurseForDerivations = true; };

  samples = stdenv.mkDerivation {
    name = "samples";
    src = subpath ./samples;
    buildInputs = [ moc ];
    buildPhase = ''
      patchShebangs .
      make all
    '';
    installPhase = ''
      touch $out
    '';
  };

  js =
    let mk = n:
      stdenv.mkDerivation {
        name = "${n}.js";
        src = subpath ./src;
        buildInputs = commonBuildInputs nixpkgs ++ [
          nixpkgs.ocamlPackages.js_of_ocaml
          nixpkgs.ocamlPackages.js_of_ocaml-ppx
          nixpkgs.nodejs-16_x
          nixpkgs.nodePackages.terser
        ];
        buildPhase = ''
          patchShebangs .
          '' + nixpkgs.lib.optionalString (rts != null)''
          ./rts/gen.sh ${rts}/rts/
          '' + ''
          make DUNE_OPTS="--profile=release" ${n}.js
          terser ${n}.js -o ${n}.min.js -c -m
        '';
        installPhase = ''
          mkdir -p $out
          mkdir -p $out/bin
          cp --verbose --dereference ${n}.js $out/bin
          cp --verbose --dereference ${n}.min.js $out/bin
        '';
        doInstallCheck = true;
        test = ./test + "/test-${n}.js";
        installCheckPhase = ''
          NODE_PATH=$out/bin node $test
        '';
      };
    in
    {
      moc = mk "moc";
      moc_interpreter = mk "moc_interpreter";
      didc = mk "didc";
      recurseForDerivations = true;
    };

  inherit (nixpkgs) wabt wasmtime wasm;

  filecheck = nixpkgs.runCommandNoCC "FileCheck" {} ''
    mkdir -p $out/bin
    cp ${nixpkgs.llvm}/bin/FileCheck $out/bin
  '';

  # gitMinimal is used by nix/gitSource.nix; building it here warms the nix cache
  inherit (nixpkgs) gitMinimal;

  docs = stdenv.mkDerivation {
    name = "docs";
    src = subpath ./doc;
    buildInputs = with nixpkgs; [ pandoc bash gitMinimal ];

    buildPhase = ''
      patchShebangs .
      export HOME=$PWD
      export MOC_JS=${js.moc}/bin/moc.js
      export MOTOKO_BASE=${base-src}
      make
    '';

    installPhase = ''
      mkdir -p $out
      mv overview-slides.html $out/
      mv html $out/
      mkdir -p $out/nix-support
      echo "report guide $out html/motoko.html" >> $out/nix-support/hydra-build-products
      echo "report slides $out overview-slides.html" >> $out/nix-support/hydra-build-products
    '';
  };

  check-formatting = stdenv.mkDerivation {
    name = "check-formatting";
    buildInputs = [ nixpkgs.ocamlformat ];
    src = subpath ./src;
    doCheck = true;
    phases = "unpackPhase checkPhase installPhase";
    installPhase = "touch $out";
    checkPhase = ''
      ocamlformat --check languageServer/*.{ml,mli} docs/*.{ml,mli}
    '';
  };

  check-rts-formatting = stdenv.mkDerivation {
    name = "check-rts-formatting";
    buildInputs = [ nixpkgs.cargo-nightly nixpkgs.rustfmt ];
    src = subpath ./rts;
    doCheck = true;
    phases = "unpackPhase checkPhase installPhase";
    checkPhase = ''
      echo "If this fails, run `make -C rts format`"
      cargo fmt --verbose --manifest-path motoko-rts/Cargo.toml -- --check
      cargo fmt --verbose --manifest-path motoko-rts-tests/Cargo.toml -- --check
    '';
    installPhase = "touch $out";
  };

  base-src = stdenv.mkDerivation {
    name = "base-src";
    phases = "unpackPhase installPhase";
    src = nixpkgs.sources.motoko-base + "/src";
    installPhase = ''
      mkdir -p $out
      cp -rv * $out
    '';
  };

  base-tests = stdenv.mkDerivation {
    name = "base-tests";
    src = nixpkgs.sources.motoko-base;
    phases = "unpackPhase checkPhase installPhase";
    doCheck = true;
    installPhase = "touch $out";
    checkInputs = [
      nixpkgs.wasmtime
      moc
    ];
    checkPhase = ''
      make MOC=moc VESSEL_PKGS="--package matchers ${nixpkgs.sources.motoko-matchers}/src" -C test
    '';
  };

  guide-examples-tc =  stdenv.mkDerivation {
    name = "guid-examples-tc";
    src = subpath ./doc/md/examples;
    phases = "unpackPhase checkPhase installPhase";
    doCheck = true;
    MOTOKO_BASE = base-src;
    installPhase = "touch $out";
    checkInputs = [
      moc
    ];
    checkPhase = ''
      patchShebangs .
      ./check.sh
    '';
  };

  base-doc = stdenv.mkDerivation {
    name = "base-doc";
    src = nixpkgs.sources.motoko-base;
    phases = "unpackPhase buildPhase installPhase";
    doCheck = true;
    buildInputs = [ mo-doc ];
    buildPhase = ''
      mo-doc
    '';
    installPhase = ''
      mkdir -p $out
      cp -rv docs/* $out/

      mkdir -p $out/nix-support
      echo "report docs $out index.html" >> $out/nix-support/hydra-build-products
    '';
  };

  report-site = nixpkgs.runCommandNoCC "report-site" {
    buildInputs = [ nixpkgs.tree ];
  } ''
    mkdir -p $out
    ln -s ${base-doc} $out/base-doc
    ln -s ${docs} $out/docs
    ln -s ${tests.profiling-graphs} $out/flamegraphs
    ln -s ${tests.coverage} $out/coverage
    cd $out;
    # generate a simple index.html, listing the entry points
    ( echo docs/overview-slides.html;
      echo docs/html/motoko.html;
      echo base-doc/
      echo coverage/
      echo flamegraphs/ ) | \
      tree -H . -l --fromfile -T "Motoko build reports" > index.html
  '';

  check-generated = nixpkgs.runCommandNoCC "check-generated" {
      nativeBuildInputs = [ nixpkgs.diffutils ];
      expected = import ./nix/generate.nix { pkgs = nixpkgs; };
      dir = ./nix/generated;
    } ''
      diff -r -U 3 $expected $dir
      touch $out
    '';

  # Checks that doc/md/examples/grammar.txt is up-to-date
  check-grammar = stdenv.mkDerivation {
      name = "check-grammar";
      src = subpath ./src/gen-grammar;
      phases = "unpackPhase buildPhase installPhase";
      buildInputs = [ nixpkgs.diffutils nixpkgs.bash nixpkgs.ocamlPackages.obelisk ];
      buildPhase = ''
        patchShebangs .
        ./gen-grammar.sh ${./src/mo_frontend/parser.mly} > expected
        echo "If the following fails, please run:"
        echo "nix-shell --command 'make -C src grammar'"
        diff -r -U 3 ${./doc/md/examples/grammar.txt} expected
        echo "ok, all good"
      '';
      installPhase = ''
        touch $out
      '';
    };

  check-error-codes = stdenv.mkDerivation {
      name = "check-error-codes";
      src = subpath ./test;
      phases = "unpackPhase buildPhase installPhase";
      buildInputs = [ nixpkgs.python3 ];
      buildPhase = ''
      patchShebangs .
      ./check-error-codes.py ${./src/lang_utils/error_codes.ml}
      '';
      installPhase = ''
        touch $out
      '';
  };

  all-systems-go = nixpkgs.releaseTools.aggregate {
    name = "all-systems-go";
    constituents = [
      moc
      mo-ide
      mo-doc
      didc
      deser
      samples
      rts
      base-src
      base-tests
      base-doc
      docs
      report-site
      shell
      check-formatting
      check-rts-formatting
      check-generated
      check-grammar
      check-error-codes
    ] ++
    builtins.attrValues tests ++
    builtins.attrValues js;
  };

  viperServer = nixpkgs.fetchurl {
    url = https://github.com/viperproject/viperserver/releases/download/v.22.11-release/viperserver.jar;
    sha256 = "sha256-debC8ZpbIjgpEeISCISU0EVySJvf+WsUkUaLuJ526wA=";
  };

  shell = nixpkgs.mkShell {
    name = "motoko-shell";

    #
    # Since building moc, and testing it, are two different derivations in we
    # have to create a fake derivation for `nix-shell` that commons up the
    # build dependencies of the two to provide a build environment that offers
    # both, while not actually building `moc`
    #
    propagatedBuildInputs =
      let dont_build =
        [ moc mo-ld didc deser candid-tests ] ++
        builtins.attrValues coverage_bins;
      in
      nixpkgs.lib.lists.unique (builtins.filter (i: !(builtins.elem i dont_build)) (
        commonBuildInputs nixpkgs ++
        rts.buildInputs ++
        js.moc.buildInputs ++
        docs.buildInputs ++
        check-rts-formatting.buildInputs ++
        builtins.concatMap (d: d.buildInputs or []) (builtins.attrValues tests) ++
        [ nixpkgs.ncurses
          nixpkgs.ocamlPackages.merlin
          nixpkgs.ocamlformat
          nixpkgs.ocamlPackages.utop
          nixpkgs.fswatch
          nixpkgs.niv
          nixpkgs.nix-update
          nixpkgs.rlwrap # for `rlwrap moc`
          nixpkgs.difftastic
          nixpkgs.openjdk nixpkgs.z3 nixpkgs.jq # for viper dev
        ] ++ nixpkgs.lib.optional stdenv.isDarwin nixpkgs.darwin.apple_sdk.frameworks.Security
      ));

    shellHook = llvmEnv + ''
      # Include our wrappers in the PATH
      export PATH="${toString ./bin}:$PATH"
      # some cleanup of environment variables otherwise set by nix-shell
      # that would be confusing in interactive use
      unset XDG_DATA_DIRS
    '';
    ESM=nixpkgs.sources.esm;
    TOMMATHSRC = nixpkgs.sources.libtommath;
    MUSLSRC = "${nixpkgs.sources.musl-wasi}/libc-top-half/musl";
    MUSL_WASI_SYSROOT = musl-wasi-sysroot;
    LOCALE_ARCHIVE = nixpkgs.lib.optionalString stdenv.isLinux "${nixpkgs.glibcLocales}/lib/locale/locale-archive";
    MOTOKO_BASE = base-src;
    CANDID_TESTS = "${nixpkgs.sources.candid}/test";
    VIPER_SERVER = "${viperServer}";

    # allow building this as a derivation, so that hydra builds and caches
    # the dependencies of shell.
    #
    # Note that we are using propagatedBuildInputs above, not just buildInputs.
    # This means that the dependencies end up in the output path, in
    # /nix/store/13d…da6-motoko-shell/nix-support/propagated-build-inputs
    # so that after `nix-build -A shell` (or just `nix-build`) they are guaranteed
    # to be present in the local nix store (else this might just download an
    # empty build result path from the nix cache.)
    phases = ["installPhase" "fixupPhase"];
    installPhase = ''
      mkdir $out
    '';
    preferLocalBuild = true;
    allowSubstitutes = true;
  };
}<|MERGE_RESOLUTION|>--- conflicted
+++ resolved
@@ -484,10 +484,7 @@
   in fix_names ({
       run        = test_subdir "run"        [ moc ] ;
       run-dbg    = snty_subdir "run"        [ moc ] ;
-<<<<<<< HEAD
-=======
       ic-ref-run = test_subdir "run-drun"   [ moc ic-ref-run ];
->>>>>>> c33c06cb
       drun       = test_subdir "run-drun"   [ moc nixpkgs.drun ];
       drun-dbg   = snty_subdir "run-drun"   [ moc nixpkgs.drun ];
       drun-compacting-gc = snty_compacting_gc_subdir "run-drun" [ moc nixpkgs.drun ] ;
