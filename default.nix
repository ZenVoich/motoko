--- conflicted
+++ resolved
@@ -486,13 +486,8 @@
       run-deser  = test_subdir "run-deser"  [ deser ];
       perf       = perf_subdir "perf"       [ moc nixpkgs.drun ];
       bench      = perf_subdir "bench"      [ moc nixpkgs.drun ic-wasm ];
-<<<<<<< HEAD
-      # viper      = test_subdir "viper"      [ moc nixpkgs.which nixpkgs.openjdk nixpkgs.z3 ];
+      viper      = test_subdir "viper"      [ moc nixpkgs.which nixpkgs.openjdk nixpkgs.z3_4_12 ];
       # TODO: profiling-graph is excluded because the underlying partity_wasm is deprecated and does not support passive data segments and memory64.
-=======
-      viper      = test_subdir "viper"      [ moc nixpkgs.which nixpkgs.openjdk nixpkgs.z3_4_12 ];
-      # TODO: profiling-graph is excluded because the underlying partity_wasm is deprecated and does not support passive data segments.
->>>>>>> 5ddd1662
       inherit qc lsp unit candid coverage;
     }) // { recurseForDerivations = true; };
 
