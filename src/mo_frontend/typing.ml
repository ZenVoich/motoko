open Mo_def
open Mo_types
open Mo_values
module Flags = Mo_config.Flags

open Syntax
open Source

module T = Type
module A = Effect
module C = Async_cap

module S = Set.Make(String)

(* Contexts  *)

(* availability, used to mark actor constructors as unavailable in compiled code
   FUTURE: mark unavailable, non-shared variables *)
type avl = Available | Unavailable

type lab_env = T.typ T.Env.t
type ret_env = T.typ option
type val_env  = (T.typ * Source.region * Scope.val_kind * avl) T.Env.t

(* separate maps for values and types; entries only for _public_ elements *)
type visibility_src = {depr : string option; id_region : Source.region; field_region : Source.region}
type visibility_env = visibility_src T.Env.t * visibility_src T.Env.t

let available env = T.Env.map (fun (ty, at, kind) -> (ty, at, kind, Available)) env

let initial_scope =
  { Scope.empty with
    Scope.typ_env = T.Env.singleton T.default_scope_var C.top_cap;
    Scope.con_env = T.ConSet.singleton C.top_cap;
  }

type unused_warnings = (string * Source.region * Scope.val_kind) List.t

type env =
  { vals : val_env;
    libs : Scope.lib_env;
    typs : Scope.typ_env;
    cons : Scope.con_env;
    objs : Scope.obj_env;
    labs : lab_env;
    rets : ret_env;
    async : C.async_cap;
    in_actor : bool;
    in_prog : bool;
    context : exp' list;
    pre : bool;
    weak : bool;
    msgs : Diag.msg_store;
    scopes : Source.region T.ConEnv.t;
    check_unused : bool;
    used_identifiers : S.t ref;
    unused_warnings : unused_warnings ref;
    reported_stable_memory : bool ref;
    viper_mode : bool;
  }

let env_of_scope ?(viper_mode=false) msgs scope =
  { vals = available scope.Scope.val_env;
    libs = scope.Scope.lib_env;
    typs = scope.Scope.typ_env;
    cons = scope.Scope.con_env;
    objs = T.Env.empty;
    labs = T.Env.empty;
    rets = None;
    async = Async_cap.NullCap;
    in_actor = false;
    in_prog = true;
    context = [];
    pre = false;
    weak = false;
    msgs;
    scopes = T.ConEnv.empty;
    check_unused = true;
    used_identifiers = ref S.empty;
    unused_warnings = ref [];
    reported_stable_memory = ref false;
    viper_mode;
  }

let use_identifier env id =
  env.used_identifiers := S.add id !(env.used_identifiers)

let is_unused_identifier env id =
  not (S.mem id !(env.used_identifiers))

let get_identifiers identifiers =
  T.Env.fold (fun id _ set -> S.add id set) identifiers S.empty

let equal_unused_warning first second = first = second

let add_unused_warning env warning =
  if List.find_opt (equal_unused_warning warning) !(env.unused_warnings) = None then
    env.unused_warnings := warning::!(env.unused_warnings)
  else ()

let compare_unused_warning first second =
  let (first_id, {left = first_left; right = first_right}, _) = first in
  let (second_id, {left = second_left; right = second_right}, _) = second in
  match compare first_left second_left with
  | 0 ->
    (match compare first_right second_right with
     | 0 -> compare first_id second_id
     | other -> other)
  | other -> other

let sorted_unused_warnings list = List.sort compare_unused_warning list

let kind_of_field_pattern pf = match pf.it with
  | { id; pat = { it = VarP pat_id; _ } } when id = pat_id -> Scope.FieldReference
  | _ -> Scope.Declaration

(* Error bookkeeping *)

exception Recover

let recover_with (x : 'a) (f : 'b -> 'a) (y : 'b) = try f y with Recover -> x
let recover_opt f y = recover_with None (fun y -> Some (f y)) y
let recover f y = recover_with () f y

let display_lab = Lib.Format.display T.pp_lab

let display_typ = Lib.Format.display T.pp_typ

let display_typ_expand = Lib.Format.display T.pp_typ_expand

let type_error at code text : Diag.message =
  Diag.error_message at code "type" text

let type_warning at code text : Diag.message =
  Diag.warning_message at code "type" text

let type_info at text : Diag.message =
  Diag.info_message at "type" text

let error env at code fmt =
  Format.kasprintf
    (fun s -> Diag.add_msg env.msgs (type_error at code s); raise Recover) fmt

let local_error env at code fmt =
  Format.kasprintf (fun s -> Diag.add_msg env.msgs (type_error at code s)) fmt

let warn env at code fmt =
  Format.kasprintf (fun s -> Diag.add_msg env.msgs (type_warning at code s)) fmt

let info env at fmt =
  Format.kasprintf (fun s -> Diag.add_msg env.msgs (type_info at s)) fmt

let check_deprecation env at desc id depr =
  match depr with
  | Some ("M0199" as code) ->
    if !(env.reported_stable_memory) then ()
    else begin
      env.reported_stable_memory := true;
      (match compare !Flags.experimental_stable_memory 0 with
       | -1 -> error
       | 0 -> warn
       | _ -> fun _ _ _ _ -> ())
       env at code
       "this code is (or uses) the deprecated library `ExperimentalStableMemory`.\nPlease use the `Region` library instead: https://internetcomputer.org/docs/current/motoko/main/stable-memory/stable-regions/#the-region-library or compile with flag `--experimental-stable-memory 1` to suppress this message."
    end
  | Some msg ->
    warn env at "M0154" "%s %s is deprecated:\n%s" desc id msg
  | None -> ()

let flag_of_compile_mode mode =
  match mode with
  | Flags.ICMode -> ""
  | Flags.WASIMode -> " and flag -wasi-system-api"
  | Flags.WasmMode -> " and flag -no-system-api"
  | Flags.RefMode -> " and flag -ref-system-api"

let diag_in type_diag modes env at code fmt =
  let mode = !Flags.compile_mode in
  if !Flags.compiled && List.mem mode modes then
    begin
      Printf.ksprintf
        (fun s ->
          let s =
            Printf.sprintf "%s\n  (This is a limitation of the current version%s.)"
            s
            (flag_of_compile_mode mode)
          in
          Diag.add_msg env.msgs (type_diag at code s)) fmt;
      true
    end
  else false

let error_in modes env at code fmt =
  if diag_in type_error modes env at code fmt then
    raise Recover

let plural cs = if T.ConSet.cardinal cs = 1 then "" else "s"

let warn_lossy_bind_type env at bind t1 t2 =
  if not T.(sub t1 t2 || sub t2 t1) then
    warn env at "M0190" "pattern variable %s has larger type%a\nbecause its types in the pattern alternatives are unrelated smaller types:\ntype in left pattern is%a\ntype in right pattern is%a"
      bind
      display_typ_expand (T.lub t1 t2)
      display_typ_expand t1
      display_typ_expand t2

(* Currently unused *)
let _warn_in modes env at code fmt =
  ignore (diag_in type_warning modes env at code fmt)

(* Unused identifier detection *)

let emit_unused_warnings env =
  let emit (id, region, kind) = match kind with
    | Scope.Declaration -> warn env region "M0194" "unused identifier %s (delete or rename to wildcard `_` or `_%s`)" id id
    | Scope.FieldReference -> warn env region "M0198" "unused field %s in object pattern (delete or rewrite as `%s = _`)" id id
  in
  let list = sorted_unused_warnings !(env.unused_warnings) in
  List.iter emit list

let ignore_warning_for_id id =
  if String.length id > 0 then
    let prefix = String.get id 0 in
    prefix = '_' || prefix = '@'
  else
    false

let detect_unused env inner_identifiers =
  if not env.pre && env.check_unused then
    T.Env.iter (fun id (_, at, kind) ->
      if (not (ignore_warning_for_id id)) && (is_unused_identifier env id) then
        add_unused_warning env (id, at, kind)
    ) inner_identifiers

let enter_scope env : S.t =
  !(env.used_identifiers)

let leave_scope env inner_identifiers initial_usage =
  detect_unused env inner_identifiers;
  let inner_identifiers = get_identifiers inner_identifiers in
  let unshadowed_usage = S.diff !(env.used_identifiers) inner_identifiers in
  let final_usage = S.union initial_usage unshadowed_usage in
  env.used_identifiers := final_usage

(* Value environments *)

let singleton id t = T.Env.singleton id.it (t, id.at, Scope.Declaration)
let add_id val_env id t = T.Env.add id.it (t, id.at, Scope.Declaration) val_env

(* Context extension *)

let add_lab env x t = {env with labs = T.Env.add x t env.labs}

let add_val env id t =
  { env with vals = T.Env.add id.it (t, id.at, Scope.Declaration, Available) env.vals }

let add_typs env xs cs =
  { env with
    typs = List.fold_right2 T.Env.add xs cs env.typs;
    cons = List.fold_right T.ConSet.disjoint_add cs env.cons;
  }

let adjoin env scope =
  { env with
    vals = T.Env.adjoin env.vals (available scope.Scope.val_env);
    libs = T.Env.adjoin env.libs scope.Scope.lib_env;
    typs = T.Env.adjoin env.typs scope.Scope.typ_env;
    cons = T.ConSet.union env.cons scope.Scope.con_env;
    objs = T.Env.adjoin env.objs scope.Scope.obj_env;
  }

let adjoin_vals env ve = {env with vals = T.Env.adjoin env.vals (available ve)}
let adjoin_typs env te ce =
  { env with
    typs = T.Env.adjoin env.typs te;
    cons = T.ConSet.disjoint_union env.cons ce;
  }

let disjoint_union env at code fmt env1 env2 =
  try T.Env.disjoint_union env1 env2
  with T.Env.Clash k -> error env at code fmt k


(* Coverage *)

let coverage' warnOrError category env f x t at =
  let uncovered, unreached = f x t in
  List.iter (fun at -> warn env at "M0146" "this pattern is never matched") unreached;
  if uncovered <> [] then
    warnOrError env at "M0145"
      ("this %s of type%a\ndoes not cover value\n  %s" : (_, _, _, _) format4 )
      category
      display_typ_expand t
      (String.concat " or\n  " uncovered)

let coverage_cases category env cases t at =
  coverage' warn category env Coverage.check_cases cases t at

let coverage_pat warnOrError env pat t =
  coverage' warnOrError "pattern" env Coverage.check_pat pat t pat.at

(* Types *)

let check_ids env kind member ids = Lib.List.iter_pairs
  (fun x y ->
    if x.it = y.it
    then error env y.at "M0018" "duplicate %s name %s in %s" member y.it kind;
    if Hash.hash x.it = Hash.hash y.it
    then error env y.at "M0019" "%s names %s and %s in %s have colliding hashes" member x.it y.it kind;
  ) ids

let infer_mut mut : T.typ -> T.typ =
  match mut.it with
  | Const -> fun t -> t
  | Var -> fun t -> T.Mut t


(* System method types *)

let heartbeat_type =
  T.(Func (Local, Returns, [scope_bind], [], [Async (Fut, Var (default_scope_var, 0), unit)]))

let timer_type =
  T.(Func (Local, Returns, [scope_bind],
    [Func (Local, Returns, [], [Prim Nat64], [])],
    [Async (Fut, Var (default_scope_var, 0), unit)]))

let system_funcs tfs =
  [
    ("heartbeat", heartbeat_type);
    ("timer", timer_type);
    T.("preupgrade", Func (Local, Returns, [scope_bind], [], []));
    T.("postupgrade", Func (Local, Returns, [scope_bind], [], []));
    ("inspect",
     (let msg_typ = T.decode_msg_typ tfs in
      let record_typ =
        T.(Obj (Object, List.sort compare_field
           [{lab = "caller"; typ = principal; src = empty_src};
            {lab = "arg"; typ = blob; src = empty_src};
            {lab = "msg"; typ = msg_typ; src = empty_src}]))
      in
        T.(Func (Local, Returns, [],  [record_typ], [bool]))))
  ]


let check_closed env id k at =
  let is_typ_param c =
    match Cons.kind c with
    | T.Def _
    | T.Abs( _, T.Pre) -> false (* an approximated type constructor *)
    | T.Abs( _, _) -> true in
  let typ_params = T.ConSet.filter is_typ_param env.cons in
  let cs_k = T.cons_kind k in
  let free_params = T.ConSet.inter typ_params cs_k in
  if not (T.ConSet.is_empty free_params) then
    let op, sbs, st = T.strings_of_kind k in
    error env at "M0137"
      "type %s%s %s %s references type parameter%s %s from an outer scope"
      id.it sbs op st
      (plural free_params)
      (String.concat ", " (T.ConSet.fold (fun c cs -> T.string_of_con c::cs) free_params []))

(* Imports *)

let check_import env at f ri =
  let full_path =
    match !ri with
    | Unresolved -> error env at "M0020" "unresolved import %s" f
    | LibPath {path=fp; _} -> fp
    | IDLPath (fp, _) -> fp
    | PrimPath -> "@prim"
  in
  match T.Env.find_opt full_path env.libs with
  | Some T.Pre ->
    error env at "M0021" "cannot infer type of forward import %s" f
  | Some t -> t
  | None -> error env at "M0022" "imported file %s not loaded" full_path


(* Paths *)

let rec check_obj_path env path : T.obj_sort * (T.field list) =
  match T.promote (check_obj_path' env path) with
  | T.Obj (s, fs) as t ->
    path.note <- t;
    (s, fs)
  | t ->
    error env path.at "M0023"
      "expected module, object, or actor type, but path expression produces type%a"
      display_typ_expand t

and check_obj_path' env path : T.typ =
  match path.it with
  | IdH id ->
    use_identifier env id.it;
    (match T.Env.find_opt id.it env.vals with
     | Some (T.Pre, _, _, _) ->
       error env id.at "M0024" "cannot infer type of forward variable reference %s" id.it
     | Some (t, _, _, Available) -> t
     | Some (t, _, _, Unavailable) ->
         error env id.at "M0025" "unavailable variable %s" id.it
     | None -> error env id.at "M0026" "unbound variable %s" id.it
    )
  | DotH (path', id) ->
    let s, fs = check_obj_path env path' in
    match T.lookup_val_field id.it fs with
    | T.Pre ->
      error env id.at "M0027" "cannot infer type of forward field reference %s" id.it
    | t -> t
    | exception Invalid_argument _ ->
      error env id.at "M0028" "field %s does not exist in type%a"
        id.it display_typ_expand (T.Obj (s, fs))

let rec check_typ_path env path : T.con =
  let c = check_typ_path' env path in
  path.note <- T.Typ c;
  c

and check_typ_path' env path : T.con =
  match path.it with
  | IdH id ->
    use_identifier env id.it;
    (match T.Env.find_opt id.it env.typs with
    | Some c -> c
    | None -> error env id.at "M0029" "unbound type %s" id.it
    )
  | DotH (path', id) ->
    let s, fs = check_obj_path env path' in
    match T.lookup_typ_field id.it fs with
      | c ->
        check_deprecation env path.at "type field" id.it (T.lookup_typ_deprecation id.it fs);
        c
      | exception Invalid_argument _ ->
        error env id.at "M0030" "type field %s does not exist in type%a"
          id.it display_typ_expand (T.Obj (s, fs))


(* Type helpers *)

let error_shared env t at code fmt =
  match T.find_unshared t with
  | None -> error env at code fmt
  | Some t1 ->
    let s =
      Format.asprintf "\ntype%a\nis or contains non-shared type%a"
        display_typ_expand t
        display_typ_expand t1
    in
    Format.kasprintf (fun s1 -> Diag.add_msg env.msgs (type_error at code (s1^s)); raise Recover) fmt

let as_domT t =
  match t.Source.it with
  | TupT tis -> List.map snd tis
  | _ -> [t]

let as_codomT sort t =
  match sort, t.Source.it with
  | T.Shared _,  AsyncT (T.Fut, _, t1) ->
    T.Promises, as_domT t1
  | _ -> T.Returns, as_domT t

let check_shared_binds env at tbs =
  (* should be ensured by desugaring parser *)
  assert (List.length tbs > 0 &&
            (List.hd(tbs)).T.sort = T.Scope);
  (* shared functions can't have user declared type parameters *)
  if List.length tbs > 1 then
    error env at "M0180"
      "shared function has unexpected type parameters"

let check_shared_return env at sort c ts =
  match sort, c, ts with
  | T.Shared _, T.Promises,  _ -> ()
  | T.Shared T.Write, T.Returns, [] -> ()
  | T.Shared T.Write, _, _ -> error env at "M0035" "shared function must have syntactic return type '()' or 'async <typ>'"
  | T.Shared T.Query, _, _ -> error env at "M0036" "shared query function must have syntactic return type 'async <typ>'"
  | _ -> ()

let region_of_scope env typ =
  match T.normalize typ with
  | T.Con(c,_) ->
    T.ConEnv.find_opt c env.scopes
  | _ -> None

let string_of_region r =
  let open Source in
  let { left; right } = r in
  let basename = if left.file = "" then "" else Filename.basename left.file in
  Source.string_of_region
    { left =  { left with file = basename };
      right = { right with file = basename } }

let associated_region env typ at =
  match region_of_scope env typ with
  | Some r ->
    Printf.sprintf "\n  scope %s is %s" (T.string_of_typ_expand typ) (string_of_region r);
  | None ->
    if T.eq typ (T.Con(C.top_cap,[])) then
      Printf.sprintf "\n  scope %s is the global scope" (T.string_of_typ_expand typ)
    else ""

let scope_info env typ at =
  match region_of_scope env typ with
  | Some r ->
    let s = {left = r.left; right = r.left} in
    let l = { r.right with column = r.right.column - 1 } in
    let e = {left = l; right = l} in
    info env s "start of scope %s mentioned in error at %s"
      (T.string_of_typ_expand typ) (string_of_region at);
    info env e "end of scope %s mentioned in error at %s"
      (T.string_of_typ_expand typ) (string_of_region at);
  | None -> ()

let infer_async_cap env sort cs tbs body_opt at =
  let open T in
  match sort, cs, tbs with
  | Shared Write, c::_,  { T.sort = Scope; _ }::_ ->
    { env with typs = Env.add default_scope_var c env.typs;
               scopes = ConEnv.add c at env.scopes;
               async = C.AsyncCap c }
  | Shared Query, c::_,  { sort = Scope; _ }::_ ->
    { env with typs = Env.add default_scope_var c env.typs;
               scopes = ConEnv.add c at env.scopes;
               async = C.QueryCap c }
  | Shared Composite, c::_,  { sort = Scope; _ }::_ ->
    { env with typs = Env.add default_scope_var c env.typs;
               scopes = ConEnv.add c at env.scopes;
               async = C.CompositeCap c }
  | Shared _, _, _ -> assert false (* impossible given sugaring *)
  | Local, c::_,  { sort = Scope; _ }::_ ->
    let async = match body_opt with
      | Some exp when not (is_asyncE exp) -> C.SystemCap c
      | _ -> C.AsyncCap c
    in
    { env with typs = Env.add default_scope_var c env.typs;
               scopes = ConEnv.add c at env.scopes;
               async }
  | _ -> { env with async = C.NullCap }

let check_AsyncCap env s at : T.typ * (T.con -> C.async_cap) =
   match env.async with
   | C.AwaitCap c
   | C.AsyncCap c -> T.Con(c, []), fun c' -> C.AwaitCap c'
   | C.CompositeCap c -> T.Con(c, []), fun c' -> C.CompositeAwaitCap c'
   | C.QueryCap c -> T.Con(c, []), fun _c' -> C.ErrorCap
   | C.ErrorCap ->
      local_error env at "M0037" "misplaced %s; a query cannot contain an %s" s s;
      T.Con(C.bogus_cap,[]), fun c -> C.NullCap
   | C.(NullCap | SystemCap _) ->
      local_error env at "M0037" "misplaced %s; try enclosing in an async function" s;
      T.Con(C.bogus_cap,[]), fun c -> C.NullCap
   | C.CompositeAwaitCap _ ->
      local_error env at "M0037" "misplaced %s; a composite query cannot contain an %s" s s;
      T.Con(C.bogus_cap,[]), fun c -> C.NullCap

let check_AwaitCap env s at =
   match env.async with
   | C.(AwaitCap c
        | CompositeAwaitCap c) -> T.Con(c, [])
   | C.AsyncCap _
   | C.QueryCap _
   | C.CompositeCap _
     ->
      local_error env at "M0038" "misplaced %s; try enclosing in an async expression" s;
      T.Con(C.bogus_cap,[])
   | C.(ErrorCap | NullCap | SystemCap _) ->
      local_error env at "M0038" "misplaced %s" s;
      T.Con(C.bogus_cap,[])

let check_ErrorCap env s at =
   match env.async with
   | C.AwaitCap c -> ()
   | C.ErrorCap -> ()
   | C.CompositeAwaitCap c -> ()
   | C.AsyncCap _
   | C.QueryCap _
   | C.CompositeCap _ ->
     local_error env at "M0039" "misplaced %s; try enclosing in an async expression or query function" s
   | C.(NullCap | SystemCap _) ->
     local_error env at "M0039" "misplaced %s" s

and scope_of_env env =
  C.(match env.async with
     | AsyncCap c
     | QueryCap c
     | CompositeCap c
     | CompositeAwaitCap c
     | AwaitCap c
     | SystemCap c -> Some (T.Con(c, []))
     | ErrorCap | NullCap -> None)

let infer_class_cap env obj_sort (tbs : T.bind list) cs =
  match tbs, cs with
  | T.{sort = T.Scope; _} :: tbs', c :: cs' ->
    (* HACK:
       choosing top_cap just to support compilation of actor classes
       which currently won't have any binding for c
    *)
    let c = if obj_sort = T.Actor then C.top_cap else c in
    C.SystemCap c,
    tbs',
    cs'
  | _ ->
    C.NullCap, tbs, cs

(* Types *)

let rec check_typ env (typ : typ) : T.typ =
  let t = check_typ' env typ in
  typ.note <- t;
  t

and check_typ' env typ : T.typ =
  match typ.it with
  | PathT (path, typs) ->
    let c = check_typ_path env path in
    let ts = List.map (check_typ env) typs in
    let T.Def (tbs, _) | T.Abs (tbs, _) = Cons.kind c in
    let tbs' = List.map (fun tb -> { tb with T.bound = T.open_ ts tb.T.bound }) tbs in
    check_typ_bounds env tbs' ts (List.map (fun typ -> typ.at) typs) typ.at;
    T.Con (c, ts)
  | PrimT "Any" -> T.Any
  | PrimT "None" -> T.Non
  | PrimT s ->
    (try T.Prim (T.prim s) with Invalid_argument _ ->
      error env typ.at "M0040" "unknown primitive type"
    )
  | ArrayT (mut, typ) ->
    let t = check_typ env typ in
    T.Array (infer_mut mut t)
  | TupT typs ->
    T.Tup (List.map (fun (_, t) -> check_typ env t) typs)
  | FuncT (sort, binds, typ1, typ2) ->
    let cs, tbs, te, ce = check_typ_binds env binds in
    let env' = infer_async_cap (adjoin_typs env te ce) sort.it cs tbs None typ.at in
    let typs1 = as_domT typ1 in
    let c, typs2 = as_codomT sort.it typ2 in
    let ts1 = List.map (check_typ env') typs1 in
    let ts2 = List.map (check_typ env') typs2 in
    check_shared_return env typ2.at sort.it c ts2;
    if not env.pre && Type.is_shared_sort sort.it then begin
      check_shared_binds env typ.at tbs;
      let t1 = T.seq ts1 in
      if not (T.shared t1) then
        error_shared env t1 typ1.at "M0031" "shared function has non-shared parameter type%a"
          display_typ_expand t1;
      List.iter (fun t ->
        if not (T.shared t) then
          error_shared env t typ.at "M0032"
            "shared function has non-shared return type%a"
            display_typ_expand t;
      ) ts2;
      match c, ts2 with
      | T.Returns, [] when sort.it = T.Shared T.Write -> ()
      | T.Promises, _ -> ()
      | _ ->
        error env typ2.at "M0041"
          "shared function has non-async result type%a"
          display_typ_expand (T.seq ts2)
      end;
    T.Func (sort.it, c, T.close_binds cs tbs, List.map (T.close cs) ts1, List.map (T.close cs) ts2)
  | OptT typ ->
    T.Opt (check_typ env typ)
  | VariantT tags ->
    check_ids env "variant type" "tag"
      (List.map (fun (tag : typ_tag) -> tag.it.tag) tags);
    let fs = List.map (check_typ_tag env) tags in
    T.Variant (List.sort T.compare_field fs)
  | AsyncT (s, typ0, typ) ->
    let t0 = check_typ env typ0 in
    let t = check_typ env typ in
    if not env.pre && not (T.shared t) then
      error_shared env t typ.at
        "M0033" "async has non-shared content type%a"
        display_typ_expand t;
    T.Async (s, t0, t)
  | ObjT (sort, fields) ->
    check_ids env "object type" "field"
      (List.filter_map (fun (field : typ_field) ->
        match field.it with ValF (x, _, _) -> Some x | _ -> None
      ) fields);
    check_ids env "object type" "type field"
      (List.filter_map (fun (field : typ_field) ->
        match field.it with TypF (x, _, _) -> Some x | _ -> None
      ) fields);
    let fs = List.map (check_typ_field env sort.it) fields in
    T.Obj (sort.it, List.sort T.compare_field fs)
  | AndT (typ1, typ2) ->
    let t1 = check_typ env typ1 in
    let t2 = check_typ env typ2 in
    let t = try T.glb t1 t2 with T.PreEncountered ->
      error env typ2.at "M0168"
        "cannot compute intersection of types containing recursive or forward references to other type definitions"
    in
    if not env.pre && T.sub t T.Non && not (T.sub t1 T.Non || T.sub t2 T.Non) then
      warn env typ.at "M0166"
        "this intersection results in type%a\nbecause operand types are inconsistent,\nleft operand is%a\nright operand is%a"
        display_typ t
        display_typ_expand t1
        display_typ_expand t2;
    t
  | OrT (typ1, typ2) ->
    let t1 = check_typ env typ1 in
    let t2 = check_typ env typ2 in
    let t = try T.lub t1 t2 with T.PreEncountered ->
      error env typ2.at "M0168"
        "cannot compute union of types containing recursive or forward references to other type definitions"
    in
    if not env.pre && T.sub T.Any t && not (T.sub T.Any t1 || T.sub T.Any t2) then
      warn env typ.at "M0167"
        "this union results in type%a\nbecause operand types are inconsistent,\nleft operand is%a\nright operand is%a"
        display_typ t
        display_typ_expand t1
        display_typ_expand t2;
    t
  | ParT typ ->
    check_typ env typ
  | NamedT (_, typ) ->
    check_typ env typ

and check_typ_def env at (id, typ_binds, typ) : T.kind =
  let cs, tbs, te, ce = check_typ_binds {env with pre = true} typ_binds in
  let env' = adjoin_typs env te ce in
  let t = check_typ env' typ in
  let k = T.Def (T.close_binds cs tbs, T.close cs t) in
  check_closed env id k at;
  k

and check_typ_field env s typ_field : T.field = match typ_field.it with
  | ValF (id, typ, mut) ->
    let t = infer_mut mut (check_typ env typ) in
    if not env.pre && s = T.Actor then begin
      if not (T.is_shared_func t) then
        error env typ.at "M0042" "actor field %s must have shared function type, but has type\n  %s"
          id.it (T.string_of_typ_expand t)
    end;
    T.{lab = id.it; typ = t; src = empty_src}
  | TypF (id, typ_binds, typ) ->
    let k = check_typ_def env typ_field.at (id, typ_binds, typ) in
    let c = Cons.fresh id.it k in
    T.{lab = id.it; typ = Typ c; src = empty_src}

and check_typ_tag env typ_tag =
  let {tag; typ} = typ_tag.it in
  let t = check_typ env typ in
  T.{lab = tag.it; typ = t; src = empty_src}

and check_typ_binds_acyclic env typ_binds cs ts  =
  let n = List.length cs in
  let ce = List.fold_right2 T.ConEnv.add cs ts T.ConEnv.empty in
  let chase typ_bind c =
    let rec chase i ts c' =
      if i > n then
        error env typ_bind.at "M0043" "type parameter %s has cyclic bounds %s"
          (T.string_of_con c)
          (String.concat " <: " (List.map T.string_of_typ ts)) (List.rev ts)
      else
        match T.ConEnv.find_opt c' ce with
        | None -> ()
        | Some t ->
          (match T.normalize t with
           | T.Con (c'', []) as t' ->
             chase (i+1) (t'::ts) c''
           | _ -> ())
    in chase 0 [] c
  in List.iter2 chase typ_binds cs

and check_typ_bind_sorts env tbs =
  (* assert, don't error, since this should be a syntactic invariant of parsing *)
  List.iteri (fun i tb -> assert (i = 0 || (tb.T.sort = T.Type))) tbs;

and check_typ_binds env typ_binds : T.con list * T.bind list * Scope.typ_env * Scope.con_env =
  let xs = List.map (fun typ_bind -> typ_bind.it.var.it) typ_binds in
  let cs =
    List.map2 (fun x tb ->
      match tb.note with
      | Some c -> c
      | None -> Cons.fresh x (T.Abs ([], T.Pre))) xs typ_binds in
  let te = List.fold_left2 (fun te typ_bind c ->
      let id = typ_bind.it.var in
      if T.Env.mem id.it te then
        error env id.at "M0044" "duplicate type name %s in type parameter list" id.it;
      T.Env.add id.it c te
    ) T.Env.empty typ_binds cs in
  let pre_env' = add_typs {env with pre = true} xs cs  in
  let tbs = List.map (fun typ_bind ->
    { T.var = typ_bind.it.var.it;
      T.sort = typ_bind.it.sort.it;
      T.bound = check_typ pre_env' typ_bind.it.bound }) typ_binds
  in
  check_typ_bind_sorts env tbs;
  let ts = List.map (fun tb -> tb.T.bound) tbs in
  check_typ_binds_acyclic env typ_binds cs ts;
  let ks = List.map (fun t -> T.Abs ([], t)) ts in
  List.iter2 (fun c k ->
    match Cons.kind c with
    | T.Abs (_, T.Pre) -> T.set_kind c k
    | k' -> assert (T.eq_kind k k')
  ) cs ks;
  let env' = add_typs env xs cs in
  let _ = List.map (fun typ_bind -> check_typ env' typ_bind.it.bound) typ_binds in
  List.iter2 (fun typ_bind c -> typ_bind.note <- Some c) typ_binds cs;
  cs, tbs, te, T.ConSet.of_list cs

and check_typ_bind env typ_bind : T.con * T.bind * Scope.typ_env * Scope.con_env =
  match check_typ_binds env [typ_bind] with
  | [c], [tb], te, cs -> c, tb, te, cs
  | _ -> assert false

and check_typ_bounds env (tbs : T.bind list) (ts : T.typ list) ats at =
  let pars = List.length tbs in
  let args = List.length ts in
  if pars <> args then begin
    let consider_scope x = match tbs with
      | hd :: _ when hd.T.sort = T.Scope -> x - 1
      | _ -> x in
    error env at "M0045"
      "wrong number of type arguments: expected %d but got %d"
      (consider_scope pars)
      (consider_scope args)
    end;
  let rec go tbs' ts' ats' =
    match tbs', ts', ats' with
    | tb::tbs', t::ts', at'::ats' ->
      if not env.pre then
        let u = T.open_ ts tb.T.bound in
        if not (T.sub t u) then
          local_error env at' "M0046"
            "type argument%a\ndoes not match parameter bound%a"
            display_typ_expand t
            display_typ_expand u;
        go tbs' ts' ats'
    | [], [], [] -> ()
    | _  -> assert false
  in go tbs ts ats

(* Check type definitions productive and non-expansive *)
and check_con_env env at ce =
  let cs = Productive.non_productive ce in
  if not (T.ConSet.is_empty cs) then
    error env at "M0157" "block contains non-productive definition%s %s"
      (plural cs)
      (String.concat ", " (List.sort compare (List.map Cons.name (T.ConSet.elements cs))));

  begin match Mo_types.Expansive.is_expansive ce with
  | None -> ()
  | Some msg ->
    error env at "M0156" "block contains expansive type definitions%s" msg
  end;

and infer_inst env sort tbs typs t_ret at =
  let ts = List.map (check_typ env) typs in
  let ats = List.map (fun typ -> typ.at) typs in
  match tbs, typs with
  | {T.bound; sort = T.Scope; _}::tbs', typs' ->
    assert (List.for_all (fun tb -> tb.T.sort = T.Type) tbs');
    (match env.async with
     | cap when sort = T.Local && not (T.is_async t_ret) ->
       begin
         match cap with
         | C.(SystemCap c | AwaitCap c | AsyncCap c) ->
           (T.Con(c, [])::ts, at::ats)
         | _ ->
          if not env.pre then
            local_error env at "M0197"
              "`system` capability required, but not available\n (need an enclosing async expression or function body or explicit `system` type parameter)";
          (T.Con(C.bogus_cap, [])::ts, at::ats)
       end
     | C.(AwaitCap c | AsyncCap c) when T.(sort = Shared Query || sort = Shared Write || sort = Local) ->
        (T.Con(c, [])::ts, at::ats)
     | C.(AwaitCap c | AsyncCap c) when sort = T.(Shared Composite) ->
        error env at "M0186"
         "composite send capability required, but not available\n  (cannot call a `composite query` function from a non-`composite query` function)"
     | C.(CompositeAwaitCap c | CompositeCap c) ->
       begin
         match sort with
         | T.(Shared (Composite | Query)) ->
           (T.Con(c, [])::ts, at::ats)
         | T.(Shared Write | Local) ->
           error env at "M0187"
             "send capability required, but not available\n  (cannot call a `shared` function from a `composite query` function; only calls to `query` and `composite query` functions are allowed)"
       end
     | C.ErrorCap
     | C.QueryCap _ ->
        error env at "M0188"
         "send capability required, but not available\n  (cannot call a `shared` function from a `query` function)"
     | C.NullCap
     | _ ->
        error env at "M0047"
          "send capability required, but not available\n (need an enclosing async expression or function body)"
    )
  | tbs', typs' ->
    assert (List.for_all (fun tb -> tb.T.sort = T.Type) tbs');
    ts, ats

and check_inst_bounds env sort tbs inst t_ret at =
  let ts, ats = infer_inst env sort tbs inst t_ret at in
  check_typ_bounds env tbs ts ats at;
  ts


(* Subgrammar of explicitly typed expressions *)

(* Roughly, this defines the sublanguage of expressions whose inferred type
   is determined by explicit type annotations or previously defined identifiers,
   or by expressions whose type is unambiguous and can be weakened only to Any
   or via lossy width subtyping on records.

   The intuition is that for an explicit expression, the inferred type is a
   "good enough" choice to resolve overloading of operators that have it as
   an operand.

   Specifically, this excludes expression forms that are either overloaded
   or have a principal type like None or Null, that are subtypes of other
   non-trivial types. These must be excluded so that examples like the
   following do not run into checking mode with a type that is too small:

     null == ?0
     [] == [0]
     (break) == 0
*)

let is_explicit_lit l =
  match l with
  | BoolLit _ -> true
  | _ -> false

let rec is_explicit_pat p =
  match p.it with
  | WildP | VarP _ -> false
  | LitP l | SignP (_, l) -> is_explicit_lit !l
  | OptP p1 | TagP (_, p1) | ParP p1 -> is_explicit_pat p1
  | TupP ps -> List.for_all is_explicit_pat ps
  | ObjP pfs -> List.for_all (fun (pf : pat_field) -> is_explicit_pat pf.it.pat) pfs
  | AltP (p1, p2) -> is_explicit_pat p1 && is_explicit_pat p2
  | AnnotP _ -> true

let rec is_explicit_exp e =
  match e.it with
  | PrimE _ | ActorUrlE _
  | TagE _
  | BreakE _ | RetE _ | ThrowE _ ->
    false
  | VarE _
  | RelE _ | NotE _ | AndE _ | OrE _ | ImpliesE _ | OldE _ | ShowE _ | ToCandidE _ | FromCandidE _
  | AssignE _ | IgnoreE _ | AssertE _ | DebugE _
  | WhileE _ | ForE _
  | AnnotE _ | ImportE _ ->
    true
  | LitE l -> is_explicit_lit !l
  | UnE (_, _, e1) | OptE e1 | DoOptE e1
  | ProjE (e1, _) | DotE (e1, _) | BangE e1 | IdxE (e1, _) | CallE (e1, _, _)
  | LabelE (_, _, e1) | AsyncE (_, _, e1) | AwaitE (_, e1) ->
    is_explicit_exp e1
  | BinE (_, e1, _, e2) | IfE (_, e1, e2) ->
    is_explicit_exp e1 || is_explicit_exp e2
  | TupE es -> List.for_all is_explicit_exp es
  | ObjE (bases, efs) ->
    List.(for_all is_explicit_exp bases
          && for_all (fun (ef : exp_field) -> is_explicit_exp ef.it.exp) efs)
  | ObjBlockE (_, _, dfs) ->
    List.for_all (fun (df : dec_field) -> is_explicit_dec df.it.dec) dfs
  | ArrayE (_, es) -> List.exists is_explicit_exp es
  | SwitchE (e1, cs) | TryE (e1, cs, None) ->
    is_explicit_exp e1 &&
    List.exists (fun (c : case) -> is_explicit_exp c.it.exp) cs
  | TryE (e1, cs, Some e2) ->
    is_explicit_exp { e with it = TryE (e1, cs, None) } &&
    is_explicit_exp e2
  | BlockE ds -> List.for_all is_explicit_dec ds
  | FuncE (_, _, _, p, t_opt, _, _) -> is_explicit_pat p && t_opt <> None
  | LoopE (_, e_opt) -> e_opt <> None

and is_explicit_dec d =
  match d.it with
  | ExpD e | LetD (_, e, _) | VarD (_, e) -> is_explicit_exp e
  | TypD _ -> true
  | ClassD (_, _, _, p, _, _, _, dfs) ->
    is_explicit_pat p &&
    List.for_all (fun (df : dec_field) -> is_explicit_dec df.it.dec) dfs


(* Literals *)

let check_lit_val env t of_string at s =
  try of_string s with Invalid_argument _ ->
    error env at "M0048" "literal out of range for type %s"
      (T.string_of_typ (T.Prim t))

let check_nat env = check_lit_val env T.Nat Numerics.Nat.of_string
let check_nat8 env = check_lit_val env T.Nat8 Numerics.Nat8.of_string
let check_nat16 env = check_lit_val env T.Nat16 Numerics.Nat16.of_string
let check_nat32 env = check_lit_val env T.Nat32 Numerics.Nat32.of_string
let check_nat64 env = check_lit_val env T.Nat64 Numerics.Nat64.of_string
let check_int env = check_lit_val env T.Int Numerics.Int.of_string
let check_int8 env = check_lit_val env T.Int8 Numerics.Int_8.of_string
let check_int16 env = check_lit_val env T.Int16 Numerics.Int_16.of_string
let check_int32 env = check_lit_val env T.Int32 Numerics.Int_32.of_string
let check_int64 env = check_lit_val env T.Int64 Numerics.Int_64.of_string
let check_float env = check_lit_val env T.Float Numerics.Float.of_string

let check_text env at s =
  if not (Lib.Utf8.is_valid s) then
    local_error env at "M0049" "string literal \"%s\": is not valid utf8" (String.escaped s);
  s

let infer_lit env lit at : T.prim =
  match !lit with
  | NullLit -> T.Null
  | BoolLit _ -> T.Bool
  | NatLit _ -> T.Nat
  | Nat8Lit _ -> T.Nat8
  | Nat16Lit _ -> T.Nat16
  | Nat32Lit _ -> T.Nat32
  | Nat64Lit _ -> T.Nat64
  | IntLit _ -> T.Int
  | Int8Lit _ -> T.Int8
  | Int16Lit _ -> T.Int16
  | Int32Lit _ -> T.Int32
  | Int64Lit _ -> T.Int64
  | FloatLit _ -> T.Float
  | CharLit _ -> T.Char
  | TextLit _ -> T.Text
  | BlobLit _ -> T.Blob
  | PreLit (s, T.Nat) ->
    lit := NatLit (check_nat env at s); (* default *)
    T.Nat
  | PreLit (s, T.Int) ->
    lit := IntLit (check_int env at s); (* default *)
    T.Int
  | PreLit (s, T.Float) ->
    lit := FloatLit (check_float env at s); (* default *)
    T.Float
  | PreLit (s, T.Text) ->
    lit := TextLit (check_text env at s); (* default *)
    T.Text
  | PreLit _ ->
    assert false

let check_lit env t lit at =
  match t, !lit with
  | T.Prim T.Nat, PreLit (s, T.Nat) ->
    lit := NatLit (check_nat env at s)
  | T.Prim T.Nat8, PreLit (s, T.Nat) ->
    lit := Nat8Lit (check_nat8 env at s)
  | T.Prim T.Nat16, PreLit (s, T.Nat) ->
    lit := Nat16Lit (check_nat16 env at s)
  | T.Prim T.Nat32, PreLit (s, T.Nat) ->
    lit := Nat32Lit (check_nat32 env at s)
  | T.Prim T.Nat64, PreLit (s, T.Nat) ->
    lit := Nat64Lit (check_nat64 env at s)
  | T.Prim T.Int, PreLit (s, (T.Nat | T.Int)) ->
    lit := IntLit (check_int env at s)
  | T.Prim T.Int8, PreLit (s, (T.Nat | T.Int)) ->
    lit := Int8Lit (check_int8 env at s)
  | T.Prim T.Int16, PreLit (s, (T.Nat | T.Int)) ->
    lit := Int16Lit (check_int16 env at s)
  | T.Prim T.Int32, PreLit (s, (T.Nat | T.Int)) ->
    lit := Int32Lit (check_int32 env at s)
  | T.Prim T.Int64, PreLit (s, (T.Nat | T.Int)) ->
    lit := Int64Lit (check_int64 env at s)
  | T.Prim T.Float, PreLit (s, (T.Nat | T.Int | T.Float)) ->
    lit := FloatLit (check_float env at s)
  | T.Prim T.Blob, PreLit (s, T.Text) ->
    lit := BlobLit s
  | t, _ ->
    let t' = T.Prim (infer_lit env lit at) in
    if not (T.sub t' t) then
      error env at "M0050"
        "literal of type%a\ndoes not have expected type%a"
        display_typ t'
        display_typ_expand t


(* Coercions *)

let array_obj t =
  let open T in
  let immut t =
    [ {lab = "get";  typ = Func (Local, Returns, [], [Prim Nat], [t]); src = empty_src};
      {lab = "size";  typ = Func (Local, Returns, [], [], [Prim Nat]); src = empty_src};
      {lab = "keys"; typ = Func (Local, Returns, [], [], [iter_obj (Prim Nat)]); src = empty_src};
      {lab = "vals"; typ = Func (Local, Returns, [], [], [iter_obj t]); src = empty_src};
    ] in
  let mut t = immut t @
    [ {lab = "put"; typ = Func (Local, Returns, [], [Prim Nat; t], []); src = empty_src} ] in
  Object,
  List.sort compare_field (match t with Mut t' -> mut t' | t -> immut t)

let blob_obj () =
  let open T in
  Object,
  [ {lab = "vals"; typ = Func (Local, Returns, [], [], [iter_obj (Prim Nat8)]); src = empty_src};
    {lab = "size";  typ = Func (Local, Returns, [], [], [Prim Nat]); src = empty_src};
  ]

let text_obj () =
  let open T in
  Object,
  [ {lab = "chars"; typ = Func (Local, Returns, [], [], [iter_obj (Prim Char)]); src = empty_src};
    {lab = "size";  typ = Func (Local, Returns, [], [], [Prim Nat]); src = empty_src};
  ]


(* Expressions *)

let error_duplicate env kind id =
  error env id.at "M0051" "duplicate definition for %s%s in block" kind id.it


let error_bin_op env at t1 t2 =
  error env at "M0060"
    "operator is not defined for operand types%a\nand%a"
    display_typ_expand t1
    display_typ_expand t2

let rec infer_exp env exp : T.typ =
  infer_exp' T.as_immut env exp

and infer_exp_mut env exp : T.typ =
  infer_exp' Fun.id env exp

and infer_exp_promote env exp : T.typ =
  let t = infer_exp env exp in
  let t' = T.promote t in
  if t' = T.Pre then
    error env exp.at "M0053"
      "cannot infer type of expression while trying to infer surrounding class type,\nbecause its type is a forward reference to type%a"
      display_typ_expand t;
  t'

and infer_exp' f env exp : T.typ =
  assert (exp.note.note_typ = T.Pre);
  let t = infer_exp'' env exp in
  assert (t <> T.Pre);
  let t' = f t in
  if not env.pre then begin
    assert (T.normalize t' <> T.Pre);
    let e = A.infer_effect_exp exp in
    exp.note <- {note_typ = if env.viper_mode then t' else T.normalize t'; note_eff = e}
  end;
  t'

and infer_exp'' env exp : T.typ =
  let context = env.context in
  let in_actor = env.in_actor in
  let env = {env with in_actor = false; in_prog = false; context = exp.it::env.context} in
  match exp.it with
  | PrimE _ ->
    error env exp.at "M0054" "cannot infer type of primitive"
  | VarE id ->
    use_identifier env id.it;
    (match T.Env.find_opt id.it env.vals with
    | Some (T.Pre, _, _, _) ->
      error env id.at "M0055" "cannot infer type of forward variable %s" id.it;
    | Some (t, _, _, Unavailable) ->
      if !Flags.compiled then
        error env id.at "M0056" "variable %s is in scope but not available in compiled code" id.it
      else t
    | Some (t, _, _, Available) -> t
    | None ->
      error env id.at "M0057" "unbound variable %s" id.it
    )
  | LitE lit ->
    T.Prim (infer_lit env lit exp.at)
  | ActorUrlE exp' ->
    if not env.pre then check_exp_strong env T.text exp';
    error env exp.at "M0058" "no type can be inferred for actor reference"
  | UnE (ot, op, exp1) ->
    let t1 = infer_exp_promote env exp1 in
    let t = Operator.type_unop op t1 in
    if not env.pre then begin
      assert (!ot = Type.Pre);
      if not (Operator.has_unop op t) then
        error env exp.at "M0059" "operator is not defined for operand type%a"
          display_typ_expand t;
      ot := t;
    end;
    t
  | BinE (ot, exp1, op, exp2) ->
    let t1, t2 = infer_bin_exp env exp1 exp2 in
    let t = Operator.type_binop op (T.lub (T.promote t1) (T.promote t2)) in
    if not env.pre then begin
      assert (!ot = Type.Pre);
      if not (Operator.has_binop op t) then
        error_bin_op env exp.at t1 t2
      else if op = Operator.SubOp && T.eq t T.nat then
        warn env exp.at "M0155" "operator may trap for inferred type%a"
          display_typ_expand t;
      ot := t
    end;
    t
  | RelE (ot, exp1, op, exp2) ->
    if not env.pre then begin
      assert (!ot = Type.Pre);
      let t1, t2 = infer_bin_exp env exp1 exp2 in
      let t = Operator.type_relop op (T.lub (T.promote t1) (T.promote t2)) in
      if not (Operator.has_relop op t) then
        error_bin_op env exp.at t1 t2;
      if not (T.eq t t1 || T.eq t t2) && not (T.sub T.nat t1 && T.sub T.nat t2) then
        if T.eq t1 t2 then
          warn env exp.at "M0061"
            "comparing abstract type%a\nto itself at supertype%a"
            display_typ_expand t1
            display_typ_expand t
        else
          warn env exp.at "M0062"
            "comparing incompatible types%a\nand%a\nat common supertype%a"
            display_typ_expand t1
            display_typ_expand t2
            display_typ_expand t;
      ot := t;
    end;
    T.bool
  | ShowE (ot, exp1) ->
    if not env.pre then begin
      let t = infer_exp_promote env exp1 in
      if not (Show.can_show t) then
        error env exp.at "M0063" "show is not defined for operand type%a"
          display_typ_expand t;
      ot := t
    end;
    T.text
  | ToCandidE exps ->
    if not env.pre then begin
        let ts = List.map (infer_exp env) exps in
        if not (T.shared (T.seq ts)) then
          error env exp.at "M0175" "to_candid argument must have shared type, but instead has non-shared type%a"
            display_typ_expand (T.seq ts);
      end;
    T.Prim T.Blob
  | FromCandidE exp1 ->
    error env exp.at "M0176" "from_candid requires but is missing a known type (from context)"
  | TupE exps ->
    let ts = List.map (infer_exp env) exps in
    T.Tup ts
  | OptE exp1 ->
    let t1 = infer_exp env exp1 in
    T.Opt t1
  | DoOptE exp1 ->
    let env' = add_lab env "!" (T.Prim T.Null) in
    let t1 = infer_exp env' exp1 in
    T.Opt t1
  | BangE exp1 ->
    begin
      let t1 = infer_exp_promote env exp1 in
      if Option.is_none (T.Env.find_opt "!" env.labs) then
        local_error env exp.at "M0064" "misplaced '!' (no enclosing 'do ? { ... }' expression)";
      try
        T.as_opt_sub t1
      with Invalid_argument _ ->
        error env exp1.at "M0065"
          "expected option type before '!', but expression produces type%a"
          display_typ_expand t1
    end
  | TagE (id, exp1) ->
    let t1 = infer_exp env exp1 in
    T.Variant [T.{lab = id.it; typ = t1; src = empty_src}]
  | ProjE (exp1, n) ->
    let t1 = infer_exp_promote env exp1 in
    (try
      let ts = T.as_tup_sub n t1 in
      match List.nth_opt ts n with
      | Some t -> t
      | None ->
        error env exp.at "M0066" "tuple projection %n is out of bounds for type%a"
          n
          display_typ_expand t1
    with Invalid_argument _ ->
      error env exp1.at "M0067"
        "expected tuple type, but expression produces type%a"
        display_typ_expand t1
    )
  | ObjBlockE (obj_sort, typ_opt, dec_fields) ->
    if obj_sort.it = T.Actor then begin
      error_in [Flags.WASIMode; Flags.WasmMode] env exp.at "M0068"
        "actors are not supported";
      match context with
      | (AsyncE _ :: AwaitE _ :: _ :: _ ) ->
         error_in [Flags.ICMode; Flags.RefMode] env exp.at "M0069"
           "non-toplevel actor; an actor can only be declared at the toplevel of a program"
      | _ -> ()
    end;
    let env' =
      if obj_sort.it = T.Actor then
        { env with
          in_actor = true;
          async = C.SystemCap C.top_cap }
      else env
    in
    let t = infer_obj env' obj_sort.it dec_fields exp.at in
    begin match env.pre, typ_opt with
      | false, Some typ ->
        let t' = check_typ env' typ in
        if not (T.sub t t') then
          local_error env exp.at "M0192"
            "body of type%a\ndoes not match expected type%a"
            display_typ_expand t
            display_typ_expand t'
      | _ -> ()
    end;
    t
  | ObjE (exp_bases, exp_fields) ->
    let open List in
    check_ids env "object" "field"
      (map (fun (ef : exp_field) -> ef.it.id) exp_fields);
    let fts = map (infer_exp_field env) exp_fields in
    let bases = map (fun b -> infer_exp_promote env b, b) exp_bases in
    let homonymous_fields ft1 ft2 = T.compare_field ft1 ft2 = 0 in

    (* removing explicit fields from the bases *)
    let strip (base_t, base) =
      let s, base_fts =
        try T.as_obj base_t with Invalid_argument _ ->
          error env base.at "M0093"
            "expected object type, but expression produces type%a"
            display_typ_expand base_t in
      (* forbid actors as bases *)
      if s = T.Actor then
        error env base.at "M0178"
          "actors cannot serve as bases in record extensions";
      T.(Obj (Object, filter (fun ft -> not (exists (homonymous_fields ft) fts)) base_fts))
    in
    let stripped_bases = map strip bases in

    let ambiguous_fields ft1 ft2 =
      homonymous_fields ft1 ft2 &&
      (* allow equivalent type fields *)
      T.(match ft1.typ, ft2.typ with
         (* homonymous type fields are ambiguous when unequal *)
         | Typ c1, Typ c2 ->  not (T.eq ft1.typ ft2.typ)
         (* homonymous value fields are always ambiguous *)
         | _ -> true)
    in

    (* field disjointness of stripped bases *)
    let rec disjoint = function
      | [] | [_] -> ()
      | (h, h_exp) :: t ->
        let avoid ft =
          let avoid_fields b b_fts =
            if exists (ambiguous_fields ft) b_fts then
              begin
                let frag_typ, frag_sug = match ft.T.typ with
                  | T.Typ c -> "type ", ""
                  | _ -> "", " (consider overwriting)" in
                info env h_exp.at "%sfield also present in base, here%s" frag_typ frag_sug;
                error env b.at "M0177"
                  "ambiguous %sfield in base%a"
                  frag_typ
                  display_lab ft.T.lab
              end in
          iter (fun (b_t, b) -> avoid_fields b (T.as_obj b_t |> snd)) t in
        iter avoid (T.as_obj h |> snd);
        disjoint t in
    disjoint (map2 (fun b_t b -> b_t, b) stripped_bases exp_bases);

    (* do not allow var fields for now (to avoid aliasing) *)
    begin if not (!Flags.experimental_field_aliasing) then
      let immutable_base b_typ b_exp =
        let constant_field (ft : T.field) =
          if T.(is_mut ft.typ) then
            begin
              info env b_exp.at "overwrite field to resolve error";
              error env b_exp.at "M0179"
                "base has non-aliasable var field%a"
                display_lab ft.T.lab
            end
        in
        iter constant_field (T.as_obj b_typ |> snd)
      in
      iter2 immutable_base stripped_bases exp_bases
    end;
    let t_base = T.(fold_left glb (Obj (Object, [])) stripped_bases) in
    T.(glb t_base (Obj (Object, sort T.compare_field fts)))
  | DotE (exp1, id) ->
    let t1 = infer_exp_promote env exp1 in
    let _s, tfs =
      try T.as_obj_sub [id.it] t1 with Invalid_argument _ ->
      try array_obj (T.as_array_sub t1) with Invalid_argument _ ->
      try blob_obj (T.as_prim_sub T.Blob t1) with Invalid_argument _ ->
      try text_obj (T.as_prim_sub T.Text t1) with Invalid_argument _ ->
        error env exp1.at "M0070"
          "expected object type, but expression produces type%a"
          display_typ_expand t1
    in
    (match T.lookup_val_field id.it tfs with
    | T.Pre ->
      error env exp.at "M0071"
        "cannot infer type of forward field reference %s"
        id.it
    | t ->
      if not env.pre then
        check_deprecation env exp.at "field" id.it (T.lookup_val_deprecation id.it tfs);
      t
    | exception Invalid_argument _ ->
      error env exp1.at "M0072"
        "field %s does not exist in type%a"
        id.it
        display_typ_expand t1
    )
  | AssignE (exp1, exp2) ->
    if not env.pre then begin
      let t1 = infer_exp_mut env exp1 in
      try
        let t2 = T.as_mut t1 in
        check_exp_strong env t2 exp2
      with Invalid_argument _ ->
        error env exp.at "M0073" "expected mutable assignment target";
    end;
    T.unit
  | ArrayE (mut, exps) ->
    let ts = List.map (infer_exp env) exps in
    let t1 = List.fold_left T.lub T.Non ts in
    if not env.pre && inconsistent t1 ts then
      warn env exp.at "M0074"
        "this array has type%a\nbecause elements have inconsistent types"
        display_typ (T.Array t1);
    T.Array (match mut.it with Const -> t1 | Var -> T.Mut t1)
  | IdxE (exp1, exp2) ->
    let t1 = infer_exp_promote env exp1 in
    (try
      let t = T.as_array_sub t1 in
      if not env.pre then check_exp_strong env T.nat exp2;
      t
    with Invalid_argument _ ->
      error env exp1.at "M0075"
        "expected array type, but expression produces type%a"
        display_typ_expand t1
    )
  | FuncE (_, shared_pat, typ_binds, pat, typ_opt, _sugar, exp1) ->
    if not env.pre && not in_actor && T.is_shared_sort shared_pat.it then begin
      error_in [Flags.WASIMode; Flags.WasmMode] env exp1.at "M0076"
        "shared functions are not supported";
      if not in_actor then
        error_in [Flags.ICMode; Flags.RefMode] env exp1.at "M0077"
          "a shared function is only allowed as a public field of an actor";
    end;
    let typ = match typ_opt with
      | Some typ -> typ
      | None -> {it = TupT []; at = no_region; note = T.Pre}
    in
    let sort, ve = check_shared_pat env shared_pat in
    let cs, tbs, te, ce = check_typ_binds env typ_binds in
    let c, ts2 = as_codomT sort typ in
    check_shared_return env typ.at sort c ts2;
    let env' = infer_async_cap (adjoin_typs env te ce) sort cs tbs (Some exp1) exp.at in
    let t1, ve1 = infer_pat_exhaustive (if T.is_shared_sort sort then local_error else warn) env' pat in
    let ve2 = T.Env.adjoin ve ve1 in
    let ts2 = List.map (check_typ env') ts2 in
    typ.note <- T.seq ts2; (* HACK *)
    let codom = T.codom c (fun () -> T.Con(List.hd cs,[])) ts2 in
    if not env.pre then begin
      let env'' =
        { env' with
          labs = T.Env.empty;
          rets = Some codom;
          (* async = None; *) }
      in
      let initial_usage = enter_scope env'' in
      check_exp_strong (adjoin_vals env'' ve2) codom exp1;
      leave_scope env ve2 initial_usage;
      if Type.is_shared_sort sort then begin
        check_shared_binds env exp.at tbs;
        if not (T.shared t1) then
          error_shared env t1 pat.at "M0031"
            "shared function has non-shared parameter type%a"
            display_typ_expand t1;
        List.iter (fun t ->
          if not (T.shared t) then
            error_shared env t typ.at "M0032"
              "shared function has non-shared return type%a"
              display_typ_expand t;
        ) ts2;
        match c, ts2 with
        | T.Returns, [] when sort = T.Shared T.Write ->
          if not (is_ignore_asyncE exp1) then
            error env exp1.at "M0078"
              "shared function with () result type has unexpected body:\n  the body must either be of sugared form '{ ... }' \n  or explicit form '= ignore ((async ...) : async ())'"
        | T.Promises, _ ->
          if not (is_asyncE exp1) then
            error env exp1.at "M0079"
              "shared function with async result type has non-async body"
        | _ ->
          error env typ.at "M0041" "shared function has non-async result type%a"
            display_typ_expand codom
      end
    end;
    let ts1 = match pat.it with TupP _ -> T.seq_of_tup t1 | _ -> [t1] in
    T.Func (sort, c, T.close_binds cs tbs, List.map (T.close cs) ts1, List.map (T.close cs) ts2)
  | CallE (exp1, inst, exp2) ->
    infer_call env exp1 inst exp2 exp.at None
  | BlockE decs ->
    let t, _ = infer_block env decs exp.at false in
    t
  | NotE exp1 ->
    if not env.pre then check_exp_strong env T.bool exp1;
    T.bool
  | AndE (exp1, exp2) ->
    if not env.pre then begin
      check_exp_strong env T.bool exp1;
      check_exp_strong env T.bool exp2
    end;
    T.bool
  | OrE (exp1, exp2) ->
    if not env.pre then begin
      check_exp_strong env T.bool exp1;
      check_exp_strong env T.bool exp2
    end;
    T.bool
  | ImpliesE (exp1, exp2) ->
    if not env.pre then begin
      check_exp_strong env T.bool exp1;
      check_exp_strong env T.bool exp2
    end;
    T.bool
  | OldE exp1 ->
    infer_exp_promote env exp1
  | IfE (exp1, exp2, exp3) ->
    if not env.pre then check_exp_strong env T.bool exp1;
    let t2 = infer_exp env exp2 in
    let t3 = infer_exp env exp3 in
    let t = T.lub t2 t3 in
    if not env.pre && inconsistent t [t2; t3] then
      warn env exp.at "M0081"
        "this if has type%a\nbecause branches have inconsistent types,\ntrue produces%a\nfalse produces%a"
        display_typ t
        display_typ_expand t2
        display_typ_expand t3;
    t
  | SwitchE (exp1, cases) ->
    let t1 = infer_exp_promote env exp1 in
    let t = infer_cases env t1 T.Non cases in
    if not env.pre then
      coverage_cases "switch" env cases t1 exp.at;
    t
  | TryE (exp1, cases, exp2_opt) ->
    let t1 = infer_exp env exp1 in
    let t2 = infer_cases env T.catch T.Non cases in
    if not env.pre then begin
      Option.iter (check_exp_strong { env with rets = None; labs = T.Env.empty } T.unit) exp2_opt;
      check_ErrorCap env "try" exp.at;
      if cases <> [] then
        coverage_cases "try handler" env cases T.catch exp.at;
      Option.iter (check_exp_strong { env with async = C.NullCap; rets = None; labs = T.Env.empty } T.unit) exp2_opt
    end;
    T.lub t1 t2
  | WhileE (exp1, exp2) ->
    if not env.pre then begin
      check_exp_strong env T.bool exp1;
      check_exp_strong env T.unit exp2
    end;
    T.unit
  | LoopE (exp1, None) ->
    if not env.pre then begin
      check_exp_strong env T.unit exp1
    end;
    T.Non
  | LoopE (exp1, Some exp2) ->
    if not env.pre then begin
      check_exp_strong env T.unit exp1;
      check_exp_strong env T.bool exp2
    end;
    T.unit
  | ForE (pat, exp1, exp2) ->
    if not env.pre then begin
      let t1 = infer_exp_promote env exp1 in
      (try
        let _, tfs = T.as_obj_sub ["next"] t1 in
        let t = T.lookup_val_field "next" tfs in
        let t1, t2 = T.as_mono_func_sub t in
        if not (T.sub T.unit t1) then raise (Invalid_argument "");
        let t2' = T.as_opt_sub t2 in
        let ve = check_pat_exhaustive warn env t2' pat in
        check_exp_strong (adjoin_vals env ve) T.unit exp2
      with Invalid_argument _ | Not_found ->
        local_error env exp1.at "M0082"
          "expected iterable type, but expression has type%a"
          display_typ_expand t1
      );
    end;
    T.unit
  | LabelE (id, typ, exp1) ->
    let t = check_typ env typ in
    if not env.pre then check_exp (add_lab env id.it t) t exp1;
    t
  | DebugE exp1 ->
    if not env.pre then check_exp_strong env T.unit exp1;
    T.unit
  | BreakE (id, exp1) ->
    (match T.Env.find_opt id.it env.labs with
    | Some t ->
      if not env.pre then check_exp env t exp1
    | None ->
      let name =
        match String.split_on_char ' ' id.it with
        | ["continue"; name] -> name
        | _ -> id.it
      in local_error env id.at "M0083" "unbound label %s" name
    );
    T.Non
  | RetE exp1 ->
    if not env.pre then begin
      match env.rets with
      | Some T.Pre ->
        local_error env exp.at "M0084" "cannot infer return type"
      | Some t ->
        check_exp_strong env t exp1
      | None ->
        local_error env exp.at "M0085" "misplaced return"
    end;
    T.Non
  | ThrowE exp1 ->
    if not env.pre then begin
      check_ErrorCap env "throw" exp.at;
      check_exp_strong env T.throw exp1
    end;
    T.Non
  | AsyncE (s, typ_bind, exp1) ->
    error_in [Flags.WASIMode; Flags.WasmMode] env exp1.at "M0086"
      "async expressions are not supported";
    let t1, next_cap = check_AsyncCap env "async expression" exp.at in
    let c, tb, ce, cs = check_typ_bind env typ_bind in
    let ce_scope = T.Env.add T.default_scope_var c ce in (* pun scope var with c *)
    let env' =
      {(adjoin_typs env ce_scope cs) with
        labs = T.Env.empty;
        rets = Some T.Pre;
        async = next_cap c;
        scopes = T.ConEnv.add c exp.at env.scopes } in
    let t = infer_exp env' exp1 in
    let t' = T.open_ [t1] (T.close [c] t)  in
    if not (T.shared t') then
      error_shared env t' exp1.at "M0033" "async type has non-shared content type%a"
        display_typ_expand t';
    T.Async (s, t1, t')
  | AwaitE (s, exp1) ->
    let t0 = check_AwaitCap env "await" exp.at in
    let t1 = infer_exp_promote env exp1 in
    (try
       let (t2, t3) = T.as_async_sub s t0 t1 in
       if not (T.eq t0 t2) then begin
          local_error env exp1.at "M0087"
            "ill-scoped await: expected async type from current scope %s, found async type from other scope %s%s%s"
           (T.string_of_typ_expand t0)
           (T.string_of_typ_expand t2)
           (associated_region env t0 exp.at)
           (associated_region env t2 exp.at);
         scope_info env t0 exp.at;
         scope_info env t2 exp.at;
       end;
       t3
     with Invalid_argument _ ->
       error env exp1.at "M0088"
         "expected async%s type, but expression has type%a%s"
         (if s = T.Fut then "" else "*")
         display_typ_expand t1
         (if T.is_async t1 then
            (if s = T.Fut then
              "\nUse keyword 'await*' (not 'await') to consume this type."
            else
              "\nUse keyword 'await' (not 'await*') to consume this type.")
          else "")
    )
  | AssertE (_, exp1) ->
    if not env.pre then check_exp_strong env T.bool exp1;
    T.unit
  | AnnotE (exp1, typ) ->
    let t = check_typ env typ in
    if not env.pre then check_exp_strong env t exp1;
    t
  | IgnoreE exp1 ->
    if not env.pre then begin
      check_exp_strong env T.Any exp1;
      if T.sub exp1.note.note_typ T.unit then
        warn env exp.at "M0089" "redundant ignore, operand already has type ()"
    end;
    T.unit
  | ImportE (f, ri) ->
    check_import env exp.at f ri

and infer_bin_exp env exp1 exp2 =
  match is_explicit_exp exp1, is_explicit_exp exp2 with
  | true, false ->
    let t1 = T.normalize (infer_exp env exp1) in
    if not env.pre then check_exp_weak env t1 exp2;
    t1, t1
  | false, true ->
    let t2 = T.normalize (infer_exp env exp2) in
    if not env.pre then check_exp_weak env t2 exp1;
    t2, t2
  | _ ->
    let t1 = T.normalize (infer_exp env exp1) in
    let t2 = T.normalize (infer_exp env exp2) in
    t1, t2

and infer_exp_field env rf =
  let { mut; id; exp } = rf.it in
  let t = infer_exp env exp in
  let t1 = if mut.it = Syntax.Var then T.Mut t else t in
  T.{ lab = id.it; typ = t1; src = empty_src }

and check_exp_strong env t exp =
  check_exp {env with weak = false} t exp

and check_exp_weak env t exp =
  check_exp {env with weak = true} t exp

and check_exp env t exp =
  assert (not env.pre);
  assert (exp.note.note_typ = T.Pre);
  assert (t <> T.Pre);
  let t' = check_exp' env (T.normalize t) exp in
  let e = A.infer_effect_exp exp in
  exp.note <- {note_typ = t'; note_eff = e}

and check_exp' env0 t exp : T.typ =
  let env = {env0 with in_prog = false; in_actor = false; context = exp.it :: env0.context } in
  match exp.it, t with
  | PrimE s, T.Func _ ->
    t
  | LitE lit, _ ->
    check_lit env t lit exp.at;
    t
  | ActorUrlE exp', t' ->
    check_exp_strong env T.text exp';
    begin match T.normalize t' with
    | T.(Obj (Actor, _)) -> t'
    | _ -> error env exp.at "M0090" "actor reference must have an actor type"
    end
  | UnE (ot, op, exp1), _ when Operator.has_unop op t ->
    ot := t;
    check_exp env t exp1;
    t
  | BinE (ot, exp1, op, exp2), _ when Operator.has_binop op t ->
    ot := t;
    check_exp env t exp1;
    check_exp env t exp2;
    if env.weak && op = Operator.SubOp && T.eq t T.nat then
      warn env exp.at "M0155" "operator may trap for inferred type%a"
        display_typ_expand t;
    t
  | ToCandidE exps, _ ->
    if not env.pre then begin
      let ts = List.map (infer_exp env) exps in
      if not (T.sub (T.Prim T.Blob) t) then
        error env exp.at "M0172" "to_candid produces a Blob that is not a subtype of%a"
          display_typ_expand t;
      if not (T.shared (T.seq ts)) then
          error env exp.at "M0173" "to_candid argument must have shared type, but instead has non-shared type%a"
          display_typ_expand (T.seq ts);
      end;
    T.Prim T.Blob
  | FromCandidE exp1, t when T.shared t && T.is_opt t ->
    check_exp env (T.Prim T.Blob) exp1;
    t
  | FromCandidE _, t ->
      error env exp.at "M0174" "from_candid produces an optional shared type, not type%a"
        display_typ_expand t
  | TupE exps, T.Tup ts when List.length exps = List.length ts ->
    List.iter2 (check_exp env) ts exps;
    t
  | ObjE ([], exp_fields), T.Obj(T.Object, fts) -> (* TODO: infer bases? Default does a decent job. *)
    check_ids env "object" "field"
      (List.map (fun (ef : exp_field) -> ef.it.id) exp_fields);
    List.iter (fun ef -> check_exp_field env ef fts) exp_fields;
    List.iter (fun ft ->
      if not (List.exists (fun (ef : exp_field) -> ft.T.lab = ef.it.id.it) exp_fields)
      then local_error env exp.at "M0151"
        "object literal is missing field %s from expected type%a"
        ft.T.lab
        display_typ_expand t;
    ) fts;
    t
  | OptE exp1, _ when T.is_opt t ->
    check_exp env (T.as_opt t) exp1;
    t
  | DoOptE exp1, _ when T.is_opt t ->
    let env' = add_lab env "!" (T.Prim T.Null) in
    check_exp env' (T.as_opt t) exp1;
    t
  | BangE exp1, t ->
    if Option.is_none (T.Env.find_opt "!" env.labs) then
      local_error env exp.at "M0064" "misplaced '!' (no enclosing 'do ? { ... }' expression)";
    check_exp env (T.Opt t) exp1;
    t
  | ArrayE (mut, exps), T.Array t' ->
    if (mut.it = Var) <> T.is_mut t' then
      local_error env exp.at "M0091"
        "%smutable array expression cannot produce expected type%a"
        (if mut.it = Const then "im" else "")
        display_typ_expand (T.Array t');
    List.iter (check_exp env (T.as_immut t')) exps;
    t
  | AsyncE (s1, tb, exp1), T.Async (s2, t1', t') ->
    error_in [Flags.WASIMode; Flags.WasmMode] env exp1.at "M0086"
      "async expressions are not supported";
    let t1, next_cap = check_AsyncCap env "async expression" exp.at in
    if s1 <> s2 then begin
      local_error env exp.at "M0183"
        "async expression cannot produce expected async type %a.\n%s"
        display_typ_expand t
        (if s2 = T.Fut then
          "Use keyword 'async' (not 'async*') to produce the expected type."
         else
          "Use keyword 'async*' (not 'async') to produce the expected type.")
    end;
    if not (T.eq t1 t1') then begin
      local_error env exp.at "M0092"
        "async at scope%a\ncannot produce expected scope%a%s%s"
        display_typ_expand t1
        display_typ_expand t1'
        (associated_region env t1 exp.at) (*FIX ME?*)
        (associated_region env t1' exp.at);
      scope_info env t1 exp.at;
      scope_info env t1' exp.at
    end;
    let c, tb, ce, cs = check_typ_bind env tb in
    let ce_scope = T.Env.add T.default_scope_var c ce in (* pun scope var with c *)
    let env' =
      {(adjoin_typs env ce_scope cs) with
        labs = T.Env.empty;
        rets = Some t';
        async = next_cap c;
        scopes = T.ConEnv.add c exp.at env.scopes;
      } in
    check_exp env' t' exp1;
    t
  | BlockE decs, _ ->
    ignore (check_block env t decs exp.at);
    t
  | IfE (exp1, exp2, exp3), _ ->
    check_exp_strong env T.bool exp1;
    check_exp env t exp2;
    check_exp env t exp3;
    t
  | SwitchE (exp1, cases), _ ->
    let t1 = infer_exp_promote env exp1 in
    check_cases env t1 t cases;
    coverage_cases "switch" env cases t1 exp.at;
    t
  | TryE (exp1, cases, exp2_opt), _ ->
    check_ErrorCap env "try" exp.at;
    check_exp env t exp1;
    check_cases env T.catch t cases;
<<<<<<< HEAD
    coverage_cases "try handler" env cases T.catch exp.at;
    if not env.pre then
      begin match exp2_opt with
      | None -> ()
      | Some exp2 ->
        check_exp_strong { env with rets = None; labs = T.Env.empty } T.unit exp2;
        if exp2.note.note_eff <> T.Triv then
          local_error env exp2.at "M0200" "a cleanup clause must not send messages";
      end;
=======
    if cases <> []
    then coverage_cases "try handler" env cases T.catch exp.at;
    if not env.pre then
      Option.iter (check_exp_strong { env with async = C.NullCap; rets = None; labs = T.Env.empty; } T.unit) exp2_opt;
>>>>>>> cddd55c4
    t
  (* TODO: allow shared with one scope par *)
  | FuncE (_, shared_pat,  [], pat, typ_opt, _sugar, exp), T.Func (s, c, [], ts1, ts2) ->
    let sort, ve = check_shared_pat env shared_pat in
    if not env.pre && not env0.in_actor && T.is_shared_sort sort then
      error_in [Flags.ICMode; Flags.RefMode] env exp.at "M0077"
        "a shared function is only allowed as a public field of an actor";
    let ve1 = check_pat_exhaustive (if T.is_shared_sort sort then local_error else warn) env (T.seq ts1) pat in
    let ve2 = T.Env.adjoin ve ve1 in
    let codom = T.codom c (fun () -> assert false) ts2 in
    let t2 = match typ_opt with
      | None -> codom
      | Some typ -> check_typ env typ
    in
    if sort <> s then
      error env exp.at "M0094"
        "%sshared function does not match expected %sshared function type"
        (if sort = T.Local then "non-" else "")
        (if s = T.Local then "non-" else "");
    if not (T.sub t2 codom) then
      error env exp.at "M0095"
        "function return type%a\ndoes not match expected return type%a"
        display_typ_expand t2
        display_typ_expand codom;
    let env' =
      { env with
        labs = T.Env.empty;
        rets = Some t2;
        async = C.NullCap; }
    in
    check_exp_strong (adjoin_vals env' ve2) t2 exp;
    t
  | CallE (exp1, inst, exp2), _ ->
    let t' = infer_call env exp1 inst exp2 exp.at (Some t) in
    if not (T.sub t' t) then
      local_error env0 exp.at "M0096"
        "expression of type%a\ncannot produce expected type%a"
        display_typ_expand t'
        display_typ_expand t;
    t'
  | TagE (id, exp1), T.Variant fs when List.exists (fun T.{lab; _} -> lab = id.it) fs ->
    let {T.typ; _} = List.find (fun T.{lab; typ;_} -> lab = id.it) fs in
    check_exp env typ exp1 ;
    t
  | _ ->
    let t' = infer_exp env0 exp in
    if not (T.sub t' t) then
      local_error env0 exp.at "M0096"
        "expression of type%a\ncannot produce expected type%a"
        display_typ_expand t'
        display_typ_expand t;
    t'

and check_exp_field env (ef : exp_field) fts =
  let { mut; id; exp } = ef.it in
  let ft_opt = List.find_opt (fun ft -> ft.T.lab = id.it) fts in
  match ft_opt with
  | Some { T.typ = T.Mut t; _ } ->
    if mut.it <> Syntax.Var then
      error env ef.at "M0149" "expected mutable 'var' field %s of type%a\nbut found immutable field (insert 'var'?)"
        id.it
        display_typ t;
    check_exp env t exp
  | Some { T.typ = t; _ } ->
    if mut.it = Syntax.Var then
      error env ef.at "M0150" "expected immutable field %s of type%a\nbut found mutable 'var' field (delete 'var'?)"
        id.it
        display_typ t;
    check_exp env t exp
  | None ->
    ignore (infer_exp env exp)

and infer_call env exp1 inst exp2 at t_expect_opt =
  let n = match inst.it with None -> 0 | Some (_, typs) -> List.length typs in
  let t1 = infer_exp_promote env exp1 in
  let sort, tbs, t_arg, t_ret =
    try T.as_func_sub T.Local n t1
    with Invalid_argument _ ->
      local_error env exp1.at "M0097"
        "expected function type, but expression produces type%a"
        display_typ_expand t1;
      if inst.it = None then
        info env (Source.between exp1.at exp2.at)
          "this looks like an unintended function call, perhaps a missing ';'?";
      T.as_func_sub T.Local n T.Non
  in
  let ts, t_arg', t_ret' =
    match tbs, inst.it with
    | [], (None | Some (_, []))  (* no inference required *)
    | [T.{sort = Scope;_}], _  (* special case to allow t_arg driven overload resolution *)
    | _, Some _ ->
      (* explicit instantiation, check argument against instantiated domain *)
      let typs = match inst.it with None -> [] | Some (_, typs) -> typs in
      let ts = check_inst_bounds env sort tbs typs t_ret at in
      let t_arg' = T.open_ ts t_arg in
      let t_ret' = T.open_ ts t_ret in
      if not env.pre then check_exp_strong env t_arg' exp2;
      ts, t_arg', t_ret'
    | _::_, None -> (* implicit, infer *)
      let t2 = infer_exp env exp2 in
      try
        (* i.e. exists minimal ts .
                t2 <: open_ ts t_arg /\
                t_expect_opt == Some t -> open ts_ t_ret <: t *)
        let ts =
          Bi_match.bi_match_call
            (scope_of_env env)
            (tbs, t_arg, t_ret)
            t2
            t_expect_opt
        in
        let t_arg' = T.open_ ts t_arg in
        let t_ret' = T.open_ ts t_ret in
(*
        if not env.pre then
          info env at "inferred instantiation <%s>"
            (String.concat ", " (List.map T.string_of_typ ts));
*)
        ts, t_arg', t_ret'
      with Bi_match.Bimatch msg ->
        error env at "M0098"
          "cannot implicitly instantiate function of type%a\nto argument of type%a%s\nbecause %s"
          display_typ t1
          display_typ t2
          (match t_expect_opt with
           | None -> ""
           | Some t ->
             Format.asprintf "\nto produce result of type%a" display_typ t)
          msg
  in
  inst.note <- ts;
  if not env.pre then begin
    if Type.is_shared_sort sort then begin
      if not (T.concrete t_arg') then
        error env exp1.at "M0099"
          "shared function argument contains abstract type%a"
          display_typ_expand t_arg';
      if not (T.concrete t_ret') then
        error env exp2.at "M0100"
          "shared function call result contains abstract type%a"
          display_typ_expand t_ret';
    end;
    match T.(is_shared_sort sort || is_async t_ret'), inst.it, tbs with
    | false, Some (true, _), ([] | T.{ sort = Type; _ } :: _) ->
       local_error env inst.at "M0196" "unexpected `system` capability (try deleting it)"
    | false, (None | Some (false, _)), T.{ sort = Scope; _ } :: _ ->
       warn env at "M0195" "this function call implicitly requires `system` capability and may perform undesired actions (please review the call and provide a type instantiation `<system%s>` to suppress this warning)" (if List.length tbs = 1 then "" else ", ...")
    | _ -> ()
  end;
  (* note t_ret' <: t checked by caller if necessary *)
  t_ret'


(* Cases *)

and infer_cases env t_pat t cases : T.typ =
  List.fold_left (infer_case env t_pat) t cases

and infer_case env t_pat t case =
  let {pat; exp} = case.it in
  let ve = check_pat env t_pat pat in
  let initial_usage = enter_scope env in
  let t' = recover_with T.Non (infer_exp (adjoin_vals env ve)) exp in
  leave_scope env ve initial_usage;
  let t'' = T.lub t t' in
  if not env.pre && inconsistent t'' [t; t'] then
    warn env case.at "M0101"
      "the switch has type%a\nbecause branches have inconsistent types,\nthis case produces type%a\nthe previous produce type%a"
      display_typ t''
      display_typ_expand t
      display_typ_expand t';
  t''

and check_cases env t_pat t cases =
  List.iter (check_case env t_pat t) cases

and check_case env t_pat t case =
  let {pat; exp} = case.it in
  let initial_usage = enter_scope env in
  let ve = check_pat env t_pat pat in
  let t' = recover (check_exp (adjoin_vals env ve) t) exp in
  leave_scope env ve initial_usage;
  t'

and inconsistent t ts =
  T.opaque t && not (List.exists T.opaque ts)


(* Patterns *)

and infer_pat_exhaustive warnOrError env pat : T.typ * Scope.val_env =
  let t, ve = infer_pat env pat in
  if not env.pre then
    coverage_pat warnOrError env pat t;
  t, ve

and infer_pat env pat : T.typ * Scope.val_env =
  assert (pat.note = T.Pre);
  let t, ve = infer_pat' env pat in
  if not env.pre then
    pat.note <- T.normalize t;
  t, ve

and infer_pat' env pat : T.typ * Scope.val_env =
  match pat.it with
  | WildP ->
    error env pat.at "M0102" "cannot infer type of wildcard"
  | VarP _ ->
    error env pat.at "M0103" "cannot infer type of variable"
  | LitP lit ->
    T.Prim (infer_lit env lit pat.at), T.Env.empty
  | SignP (op, lit) ->
    let t1 = T.Prim (infer_lit env lit pat.at) in
    let t = Operator.type_unop op t1 in
    if not (Operator.has_unop op t) then
      error env pat.at "M0059" "operator is not defined for operand type%a"
        display_typ_expand t;
    t, T.Env.empty
  | TupP pats ->
    let ts, ve = infer_pats pat.at env pats [] T.Env.empty in
    T.Tup ts, ve
  | ObjP pfs ->
    let (s, tfs), ve = infer_pat_fields pat.at env pfs [] T.Env.empty in
    T.Obj (s, tfs), ve
  | OptP pat1 ->
    let t1, ve = infer_pat env pat1 in
    T.Opt t1, ve
  | TagP (id, pat1) ->
    let t1, ve = infer_pat env pat1 in
    T.Variant [T.{lab = id.it; typ = t1; src = empty_src}], ve
  | AltP (pat1, pat2) ->
    error env pat.at "M0184"
        "cannot infer the type of this or-pattern, please add a type annotation";
    (*let t1, ve1 = infer_pat env pat1 in
    let t2, ve2 = infer_pat env pat2 in
    let t = T.lub t1 t2 in
    if not (T.compatible t1 t2) then
      error env pat.at "M0104"
        "pattern branches have incompatible types,\nleft consumes%a\nright consumes%a"
        display_typ_expand t1
        display_typ_expand t2;
    if T.Env.keys ve1 <> T.Env.keys ve2 then
      error env pat.at "M0189" "different set of bindings in pattern alternatives";
    if not env.pre then T.Env.(iter (fun k t1 -> warn_lossy_bind_type env pat.at k t1 (find k ve2))) ve1;
    t, T.Env.merge (fun _ -> Lib.Option.map2 T.lub) ve1 ve2*)
  | AnnotP (pat1, typ) ->
    let t = check_typ env typ in
    t, check_pat env t pat1
  | ParP pat1 ->
    infer_pat env pat1

and infer_pats at env pats ts ve : T.typ list * Scope.val_env =
  match pats with
  | [] -> List.rev ts, ve
  | pat::pats' ->
    let t, ve1 = infer_pat env pat in
    let ve' = disjoint_union env at "M0017" "duplicate binding for %s in pattern" ve ve1 in
    infer_pats at env pats' (t::ts) ve'

and infer_pat_fields at env pfs ts ve : (T.obj_sort * T.field list) * Scope.val_env =
  match pfs with
  | [] -> (T.Object, List.sort T.compare_field ts), ve
  | pf::pfs' ->
    let typ, ve1 = infer_pat env pf.it.pat in
    let ve' = disjoint_union env at "M0017" "duplicate binding for %s in pattern" ve ve1 in
    infer_pat_fields at env pfs' (T.{ lab = pf.it.id.it; typ; src = empty_src }::ts) ve'

and check_shared_pat env shared_pat : T.func_sort * Scope.val_env =
  match shared_pat.it with
  | T.Local -> T.Local, T.Env.empty
  | T.Shared (ss, pat) ->
    if pat.it <> WildP then
      error_in [Flags.WASIMode; Flags.WasmMode] env pat.at "M0106" "shared function cannot take a context pattern";
    T.Shared ss, check_pat_exhaustive local_error env T.ctxt pat

and check_class_shared_pat env shared_pat obj_sort : Scope.val_env =
  match shared_pat.it, obj_sort.it with
  | T.Local, (T.Module | T.Object) -> T.Env.empty
  | T.Local, T.Actor ->
    T.Env.empty (* error instead? That's a breaking change *)
  | T.Shared (mode, pat), sort ->
    if sort <> T.Actor then
      error env pat.at "M0107" "non-actor class cannot take a context pattern";
    if pat.it <> WildP then
      error_in [Flags.WASIMode; Flags.WasmMode] env pat.at "M0108" "actor class cannot take a context pattern";
    if mode = T.Query then
      error env shared_pat.at "M0109" "class cannot be a query";
    check_pat_exhaustive local_error env T.ctxt pat
  | _, T.Memory -> assert false


and check_pat_exhaustive warnOrError env t pat : Scope.val_env =
  let ve = check_pat env t pat in
  if not env.pre then
    coverage_pat warnOrError env pat t;
  ve

and check_pat env t pat : Scope.val_env =
  check_pat_aux env t pat Scope.Declaration

and check_pat_aux env t pat val_kind : Scope.val_env =
  assert (pat.note = T.Pre);
  if t = T.Pre then snd (infer_pat env pat) else
  let t' = T.normalize t in
  let ve = check_pat_aux' env t' pat val_kind in
  if not env.pre then pat.note <- t';
  ve

and check_pat_aux' env t pat val_kind : Scope.val_env =
  assert (t <> T.Pre);
  match pat.it with
  | WildP ->
    T.Env.empty
  | VarP id ->
    T.Env.singleton id.it (t, id.at, val_kind)
  | LitP lit ->
    if not env.pre then begin
      let t' = if T.eq t T.nat then T.int else t in  (* account for Nat <: Int *)
      if T.opaque t' then
        error env pat.at "M0110" "literal pattern cannot consume expected type%a"
          display_typ_expand t;
      if T.sub t' T.Non
      then ignore (infer_lit env lit pat.at)
      else check_lit env t' lit pat.at
    end;
    T.Env.empty
  | SignP (op, lit) ->
    if not env.pre then begin
      let t' = if T.eq t T.nat then T.int else t in  (* account for Nat <: Int *)
      if not (Operator.has_unop op (T.promote t)) then
        error env pat.at "M0111" "operator pattern cannot consume expected type%a"
          display_typ_expand t;
      if T.sub t' T.Non
      then ignore (infer_lit env lit pat.at)
      else check_lit env t' lit pat.at
    end;
    T.Env.empty
  | TupP pats ->
    let ts = try T.as_tup_sub (List.length pats) t with Invalid_argument _ ->
      error env pat.at "M0112" "tuple pattern cannot consume expected type%a"
         display_typ_expand t
    in check_pats env ts pats T.Env.empty pat.at
  | ObjP pfs ->
    let pfs' = List.stable_sort compare_pat_field pfs in
    let s, tfs =
      try T.as_obj_sub (List.map (fun (pf : pat_field) -> pf.it.id.it) pfs') t
      with Invalid_argument _ ->
        error env pat.at "M0113" "object pattern cannot consume expected type%a"
          display_typ_expand t
    in
    if not env.pre && s = T.Actor then
      local_error env pat.at "M0114" "object pattern cannot consume actor type%a"
        display_typ_expand t;
    check_pat_fields env t tfs pfs' T.Env.empty pat.at
  | OptP pat1 ->
    let t1 = try T.as_opt_sub t with Invalid_argument _ ->
      error env pat.at "M0115" "option pattern cannot consume expected type%a"
        display_typ_expand t
    in check_pat env t1 pat1
  | TagP (id, pat1) ->
    let t1 =
      try
        match T.lookup_val_field_opt id.it (T.as_variant_sub id.it t) with
        | Some t1 -> t1
        | None -> T.Non
      with Invalid_argument _ ->
        error env pat.at "M0116" "variant pattern cannot consume expected type%a"
          display_typ_expand t
    in check_pat env t1 pat1
  | AltP (pat1, pat2) ->
    let ve1 = check_pat env t pat1 in
    let ve2 = check_pat env t pat2 in
    if T.Env.keys ve1 <> T.Env.keys ve2 then
      error env pat.at "M0189" "different set of bindings in pattern alternatives";
    T.Env.(iter (fun k (t1, _, _) ->
      let (t2, _, _) = find k ve2 in
      warn_lossy_bind_type env pat.at k t1 t2)
    ) ve1;
    let merge_entries (t1, at1, kind1) (t2, at2, kind2) = (T.lub t1 t2, at1, kind1) in
    T.Env.merge (fun _ -> Lib.Option.map2 merge_entries) ve1 ve2
  | AnnotP (pat1, typ) ->
    let t' = check_typ env typ in
    if not (T.sub t t') then
      error env pat.at "M0117"
        "pattern of type%a\ncannot consume expected type%a"
        display_typ_expand t'
        display_typ_expand t;
    check_pat env t' pat1
  | ParP pat1 ->
    check_pat env t pat1

(*
Consider:

  case (P : A) : B


(P : A) :<= B  iff
1: B <: A   P :<= B
2: A <: B   P :<= A
3: B <: A   P :<= A
4: A <: B   P :<= B

1 is implemented, allows

  case ({x} : {}) : {x}  // type annotations are reversed for patterns
  case (1 : Int) : Nat   // type annotations are reversed for patterns
  case (x : Int) : Nat   // type annotations are reversed for patterns

2 would allow

  case ({x} : {x}) : {}  // unsound, x does not exist

3 would allow

  case (-1 : Int) : Nat  // breaks coverage checking

4 would allow

  case (x : Nat) : Int  // x is Int, harmless but misleading

Alternative: pass in two types?
*)
and check_pats env ts pats ve at : Scope.val_env =
  let ts_len = List.length ts in
  let pats_len = List.length pats in
  let rec go ts pats ve =
    match ts, pats with
    | [], [] -> ve
    | t::ts', pat::pats' ->
        let ve1 = check_pat env t pat in
        let ve' = disjoint_union env at "M0017" "duplicate binding for %s in pattern" ve ve1 in
        go ts' pats' ve'
    | _, _ ->
        error env at "M0118" "tuple pattern has %i components but expected type has %i"
          pats_len ts_len
  in
  go ts pats ve

and check_pat_fields env t tfs pfs ve at : Scope.val_env =
  match tfs, pfs with
  | _, [] -> ve
  | [], pf::_ ->
    error env pf.at "M0119"
      "object field %s is not contained in expected type%a"
      pf.it.id.it
      display_typ_expand t
  | T.{lab; typ = Typ _; _}::tfs', _ ->  (* TODO: remove the namespace hack *)
    check_pat_fields env t tfs' pfs ve at
  | T.{lab; typ; src}::tfs', pf::pfs' ->
    match compare pf.it.id.it lab with
    | -1 -> check_pat_fields env t [] pfs ve at
    | +1 -> check_pat_fields env t tfs' pfs ve at
    | _ ->
      if T.is_mut typ then
        error env pf.at "M0120" "cannot pattern match mutable field %s" lab;
      check_deprecation env pf.at "field" lab src.T.depr;
      let val_kind = kind_of_field_pattern pf in
      let ve1 = check_pat_aux env typ pf.it.pat val_kind in
      let ve' =
        disjoint_union env at "M0017" "duplicate binding for %s in pattern" ve ve1 in
      match pfs' with
      | pf'::_ when pf'.it.id.it = lab ->
        error env pf'.at "M0121" "duplicate field %s in object pattern" lab
      | _ -> check_pat_fields env t tfs' pfs' ve' at

and compare_pat_field pf1 pf2 = compare pf1.it.id.it pf2.it.id.it

(* Objects *)

and pub_fields dec_fields : visibility_env =
  List.fold_right pub_field dec_fields (T.Env.empty, T.Env.empty)

and pub_field dec_field xs : visibility_env =
  match dec_field.it with
  | {vis = { it = Public depr; _}; dec; _} -> pub_dec T.{depr = depr; region = dec_field.at} dec xs
  | _ -> xs

and pub_dec src dec xs : visibility_env =
  match dec.it with
  | ExpD _ -> xs
  | LetD (pat, _, _) -> pub_pat src pat xs
  | VarD (id, _) -> pub_val_id src id xs
  | ClassD (_, id, _, _, _, _, _, _) ->
    pub_val_id src {id with note = ()} (pub_typ_id src id xs)
  | TypD (id, _, _) -> pub_typ_id src id xs

and pub_pat src pat xs : visibility_env =
  match pat.it with
  | WildP | LitP _ | SignP _ -> xs
  | VarP id -> pub_val_id src id xs
  | TupP pats -> List.fold_right (pub_pat src) pats xs
  | ObjP pfs -> List.fold_right (pub_pat_field src) pfs xs
  | AltP (pat1, _)
  | OptP pat1
  | TagP (_, pat1)
  | AnnotP (pat1, _)
  | ParP pat1 -> pub_pat src pat1 xs

and pub_pat_field src pf xs =
  pub_pat src pf.it.pat xs

and pub_typ_id src id (xs, ys) : visibility_env =
  (T.Env.add id.it T.{depr = src.depr; id_region = id.at; field_region = src.region} xs, ys)

and pub_val_id src id (xs, ys) : visibility_env =
  (xs, T.Env.add id.it T.{depr = src.depr; id_region = id.at; field_region = src.region} ys)


(* Object/Scope transformations *)

(* TODO: remove by merging conenv and valenv or by separating typ_fields *)

and object_of_scope env sort dec_fields scope at =
  let pub_typ, pub_val = pub_fields dec_fields in
  let tfs =
    T.Env.fold
      (fun id c tfs ->
        match T.Env.find_opt id pub_typ with
        | Some src -> T.{lab = id; typ = T.Typ c; src = {depr = src.depr; region = src.field_region}}::tfs
        | _ -> tfs
      ) scope.Scope.typ_env  []
  in
  let tfs' =
    T.Env.fold
      (fun id (t, _, _) tfs ->
        match T.Env.find_opt id pub_val with
        | Some src -> T.{lab = id; typ = t; src = {depr = src.depr; region = src.field_region}}::tfs
        | _ -> tfs
      ) scope.Scope.val_env tfs
  in

  Lib.List.iter_pairs
    (fun x y ->
      if not (T.is_typ x.T.typ) && not (T.is_typ y.T.typ) &&
         Hash.hash x.T.lab = Hash.hash y.T.lab
      then error env at "M0122" "field names %s and %s in %sobject type have colliding hashes"
        x.T.lab y.T.lab (T.string_of_obj_sort sort);
    ) tfs';

  T.Obj (sort, List.sort T.compare_field tfs')

and is_actor_method dec : bool = match dec.it with
  | LetD ({it = VarP _; _}, {it = FuncE (_, shared_pat, _, _, _, _, _); _}, _) ->
    T.is_shared_sort shared_pat.it
  | _ -> false

and is_typ_dec dec : bool = match dec.it with
  | TypD _ -> true
  | _ -> false

and infer_obj env s dec_fields at : T.typ =
  let private_fields =
    let scope = List.filter (fun field -> is_private field.it.vis) dec_fields
    |> List.map (fun field -> field.it.dec)
    |> gather_block_decs env in
    get_identifiers scope.Scope.val_env
  in
  let private_identifiers identifiers =
    T.Env.filter (fun id _ -> S.mem id private_fields) identifiers
  in
  let env =
    if s <> T.Actor then
      { env with in_actor = false }
    else
      { env with
        in_actor = true;
        labs = T.Env.empty;
        rets = None;
      }
  in
  let decs = List.map (fun (df : dec_field) -> df.it.dec) dec_fields in
  let initial_usage = enter_scope env in
  let _, scope = infer_block env decs at false in
  let t = object_of_scope env s dec_fields scope at in
  leave_scope env (private_identifiers scope.Scope.val_env) initial_usage;
  let (_, tfs) = T.as_obj t in
  if not env.pre then begin
    if s = T.Actor then begin
      List.iter (fun T.{lab; typ; _} ->
        if not (T.is_typ typ) && not (T.is_shared_func typ) then
          let _, pub_val = pub_fields dec_fields in
          error env ((T.Env.find lab pub_val).id_region) "M0124"
            "public actor field %s has non-shared function type%a"
            lab
            display_typ_expand typ
      ) tfs;
      List.iter (fun df ->
        if is_public df.it.vis && not (is_actor_method df.it.dec) && not (is_typ_dec df.it.dec) then
          local_error env df.it.dec.at "M0125"
            "public actor field needs to be a manifest function"
      ) dec_fields;
      List.iter (fun df ->
        if df.it.vis.it = Syntax.Private && is_actor_method df.it.dec then
          error_in [Flags.ICMode; Flags.RefMode] env df.it.dec.at "M0126"
            "a shared function cannot be private"
      ) dec_fields;
    end;
    if s = T.Module then Static.dec_fields env.msgs dec_fields;
    check_system_fields env s scope tfs dec_fields;
    check_stab env s scope dec_fields;
  end;
  t

and check_system_fields env sort scope tfs dec_fields =
  List.iter (fun df ->
    match sort, df.it.vis.it, df.it.dec.it with
    | T.Actor, vis,
      LetD({ it = VarP id; _ },
           { it = FuncE _; _ },
           _) ->
      begin
        match List.assoc_opt id.it (system_funcs tfs) with
        | Some t ->
          (* TBR why does Stable.md require this to be a manifest function, not just any expression of appropriate type?  *)
          if vis = System then
            begin
              let (t1, _, _) = T.Env.find id.it scope.Scope.val_env in
              if not (T.sub t1 t) then
                local_error env df.at "M0127" "system function %s is declared with type%a\ninstead of expected type%a" id.it
                   display_typ t1
                   display_typ t
              else if id.it = "timer" && not !Mo_config.Flags.global_timer then
                local_error env df.at "M0182" "system function timer is present but -no-timer flag is specified"
            end
          else warn env id.at "M0128" "this function has the name of a system method, but is declared without system visibility and will not be called by the system"
        | None ->
          if vis = System then
            local_error env id.at "M0129" "unexpected system method named %s, expected %s"
              id.it (String.concat " or " (List.map fst (system_funcs tfs)))
          else ()
      end
    | _, System, _ ->
      local_error env df.it.vis.at "M0130" "misplaced system visibility, did you mean private?"
    | _ -> ())
  dec_fields

and stable_pat pat =
  match pat.it with
  | VarP _ -> true
  | ParP pat'
  | AnnotP (pat', _) -> stable_pat pat'
  | _ -> false

and check_stab env sort scope dec_fields =
  let check_stable id at =
    match T.Env.find_opt id scope.Scope.val_env with
    | None -> assert false
    | Some (t, _, _) ->
      let t1 = T.as_immut t in
      if not (T.stable t1) then
        local_error env at "M0131"
          "variable %s is declared stable but has non-stable type%a" id
          display_typ t1
  in
  let idss = List.map (fun df ->
    match sort, df.it.stab, df.it.dec.it with
    | (T.Object | T.Module), None, _ -> []
    | (T.Object | T.Module), Some stab, _ ->
      local_error env stab.at "M0132"
        "misplaced stability declaration on field of non-actor";
      []
    | T.Actor, Some {it = Stable; _}, VarD (id, _) ->
      check_stable id.it id.at;
      [id]
    | T.Actor, Some {it = Stable; _}, LetD (pat, _, _) when stable_pat pat ->
      let ids = T.Env.keys (gather_pat env T.Env.empty pat) in
      List.iter (fun id -> check_stable id pat.at) ids;
      List.map (fun id -> {it = id; at = pat.at; note = ()}) ids;
    | T.Actor, Some {it = Flexible; _} , (VarD _ | LetD _) -> []
    | T.Actor, Some stab, _ ->
      local_error env stab.at "M0133"
        "misplaced stability modifier: allowed on var or simple let declarations only";
      []
    | _ -> []) dec_fields
  in
  check_ids env "actor type" "stable variable" (List.concat idss)


(* Blocks and Declarations *)

and infer_block env decs at check_unused : T.typ * Scope.scope =
  let initial_usage = enter_scope env in
  let scope = infer_block_decs env decs at in
  let env' = adjoin env scope in
  (* HACK: when compiling to IC, mark class constructors as unavailable *)
  let ve = match !Flags.compile_mode with
    | Flags.(ICMode | RefMode) ->
      List.fold_left (fun ve' dec ->
        match dec.it with
        | ClassD(_, id, _, _, _, { it = T.Actor; _}, _, _) ->
          T.Env.mapi (fun id' (typ, at, kind, avl) ->
            (typ, at, kind, if id' = id.it then Unavailable else avl)) ve'
        | _ -> ve') env'.vals decs
    | _ -> env'.vals
  in
  let t = infer_block_exps { env' with vals = ve } decs in
  if check_unused then
    leave_scope env scope.Scope.val_env initial_usage
  else ();
  t, scope

and infer_block_decs env decs at : Scope.t =
  let scope = gather_block_decs env decs in
  let env' = adjoin {env with pre = true} scope in
  let scope_ce = infer_block_typdecs env' decs in
  check_con_env env' at scope_ce.Scope.con_env;
  let env'' = adjoin {env' with pre = env.pre} scope_ce in
  let _scope_ce = infer_block_typdecs env'' decs in
  (* TBR: assertion does not work for types with binders, due to stamping *)
  (* assert (scope_ce = _scope_ce); *)
  infer_block_valdecs (adjoin env'' scope_ce) decs scope_ce

and infer_block_exps env decs : T.typ =
  match decs with
  | [] -> T.unit
  | [dec] -> infer_dec env dec
  | dec::decs' ->
    if not env.pre then recover (check_dec env T.unit) dec;
    infer_block_exps env decs'

and infer_dec env dec : T.typ =
  let t =
  match dec.it with
  | ExpD exp -> infer_exp env exp
  | LetD (pat, exp, None) ->
    (* For developer convenience, ignore top-level actor and module identifiers in unused detection. *)
    (if env.in_prog && (CompUnit.is_actor_def exp || CompUnit.is_module_def exp) then
      match pat.it with
      | VarP id -> use_identifier env id.it
      | _ -> ());
    infer_exp env exp
  | LetD (_, exp, Some fail) ->
    if not env.pre then
      check_exp env T.Non fail;
    infer_exp env exp
  | VarD (_, exp) ->
    if not env.pre then ignore (infer_exp env exp);
    T.unit
  | ClassD (shared_pat, id, typ_binds, pat, typ_opt, obj_sort, self_id, dec_fields) ->
    let (t, _, _, _) = T.Env.find id.it env.vals in
    if not env.pre then begin
      let c = T.Env.find id.it env.typs in
      let ve0 = check_class_shared_pat env shared_pat obj_sort in
      let cs, tbs, te, ce = check_typ_binds env typ_binds in
      let env' = adjoin_typs env te ce in
      let in_actor = obj_sort.it = T.Actor in
      (* Top-level actor class identifier is implicitly public and thus considered used. *)
      if env.in_prog && in_actor then use_identifier env id.it;
      let t_pat, ve =
        infer_pat_exhaustive (if in_actor then error else warn) env' pat
      in
      if in_actor && not (T.shared t_pat) then
        error_shared env t_pat pat.at "M0034"
          "shared constructor has non-shared parameter type%a"
          display_typ_expand t_pat;
      let env'' = adjoin_vals (adjoin_vals env' ve0) ve in
      let async_cap, _, class_cs = infer_class_cap env obj_sort.it tbs cs in
      let self_typ = T.Con (c, List.map (fun c -> T.Con (c, [])) class_cs) in
      let env''' =
        { (add_val env'' self_id self_typ) with
          labs = T.Env.empty;
          rets = None;
          async = async_cap;
          in_actor;
        }
      in
      let initial_usage = enter_scope env''' in
      let t' = infer_obj { env''' with check_unused = true } obj_sort.it dec_fields dec.at in
      leave_scope env ve initial_usage;
      match typ_opt, obj_sort.it with
      | None, _ -> ()
      | Some { it = AsyncT (T.Fut, _, typ); at; _ }, T.Actor
      | Some ({ at; _ } as typ), T.(Module | Object) ->
        if at = Source.no_region then
          warn env dec.at "M0135"
            "actor classes with non non-async return types are deprecated; please declare the return type as 'async ...'";
        let t'' = check_typ env'' typ in
        if not (T.sub t' t'') then
          local_error env dec.at "M0134"
            "class body of type%a\ndoes not match expected type%a"
            display_typ_expand t'
            display_typ_expand t''
      | Some typ, T.Actor ->
         local_error env dec.at "M0193" "actor class has non-async return type"
      | _, T.Memory -> assert false
    end;
    T.normalize t
  | TypD _ ->
    T.unit
  in
  let eff = A.infer_effect_dec dec in
  dec.note <- {note_typ = t; note_eff = eff};
  t


and check_block env t decs at : Scope.t =
  let initial_usage = enter_scope env in
  let scope = infer_block_decs env decs at in
  check_block_exps (adjoin env scope) t decs at;
  leave_scope env scope.Scope.val_env initial_usage;
  scope

and check_block_exps env t decs at =
  match decs with
  | [] ->
    if not (T.sub T.unit t) then
      local_error env at "M0136" "empty block cannot produce expected type%a"
        display_typ_expand t
  | [dec] ->
    check_dec env t dec
  | dec::decs' ->
    recover (check_dec env T.unit) dec;
    recover (check_block_exps env t decs') at

and check_dec env t dec =
  match dec.it with
  | ExpD exp ->
    check_exp env t exp;
    dec.note <- exp.note
  | _ ->
    let t' = infer_dec env dec in
    if not (T.eq t T.unit || T.sub t' t) then
      local_error env dec.at "M0096"
        "expression of type%a\ncannot produce expected type%a"
        display_typ_expand t'
        display_typ_expand t

and infer_val_path env exp : T.typ option =
  match exp.it with
  | ImportE (f, ri) ->
    Some (check_import env exp.at f ri)
  | VarE id ->
    (match T.Env.find_opt id.it env.vals with (* TBR: return None for Unavailable? *)
     | Some (t, _, _, _) -> Some t
     | _ -> None)
  | DotE (path, id) ->
    (match infer_val_path env path with
     | None -> None
     | Some t ->
       match T.promote t with
       | T.Obj ( _, flds) ->
         (try Some (T.lookup_val_field id.it flds)
         with Invalid_argument _ -> None)
       | _ -> None
    )
  | AnnotE (_, typ) ->
    Some (check_typ {env with pre = true}  typ)
  | _ -> None


(* Pass 1: collect:
   * type identifiers and their arity,
   * object identifiers and their fields (if known) (recursively)
   * other value identifiers at type T.Pre
*)
and gather_block_decs env decs : Scope.t =
  List.fold_left (gather_dec env) Scope.empty decs

and gather_dec env scope dec : Scope.t =
  match dec.it with
  | ExpD _ -> scope
  (* TODO: generalize beyond let <id> = <obje> *)
  | LetD (
      {it = VarP id; _},
      ( {it = ObjBlockE (obj_sort, _, dec_fields); at; _}
      | {it = AwaitE (_,{ it = AsyncE (_, _, {it = ObjBlockE ({ it = Type.Actor; _} as obj_sort, _, dec_fields); at; _}) ; _  }); _ }),
       _
    ) ->
    let decs = List.map (fun df -> df.it.dec) dec_fields in
    let open Scope in
    if T.Env.mem id.it scope.val_env then
      error_duplicate env "" id;
    let scope' = gather_block_decs env decs in
    let ve' = add_id scope.val_env id (object_of_scope env obj_sort.it dec_fields scope' at) in
    let obj_env = T.Env.add id.it scope' scope.obj_env in
    { val_env = ve';
      typ_env = scope.typ_env;
      lib_env = scope.lib_env;
      con_env = scope.con_env;
      obj_env = obj_env
    }
  | LetD (pat, _, _) -> Scope.adjoin_val_env scope (gather_pat env scope.Scope.val_env pat)
  | VarD (id, _) -> Scope.adjoin_val_env scope (gather_id env scope.Scope.val_env id Scope.Declaration)
  | TypD (id, binds, _) | ClassD (_, id, binds, _, _, _, _, _) ->
    let open Scope in
    if T.Env.mem id.it scope.typ_env then
      error_duplicate env "type " id;
    let binds' = match binds with
      | bind::binds when bind.it.sort.it = T.Scope ->
        binds
      | _ -> binds
    in
    let pre_tbs = List.map (fun bind ->
      { T.var = bind.it.var.it;
        T.sort = T.Type;
        T.bound = T.Pre })
      binds'
    in
    let pre_k = T.Abs (pre_tbs, T.Pre) in
    let c = match id.note with
      | None -> let c = Cons.fresh id.it pre_k in id.note <- Some c; c
      | Some c -> c
    in
    let val_env = match dec.it with
      | ClassD _ ->
        if T.Env.mem id.it scope.val_env then
          error_duplicate env "" id;
        add_id scope.val_env id T.Pre
      | _ -> scope.val_env
    in
    { val_env;
      typ_env = T.Env.add id.it c scope.typ_env;
      con_env = T.ConSet.disjoint_add c scope.con_env;
      lib_env = scope.lib_env;
      obj_env = scope.obj_env;
    }

and gather_pat env ve pat : Scope.val_env =
   gather_pat_aux env Scope.Declaration ve pat

and gather_pat_aux env val_kind ve pat : Scope.val_env =
  match pat.it with
  | WildP | LitP _ | SignP _ -> ve
  | VarP id -> gather_id env ve id val_kind
  | TupP pats -> List.fold_left (gather_pat env) ve pats
  | ObjP pfs -> List.fold_left (gather_pat_field env) ve pfs
  | TagP (_, pat1) | AltP (pat1, _) | OptP pat1
  | AnnotP (pat1, _) | ParP pat1 -> gather_pat env ve pat1

and gather_pat_field env ve pf : Scope.val_env =
  let val_kind = kind_of_field_pattern pf in
  gather_pat_aux env val_kind ve pf.it.pat

and gather_id env ve id val_kind : Scope.val_env =
  if T.Env.mem id.it ve then
    error_duplicate env "" id;
  T.Env.add id.it (T.Pre, id.at, val_kind) ve

(* Pass 2 and 3: infer type definitions *)
and infer_block_typdecs env decs : Scope.t =
  let _env', scope =
    List.fold_left (fun (env, scope) dec ->
      let scope' = infer_dec_typdecs env dec in
      adjoin env scope', Scope.adjoin scope scope'
    ) (env, Scope.empty) decs
  in scope

and infer_dec_typdecs env dec : Scope.t =
  match dec.it with
  (* TODO: generalize beyond let <id> = <obje> *)
  | LetD (
      {it = VarP id; _},
      ( {it = ObjBlockE (obj_sort, _t, dec_fields); at; _}
      | {it = AwaitE (_, { it = AsyncE (_, _, {it = ObjBlockE ({ it = Type.Actor; _} as obj_sort, _t, dec_fields); at; _}) ; _  }); _ }),
        _
    ) ->
    let decs = List.map (fun {it = {vis; dec; _}; _} -> dec) dec_fields in
    let scope = T.Env.find id.it env.objs in
    let env' = adjoin env scope in
    let obj_scope_typs = infer_block_typdecs env' decs in
    let obj_scope = Scope.adjoin scope obj_scope_typs in
    Scope.{ empty with
      con_env = obj_scope.con_env;
      val_env = singleton id (object_of_scope env obj_sort.it dec_fields obj_scope at);
      obj_env = T.Env.singleton id.it obj_scope
    }
  (* TODO: generalize beyond let <id> = <valpath> *)
  | LetD ({it = VarP id; _}, exp, _) ->
    (match infer_val_path env exp with
     | None -> Scope.empty
     | Some t ->
       let open Scope in
       match T.promote t with
       | T.Obj (_, _) as t' -> { Scope.empty with val_env = singleton id t' }
       | _ -> { Scope.empty with val_env = singleton id T.Pre }
    )
  | LetD _ | ExpD _ | VarD _ ->
    Scope.empty
  | TypD (id, typ_binds, typ) ->
    let k = check_typ_def env dec.at (id, typ_binds, typ) in
    let c = T.Env.find id.it env.typs in
    Scope.{ empty with
      typ_env = T.Env.singleton id.it c;
      con_env = infer_id_typdecs id c k;
    }
  | ClassD (shared_pat, id, binds, pat, _typ_opt, obj_sort, self_id, dec_fields) ->
    let c = T.Env.find id.it env.typs in
    let ve0 = check_class_shared_pat {env with pre = true} shared_pat obj_sort in
    let cs, tbs, te, ce = check_typ_binds {env with pre = true} binds in
    let env' = adjoin_typs (adjoin_vals {env with pre = true} ve0) te ce in
    let _, ve = infer_pat env' pat in
    let in_actor = obj_sort.it = T.Actor in
    let async_cap, class_tbs, class_cs = infer_class_cap env obj_sort.it tbs cs in
    let self_typ = T.Con (c, List.map (fun c -> T.Con (c, [])) class_cs) in
    let env'' =
     { (add_val (adjoin_vals env' ve) self_id self_typ) with
          labs = T.Env.empty;
          rets = None;
          async = async_cap;
          in_actor}
    in
    let t = infer_obj { env'' with check_unused = false } obj_sort.it dec_fields dec.at in
    let k = T.Def (T.close_binds class_cs class_tbs, T.close class_cs t) in
    check_closed env id k dec.at;
    Scope.{ empty with
      typ_env = T.Env.singleton id.it c;
      con_env = infer_id_typdecs id c k;
    }

and infer_id_typdecs id c k : Scope.con_env =
  assert (match k with T.Abs (_, T.Pre) -> false | _ -> true);
  (match Cons.kind c with
  | T.Abs (_, T.Pre) -> T.set_kind c k; id.note <- Some c
  | k' -> assert (T.eq_kind k' k) (* may diverge on expansive types *)
  );
  T.ConSet.singleton c

(* Pass 4: infer value types *)
and infer_block_valdecs env decs scope : Scope.t =
  let _, scope' =
    List.fold_left (fun (env, scope) dec ->
      let scope' = infer_dec_valdecs env dec in
      adjoin env scope', Scope.adjoin scope scope'
    ) (env, scope) decs
  in scope'

and is_import d =
  match d.it with
  | LetD (_, {it = ImportE _; _}, None) -> true
  | _ -> false

and infer_dec_valdecs env dec : Scope.t =
  match dec.it with
  | ExpD _ ->
    Scope.empty
  (* TODO: generalize beyond let <id> = <obje> *)
  | LetD (
      {it = VarP id; _} as pat,
      ( {it = ObjBlockE (obj_sort, _t, dec_fields); at; _}
      | {it = AwaitE (_, { it = AsyncE (_, _, {it = ObjBlockE ({ it = Type.Actor; _} as obj_sort, _t, dec_fields); at; _}) ; _ }); _ }),
        _
    ) ->
    let decs = List.map (fun df -> df.it.dec) dec_fields in
    let obj_scope = T.Env.find id.it env.objs in
    let obj_scope' =
      infer_block_valdecs
        (adjoin {env with pre = true} obj_scope)
        decs obj_scope
    in
    let obj_typ = object_of_scope env obj_sort.it dec_fields obj_scope' at in
    let _ve = check_pat env obj_typ pat in
    Scope.{empty with val_env = singleton id obj_typ}
  | LetD (pat, exp, fail) ->
    let t = infer_exp {env with pre = true; check_unused = false} exp in
    let ve' = match fail with
      | None -> check_pat_exhaustive (if is_import dec then local_error else warn) env t pat
      | Some _ -> check_pat env t pat
    in
    Scope.{empty with val_env = ve'}
  | VarD (id, exp) ->
    let t = infer_exp {env with pre = true} exp in
    Scope.{empty with val_env = singleton id (T.Mut t)}
  | TypD (id, _, _) ->
    let c = Option.get id.note in
    Scope.{ empty with
      typ_env = T.Env.singleton id.it c;
      con_env = T.ConSet.singleton c;
    }
  | ClassD (_shared_pat, id, typ_binds, pat, _, obj_sort, _, _) ->
    if obj_sort.it = T.Actor then begin
      error_in [Flags.WASIMode; Flags.WasmMode] env dec.at "M0138" "actor classes are not supported";
      if not env.in_prog then
        error_in [Flags.ICMode; Flags.RefMode] env dec.at "M0139"
          "inner actor classes are not supported yet; any actor class must come last in your program";
      if not (List.length typ_binds = 1) then
        local_error env dec.at "M0140"
          "actor classes with type parameters are not supported yet";
    end;
    let cs, tbs, te, ce = check_typ_binds env typ_binds in
    let env' = adjoin_typs env te ce in
    let c = T.Env.find id.it env.typs in
    let t1, _ = infer_pat {env' with pre = true} pat in
    let ts1 = match pat.it with TupP _ -> T.seq_of_tup t1 | _ -> [t1] in
    let class_tbs, _,  class_cs = infer_class_cap env obj_sort.it tbs cs in
    let obj_typ = T.Con (c, List.map (fun c -> T.Con (c, [])) class_cs) in
    let t2 =
      if obj_sort.it = T.Actor then
        T.Async (T.Fut, T.Con (List.hd cs, []), obj_typ)
      else obj_typ
    in
    let t = T.Func (T.Local, T.Returns, T.close_binds cs tbs,
      List.map (T.close cs) ts1,
      [T.close cs t2])
    in
    Scope.{ empty with
      val_env = singleton id t;
      typ_env = T.Env.singleton id.it c;
      con_env = T.ConSet.singleton c;
    }


(* Programs *)

let infer_prog ?(viper_mode=false) scope pkg_opt async_cap prog : (T.typ * Scope.t) Diag.result =
  Diag.with_message_store
    (fun msgs ->
      recover_opt
        (fun prog ->
          let env0 = env_of_scope ~viper_mode msgs scope in
          let env = {
             env0 with async = async_cap;
          } in
          let res = infer_block env prog.it prog.at true in
          if pkg_opt = None && Diag.is_error_free msgs then emit_unused_warnings env;
          res
        ) prog
    )

let is_actor_dec d =
  match d.it with
  | ExpD e
  | LetD (_, e, _) -> CompUnit.is_actor_def e
  | ClassD (shared_pat, id, typ_binds, pat, typ_opt, obj_sort, self_id, dec_fields) ->
    obj_sort.it = T.Actor
  | _ -> false

let check_actors ?(viper_mode=false) scope progs : unit Diag.result =
  Diag.with_message_store
    (fun msgs ->
      recover_opt (fun progs ->
        let prog = (CompUnit.combine_progs progs).it in
        let env = env_of_scope ~viper_mode msgs scope in
        let rec go ds = function
          | [] -> ()
          | (d::ds') when is_actor_dec d ->
            if ds <> [] || ds' <> []  then
              error_in [Flags.ICMode; Flags.RefMode] env d.at "M0141"
                "an actor or actor class must be the only non-imported declaration in a program"
          | (d::ds') when is_import d -> go ds ds'
          | (d::ds') -> go (d::ds) ds'
        in
        go [] prog
        ) progs
    )

let check_lib scope pkg_opt lib : Scope.t Diag.result =
  Diag.with_message_store
    (fun msgs ->
      recover_opt
        (fun lib ->
          let env = env_of_scope msgs scope in
          let { imports; body = cub; _ } = lib.it in
          let (imp_ds, ds) = CompUnit.decs_of_lib lib in
          let typ, _ = infer_block env (imp_ds @ ds) lib.at false in
          List.iter2 (fun import imp_d -> import.note <- imp_d.note.note_typ) imports imp_ds;
          cub.note <- {note_typ = typ; note_eff = T.Triv};
          let imp_typ = match cub.it with
            | ModuleU _ ->
              if cub.at = no_region then begin
                let r = Source.({
                  left = { no_pos with file = lib.note.filename };
                  right = { no_pos with file = lib.note.filename }})
                in
                warn env r "M0142" "deprecated syntax: an imported library should be a module or named actor class"
              end;
              typ
            | ActorClassU  (sp, id, tbs, p, _, self_id, dec_fields) ->
              if is_anon_id id then
                error env cub.at "M0143" "bad import: imported actor class cannot be anonymous";
              let cs = List.map (fun tb -> Option.get tb.note) tbs in
              let ts = List.map (fun c -> T.Con(c, [])) cs in
              let fun_typ = typ in
              let ts1, class_typ =
                match T.normalize fun_typ with
                | T.Func (sort, control, _, ts1, [t2]) ->
                  let t2 = T.normalize (T.open_ ts t2) in
                  (match t2 with
                   | T.Async (_, _, class_typ) -> List.map (T.open_ ts) ts1, class_typ
                   | _ -> assert false)
                | _ -> assert false
              in
              let con = Cons.fresh id.it (T.Def([], class_typ)) in
              T.(obj Module [
                (id.it, Typ con);
                (id.it, fun_typ);
                ("system", obj Module [id.it, install_typ (List.map (close cs) ts1) class_typ])
              ])
            | ActorU _ ->
              error env cub.at "M0144" "bad import: expected a module or actor class but found an actor"
            | ProgU _ ->
              (* this shouldn't really happen, as an imported program should be rewritten to a module *)
              error env cub.at "M0000" "compiler bug: expected a module or actor class but found a program, i.e. a sequence of declarations"
          in
          if pkg_opt = None && Diag.is_error_free msgs then emit_unused_warnings env;
          Scope.lib lib.note.filename imp_typ
        ) lib
    )

let check_stab_sig scope sig_ : (T.field list) Diag.result =
  Diag.with_message_store
    (fun msgs ->
      recover_opt
        (fun (decs, sfs) ->
          let env = env_of_scope msgs scope in
          let scope = infer_block_decs env decs sig_.at in
          let env1 = adjoin env scope in
          check_ids env "object type" "field"
            (List.filter_map (fun (field : typ_field) ->
                 match field.it with ValF (id, _, _) -> Some id | _ -> None)
               sfs);
          check_ids env "object type" "type field"
            (List.filter_map (fun (field : typ_field) ->
                 match field.it with TypF (id, _, _) -> Some id | _ -> None)
               sfs);
          let _ = List.map (check_typ_field {env1 with pre = true} T.Object) sfs in
          let fs = List.map (check_typ_field {env1 with pre = false} T.Object) sfs in
          List.iter (fun (field : Syntax.typ_field) ->
              match field.it with
              | TypF _ -> ()
              | ValF (id, typ, _) ->
                if not (T.stable typ.note) then
                   error env id.at "M0131" "variable %s is declared stable but has non-stable type%a"
                   id.it
                   display_typ typ.note)
            sfs;
          List.sort T.compare_field fs
        ) sig_.it
    )<|MERGE_RESOLUTION|>--- conflicted
+++ resolved
@@ -1538,7 +1538,6 @@
     let t1 = infer_exp env exp1 in
     let t2 = infer_cases env T.catch T.Non cases in
     if not env.pre then begin
-      Option.iter (check_exp_strong { env with rets = None; labs = T.Env.empty } T.unit) exp2_opt;
       check_ErrorCap env "try" exp.at;
       if cases <> [] then
         coverage_cases "try handler" env cases T.catch exp.at;
@@ -1843,22 +1842,10 @@
     check_ErrorCap env "try" exp.at;
     check_exp env t exp1;
     check_cases env T.catch t cases;
-<<<<<<< HEAD
-    coverage_cases "try handler" env cases T.catch exp.at;
-    if not env.pre then
-      begin match exp2_opt with
-      | None -> ()
-      | Some exp2 ->
-        check_exp_strong { env with rets = None; labs = T.Env.empty } T.unit exp2;
-        if exp2.note.note_eff <> T.Triv then
-          local_error env exp2.at "M0200" "a cleanup clause must not send messages";
-      end;
-=======
     if cases <> []
     then coverage_cases "try handler" env cases T.catch exp.at;
     if not env.pre then
       Option.iter (check_exp_strong { env with async = C.NullCap; rets = None; labs = T.Env.empty; } T.unit) exp2_opt;
->>>>>>> cddd55c4
     t
   (* TODO: allow shared with one scope par *)
   | FuncE (_, shared_pat,  [], pat, typ_opt, _sugar, exp), T.Func (s, c, [], ts1, ts2) ->
