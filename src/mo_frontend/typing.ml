open Mo_def
open Mo_types
open Mo_values
module Flags = Mo_config.Flags

open Syntax
open Source

module T = Type
module A = Effect
module C = Async_cap

module S = Set.Make(String)

(* Contexts  *)

(* availability, used to mark actor constructors as unavailable in compiled code
   FUTURE: mark unavailable, non-shared variables *)
type avl = Available | Unavailable

type lab_env = T.typ T.Env.t
type ret_env = T.typ option
type val_env  = (T.typ * Source.region * Scope.val_kind * avl) T.Env.t

(* separate maps for values and types; entries only for _public_ elements *)
type visibility_src = {depr : string option; id_region : Source.region; field_region : Source.region}
type visibility_env = visibility_src T.Env.t * visibility_src T.Env.t

let available env = T.Env.map (fun (ty, at, kind) -> (ty, at, kind, Available)) env

let initial_scope =
  { Scope.empty with
    Scope.typ_env = T.Env.singleton T.default_scope_var C.top_cap;
    Scope.con_env = T.ConSet.singleton C.top_cap;
  }

type unused_warnings = (string * Source.region * Scope.val_kind) List.t

type env =
  { vals : val_env;
    libs : Scope.lib_env;
    typs : Scope.typ_env;
    cons : Scope.con_env;
    objs : Scope.obj_env;
    labs : lab_env;
    rets : ret_env;
    async : C.async_cap;
    in_actor : bool;
    in_prog : bool;
    context : exp' list;
    pre : bool;
    weak : bool;
    msgs : Diag.msg_store;
    scopes : Source.region T.ConEnv.t;
    check_unused : bool;
    used_identifiers : S.t ref;
    unused_warnings : unused_warnings ref;
<<<<<<< HEAD
    reported_stable_memory : bool ref;
=======
    viper_mode : bool;
>>>>>>> 7f5bb81a
  }

let env_of_scope ?(viper_mode=false) msgs scope =
  { vals = available scope.Scope.val_env;
    libs = scope.Scope.lib_env;
    typs = scope.Scope.typ_env;
    cons = scope.Scope.con_env;
    objs = T.Env.empty;
    labs = T.Env.empty;
    rets = None;
    async = Async_cap.NullCap;
    in_actor = false;
    in_prog = true;
    context = [];
    pre = false;
    weak = false;
    msgs;
    scopes = T.ConEnv.empty;
    check_unused = true;
    used_identifiers = ref S.empty;
    unused_warnings = ref [];
<<<<<<< HEAD
    reported_stable_memory = ref false;
=======
    viper_mode;
>>>>>>> 7f5bb81a
  }

let use_identifier env id =
  env.used_identifiers := S.add id !(env.used_identifiers)

let is_unused_identifier env id =
  not (S.mem id !(env.used_identifiers))

let get_identifiers identifiers =
  T.Env.fold (fun id _ set -> S.add id set) identifiers S.empty

let equal_unused_warning first second = first = second

let add_unused_warning env warning =
  if List.find_opt (equal_unused_warning warning) !(env.unused_warnings) = None then
    env.unused_warnings := warning::!(env.unused_warnings)
  else ()

let compare_unused_warning first second =
  let (first_id, {left = first_left; right = first_right}, _) = first in
  let (second_id, {left = second_left; right = second_right}, _) = second in
  match compare first_left second_left with
  | 0 ->
    (match compare first_right second_right with
     | 0 -> compare first_id second_id
     | other -> other)
  | other -> other

let sorted_unused_warnings list = List.sort compare_unused_warning list

let kind_of_field_pattern pf = match pf.it with
  | { id; pat = { it = VarP pat_id; _ } } when id = pat_id -> Scope.FieldReference
  | _ -> Scope.Declaration

(* Error bookkeeping *)

exception Recover

let recover_with (x : 'a) (f : 'b -> 'a) (y : 'b) = try f y with Recover -> x
let recover_opt f y = recover_with None (fun y -> Some (f y)) y
let recover f y = recover_with () f y

let display_lab = Lib.Format.display T.pp_lab

let display_typ = Lib.Format.display T.pp_typ

let display_typ_expand = Lib.Format.display T.pp_typ_expand

let type_error at code text : Diag.message =
  Diag.error_message at code "type" text

let type_warning at code text : Diag.message =
  Diag.warning_message at code "type" text

let type_info at text : Diag.message =
  Diag.info_message at "type" text

let error env at code fmt =
  Format.kasprintf
    (fun s -> Diag.add_msg env.msgs (type_error at code s); raise Recover) fmt

let local_error env at code fmt =
  Format.kasprintf (fun s -> Diag.add_msg env.msgs (type_error at code s)) fmt

let warn env at code fmt =
  Format.kasprintf (fun s -> Diag.add_msg env.msgs (type_warning at code s)) fmt

let info env at fmt =
  Format.kasprintf (fun s -> Diag.add_msg env.msgs (type_info at s)) fmt

let check_deprecation env at desc id depr =
  match depr with
  | Some ("M0199" as code) ->
    if !(env.reported_stable_memory) then ()
    else begin
      env.reported_stable_memory := true;
      (match compare !Flags.experimental_stable_memory 0 with
       | -1 -> error
       | 0 -> warn
       | _ -> fun _ _ _ _ -> ())
       env at code
       "this code is (or uses) the deprecated library `ExperimentalStableMemory`.\nPlease use the `Region` library instead: https://internetcomputer.org/docs/current/motoko/main/stable-memory/stable-regions/#the-region-library or compile with flag `--experimental-stable-memory 1` to suppress this message."
    end
  | Some msg ->
    warn env at "M0154" "%s %s is deprecated:\n%s" desc id msg
  | None -> ()

let flag_of_compile_mode mode =
  match mode with
  | Flags.ICMode -> ""
  | Flags.WASIMode -> " and flag -wasi-system-api"
  | Flags.WasmMode -> " and flag -no-system-api"
  | Flags.RefMode -> " and flag -ref-system-api"

let diag_in type_diag modes env at code fmt =
  let mode = !Flags.compile_mode in
  if !Flags.compiled && List.mem mode modes then
    begin
      Printf.ksprintf
        (fun s ->
          let s =
            Printf.sprintf "%s\n  (This is a limitation of the current version%s.)"
            s
            (flag_of_compile_mode mode)
          in
          Diag.add_msg env.msgs (type_diag at code s)) fmt;
      true
    end
  else false

let error_in modes env at code fmt =
  if diag_in type_error modes env at code fmt then
    raise Recover

let plural cs = if T.ConSet.cardinal cs = 1 then "" else "s"

let warn_lossy_bind_type env at bind t1 t2 =
  if not T.(sub t1 t2 || sub t2 t1) then
    warn env at "M0190" "pattern variable %s has larger type%a\nbecause its types in the pattern alternatives are unrelated smaller types:\ntype in left pattern is%a\ntype in right pattern is%a"
      bind
      display_typ_expand (T.lub t1 t2)
      display_typ_expand t1
      display_typ_expand t2

(* Currently unused *)
let _warn_in modes env at code fmt =
  ignore (diag_in type_warning modes env at code fmt)

(* Unused identifier detection *)

let emit_unused_warnings env =
  let emit (id, region, kind) = match kind with
    | Scope.Declaration -> warn env region "M0194" "unused identifier %s (delete or rename to wildcard `_` or `_%s`)" id id
    | Scope.FieldReference -> warn env region "M0198" "unused field %s in object pattern (delete or rewrite as `%s = _`)" id id
  in
  let list = sorted_unused_warnings !(env.unused_warnings) in
  List.iter emit list

let ignore_warning_for_id id =
  if String.length id > 0 then
    let prefix = String.get id 0 in
    prefix = '_' || prefix = '@'
  else
    false

let detect_unused env inner_identifiers =
  if not env.pre && env.check_unused then
    T.Env.iter (fun id (_, at, kind) ->
      if (not (ignore_warning_for_id id)) && (is_unused_identifier env id) then
        add_unused_warning env (id, at, kind)
    ) inner_identifiers

let enter_scope env : S.t =
  !(env.used_identifiers)

let leave_scope env inner_identifiers initial_usage =
  detect_unused env inner_identifiers;
  let inner_identifiers = get_identifiers inner_identifiers in
  let unshadowed_usage = S.diff !(env.used_identifiers) inner_identifiers in
  let final_usage = S.union initial_usage unshadowed_usage in
  env.used_identifiers := final_usage

(* Value environments *)

let singleton id t = T.Env.singleton id.it (t, id.at, Scope.Declaration)
let add_id val_env id t = T.Env.add id.it (t, id.at, Scope.Declaration) val_env

(* Context extension *)

let add_lab env x t = {env with labs = T.Env.add x t env.labs}

let add_val env id t =
  { env with vals = T.Env.add id.it (t, id.at, Scope.Declaration, Available) env.vals }

let add_typs env xs cs =
  { env with
    typs = List.fold_right2 T.Env.add xs cs env.typs;
    cons = List.fold_right T.ConSet.disjoint_add cs env.cons;
  }

let adjoin env scope =
  { env with
    vals = T.Env.adjoin env.vals (available scope.Scope.val_env);
    libs = T.Env.adjoin env.libs scope.Scope.lib_env;
    typs = T.Env.adjoin env.typs scope.Scope.typ_env;
    cons = T.ConSet.union env.cons scope.Scope.con_env;
    objs = T.Env.adjoin env.objs scope.Scope.obj_env;
  }

let adjoin_vals env ve = {env with vals = T.Env.adjoin env.vals (available ve)}
let adjoin_typs env te ce =
  { env with
    typs = T.Env.adjoin env.typs te;
    cons = T.ConSet.disjoint_union env.cons ce;
  }

let disjoint_union env at code fmt env1 env2 =
  try T.Env.disjoint_union env1 env2
  with T.Env.Clash k -> error env at code fmt k


(* Coverage *)

let coverage' warnOrError category env f x t at =
  let uncovered, unreached = f x t in
  List.iter (fun at -> warn env at "M0146" "this pattern is never matched") unreached;
  if uncovered <> [] then
    warnOrError env at "M0145"
      ("this %s of type%a\ndoes not cover value\n  %s" : (_, _, _, _) format4 )
      category
      display_typ_expand t
      (String.concat " or\n  " uncovered)

let coverage_cases category env cases t at =
  coverage' warn category env Coverage.check_cases cases t at

let coverage_pat warnOrError env pat t =
  coverage' warnOrError "pattern" env Coverage.check_pat pat t pat.at

(* Types *)

let check_ids env kind member ids = Lib.List.iter_pairs
  (fun x y ->
    if x.it = y.it
    then error env y.at "M0018" "duplicate %s name %s in %s" member y.it kind;
    if Hash.hash x.it = Hash.hash y.it
    then error env y.at "M0019" "%s names %s and %s in %s have colliding hashes" member x.it y.it kind;
  ) ids

let infer_mut mut : T.typ -> T.typ =
  match mut.it with
  | Const -> fun t -> t
  | Var -> fun t -> T.Mut t


(* System method types *)

let heartbeat_type =
  T.(Func (Local, Returns, [scope_bind], [], [Async (Fut, Var (default_scope_var, 0), unit)]))

let timer_type =
  T.(Func (Local, Returns, [scope_bind],
    [Func (Local, Returns, [], [Prim Nat64], [])],
    [Async (Fut, Var (default_scope_var, 0), unit)]))

let system_funcs tfs =
  [
    ("heartbeat", heartbeat_type);
    ("timer", timer_type);
    T.("preupgrade", Func (Local, Returns, [scope_bind], [], []));
    T.("postupgrade", Func (Local, Returns, [scope_bind], [], []));
    ("inspect",
     (let msg_typ = T.decode_msg_typ tfs in
      let record_typ =
        T.(Obj (Object, List.sort compare_field
           [{lab = "caller"; typ = principal; src = empty_src};
            {lab = "arg"; typ = blob; src = empty_src};
            {lab = "msg"; typ = msg_typ; src = empty_src}]))
      in
        T.(Func (Local, Returns, [],  [record_typ], [bool]))))
  ]


let check_closed env id k at =
  let is_typ_param c =
    match Cons.kind c with
    | T.Def _
    | T.Abs( _, T.Pre) -> false (* an approximated type constructor *)
    | T.Abs( _, _) -> true in
  let typ_params = T.ConSet.filter is_typ_param env.cons in
  let cs_k = T.cons_kind k in
  let free_params = T.ConSet.inter typ_params cs_k in
  if not (T.ConSet.is_empty free_params) then
    let op, sbs, st = T.strings_of_kind k in
    error env at "M0137"
      "type %s%s %s %s references type parameter%s %s from an outer scope"
      id.it sbs op st
      (plural free_params)
      (String.concat ", " (T.ConSet.fold (fun c cs -> T.string_of_con c::cs) free_params []))

(* Imports *)

let check_import env at f ri =
  let full_path =
    match !ri with
    | Unresolved -> error env at "M0020" "unresolved import %s" f
    | LibPath {path=fp; _} -> fp
    | IDLPath (fp, _) -> fp
    | PrimPath -> "@prim"
  in
  match T.Env.find_opt full_path env.libs with
  | Some T.Pre ->
    error env at "M0021" "cannot infer type of forward import %s" f
  | Some t -> t
  | None -> error env at "M0022" "imported file %s not loaded" full_path


(* Paths *)

let rec check_obj_path env path : T.obj_sort * (T.field list) =
  match T.promote (check_obj_path' env path) with
  | T.Obj (s, fs) as t ->
    path.note <- t;
    (s, fs)
  | t ->
    error env path.at "M0023"
      "expected module, object, or actor type, but path expression produces type%a"
      display_typ_expand t

and check_obj_path' env path : T.typ =
  match path.it with
  | IdH id ->
    use_identifier env id.it;
    (match T.Env.find_opt id.it env.vals with
     | Some (T.Pre, _, _, _) ->
       error env id.at "M0024" "cannot infer type of forward variable reference %s" id.it
     | Some (t, _, _, Available) -> t
     | Some (t, _, _, Unavailable) ->
         error env id.at "M0025" "unavailable variable %s" id.it
     | None -> error env id.at "M0026" "unbound variable %s" id.it
    )
  | DotH (path', id) ->
    let s, fs = check_obj_path env path' in
    match T.lookup_val_field id.it fs with
    | T.Pre ->
      error env id.at "M0027" "cannot infer type of forward field reference %s" id.it
    | t -> t
    | exception Invalid_argument _ ->
      error env id.at "M0028" "field %s does not exist in type%a"
        id.it display_typ_expand (T.Obj (s, fs))

let rec check_typ_path env path : T.con =
  let c = check_typ_path' env path in
  path.note <- T.Typ c;
  c

and check_typ_path' env path : T.con =
  match path.it with
  | IdH id ->
    use_identifier env id.it;
    (match T.Env.find_opt id.it env.typs with
    | Some c -> c
    | None -> error env id.at "M0029" "unbound type %s" id.it
    )
  | DotH (path', id) ->
    let s, fs = check_obj_path env path' in
    match T.lookup_typ_field id.it fs with
      | c ->
        check_deprecation env path.at "type field" id.it (T.lookup_typ_deprecation id.it fs);
        c
      | exception Invalid_argument _ ->
        error env id.at "M0030" "type field %s does not exist in type%a"
          id.it display_typ_expand (T.Obj (s, fs))


(* Type helpers *)

let error_shared env t at code fmt =
  match T.find_unshared t with
  | None -> error env at code fmt
  | Some t1 ->
    let s =
      Format.asprintf "\ntype%a\nis or contains non-shared type%a"
        display_typ_expand t
        display_typ_expand t1
    in
    Format.kasprintf (fun s1 -> Diag.add_msg env.msgs (type_error at code (s1^s)); raise Recover) fmt

let as_domT t =
  match t.Source.it with
  | TupT tis -> List.map snd tis
  | _ -> [t]

let as_codomT sort t =
  match sort, t.Source.it with
  | T.Shared _,  AsyncT (T.Fut, _, t1) ->
    T.Promises, as_domT t1
  | _ -> T.Returns, as_domT t

let check_shared_binds env at tbs =
  (* should be ensured by desugaring parser *)
  assert (List.length tbs > 0 &&
            (List.hd(tbs)).T.sort = T.Scope);
  (* shared functions can't have user declared type parameters *)
  if List.length tbs > 1 then
    error env at "M0180"
      "shared function has unexpected type parameters"

let check_shared_return env at sort c ts =
  match sort, c, ts with
  | T.Shared _, T.Promises,  _ -> ()
  | T.Shared T.Write, T.Returns, [] -> ()
  | T.Shared T.Write, _, _ -> error env at "M0035" "shared function must have syntactic return type '()' or 'async <typ>'"
  | T.Shared T.Query, _, _ -> error env at "M0036" "shared query function must have syntactic return type 'async <typ>'"
  | _ -> ()

let region_of_scope env typ =
  match T.normalize typ with
  | T.Con(c,_) ->
    T.ConEnv.find_opt c env.scopes
  | _ -> None

let string_of_region r =
  let open Source in
  let { left; right } = r in
  let basename = if left.file = "" then "" else Filename.basename left.file in
  Source.string_of_region
    { left =  { left with file = basename };
      right = { right with file = basename } }

let associated_region env typ at =
  match region_of_scope env typ with
  | Some r ->
    Printf.sprintf "\n  scope %s is %s" (T.string_of_typ_expand typ) (string_of_region r);
  | None ->
    if T.eq typ (T.Con(C.top_cap,[])) then
      Printf.sprintf "\n  scope %s is the global scope" (T.string_of_typ_expand typ)
    else ""

let scope_info env typ at =
  match region_of_scope env typ with
  | Some r ->
    let s = {left = r.left; right = r.left} in
    let l = { r.right with column = r.right.column - 1 } in
    let e = {left = l; right = l} in
    info env s "start of scope %s mentioned in error at %s"
      (T.string_of_typ_expand typ) (string_of_region at);
    info env e "end of scope %s mentioned in error at %s"
      (T.string_of_typ_expand typ) (string_of_region at);
  | None -> ()

let infer_async_cap env sort cs tbs body_opt at =
  let open T in
  match sort, cs, tbs with
  | Shared Write, c::_,  { T.sort = Scope; _ }::_ ->
    { env with typs = Env.add default_scope_var c env.typs;
               scopes = ConEnv.add c at env.scopes;
               async = C.AsyncCap c }
  | Shared Query, c::_,  { sort = Scope; _ }::_ ->
    { env with typs = Env.add default_scope_var c env.typs;
               scopes = ConEnv.add c at env.scopes;
               async = C.QueryCap c }
  | Shared Composite, c::_,  { sort = Scope; _ }::_ ->
    { env with typs = Env.add default_scope_var c env.typs;
               scopes = ConEnv.add c at env.scopes;
               async = C.CompositeCap c }
  | Shared _, _, _ -> assert false (* impossible given sugaring *)
  | Local, c::_,  { sort = Scope; _ }::_ ->
    let async = match body_opt with
      | Some exp when not (is_asyncE exp) -> C.SystemCap c
      | _ -> C.AsyncCap c
    in
    { env with typs = Env.add default_scope_var c env.typs;
               scopes = ConEnv.add c at env.scopes;
               async }
  | _ -> { env with async = C.NullCap }

let check_AsyncCap env s at : T.typ * (T.con -> C.async_cap) =
   match env.async with
   | C.AwaitCap c
   | C.AsyncCap c -> T.Con(c, []), fun c' -> C.AwaitCap c'
   | C.CompositeCap c -> T.Con(c, []), fun c' -> C.CompositeAwaitCap c'
   | C.QueryCap c -> T.Con(c, []), fun _c' -> C.ErrorCap
   | C.ErrorCap ->
      local_error env at "M0037" "misplaced %s; a query cannot contain an %s" s s;
      T.Con(C.bogus_cap,[]), fun c -> C.NullCap
   | C.(NullCap | SystemCap _) ->
      local_error env at "M0037" "misplaced %s; try enclosing in an async function" s;
      T.Con(C.bogus_cap,[]), fun c -> C.NullCap
   | C.CompositeAwaitCap _ ->
      local_error env at "M0037" "misplaced %s; a composite query cannot contain an %s" s s;
      T.Con(C.bogus_cap,[]), fun c -> C.NullCap

let check_AwaitCap env s at =
   match env.async with
   | C.(AwaitCap c
        | CompositeAwaitCap c) -> T.Con(c, [])
   | C.AsyncCap _
   | C.QueryCap _
   | C.CompositeCap _
     ->
      local_error env at "M0038" "misplaced %s; try enclosing in an async expression" s;
      T.Con(C.bogus_cap,[])
   | C.(ErrorCap | NullCap | SystemCap _) ->
      local_error env at "M0038" "misplaced %s" s;
      T.Con(C.bogus_cap,[])

let check_ErrorCap env s at =
   match env.async with
   | C.AwaitCap c -> ()
   | C.ErrorCap -> ()
   | C.CompositeAwaitCap c -> ()
   | C.AsyncCap _
   | C.QueryCap _
   | C.CompositeCap _ ->
     local_error env at "M0039" "misplaced %s; try enclosing in an async expression or query function" s
   | C.(NullCap | SystemCap _) ->
     local_error env at "M0039" "misplaced %s" s

and scope_of_env env =
  C.(match env.async with
     | AsyncCap c
     | QueryCap c
     | CompositeCap c
     | CompositeAwaitCap c
     | AwaitCap c
     | SystemCap c -> Some (T.Con(c, []))
     | ErrorCap | NullCap -> None)

let infer_class_cap env obj_sort (tbs : T.bind list) cs =
  match tbs, cs with
  | T.{sort = T.Scope; _} :: tbs', c :: cs' ->
    (* HACK:
       choosing top_cap just to support compilation of actor classes
       which currently won't have any binding for c
    *)
    let c = if obj_sort = T.Actor then C.top_cap else c in
    C.SystemCap c,
    tbs',
    cs'
  | _ ->
    C.NullCap, tbs, cs

(* Types *)

let rec check_typ env (typ : typ) : T.typ =
  let t = check_typ' env typ in
  typ.note <- t;
  t

and check_typ' env typ : T.typ =
  match typ.it with
  | PathT (path, typs) ->
    let c = check_typ_path env path in
    let ts = List.map (check_typ env) typs in
    let T.Def (tbs, _) | T.Abs (tbs, _) = Cons.kind c in
    let tbs' = List.map (fun tb -> { tb with T.bound = T.open_ ts tb.T.bound }) tbs in
    check_typ_bounds env tbs' ts (List.map (fun typ -> typ.at) typs) typ.at;
    T.Con (c, ts)
  | PrimT "Any" -> T.Any
  | PrimT "None" -> T.Non
  | PrimT s ->
    (try T.Prim (T.prim s) with Invalid_argument _ ->
      error env typ.at "M0040" "unknown primitive type"
    )
  | ArrayT (mut, typ) ->
    let t = check_typ env typ in
    T.Array (infer_mut mut t)
  | TupT typs ->
    T.Tup (List.map (fun (_, t) -> check_typ env t) typs)
  | FuncT (sort, binds, typ1, typ2) ->
    let cs, tbs, te, ce = check_typ_binds env binds in
    let env' = infer_async_cap (adjoin_typs env te ce) sort.it cs tbs None typ.at in
    let typs1 = as_domT typ1 in
    let c, typs2 = as_codomT sort.it typ2 in
    let ts1 = List.map (check_typ env') typs1 in
    let ts2 = List.map (check_typ env') typs2 in
    check_shared_return env typ2.at sort.it c ts2;
    if not env.pre && Type.is_shared_sort sort.it then begin
      check_shared_binds env typ.at tbs;
      let t1 = T.seq ts1 in
      if not (T.shared t1) then
        error_shared env t1 typ1.at "M0031" "shared function has non-shared parameter type%a"
          display_typ_expand t1;
      List.iter (fun t ->
        if not (T.shared t) then
          error_shared env t typ.at "M0032"
            "shared function has non-shared return type%a"
            display_typ_expand t;
      ) ts2;
      match c, ts2 with
      | T.Returns, [] when sort.it = T.Shared T.Write -> ()
      | T.Promises, _ -> ()
      | _ ->
        error env typ2.at "M0041"
          "shared function has non-async result type%a"
          display_typ_expand (T.seq ts2)
      end;
    T.Func (sort.it, c, T.close_binds cs tbs, List.map (T.close cs) ts1, List.map (T.close cs) ts2)
  | OptT typ ->
    T.Opt (check_typ env typ)
  | VariantT tags ->
    check_ids env "variant type" "tag"
      (List.map (fun (tag : typ_tag) -> tag.it.tag) tags);
    let fs = List.map (check_typ_tag env) tags in
    T.Variant (List.sort T.compare_field fs)
  | AsyncT (s, typ0, typ) ->
    let t0 = check_typ env typ0 in
    let t = check_typ env typ in
    if not env.pre && not (T.shared t) then
      error_shared env t typ.at
        "M0033" "async has non-shared content type%a"
        display_typ_expand t;
    T.Async (s, t0, t)
  | ObjT (sort, fields) ->
    check_ids env "object type" "field"
      (List.filter_map (fun (field : typ_field) ->
        match field.it with ValF (x, _, _) -> Some x | _ -> None
      ) fields);
    check_ids env "object type" "type field"
      (List.filter_map (fun (field : typ_field) ->
        match field.it with TypF (x, _, _) -> Some x | _ -> None
      ) fields);
    let fs = List.map (check_typ_field env sort.it) fields in
    T.Obj (sort.it, List.sort T.compare_field fs)
  | AndT (typ1, typ2) ->
    let t1 = check_typ env typ1 in
    let t2 = check_typ env typ2 in
    let t = try T.glb t1 t2 with T.PreEncountered ->
      error env typ2.at "M0168"
        "cannot compute intersection of types containing recursive or forward references to other type definitions"
    in
    if not env.pre && T.sub t T.Non && not (T.sub t1 T.Non || T.sub t2 T.Non) then
      warn env typ.at "M0166"
        "this intersection results in type%a\nbecause operand types are inconsistent,\nleft operand is%a\nright operand is%a"
        display_typ t
        display_typ_expand t1
        display_typ_expand t2;
    t
  | OrT (typ1, typ2) ->
    let t1 = check_typ env typ1 in
    let t2 = check_typ env typ2 in
    let t = try T.lub t1 t2 with T.PreEncountered ->
      error env typ2.at "M0168"
        "cannot compute union of types containing recursive or forward references to other type definitions"
    in
    if not env.pre && T.sub T.Any t && not (T.sub T.Any t1 || T.sub T.Any t2) then
      warn env typ.at "M0167"
        "this union results in type%a\nbecause operand types are inconsistent,\nleft operand is%a\nright operand is%a"
        display_typ t
        display_typ_expand t1
        display_typ_expand t2;
    t
  | ParT typ ->
    check_typ env typ
  | NamedT (_, typ) ->
    check_typ env typ

and check_typ_def env at (id, typ_binds, typ) : T.kind =
  let cs, tbs, te, ce = check_typ_binds {env with pre = true} typ_binds in
  let env' = adjoin_typs env te ce in
  let t = check_typ env' typ in
  let k = T.Def (T.close_binds cs tbs, T.close cs t) in
  check_closed env id k at;
  k

and check_typ_field env s typ_field : T.field = match typ_field.it with
  | ValF (id, typ, mut) ->
    let t = infer_mut mut (check_typ env typ) in
    if not env.pre && s = T.Actor then begin
      if not (T.is_shared_func t) then
        error env typ.at "M0042" "actor field %s must have shared function type, but has type\n  %s"
          id.it (T.string_of_typ_expand t)
    end;
    T.{lab = id.it; typ = t; src = empty_src}
  | TypF (id, typ_binds, typ) ->
    let k = check_typ_def env typ_field.at (id, typ_binds, typ) in
    let c = Cons.fresh id.it k in
    T.{lab = id.it; typ = Typ c; src = empty_src}

and check_typ_tag env typ_tag =
  let {tag; typ} = typ_tag.it in
  let t = check_typ env typ in
  T.{lab = tag.it; typ = t; src = empty_src}

and check_typ_binds_acyclic env typ_binds cs ts  =
  let n = List.length cs in
  let ce = List.fold_right2 T.ConEnv.add cs ts T.ConEnv.empty in
  let chase typ_bind c =
    let rec chase i ts c' =
      if i > n then
        error env typ_bind.at "M0043" "type parameter %s has cyclic bounds %s"
          (T.string_of_con c)
          (String.concat " <: " (List.map T.string_of_typ ts)) (List.rev ts)
      else
        match T.ConEnv.find_opt c' ce with
        | None -> ()
        | Some t ->
          (match T.normalize t with
           | T.Con (c'', []) as t' ->
             chase (i+1) (t'::ts) c''
           | _ -> ())
    in chase 0 [] c
  in List.iter2 chase typ_binds cs

and check_typ_bind_sorts env tbs =
  (* assert, don't error, since this should be a syntactic invariant of parsing *)
  List.iteri (fun i tb -> assert (i = 0 || (tb.T.sort = T.Type))) tbs;

and check_typ_binds env typ_binds : T.con list * T.bind list * Scope.typ_env * Scope.con_env =
  let xs = List.map (fun typ_bind -> typ_bind.it.var.it) typ_binds in
  let cs =
    List.map2 (fun x tb ->
      match tb.note with
      | Some c -> c
      | None -> Cons.fresh x (T.Abs ([], T.Pre))) xs typ_binds in
  let te = List.fold_left2 (fun te typ_bind c ->
      let id = typ_bind.it.var in
      if T.Env.mem id.it te then
        error env id.at "M0044" "duplicate type name %s in type parameter list" id.it;
      T.Env.add id.it c te
    ) T.Env.empty typ_binds cs in
  let pre_env' = add_typs {env with pre = true} xs cs  in
  let tbs = List.map (fun typ_bind ->
    { T.var = typ_bind.it.var.it;
      T.sort = typ_bind.it.sort.it;
      T.bound = check_typ pre_env' typ_bind.it.bound }) typ_binds
  in
  check_typ_bind_sorts env tbs;
  let ts = List.map (fun tb -> tb.T.bound) tbs in
  check_typ_binds_acyclic env typ_binds cs ts;
  let ks = List.map (fun t -> T.Abs ([], t)) ts in
  List.iter2 (fun c k ->
    match Cons.kind c with
    | T.Abs (_, T.Pre) -> T.set_kind c k
    | k' -> assert (T.eq_kind k k')
  ) cs ks;
  let env' = add_typs env xs cs in
  let _ = List.map (fun typ_bind -> check_typ env' typ_bind.it.bound) typ_binds in
  List.iter2 (fun typ_bind c -> typ_bind.note <- Some c) typ_binds cs;
  cs, tbs, te, T.ConSet.of_list cs

and check_typ_bind env typ_bind : T.con * T.bind * Scope.typ_env * Scope.con_env =
  match check_typ_binds env [typ_bind] with
  | [c], [tb], te, cs -> c, tb, te, cs
  | _ -> assert false

and check_typ_bounds env (tbs : T.bind list) (ts : T.typ list) ats at =
  let pars = List.length tbs in
  let args = List.length ts in
  if pars <> args then begin
    let consider_scope x = match tbs with
      | hd :: _ when hd.T.sort = T.Scope -> x - 1
      | _ -> x in
    error env at "M0045"
      "wrong number of type arguments: expected %d but got %d"
      (consider_scope pars)
      (consider_scope args)
    end;
  let rec go tbs' ts' ats' =
    match tbs', ts', ats' with
    | tb::tbs', t::ts', at'::ats' ->
      if not env.pre then
        let u = T.open_ ts tb.T.bound in
        if not (T.sub t u) then
          local_error env at' "M0046"
            "type argument%a\ndoes not match parameter bound%a"
            display_typ_expand t
            display_typ_expand u;
        go tbs' ts' ats'
    | [], [], [] -> ()
    | _  -> assert false
  in go tbs ts ats

(* Check type definitions productive and non-expansive *)
and check_con_env env at ce =
  let cs = Productive.non_productive ce in
  if not (T.ConSet.is_empty cs) then
    error env at "M0157" "block contains non-productive definition%s %s"
      (plural cs)
      (String.concat ", " (List.sort compare (List.map Cons.name (T.ConSet.elements cs))));

  begin match Mo_types.Expansive.is_expansive ce with
  | None -> ()
  | Some msg ->
    error env at "M0156" "block contains expansive type definitions%s" msg
  end;

and infer_inst env sort tbs typs t_ret at =
  let ts = List.map (check_typ env) typs in
  let ats = List.map (fun typ -> typ.at) typs in
  match tbs, typs with
  | {T.bound; sort = T.Scope; _}::tbs', typs' ->
    assert (List.for_all (fun tb -> tb.T.sort = T.Type) tbs');
    (match env.async with
     | cap when sort = T.Local && not (T.is_async t_ret) ->
       begin
         match cap with
         | C.(SystemCap c | AwaitCap c | AsyncCap c) ->
           (T.Con(c, [])::ts, at::ats)
         | _ ->
          if not env.pre then
            local_error env at "M0197"
              "`system` capability required, but not available\n (need an enclosing async expression or function body or explicit `system` type parameter)";
          (T.Con(C.bogus_cap, [])::ts, at::ats)
       end
     | C.(AwaitCap c | AsyncCap c) when T.(sort = Shared Query || sort = Shared Write || sort = Local) ->
        (T.Con(c, [])::ts, at::ats)
     | C.(AwaitCap c | AsyncCap c) when sort = T.(Shared Composite) ->
        error env at "M0186"
         "composite send capability required, but not available\n  (cannot call a `composite query` function from a non-`composite query` function)"
     | C.(CompositeAwaitCap c | CompositeCap c) ->
       begin
         match sort with
         | T.(Shared (Composite | Query)) ->
           (T.Con(c, [])::ts, at::ats)
         | T.(Shared Write | Local) ->
           error env at "M0187"
             "send capability required, but not available\n  (cannot call a `shared` function from a `composite query` function; only calls to `query` and `composite query` functions are allowed)"
       end
     | C.ErrorCap
     | C.QueryCap _ ->
        error env at "M0188"
         "send capability required, but not available\n  (cannot call a `shared` function from a `query` function)"
     | C.NullCap
     | _ ->
        error env at "M0047"
          "send capability required, but not available\n (need an enclosing async expression or function body)"
    )
  | tbs', typs' ->
    assert (List.for_all (fun tb -> tb.T.sort = T.Type) tbs');
    ts, ats

and check_inst_bounds env sort tbs inst t_ret at =
  let ts, ats = infer_inst env sort tbs inst t_ret at in
  check_typ_bounds env tbs ts ats at;
  ts


(* Subgrammar of explicitly typed expressions *)

(* Roughly, this defines the sublanguage of expressions whose inferred type
   is determined by explicit type annotations or previously defined identifiers,
   or by expressions whose type is unambiguous and can be weakened only to Any
   or via lossy width subtyping on records.

   The intuition is that for an explicit expression, the inferred type is a
   "good enough" choice to resolve overloading of operators that have it as
   an operand.

   Specifically, this excludes expression forms that are either overloaded
   or have a principal type like None or Null, that are subtypes of other
   non-trivial types. These must be excluded so that examples like the
   following do not run into checking mode with a type that is too small:

     null == ?0
     [] == [0]
     (break) == 0
*)

let is_explicit_lit l =
  match l with
  | BoolLit _ -> true
  | _ -> false

let rec is_explicit_pat p =
  match p.it with
  | WildP | VarP _ -> false
  | LitP l | SignP (_, l) -> is_explicit_lit !l
  | OptP p1 | TagP (_, p1) | ParP p1 -> is_explicit_pat p1
  | TupP ps -> List.for_all is_explicit_pat ps
  | ObjP pfs -> List.for_all (fun (pf : pat_field) -> is_explicit_pat pf.it.pat) pfs
  | AltP (p1, p2) -> is_explicit_pat p1 && is_explicit_pat p2
  | AnnotP _ -> true

let rec is_explicit_exp e =
  match e.it with
  | PrimE _ | ActorUrlE _
  | TagE _
  | BreakE _ | RetE _ | ThrowE _ ->
    false
  | VarE _
  | RelE _ | NotE _ | AndE _ | OrE _ | ImpliesE _ | OldE _ | ShowE _ | ToCandidE _ | FromCandidE _
  | AssignE _ | IgnoreE _ | AssertE _ | DebugE _
  | WhileE _ | ForE _
  | AnnotE _ | ImportE _ ->
    true
  | LitE l -> is_explicit_lit !l
  | UnE (_, _, e1) | OptE e1 | DoOptE e1
  | ProjE (e1, _) | DotE (e1, _) | BangE e1 | IdxE (e1, _) | CallE (e1, _, _)
  | LabelE (_, _, e1) | AsyncE (_, _, e1) | AwaitE (_, e1) ->
    is_explicit_exp e1
  | BinE (_, e1, _, e2) | IfE (_, e1, e2) ->
    is_explicit_exp e1 || is_explicit_exp e2
  | TupE es -> List.for_all is_explicit_exp es
  | ObjE (bases, efs) ->
    List.(for_all is_explicit_exp bases
          && for_all (fun (ef : exp_field) -> is_explicit_exp ef.it.exp) efs)
  | ObjBlockE (_, _, dfs) ->
    List.for_all (fun (df : dec_field) -> is_explicit_dec df.it.dec) dfs
  | ArrayE (_, es) -> List.exists is_explicit_exp es
  | SwitchE (e1, cs) | TryE (e1, cs) ->
    is_explicit_exp e1 &&
    List.exists (fun (c : case) -> is_explicit_exp c.it.exp) cs
  | BlockE ds -> List.for_all is_explicit_dec ds
  | FuncE (_, _, _, p, t_opt, _, _) -> is_explicit_pat p && t_opt <> None
  | LoopE (_, e_opt) -> e_opt <> None

and is_explicit_dec d =
  match d.it with
  | ExpD e | LetD (_, e, _) | VarD (_, e) -> is_explicit_exp e
  | TypD _ -> true
  | ClassD (_, _, _, p, _, _, _, dfs) ->
    is_explicit_pat p &&
    List.for_all (fun (df : dec_field) -> is_explicit_dec df.it.dec) dfs


(* Literals *)

let check_lit_val env t of_string at s =
  try of_string s with Invalid_argument _ ->
    error env at "M0048" "literal out of range for type %s"
      (T.string_of_typ (T.Prim t))

let check_nat env = check_lit_val env T.Nat Numerics.Nat.of_string
let check_nat8 env = check_lit_val env T.Nat8 Numerics.Nat8.of_string
let check_nat16 env = check_lit_val env T.Nat16 Numerics.Nat16.of_string
let check_nat32 env = check_lit_val env T.Nat32 Numerics.Nat32.of_string
let check_nat64 env = check_lit_val env T.Nat64 Numerics.Nat64.of_string
let check_int env = check_lit_val env T.Int Numerics.Int.of_string
let check_int8 env = check_lit_val env T.Int8 Numerics.Int_8.of_string
let check_int16 env = check_lit_val env T.Int16 Numerics.Int_16.of_string
let check_int32 env = check_lit_val env T.Int32 Numerics.Int_32.of_string
let check_int64 env = check_lit_val env T.Int64 Numerics.Int_64.of_string
let check_float env = check_lit_val env T.Float Numerics.Float.of_string

let check_text env at s =
  if not (Lib.Utf8.is_valid s) then
    local_error env at "M0049" "string literal \"%s\": is not valid utf8" (String.escaped s);
  s

let infer_lit env lit at : T.prim =
  match !lit with
  | NullLit -> T.Null
  | BoolLit _ -> T.Bool
  | NatLit _ -> T.Nat
  | Nat8Lit _ -> T.Nat8
  | Nat16Lit _ -> T.Nat16
  | Nat32Lit _ -> T.Nat32
  | Nat64Lit _ -> T.Nat64
  | IntLit _ -> T.Int
  | Int8Lit _ -> T.Int8
  | Int16Lit _ -> T.Int16
  | Int32Lit _ -> T.Int32
  | Int64Lit _ -> T.Int64
  | FloatLit _ -> T.Float
  | CharLit _ -> T.Char
  | TextLit _ -> T.Text
  | BlobLit _ -> T.Blob
  | PreLit (s, T.Nat) ->
    lit := NatLit (check_nat env at s); (* default *)
    T.Nat
  | PreLit (s, T.Int) ->
    lit := IntLit (check_int env at s); (* default *)
    T.Int
  | PreLit (s, T.Float) ->
    lit := FloatLit (check_float env at s); (* default *)
    T.Float
  | PreLit (s, T.Text) ->
    lit := TextLit (check_text env at s); (* default *)
    T.Text
  | PreLit _ ->
    assert false

let check_lit env t lit at =
  match t, !lit with
  | T.Prim T.Nat, PreLit (s, T.Nat) ->
    lit := NatLit (check_nat env at s)
  | T.Prim T.Nat8, PreLit (s, T.Nat) ->
    lit := Nat8Lit (check_nat8 env at s)
  | T.Prim T.Nat16, PreLit (s, T.Nat) ->
    lit := Nat16Lit (check_nat16 env at s)
  | T.Prim T.Nat32, PreLit (s, T.Nat) ->
    lit := Nat32Lit (check_nat32 env at s)
  | T.Prim T.Nat64, PreLit (s, T.Nat) ->
    lit := Nat64Lit (check_nat64 env at s)
  | T.Prim T.Int, PreLit (s, (T.Nat | T.Int)) ->
    lit := IntLit (check_int env at s)
  | T.Prim T.Int8, PreLit (s, (T.Nat | T.Int)) ->
    lit := Int8Lit (check_int8 env at s)
  | T.Prim T.Int16, PreLit (s, (T.Nat | T.Int)) ->
    lit := Int16Lit (check_int16 env at s)
  | T.Prim T.Int32, PreLit (s, (T.Nat | T.Int)) ->
    lit := Int32Lit (check_int32 env at s)
  | T.Prim T.Int64, PreLit (s, (T.Nat | T.Int)) ->
    lit := Int64Lit (check_int64 env at s)
  | T.Prim T.Float, PreLit (s, (T.Nat | T.Int | T.Float)) ->
    lit := FloatLit (check_float env at s)
  | T.Prim T.Blob, PreLit (s, T.Text) ->
    lit := BlobLit s
  | t, _ ->
    let t' = T.Prim (infer_lit env lit at) in
    if not (T.sub t' t) then
      error env at "M0050"
        "literal of type%a\ndoes not have expected type%a"
        display_typ t'
        display_typ_expand t


(* Coercions *)

let array_obj t =
  let open T in
  let immut t =
    [ {lab = "get";  typ = Func (Local, Returns, [], [Prim Nat], [t]); src = empty_src};
      {lab = "size";  typ = Func (Local, Returns, [], [], [Prim Nat]); src = empty_src};
      {lab = "keys"; typ = Func (Local, Returns, [], [], [iter_obj (Prim Nat)]); src = empty_src};
      {lab = "vals"; typ = Func (Local, Returns, [], [], [iter_obj t]); src = empty_src};
    ] in
  let mut t = immut t @
    [ {lab = "put"; typ = Func (Local, Returns, [], [Prim Nat; t], []); src = empty_src} ] in
  Object,
  List.sort compare_field (match t with Mut t' -> mut t' | t -> immut t)

let blob_obj () =
  let open T in
  Object,
  [ {lab = "vals"; typ = Func (Local, Returns, [], [], [iter_obj (Prim Nat8)]); src = empty_src};
    {lab = "size";  typ = Func (Local, Returns, [], [], [Prim Nat]); src = empty_src};
  ]

let text_obj () =
  let open T in
  Object,
  [ {lab = "chars"; typ = Func (Local, Returns, [], [], [iter_obj (Prim Char)]); src = empty_src};
    {lab = "size";  typ = Func (Local, Returns, [], [], [Prim Nat]); src = empty_src};
  ]


(* Expressions *)

let error_duplicate env kind id =
  error env id.at "M0051" "duplicate definition for %s%s in block" kind id.it


let error_bin_op env at t1 t2 =
  error env at "M0060"
    "operator is not defined for operand types%a\nand%a"
    display_typ_expand t1
    display_typ_expand t2

let rec infer_exp env exp : T.typ =
  infer_exp' T.as_immut env exp

and infer_exp_mut env exp : T.typ =
  infer_exp' Fun.id env exp

and infer_exp_promote env exp : T.typ =
  let t = infer_exp env exp in
  let t' = T.promote t in
  if t' = T.Pre then
    error env exp.at "M0053"
      "cannot infer type of expression while trying to infer surrounding class type,\nbecause its type is a forward reference to type%a"
      display_typ_expand t;
  t'

and infer_exp' f env exp : T.typ =
  assert (exp.note.note_typ = T.Pre);
  let t = infer_exp'' env exp in
  assert (t <> T.Pre);
  let t' = f t in
  if not env.pre then begin
    assert (T.normalize t' <> T.Pre);
    let e = A.infer_effect_exp exp in
    exp.note <- {note_typ = if env.viper_mode then t' else T.normalize t'; note_eff = e}
  end;
  t'

and infer_exp'' env exp : T.typ =
  let context = env.context in
  let in_actor = env.in_actor in
  let env = {env with in_actor = false; in_prog = false; context = exp.it::env.context} in
  match exp.it with
  | PrimE _ ->
    error env exp.at "M0054" "cannot infer type of primitive"
  | VarE id ->
    use_identifier env id.it;
    (match T.Env.find_opt id.it env.vals with
    | Some (T.Pre, _, _, _) ->
      error env id.at "M0055" "cannot infer type of forward variable %s" id.it;
    | Some (t, _, _, Unavailable) ->
      if !Flags.compiled then
        error env id.at "M0056" "variable %s is in scope but not available in compiled code" id.it
      else t
    | Some (t, _, _, Available) -> t
    | None ->
      error env id.at "M0057" "unbound variable %s" id.it
    )
  | LitE lit ->
    T.Prim (infer_lit env lit exp.at)
  | ActorUrlE exp' ->
    if not env.pre then check_exp_strong env T.text exp';
    error env exp.at "M0058" "no type can be inferred for actor reference"
  | UnE (ot, op, exp1) ->
    let t1 = infer_exp_promote env exp1 in
    let t = Operator.type_unop op t1 in
    if not env.pre then begin
      assert (!ot = Type.Pre);
      if not (Operator.has_unop op t) then
        error env exp.at "M0059" "operator is not defined for operand type%a"
          display_typ_expand t;
      ot := t;
    end;
    t
  | BinE (ot, exp1, op, exp2) ->
    let t1, t2 = infer_bin_exp env exp1 exp2 in
    let t = Operator.type_binop op (T.lub (T.promote t1) (T.promote t2)) in
    if not env.pre then begin
      assert (!ot = Type.Pre);
      if not (Operator.has_binop op t) then
        error_bin_op env exp.at t1 t2
      else if op = Operator.SubOp && T.eq t T.nat then
        warn env exp.at "M0155" "operator may trap for inferred type%a"
          display_typ_expand t;
      ot := t
    end;
    t
  | RelE (ot, exp1, op, exp2) ->
    if not env.pre then begin
      assert (!ot = Type.Pre);
      let t1, t2 = infer_bin_exp env exp1 exp2 in
      let t = Operator.type_relop op (T.lub (T.promote t1) (T.promote t2)) in
      if not (Operator.has_relop op t) then
        error_bin_op env exp.at t1 t2;
      if not (T.eq t t1 || T.eq t t2) && not (T.sub T.nat t1 && T.sub T.nat t2) then
        if T.eq t1 t2 then
          warn env exp.at "M0061"
            "comparing abstract type%a\nto itself at supertype%a"
            display_typ_expand t1
            display_typ_expand t
        else
          warn env exp.at "M0062"
            "comparing incompatible types%a\nand%a\nat common supertype%a"
            display_typ_expand t1
            display_typ_expand t2
            display_typ_expand t;
      ot := t;
    end;
    T.bool
  | ShowE (ot, exp1) ->
    if not env.pre then begin
      let t = infer_exp_promote env exp1 in
      if not (Show.can_show t) then
        error env exp.at "M0063" "show is not defined for operand type%a"
          display_typ_expand t;
      ot := t
    end;
    T.text
  | ToCandidE exps ->
    if not env.pre then begin
        let ts = List.map (infer_exp env) exps in
        if not (T.shared (T.seq ts)) then
          error env exp.at "M0175" "to_candid argument must have shared type, but instead has non-shared type%a"
            display_typ_expand (T.seq ts);
      end;
    T.Prim T.Blob
  | FromCandidE exp1 ->
    error env exp.at "M0176" "from_candid requires but is missing a known type (from context)"
  | TupE exps ->
    let ts = List.map (infer_exp env) exps in
    T.Tup ts
  | OptE exp1 ->
    let t1 = infer_exp env exp1 in
    T.Opt t1
  | DoOptE exp1 ->
    let env' = add_lab env "!" (T.Prim T.Null) in
    let t1 = infer_exp env' exp1 in
    T.Opt t1
  | BangE exp1 ->
    begin
      let t1 = infer_exp_promote env exp1 in
      if Option.is_none (T.Env.find_opt "!" env.labs) then
        local_error env exp.at "M0064" "misplaced '!' (no enclosing 'do ? { ... }' expression)";
      try
        T.as_opt_sub t1
      with Invalid_argument _ ->
        error env exp1.at "M0065"
          "expected option type before '!', but expression produces type%a"
          display_typ_expand t1
    end
  | TagE (id, exp1) ->
    let t1 = infer_exp env exp1 in
    T.Variant [T.{lab = id.it; typ = t1; src = empty_src}]
  | ProjE (exp1, n) ->
    let t1 = infer_exp_promote env exp1 in
    (try
      let ts = T.as_tup_sub n t1 in
      match List.nth_opt ts n with
      | Some t -> t
      | None ->
        error env exp.at "M0066" "tuple projection %n is out of bounds for type%a"
          n
          display_typ_expand t1
    with Invalid_argument _ ->
      error env exp1.at "M0067"
        "expected tuple type, but expression produces type%a"
        display_typ_expand t1
    )
  | ObjBlockE (obj_sort, typ_opt, dec_fields) ->
    if obj_sort.it = T.Actor then begin
      error_in [Flags.WASIMode; Flags.WasmMode] env exp.at "M0068"
        "actors are not supported";
      match context with
      | (AsyncE _ :: AwaitE _ :: _ :: _ ) ->
         error_in [Flags.ICMode; Flags.RefMode] env exp.at "M0069"
           "non-toplevel actor; an actor can only be declared at the toplevel of a program"
      | _ -> ()
    end;
    let env' =
      if obj_sort.it = T.Actor then
        { env with
          in_actor = true;
          async = C.SystemCap C.top_cap }
      else env
    in
    let t = infer_obj env' obj_sort.it dec_fields exp.at in
    begin match env.pre, typ_opt with
      | false, Some typ ->
        let t' = check_typ env' typ in
        if not (T.sub t t') then
          local_error env exp.at "M0192"
            "body of type%a\ndoes not match expected type%a"
            display_typ_expand t
            display_typ_expand t'
      | _ -> ()
    end;
    t
  | ObjE (exp_bases, exp_fields) ->
    let open List in
    check_ids env "object" "field"
      (map (fun (ef : exp_field) -> ef.it.id) exp_fields);
    let fts = map (infer_exp_field env) exp_fields in
    let bases = map (fun b -> infer_exp_promote env b, b) exp_bases in
    let homonymous_fields ft1 ft2 = T.compare_field ft1 ft2 = 0 in

    (* removing explicit fields from the bases *)
    let strip (base_t, base) =
      let s, base_fts =
        try T.as_obj base_t with Invalid_argument _ ->
          error env base.at "M0093"
            "expected object type, but expression produces type%a"
            display_typ_expand base_t in
      (* forbid actors as bases *)
      if s = T.Actor then
        error env base.at "M0178"
          "actors cannot serve as bases in record extensions";
      T.(Obj (Object, filter (fun ft -> not (exists (homonymous_fields ft) fts)) base_fts))
    in
    let stripped_bases = map strip bases in

    let ambiguous_fields ft1 ft2 =
      homonymous_fields ft1 ft2 &&
      (* allow equivalent type fields *)
      T.(match ft1.typ, ft2.typ with
         (* homonymous type fields are ambiguous when unequal *)
         | Typ c1, Typ c2 ->  not (T.eq ft1.typ ft2.typ)
         (* homonymous value fields are always ambiguous *)
         | _ -> true)
    in

    (* field disjointness of stripped bases *)
    let rec disjoint = function
      | [] | [_] -> ()
      | (h, h_exp) :: t ->
        let avoid ft =
          let avoid_fields b b_fts =
            if exists (ambiguous_fields ft) b_fts then
              begin
                let frag_typ, frag_sug = match ft.T.typ with
                  | T.Typ c -> "type ", ""
                  | _ -> "", " (consider overwriting)" in
                info env h_exp.at "%sfield also present in base, here%s" frag_typ frag_sug;
                error env b.at "M0177"
                  "ambiguous %sfield in base%a"
                  frag_typ
                  display_lab ft.T.lab
              end in
          iter (fun (b_t, b) -> avoid_fields b (T.as_obj b_t |> snd)) t in
        iter avoid (T.as_obj h |> snd);
        disjoint t in
    disjoint (map2 (fun b_t b -> b_t, b) stripped_bases exp_bases);

    (* do not allow var fields for now (to avoid aliasing) *)
    begin if not (!Flags.experimental_field_aliasing) then
      let immutable_base b_typ b_exp =
        let constant_field (ft : T.field) =
          if T.(is_mut ft.typ) then
            begin
              info env b_exp.at "overwrite field to resolve error";
              error env b_exp.at "M0179"
                "base has non-aliasable var field%a"
                display_lab ft.T.lab
            end
        in
        iter constant_field (T.as_obj b_typ |> snd)
      in
      iter2 immutable_base stripped_bases exp_bases
    end;
    let t_base = T.(fold_left glb (Obj (Object, [])) stripped_bases) in
    T.(glb t_base (Obj (Object, sort T.compare_field fts)))
  | DotE (exp1, id) ->
    let t1 = infer_exp_promote env exp1 in
    let _s, tfs =
      try T.as_obj_sub [id.it] t1 with Invalid_argument _ ->
      try array_obj (T.as_array_sub t1) with Invalid_argument _ ->
      try blob_obj (T.as_prim_sub T.Blob t1) with Invalid_argument _ ->
      try text_obj (T.as_prim_sub T.Text t1) with Invalid_argument _ ->
        error env exp1.at "M0070"
          "expected object type, but expression produces type%a"
          display_typ_expand t1
    in
    (match T.lookup_val_field id.it tfs with
    | T.Pre ->
      error env exp.at "M0071"
        "cannot infer type of forward field reference %s"
        id.it
    | t ->
      if not env.pre then
        check_deprecation env exp.at "field" id.it (T.lookup_val_deprecation id.it tfs);
      t
    | exception Invalid_argument _ ->
      error env exp1.at "M0072"
        "field %s does not exist in type%a"
        id.it
        display_typ_expand t1
    )
  | AssignE (exp1, exp2) ->
    if not env.pre then begin
      let t1 = infer_exp_mut env exp1 in
      try
        let t2 = T.as_mut t1 in
        check_exp_strong env t2 exp2
      with Invalid_argument _ ->
        error env exp.at "M0073" "expected mutable assignment target";
    end;
    T.unit
  | ArrayE (mut, exps) ->
    let ts = List.map (infer_exp env) exps in
    let t1 = List.fold_left T.lub T.Non ts in
    if not env.pre && inconsistent t1 ts then
      warn env exp.at "M0074"
        "this array has type%a\nbecause elements have inconsistent types"
        display_typ (T.Array t1);
    T.Array (match mut.it with Const -> t1 | Var -> T.Mut t1)
  | IdxE (exp1, exp2) ->
    let t1 = infer_exp_promote env exp1 in
    (try
      let t = T.as_array_sub t1 in
      if not env.pre then check_exp_strong env T.nat exp2;
      t
    with Invalid_argument _ ->
      error env exp1.at "M0075"
        "expected array type, but expression produces type%a"
        display_typ_expand t1
    )
  | FuncE (_, shared_pat, typ_binds, pat, typ_opt, _sugar, exp1) ->
    if not env.pre && not in_actor && T.is_shared_sort shared_pat.it then begin
      error_in [Flags.WASIMode; Flags.WasmMode] env exp1.at "M0076"
        "shared functions are not supported";
      if not in_actor then
        error_in [Flags.ICMode; Flags.RefMode] env exp1.at "M0077"
          "a shared function is only allowed as a public field of an actor";
    end;
    let typ = match typ_opt with
      | Some typ -> typ
      | None -> {it = TupT []; at = no_region; note = T.Pre}
    in
    let sort, ve = check_shared_pat env shared_pat in
    let cs, tbs, te, ce = check_typ_binds env typ_binds in
    let c, ts2 = as_codomT sort typ in
    check_shared_return env typ.at sort c ts2;
    let env' = infer_async_cap (adjoin_typs env te ce) sort cs tbs (Some exp1) exp.at in
    let t1, ve1 = infer_pat_exhaustive (if T.is_shared_sort sort then local_error else warn) env' pat in
    let ve2 = T.Env.adjoin ve ve1 in
    let ts2 = List.map (check_typ env') ts2 in
    typ.note <- T.seq ts2; (* HACK *)
    let codom = T.codom c (fun () -> T.Con(List.hd cs,[])) ts2 in
    if not env.pre then begin
      let env'' =
        { env' with
          labs = T.Env.empty;
          rets = Some codom;
          (* async = None; *) }
      in
      let initial_usage = enter_scope env'' in
      check_exp_strong (adjoin_vals env'' ve2) codom exp1;
      leave_scope env ve2 initial_usage;
      if Type.is_shared_sort sort then begin
        check_shared_binds env exp.at tbs;
        if not (T.shared t1) then
          error_shared env t1 pat.at "M0031"
            "shared function has non-shared parameter type%a"
            display_typ_expand t1;
        List.iter (fun t ->
          if not (T.shared t) then
            error_shared env t typ.at "M0032"
              "shared function has non-shared return type%a"
              display_typ_expand t;
        ) ts2;
        match c, ts2 with
        | T.Returns, [] when sort = T.Shared T.Write ->
          if not (is_ignore_asyncE exp1) then
            error env exp1.at "M0078"
              "shared function with () result type has unexpected body:\n  the body must either be of sugared form '{ ... }' \n  or explicit form '= ignore ((async ...) : async ())'"
        | T.Promises, _ ->
          if not (is_asyncE exp1) then
            error env exp1.at "M0079"
              "shared function with async result type has non-async body"
        | _ ->
          error env typ.at "M0041" "shared function has non-async result type%a"
            display_typ_expand codom
      end
    end;
    let ts1 = match pat.it with TupP _ -> T.seq_of_tup t1 | _ -> [t1] in
    T.Func (sort, c, T.close_binds cs tbs, List.map (T.close cs) ts1, List.map (T.close cs) ts2)
  | CallE (exp1, inst, exp2) ->
    infer_call env exp1 inst exp2 exp.at None
  | BlockE decs ->
    let t, _ = infer_block env decs exp.at false in
    t
  | NotE exp1 ->
    if not env.pre then check_exp_strong env T.bool exp1;
    T.bool
  | AndE (exp1, exp2) ->
    if not env.pre then begin
      check_exp_strong env T.bool exp1;
      check_exp_strong env T.bool exp2
    end;
    T.bool
  | OrE (exp1, exp2) ->
    if not env.pre then begin
      check_exp_strong env T.bool exp1;
      check_exp_strong env T.bool exp2
    end;
    T.bool
  | ImpliesE (exp1, exp2) ->
    if not env.pre then begin
      check_exp_strong env T.bool exp1;
      check_exp_strong env T.bool exp2
    end;
    T.bool
  | OldE exp1 ->
    infer_exp_promote env exp1
  | IfE (exp1, exp2, exp3) ->
    if not env.pre then check_exp_strong env T.bool exp1;
    let t2 = infer_exp env exp2 in
    let t3 = infer_exp env exp3 in
    let t = T.lub t2 t3 in
    if not env.pre && inconsistent t [t2; t3] then
      warn env exp.at "M0081"
        "this if has type%a\nbecause branches have inconsistent types,\ntrue produces%a\nfalse produces%a"
        display_typ t
        display_typ_expand t2
        display_typ_expand t3;
    t
  | SwitchE (exp1, cases) ->
    let t1 = infer_exp_promote env exp1 in
    let t = infer_cases env t1 T.Non cases in
    if not env.pre then
      coverage_cases "switch" env cases t1 exp.at;
    t
  | TryE (exp1, cases) ->
    let t1 = infer_exp env exp1 in
    let t2 = infer_cases env T.catch T.Non cases in
    if not env.pre then begin
      check_ErrorCap env "try" exp.at;
      coverage_cases "try handler" env cases T.catch exp.at
    end;
    T.lub t1 t2
  | WhileE (exp1, exp2) ->
    if not env.pre then begin
      check_exp_strong env T.bool exp1;
      check_exp_strong env T.unit exp2
    end;
    T.unit
  | LoopE (exp1, None) ->
    if not env.pre then begin
      check_exp_strong env T.unit exp1
    end;
    T.Non
  | LoopE (exp1, Some exp2) ->
    if not env.pre then begin
      check_exp_strong env T.unit exp1;
      check_exp_strong env T.bool exp2
    end;
    T.unit
  | ForE (pat, exp1, exp2) ->
    if not env.pre then begin
      let t1 = infer_exp_promote env exp1 in
      (try
        let _, tfs = T.as_obj_sub ["next"] t1 in
        let t = T.lookup_val_field "next" tfs in
        let t1, t2 = T.as_mono_func_sub t in
        if not (T.sub T.unit t1) then raise (Invalid_argument "");
        let t2' = T.as_opt_sub t2 in
        let ve = check_pat_exhaustive warn env t2' pat in
        check_exp_strong (adjoin_vals env ve) T.unit exp2
      with Invalid_argument _ | Not_found ->
        local_error env exp1.at "M0082"
          "expected iterable type, but expression has type%a"
          display_typ_expand t1
      );
    end;
    T.unit
  | LabelE (id, typ, exp1) ->
    let t = check_typ env typ in
    if not env.pre then check_exp (add_lab env id.it t) t exp1;
    t
  | DebugE exp1 ->
    if not env.pre then check_exp_strong env T.unit exp1;
    T.unit
  | BreakE (id, exp1) ->
    (match T.Env.find_opt id.it env.labs with
    | Some t ->
      if not env.pre then check_exp env t exp1
    | None ->
      let name =
        match String.split_on_char ' ' id.it with
        | ["continue"; name] -> name
        | _ -> id.it
      in local_error env id.at "M0083" "unbound label %s" name
    );
    T.Non
  | RetE exp1 ->
    if not env.pre then begin
      match env.rets with
      | Some T.Pre ->
        local_error env exp.at "M0084" "cannot infer return type"
      | Some t ->
        check_exp_strong env t exp1
      | None ->
        local_error env exp.at "M0085" "misplaced return"
    end;
    T.Non
  | ThrowE exp1 ->
    if not env.pre then begin
      check_ErrorCap env "throw" exp.at;
      check_exp_strong env T.throw exp1
    end;
    T.Non
  | AsyncE (s, typ_bind, exp1) ->
    error_in [Flags.WASIMode; Flags.WasmMode] env exp1.at "M0086"
      "async expressions are not supported";
    let t1, next_cap = check_AsyncCap env "async expression" exp.at in
    let c, tb, ce, cs = check_typ_bind env typ_bind in
    let ce_scope = T.Env.add T.default_scope_var c ce in (* pun scope var with c *)
    let env' =
      {(adjoin_typs env ce_scope cs) with
        labs = T.Env.empty;
        rets = Some T.Pre;
        async = next_cap c;
        scopes = T.ConEnv.add c exp.at env.scopes } in
    let t = infer_exp env' exp1 in
    let t' = T.open_ [t1] (T.close [c] t)  in
    if not (T.shared t') then
      error_shared env t' exp1.at "M0033" "async type has non-shared content type%a"
        display_typ_expand t';
    T.Async (s, t1, t')
  | AwaitE (s, exp1) ->
    let t0 = check_AwaitCap env "await" exp.at in
    let t1 = infer_exp_promote env exp1 in
    (try
       let (t2, t3) = T.as_async_sub s t0 t1 in
       if not (T.eq t0 t2) then begin
          local_error env exp1.at "M0087"
            "ill-scoped await: expected async type from current scope %s, found async type from other scope %s%s%s"
           (T.string_of_typ_expand t0)
           (T.string_of_typ_expand t2)
           (associated_region env t0 exp.at)
           (associated_region env t2 exp.at);
         scope_info env t0 exp.at;
         scope_info env t2 exp.at;
       end;
       t3
     with Invalid_argument _ ->
       error env exp1.at "M0088"
         "expected async%s type, but expression has type%a%s"
         (if s = T.Fut then "" else "*")
         display_typ_expand t1
         (if T.is_async t1 then
            (if s = T.Fut then
              "\nUse keyword 'await*' (not 'await') to consume this type."
            else
              "\nUse keyword 'await' (not 'await*') to consume this type.")
          else "")
    )
  | AssertE (_, exp1) ->
    if not env.pre then check_exp_strong env T.bool exp1;
    T.unit
  | AnnotE (exp1, typ) ->
    let t = check_typ env typ in
    if not env.pre then check_exp_strong env t exp1;
    t
  | IgnoreE exp1 ->
    if not env.pre then begin
      check_exp_strong env T.Any exp1;
      if T.sub exp1.note.note_typ T.unit then
        warn env exp.at "M0089" "redundant ignore, operand already has type ()"
    end;
    T.unit
  | ImportE (f, ri) ->
    check_import env exp.at f ri

and infer_bin_exp env exp1 exp2 =
  match is_explicit_exp exp1, is_explicit_exp exp2 with
  | true, false ->
    let t1 = T.normalize (infer_exp env exp1) in
    if not env.pre then check_exp_weak env t1 exp2;
    t1, t1
  | false, true ->
    let t2 = T.normalize (infer_exp env exp2) in
    if not env.pre then check_exp_weak env t2 exp1;
    t2, t2
  | _ ->
    let t1 = T.normalize (infer_exp env exp1) in
    let t2 = T.normalize (infer_exp env exp2) in
    t1, t2

and infer_exp_field env rf =
  let { mut; id; exp } = rf.it in
  let t = infer_exp env exp in
  let t1 = if mut.it = Syntax.Var then T.Mut t else t in
  T.{ lab = id.it; typ = t1; src = empty_src }

and check_exp_strong env t exp =
  check_exp {env with weak = false} t exp

and check_exp_weak env t exp =
  check_exp {env with weak = true} t exp

and check_exp env t exp =
  assert (not env.pre);
  assert (exp.note.note_typ = T.Pre);
  assert (t <> T.Pre);
  let t' = check_exp' env (T.normalize t) exp in
  let e = A.infer_effect_exp exp in
  exp.note <- {note_typ = t'; note_eff = e}

and check_exp' env0 t exp : T.typ =
  let env = {env0 with in_prog = false; in_actor = false; context = exp.it :: env0.context } in
  match exp.it, t with
  | PrimE s, T.Func _ ->
    t
  | LitE lit, _ ->
    check_lit env t lit exp.at;
    t
  | ActorUrlE exp', t' ->
    check_exp_strong env T.text exp';
    begin match T.normalize t' with
    | T.(Obj (Actor, _)) -> t'
    | _ -> error env exp.at "M0090" "actor reference must have an actor type"
    end
  | UnE (ot, op, exp1), _ when Operator.has_unop op t ->
    ot := t;
    check_exp env t exp1;
    t
  | BinE (ot, exp1, op, exp2), _ when Operator.has_binop op t ->
    ot := t;
    check_exp env t exp1;
    check_exp env t exp2;
    if env.weak && op = Operator.SubOp && T.eq t T.nat then
      warn env exp.at "M0155" "operator may trap for inferred type%a"
        display_typ_expand t;
    t
  | ToCandidE exps, _ ->
    if not env.pre then begin
      let ts = List.map (infer_exp env) exps in
      if not (T.sub (T.Prim T.Blob) t) then
        error env exp.at "M0172" "to_candid produces a Blob that is not a subtype of%a"
          display_typ_expand t;
      if not (T.shared (T.seq ts)) then
          error env exp.at "M0173" "to_candid argument must have shared type, but instead has non-shared type%a"
          display_typ_expand (T.seq ts);
      end;
    T.Prim T.Blob
  | FromCandidE exp1, t when T.shared t && T.is_opt t ->
    check_exp env (T.Prim T.Blob) exp1;
    t
  | FromCandidE _, t ->
      error env exp.at "M0174" "from_candid produces an optional shared type, not type%a"
        display_typ_expand t
  | TupE exps, T.Tup ts when List.length exps = List.length ts ->
    List.iter2 (check_exp env) ts exps;
    t
  | ObjE ([], exp_fields), T.Obj(T.Object, fts) -> (* TODO: infer bases? Default does a decent job. *)
    check_ids env "object" "field"
      (List.map (fun (ef : exp_field) -> ef.it.id) exp_fields);
    List.iter (fun ef -> check_exp_field env ef fts) exp_fields;
    List.iter (fun ft ->
      if not (List.exists (fun (ef : exp_field) -> ft.T.lab = ef.it.id.it) exp_fields)
      then local_error env exp.at "M0151"
        "object literal is missing field %s from expected type%a"
        ft.T.lab
        display_typ_expand t;
    ) fts;
    t
  | OptE exp1, _ when T.is_opt t ->
    check_exp env (T.as_opt t) exp1;
    t
  | DoOptE exp1, _ when T.is_opt t ->
    let env' = add_lab env "!" (T.Prim T.Null) in
    check_exp env' (T.as_opt t) exp1;
    t
  | BangE exp1, t ->
    if Option.is_none (T.Env.find_opt "!" env.labs) then
      local_error env exp.at "M0064" "misplaced '!' (no enclosing 'do ? { ... }' expression)";
    check_exp env (T.Opt t) exp1;
    t
  | ArrayE (mut, exps), T.Array t' ->
    if (mut.it = Var) <> T.is_mut t' then
      local_error env exp.at "M0091"
        "%smutable array expression cannot produce expected type%a"
        (if mut.it = Const then "im" else "")
        display_typ_expand (T.Array t');
    List.iter (check_exp env (T.as_immut t')) exps;
    t
  | AsyncE (s1, tb, exp1), T.Async (s2, t1', t') ->
    error_in [Flags.WASIMode; Flags.WasmMode] env exp1.at "M0086"
      "async expressions are not supported";
    let t1, next_cap = check_AsyncCap env "async expression" exp.at in
    if s1 <> s2 then begin
      local_error env exp.at "M0183"
        "async expression cannot produce expected async type %a.\n%s"
        display_typ_expand t
        (if s2 = T.Fut then
          "Use keyword 'async' (not 'async*') to produce the expected type."
         else
          "Use keyword 'async*' (not 'async') to produce the expected type.")
    end;
    if not (T.eq t1 t1') then begin
      local_error env exp.at "M0092"
        "async at scope%a\ncannot produce expected scope%a%s%s"
        display_typ_expand t1
        display_typ_expand t1'
        (associated_region env t1 exp.at) (*FIX ME?*)
        (associated_region env t1' exp.at);
      scope_info env t1 exp.at;
      scope_info env t1' exp.at
    end;
    let c, tb, ce, cs = check_typ_bind env tb in
    let ce_scope = T.Env.add T.default_scope_var c ce in (* pun scope var with c *)
    let env' =
      {(adjoin_typs env ce_scope cs) with
        labs = T.Env.empty;
        rets = Some t';
        async = next_cap c;
        scopes = T.ConEnv.add c exp.at env.scopes;
      } in
    check_exp env' t' exp1;
    t
  | BlockE decs, _ ->
    ignore (check_block env t decs exp.at);
    t
  | IfE (exp1, exp2, exp3), _ ->
    check_exp_strong env T.bool exp1;
    check_exp env t exp2;
    check_exp env t exp3;
    t
  | SwitchE (exp1, cases), _ ->
    let t1 = infer_exp_promote env exp1 in
    check_cases env t1 t cases;
    coverage_cases "switch" env cases t1 exp.at;
    t
  | TryE (exp1, cases), _ ->
    check_ErrorCap env "try" exp.at;
    check_exp env t exp1;
    check_cases env T.catch t cases;
    coverage_cases "try handler" env cases T.catch exp.at;
    t
  (* TODO: allow shared with one scope par *)
  | FuncE (_, shared_pat,  [], pat, typ_opt, _sugar, exp), T.Func (s, c, [], ts1, ts2) ->
    let sort, ve = check_shared_pat env shared_pat in
    if not env.pre && not env0.in_actor && T.is_shared_sort sort then
      error_in [Flags.ICMode; Flags.RefMode] env exp.at "M0077"
        "a shared function is only allowed as a public field of an actor";
    let ve1 = check_pat_exhaustive (if T.is_shared_sort sort then local_error else warn) env (T.seq ts1) pat in
    let ve2 = T.Env.adjoin ve ve1 in
    let codom = T.codom c (fun () -> assert false) ts2 in
    let t2 = match typ_opt with
      | None -> codom
      | Some typ -> check_typ env typ
    in
    if sort <> s then
      error env exp.at "M0094"
        "%sshared function does not match expected %sshared function type"
        (if sort = T.Local then "non-" else "")
        (if s = T.Local then "non-" else "");
    if not (T.sub t2 codom) then
      error env exp.at "M0095"
        "function return type%a\ndoes not match expected return type%a"
        display_typ_expand t2
        display_typ_expand codom;
    let env' =
      { env with
        labs = T.Env.empty;
        rets = Some t2;
        async = C.NullCap; }
    in
    check_exp_strong (adjoin_vals env' ve2) t2 exp;
    t
  | CallE (exp1, inst, exp2), _ ->
    let t' = infer_call env exp1 inst exp2 exp.at (Some t) in
    if not (T.sub t' t) then
      local_error env0 exp.at "M0096"
        "expression of type%a\ncannot produce expected type%a"
        display_typ_expand t'
        display_typ_expand t;
    t'
  | TagE (id, exp1), T.Variant fs when List.exists (fun T.{lab; _} -> lab = id.it) fs ->
    let {T.typ; _} = List.find (fun T.{lab; typ;_} -> lab = id.it) fs in
    check_exp env typ exp1 ;
    t
  | _ ->
    let t' = infer_exp env0 exp in
    if not (T.sub t' t) then
      local_error env0 exp.at "M0096"
        "expression of type%a\ncannot produce expected type%a"
        display_typ_expand t'
        display_typ_expand t;
    t'

and check_exp_field env (ef : exp_field) fts =
  let { mut; id; exp } = ef.it in
  let ft_opt = List.find_opt (fun ft -> ft.T.lab = id.it) fts in
  match ft_opt with
  | Some { T.typ = T.Mut t; _ } ->
    if mut.it <> Syntax.Var then
      error env ef.at "M0149" "expected mutable 'var' field %s of type%a\nbut found immutable field (insert 'var'?)"
        id.it
        display_typ t;
    check_exp env t exp
  | Some { T.typ = t; _ } ->
    if mut.it = Syntax.Var then
      error env ef.at "M0150" "expected immutable field %s of type%a\nbut found mutable 'var' field (delete 'var'?)"
        id.it
        display_typ t;
    check_exp env t exp
  | None ->
    ignore (infer_exp env exp)

and infer_call env exp1 inst exp2 at t_expect_opt =
  let n = match inst.it with None -> 0 | Some (_, typs) -> List.length typs in
  let t1 = infer_exp_promote env exp1 in
  let sort, tbs, t_arg, t_ret =
    try T.as_func_sub T.Local n t1
    with Invalid_argument _ ->
      local_error env exp1.at "M0097"
        "expected function type, but expression produces type%a"
        display_typ_expand t1;
      if inst.it = None then
        info env (Source.between exp1.at exp2.at)
          "this looks like an unintended function call, perhaps a missing ';'?";
      T.as_func_sub T.Local n T.Non
  in
  let ts, t_arg', t_ret' =
    match tbs, inst.it with
    | [], (None | Some (_, []))  (* no inference required *)
    | [T.{sort = Scope;_}], _  (* special case to allow t_arg driven overload resolution *)
    | _, Some _ ->
      (* explicit instantiation, check argument against instantiated domain *)
      let typs = match inst.it with None -> [] | Some (_, typs) -> typs in
      let ts = check_inst_bounds env sort tbs typs t_ret at in
      let t_arg' = T.open_ ts t_arg in
      let t_ret' = T.open_ ts t_ret in
      if not env.pre then check_exp_strong env t_arg' exp2;
      ts, t_arg', t_ret'
    | _::_, None -> (* implicit, infer *)
      let t2 = infer_exp env exp2 in
      try
        (* i.e. exists minimal ts .
                t2 <: open_ ts t_arg /\
                t_expect_opt == Some t -> open ts_ t_ret <: t *)
        let ts =
          Bi_match.bi_match_call
            (scope_of_env env)
            (tbs, t_arg, t_ret)
            t2
            t_expect_opt
        in
        let t_arg' = T.open_ ts t_arg in
        let t_ret' = T.open_ ts t_ret in
(*
        if not env.pre then
          info env at "inferred instantiation <%s>"
            (String.concat ", " (List.map T.string_of_typ ts));
*)
        ts, t_arg', t_ret'
      with Bi_match.Bimatch msg ->
        error env at "M0098"
          "cannot implicitly instantiate function of type%a\nto argument of type%a%s\nbecause %s"
          display_typ t1
          display_typ t2
          (match t_expect_opt with
           | None -> ""
           | Some t ->
             Format.asprintf "\nto produce result of type%a" display_typ t)
          msg
  in
  inst.note <- ts;
  if not env.pre then begin
    if Type.is_shared_sort sort then begin
      if not (T.concrete t_arg') then
        error env exp1.at "M0099"
          "shared function argument contains abstract type%a"
          display_typ_expand t_arg';
      if not (T.concrete t_ret') then
        error env exp2.at "M0100"
          "shared function call result contains abstract type%a"
          display_typ_expand t_ret';
    end;
    match T.(is_shared_sort sort || is_async t_ret'), inst.it, tbs with
    | false, Some (true, _), ([] | T.{ sort = Type; _ } :: _) ->
       local_error env inst.at "M0196" "unexpected `system` capability (try deleting it)"
    | false, (None | Some (false, _)), T.{ sort = Scope; _ } :: _ ->
       warn env at "M0195" "this function call implicitly requires `system` capability and may perform undesired actions (please review the call and provide a type instantiation `<system%s>` to suppress this warning)" (if List.length tbs = 1 then "" else ", ...")
    | _ -> ()
  end;
  (* note t_ret' <: t checked by caller if necessary *)
  t_ret'


(* Cases *)

and infer_cases env t_pat t cases : T.typ =
  List.fold_left (infer_case env t_pat) t cases

and infer_case env t_pat t case =
  let {pat; exp} = case.it in
  let ve = check_pat env t_pat pat in
  let initial_usage = enter_scope env in
  let t' = recover_with T.Non (infer_exp (adjoin_vals env ve)) exp in
  leave_scope env ve initial_usage;
  let t'' = T.lub t t' in
  if not env.pre && inconsistent t'' [t; t'] then
    warn env case.at "M0101"
      "the switch has type%a\nbecause branches have inconsistent types,\nthis case produces type%a\nthe previous produce type%a"
      display_typ t''
      display_typ_expand t
      display_typ_expand t';
  t''

and check_cases env t_pat t cases =
  List.iter (check_case env t_pat t) cases

and check_case env t_pat t case =
  let {pat; exp} = case.it in
  let initial_usage = enter_scope env in
  let ve = check_pat env t_pat pat in
  let t' = recover (check_exp (adjoin_vals env ve) t) exp in
  leave_scope env ve initial_usage;
  t'

and inconsistent t ts =
  T.opaque t && not (List.exists T.opaque ts)


(* Patterns *)

and infer_pat_exhaustive warnOrError env pat : T.typ * Scope.val_env =
  let t, ve = infer_pat env pat in
  if not env.pre then
    coverage_pat warnOrError env pat t;
  t, ve

and infer_pat env pat : T.typ * Scope.val_env =
  assert (pat.note = T.Pre);
  let t, ve = infer_pat' env pat in
  if not env.pre then
    pat.note <- T.normalize t;
  t, ve

and infer_pat' env pat : T.typ * Scope.val_env =
  match pat.it with
  | WildP ->
    error env pat.at "M0102" "cannot infer type of wildcard"
  | VarP _ ->
    error env pat.at "M0103" "cannot infer type of variable"
  | LitP lit ->
    T.Prim (infer_lit env lit pat.at), T.Env.empty
  | SignP (op, lit) ->
    let t1 = T.Prim (infer_lit env lit pat.at) in
    let t = Operator.type_unop op t1 in
    if not (Operator.has_unop op t) then
      error env pat.at "M0059" "operator is not defined for operand type%a"
        display_typ_expand t;
    t, T.Env.empty
  | TupP pats ->
    let ts, ve = infer_pats pat.at env pats [] T.Env.empty in
    T.Tup ts, ve
  | ObjP pfs ->
    let (s, tfs), ve = infer_pat_fields pat.at env pfs [] T.Env.empty in
    T.Obj (s, tfs), ve
  | OptP pat1 ->
    let t1, ve = infer_pat env pat1 in
    T.Opt t1, ve
  | TagP (id, pat1) ->
    let t1, ve = infer_pat env pat1 in
    T.Variant [T.{lab = id.it; typ = t1; src = empty_src}], ve
  | AltP (pat1, pat2) ->
    error env pat.at "M0184"
        "cannot infer the type of this or-pattern, please add a type annotation";
    (*let t1, ve1 = infer_pat env pat1 in
    let t2, ve2 = infer_pat env pat2 in
    let t = T.lub t1 t2 in
    if not (T.compatible t1 t2) then
      error env pat.at "M0104"
        "pattern branches have incompatible types,\nleft consumes%a\nright consumes%a"
        display_typ_expand t1
        display_typ_expand t2;
    if T.Env.keys ve1 <> T.Env.keys ve2 then
      error env pat.at "M0189" "different set of bindings in pattern alternatives";
    if not env.pre then T.Env.(iter (fun k t1 -> warn_lossy_bind_type env pat.at k t1 (find k ve2))) ve1;
    t, T.Env.merge (fun _ -> Lib.Option.map2 T.lub) ve1 ve2*)
  | AnnotP (pat1, typ) ->
    let t = check_typ env typ in
    t, check_pat env t pat1
  | ParP pat1 ->
    infer_pat env pat1

and infer_pats at env pats ts ve : T.typ list * Scope.val_env =
  match pats with
  | [] -> List.rev ts, ve
  | pat::pats' ->
    let t, ve1 = infer_pat env pat in
    let ve' = disjoint_union env at "M0017" "duplicate binding for %s in pattern" ve ve1 in
    infer_pats at env pats' (t::ts) ve'

and infer_pat_fields at env pfs ts ve : (T.obj_sort * T.field list) * Scope.val_env =
  match pfs with
  | [] -> (T.Object, List.sort T.compare_field ts), ve
  | pf::pfs' ->
    let typ, ve1 = infer_pat env pf.it.pat in
    let ve' = disjoint_union env at "M0017" "duplicate binding for %s in pattern" ve ve1 in
    infer_pat_fields at env pfs' (T.{ lab = pf.it.id.it; typ; src = empty_src }::ts) ve'

and check_shared_pat env shared_pat : T.func_sort * Scope.val_env =
  match shared_pat.it with
  | T.Local -> T.Local, T.Env.empty
  | T.Shared (ss, pat) ->
    if pat.it <> WildP then
      error_in [Flags.WASIMode; Flags.WasmMode] env pat.at "M0106" "shared function cannot take a context pattern";
    T.Shared ss, check_pat_exhaustive local_error env T.ctxt pat

and check_class_shared_pat env shared_pat obj_sort : Scope.val_env =
  match shared_pat.it, obj_sort.it with
  | T.Local, (T.Module | T.Object) -> T.Env.empty
  | T.Local, T.Actor ->
    T.Env.empty (* error instead? That's a breaking change *)
  | T.Shared (mode, pat), sort ->
    if sort <> T.Actor then
      error env pat.at "M0107" "non-actor class cannot take a context pattern";
    if pat.it <> WildP then
      error_in [Flags.WASIMode; Flags.WasmMode] env pat.at "M0108" "actor class cannot take a context pattern";
    if mode = T.Query then
      error env shared_pat.at "M0109" "class cannot be a query";
    check_pat_exhaustive local_error env T.ctxt pat
  | _, T.Memory -> assert false


and check_pat_exhaustive warnOrError env t pat : Scope.val_env =
  let ve = check_pat env t pat in
  if not env.pre then
    coverage_pat warnOrError env pat t;
  ve

and check_pat env t pat : Scope.val_env =
  check_pat_aux env t pat Scope.Declaration

and check_pat_aux env t pat val_kind : Scope.val_env =
  assert (pat.note = T.Pre);
  if t = T.Pre then snd (infer_pat env pat) else
  let t' = T.normalize t in
  let ve = check_pat_aux' env t' pat val_kind in
  if not env.pre then pat.note <- t';
  ve

and check_pat_aux' env t pat val_kind : Scope.val_env =
  assert (t <> T.Pre);
  match pat.it with
  | WildP ->
    T.Env.empty
  | VarP id ->
    T.Env.singleton id.it (t, id.at, val_kind)
  | LitP lit ->
    if not env.pre then begin
      let t' = if T.eq t T.nat then T.int else t in  (* account for Nat <: Int *)
      if T.opaque t' then
        error env pat.at "M0110" "literal pattern cannot consume expected type%a"
          display_typ_expand t;
      if T.sub t' T.Non
      then ignore (infer_lit env lit pat.at)
      else check_lit env t' lit pat.at
    end;
    T.Env.empty
  | SignP (op, lit) ->
    if not env.pre then begin
      let t' = if T.eq t T.nat then T.int else t in  (* account for Nat <: Int *)
      if not (Operator.has_unop op (T.promote t)) then
        error env pat.at "M0111" "operator pattern cannot consume expected type%a"
          display_typ_expand t;
      if T.sub t' T.Non
      then ignore (infer_lit env lit pat.at)
      else check_lit env t' lit pat.at
    end;
    T.Env.empty
  | TupP pats ->
    let ts = try T.as_tup_sub (List.length pats) t with Invalid_argument _ ->
      error env pat.at "M0112" "tuple pattern cannot consume expected type%a"
         display_typ_expand t
    in check_pats env ts pats T.Env.empty pat.at
  | ObjP pfs ->
    let pfs' = List.stable_sort compare_pat_field pfs in
    let s, tfs =
      try T.as_obj_sub (List.map (fun (pf : pat_field) -> pf.it.id.it) pfs') t
      with Invalid_argument _ ->
        error env pat.at "M0113" "object pattern cannot consume expected type%a"
          display_typ_expand t
    in
    if not env.pre && s = T.Actor then
      local_error env pat.at "M0114" "object pattern cannot consume actor type%a"
        display_typ_expand t;
    check_pat_fields env t tfs pfs' T.Env.empty pat.at
  | OptP pat1 ->
    let t1 = try T.as_opt_sub t with Invalid_argument _ ->
      error env pat.at "M0115" "option pattern cannot consume expected type%a"
        display_typ_expand t
    in check_pat env t1 pat1
  | TagP (id, pat1) ->
    let t1 =
      try
        match T.lookup_val_field_opt id.it (T.as_variant_sub id.it t) with
        | Some t1 -> t1
        | None -> T.Non
      with Invalid_argument _ ->
        error env pat.at "M0116" "variant pattern cannot consume expected type%a"
          display_typ_expand t
    in check_pat env t1 pat1
  | AltP (pat1, pat2) ->
    let ve1 = check_pat env t pat1 in
    let ve2 = check_pat env t pat2 in
    if T.Env.keys ve1 <> T.Env.keys ve2 then
      error env pat.at "M0189" "different set of bindings in pattern alternatives";
    T.Env.(iter (fun k (t1, _, _) ->
      let (t2, _, _) = find k ve2 in
      warn_lossy_bind_type env pat.at k t1 t2)
    ) ve1;
    let merge_entries (t1, at1, kind1) (t2, at2, kind2) = (T.lub t1 t2, at1, kind1) in
    T.Env.merge (fun _ -> Lib.Option.map2 merge_entries) ve1 ve2
  | AnnotP (pat1, typ) ->
    let t' = check_typ env typ in
    if not (T.sub t t') then
      error env pat.at "M0117"
        "pattern of type%a\ncannot consume expected type%a"
        display_typ_expand t'
        display_typ_expand t;
    check_pat env t' pat1
  | ParP pat1 ->
    check_pat env t pat1

(*
Consider:

  case (P : A) : B


(P : A) :<= B  iff
1: B <: A   P :<= B
2: A <: B   P :<= A
3: B <: A   P :<= A
4: A <: B   P :<= B

1 is implemented, allows

  case ({x} : {}) : {x}  // type annotations are reversed for patterns
  case (1 : Int) : Nat   // type annotations are reversed for patterns
  case (x : Int) : Nat   // type annotations are reversed for patterns

2 would allow

  case ({x} : {x}) : {}  // unsound, x does not exist

3 would allow

  case (-1 : Int) : Nat  // breaks coverage checking

4 would allow

  case (x : Nat) : Int  // x is Int, harmless but misleading

Alternative: pass in two types?
*)
and check_pats env ts pats ve at : Scope.val_env =
  let ts_len = List.length ts in
  let pats_len = List.length pats in
  let rec go ts pats ve =
    match ts, pats with
    | [], [] -> ve
    | t::ts', pat::pats' ->
        let ve1 = check_pat env t pat in
        let ve' = disjoint_union env at "M0017" "duplicate binding for %s in pattern" ve ve1 in
        go ts' pats' ve'
    | _, _ ->
        error env at "M0118" "tuple pattern has %i components but expected type has %i"
          pats_len ts_len
  in
  go ts pats ve

and check_pat_fields env t tfs pfs ve at : Scope.val_env =
  match tfs, pfs with
  | _, [] -> ve
  | [], pf::_ ->
    error env pf.at "M0119"
      "object field %s is not contained in expected type%a"
      pf.it.id.it
      display_typ_expand t
  | T.{lab; typ = Typ _; _}::tfs', _ ->  (* TODO: remove the namespace hack *)
    check_pat_fields env t tfs' pfs ve at
  | T.{lab; typ; src}::tfs', pf::pfs' ->
    match compare pf.it.id.it lab with
    | -1 -> check_pat_fields env t [] pfs ve at
    | +1 -> check_pat_fields env t tfs' pfs ve at
    | _ ->
      if T.is_mut typ then
        error env pf.at "M0120" "cannot pattern match mutable field %s" lab;
      check_deprecation env pf.at "field" lab src.T.depr;
      let val_kind = kind_of_field_pattern pf in
      let ve1 = check_pat_aux env typ pf.it.pat val_kind in
      let ve' =
        disjoint_union env at "M0017" "duplicate binding for %s in pattern" ve ve1 in
      match pfs' with
      | pf'::_ when pf'.it.id.it = lab ->
        error env pf'.at "M0121" "duplicate field %s in object pattern" lab
      | _ -> check_pat_fields env t tfs' pfs' ve' at

and compare_pat_field pf1 pf2 = compare pf1.it.id.it pf2.it.id.it

(* Objects *)

and pub_fields dec_fields : visibility_env =
  List.fold_right pub_field dec_fields (T.Env.empty, T.Env.empty)

and pub_field dec_field xs : visibility_env =
  match dec_field.it with
  | {vis = { it = Public depr; _}; dec; _} -> pub_dec T.{depr = depr; region = dec_field.at} dec xs
  | _ -> xs

and pub_dec src dec xs : visibility_env =
  match dec.it with
  | ExpD _ -> xs
  | LetD (pat, _, _) -> pub_pat src pat xs
  | VarD (id, _) -> pub_val_id src id xs
  | ClassD (_, id, _, _, _, _, _, _) ->
    pub_val_id src {id with note = ()} (pub_typ_id src id xs)
  | TypD (id, _, _) -> pub_typ_id src id xs

and pub_pat src pat xs : visibility_env =
  match pat.it with
  | WildP | LitP _ | SignP _ -> xs
  | VarP id -> pub_val_id src id xs
  | TupP pats -> List.fold_right (pub_pat src) pats xs
  | ObjP pfs -> List.fold_right (pub_pat_field src) pfs xs
  | AltP (pat1, _)
  | OptP pat1
  | TagP (_, pat1)
  | AnnotP (pat1, _)
  | ParP pat1 -> pub_pat src pat1 xs

and pub_pat_field src pf xs =
  pub_pat src pf.it.pat xs

and pub_typ_id src id (xs, ys) : visibility_env =
  (T.Env.add id.it T.{depr = src.depr; id_region = id.at; field_region = src.region} xs, ys)

and pub_val_id src id (xs, ys) : visibility_env =
  (xs, T.Env.add id.it T.{depr = src.depr; id_region = id.at; field_region = src.region} ys)


(* Object/Scope transformations *)

(* TODO: remove by merging conenv and valenv or by separating typ_fields *)

and object_of_scope env sort dec_fields scope at =
  let pub_typ, pub_val = pub_fields dec_fields in
  let tfs =
    T.Env.fold
      (fun id c tfs ->
        match T.Env.find_opt id pub_typ with
        | Some src -> T.{lab = id; typ = T.Typ c; src = {depr = src.depr; region = src.field_region}}::tfs
        | _ -> tfs
      ) scope.Scope.typ_env  []
  in
  let tfs' =
    T.Env.fold
      (fun id (t, _, _) tfs ->
        match T.Env.find_opt id pub_val with
        | Some src -> T.{lab = id; typ = t; src = {depr = src.depr; region = src.field_region}}::tfs
        | _ -> tfs
      ) scope.Scope.val_env tfs
  in

  Lib.List.iter_pairs
    (fun x y ->
      if not (T.is_typ x.T.typ) && not (T.is_typ y.T.typ) &&
         Hash.hash x.T.lab = Hash.hash y.T.lab
      then error env at "M0122" "field names %s and %s in %sobject type have colliding hashes"
        x.T.lab y.T.lab (T.string_of_obj_sort sort);
    ) tfs';

  T.Obj (sort, List.sort T.compare_field tfs')

and is_actor_method dec : bool = match dec.it with
  | LetD ({it = VarP _; _}, {it = FuncE (_, shared_pat, _, _, _, _, _); _}, _) ->
    T.is_shared_sort shared_pat.it
  | _ -> false

and is_typ_dec dec : bool = match dec.it with
  | TypD _ -> true
  | _ -> false

and infer_obj env s dec_fields at : T.typ =
  let private_fields =
    let scope = List.filter (fun field -> is_private field.it.vis) dec_fields
    |> List.map (fun field -> field.it.dec)
    |> gather_block_decs env in
    get_identifiers scope.Scope.val_env
  in
  let private_identifiers identifiers =
    T.Env.filter (fun id _ -> S.mem id private_fields) identifiers
  in
  let env =
    if s <> T.Actor then
      { env with in_actor = false }
    else
      { env with
        in_actor = true;
        labs = T.Env.empty;
        rets = None;
      }
  in
  let decs = List.map (fun (df : dec_field) -> df.it.dec) dec_fields in
  let initial_usage = enter_scope env in
  let _, scope = infer_block env decs at false in
  let t = object_of_scope env s dec_fields scope at in
  leave_scope env (private_identifiers scope.Scope.val_env) initial_usage;
  let (_, tfs) = T.as_obj t in
  if not env.pre then begin
    if s = T.Actor then begin
      List.iter (fun T.{lab; typ; _} ->
        if not (T.is_typ typ) && not (T.is_shared_func typ) then
          let _, pub_val = pub_fields dec_fields in
          error env ((T.Env.find lab pub_val).id_region) "M0124"
            "public actor field %s has non-shared function type%a"
            lab
            display_typ_expand typ
      ) tfs;
      List.iter (fun df ->
        if is_public df.it.vis && not (is_actor_method df.it.dec) && not (is_typ_dec df.it.dec) then
          local_error env df.it.dec.at "M0125"
            "public actor field needs to be a manifest function"
      ) dec_fields;
      List.iter (fun df ->
        if df.it.vis.it = Syntax.Private && is_actor_method df.it.dec then
          error_in [Flags.ICMode; Flags.RefMode] env df.it.dec.at "M0126"
            "a shared function cannot be private"
      ) dec_fields;
    end;
    if s = T.Module then Static.dec_fields env.msgs dec_fields;
    check_system_fields env s scope tfs dec_fields;
    check_stab env s scope dec_fields;
  end;
  t

and check_system_fields env sort scope tfs dec_fields =
  List.iter (fun df ->
    match sort, df.it.vis.it, df.it.dec.it with
    | T.Actor, vis,
      LetD({ it = VarP id; _ },
           { it = FuncE _; _ },
           _) ->
      begin
        match List.assoc_opt id.it (system_funcs tfs) with
        | Some t ->
          (* TBR why does Stable.md require this to be a manifest function, not just any expression of appropriate type?  *)
          if vis = System then
            begin
              let (t1, _, _) = T.Env.find id.it scope.Scope.val_env in
              if not (T.sub t1 t) then
                local_error env df.at "M0127" "system function %s is declared with type%a\ninstead of expected type%a" id.it
                   display_typ t1
                   display_typ t
              else if id.it = "timer" && not !Mo_config.Flags.global_timer then
                local_error env df.at "M0182" "system function timer is present but -no-timer flag is specified"
            end
          else warn env id.at "M0128" "this function has the name of a system method, but is declared without system visibility and will not be called by the system"
        | None ->
          if vis = System then
            local_error env id.at "M0129" "unexpected system method named %s, expected %s"
              id.it (String.concat " or " (List.map fst (system_funcs tfs)))
          else ()
      end
    | _, System, _ ->
      local_error env df.it.vis.at "M0130" "misplaced system visibility, did you mean private?"
    | _ -> ())
  dec_fields

and stable_pat pat =
  match pat.it with
  | VarP _ -> true
  | ParP pat'
  | AnnotP (pat', _) -> stable_pat pat'
  | _ -> false

and check_stab env sort scope dec_fields =
  let check_stable id at =
    match T.Env.find_opt id scope.Scope.val_env with
    | None -> assert false
    | Some (t, _, _) ->
      let t1 = T.as_immut t in
      if not (T.stable t1) then
        local_error env at "M0131"
          "variable %s is declared stable but has non-stable type%a" id
          display_typ t1
  in
  let idss = List.map (fun df ->
    match sort, df.it.stab, df.it.dec.it with
    | (T.Object | T.Module), None, _ -> []
    | (T.Object | T.Module), Some stab, _ ->
      local_error env stab.at "M0132"
        "misplaced stability declaration on field of non-actor";
      []
    | T.Actor, Some {it = Stable; _}, VarD (id, _) ->
      check_stable id.it id.at;
      [id]
    | T.Actor, Some {it = Stable; _}, LetD (pat, _, _) when stable_pat pat ->
      let ids = T.Env.keys (gather_pat env T.Env.empty pat) in
      List.iter (fun id -> check_stable id pat.at) ids;
      List.map (fun id -> {it = id; at = pat.at; note = ()}) ids;
    | T.Actor, Some {it = Flexible; _} , (VarD _ | LetD _) -> []
    | T.Actor, Some stab, _ ->
      local_error env stab.at "M0133"
        "misplaced stability modifier: allowed on var or simple let declarations only";
      []
    | _ -> []) dec_fields
  in
  check_ids env "actor type" "stable variable" (List.concat idss)


(* Blocks and Declarations *)

and infer_block env decs at check_unused : T.typ * Scope.scope =
  let initial_usage = enter_scope env in
  let scope = infer_block_decs env decs at in
  let env' = adjoin env scope in
  (* HACK: when compiling to IC, mark class constructors as unavailable *)
  let ve = match !Flags.compile_mode with
    | Flags.(ICMode | RefMode) ->
      List.fold_left (fun ve' dec ->
        match dec.it with
        | ClassD(_, id, _, _, _, { it = T.Actor; _}, _, _) ->
          T.Env.mapi (fun id' (typ, at, kind, avl) ->
            (typ, at, kind, if id' = id.it then Unavailable else avl)) ve'
        | _ -> ve') env'.vals decs
    | _ -> env'.vals
  in
  let t = infer_block_exps { env' with vals = ve } decs in
  if check_unused then
    leave_scope env scope.Scope.val_env initial_usage
  else ();
  t, scope

and infer_block_decs env decs at : Scope.t =
  let scope = gather_block_decs env decs in
  let env' = adjoin {env with pre = true} scope in
  let scope_ce = infer_block_typdecs env' decs in
  check_con_env env' at scope_ce.Scope.con_env;
  let env'' = adjoin {env' with pre = env.pre} scope_ce in
  let _scope_ce = infer_block_typdecs env'' decs in
  (* TBR: assertion does not work for types with binders, due to stamping *)
  (* assert (scope_ce = _scope_ce); *)
  infer_block_valdecs (adjoin env'' scope_ce) decs scope_ce

and infer_block_exps env decs : T.typ =
  match decs with
  | [] -> T.unit
  | [dec] -> infer_dec env dec
  | dec::decs' ->
    if not env.pre then recover (check_dec env T.unit) dec;
    infer_block_exps env decs'

and infer_dec env dec : T.typ =
  let t =
  match dec.it with
  | ExpD exp -> infer_exp env exp
  | LetD (pat, exp, None) ->
    (* For developer convenience, ignore top-level actor and module identifiers in unused detection. *)
    (if env.in_prog && (CompUnit.is_actor_def exp || CompUnit.is_module_def exp) then
      match pat.it with
      | VarP id -> use_identifier env id.it
      | _ -> ());
    infer_exp env exp
  | LetD (_, exp, Some fail) ->
    if not env.pre then
      check_exp env T.Non fail;
    infer_exp env exp
  | VarD (_, exp) ->
    if not env.pre then ignore (infer_exp env exp);
    T.unit
  | ClassD (shared_pat, id, typ_binds, pat, typ_opt, obj_sort, self_id, dec_fields) ->
    let (t, _, _, _) = T.Env.find id.it env.vals in
    if not env.pre then begin
      let c = T.Env.find id.it env.typs in
      let ve0 = check_class_shared_pat env shared_pat obj_sort in
      let cs, tbs, te, ce = check_typ_binds env typ_binds in
      let env' = adjoin_typs env te ce in
      let in_actor = obj_sort.it = T.Actor in
      (* Top-level actor class identifier is implicitly public and thus considered used. *)
      if env.in_prog && in_actor then use_identifier env id.it;
      let t_pat, ve =
        infer_pat_exhaustive (if in_actor then error else warn) env' pat
      in
      if in_actor && not (T.shared t_pat) then
        error_shared env t_pat pat.at "M0034"
          "shared constructor has non-shared parameter type%a"
          display_typ_expand t_pat;
      let env'' = adjoin_vals (adjoin_vals env' ve0) ve in
      let async_cap, _, class_cs = infer_class_cap env obj_sort.it tbs cs in
      let self_typ = T.Con (c, List.map (fun c -> T.Con (c, [])) class_cs) in
      let env''' =
        { (add_val env'' self_id self_typ) with
          labs = T.Env.empty;
          rets = None;
          async = async_cap;
          in_actor;
        }
      in
      let initial_usage = enter_scope env''' in
      let t' = infer_obj { env''' with check_unused = true } obj_sort.it dec_fields dec.at in
      leave_scope env ve initial_usage;
      match typ_opt, obj_sort.it with
      | None, _ -> ()
      | Some { it = AsyncT (T.Fut, _, typ); at; _ }, T.Actor
      | Some ({ at; _ } as typ), T.(Module | Object) ->
        if at = Source.no_region then
          warn env dec.at "M0135"
            "actor classes with non non-async return types are deprecated; please declare the return type as 'async ...'";
        let t'' = check_typ env'' typ in
        if not (T.sub t' t'') then
          local_error env dec.at "M0134"
            "class body of type%a\ndoes not match expected type%a"
            display_typ_expand t'
            display_typ_expand t''
      | Some typ, T.Actor ->
         local_error env dec.at "M0193" "actor class has non-async return type"
      | _, T.Memory -> assert false
    end;
    T.normalize t
  | TypD _ ->
    T.unit
  in
  let eff = A.infer_effect_dec dec in
  dec.note <- {note_typ = t; note_eff = eff};
  t


and check_block env t decs at : Scope.t =
  let initial_usage = enter_scope env in
  let scope = infer_block_decs env decs at in
  check_block_exps (adjoin env scope) t decs at;
  leave_scope env scope.Scope.val_env initial_usage;
  scope

and check_block_exps env t decs at =
  match decs with
  | [] ->
    if not (T.sub T.unit t) then
      local_error env at "M0136" "empty block cannot produce expected type%a"
        display_typ_expand t
  | [dec] ->
    check_dec env t dec
  | dec::decs' ->
    recover (check_dec env T.unit) dec;
    recover (check_block_exps env t decs') at

and check_dec env t dec =
  match dec.it with
  | ExpD exp ->
    check_exp env t exp;
    dec.note <- exp.note
  | _ ->
    let t' = infer_dec env dec in
    if not (T.eq t T.unit || T.sub t' t) then
      local_error env dec.at "M0096"
        "expression of type%a\ncannot produce expected type%a"
        display_typ_expand t'
        display_typ_expand t

and infer_val_path env exp : T.typ option =
  match exp.it with
  | ImportE (f, ri) ->
    Some (check_import env exp.at f ri)
  | VarE id ->
    (match T.Env.find_opt id.it env.vals with (* TBR: return None for Unavailable? *)
     | Some (t, _, _, _) -> Some t
     | _ -> None)
  | DotE (path, id) ->
    (match infer_val_path env path with
     | None -> None
     | Some t ->
       match T.promote t with
       | T.Obj ( _, flds) ->
         (try Some (T.lookup_val_field id.it flds)
         with Invalid_argument _ -> None)
       | _ -> None
    )
  | AnnotE (_, typ) ->
    Some (check_typ {env with pre = true}  typ)
  | _ -> None


(* Pass 1: collect:
   * type identifiers and their arity,
   * object identifiers and their fields (if known) (recursively)
   * other value identifiers at type T.Pre
*)
and gather_block_decs env decs : Scope.t =
  List.fold_left (gather_dec env) Scope.empty decs

and gather_dec env scope dec : Scope.t =
  match dec.it with
  | ExpD _ -> scope
  (* TODO: generalize beyond let <id> = <obje> *)
  | LetD (
      {it = VarP id; _},
      ( {it = ObjBlockE (obj_sort, _, dec_fields); at; _}
      | {it = AwaitE (_,{ it = AsyncE (_, _, {it = ObjBlockE ({ it = Type.Actor; _} as obj_sort, _, dec_fields); at; _}) ; _  }); _ }),
       _
    ) ->
    let decs = List.map (fun df -> df.it.dec) dec_fields in
    let open Scope in
    if T.Env.mem id.it scope.val_env then
      error_duplicate env "" id;
    let scope' = gather_block_decs env decs in
    let ve' = add_id scope.val_env id (object_of_scope env obj_sort.it dec_fields scope' at) in
    let obj_env = T.Env.add id.it scope' scope.obj_env in
    { val_env = ve';
      typ_env = scope.typ_env;
      lib_env = scope.lib_env;
      con_env = scope.con_env;
      obj_env = obj_env
    }
  | LetD (pat, _, _) -> Scope.adjoin_val_env scope (gather_pat env scope.Scope.val_env pat)
  | VarD (id, _) -> Scope.adjoin_val_env scope (gather_id env scope.Scope.val_env id Scope.Declaration)
  | TypD (id, binds, _) | ClassD (_, id, binds, _, _, _, _, _) ->
    let open Scope in
    if T.Env.mem id.it scope.typ_env then
      error_duplicate env "type " id;
    let binds' = match binds with
      | bind::binds when bind.it.sort.it = T.Scope ->
        binds
      | _ -> binds
    in
    let pre_tbs = List.map (fun bind ->
      { T.var = bind.it.var.it;
        T.sort = T.Type;
        T.bound = T.Pre })
      binds'
    in
    let pre_k = T.Abs (pre_tbs, T.Pre) in
    let c = match id.note with
      | None -> let c = Cons.fresh id.it pre_k in id.note <- Some c; c
      | Some c -> c
    in
    let val_env = match dec.it with
      | ClassD _ ->
        if T.Env.mem id.it scope.val_env then
          error_duplicate env "" id;
        add_id scope.val_env id T.Pre
      | _ -> scope.val_env
    in
    { val_env;
      typ_env = T.Env.add id.it c scope.typ_env;
      con_env = T.ConSet.disjoint_add c scope.con_env;
      lib_env = scope.lib_env;
      obj_env = scope.obj_env;
    }

and gather_pat env ve pat : Scope.val_env =
   gather_pat_aux env Scope.Declaration ve pat

and gather_pat_aux env val_kind ve pat : Scope.val_env =
  match pat.it with
  | WildP | LitP _ | SignP _ -> ve
  | VarP id -> gather_id env ve id val_kind
  | TupP pats -> List.fold_left (gather_pat env) ve pats
  | ObjP pfs -> List.fold_left (gather_pat_field env) ve pfs
  | TagP (_, pat1) | AltP (pat1, _) | OptP pat1
  | AnnotP (pat1, _) | ParP pat1 -> gather_pat env ve pat1

and gather_pat_field env ve pf : Scope.val_env =
  let val_kind = kind_of_field_pattern pf in
  gather_pat_aux env val_kind ve pf.it.pat

and gather_id env ve id val_kind : Scope.val_env =
  if T.Env.mem id.it ve then
    error_duplicate env "" id;
  T.Env.add id.it (T.Pre, id.at, val_kind) ve

(* Pass 2 and 3: infer type definitions *)
and infer_block_typdecs env decs : Scope.t =
  let _env', scope =
    List.fold_left (fun (env, scope) dec ->
      let scope' = infer_dec_typdecs env dec in
      adjoin env scope', Scope.adjoin scope scope'
    ) (env, Scope.empty) decs
  in scope

and infer_dec_typdecs env dec : Scope.t =
  match dec.it with
  (* TODO: generalize beyond let <id> = <obje> *)
  | LetD (
      {it = VarP id; _},
      ( {it = ObjBlockE (obj_sort, _t, dec_fields); at; _}
      | {it = AwaitE (_, { it = AsyncE (_, _, {it = ObjBlockE ({ it = Type.Actor; _} as obj_sort, _t, dec_fields); at; _}) ; _  }); _ }),
        _
    ) ->
    let decs = List.map (fun {it = {vis; dec; _}; _} -> dec) dec_fields in
    let scope = T.Env.find id.it env.objs in
    let env' = adjoin env scope in
    let obj_scope_typs = infer_block_typdecs env' decs in
    let obj_scope = Scope.adjoin scope obj_scope_typs in
    Scope.{ empty with
      con_env = obj_scope.con_env;
      val_env = singleton id (object_of_scope env obj_sort.it dec_fields obj_scope at);
      obj_env = T.Env.singleton id.it obj_scope
    }
  (* TODO: generalize beyond let <id> = <valpath> *)
  | LetD ({it = VarP id; _}, exp, _) ->
    (match infer_val_path env exp with
     | None -> Scope.empty
     | Some t ->
       let open Scope in
       match T.promote t with
       | T.Obj (_, _) as t' -> { Scope.empty with val_env = singleton id t' }
       | _ -> { Scope.empty with val_env = singleton id T.Pre }
    )
  | LetD _ | ExpD _ | VarD _ ->
    Scope.empty
  | TypD (id, typ_binds, typ) ->
    let k = check_typ_def env dec.at (id, typ_binds, typ) in
    let c = T.Env.find id.it env.typs in
    Scope.{ empty with
      typ_env = T.Env.singleton id.it c;
      con_env = infer_id_typdecs id c k;
    }
  | ClassD (shared_pat, id, binds, pat, _typ_opt, obj_sort, self_id, dec_fields) ->
    let c = T.Env.find id.it env.typs in
    let ve0 = check_class_shared_pat {env with pre = true} shared_pat obj_sort in
    let cs, tbs, te, ce = check_typ_binds {env with pre = true} binds in
    let env' = adjoin_typs (adjoin_vals {env with pre = true} ve0) te ce in
    let _, ve = infer_pat env' pat in
    let in_actor = obj_sort.it = T.Actor in
    let async_cap, class_tbs, class_cs = infer_class_cap env obj_sort.it tbs cs in
    let self_typ = T.Con (c, List.map (fun c -> T.Con (c, [])) class_cs) in
    let env'' =
     { (add_val (adjoin_vals env' ve) self_id self_typ) with
          labs = T.Env.empty;
          rets = None;
          async = async_cap;
          in_actor}
    in
    let t = infer_obj { env'' with check_unused = false } obj_sort.it dec_fields dec.at in
    let k = T.Def (T.close_binds class_cs class_tbs, T.close class_cs t) in
    check_closed env id k dec.at;
    Scope.{ empty with
      typ_env = T.Env.singleton id.it c;
      con_env = infer_id_typdecs id c k;
    }

and infer_id_typdecs id c k : Scope.con_env =
  assert (match k with T.Abs (_, T.Pre) -> false | _ -> true);
  (match Cons.kind c with
  | T.Abs (_, T.Pre) -> T.set_kind c k; id.note <- Some c
  | k' -> assert (T.eq_kind k' k) (* may diverge on expansive types *)
  );
  T.ConSet.singleton c

(* Pass 4: infer value types *)
and infer_block_valdecs env decs scope : Scope.t =
  let _, scope' =
    List.fold_left (fun (env, scope) dec ->
      let scope' = infer_dec_valdecs env dec in
      adjoin env scope', Scope.adjoin scope scope'
    ) (env, scope) decs
  in scope'

and is_import d =
  match d.it with
  | LetD (_, {it = ImportE _; _}, None) -> true
  | _ -> false

and infer_dec_valdecs env dec : Scope.t =
  match dec.it with
  | ExpD _ ->
    Scope.empty
  (* TODO: generalize beyond let <id> = <obje> *)
  | LetD (
      {it = VarP id; _} as pat,
      ( {it = ObjBlockE (obj_sort, _t, dec_fields); at; _}
      | {it = AwaitE (_, { it = AsyncE (_, _, {it = ObjBlockE ({ it = Type.Actor; _} as obj_sort, _t, dec_fields); at; _}) ; _ }); _ }),
        _
    ) ->
    let decs = List.map (fun df -> df.it.dec) dec_fields in
    let obj_scope = T.Env.find id.it env.objs in
    let obj_scope' =
      infer_block_valdecs
        (adjoin {env with pre = true} obj_scope)
        decs obj_scope
    in
    let obj_typ = object_of_scope env obj_sort.it dec_fields obj_scope' at in
    let _ve = check_pat env obj_typ pat in
    Scope.{empty with val_env = singleton id obj_typ}
  | LetD (pat, exp, fail) ->
    let t = infer_exp {env with pre = true; check_unused = false} exp in
    let ve' = match fail with
      | None -> check_pat_exhaustive (if is_import dec then local_error else warn) env t pat
      | Some _ -> check_pat env t pat
    in
    Scope.{empty with val_env = ve'}
  | VarD (id, exp) ->
    let t = infer_exp {env with pre = true} exp in
    Scope.{empty with val_env = singleton id (T.Mut t)}
  | TypD (id, _, _) ->
    let c = Option.get id.note in
    Scope.{ empty with
      typ_env = T.Env.singleton id.it c;
      con_env = T.ConSet.singleton c;
    }
  | ClassD (_shared_pat, id, typ_binds, pat, _, obj_sort, _, _) ->
    if obj_sort.it = T.Actor then begin
      error_in [Flags.WASIMode; Flags.WasmMode] env dec.at "M0138" "actor classes are not supported";
      if not env.in_prog then
        error_in [Flags.ICMode; Flags.RefMode] env dec.at "M0139"
          "inner actor classes are not supported yet; any actor class must come last in your program";
      if not (List.length typ_binds = 1) then
        local_error env dec.at "M0140"
          "actor classes with type parameters are not supported yet";
    end;
    let cs, tbs, te, ce = check_typ_binds env typ_binds in
    let env' = adjoin_typs env te ce in
    let c = T.Env.find id.it env.typs in
    let t1, _ = infer_pat {env' with pre = true} pat in
    let ts1 = match pat.it with TupP _ -> T.seq_of_tup t1 | _ -> [t1] in
    let class_tbs, _,  class_cs = infer_class_cap env obj_sort.it tbs cs in
    let obj_typ = T.Con (c, List.map (fun c -> T.Con (c, [])) class_cs) in
    let t2 =
      if obj_sort.it = T.Actor then
        T.Async (T.Fut, T.Con (List.hd cs, []), obj_typ)
      else obj_typ
    in
    let t = T.Func (T.Local, T.Returns, T.close_binds cs tbs,
      List.map (T.close cs) ts1,
      [T.close cs t2])
    in
    Scope.{ empty with
      val_env = singleton id t;
      typ_env = T.Env.singleton id.it c;
      con_env = T.ConSet.singleton c;
    }


(* Programs *)

let infer_prog ?(viper_mode=false) scope pkg_opt async_cap prog : (T.typ * Scope.t) Diag.result =
  Diag.with_message_store
    (fun msgs ->
      recover_opt
        (fun prog ->
          let env0 = env_of_scope ~viper_mode msgs scope in
          let env = {
             env0 with async = async_cap;
          } in
          let res = infer_block env prog.it prog.at true in
          if pkg_opt = None && Diag.is_error_free msgs then emit_unused_warnings env;
          res
        ) prog
    )

let is_actor_dec d =
  match d.it with
  | ExpD e
  | LetD (_, e, _) -> CompUnit.is_actor_def e
  | ClassD (shared_pat, id, typ_binds, pat, typ_opt, obj_sort, self_id, dec_fields) ->
    obj_sort.it = T.Actor
  | _ -> false

let check_actors ?(viper_mode=false) scope progs : unit Diag.result =
  Diag.with_message_store
    (fun msgs ->
      recover_opt (fun progs ->
        let prog = (CompUnit.combine_progs progs).it in
        let env = env_of_scope ~viper_mode msgs scope in
        let rec go ds = function
          | [] -> ()
          | (d::ds') when is_actor_dec d ->
            if ds <> [] || ds' <> []  then
              error_in [Flags.ICMode; Flags.RefMode] env d.at "M0141"
                "an actor or actor class must be the only non-imported declaration in a program"
          | (d::ds') when is_import d -> go ds ds'
          | (d::ds') -> go (d::ds) ds'
        in
        go [] prog
        ) progs
    )

let check_lib scope pkg_opt lib : Scope.t Diag.result =
  Diag.with_message_store
    (fun msgs ->
      recover_opt
        (fun lib ->
          let env = env_of_scope msgs scope in
          let { imports; body = cub; _ } = lib.it in
          let (imp_ds, ds) = CompUnit.decs_of_lib lib in
          let typ, _ = infer_block env (imp_ds @ ds) lib.at false in
          List.iter2 (fun import imp_d -> import.note <- imp_d.note.note_typ) imports imp_ds;
          cub.note <- {note_typ = typ; note_eff = T.Triv};
          let imp_typ = match cub.it with
            | ModuleU _ ->
              if cub.at = no_region then begin
                let r = Source.({
                  left = { no_pos with file = lib.note.filename };
                  right = { no_pos with file = lib.note.filename }})
                in
                warn env r "M0142" "deprecated syntax: an imported library should be a module or named actor class"
              end;
              typ
            | ActorClassU  (sp, id, tbs, p, _, self_id, dec_fields) ->
              if is_anon_id id then
                error env cub.at "M0143" "bad import: imported actor class cannot be anonymous";
              let cs = List.map (fun tb -> Option.get tb.note) tbs in
              let ts = List.map (fun c -> T.Con(c, [])) cs in
              let fun_typ = typ in
              let ts1, class_typ =
                match T.normalize fun_typ with
                | T.Func (sort, control, _, ts1, [t2]) ->
                  let t2 = T.normalize (T.open_ ts t2) in
                  (match t2 with
                   | T.Async (_, _, class_typ) -> List.map (T.open_ ts) ts1, class_typ
                   | _ -> assert false)
                | _ -> assert false
              in
              let con = Cons.fresh id.it (T.Def([], class_typ)) in
              T.(obj Module [
                (id.it, Typ con);
                (id.it, fun_typ);
                ("system", obj Module [id.it, install_typ (List.map (close cs) ts1) class_typ])
              ])
            | ActorU _ ->
              error env cub.at "M0144" "bad import: expected a module or actor class but found an actor"
            | ProgU _ ->
              (* this shouldn't really happen, as an imported program should be rewritten to a module *)
              error env cub.at "M0000" "compiler bug: expected a module or actor class but found a program, i.e. a sequence of declarations"
          in
          if pkg_opt = None && Diag.is_error_free msgs then emit_unused_warnings env;
          Scope.lib lib.note.filename imp_typ
        ) lib
    )

let check_stab_sig scope sig_ : (T.field list) Diag.result =
  Diag.with_message_store
    (fun msgs ->
      recover_opt
        (fun (decs, sfs) ->
          let env = env_of_scope msgs scope in
          let scope = infer_block_decs env decs sig_.at in
          let env1 = adjoin env scope in
          check_ids env "object type" "field"
            (List.filter_map (fun (field : typ_field) ->
                 match field.it with ValF (id, _, _) -> Some id | _ -> None)
               sfs);
          check_ids env "object type" "type field"
            (List.filter_map (fun (field : typ_field) ->
                 match field.it with TypF (id, _, _) -> Some id | _ -> None)
               sfs);
          let _ = List.map (check_typ_field {env1 with pre = true} T.Object) sfs in
          let fs = List.map (check_typ_field {env1 with pre = false} T.Object) sfs in
          List.iter (fun (field : Syntax.typ_field) ->
              match field.it with
              | TypF _ -> ()
              | ValF (id, typ, _) ->
                if not (T.stable typ.note) then
                   error env id.at "M0131" "variable %s is declared stable but has non-stable type%a"
                   id.it
                   display_typ typ.note)
            sfs;
          List.sort T.compare_field fs
        ) sig_.it
    )<|MERGE_RESOLUTION|>--- conflicted
+++ resolved
@@ -55,11 +55,8 @@
     check_unused : bool;
     used_identifiers : S.t ref;
     unused_warnings : unused_warnings ref;
-<<<<<<< HEAD
     reported_stable_memory : bool ref;
-=======
     viper_mode : bool;
->>>>>>> 7f5bb81a
   }
 
 let env_of_scope ?(viper_mode=false) msgs scope =
@@ -81,11 +78,8 @@
     check_unused = true;
     used_identifiers = ref S.empty;
     unused_warnings = ref [];
-<<<<<<< HEAD
     reported_stable_memory = ref false;
-=======
     viper_mode;
->>>>>>> 7f5bb81a
   }
 
 let use_identifier env id =
