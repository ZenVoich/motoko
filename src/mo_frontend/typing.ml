--- conflicted
+++ resolved
@@ -2466,12 +2466,12 @@
   | LetD (
       {it = VarP id; _},
       ({it = ObjBlockE (obj_sort, dec_fields); at; _} |
-<<<<<<< HEAD
-       {it = AwaitE { it = AsyncE (_, {it = ObjBlockE ({ it = Type.Actor; _} as obj_sort, dec_fields); at; _}) ; _  }; _ }),
+(* FIXME gabor/let-else *)
+       {it = AwaitE (_,{ it = AsyncE (_, _, {it = ObjBlockE ({ it = Type.Actor; _} as obj_sort, dec_fields); at; _}) ; _  }; _ })
        None
-=======
+(** FIXME
        {it = AwaitE (_,{ it = AsyncE (_, _, {it = ObjBlockE ({ it = Type.Actor; _} as obj_sort, dec_fields); at; _}) ; _  }); _ })
->>>>>>> 766abbfa
+FIXME master **)
     ) ->
     let decs = List.map (fun df -> df.it.dec) dec_fields in
     let open Scope in
@@ -2553,12 +2553,12 @@
   | LetD (
       {it = VarP id; _},
       ( {it = ObjBlockE (obj_sort, dec_fields); at; _} |
-<<<<<<< HEAD
+(* FIXME gabor/let-else *)
         {it = AwaitE { it = AsyncE (_, {it = ObjBlockE ({ it = Type.Actor; _} as obj_sort, dec_fields); at; _}) ; _  }; _ }),
         None
-=======
+(** FIXME
         {it = AwaitE (_, { it = AsyncE (_, _, {it = ObjBlockE ({ it = Type.Actor; _} as obj_sort, dec_fields); at; _}) ; _  }); _ })
->>>>>>> 766abbfa
+FIXME master **)
     ) ->
     let decs = List.map (fun {it = {vis; dec; _}; _} -> dec) dec_fields in
     let scope = T.Env.find id.it env.objs in
@@ -2639,12 +2639,12 @@
   | LetD (
       {it = VarP id; _} as pat,
       ( {it = ObjBlockE (obj_sort, dec_fields); at; _} |
-<<<<<<< HEAD
+(* FIXME gabor/let-else *)
         {it = AwaitE { it = AsyncE (_, {it = ObjBlockE ({ it = Type.Actor; _} as obj_sort, dec_fields); at; _}) ; _  }; _ }),
         None
-=======
+(** FIXME
         {it = AwaitE (_, { it = AsyncE (_, _, {it = ObjBlockE ({ it = Type.Actor; _} as obj_sort, dec_fields); at; _}) ; _ }); _ })
->>>>>>> 766abbfa
+FIXME master **)
     ) ->
     let decs = List.map (fun df -> df.it.dec) dec_fields in
     let obj_scope = T.Env.find id.it env.objs in
