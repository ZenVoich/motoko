open Mo_def
open Mo_types
open Mo_values
module Flags = Mo_config.Flags

open Syntax
open Source

module T = Type
module A = Effect
module C = Async_cap

module S = Set.Make(String)

(* Contexts  *)

(* availability, used to mark actor constructors as unavailable in compiled code
   FUTURE: mark unavailable, non-shared variables *)
type avl = Available | Unavailable

type lab_env = T.typ T.Env.t
type ret_env = T.typ option
type val_env  = (T.typ * Source.region * Scope.val_kind * avl) T.Env.t

(* separate maps for values and types; entries only for _public_ elements *)
type visibility_src = {depr : string option; id_region : Source.region; field_region : Source.region}
type visibility_env = visibility_src T.Env.t * visibility_src T.Env.t

let available env = T.Env.map (fun (ty, at, kind) -> (ty, at, kind, Available)) env

let initial_scope =
  { Scope.empty with
    Scope.typ_env = T.Env.singleton T.default_scope_var C.top_cap;
    Scope.con_env = T.ConSet.singleton C.top_cap;
  }

type unused_warnings = (string * Source.region * Scope.val_kind) List.t

type env =
  { vals : val_env;
    libs : Scope.lib_env;
    typs : Scope.typ_env;
    cons : Scope.con_env;
    objs : Scope.obj_env;
    labs : lab_env;
    rets : ret_env;
    async : C.async_cap;
    in_actor : bool;
    in_prog : bool;
    context : exp' list;
    pre : bool;
    weak : bool;
    msgs : Diag.msg_store;
    scopes : Source.region T.ConEnv.t;
    check_unused : bool;
    used_identifiers : S.t ref;
    unused_warnings : unused_warnings ref;
  }

let env_of_scope msgs scope =
  { vals = available scope.Scope.val_env;
    libs = scope.Scope.lib_env;
    typs = scope.Scope.typ_env;
    cons = scope.Scope.con_env;
    objs = T.Env.empty;
    labs = T.Env.empty;
    rets = None;
    async = Async_cap.NullCap;
    in_actor = false;
    in_prog = true;
    context = [];
    pre = false;
    weak = false;
    msgs;
    scopes = T.ConEnv.empty;
    check_unused = true;
    used_identifiers = ref S.empty;
    unused_warnings = ref [];
  }

let use_identifier env id =
  env.used_identifiers := S.add id !(env.used_identifiers)

let is_unused_identifier env id =
  not (S.mem id !(env.used_identifiers))

let get_identifiers identifiers =
  T.Env.fold (fun id _ set -> S.add id set) identifiers S.empty

let equal_unused_warning first second = first = second

let add_unused_warning env warning =
  if List.find_opt (equal_unused_warning warning) !(env.unused_warnings) = None then
    env.unused_warnings := warning::!(env.unused_warnings)
  else ()

let compare_unused_warning first second =
  let (first_id, {left = first_left; right = first_right}, _) = first in
  let (second_id, {left = second_left; right = second_right}, _) = second in
  match compare first_left second_left with
  | 0 ->
    (match compare first_right second_right with
     | 0 -> compare first_id second_id
     | other -> other)
  | other -> other

let sorted_unused_warnings list = List.sort compare_unused_warning list

let kind_of_field_pattern pf = match pf.it with
  | { id; pat = { it = VarP pat_id; _ } } when id = pat_id -> Scope.FieldReference
  | _ -> Scope.Declaration

(* Error bookkeeping *)

exception Recover

let recover_with (x : 'a) (f : 'b -> 'a) (y : 'b) = try f y with Recover -> x
let recover_opt f y = recover_with None (fun y -> Some (f y)) y
let recover f y = recover_with () f y

let display_lab = Lib.Format.display T.pp_lab

let display_typ = Lib.Format.display T.pp_typ

let display_typ_expand = Lib.Format.display T.pp_typ_expand

let type_error at code text : Diag.message =
  Diag.error_message at code "type" text

let type_warning at code text : Diag.message =
  Diag.warning_message at code "type" text

let type_info at text : Diag.message =
  Diag.info_message at "type" text

let error env at code fmt =
  Format.kasprintf
    (fun s -> Diag.add_msg env.msgs (type_error at code s); raise Recover) fmt

let local_error env at code fmt =
  Format.kasprintf (fun s -> Diag.add_msg env.msgs (type_error at code s)) fmt

let warn env at code fmt =
  Format.kasprintf (fun s -> Diag.add_msg env.msgs (type_warning at code s)) fmt

let info env at fmt =
  Format.kasprintf (fun s -> Diag.add_msg env.msgs (type_info at s)) fmt

let flag_of_compile_mode mode =
  match mode with
  | Flags.ICMode -> ""
  | Flags.WASIMode -> " and flag -wasi-system-api"
  | Flags.WasmMode -> " and flag -no-system-api"
  | Flags.RefMode -> " and flag -ref-system-api"

let diag_in type_diag modes env at code fmt =
  let mode = !Flags.compile_mode in
  if !Flags.compiled && List.mem mode modes then
    begin
      Printf.ksprintf
        (fun s ->
          let s =
            Printf.sprintf "%s\n  (This is a limitation of the current version%s.)"
            s
            (flag_of_compile_mode mode)
          in
          Diag.add_msg env.msgs (type_diag at code s)) fmt;
      true
    end
  else false

let error_in modes env at code fmt =
  if diag_in type_error modes env at code fmt then
    raise Recover

let plural cs = if T.ConSet.cardinal cs = 1 then "" else "s"

let warn_lossy_bind_type env at bind t1 t2 =
  if not T.(sub t1 t2 || sub t2 t1) then
    warn env at "M0190" "pattern variable %s has larger type%a\nbecause its types in the pattern alternatives are unrelated smaller types:\ntype in left pattern is%a\ntype in right pattern is%a"
      bind
      display_typ_expand (T.lub t1 t2)
      display_typ_expand t1
      display_typ_expand t2

(* Currently unused *)
let _warn_in modes env at code fmt =
  ignore (diag_in type_warning modes env at code fmt)

(* Unused identifier detection *)

let emit_unused_warnings env =
  let emit (id, region, kind) = match kind with
    | Scope.Declaration -> warn env region "M0194" "unused identifier %s (delete or rename to wildcard `_` or `_%s`)" id id
    | Scope.FieldReference -> warn env region "M0198" "unused field %s in object pattern (delete or rewrite as `%s = _`)" id id
  in
  let list = sorted_unused_warnings !(env.unused_warnings) in
  List.iter emit list

let ignore_warning_for_id id =
  if String.length id > 0 then
    let prefix = String.get id 0 in
    prefix = '_' || prefix = '@'
  else
    false

let detect_unused env inner_identifiers =
  if env.check_unused then
    T.Env.iter (fun id (_, at, kind) ->
      if (not (ignore_warning_for_id id)) && (is_unused_identifier env id) then
        add_unused_warning env (id, at, kind)
    ) inner_identifiers

let enter_scope env : S.t =
  !(env.used_identifiers)

let leave_scope env inner_identifiers initial_usage =
  detect_unused env inner_identifiers;
  let inner_identifiers = get_identifiers inner_identifiers in
  let unshadowed_usage = S.diff !(env.used_identifiers) inner_identifiers in
  let final_usage = S.union initial_usage unshadowed_usage in
  env.used_identifiers := final_usage

(* Context extension *)

let add_lab env x t = {env with labs = T.Env.add x t env.labs}
let add_val env x t at kind = {env with vals = T.Env.add x (t, at, kind, Available) env.vals}

let add_typs env xs cs =
  { env with
    typs = List.fold_right2 T.Env.add xs cs env.typs;
    cons = List.fold_right T.ConSet.disjoint_add cs env.cons;
  }

let adjoin env scope =
  { env with
    vals = T.Env.adjoin env.vals (available scope.Scope.val_env);
    libs = T.Env.adjoin env.libs scope.Scope.lib_env;
    typs = T.Env.adjoin env.typs scope.Scope.typ_env;
    cons = T.ConSet.union env.cons scope.Scope.con_env;
    objs = T.Env.adjoin env.objs scope.Scope.obj_env;
  }

let adjoin_vals env ve = {env with vals = T.Env.adjoin env.vals (available ve)}
let adjoin_typs env te ce =
  { env with
    typs = T.Env.adjoin env.typs te;
    cons = T.ConSet.disjoint_union env.cons ce;
  }

let disjoint_union env at code fmt env1 env2 =
  try T.Env.disjoint_union env1 env2
  with T.Env.Clash k -> error env at code fmt k


(* Coverage *)

let coverage' warnOrError category env f x t at =
  let uncovered, unreached = f x t in
  List.iter (fun at -> warn env at "M0146" "this pattern is never matched") unreached;
  if uncovered <> [] then
    warnOrError env at "M0145"
      ("this %s of type%a\ndoes not cover value\n  %s" : (_, _, _, _) format4 )
      category
      display_typ_expand t
      (String.concat " or\n  " uncovered)

let coverage_cases category env cases t at =
  coverage' warn category env Coverage.check_cases cases t at

let coverage_pat warnOrError env pat t =
  coverage' warnOrError "pattern" env Coverage.check_pat pat t pat.at

(* Types *)

let check_ids env kind member ids = Lib.List.iter_pairs
  (fun x y ->
    if x.it = y.it
    then error env y.at "M0018" "duplicate %s name %s in %s" member y.it kind;
    if Hash.hash x.it = Hash.hash y.it
    then error env y.at "M0019" "%s names %s and %s in %s have colliding hashes" member x.it y.it kind;
  ) ids

let infer_mut mut : T.typ -> T.typ =
  match mut.it with
  | Const -> fun t -> t
  | Var -> fun t -> T.Mut t


(* System method types *)

let heartbeat_type =
  T.(Func (Local, Returns, [scope_bind], [], [Async (Fut, Var (default_scope_var, 0), unit)]))

let timer_type =
  T.(Func (Local, Returns, [scope_bind],
    [Func (Local, Returns, [], [Prim Nat64], [])],
    [Async (Fut, Var (default_scope_var, 0), unit)]))

let system_funcs tfs =
  [
    ("heartbeat", heartbeat_type);
    ("timer", timer_type);
    T.("preupgrade", Func (Local, Returns, [scope_bind], [], []));
    T.("postupgrade", Func (Local, Returns, [scope_bind], [], []));
    ("inspect",
     (let msg_typ = T.decode_msg_typ tfs in
      let record_typ =
        T.(Obj (Object, List.sort compare_field
           [{lab = "caller"; typ = principal; src = empty_src};
            {lab = "arg"; typ = blob; src = empty_src};
            {lab = "msg"; typ = msg_typ; src = empty_src}]))
      in
        T.(Func (Local, Returns, [],  [record_typ], [bool]))))
  ]


let check_closed env id k at =
  let is_typ_param c =
    match Cons.kind c with
    | T.Def _
    | T.Abs( _, T.Pre) -> false (* an approximated type constructor *)
    | T.Abs( _, _) -> true in
  let typ_params = T.ConSet.filter is_typ_param env.cons in
  let cs_k = T.cons_kind k in
  let free_params = T.ConSet.inter typ_params cs_k in
  if not (T.ConSet.is_empty free_params) then
    let op, sbs, st = T.strings_of_kind k in
    error env at "M0137"
      "type %s%s %s %s references type parameter%s %s from an outer scope"
      id.it sbs op st
      (plural free_params)
      (String.concat ", " (T.ConSet.fold (fun c cs -> T.string_of_con c::cs) free_params []))

(* Imports *)

let check_import env at f ri =
  let full_path =
    match !ri with
    | Unresolved -> error env at "M0020" "unresolved import %s" f
    | LibPath {path=fp; _} -> fp
    | IDLPath (fp, _) -> fp
    | PrimPath -> "@prim"
  in
  match T.Env.find_opt full_path env.libs with
  | Some T.Pre ->
    error env at "M0021" "cannot infer type of forward import %s" f
  | Some t -> t
  | None -> error env at "M0022" "imported file %s not loaded" full_path


(* Paths *)

let rec check_obj_path env path : T.obj_sort * (T.field list) =
  match T.promote (check_obj_path' env path) with
  | T.Obj (s, fs) as t ->
    path.note <- t;
    (s, fs)
  | t ->
    error env path.at "M0023"
      "expected module, object, or actor type, but path expression produces type%a"
      display_typ_expand t

and check_obj_path' env path : T.typ =
  match path.it with
  | IdH id ->
    use_identifier env id.it;
    (match T.Env.find_opt id.it env.vals with
     | Some (T.Pre, _, _, _) ->
       error env id.at "M0024" "cannot infer type of forward variable reference %s" id.it
     | Some (t, _, _, Available) -> t
     | Some (t, _, _, Unavailable) ->
         error env id.at "M0025" "unavailable variable %s" id.it
     | None -> error env id.at "M0026" "unbound variable %s" id.it
    )
  | DotH (path', id) ->
    let s, fs = check_obj_path env path' in
    match T.lookup_val_field id.it fs with
    | T.Pre ->
      error env id.at "M0027" "cannot infer type of forward field reference %s" id.it
    | t -> t
    | exception Invalid_argument _ ->
      error env id.at "M0028" "field %s does not exist in type%a"
        id.it display_typ_expand (T.Obj (s, fs))

let rec check_typ_path env path : T.con =
  let c = check_typ_path' env path in
  path.note <- T.Typ c;
  c

and check_typ_path' env path : T.con =
  match path.it with
  | IdH id ->
    use_identifier env id.it;
    (match T.Env.find_opt id.it env.typs with
    | Some c -> c
    | None -> error env id.at "M0029" "unbound type %s" id.it
    )
  | DotH (path', id) ->
    let s, fs = check_obj_path env path' in
    match T.lookup_typ_field id.it fs with
      | c ->
        Option.iter
          (warn env path.at "M0154" "type field %s is deprecated:\n%s" id.it)
          (T.lookup_typ_deprecation id.it fs);
        c
      | exception Invalid_argument _ ->
        error env id.at "M0030" "type field %s does not exist in type%a"
          id.it display_typ_expand (T.Obj (s, fs))


(* Type helpers *)

let error_shared env t at code fmt =
  match T.find_unshared t with
  | None -> error env at code fmt
  | Some t1 ->
    let s =
      Format.asprintf "\ntype%a\nis or contains non-shared type%a"
        display_typ_expand t
        display_typ_expand t1
    in
    Format.kasprintf (fun s1 -> Diag.add_msg env.msgs (type_error at code (s1^s)); raise Recover) fmt

let as_domT t =
  match t.Source.it with
  | TupT tis -> List.map snd tis
  | _ -> [t]

let as_codomT sort t =
  match sort, t.Source.it with
  | T.Shared _,  AsyncT (T.Fut, _, t1) ->
    T.Promises, as_domT t1
  | _ -> T.Returns, as_domT t

let check_shared_binds env at tbs =
  (* should be ensured by desugaring parser *)
  assert (List.length tbs > 0 &&
            (List.hd(tbs)).T.sort = T.Scope);
  (* shared functions can't have user declared type parameters *)
  if List.length tbs > 1 then
    error env at "M0180"
      "shared function has unexpected type parameters"

let check_shared_return env at sort c ts =
  match sort, c, ts with
  | T.Shared _, T.Promises,  _ -> ()
  | T.Shared T.Write, T.Returns, [] -> ()
  | T.Shared T.Write, _, _ -> error env at "M0035" "shared function must have syntactic return type '()' or 'async <typ>'"
  | T.Shared T.Query, _, _ -> error env at "M0036" "shared query function must have syntactic return type 'async <typ>'"
  | _ -> ()

let region_of_scope env typ =
  match T.normalize typ with
  | T.Con(c,_) ->
    T.ConEnv.find_opt c env.scopes
  | _ -> None

let string_of_region r =
  let open Source in
  let { left; right } = r in
  let basename = if left.file = "" then "" else Filename.basename left.file in
  Source.string_of_region
    { left =  { left with file = basename };
      right = { right with file = basename } }

let associated_region env typ at =
  match region_of_scope env typ with
  | Some r ->
    Printf.sprintf "\n  scope %s is %s" (T.string_of_typ_expand typ) (string_of_region r);
  | None ->
    if T.eq typ (T.Con(C.top_cap,[])) then
      Printf.sprintf "\n  scope %s is the global scope" (T.string_of_typ_expand typ)
    else ""

let scope_info env typ at =
  match region_of_scope env typ with
  | Some r ->
    let s = {left = r.left; right = r.left} in
    let l = { r.right with column = r.right.column - 1 } in
    let e = {left = l; right = l} in
    info env s "start of scope %s mentioned in error at %s"
      (T.string_of_typ_expand typ) (string_of_region at);
    info env e "end of scope %s mentioned in error at %s"
      (T.string_of_typ_expand typ) (string_of_region at);
  | None -> ()

let infer_async_cap env sort cs tbs body_opt at =
  let open T in
  match sort, cs, tbs with
  | Shared Write, c::_,  { T.sort = Scope; _ }::_ ->
    { env with typs = Env.add default_scope_var c env.typs;
               scopes = ConEnv.add c at env.scopes;
               async = C.AsyncCap c }
  | Shared Query, c::_,  { sort = Scope; _ }::_ ->
    { env with typs = Env.add default_scope_var c env.typs;
               scopes = ConEnv.add c at env.scopes;
               async = C.QueryCap c }
  | Shared Composite, c::_,  { sort = Scope; _ }::_ ->
    { env with typs = Env.add default_scope_var c env.typs;
               scopes = ConEnv.add c at env.scopes;
               async = C.CompositeCap c }
  | Shared _, _, _ -> assert false (* impossible given sugaring *)
  | Local, c::_,  { sort = Scope; _ }::_ ->
    let async = match body_opt with
      | Some exp when not (is_asyncE exp) -> C.SystemCap c
      | _ -> C.AsyncCap c
    in
    { env with typs = Env.add default_scope_var c env.typs;
               scopes = ConEnv.add c at env.scopes;
               async }
  | _ -> { env with async = C.NullCap }

let check_AsyncCap env s at : T.typ * (T.con -> C.async_cap) =
   match env.async with
   | C.AwaitCap c
   | C.AsyncCap c -> T.Con(c, []), fun c' -> C.AwaitCap c'
   | C.CompositeCap c -> T.Con(c, []), fun c' -> C.CompositeAwaitCap c'
   | C.QueryCap c -> T.Con(c, []), fun _c' -> C.ErrorCap
   | C.ErrorCap ->
      local_error env at "M0037" "misplaced %s; a query cannot contain an %s" s s;
      T.Con(C.bogus_cap,[]), fun c -> C.NullCap
   | C.(NullCap | SystemCap _) ->
      local_error env at "M0037" "misplaced %s; try enclosing in an async function" s;
      T.Con(C.bogus_cap,[]), fun c -> C.NullCap
   | C.CompositeAwaitCap _ ->
      local_error env at "M0037" "misplaced %s; a composite query cannot contain an %s" s s;
      T.Con(C.bogus_cap,[]), fun c -> C.NullCap

let check_AwaitCap env s at =
   match env.async with
   | C.(AwaitCap c
        | CompositeAwaitCap c) -> T.Con(c, [])
   | C.AsyncCap _
   | C.QueryCap _
   | C.CompositeCap _
     ->
      local_error env at "M0038" "misplaced %s; try enclosing in an async expression" s;
      T.Con(C.bogus_cap,[])
   | C.(ErrorCap | NullCap | SystemCap _) ->
      local_error env at "M0038" "misplaced %s" s;
      T.Con(C.bogus_cap,[])

let check_ErrorCap env s at =
   match env.async with
   | C.AwaitCap c -> ()
   | C.ErrorCap -> ()
   | C.CompositeAwaitCap c -> ()
   | C.AsyncCap _
   | C.QueryCap _
   | C.CompositeCap _ ->
     local_error env at "M0039" "misplaced %s; try enclosing in an async expression or query function" s
   | C.(NullCap | SystemCap _) ->
     local_error env at "M0039" "misplaced %s" s

and scope_of_env env =
  C.(match env.async with
     | AsyncCap c
     | QueryCap c
     | CompositeCap c
     | CompositeAwaitCap c
     | AwaitCap c
     | SystemCap c -> Some (T.Con(c, []))
     | ErrorCap | NullCap -> None)

let infer_class_cap env obj_sort (tbs : T.bind list) cs =
  match tbs, cs with
  | T.{sort = T.Scope; _} :: tbs', c :: cs' ->
    (* HACK:
       choosing top_cap just to support compilation of actor classes
       which currently won't have any binding for c
    *)
    let c = if obj_sort = T.Actor then C.top_cap else c in
    C.SystemCap c,
    tbs',
    cs'
  | _ ->
    C.NullCap, tbs, cs

(* Types *)

let rec check_typ env (typ : typ) : T.typ =
  let t = check_typ' env typ in
  typ.note <- t;
  t

and check_typ' env typ : T.typ =
  match typ.it with
  | PathT (path, typs) ->
    let c = check_typ_path env path in
    let ts = List.map (check_typ env) typs in
    let T.Def (tbs, _) | T.Abs (tbs, _) = Cons.kind c in
    let tbs' = List.map (fun tb -> { tb with T.bound = T.open_ ts tb.T.bound }) tbs in
    check_typ_bounds env tbs' ts (List.map (fun typ -> typ.at) typs) typ.at;
    T.Con (c, ts)
  | PrimT "Any" -> T.Any
  | PrimT "None" -> T.Non
  | PrimT s ->
    (try T.Prim (T.prim s) with Invalid_argument _ ->
      error env typ.at "M0040" "unknown primitive type"
    )
  | ArrayT (mut, typ) ->
    let t = check_typ env typ in
    T.Array (infer_mut mut t)
  | TupT typs ->
    T.Tup (List.map (fun (_, t) -> check_typ env t) typs)
  | FuncT (sort, binds, typ1, typ2) ->
    let cs, tbs, te, ce = check_typ_binds env binds in
    let env' = infer_async_cap (adjoin_typs env te ce) sort.it cs tbs None typ.at in
    let typs1 = as_domT typ1 in
    let c, typs2 = as_codomT sort.it typ2 in
    let ts1 = List.map (check_typ env') typs1 in
    let ts2 = List.map (check_typ env') typs2 in
    check_shared_return env typ2.at sort.it c ts2;
    if not env.pre && Type.is_shared_sort sort.it then begin
      check_shared_binds env typ.at tbs;
      let t1 = T.seq ts1 in
      if not (T.shared t1) then
        error_shared env t1 typ1.at "M0031" "shared function has non-shared parameter type%a"
          display_typ_expand t1;
      List.iter (fun t ->
        if not (T.shared t) then
          error_shared env t typ.at "M0032"
            "shared function has non-shared return type%a"
            display_typ_expand t;
      ) ts2;
      match c, ts2 with
      | T.Returns, [] when sort.it = T.Shared T.Write -> ()
      | T.Promises, _ -> ()
      | _ ->
        error env typ2.at "M0041"
          "shared function has non-async result type%a"
          display_typ_expand (T.seq ts2)
      end;
    T.Func (sort.it, c, T.close_binds cs tbs, List.map (T.close cs) ts1, List.map (T.close cs) ts2)
  | OptT typ ->
    T.Opt (check_typ env typ)
  | VariantT tags ->
    check_ids env "variant type" "tag"
      (List.map (fun (tag : typ_tag) -> tag.it.tag) tags);
    let fs = List.map (check_typ_tag env) tags in
    T.Variant (List.sort T.compare_field fs)
  | AsyncT (s, typ0, typ) ->
    let t0 = check_typ env typ0 in
    let t = check_typ env typ in
    if not env.pre && not (T.shared t) then
      error_shared env t typ.at
        "M0033" "async has non-shared content type%a"
        display_typ_expand t;
    T.Async (s, t0, t)
  | ObjT (sort, fields) ->
    check_ids env "object type" "field"
      (List.filter_map (fun (field : typ_field) ->
        match field.it with ValF (x, _, _) -> Some x | _ -> None
      ) fields);
    check_ids env "object type" "type field"
      (List.filter_map (fun (field : typ_field) ->
        match field.it with TypF (x, _, _) -> Some x | _ -> None
      ) fields);
    let fs = List.map (check_typ_field env sort.it) fields in
    T.Obj (sort.it, List.sort T.compare_field fs)
  | AndT (typ1, typ2) ->
    let t1 = check_typ env typ1 in
    let t2 = check_typ env typ2 in
    let t = try T.glb t1 t2 with T.PreEncountered ->
      error env typ2.at "M0168"
        "cannot compute intersection of types containing recursive or forward references to other type definitions"
    in
    if not env.pre && T.sub t T.Non && not (T.sub t1 T.Non || T.sub t2 T.Non) then
      warn env typ.at "M0166"
        "this intersection results in type%a\nbecause operand types are inconsistent,\nleft operand is%a\nright operand is%a"
        display_typ t
        display_typ_expand t1
        display_typ_expand t2;
    t
  | OrT (typ1, typ2) ->
    let t1 = check_typ env typ1 in
    let t2 = check_typ env typ2 in
    let t = try T.lub t1 t2 with T.PreEncountered ->
      error env typ2.at "M0168"
        "cannot compute union of types containing recursive or forward references to other type definitions"
    in
    if not env.pre && T.sub T.Any t && not (T.sub T.Any t1 || T.sub T.Any t2) then
      warn env typ.at "M0167"
        "this union results in type%a\nbecause operand types are inconsistent,\nleft operand is%a\nright operand is%a"
        display_typ t
        display_typ_expand t1
        display_typ_expand t2;
    t
  | ParT typ ->
    check_typ env typ
  | NamedT (_, typ) ->
    check_typ env typ

and check_typ_def env at (id, typ_binds, typ) : T.kind =
  let cs, tbs, te, ce = check_typ_binds {env with pre = true} typ_binds in
  let env' = adjoin_typs env te ce in
  let t = check_typ env' typ in
  let k = T.Def (T.close_binds cs tbs, T.close cs t) in
  check_closed env id k at;
  k

and check_typ_field env s typ_field : T.field = match typ_field.it with
  | ValF (id, typ, mut) ->
    let t = infer_mut mut (check_typ env typ) in
    if not env.pre && s = T.Actor then begin
      if not (T.is_shared_func t) then
        error env typ.at "M0042" "actor field %s must have shared function type, but has type\n  %s"
          id.it (T.string_of_typ_expand t)
    end;
    T.{lab = id.it; typ = t; src = empty_src}
  | TypF (id, typ_binds, typ) ->
    let k = check_typ_def env typ_field.at (id, typ_binds, typ) in
    let c = Cons.fresh id.it k in
    T.{lab = id.it; typ = Typ c; src = empty_src}

and check_typ_tag env typ_tag =
  let {tag; typ} = typ_tag.it in
  let t = check_typ env typ in
  T.{lab = tag.it; typ = t; src = empty_src}

and check_typ_binds_acyclic env typ_binds cs ts  =
  let n = List.length cs in
  let ce = List.fold_right2 T.ConEnv.add cs ts T.ConEnv.empty in
  let chase typ_bind c =
    let rec chase i ts c' =
      if i > n then
        error env typ_bind.at "M0043" "type parameter %s has cyclic bounds %s"
          (T.string_of_con c)
          (String.concat " <: " (List.map T.string_of_typ ts)) (List.rev ts)
      else
        match T.ConEnv.find_opt c' ce with
        | None -> ()
        | Some t ->
          (match T.normalize t with
           | T.Con (c'', []) as t' ->
             chase (i+1) (t'::ts) c''
           | _ -> ())
    in chase 0 [] c
  in List.iter2 chase typ_binds cs

and check_typ_bind_sorts env tbs =
  (* assert, don't error, since this should be a syntactic invariant of parsing *)
  List.iteri (fun i tb -> assert (i = 0 || (tb.T.sort = T.Type))) tbs;

and check_typ_binds env typ_binds : T.con list * T.bind list * Scope.typ_env * Scope.con_env =
  let xs = List.map (fun typ_bind -> typ_bind.it.var.it) typ_binds in
  let cs =
    List.map2 (fun x tb ->
      match tb.note with
      | Some c -> c
      | None -> Cons.fresh x (T.Abs ([], T.Pre))) xs typ_binds in
  let te = List.fold_left2 (fun te typ_bind c ->
      let id = typ_bind.it.var in
      if T.Env.mem id.it te then
        error env id.at "M0044" "duplicate type name %s in type parameter list" id.it;
      T.Env.add id.it c te
    ) T.Env.empty typ_binds cs in
  let pre_env' = add_typs {env with pre = true} xs cs  in
  let tbs = List.map (fun typ_bind ->
    { T.var = typ_bind.it.var.it;
      T.sort = typ_bind.it.sort.it;
      T.bound = check_typ pre_env' typ_bind.it.bound }) typ_binds
  in
  check_typ_bind_sorts env tbs;
  let ts = List.map (fun tb -> tb.T.bound) tbs in
  check_typ_binds_acyclic env typ_binds cs ts;
  let ks = List.map (fun t -> T.Abs ([], t)) ts in
  List.iter2 (fun c k ->
    match Cons.kind c with
    | T.Abs (_, T.Pre) -> T.set_kind c k
    | k' -> assert (T.eq_kind k k')
  ) cs ks;
  let env' = add_typs env xs cs in
  let _ = List.map (fun typ_bind -> check_typ env' typ_bind.it.bound) typ_binds in
  List.iter2 (fun typ_bind c -> typ_bind.note <- Some c) typ_binds cs;
  cs, tbs, te, T.ConSet.of_list cs

and check_typ_bind env typ_bind : T.con * T.bind * Scope.typ_env * Scope.con_env =
  match check_typ_binds env [typ_bind] with
  | [c], [tb], te, cs -> c, tb, te, cs
  | _ -> assert false

and check_typ_bounds env (tbs : T.bind list) (ts : T.typ list) ats at =
  let pars = List.length tbs in
  let args = List.length ts in
  if pars <> args then begin
    let consider_scope x = match tbs with
      | hd :: _ when hd.T.sort = T.Scope -> x - 1
      | _ -> x in
    error env at "M0045"
      "wrong number of type arguments: expected %d but got %d"
      (consider_scope pars)
      (consider_scope args)
    end;
  let rec go tbs' ts' ats' =
    match tbs', ts', ats' with
    | tb::tbs', t::ts', at'::ats' ->
      if not env.pre then
        let u = T.open_ ts tb.T.bound in
        if not (T.sub t u) then
          local_error env at' "M0046"
            "type argument%a\ndoes not match parameter bound%a"
            display_typ_expand t
            display_typ_expand u;
        go tbs' ts' ats'
    | [], [], [] -> ()
    | _  -> assert false
  in go tbs ts ats

(* Check type definitions productive and non-expansive *)
and check_con_env env at ce =
  let cs = Productive.non_productive ce in
  if not (T.ConSet.is_empty cs) then
    error env at "M0157" "block contains non-productive definition%s %s"
      (plural cs)
      (String.concat ", " (List.sort compare (List.map Cons.name (T.ConSet.elements cs))));

  begin match Mo_types.Expansive.is_expansive ce with
  | None -> ()
  | Some msg ->
    error env at "M0156" "block contains expansive type definitions%s" msg
  end;

and infer_inst env sort tbs typs t_ret at =
  let ts = List.map (check_typ env) typs in
  let ats = List.map (fun typ -> typ.at) typs in
  match tbs, typs with
  | {T.bound; sort = T.Scope; _}::tbs', typs' ->
    assert (List.for_all (fun tb -> tb.T.sort = T.Type) tbs');
    (match env.async with
     | cap when sort = T.Local && not (T.is_async t_ret) ->
       begin
         match cap with
         | C.(SystemCap c | AwaitCap c | AsyncCap c) ->
           (T.Con(c, [])::ts, at::ats)
         | _ ->
          if not env.pre then
            local_error env at "M0197"
              "`system` capability required, but not available\n (need an enclosing async expression or function body or explicit `system` type parameter)";
          (T.Con(C.bogus_cap, [])::ts, at::ats)
       end
     | C.(AwaitCap c | AsyncCap c) when T.(sort = Shared Query || sort = Shared Write || sort = Local) ->
        (T.Con(c, [])::ts, at::ats)
     | C.(AwaitCap c | AsyncCap c) when sort = T.(Shared Composite) ->
        error env at "M0186"
         "composite send capability required, but not available\n  (cannot call a `composite query` function from a non-`composite query` function)"
     | C.(CompositeAwaitCap c | CompositeCap c) ->
       begin
         match sort with
         | T.(Shared (Composite | Query)) ->
           (T.Con(c, [])::ts, at::ats)
         | T.(Shared Write | Local) ->
           error env at "M0187"
             "send capability required, but not available\n  (cannot call a `shared` function from a `composite query` function; only calls to `query` and `composite query` functions are allowed)"
       end
     | C.ErrorCap
     | C.QueryCap _ ->
        error env at "M0188"
         "send capability required, but not available\n  (cannot call a `shared` function from a `query` function)"
     | C.NullCap
     | _ ->
        error env at "M0047"
          "send capability required, but not available\n (need an enclosing async expression or function body)"
    )
  | tbs', typs' ->
    assert (List.for_all (fun tb -> tb.T.sort = T.Type) tbs');
    ts, ats

and check_inst_bounds env sort tbs inst t_ret at =
  let ts, ats = infer_inst env sort tbs inst t_ret at in
  check_typ_bounds env tbs ts ats at;
  ts


(* Subgrammar of explicitly typed expressions *)

(* Roughly, this defines the sublanguage of expressions whose inferred type
   is determined by explicit type annotations or previously defined identifiers,
   or by expressions whose type is unambiguous and can be weakened only to Any
   or via lossy width subtyping on records.

   The intuition is that for an explicit expression, the inferred type is a
   "good enough" choice to resolve overloading of operators that have it as
   an operand.

   Specifically, this excludes expression forms that are either overloaded
   or have a principal type like None or Null, that are subtypes of other
   non-trivial types. These must be excluded so that examples like the
   following do not run into checking mode with a type that is too small:

     null == ?0
     [] == [0]
     (break) == 0
*)

let is_explicit_lit l =
  match l with
  | BoolLit _ -> true
  | _ -> false

let rec is_explicit_pat p =
  match p.it with
  | WildP | VarP _ -> false
  | LitP l | SignP (_, l) -> is_explicit_lit !l
  | OptP p1 | TagP (_, p1) | ParP p1 -> is_explicit_pat p1
  | TupP ps -> List.for_all is_explicit_pat ps
  | ObjP pfs -> List.for_all (fun (pf : pat_field) -> is_explicit_pat pf.it.pat) pfs
  | AltP (p1, p2) -> is_explicit_pat p1 && is_explicit_pat p2
  | AnnotP _ -> true

let rec is_explicit_exp e =
  match e.it with
  | PrimE _ | ActorUrlE _
  | TagE _
  | BreakE _ | RetE _ | ThrowE _ ->
    false
  | VarE _
  | RelE _ | NotE _ | AndE _ | OrE _ | ImpliesE _ | OldE _ | ShowE _ | ToCandidE _ | FromCandidE _
  | AssignE _ | IgnoreE _ | AssertE _ | DebugE _
  | WhileE _ | ForE _
  | AnnotE _ | ImportE _ ->
    true
  | LitE l -> is_explicit_lit !l
  | UnE (_, _, e1) | OptE e1 | DoOptE e1
  | ProjE (e1, _) | DotE (e1, _) | BangE e1 | IdxE (e1, _) | CallE (e1, _, _)
  | LabelE (_, _, e1) | AsyncE (_, _, e1) | AwaitE (_, e1) ->
    is_explicit_exp e1
  | BinE (_, e1, _, e2) | IfE (_, e1, e2) ->
    is_explicit_exp e1 || is_explicit_exp e2
  | TupE es -> List.for_all is_explicit_exp es
  | ObjE (bases, efs) ->
    List.(for_all is_explicit_exp bases
          && for_all (fun (ef : exp_field) -> is_explicit_exp ef.it.exp) efs)
  | ObjBlockE (_, _, dfs) ->
    List.for_all (fun (df : dec_field) -> is_explicit_dec df.it.dec) dfs
  | ArrayE (_, es) -> List.exists is_explicit_exp es
  | SwitchE (e1, cs) | TryE (e1, cs) ->
    is_explicit_exp e1 &&
    List.exists (fun (c : case) -> is_explicit_exp c.it.exp) cs
  | BlockE ds -> List.for_all is_explicit_dec ds
  | FuncE (_, _, _, p, t_opt, _, _) -> is_explicit_pat p && t_opt <> None
  | LoopE (_, e_opt) -> e_opt <> None

and is_explicit_dec d =
  match d.it with
  | ExpD e | LetD (_, e, _) | VarD (_, e) -> is_explicit_exp e
  | TypD _ -> true
  | ClassD (_, _, _, p, _, _, _, dfs) ->
    is_explicit_pat p &&
    List.for_all (fun (df : dec_field) -> is_explicit_dec df.it.dec) dfs


(* Literals *)

let check_lit_val env t of_string at s =
  try of_string s with Invalid_argument _ ->
    error env at "M0048" "literal out of range for type %s"
      (T.string_of_typ (T.Prim t))

let check_nat env = check_lit_val env T.Nat Numerics.Nat.of_string
let check_nat8 env = check_lit_val env T.Nat8 Numerics.Nat8.of_string
let check_nat16 env = check_lit_val env T.Nat16 Numerics.Nat16.of_string
let check_nat32 env = check_lit_val env T.Nat32 Numerics.Nat32.of_string
let check_nat64 env = check_lit_val env T.Nat64 Numerics.Nat64.of_string
let check_int env = check_lit_val env T.Int Numerics.Int.of_string
let check_int8 env = check_lit_val env T.Int8 Numerics.Int_8.of_string
let check_int16 env = check_lit_val env T.Int16 Numerics.Int_16.of_string
let check_int32 env = check_lit_val env T.Int32 Numerics.Int_32.of_string
let check_int64 env = check_lit_val env T.Int64 Numerics.Int_64.of_string
let check_float env = check_lit_val env T.Float Numerics.Float.of_string

let check_text env at s =
  if not (Lib.Utf8.is_valid s) then
    local_error env at "M0049" "string literal \"%s\": is not valid utf8" (String.escaped s);
  s

let infer_lit env lit at : T.prim =
  match !lit with
  | NullLit -> T.Null
  | BoolLit _ -> T.Bool
  | NatLit _ -> T.Nat
  | Nat8Lit _ -> T.Nat8
  | Nat16Lit _ -> T.Nat16
  | Nat32Lit _ -> T.Nat32
  | Nat64Lit _ -> T.Nat64
  | IntLit _ -> T.Int
  | Int8Lit _ -> T.Int8
  | Int16Lit _ -> T.Int16
  | Int32Lit _ -> T.Int32
  | Int64Lit _ -> T.Int64
  | FloatLit _ -> T.Float
  | CharLit _ -> T.Char
  | TextLit _ -> T.Text
  | BlobLit _ -> T.Blob
  | PreLit (s, T.Nat) ->
    lit := NatLit (check_nat env at s); (* default *)
    T.Nat
  | PreLit (s, T.Int) ->
    lit := IntLit (check_int env at s); (* default *)
    T.Int
  | PreLit (s, T.Float) ->
    lit := FloatLit (check_float env at s); (* default *)
    T.Float
  | PreLit (s, T.Text) ->
    lit := TextLit (check_text env at s); (* default *)
    T.Text
  | PreLit _ ->
    assert false

let check_lit env t lit at =
  match t, !lit with
  | T.Prim T.Nat, PreLit (s, T.Nat) ->
    lit := NatLit (check_nat env at s)
  | T.Prim T.Nat8, PreLit (s, T.Nat) ->
    lit := Nat8Lit (check_nat8 env at s)
  | T.Prim T.Nat16, PreLit (s, T.Nat) ->
    lit := Nat16Lit (check_nat16 env at s)
  | T.Prim T.Nat32, PreLit (s, T.Nat) ->
    lit := Nat32Lit (check_nat32 env at s)
  | T.Prim T.Nat64, PreLit (s, T.Nat) ->
    lit := Nat64Lit (check_nat64 env at s)
  | T.Prim T.Int, PreLit (s, (T.Nat | T.Int)) ->
    lit := IntLit (check_int env at s)
  | T.Prim T.Int8, PreLit (s, (T.Nat | T.Int)) ->
    lit := Int8Lit (check_int8 env at s)
  | T.Prim T.Int16, PreLit (s, (T.Nat | T.Int)) ->
    lit := Int16Lit (check_int16 env at s)
  | T.Prim T.Int32, PreLit (s, (T.Nat | T.Int)) ->
    lit := Int32Lit (check_int32 env at s)
  | T.Prim T.Int64, PreLit (s, (T.Nat | T.Int)) ->
    lit := Int64Lit (check_int64 env at s)
  | T.Prim T.Float, PreLit (s, (T.Nat | T.Int | T.Float)) ->
    lit := FloatLit (check_float env at s)
  | T.Prim T.Blob, PreLit (s, T.Text) ->
    lit := BlobLit s
  | t, _ ->
    let t' = T.Prim (infer_lit env lit at) in
    if not (T.sub t' t) then
      error env at "M0050"
        "literal of type%a\ndoes not have expected type%a"
        display_typ t'
        display_typ_expand t


(* Coercions *)

let array_obj t =
  let open T in
  let immut t =
    [ {lab = "get";  typ = Func (Local, Returns, [], [Prim Nat], [t]); src = empty_src};
      {lab = "size";  typ = Func (Local, Returns, [], [], [Prim Nat]); src = empty_src};
      {lab = "keys"; typ = Func (Local, Returns, [], [], [iter_obj (Prim Nat)]); src = empty_src};
      {lab = "vals"; typ = Func (Local, Returns, [], [], [iter_obj t]); src = empty_src};
    ] in
  let mut t = immut t @
    [ {lab = "put"; typ = Func (Local, Returns, [], [Prim Nat; t], []); src = empty_src} ] in
  Object,
  List.sort compare_field (match t with Mut t' -> mut t' | t -> immut t)

let blob_obj () =
  let open T in
  Object,
  [ {lab = "vals"; typ = Func (Local, Returns, [], [], [iter_obj (Prim Nat8)]); src = empty_src};
    {lab = "size";  typ = Func (Local, Returns, [], [], [Prim Nat]); src = empty_src};
  ]

let text_obj () =
  let open T in
  Object,
  [ {lab = "chars"; typ = Func (Local, Returns, [], [], [iter_obj (Prim Char)]); src = empty_src};
    {lab = "size";  typ = Func (Local, Returns, [], [], [Prim Nat]); src = empty_src};
  ]


(* Expressions *)

let error_duplicate env kind id =
  error env id.at "M0051" "duplicate definition for %s%s in block" kind id.it


let error_bin_op env at t1 t2 =
  error env at "M0060"
    "operator is not defined for operand types%a\nand%a"
    display_typ_expand t1
    display_typ_expand t2

let rec infer_exp env exp : T.typ =
  infer_exp' T.as_immut env exp

and infer_exp_mut env exp : T.typ =
  infer_exp' Fun.id env exp

and infer_exp_promote env exp : T.typ =
  let t = infer_exp env exp in
  let t' = T.promote t in
  if t' = T.Pre then
    error env exp.at "M0053"
      "cannot infer type of expression while trying to infer surrounding class type,\nbecause its type is a forward reference to type%a"
      display_typ_expand t;
  t'

and infer_exp' f env exp : T.typ =
  assert (exp.note.note_typ = T.Pre);
  let t = infer_exp'' env exp in
  assert (t <> T.Pre);
  let t' = f t in
  if not env.pre then begin
    assert (T.normalize t' <> T.Pre);
    let e = A.infer_effect_exp exp in
    exp.note <- {note_typ = T.normalize t'; note_eff = e}
  end;
  t'

and infer_exp'' env exp : T.typ =
  let context = env.context in
  let in_actor = env.in_actor in
  let env = {env with in_actor = false; in_prog = false; context = exp.it::env.context} in
  match exp.it with
  | PrimE _ ->
    error env exp.at "M0054" "cannot infer type of primitive"
  | VarE id ->
    use_identifier env id.it;
    (match T.Env.find_opt id.it env.vals with
    | Some (T.Pre, _, _, _) ->
      error env id.at "M0055" "cannot infer type of forward variable %s" id.it;
    | Some (t, _, _, Unavailable) ->
      if !Flags.compiled then
        error env id.at "M0056" "variable %s is in scope but not available in compiled code" id.it
      else t
    | Some (t, _, _, Available) -> t
    | None ->
      error env id.at "M0057" "unbound variable %s" id.it
    )
  | LitE lit ->
    T.Prim (infer_lit env lit exp.at)
  | ActorUrlE exp' ->
    if not env.pre then check_exp_strong env T.text exp';
    error env exp.at "M0058" "no type can be inferred for actor reference"
  | UnE (ot, op, exp1) ->
    let t1 = infer_exp_promote env exp1 in
    let t = Operator.type_unop op t1 in
    if not env.pre then begin
      assert (!ot = Type.Pre);
      if not (Operator.has_unop op t) then
        error env exp.at "M0059" "operator is not defined for operand type%a"
          display_typ_expand t;
      ot := t;
    end;
    t
  | BinE (ot, exp1, op, exp2) ->
    let t1, t2 = infer_bin_exp env exp1 exp2 in
    let t = Operator.type_binop op (T.lub (T.promote t1) (T.promote t2)) in
    if not env.pre then begin
      assert (!ot = Type.Pre);
      if not (Operator.has_binop op t) then
        error_bin_op env exp.at t1 t2
      else if op = Operator.SubOp && T.eq t T.nat then
        warn env exp.at "M0155" "operator may trap for inferred type%a"
          display_typ_expand t;
      ot := t
    end;
    t
  | RelE (ot, exp1, op, exp2) ->
    if not env.pre then begin
      assert (!ot = Type.Pre);
      let t1, t2 = infer_bin_exp env exp1 exp2 in
      let t = Operator.type_relop op (T.lub (T.promote t1) (T.promote t2)) in
      if not (Operator.has_relop op t) then
        error_bin_op env exp.at t1 t2;
      if not (T.eq t t1 || T.eq t t2) && not (T.sub T.nat t1 && T.sub T.nat t2) then
        if T.eq t1 t2 then
          warn env exp.at "M0061"
            "comparing abstract type%a\nto itself at supertype%a"
            display_typ_expand t1
            display_typ_expand t
        else
          warn env exp.at "M0062"
            "comparing incompatible types%a\nand%a\nat common supertype%a"
            display_typ_expand t1
            display_typ_expand t2
            display_typ_expand t;
      ot := t;
    end;
    T.bool
  | ShowE (ot, exp1) ->
    if not env.pre then begin
      let t = infer_exp_promote env exp1 in
      if not (Show.can_show t) then
        error env exp.at "M0063" "show is not defined for operand type%a"
          display_typ_expand t;
      ot := t
    end;
    T.text
  | ToCandidE exps ->
    if not env.pre then begin
        let ts = List.map (infer_exp env) exps in
        if not (T.shared (T.seq ts)) then
          error env exp.at "M0175" "to_candid argument must have shared type, but instead has non-shared type%a"
            display_typ_expand (T.seq ts);
      end;
    T.Prim T.Blob
  | FromCandidE exp1 ->
    error env exp.at "M0176" "from_candid requires but is missing a known type (from context)"
  | TupE exps ->
    let ts = List.map (infer_exp env) exps in
    T.Tup ts
  | OptE exp1 ->
    let t1 = infer_exp env exp1 in
    T.Opt t1
  | DoOptE exp1 ->
    let env' = add_lab env "!" (T.Prim T.Null) in
    let t1 = infer_exp env' exp1 in
    T.Opt t1
  | BangE exp1 ->
    begin
      let t1 = infer_exp_promote env exp1 in
      if Option.is_none (T.Env.find_opt "!" env.labs) then
        local_error env exp.at "M0064" "misplaced '!' (no enclosing 'do ? { ... }' expression)";
      try
        T.as_opt_sub t1
      with Invalid_argument _ ->
        error env exp1.at "M0065"
          "expected option type before '!', but expression produces type%a"
          display_typ_expand t1
    end
  | TagE (id, exp1) ->
    let t1 = infer_exp env exp1 in
    T.Variant [T.{lab = id.it; typ = t1; src = empty_src}]
  | ProjE (exp1, n) ->
    let t1 = infer_exp_promote env exp1 in
    (try
      let ts = T.as_tup_sub n t1 in
      match List.nth_opt ts n with
      | Some t -> t
      | None ->
        error env exp.at "M0066" "tuple projection %n is out of bounds for type%a"
          n
          display_typ_expand t1
    with Invalid_argument _ ->
      error env exp1.at "M0067"
        "expected tuple type, but expression produces type%a"
        display_typ_expand t1
    )
  | ObjBlockE (obj_sort, typ_opt, dec_fields) ->
    if obj_sort.it = T.Actor then begin
      error_in [Flags.WASIMode; Flags.WasmMode] env exp.at "M0068"
        "actors are not supported";
      match context with
      | (AsyncE _ :: AwaitE _ :: _ :: _ ) ->
         error_in [Flags.ICMode; Flags.RefMode] env exp.at "M0069"
           "non-toplevel actor; an actor can only be declared at the toplevel of a program"
      | _ -> ()
    end;
    let env' =
      if obj_sort.it = T.Actor then
        { env with
          in_actor = true;
          async = C.SystemCap C.top_cap }
      else env
    in
    let t = infer_obj env' obj_sort.it dec_fields exp.at in
    begin match env.pre, typ_opt with
      | false, Some typ ->
        let t' = check_typ env' typ in
        if not (T.sub t t') then
          local_error env exp.at "M0192"
            "body of type%a\ndoes not match expected type%a"
            display_typ_expand t
            display_typ_expand t'
      | _ -> ()
    end;
    t
  | ObjE (exp_bases, exp_fields) ->
    let open List in
    check_ids env "object" "field"
      (map (fun (ef : exp_field) -> ef.it.id) exp_fields);
    let fts = map (infer_exp_field env) exp_fields in
    let bases = map (fun b -> infer_exp_promote env b, b) exp_bases in
    let homonymous_fields ft1 ft2 = T.compare_field ft1 ft2 = 0 in

    (* removing explicit fields from the bases *)
    let strip (base_t, base) =
      let s, base_fts =
        try T.as_obj base_t with Invalid_argument _ ->
          error env base.at "M0093"
            "expected object type, but expression produces type%a"
            display_typ_expand base_t in
      (* forbid actors as bases *)
      if s = T.Actor then
        error env base.at "M0178"
          "actors cannot serve as bases in record extensions";
      T.(Obj (Object, filter (fun ft -> not (exists (homonymous_fields ft) fts)) base_fts))
    in
    let stripped_bases = map strip bases in

    let ambiguous_fields ft1 ft2 =
      homonymous_fields ft1 ft2 &&
      (* allow equivalent type fields *)
      T.(match ft1.typ, ft2.typ with
         (* homonymous type fields are ambiguous when unequal *)
         | Typ c1, Typ c2 ->  not (T.eq ft1.typ ft2.typ)
         (* homonymous value fields are always ambiguous *)
         | _ -> true)
    in

    (* field disjointness of stripped bases *)
    let rec disjoint = function
      | [] | [_] -> ()
      | (h, h_exp) :: t ->
        let avoid ft =
          let avoid_fields b b_fts =
            if exists (ambiguous_fields ft) b_fts then
              begin
                let frag_typ, frag_sug = match ft.T.typ with
                  | T.Typ c -> "type ", ""
                  | _ -> "", " (consider overwriting)" in
                info env h_exp.at "%sfield also present in base, here%s" frag_typ frag_sug;
                error env b.at "M0177"
                  "ambiguous %sfield in base%a"
                  frag_typ
                  display_lab ft.T.lab
              end in
          iter (fun (b_t, b) -> avoid_fields b (T.as_obj b_t |> snd)) t in
        iter avoid (T.as_obj h |> snd);
        disjoint t in
    disjoint (map2 (fun b_t b -> b_t, b) stripped_bases exp_bases);

    (* do not allow var fields for now (to avoid aliasing) *)
    begin if not (!Flags.experimental_field_aliasing) then
      let immutable_base b_typ b_exp =
        let constant_field (ft : T.field) =
          if T.(is_mut ft.typ) then
            begin
              info env b_exp.at "overwrite field to resolve error";
              error env b_exp.at "M0179"
                "base has non-aliasable var field%a"
                display_lab ft.T.lab
            end
        in
        iter constant_field (T.as_obj b_typ |> snd)
      in
      iter2 immutable_base stripped_bases exp_bases
    end;
    let t_base = T.(fold_left glb (Obj (Object, [])) stripped_bases) in
    T.(glb t_base (Obj (Object, sort T.compare_field fts)))
  | DotE (exp1, id) ->
    let t1 = infer_exp_promote env exp1 in
    let _s, tfs =
      try T.as_obj_sub [id.it] t1 with Invalid_argument _ ->
      try array_obj (T.as_array_sub t1) with Invalid_argument _ ->
      try blob_obj (T.as_prim_sub T.Blob t1) with Invalid_argument _ ->
      try text_obj (T.as_prim_sub T.Text t1) with Invalid_argument _ ->
        error env exp1.at "M0070"
          "expected object type, but expression produces type%a"
          display_typ_expand t1
    in
    (match T.lookup_val_field id.it tfs with
    | T.Pre ->
      error env exp.at "M0071"
        "cannot infer type of forward field reference %s"
        id.it
    | t ->
      Option.iter
        (warn env exp.at "M0154" "field %s is deprecated:\n%s" id.it)
        (T.lookup_val_deprecation id.it tfs);
      t
    | exception Invalid_argument _ ->
      error env exp1.at "M0072"
        "field %s does not exist in type%a"
        id.it
        display_typ_expand t1
    )
  | AssignE (exp1, exp2) ->
    if not env.pre then begin
      let t1 = infer_exp_mut env exp1 in
      try
        let t2 = T.as_mut t1 in
        check_exp_strong env t2 exp2
      with Invalid_argument _ ->
        error env exp.at "M0073" "expected mutable assignment target";
    end;
    T.unit
  | ArrayE (mut, exps) ->
    let ts = List.map (infer_exp env) exps in
    let t1 = List.fold_left T.lub T.Non ts in
    if not env.pre && inconsistent t1 ts then
      warn env exp.at "M0074"
        "this array has type%a\nbecause elements have inconsistent types"
        display_typ (T.Array t1);
    T.Array (match mut.it with Const -> t1 | Var -> T.Mut t1)
  | IdxE (exp1, exp2) ->
    let t1 = infer_exp_promote env exp1 in
    (try
      let t = T.as_array_sub t1 in
      if not env.pre then check_exp_strong env T.nat exp2;
      t
    with Invalid_argument _ ->
      error env exp1.at "M0075"
        "expected array type, but expression produces type%a"
        display_typ_expand t1
    )
  | FuncE (_, shared_pat, typ_binds, pat, typ_opt, _sugar, exp1) ->
    if not env.pre && not in_actor && T.is_shared_sort shared_pat.it then begin
      error_in [Flags.WASIMode; Flags.WasmMode] env exp1.at "M0076"
        "shared functions are not supported";
      if not in_actor then
        error_in [Flags.ICMode; Flags.RefMode] env exp1.at "M0077"
          "a shared function is only allowed as a public field of an actor";
    end;
    let typ = match typ_opt with
      | Some typ -> typ
      | None -> {it = TupT []; at = no_region; note = T.Pre}
    in
    let sort, ve = check_shared_pat env shared_pat in
    let cs, tbs, te, ce = check_typ_binds env typ_binds in
    let c, ts2 = as_codomT sort typ in
    check_shared_return env typ.at sort c ts2;
    let env' = infer_async_cap (adjoin_typs env te ce) sort cs tbs (Some exp1) exp.at in
    let t1, ve1 = infer_pat_exhaustive (if T.is_shared_sort sort then local_error else warn) env' pat in
    let ve2 = T.Env.adjoin ve ve1 in
    let ts2 = List.map (check_typ env') ts2 in
    typ.note <- T.seq ts2; (* HACK *)
    let codom = T.codom c (fun () -> T.Con(List.hd cs,[])) ts2 in
    if not env.pre then begin
      let env'' =
        { env' with
          labs = T.Env.empty;
          rets = Some codom;
          (* async = None; *) }
      in
      let initial_usage = enter_scope env'' in
      check_exp_strong (adjoin_vals env'' ve2) codom exp1;
      leave_scope env ve2 initial_usage;
      if Type.is_shared_sort sort then begin
        check_shared_binds env exp.at tbs;
        if not (T.shared t1) then
          error_shared env t1 pat.at "M0031"
            "shared function has non-shared parameter type%a"
            display_typ_expand t1;
        List.iter (fun t ->
          if not (T.shared t) then
            error_shared env t typ.at "M0032"
              "shared function has non-shared return type%a"
              display_typ_expand t;
        ) ts2;
        match c, ts2 with
        | T.Returns, [] when sort = T.Shared T.Write ->
          if not (is_ignore_asyncE exp1) then
            error env exp1.at "M0078"
              "shared function with () result type has unexpected body:\n  the body must either be of sugared form '{ ... }' \n  or explicit form '= ignore ((async ...) : async ())'"
        | T.Promises, _ ->
          if not (is_asyncE exp1) then
            error env exp1.at "M0079"
              "shared function with async result type has non-async body"
        | _ ->
          error env typ.at "M0041" "shared function has non-async result type%a"
            display_typ_expand codom
      end
    end;
    let ts1 = match pat.it with TupP _ -> T.seq_of_tup t1 | _ -> [t1] in
    T.Func (sort, c, T.close_binds cs tbs, List.map (T.close cs) ts1, List.map (T.close cs) ts2)
  | CallE (exp1, inst, exp2) ->
    infer_call env exp1 inst exp2 exp.at None
  | BlockE decs ->
    let t, _ = infer_block env decs exp.at false in
    t
  | NotE exp1 ->
    if not env.pre then check_exp_strong env T.bool exp1;
    T.bool
  | AndE (exp1, exp2) ->
    if not env.pre then begin
      check_exp_strong env T.bool exp1;
      check_exp_strong env T.bool exp2
    end;
    T.bool
  | OrE (exp1, exp2) ->
    if not env.pre then begin
      check_exp_strong env T.bool exp1;
      check_exp_strong env T.bool exp2
    end;
    T.bool
  | ImpliesE (exp1, exp2) ->
    if not env.pre then begin
      check_exp_strong env T.bool exp1;
      check_exp_strong env T.bool exp2
    end;
    T.bool
  | OldE exp1 ->
    infer_exp_promote env exp1
  | IfE (exp1, exp2, exp3) ->
    if not env.pre then check_exp_strong env T.bool exp1;
    let t2 = infer_exp env exp2 in
    let t3 = infer_exp env exp3 in
    let t = T.lub t2 t3 in
    if not env.pre && inconsistent t [t2; t3] then
      warn env exp.at "M0081"
        "this if has type%a\nbecause branches have inconsistent types,\ntrue produces%a\nfalse produces%a"
        display_typ t
        display_typ_expand t2
        display_typ_expand t3;
    t
  | SwitchE (exp1, cases) ->
    let t1 = infer_exp_promote env exp1 in
    let t = infer_cases env t1 T.Non cases in
    if not env.pre then
      coverage_cases "switch" env cases t1 exp.at;
    t
  | TryE (exp1, cases) ->
    let t1 = infer_exp env exp1 in
    let t2 = infer_cases env T.catch T.Non cases in
    if not env.pre then begin
      check_ErrorCap env "try" exp.at;
      coverage_cases "try handler" env cases T.catch exp.at
    end;
    T.lub t1 t2
  | WhileE (exp1, exp2) ->
    if not env.pre then begin
      check_exp_strong env T.bool exp1;
      check_exp_strong env T.unit exp2
    end;
    T.unit
  | LoopE (exp1, None) ->
    if not env.pre then begin
      check_exp_strong env T.unit exp1
    end;
    T.Non
  | LoopE (exp1, Some exp2) ->
    if not env.pre then begin
      check_exp_strong env T.unit exp1;
      check_exp_strong env T.bool exp2
    end;
    T.unit
  | ForE (pat, exp1, exp2) ->
    if not env.pre then begin
      let t1 = infer_exp_promote env exp1 in
      (try
        let _, tfs = T.as_obj_sub ["next"] t1 in
        let t = T.lookup_val_field "next" tfs in
        let t1, t2 = T.as_mono_func_sub t in
        if not (T.sub T.unit t1) then raise (Invalid_argument "");
        let t2' = T.as_opt_sub t2 in
        let ve = check_pat_exhaustive warn env t2' pat in
        check_exp_strong (adjoin_vals env ve) T.unit exp2
      with Invalid_argument _ | Not_found ->
        local_error env exp1.at "M0082"
          "expected iterable type, but expression has type%a"
          display_typ_expand t1
      );
    end;
    T.unit
  | LabelE (id, typ, exp1) ->
    let t = check_typ env typ in
    if not env.pre then check_exp (add_lab env id.it t) t exp1;
    t
  | DebugE exp1 ->
    if not env.pre then check_exp_strong env T.unit exp1;
    T.unit
  | BreakE (id, exp1) ->
    (match T.Env.find_opt id.it env.labs with
    | Some t ->
      if not env.pre then check_exp env t exp1
    | None ->
      let name =
        match String.split_on_char ' ' id.it with
        | ["continue"; name] -> name
        | _ -> id.it
      in local_error env id.at "M0083" "unbound label %s" name
    );
    T.Non
  | RetE exp1 ->
    if not env.pre then begin
      match env.rets with
      | Some T.Pre ->
        local_error env exp.at "M0084" "cannot infer return type"
      | Some t ->
        check_exp_strong env t exp1
      | None ->
        local_error env exp.at "M0085" "misplaced return"
    end;
    T.Non
  | ThrowE exp1 ->
    if not env.pre then begin
      check_ErrorCap env "throw" exp.at;
      check_exp_strong env T.throw exp1
    end;
    T.Non
  | AsyncE (s, typ_bind, exp1) ->
    error_in [Flags.WASIMode; Flags.WasmMode] env exp1.at "M0086"
      "async expressions are not supported";
    let t1, next_cap = check_AsyncCap env "async expression" exp.at in
    let c, tb, ce, cs = check_typ_bind env typ_bind in
    let ce_scope = T.Env.add T.default_scope_var c ce in (* pun scope var with c *)
    let env' =
      {(adjoin_typs env ce_scope cs) with
        labs = T.Env.empty;
        rets = Some T.Pre;
        async = next_cap c;
        scopes = T.ConEnv.add c exp.at env.scopes } in
    let t = infer_exp env' exp1 in
    let t' = T.open_ [t1] (T.close [c] t)  in
    if not (T.shared t') then
      error_shared env t' exp1.at "M0033" "async type has non-shared content type%a"
        display_typ_expand t';
    T.Async (s, t1, t')
  | AwaitE (s, exp1) ->
    let t0 = check_AwaitCap env "await" exp.at in
    let t1 = infer_exp_promote env exp1 in
    (try
       let (t2, t3) = T.as_async_sub s t0 t1 in
       if not (T.eq t0 t2) then begin
          local_error env exp1.at "M0087"
            "ill-scoped await: expected async type from current scope %s, found async type from other scope %s%s%s"
           (T.string_of_typ_expand t0)
           (T.string_of_typ_expand t2)
           (associated_region env t0 exp.at)
           (associated_region env t2 exp.at);
         scope_info env t0 exp.at;
         scope_info env t2 exp.at;
       end;
       t3
     with Invalid_argument _ ->
       error env exp1.at "M0088"
         "expected async%s type, but expression has type%a%s"
         (if s = T.Fut then "" else "*")
         display_typ_expand t1
         (if T.is_async t1 then
            (if s = T.Fut then
              "\nUse keyword 'await*' (not 'await') to consume this type."
            else
              "\nUse keyword 'await' (not 'await*') to consume this type.")
          else "")
    )
  | AssertE (_, exp1) ->
    if not env.pre then check_exp_strong env T.bool exp1;
    T.unit
  | AnnotE (exp1, typ) ->
    let t = check_typ env typ in
    if not env.pre then check_exp_strong env t exp1;
    t
  | IgnoreE exp1 ->
    if not env.pre then begin
      check_exp_strong env T.Any exp1;
      if T.sub exp1.note.note_typ T.unit then
        warn env exp.at "M0089" "redundant ignore, operand already has type ()"
    end;
    T.unit
  | ImportE (f, ri) ->
    check_import env exp.at f ri

and infer_bin_exp env exp1 exp2 =
  match is_explicit_exp exp1, is_explicit_exp exp2 with
  | true, false ->
    let t1 = T.normalize (infer_exp env exp1) in
    if not env.pre then check_exp_weak env t1 exp2;
    t1, t1
  | false, true ->
    let t2 = T.normalize (infer_exp env exp2) in
    if not env.pre then check_exp_weak env t2 exp1;
    t2, t2
  | _ ->
    let t1 = T.normalize (infer_exp env exp1) in
    let t2 = T.normalize (infer_exp env exp2) in
    t1, t2

and infer_exp_field env rf =
  let { mut; id; exp } = rf.it in
  let t = infer_exp env exp in
  let t1 = if mut.it = Syntax.Var then T.Mut t else t in
  T.{ lab = id.it; typ = t1; src = empty_src }

and check_exp_strong env t exp =
  check_exp {env with weak = false} t exp

and check_exp_weak env t exp =
  check_exp {env with weak = true} t exp

and check_exp env t exp =
  assert (not env.pre);
  assert (exp.note.note_typ = T.Pre);
  assert (t <> T.Pre);
  let t' = check_exp' env (T.normalize t) exp in
  let e = A.infer_effect_exp exp in
  exp.note <- {note_typ = t'; note_eff = e}

and check_exp' env0 t exp : T.typ =
  let env = {env0 with in_prog = false; in_actor = false; context = exp.it :: env0.context } in
  match exp.it, t with
  | PrimE s, T.Func _ ->
    t
  | LitE lit, _ ->
    check_lit env t lit exp.at;
    t
  | ActorUrlE exp', t' ->
    check_exp_strong env T.text exp';
    begin match T.normalize t' with
    | T.(Obj (Actor, _)) -> t'
    | _ -> error env exp.at "M0090" "actor reference must have an actor type"
    end
  | UnE (ot, op, exp1), _ when Operator.has_unop op t ->
    ot := t;
    check_exp env t exp1;
    t
  | BinE (ot, exp1, op, exp2), _ when Operator.has_binop op t ->
    ot := t;
    check_exp env t exp1;
    check_exp env t exp2;
    if env.weak && op = Operator.SubOp && T.eq t T.nat then
      warn env exp.at "M0155" "operator may trap for inferred type%a"
        display_typ_expand t;
    t
  | ToCandidE exps, _ ->
    if not env.pre then begin
      let ts = List.map (infer_exp env) exps in
      if not (T.sub (T.Prim T.Blob) t) then
        error env exp.at "M0172" "to_candid produces a Blob that is not a subtype of%a"
          display_typ_expand t;
      if not (T.shared (T.seq ts)) then
          error env exp.at "M0173" "to_candid argument must have shared type, but instead has non-shared type%a"
          display_typ_expand (T.seq ts);
      end;
    T.Prim T.Blob
  | FromCandidE exp1, t when T.shared t && T.is_opt t ->
    check_exp env (T.Prim T.Blob) exp1;
    t
  | FromCandidE _, t ->
      error env exp.at "M0174" "from_candid produces an optional shared type, not type%a"
        display_typ_expand t
  | TupE exps, T.Tup ts when List.length exps = List.length ts ->
    List.iter2 (check_exp env) ts exps;
    t
  | ObjE ([], exp_fields), T.Obj(T.Object, fts) -> (* TODO: infer bases? Default does a decent job. *)
    check_ids env "object" "field"
      (List.map (fun (ef : exp_field) -> ef.it.id) exp_fields);
    List.iter (fun ef -> check_exp_field env ef fts) exp_fields;
    List.iter (fun ft ->
      if not (List.exists (fun (ef : exp_field) -> ft.T.lab = ef.it.id.it) exp_fields)
      then local_error env exp.at "M0151"
        "object literal is missing field %s from expected type%a"
        ft.T.lab
        display_typ_expand t;
    ) fts;
    t
  | OptE exp1, _ when T.is_opt t ->
    check_exp env (T.as_opt t) exp1;
    t
  | DoOptE exp1, _ when T.is_opt t ->
    let env' = add_lab env "!" (T.Prim T.Null) in
    check_exp env' (T.as_opt t) exp1;
    t
  | BangE exp1, t ->
    if Option.is_none (T.Env.find_opt "!" env.labs) then
      local_error env exp.at "M0064" "misplaced '!' (no enclosing 'do ? { ... }' expression)";
    check_exp env (T.Opt t) exp1;
    t
  | ArrayE (mut, exps), T.Array t' ->
    if (mut.it = Var) <> T.is_mut t' then
      local_error env exp.at "M0091"
        "%smutable array expression cannot produce expected type%a"
        (if mut.it = Const then "im" else "")
        display_typ_expand (T.Array t');
    List.iter (check_exp env (T.as_immut t')) exps;
    t
  | AsyncE (s1, tb, exp1), T.Async (s2, t1', t') ->
    error_in [Flags.WASIMode; Flags.WasmMode] env exp1.at "M0086"
      "async expressions are not supported";
    let t1, next_cap = check_AsyncCap env "async expression" exp.at in
    if s1 <> s2 then begin
      local_error env exp.at "M0183"
        "async expression cannot produce expected async type %a.\n%s"
        display_typ_expand t
        (if s2 = T.Fut then
          "Use keyword 'async' (not 'async*') to produce the expected type."
         else
          "Use keyword 'async*' (not 'async') to produce the expected type.")
    end;
    if not (T.eq t1 t1') then begin
      local_error env exp.at "M0092"
        "async at scope%a\ncannot produce expected scope%a%s%s"
        display_typ_expand t1
        display_typ_expand t1'
        (associated_region env t1 exp.at) (*FIX ME?*)
        (associated_region env t1' exp.at);
      scope_info env t1 exp.at;
      scope_info env t1' exp.at
    end;
    let c, tb, ce, cs = check_typ_bind env tb in
    let ce_scope = T.Env.add T.default_scope_var c ce in (* pun scope var with c *)
    let env' =
      {(adjoin_typs env ce_scope cs) with
        labs = T.Env.empty;
        rets = Some t';
        async = next_cap c;
        scopes = T.ConEnv.add c exp.at env.scopes;
      } in
    check_exp env' t' exp1;
    t
  | BlockE decs, _ ->
    ignore (check_block env t decs exp.at);
    t
  | IfE (exp1, exp2, exp3), _ ->
    check_exp_strong env T.bool exp1;
    check_exp env t exp2;
    check_exp env t exp3;
    t
  | SwitchE (exp1, cases), _ ->
    let t1 = infer_exp_promote env exp1 in
    check_cases env t1 t cases;
    coverage_cases "switch" env cases t1 exp.at;
    t
  | TryE (exp1, cases), _ ->
    check_ErrorCap env "try" exp.at;
    check_exp env t exp1;
    check_cases env T.catch t cases;
    coverage_cases "try handler" env cases T.catch exp.at;
    t
  (* TODO: allow shared with one scope par *)
  | FuncE (_, shared_pat,  [], pat, typ_opt, _sugar, exp), T.Func (s, c, [], ts1, ts2) ->
    let sort, ve = check_shared_pat env shared_pat in
    if not env.pre && not env0.in_actor && T.is_shared_sort sort then
      error_in [Flags.ICMode; Flags.RefMode] env exp.at "M0077"
        "a shared function is only allowed as a public field of an actor";
    let ve1 = check_pat_exhaustive (if T.is_shared_sort sort then local_error else warn) env (T.seq ts1) pat in
    let ve2 = T.Env.adjoin ve ve1 in
    let codom = T.codom c (fun () -> assert false) ts2 in
    let t2 = match typ_opt with
      | None -> codom
      | Some typ -> check_typ env typ
    in
    if sort <> s then
      error env exp.at "M0094"
        "%sshared function does not match expected %sshared function type"
        (if sort = T.Local then "non-" else "")
        (if s = T.Local then "non-" else "");
    if not (T.sub t2 codom) then
      error env exp.at "M0095"
        "function return type%a\ndoes not match expected return type%a"
        display_typ_expand t2
        display_typ_expand codom;
    let env' =
      { env with
        labs = T.Env.empty;
        rets = Some t2;
        async = C.NullCap; }
    in
    check_exp_strong (adjoin_vals env' ve2) t2 exp;
    t
  | CallE (exp1, inst, exp2), _ ->
    let t' = infer_call env exp1 inst exp2 exp.at (Some t) in
    if not (T.sub t' t) then
      local_error env0 exp.at "M0096"
        "expression of type%a\ncannot produce expected type%a"
        display_typ_expand t'
        display_typ_expand t;
    t'
  | TagE (id, exp1), T.Variant fs when List.exists (fun T.{lab; _} -> lab = id.it) fs ->
    let {T.typ; _} = List.find (fun T.{lab; typ;_} -> lab = id.it) fs in
    check_exp env typ exp1 ;
    t
  | _ ->
    let t' = infer_exp env0 exp in
    if not (T.sub t' t) then
      local_error env0 exp.at "M0096"
        "expression of type%a\ncannot produce expected type%a"
        display_typ_expand t'
        display_typ_expand t;
    t'

and check_exp_field env (ef : exp_field) fts =
  let { mut; id; exp } = ef.it in
  let ft_opt = List.find_opt (fun ft -> ft.T.lab = id.it) fts in
  match ft_opt with
  | Some { T.typ = T.Mut t; _ } ->
    if mut.it <> Syntax.Var then
      error env ef.at "M0149" "expected mutable 'var' field %s of type%a\nbut found immutable field (insert 'var'?)"
        id.it
        display_typ t;
    check_exp env t exp
  | Some { T.typ = t; _ } ->
    if mut.it = Syntax.Var then
      error env ef.at "M0150" "expected immutable field %s of type%a\nbut found mutable 'var' field (delete 'var'?)"
        id.it
        display_typ t;
    check_exp env t exp
  | None ->
    ignore (infer_exp env exp)

and infer_call env exp1 inst exp2 at t_expect_opt =
  let n = match inst.it with None -> 0 | Some (_, typs) -> List.length typs in
  let t1 = infer_exp_promote env exp1 in
  let sort, tbs, t_arg, t_ret =
    try T.as_func_sub T.Local n t1
    with Invalid_argument _ ->
      local_error env exp1.at "M0097"
        "expected function type, but expression produces type%a"
        display_typ_expand t1;
      if inst.it = None then
        info env (Source.between exp1.at exp2.at)
          "this looks like an unintended function call, perhaps a missing ';'?";
      T.as_func_sub T.Local n T.Non
  in
  let ts, t_arg', t_ret' =
    match tbs, inst.it with
    | [], (None | Some (_, []))  (* no inference required *)
    | [T.{sort = Scope;_}], _  (* special case to allow t_arg driven overload resolution *)
    | _, Some _ ->
      (* explicit instantiation, check argument against instantiated domain *)
      let typs = match inst.it with None -> [] | Some (_, typs) -> typs in
      let ts = check_inst_bounds env sort tbs typs t_ret at in
      let t_arg' = T.open_ ts t_arg in
      let t_ret' = T.open_ ts t_ret in
      if not env.pre then check_exp_strong env t_arg' exp2;
      ts, t_arg', t_ret'
    | _::_, None -> (* implicit, infer *)
      let t2 = infer_exp env exp2 in
      try
        (* i.e. exists minimal ts .
                t2 <: open_ ts t_arg /\
                t_expect_opt == Some t -> open ts_ t_ret <: t *)
        let ts =
          Bi_match.bi_match_call
            (scope_of_env env)
            (tbs, t_arg, t_ret)
            t2
            t_expect_opt
        in
        let t_arg' = T.open_ ts t_arg in
        let t_ret' = T.open_ ts t_ret in
(*
        if not env.pre then
          info env at "inferred instantiation <%s>"
            (String.concat ", " (List.map T.string_of_typ ts));
*)
        ts, t_arg', t_ret'
      with Bi_match.Bimatch msg ->
        error env at "M0098"
          "cannot implicitly instantiate function of type%a\nto argument of type%a%s\nbecause %s"
          display_typ t1
          display_typ t2
          (match t_expect_opt with
           | None -> ""
           | Some t ->
             Format.asprintf "\nto produce result of type%a" display_typ t)
          msg
  in
  inst.note <- ts;
  if not env.pre then begin
    if Type.is_shared_sort sort then begin
      if not (T.concrete t_arg') then
        error env exp1.at "M0099"
          "shared function argument contains abstract type%a"
          display_typ_expand t_arg';
      if not (T.concrete t_ret') then
        error env exp2.at "M0100"
          "shared function call result contains abstract type%a"
          display_typ_expand t_ret';
    end;
    match T.(is_shared_sort sort || is_async t_ret'), inst.it, tbs with
    | false, Some (true, _), ([] | T.{ sort = Type; _ } :: _) ->
       local_error env inst.at "M0196" "unexpected `system` capability (try deleting it)"
    | false, (None | Some (false, _)), T.{ sort = Scope; _ } :: _ ->
       warn env at "M0195" "this function call implicitly requires `system` capability and may perform undesired actions (please review the call and provide a type instantiation `<system%s>` to suppress this warning)" (if List.length tbs = 1 then "" else ", ...")
    | _ -> ()
  end;
  (* note t_ret' <: t checked by caller if necessary *)
  t_ret'


(* Cases *)

and infer_cases env t_pat t cases : T.typ =
  List.fold_left (infer_case env t_pat) t cases

and infer_case env t_pat t case =
  let {pat; exp} = case.it in
  let ve = check_pat env t_pat pat Scope.Declaration in
  let initial_usage = enter_scope env in
  let t' = recover_with T.Non (infer_exp (adjoin_vals env ve)) exp in
  leave_scope env ve initial_usage;
  let t'' = T.lub t t' in
  if not env.pre && inconsistent t'' [t; t'] then
    warn env case.at "M0101"
      "the switch has type%a\nbecause branches have inconsistent types,\nthis case produces type%a\nthe previous produce type%a"
      display_typ t''
      display_typ_expand t
      display_typ_expand t';
  t''

and check_cases env t_pat t cases =
  List.iter (check_case env t_pat t) cases

and check_case env t_pat t case =
  let {pat; exp} = case.it in
  let ve = check_pat env t_pat pat Scope.Declaration in
  recover (check_exp (adjoin_vals env ve) t) exp

and inconsistent t ts =
  T.opaque t && not (List.exists T.opaque ts)


(* Patterns *)

and infer_pat_exhaustive warnOrError env pat : T.typ * Scope.val_env =
  let t, ve = infer_pat env pat in
  if not env.pre then
    coverage_pat warnOrError env pat t;
  t, ve

and infer_pat env pat : T.typ * Scope.val_env =
  assert (pat.note = T.Pre);
  let t, ve = infer_pat' env pat in
  if not env.pre then
    pat.note <- T.normalize t;
  t, ve

and infer_pat' env pat : T.typ * Scope.val_env =
  match pat.it with
  | WildP ->
    error env pat.at "M0102" "cannot infer type of wildcard"
  | VarP _ ->
    error env pat.at "M0103" "cannot infer type of variable"
  | LitP lit ->
    T.Prim (infer_lit env lit pat.at), T.Env.empty
  | SignP (op, lit) ->
    let t1 = T.Prim (infer_lit env lit pat.at) in
    let t = Operator.type_unop op t1 in
    if not (Operator.has_unop op t) then
      error env pat.at "M0059" "operator is not defined for operand type%a"
        display_typ_expand t;
    t, T.Env.empty
  | TupP pats ->
    let ts, ve = infer_pats pat.at env pats [] T.Env.empty in
    T.Tup ts, ve
  | ObjP pfs ->
    let (s, tfs), ve = infer_pat_fields pat.at env pfs [] T.Env.empty in
    T.Obj (s, tfs), ve
  | OptP pat1 ->
    let t1, ve = infer_pat env pat1 in
    T.Opt t1, ve
  | TagP (id, pat1) ->
    let t1, ve = infer_pat env pat1 in
    T.Variant [T.{lab = id.it; typ = t1; src = empty_src}], ve
  | AltP (pat1, pat2) ->
    error env pat.at "M0184"
        "cannot infer the type of this or-pattern, please add a type annotation";
    (*let t1, ve1 = infer_pat env pat1 in
    let t2, ve2 = infer_pat env pat2 in
    let t = T.lub t1 t2 in
    if not (T.compatible t1 t2) then
      error env pat.at "M0104"
        "pattern branches have incompatible types,\nleft consumes%a\nright consumes%a"
        display_typ_expand t1
        display_typ_expand t2;
    if T.Env.keys ve1 <> T.Env.keys ve2 then
      error env pat.at "M0189" "different set of bindings in pattern alternatives";
    if not env.pre then T.Env.(iter (fun k t1 -> warn_lossy_bind_type env pat.at k t1 (find k ve2))) ve1;
    t, T.Env.merge (fun _ -> Lib.Option.map2 T.lub) ve1 ve2*)
  | AnnotP (pat1, typ) ->
    let t = check_typ env typ in
    t, check_pat env t pat1 Scope.Declaration
  | ParP pat1 ->
    infer_pat env pat1

and infer_pats at env pats ts ve : T.typ list * Scope.val_env =
  match pats with
  | [] -> List.rev ts, ve
  | pat::pats' ->
    let t, ve1 = infer_pat env pat in
    let ve' = disjoint_union env at "M0017" "duplicate binding for %s in pattern" ve ve1 in
    infer_pats at env pats' (t::ts) ve'

and infer_pat_fields at env pfs ts ve : (T.obj_sort * T.field list) * Scope.val_env =
  match pfs with
  | [] -> (T.Object, List.sort T.compare_field ts), ve
  | pf::pfs' ->
    let typ, ve1 = infer_pat env pf.it.pat in
    let ve' = disjoint_union env at "M0017" "duplicate binding for %s in pattern" ve ve1 in
    infer_pat_fields at env pfs' (T.{ lab = pf.it.id.it; typ; src = empty_src }::ts) ve'

and check_shared_pat env shared_pat : T.func_sort * Scope.val_env =
  match shared_pat.it with
  | T.Local -> T.Local, T.Env.empty
  | T.Shared (ss, pat) ->
    if pat.it <> WildP then
      error_in [Flags.WASIMode; Flags.WasmMode] env pat.at "M0106" "shared function cannot take a context pattern";
    T.Shared ss, check_pat_exhaustive local_error env T.ctxt pat

and check_class_shared_pat env shared_pat obj_sort : Scope.val_env =
  match shared_pat.it, obj_sort.it with
  | T.Local, (T.Module | T.Object) -> T.Env.empty
  | T.Local, T.Actor ->
    T.Env.empty (* error instead? That's a breaking change *)
  | T.Shared (mode, pat), sort ->
    if sort <> T.Actor then
      error env pat.at "M0107" "non-actor class cannot take a context pattern";
    if pat.it <> WildP then
      error_in [Flags.WASIMode; Flags.WasmMode] env pat.at "M0108" "actor class cannot take a context pattern";
    if mode = T.Query then
      error env shared_pat.at "M0109" "class cannot be a query";
    check_pat_exhaustive local_error env T.ctxt pat
  | _, T.Memory -> assert false


and check_pat_exhaustive warnOrError env t pat : Scope.val_env =
  let ve = check_pat env t pat Scope.Declaration in
  if not env.pre then
    coverage_pat warnOrError env pat t;
  ve

and check_pat env t pat val_kind : Scope.val_env =
  assert (pat.note = T.Pre);
  if t = T.Pre then snd (infer_pat env pat) else
  let t' = T.normalize t in
  let ve = check_pat' env t' pat val_kind in
  if not env.pre then pat.note <- t';
  ve

and check_pat' env t pat val_kind : Scope.val_env =
  assert (t <> T.Pre);
  match pat.it with
  | WildP ->
    T.Env.empty
  | VarP id ->
    T.Env.singleton id.it (t, id.at, val_kind)
  | LitP lit ->
    if not env.pre then begin
      let t' = if T.eq t T.nat then T.int else t in  (* account for Nat <: Int *)
      if T.opaque t' then
        error env pat.at "M0110" "literal pattern cannot consume expected type%a"
          display_typ_expand t;
      if T.sub t' T.Non
      then ignore (infer_lit env lit pat.at)
      else check_lit env t' lit pat.at
    end;
    T.Env.empty
  | SignP (op, lit) ->
    if not env.pre then begin
      let t' = if T.eq t T.nat then T.int else t in  (* account for Nat <: Int *)
      if not (Operator.has_unop op (T.promote t)) then
        error env pat.at "M0111" "operator pattern cannot consume expected type%a"
          display_typ_expand t;
      if T.sub t' T.Non
      then ignore (infer_lit env lit pat.at)
      else check_lit env t' lit pat.at
    end;
    T.Env.empty
  | TupP pats ->
    let ts = try T.as_tup_sub (List.length pats) t with Invalid_argument _ ->
      error env pat.at "M0112" "tuple pattern cannot consume expected type%a"
         display_typ_expand t
    in check_pats env ts pats T.Env.empty pat.at
  | ObjP pfs ->
    let pfs' = List.stable_sort compare_pat_field pfs in
    let s, tfs =
      try T.as_obj_sub (List.map (fun (pf : pat_field) -> pf.it.id.it) pfs') t
      with Invalid_argument _ ->
        error env pat.at "M0113" "object pattern cannot consume expected type%a"
          display_typ_expand t
    in
    if not env.pre && s = T.Actor then
      local_error env pat.at "M0114" "object pattern cannot consume actor type%a"
        display_typ_expand t;
    check_pat_fields env t tfs pfs' T.Env.empty pat.at
  | OptP pat1 ->
    let t1 = try T.as_opt_sub t with Invalid_argument _ ->
      error env pat.at "M0115" "option pattern cannot consume expected type%a"
        display_typ_expand t
    in check_pat env t1 pat1 Scope.Declaration
  | TagP (id, pat1) ->
    let t1 =
      try
        match T.lookup_val_field_opt id.it (T.as_variant_sub id.it t) with
        | Some t1 -> t1
        | None -> T.Non
      with Invalid_argument _ ->
        error env pat.at "M0116" "variant pattern cannot consume expected type%a"
          display_typ_expand t
    in check_pat env t1 pat1 Scope.Declaration
  | AltP (pat1, pat2) ->
    let ve1 = check_pat env t pat1 Scope.Declaration in
    let ve2 = check_pat env t pat2 Scope.Declaration in
    if T.Env.keys ve1 <> T.Env.keys ve2 then
      error env pat.at "M0189" "different set of bindings in pattern alternatives";
    T.Env.(iter (fun k (t1, _, _) -> 
      let (t2, _, _) = find k ve2 in
      warn_lossy_bind_type env pat.at k t1 t2)
    ) ve1;
    let merge_entries (t1, at1, kind1) (t2, at2, kind2) = (T.lub t1 t2, at1, kind1) in
    T.Env.merge (fun _ -> Lib.Option.map2 merge_entries) ve1 ve2
  | AnnotP (pat1, typ) ->
    let t' = check_typ env typ in
    if not (T.sub t t') then
      error env pat.at "M0117"
        "pattern of type%a\ncannot consume expected type%a"
        display_typ_expand t'
        display_typ_expand t;
    check_pat env t' pat1 Scope.Declaration
  | ParP pat1 ->
    check_pat env t pat1 Scope.Declaration

(*
Consider:

  case (P : A) : B


(P : A) :<= B  iff
1: B <: A   P :<= B
2: A <: B   P :<= A
3: B <: A   P :<= A
4: A <: B   P :<= B

1 is implemented, allows

  case ({x} : {}) : {x}  // type annotations are reversed for patterns
  case (1 : Int) : Nat   // type annotations are reversed for patterns
  case (x : Int) : Nat   // type annotations are reversed for patterns

2 would allow

  case ({x} : {x}) : {}  // unsound, x does not exist

3 would allow

  case (-1 : Int) : Nat  // breaks coverage checking

4 would allow

  case (x : Nat) : Int  // x is Int, harmless but misleading

Alternative: pass in two types?
*)


and check_pats env ts pats ve at : Scope.val_env =
  let ts_len = List.length ts in
  let pats_len = List.length pats in
  let rec go ts pats ve =
    match ts, pats with
    | [], [] -> ve
    | t::ts', pat::pats' ->
        let ve1 = check_pat env t pat Scope.Declaration in
        let ve' = disjoint_union env at "M0017" "duplicate binding for %s in pattern" ve ve1 in
        go ts' pats' ve'
    | _, _ ->
        error env at "M0118" "tuple pattern has %i components but expected type has %i"
          pats_len ts_len
  in
  go ts pats ve

and check_pat_fields env t tfs pfs ve at : Scope.val_env =
  match tfs, pfs with
  | _, [] -> ve
  | [], pf::_ ->
    error env pf.at "M0119"
      "object field %s is not contained in expected type%a"
      pf.it.id.it
      display_typ_expand t
  | T.{lab; typ = Typ _; _}::tfs', _ ->  (* TODO: remove the namespace hack *)
    check_pat_fields env t tfs' pfs ve at
  | T.{lab; typ; src}::tfs', pf::pfs' ->
    match compare pf.it.id.it lab with
    | -1 -> check_pat_fields env t [] pfs ve at
    | +1 -> check_pat_fields env t tfs' pfs ve at
    | _ ->
      if T.is_mut typ then
        error env pf.at "M0120" "cannot pattern match mutable field %s" lab;
      Option.iter (warn env pf.at "M0154" "type field %s is deprecated:\n%s" lab) src.T.depr;
      let val_kind = kind_of_field_pattern pf in
      let ve1 = check_pat env typ pf.it.pat val_kind in
      let ve' =
        disjoint_union env at "M0017" "duplicate binding for %s in pattern" ve ve1 in
      match pfs' with
      | pf'::_ when pf'.it.id.it = lab ->
        error env pf'.at "M0121" "duplicate field %s in object pattern" lab
      | _ -> check_pat_fields env t tfs' pfs' ve' at

and compare_pat_field pf1 pf2 = compare pf1.it.id.it pf2.it.id.it


(* Objects *)

and pub_fields dec_fields : visibility_env =
  List.fold_right pub_field dec_fields (T.Env.empty, T.Env.empty)

and pub_field dec_field xs : visibility_env =
  match dec_field.it with
  | {vis = { it = Public depr; _}; dec; _} -> pub_dec T.{depr = depr; region = dec_field.at} dec xs
  | _ -> xs

and pub_dec src dec xs : visibility_env =
  match dec.it with
  | ExpD _ -> xs
  | LetD (pat, _, _) -> pub_pat src pat xs
  | VarD (id, _) -> pub_val_id src id xs
  | ClassD (_, id, _, _, _, _, _, _) ->
    pub_val_id src {id with note = ()} (pub_typ_id src id xs)
  | TypD (id, _, _) -> pub_typ_id src id xs

and pub_pat src pat xs : visibility_env =
  match pat.it with
  | WildP | LitP _ | SignP _ -> xs
  | VarP id -> pub_val_id src id xs
  | TupP pats -> List.fold_right (pub_pat src) pats xs
  | ObjP pfs -> List.fold_right (pub_pat_field src) pfs xs
  | AltP (pat1, _)
  | OptP pat1
  | TagP (_, pat1)
  | AnnotP (pat1, _)
  | ParP pat1 -> pub_pat src pat1 xs

and pub_pat_field src pf xs =
  pub_pat src pf.it.pat xs

and pub_typ_id src id (xs, ys) : visibility_env =
  (T.Env.add id.it T.{depr = src.depr; id_region = id.at; field_region = src.region} xs, ys)

and pub_val_id src id (xs, ys) : visibility_env =
  (xs, T.Env.add id.it T.{depr = src.depr; id_region = id.at; field_region = src.region} ys)


(* Object/Scope transformations *)

(* TODO: remove by merging conenv and valenv or by separating typ_fields *)

and object_of_scope env sort dec_fields scope at =
  let pub_typ, pub_val = pub_fields dec_fields in
  let tfs =
    T.Env.fold
      (fun id c tfs ->
        match T.Env.find_opt id pub_typ with
        | Some src -> T.{lab = id; typ = T.Typ c; src = {depr = src.depr; region = src.field_region}}::tfs
        | _ -> tfs
      ) scope.Scope.typ_env  []
  in
  let tfs' =
    T.Env.fold
      (fun id (t, _, _) tfs ->
        match T.Env.find_opt id pub_val with
        | Some src -> T.{lab = id; typ = t; src = {depr = src.depr; region = src.field_region}}::tfs
        | _ -> tfs
      ) scope.Scope.val_env tfs
  in

  Lib.List.iter_pairs
    (fun x y ->
      if not (T.is_typ x.T.typ) && not (T.is_typ y.T.typ) &&
         Hash.hash x.T.lab = Hash.hash y.T.lab
      then error env at "M0122" "field names %s and %s in %sobject type have colliding hashes"
        x.T.lab y.T.lab (T.string_of_obj_sort sort);
    ) tfs';

  T.Obj (sort, List.sort T.compare_field tfs')

and is_actor_method dec : bool = match dec.it with
  | LetD ({it = VarP _; _}, {it = FuncE (_, shared_pat, _, _, _, _, _); _}, _) ->
    T.is_shared_sort shared_pat.it
  | _ -> false

and is_typ_dec dec : bool = match dec.it with
  | TypD _ -> true
  | _ -> false

and infer_obj env s dec_fields at : T.typ =
  let private_fields =
    let scope = List.filter (fun field -> is_private field.it.vis) dec_fields
    |> List.map (fun field -> field.it.dec)
    |> gather_block_decs env in
    get_identifiers scope.Scope.val_env
  in
  let private_identifiers identifiers =
    T.Env.filter (fun id _ -> S.mem id private_fields) identifiers
  in
  let env =
    if s <> T.Actor then
      { env with in_actor = false }
    else
      { env with
        in_actor = true;
        labs = T.Env.empty;
        rets = None;
      }
  in
  let decs = List.map (fun (df : dec_field) -> df.it.dec) dec_fields in
  let initial_usage = enter_scope env in
  let _, scope = infer_block env decs at false in
  let t = object_of_scope env s dec_fields scope at in
  leave_scope env (private_identifiers scope.Scope.val_env) initial_usage;
  let (_, tfs) = T.as_obj t in
  if not env.pre then begin
    if s = T.Actor then begin
      List.iter (fun T.{lab; typ; _} ->
        if not (T.is_typ typ) && not (T.is_shared_func typ) then
          let _, pub_val = pub_fields dec_fields in
          error env ((T.Env.find lab pub_val).id_region) "M0124"
            "public actor field %s has non-shared function type%a"
            lab
            display_typ_expand typ
      ) tfs;
      List.iter (fun df ->
        if is_public df.it.vis && not (is_actor_method df.it.dec) && not (is_typ_dec df.it.dec) then
          local_error env df.it.dec.at "M0125"
            "public actor field needs to be a manifest function"
      ) dec_fields;
      List.iter (fun df ->
        if df.it.vis.it = Syntax.Private && is_actor_method df.it.dec then
          error_in [Flags.ICMode; Flags.RefMode] env df.it.dec.at "M0126"
            "a shared function cannot be private"
      ) dec_fields;
    end;
    if s = T.Module then Static.dec_fields env.msgs dec_fields;
    check_system_fields env s scope tfs dec_fields;
    check_stab env s scope dec_fields;
  end;
  t

and check_system_fields env sort scope tfs dec_fields =
  List.iter (fun df ->
    match sort, df.it.vis.it, df.it.dec.it with
    | T.Actor, vis,
      LetD({ it = VarP id; _ },
           { it = FuncE _; _ },
           _) ->
      begin
        match List.assoc_opt id.it (system_funcs tfs) with
        | Some t ->
          (* TBR why does Stable.md require this to be a manifest function, not just any expression of appropriate type?  *)
          if vis = System then
            begin
              let (t1, _, _) = T.Env.find id.it scope.Scope.val_env in
              if not (T.sub t1 t) then
                local_error env df.at "M0127" "system function %s is declared with type%a\ninstead of expected type%a" id.it
                   display_typ t1
                   display_typ t
              else if id.it = "timer" && not !Mo_config.Flags.global_timer then
                local_error env df.at "M0182" "system function timer is present but -no-timer flag is specified"
            end
          else warn env id.at "M0128" "this function has the name of a system method, but is declared without system visibility and will not be called by the system"
        | None ->
          if vis = System then
            local_error env id.at "M0129" "unexpected system method named %s, expected %s"
              id.it (String.concat " or " (List.map fst (system_funcs tfs)))
          else ()
      end
    | _, System, _ ->
      local_error env df.it.vis.at "M0130" "misplaced system visibility, did you mean private?"
    | _ -> ())
  dec_fields

and stable_pat pat =
  match pat.it with
  | VarP _ -> true
  | ParP pat'
  | AnnotP (pat', _) -> stable_pat pat'
  | _ -> false

and check_stab env sort scope dec_fields =
  let check_stable id at =
    match T.Env.find_opt id scope.Scope.val_env with
    | None -> assert false
    | Some (t, _, _) ->
      let t1 = T.as_immut t in
      if not (T.stable t1) then
        local_error env at "M0131"
          "variable %s is declared stable but has non-stable type%a" id
          display_typ t1
  in
  let idss = List.map (fun df ->
    match sort, df.it.stab, df.it.dec.it with
    | (T.Object | T.Module), None, _ -> []
    | (T.Object | T.Module), Some stab, _ ->
      local_error env stab.at "M0132"
        "misplaced stability declaration on field of non-actor";
      []
    | T.Actor, Some {it = Stable; _}, VarD (id, _) ->
      check_stable id.it id.at;
      [id]
    | T.Actor, Some {it = Stable; _}, LetD (pat, _, _) when stable_pat pat ->
      let ids = T.Env.keys (gather_pat env Scope.Declaration T.Env.empty pat) in
      List.iter (fun id -> check_stable id pat.at) ids;
      List.map (fun id -> {it = id; at = pat.at; note = ()}) ids;
    | T.Actor, Some {it = Flexible; _} , (VarD _ | LetD _) -> []
    | T.Actor, Some stab, _ ->
      local_error env stab.at "M0133"
        "misplaced stability modifier: allowed on var or simple let declarations only";
      []
    | _ -> []) dec_fields
  in
  check_ids env "actor type" "stable variable" (List.concat idss)


(* Blocks and Declarations *)

and infer_block env decs at check_unused : T.typ * Scope.scope =
  let initial_usage = enter_scope env in
  let scope = infer_block_decs env decs at in
  let env' = adjoin env scope in
  (* HACK: when compiling to IC, mark class constructors as unavailable *)
  let ve = match !Flags.compile_mode with
    | Flags.(ICMode | RefMode) ->
      List.fold_left (fun ve' dec ->
        match dec.it with
        | ClassD(_, id, _, _, _, { it = T.Actor; _}, _, _) ->
          T.Env.mapi (fun id' (typ, at, kind, avl) ->
            (typ, at, kind, if id' = id.it then Unavailable else avl)) ve'
        | _ -> ve') env'.vals decs
    | _ -> env'.vals
  in
  let t = infer_block_exps { env' with vals = ve } decs in
  if check_unused then
    leave_scope env scope.Scope.val_env initial_usage
  else ();
  t, scope

and infer_block_decs env decs at : Scope.t =
  let scope = gather_block_decs env decs in
  let env' = adjoin {env with pre = true} scope in
  let scope_ce = infer_block_typdecs env' decs in
  check_con_env env' at scope_ce.Scope.con_env;
  let env'' = adjoin {env' with pre = env.pre} scope_ce in
  let _scope_ce = infer_block_typdecs env'' decs in
  (* TBR: assertion does not work for types with binders, due to stamping *)
  (* assert (scope_ce = _scope_ce); *)
  infer_block_valdecs (adjoin env'' scope_ce) decs scope_ce

and infer_block_exps env decs : T.typ =
  match decs with
  | [] -> T.unit
  | [dec] -> infer_dec env dec
  | dec::decs' ->
    if not env.pre then recover (check_dec env T.unit) dec;
    infer_block_exps env decs'

and infer_dec env dec : T.typ =
  let t =
  match dec.it with
  | ExpD exp -> infer_exp env exp
  | LetD (pat, exp, None) -> 
    (* For developer convenience, ignore top-level actor and module identifiers in unused detection. *)
    (if env.in_prog && (CompUnit.is_actor_def exp || CompUnit.is_module_def exp) then
      match pat.it with
      | VarP id -> use_identifier env id.it
      | _ -> ());
    infer_exp env exp
  | LetD (_, exp, Some fail) ->
    if not env.pre then
      check_exp env T.Non fail;
    infer_exp env exp
  | VarD (_, exp) ->
    if not env.pre then ignore (infer_exp env exp);
    T.unit
  | ClassD (shared_pat, id, typ_binds, pat, typ_opt, obj_sort, self_id, dec_fields) ->
    let (t, _, _, _) = T.Env.find id.it env.vals in
    if not env.pre then begin
      let c = T.Env.find id.it env.typs in
      let ve0 = check_class_shared_pat env shared_pat obj_sort in
      let cs, tbs, te, ce = check_typ_binds env typ_binds in
      let env' = adjoin_typs env te ce in
      let in_actor = obj_sort.it = T.Actor in
      (* Top-level actor class identifier is implicitly public and thus considered used. *)
      if env.in_prog && in_actor then use_identifier env id.it;
      let t_pat, ve =
        infer_pat_exhaustive (if in_actor then error else warn) env' pat
      in
      if in_actor && not (T.shared t_pat) then
        error_shared env t_pat pat.at "M0034"
          "shared constructor has non-shared parameter type%a"
          display_typ_expand t_pat;
      let env'' = adjoin_vals (adjoin_vals env' ve0) ve in
      let async_cap, _, class_cs = infer_class_cap env obj_sort.it tbs cs in
      let self_typ = T.Con (c, List.map (fun c -> T.Con (c, [])) class_cs) in
      let env''' =
        { (add_val env'' self_id.it self_typ self_id.at Scope.Declaration) with
          labs = T.Env.empty;
          rets = None;
          async = async_cap;
          in_actor;
        }
      in
      let initial_usage = enter_scope env''' in
      let t' = infer_obj { env''' with check_unused = true } obj_sort.it dec_fields dec.at in
      leave_scope env ve initial_usage;
      match typ_opt, obj_sort.it with
      | None, _ -> ()
      | Some { it = AsyncT (T.Fut, _, typ); at; _ }, T.Actor
      | Some ({ at; _ } as typ), T.(Module | Object) ->
        if at = Source.no_region then
          warn env dec.at "M0135"
            "actor classes with non non-async return types are deprecated; please declare the return type as 'async ...'";
        let t'' = check_typ env'' typ in
        if not (T.sub t' t'') then
          local_error env dec.at "M0134"
            "class body of type%a\ndoes not match expected type%a"
            display_typ_expand t'
            display_typ_expand t''
      | Some typ, T.Actor ->
         local_error env dec.at "M0193" "actor class has non-async return type"
      | _, T.Memory -> assert false
    end;
    T.normalize t
  | TypD _ ->
    T.unit
  in
  let eff = A.infer_effect_dec dec in
  dec.note <- {note_typ = t; note_eff = eff};
  t


and check_block env t decs at : Scope.t =
  let initial_usage = enter_scope env in
  let scope = infer_block_decs env decs at in
  check_block_exps (adjoin env scope) t decs at;
  leave_scope env scope.Scope.val_env initial_usage;
  scope

and check_block_exps env t decs at =
  match decs with
  | [] ->
    if not (T.sub T.unit t) then
      local_error env at "M0136" "empty block cannot produce expected type%a"
        display_typ_expand t
  | [dec] ->
    check_dec env t dec
  | dec::decs' ->
    recover (check_dec env T.unit) dec;
    recover (check_block_exps env t decs') at

and check_dec env t dec =
  match dec.it with
  | ExpD exp ->
    check_exp env t exp;
    dec.note <- exp.note
  | _ ->
    let t' = infer_dec env dec in
    if not (T.eq t T.unit || T.sub t' t) then
      local_error env dec.at "M0096"
        "expression of type%a\ncannot produce expected type%a"
        display_typ_expand t'
        display_typ_expand t

and infer_val_path env exp : T.typ option =
  match exp.it with
  | ImportE (f, ri) ->
    Some (check_import env exp.at f ri)
  | VarE id ->
    (match T.Env.find_opt id.it env.vals with (* TBR: return None for Unavailable? *)
     | Some (t, _, _, _) -> Some t
     | _ -> None)
  | DotE (path, id) ->
    (match infer_val_path env path with
     | None -> None
     | Some t ->
       match T.promote t with
       | T.Obj ( _, flds) ->
         (try Some (T.lookup_val_field id.it flds)
         with Invalid_argument _ -> None)
       | _ -> None
    )
  | AnnotE (_, typ) ->
    Some (check_typ {env with pre = true}  typ)
  | _ -> None


(* Pass 1: collect:
   * type identifiers and their arity,
   * object identifiers and their fields (if known) (recursively)
   * other value identifiers at type T.Pre
*)
and gather_block_decs env decs : Scope.t =
  List.fold_left (gather_dec env) Scope.empty decs

and gather_dec env scope dec : Scope.t =
  match dec.it with
  | ExpD _ -> scope
  (* TODO: generalize beyond let <id> = <obje> *)
  | LetD (
      {it = VarP id; _},
      ( {it = ObjBlockE (obj_sort, _, dec_fields); at; _}
      | {it = AwaitE (_,{ it = AsyncE (_, _, {it = ObjBlockE ({ it = Type.Actor; _} as obj_sort, _, dec_fields); at; _}) ; _  }); _ }),
       _
    ) ->
    let decs = List.map (fun df -> df.it.dec) dec_fields in
    let open Scope in
    if T.Env.mem id.it scope.val_env then
      error_duplicate env "" id;
    let scope' = gather_block_decs env decs in
    let ve' = T.Env.add id.it ((object_of_scope env obj_sort.it dec_fields scope' at), id.at, Scope.Declaration) scope.val_env in
    let obj_env = T.Env.add id.it scope' scope.obj_env in
    { val_env = ve';
      typ_env = scope.typ_env;
      lib_env = scope.lib_env;
      con_env = scope.con_env;
      obj_env = obj_env
    }
  | LetD (pat, _, _) -> Scope.adjoin_val_env scope (gather_pat env Scope.Declaration scope.Scope.val_env pat)
  | VarD (id, _) -> Scope.adjoin_val_env scope (gather_id env scope.Scope.val_env id Scope.Declaration)
  | TypD (id, binds, _) | ClassD (_, id, binds, _, _, _, _, _) ->
    let open Scope in
    if T.Env.mem id.it scope.typ_env then
      error_duplicate env "type " id;
    let binds' = match binds with
      | bind::binds when bind.it.sort.it = T.Scope ->
        binds
      | _ -> binds
    in
    let pre_tbs = List.map (fun bind ->
      { T.var = bind.it.var.it;
        T.sort = T.Type;
        T.bound = T.Pre })
      binds'
    in
    let pre_k = T.Abs (pre_tbs, T.Pre) in
    let c = match id.note with
      | None -> let c = Cons.fresh id.it pre_k in id.note <- Some c; c
      | Some c -> c
    in
    let val_env = match dec.it with
      | ClassD _ ->
        if T.Env.mem id.it scope.val_env then
          error_duplicate env "" id;
        T.Env.add id.it (T.Pre, id.at, Scope.Declaration) scope.val_env
      | _ -> scope.val_env
    in
    { val_env;
      typ_env = T.Env.add id.it c scope.typ_env;
      con_env = T.ConSet.disjoint_add c scope.con_env;
      lib_env = scope.lib_env;
      obj_env = scope.obj_env;
    }

and gather_pat env val_kind ve pat : Scope.val_env =
  match pat.it with
  | WildP | LitP _ | SignP _ -> ve
  | VarP id -> gather_id env ve id val_kind
  | TupP pats -> List.fold_left (gather_pat env Scope.Declaration) ve pats
  | ObjP pfs -> List.fold_left (gather_pat_field env) ve pfs
  | TagP (_, pat1) | AltP (pat1, _) | OptP pat1
  | AnnotP (pat1, _) | ParP pat1 -> gather_pat env Scope.Declaration ve pat1

and gather_pat_field env ve pf : Scope.val_env =
  let val_kind = kind_of_field_pattern pf in
  gather_pat env val_kind ve pf.it.pat

and gather_id env ve id val_kind : Scope.val_env =
  if T.Env.mem id.it ve then
    error_duplicate env "" id;
  T.Env.add id.it (T.Pre, id.at, val_kind) ve

(* Pass 2 and 3: infer type definitions *)
and infer_block_typdecs env decs : Scope.t =
  let _env', scope =
    List.fold_left (fun (env, scope) dec ->
      let scope' = infer_dec_typdecs env dec in
      adjoin env scope', Scope.adjoin scope scope'
    ) (env, Scope.empty) decs
  in scope

and infer_dec_typdecs env dec : Scope.t =
  match dec.it with
  (* TODO: generalize beyond let <id> = <obje> *)
  | LetD (
      {it = VarP id; _},
      ( {it = ObjBlockE (obj_sort, _t, dec_fields); at; _}
      | {it = AwaitE (_, { it = AsyncE (_, _, {it = ObjBlockE ({ it = Type.Actor; _} as obj_sort, _t, dec_fields); at; _}) ; _  }); _ }),
        _
    ) ->
    let decs = List.map (fun {it = {vis; dec; _}; _} -> dec) dec_fields in
    let scope = T.Env.find id.it env.objs in
    let env' = adjoin env scope in
    let obj_scope_typs = infer_block_typdecs env' decs in
    let obj_scope = Scope.adjoin scope obj_scope_typs in
    Scope.{ empty with
      con_env = obj_scope.con_env;
      val_env = T.Env.singleton id.it ((object_of_scope env obj_sort.it dec_fields obj_scope at), id.at, Scope.Declaration);
      obj_env = T.Env.singleton id.it obj_scope
    }
  (* TODO: generalize beyond let <id> = <valpath> *)
  | LetD ({it = VarP id; _}, exp, _) ->
    (match infer_val_path env exp with
     | None -> Scope.empty
     | Some t ->
       let open Scope in
       match T.promote t with
       | T.Obj (_, _) as t' -> { Scope.empty with val_env = T.Env.singleton id.it (t', id.at, Scope.Declaration) }
       | _ -> { Scope.empty with val_env = T.Env.singleton id.it (T.Pre, id.at, Scope.Declaration) }
    )
  | LetD _ | ExpD _ | VarD _ ->
    Scope.empty
  | TypD (id, typ_binds, typ) ->
    let k = check_typ_def env dec.at (id, typ_binds, typ) in
    let c = T.Env.find id.it env.typs in
    Scope.{ empty with
      typ_env = T.Env.singleton id.it c;
      con_env = infer_id_typdecs id c k;
    }
  | ClassD (shared_pat, id, binds, pat, _typ_opt, obj_sort, self_id, dec_fields) ->
    let c = T.Env.find id.it env.typs in
    let ve0 = check_class_shared_pat {env with pre = true} shared_pat obj_sort in
    let cs, tbs, te, ce = check_typ_binds {env with pre = true} binds in
    let env' = adjoin_typs (adjoin_vals {env with pre = true} ve0) te ce in
    let _, ve = infer_pat env' pat in
<<<<<<< HEAD
    let tbs', cs' =
      if obj_sort.it = T.Actor then
        List.tl tbs, List.tl cs
      else tbs, cs in
    let self_typ = T.Con (c, List.map (fun c -> T.Con (c, [])) cs') in
    let env'' = add_val (adjoin_vals env' ve) self_id.it self_typ self_id.at Scope.Declaration in
=======
    let in_actor = obj_sort.it = T.Actor in
    let async_cap, class_tbs, class_cs = infer_class_cap env obj_sort.it tbs cs in
    let self_typ = T.Con (c, List.map (fun c -> T.Con (c, [])) class_cs) in
    let env'' =
     { (add_val (adjoin_vals env' ve) self_id.it self_typ self_id.at) with
          labs = T.Env.empty;
          rets = None;
          async = async_cap;
          in_actor}
    in
>>>>>>> ea8cf49c
    let t = infer_obj { env'' with check_unused = false } obj_sort.it dec_fields dec.at in
    let k = T.Def (T.close_binds class_cs class_tbs, T.close class_cs t) in
    check_closed env id k dec.at;
    Scope.{ empty with
      typ_env = T.Env.singleton id.it c;
      con_env = infer_id_typdecs id c k;
    }

and infer_id_typdecs id c k : Scope.con_env =
  assert (match k with T.Abs (_, T.Pre) -> false | _ -> true);
  (match Cons.kind c with
  | T.Abs (_, T.Pre) -> T.set_kind c k; id.note <- Some c
  | k' -> assert (T.eq_kind k' k) (* may diverge on expansive types *)
  );
  T.ConSet.singleton c

(* Pass 4: infer value types *)
and infer_block_valdecs env decs scope : Scope.t =
  let _, scope' =
    List.fold_left (fun (env, scope) dec ->
      let scope' = infer_dec_valdecs env dec in
      adjoin env scope', Scope.adjoin scope scope'
    ) (env, scope) decs
  in scope'

and is_import d =
  match d.it with
  | LetD (_, {it = ImportE _; _}, None) -> true
  | _ -> false

and infer_dec_valdecs env dec : Scope.t =
  match dec.it with
  | ExpD _ ->
    Scope.empty
  (* TODO: generalize beyond let <id> = <obje> *)
  | LetD (
      {it = VarP id; _} as pat,
      ( {it = ObjBlockE (obj_sort, _t, dec_fields); at; _}
      | {it = AwaitE (_, { it = AsyncE (_, _, {it = ObjBlockE ({ it = Type.Actor; _} as obj_sort, _t, dec_fields); at; _}) ; _ }); _ }),
        _
    ) ->
    let decs = List.map (fun df -> df.it.dec) dec_fields in
    let obj_scope = T.Env.find id.it env.objs in
    let obj_scope' =
      infer_block_valdecs
        (adjoin {env with pre = true} obj_scope)
        decs obj_scope
    in
    let obj_typ = object_of_scope env obj_sort.it dec_fields obj_scope' at in
    let _ve = check_pat env obj_typ pat Scope.Declaration in
    Scope.{empty with val_env = T.Env.singleton id.it (obj_typ, id.at, Scope.Declaration)}
  | LetD (pat, exp, fail) ->
    let t = infer_exp {env with pre = true; check_unused = false} exp in
    let ve' = match fail with
      | None -> check_pat_exhaustive (if is_import dec then local_error else warn) env t pat
      | Some _ -> check_pat env t pat Scope.Declaration
    in
    Scope.{empty with val_env = ve'}
  | VarD (id, exp) ->
    let t = infer_exp {env with pre = true} exp in
    Scope.{empty with val_env = T.Env.singleton id.it ((T.Mut t), id.at, Scope.Declaration)}
  | TypD (id, _, _) ->
    let c = Option.get id.note in
    Scope.{ empty with
      typ_env = T.Env.singleton id.it c;
      con_env = T.ConSet.singleton c;
    }
  | ClassD (_shared_pat, id, typ_binds, pat, _, obj_sort, _, _) ->
    if obj_sort.it = T.Actor then begin
      error_in [Flags.WASIMode; Flags.WasmMode] env dec.at "M0138" "actor classes are not supported";
      if not env.in_prog then
        error_in [Flags.ICMode; Flags.RefMode] env dec.at "M0139"
          "inner actor classes are not supported yet; any actor class must come last in your program";
      if not (List.length typ_binds = 1) then
        local_error env dec.at "M0140"
          "actor classes with type parameters are not supported yet";
    end;
    let cs, tbs, te, ce = check_typ_binds env typ_binds in
    let env' = adjoin_typs env te ce in
    let c = T.Env.find id.it env.typs in
    let t1, _ = infer_pat {env' with pre = true} pat in
    let ts1 = match pat.it with TupP _ -> T.seq_of_tup t1 | _ -> [t1] in
    let class_tbs, _,  class_cs = infer_class_cap env obj_sort.it tbs cs in
    let obj_typ = T.Con (c, List.map (fun c -> T.Con (c, [])) class_cs) in
    let t2 =
      if obj_sort.it = T.Actor then
        T.Async (T.Fut, T.Con (List.hd cs, []), obj_typ)
      else obj_typ
    in
    let t = T.Func (T.Local, T.Returns, T.close_binds cs tbs,
      List.map (T.close cs) ts1,
      [T.close cs t2])
    in
    Scope.{ empty with
      val_env = T.Env.singleton id.it (t, id.at, Scope.Declaration);
      typ_env = T.Env.singleton id.it c;
      con_env = T.ConSet.singleton c;
    }


(* Programs *)

let infer_prog scope pkg_opt async_cap prog : (T.typ * Scope.t) Diag.result =
  Diag.with_message_store
    (fun msgs ->
      recover_opt
        (fun prog ->
          let env0 = env_of_scope msgs scope in
          let env = {
             env0 with async = async_cap;
          } in
          let res = infer_block env prog.it prog.at true in
          if pkg_opt = None then emit_unused_warnings env;
          res
        ) prog
    )

let is_actor_dec d =
  match d.it with
  | ExpD e
  | LetD (_, e, _) -> CompUnit.is_actor_def e
  | ClassD (shared_pat, id, typ_binds, pat, typ_opt, obj_sort, self_id, dec_fields) ->
    obj_sort.it = T.Actor
  | _ -> false

let check_actors scope progs : unit Diag.result =
  Diag.with_message_store
    (fun msgs ->
      recover_opt (fun progs ->
        let prog = (CompUnit.combine_progs progs).it in
        let env = env_of_scope msgs scope in
        let rec go ds = function
          | [] -> ()
          | (d::ds') when is_actor_dec d ->
            if ds <> [] || ds' <> []  then
              error_in [Flags.ICMode; Flags.RefMode] env d.at "M0141"
                "an actor or actor class must be the only non-imported declaration in a program"
          | (d::ds') when is_import d -> go ds ds'
          | (d::ds') -> go (d::ds) ds'
        in
        go [] prog
        ) progs
    )

let check_lib scope pkg_opt lib : Scope.t Diag.result =
  Diag.with_message_store
    (fun msgs ->
      recover_opt
        (fun lib ->
          let env = env_of_scope msgs scope in
          let { imports; body = cub; _ } = lib.it in
          let (imp_ds, ds) = CompUnit.decs_of_lib lib in
          let typ, _ = infer_block env (imp_ds @ ds) lib.at false in
          List.iter2 (fun import imp_d -> import.note <- imp_d.note.note_typ) imports imp_ds;
          cub.note <- {note_typ = typ; note_eff = T.Triv};
          let imp_typ = match cub.it with
            | ModuleU _ ->
              if cub.at = no_region then begin
                let r = Source.({
                  left = { no_pos with file = lib.note.filename };
                  right = { no_pos with file = lib.note.filename }})
                in
                warn env r "M0142" "deprecated syntax: an imported library should be a module or named actor class"
              end;
              typ
            | ActorClassU  (sp, id, tbs, p, _, self_id, dec_fields) ->
              if is_anon_id id then
                error env cub.at "M0143" "bad import: imported actor class cannot be anonymous";
              let cs = List.map (fun tb -> Option.get tb.note) tbs in
              let ts = List.map (fun c -> T.Con(c, [])) cs in
              let fun_typ = typ in
              let ts1, class_typ =
                match T.normalize fun_typ with
                | T.Func (sort, control, _, ts1, [t2]) ->
                  let t2 = T.normalize (T.open_ ts t2) in
                  (match t2 with
                   | T.Async (_, _, class_typ) -> List.map (T.open_ ts) ts1, class_typ
                   | _ -> assert false)
                | _ -> assert false
              in
              let con = Cons.fresh id.it (T.Def([], class_typ)) in
              T.(obj Module [
                (id.it, Typ con);
                (id.it, fun_typ);
                ("system", obj Module [id.it, install_typ (List.map (close cs) ts1) class_typ])
              ])
            | ActorU _ ->
              error env cub.at "M0144" "bad import: expected a module or actor class but found an actor"
            | ProgU _ ->
              (* this shouldn't really happen, as an imported program should be rewritten to a module *)
              error env cub.at "M0000" "compiler bug: expected a module or actor class but found a program, i.e. a sequence of declarations"
          in
          if pkg_opt = None then emit_unused_warnings env;
          Scope.lib lib.note.filename imp_typ
        ) lib
    )

let check_stab_sig scope sig_ : (T.field list) Diag.result =
  Diag.with_message_store
    (fun msgs ->
      recover_opt
        (fun (decs, sfs) ->
          let env = env_of_scope msgs scope in
          let scope = infer_block_decs env decs sig_.at in
          let env1 = adjoin env scope in
          check_ids env "object type" "field"
            (List.filter_map (fun (field : typ_field) ->
                 match field.it with ValF (id, _, _) -> Some id | _ -> None)
               sfs);
          check_ids env "object type" "type field"
            (List.filter_map (fun (field : typ_field) ->
                 match field.it with TypF (id, _, _) -> Some id | _ -> None)
               sfs);
          let _ = List.map (check_typ_field {env1 with pre = true} T.Object) sfs in
          let fs = List.map (check_typ_field {env1 with pre = false} T.Object) sfs in
          List.iter (fun (field : Syntax.typ_field) ->
              match field.it with
              | TypF _ -> ()
              | ValF (id, typ, _) ->
                if not (T.stable typ.note) then
                   error env id.at "M0131" "variable %s is declared stable but has non-stable type%a"
                   id.it
                   display_typ typ.note)
            sfs;
          List.sort T.compare_field fs
        ) sig_.it
    )<|MERGE_RESOLUTION|>--- conflicted
+++ resolved
@@ -2799,25 +2799,16 @@
     let cs, tbs, te, ce = check_typ_binds {env with pre = true} binds in
     let env' = adjoin_typs (adjoin_vals {env with pre = true} ve0) te ce in
     let _, ve = infer_pat env' pat in
-<<<<<<< HEAD
-    let tbs', cs' =
-      if obj_sort.it = T.Actor then
-        List.tl tbs, List.tl cs
-      else tbs, cs in
-    let self_typ = T.Con (c, List.map (fun c -> T.Con (c, [])) cs') in
-    let env'' = add_val (adjoin_vals env' ve) self_id.it self_typ self_id.at Scope.Declaration in
-=======
     let in_actor = obj_sort.it = T.Actor in
     let async_cap, class_tbs, class_cs = infer_class_cap env obj_sort.it tbs cs in
     let self_typ = T.Con (c, List.map (fun c -> T.Con (c, [])) class_cs) in
     let env'' =
-     { (add_val (adjoin_vals env' ve) self_id.it self_typ self_id.at) with
+     { (add_val (adjoin_vals env' ve) self_id.it self_typ self_id.at Scope.Declaration) with
           labs = T.Env.empty;
           rets = None;
           async = async_cap;
           in_actor}
     in
->>>>>>> ea8cf49c
     let t = infer_obj { env'' with check_unused = false } obj_sort.it dec_fields dec.at in
     let k = T.Def (T.close_binds class_cs class_tbs, T.close class_cs t) in
     check_closed env id k dec.at;
