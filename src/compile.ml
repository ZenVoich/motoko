--- conflicted
+++ resolved
@@ -431,7 +431,6 @@
       G.i_ (Binary (Wasm.Values.I32 Wasm.Ast.I32Op.Add)) ^^
       G.i_ (SetGlobal (nr heap_ptr))
     )
-<<<<<<< HEAD
 
   let dyn_alloc_bytes env =
     Func.share_code env "alloc_bytes" ["n"] [I32Type] (fun env ->
@@ -447,23 +446,6 @@
   (* Static allocation (always words)
      (uses dynamic allocation for smaller and more readable code *)
 
-=======
-
-  let dyn_alloc_bytes env =
-    Func.share_code env "alloc_bytes" ["n"] [I32Type] (fun env ->
-      let get_n = G.i_ (GetLocal (nr 0l)) in
-
-      get_n ^^
-      (* Round up to next multiple of the word size and convert to words *)
-      compile_add_const 3l ^^
-      compile_divU_const word_size ^^
-      dyn_alloc_words env
-    )
-
-  (* Static allocation (always words)
-     (uses dynamic allocation for smaller and more readable code *)
-
->>>>>>> 5ab6450e
   let alloc env (n : int32) : G.t =
     compile_unboxed_const n  ^^
     dyn_alloc_words env
@@ -799,23 +781,6 @@
 
 (* This is a bit oddly placed, but needed by module Closure *)
 module AllocHow = struct
-<<<<<<< HEAD
-
-  (*
-  When compiling a (recursive) block, we need to do a dependency analysis, to
-  find out which names need to be heap-allocated, which local-allocated and which
-  are simply static functions. The rules are:
-  - functions are static, unless they capture something that is not a static function
-  - everything that is captured before it is defined needs to be heap-allocated,
-    unless it is a static function
-  - everything that is mutable and captures needs to be heap-allocated
-
-  Immutable things are always pointers or unboxed scalars, and can be put into
-  closures as such.
-
-  We represent this as a lattice as follows:
-  *)
-=======
 
   (*
   When compiling a (recursive) block, we need to do a dependency analysis, to
@@ -942,210 +907,6 @@
 
   let load_the_closure = G.i_ (GetLocal (nr 0l))
   let load_closure i = load_the_closure ^^ Heap.load_field (Int32.add first_captured i)
-  let load_argument  = G.i_ (GetLocal (nr 1l))
-
-  (* First argument is a pointer to the closure *)
-  let ty env = E.func_type env (FuncType ([I32Type; I32Type],[I32Type]))
-
-  let static_function_id fi =
-    (* should be different from any pointer *)
-    Int32.add (Int32.mul fi Heap.word_size) 1l
-
-  let unary_of_body env mk_body =
-    Func.of_body env ["clos"; "param"] [I32Type] mk_body
-
-  (* The argument on the stack *)
-  let call_direct env fi at =
-   (* Pop the argument *)
-   let (set_i, get_i) = new_local env "param" in
-   set_i ^^
-
-   (* First arg: The (unused) closure pointer *)
-   compile_null ^^
-
-   (* Second arg: The argument *)
-   get_i ^^
-
-   (* All done: Call! *)
-   G.i (Call (nr fi) @@ at)
-
-  (* Expect the function closure and the argument on the stack *)
-  let call_closure env at =
-    Func.share_code env "call_closure" ["clos"; "arg"] [I32Type] (fun env ->
-      let get_clos = G.i_ (GetLocal (nr 0l)) in
-      let get_arg = G.i_ (GetLocal (nr 1l)) in
-
-      (* First arg: The closure pointer *)
-      get_clos ^^
-      (* Second arg: The argument *)
-      get_arg ^^
-      (* And now get the table index *)
-      get_clos ^^
-      Heap.load_field funptr_field ^^
-      (* All done: Call! *)
-      G.i (CallIndirect (nr (ty env)) @@ at)
-    )
-
-  (* Expect the function closure and the argument on the stack *)
-  let call_indirect env (cc : Value.call_conv) at =
-    match cc with
-    | (Type.Call Type.Local, _, _, _) | (Type.Construct, _, _, _) ->
-        call_closure env at
-    | (Type.Call Type.Sharable, _, _, _) ->
-        G.i_ (Call (nr (E.built_in env "call_funcref"))) ^^
-        compile_unit
-
-   (* Create a WebAssembly func from a pattern (for the argument) and the body.
-   Parameter `captured` should contain the, well, captured local variables that
-   the function will find in the closure. *)
->>>>>>> 5ab6450e
-
-  module M = Freevars_ir.M
-  module S = Freevars_ir.S
-
-  type nonStatic = LocalImmut | LocalMut | StoreHeap
-  type allocHow = nonStatic M.t (* absent means static *)
-
-  let join : allocHow -> allocHow -> allocHow =
-    M.union (fun _ x y -> Some (match x, y with 
-      | _, StoreHeap -> StoreHeap
-      | StoreHeap, _  -> StoreHeap
-      | LocalMut, _ -> LocalMut
-      | _, LocalMut -> LocalMut
-      | LocalImmut, LocalImmut -> LocalImmut
-    ))
-
-  (* We need to do a fixed-point analysis, starting with everything being static.
-  *)
-
-  let map_of_set x s = S.fold (fun v m -> M.add v x m) s M.empty
-  let set_of_map m = M.fold (fun v _ m -> S.add v m) m S.empty
-
-  let is_static env how f =
-    (* Does this capture nothing from outside? *)
-    (S.is_empty (S.inter
-      (Freevars_ir.captured_vars f)
-      (set_of_map (M.filter (fun _ x -> not (E.is_non_local x)) (env.E.local_vars_env))))) &&
-    (* Does this capture nothing non-static from here? *)
-    (S.is_empty (S.inter
-      (Freevars_ir.captured_vars f)
-      (set_of_map how)))
-
-  let dec env (seen, how0) dec =
-    let (f,d) = Freevars_ir.dec dec in
-
-    (* What allocation is required for the things defined here? *)
-    let how1 = match dec.it with
-      (* Mutable variables are, well, mutable *)
-      | VarD _ -> map_of_set LocalMut d
-      (* Messages cannot be static *)
-      | FuncD ((Type.Call Type.Sharable, _, _, _), _, _, _, _, _) -> map_of_set LocalImmut d
-      (* Static functions and classes *)
-      | FuncD _ when is_static env how0 f -> M.empty
-      | ClassD _ when is_static env how0 f -> M.empty
-      (* Everything else needs at least a local *)
-      | _ -> map_of_set LocalImmut d in
-
-    (* Do we capture anything unseen, but non-static?
-       These need to be heap-allocated.
-    *)
-    let how2 =
-      map_of_set StoreHeap
-        (S.inter
-          (set_of_map how0)
-          (S.diff (Freevars_ir.captured_vars f) seen)) in
-
-    (* Do we capture anything mutable?
-       These also need to be heap-allocated.
-    *)
-    let how3 =
-      map_of_set StoreHeap
-        (S.inter
-          (set_of_map (M.filter (fun _ h -> h = LocalMut) how0))
-          (Freevars_ir.captured_vars f)) in
-
-    let how = List.fold_left join M.empty [how0; how1; how2; how3] in
-    let seen' = S.union seen d
-    in (seen', how)
-
-  let decs env decs : allocHow =
-    let step how = snd (List.fold_left (dec env) (S.empty, how) decs) in
-    let rec go how =
-      let how1 = step how in
-      if M.equal (=) how how1 then how else go how1 in
-    go M.empty
-
-
-  (* Functions to extend the environment (and possibly allocate memory)
-     based on how we want to store them. *)
-  let add_how env name = function
-    | Some LocalImmut | Some LocalMut ->
-      let (env1, i) = E.add_direct_local env name in
-      (env1, G.nop)
-    | Some StoreHeap ->
-      let (env1, i) = E.add_local_with_offset env name 1l in
-      let alloc_code =
-        Tagged.obj env Tagged.MutBox [ compile_unboxed_const 0l ] ^^
-        G.i_ (SetLocal (nr i)) in
-      (env1, alloc_code)
-    | _ -> (env, G.nop)
-
-<<<<<<< HEAD
-  let add_local env how name =
-    add_how env name (M.find_opt name how)
-
-  let add_local_default env how def name = match M.find_opt name how with
-    | Some h -> add_how env name (Some h)
-    | None   -> add_how env name (Some def)
-
-end (* AllocHow *)
-
-=======
-  (* Compile a closed function declaration (has no free variables) *)
-  let dec_closed pre_env last name mk_pat mk_body at =
-      let (fi, fill) = E.reserve_fun pre_env name.it in
-      let d = { allocate = Var.static_fun_pointer fi; is_direct_call = Some fi } in
-      let pre_env1 = E.add_local_deferred pre_env name.it d in
-      ( pre_env1, G.nop, fun env ->
-        let mk_body' env = mk_body env (compile_unboxed_const (static_function_id fi)) in
-        let f = compile_func env (fun env1 _ -> (env1, G.nop)) mk_pat mk_body' at in
-        fill f;
-        if last then d.allocate env else G.nop)
-
-  (* Compile a closure declaration (has free variables) *)
-  let dec_closure pre_env h last name is_local captured mk_pat mk_body at =
-      let (set_li, get_li) = new_local pre_env (name.it ^ "_clos") in
-      let (pre_env1, alloc_code0) = AllocHow.add_how pre_env name.it h in
-
-      let len = Wasm.I32.of_int_u (List.length captured) in
-      let alloc_code =
-        (* Allocate a heap object for the closure *)
-        Heap.alloc pre_env (Int32.add header_size len) ^^
-        set_li ^^
-
-        (* Alloc space for the name of the function *)
-        alloc_code0
-      in
->>>>>>> 5ab6450e
-
-module Closure = struct
-  let header_size = Int32.add Tagged.header_size 2l
-
-  let funptr_field = Tagged.header_size
-  let len_field = Int32.add 1l Tagged.header_size
-
-<<<<<<< HEAD
-  let first_captured = header_size
-=======
-        (* All functions are unary for now (arguments passed as heap-allocated tuples)
-           with the closure itself passed as a first argument *)
-        let mk_body' env = mk_body env load_the_closure in
-        let f = compile_func env restore_env mk_pat mk_body' at in
-        let fi = E.add_fun env f name.it in
->>>>>>> 5ab6450e
-
-  let load_the_closure = G.i_ (GetLocal (nr 0l))
-  let load_closure i = load_the_closure ^^ Heap.load_field (Int32.add first_captured i)
 
 
   (* Calculate the wasm type for a given calling convention.
@@ -1154,7 +915,6 @@
     let (_, _, n_args, _) = cc in
     E.func_type env (FuncType (I32Type :: Lib.List.make n_args I32Type,[I32Type]))
 
-<<<<<<< HEAD
   (* Expect on the stack
      the function closure
      and arguments (n-ary!)
@@ -1164,31 +924,6 @@
     Heap.load_field funptr_field ^^
     (* All done: Call! *)
     G.i_ (CallIndirect (nr (ty env cc)))
-=======
-        (* Store all captured values *)
-        store_env ^^
-
-        (* Possibly turn into a funcref *)
-        get_li ^^
-        begin
-          if is_local
-          then G.nop
-          else G.i_ (Call (nr (E.built_in env "closure_to_funcref")))
-        end ^^
-
-        (* Store it *)
-        Var.set_val env name.it ^^
-        if last then Var.get_val env name.it else G.nop)
-
-  let dec pre_env how last name cc captured mk_pat mk_body at =
-    let is_local = match cc with (Type.Call Type.Sharable, _, _, _) -> false | _ -> true in
-    match AllocHow.M.find_opt name.it how with
-    | None ->
-      assert is_local;
-      dec_closed pre_env last name mk_pat mk_body at
-    | Some h ->
-      dec_closure pre_env (Some h) last name is_local captured mk_pat mk_body at
->>>>>>> 5ab6450e
 
   let fixed_closure env fi fields =
       Tagged.obj env Tagged.Closure
@@ -1198,10 +933,7 @@
 
 end (* Closure *)
 
-<<<<<<< HEAD
-
-=======
->>>>>>> 5ab6450e
+
 module BoxedInt = struct
   (* We store large nats and ints in immutable boxed 32bit heap objects.
      Eventually, this should contain the bigint implementation.
@@ -1790,7 +1522,6 @@
     (* Write fields *)
     get_len ^^
     from_0_to_n env (fun get_i ->
-<<<<<<< HEAD
       (* The closure *)
       get_r ^^ get_i ^^ idx env ^^
       (* The arg *)
@@ -1799,15 +1530,6 @@
       get_r ^^ get_i ^^ idx env ^^
       (* Call *)
       Closure.call_closure env (Value.local_cc 1 1) ^^
-=======
-      get_r ^^
-      get_i ^^
-      idx env ^^
-      get_f ^^
-      get_i ^^
-      BoxedInt.box env ^^
-      Closure.call_closure env no_region ^^
->>>>>>> 5ab6450e
       store_ptr
     ) ^^
     get_r
@@ -1861,21 +1583,6 @@
     let rec exp i l =
       if i < 0 then l else exp (i - 1) (Char.code s.[i] :: l) in
     exp (String.length s - 1) []
-
-  let common_funcs mod_env =
-    Func.define_built_in_dfinity mod_env "closure_to_funcref" ["clos"] [I32Type] (fun env ->
-      let get_clos = G.i_ (GetLocal (nr 0l)) in
-
-      Tagged.obj env Tagged.Reference [
-        (* Funcref *)
-        compile_unboxed_const (E.built_in env "invoke_closure") ^^
-        G.i_ (Call (nr (func_externalize_i env))) ^^
-        get_clos ^^
-        ClosureTable.remember_closure env ^^
-        G.i_ (Call (nr (func_bind_i env))) ^^
-        ElemHeap.remember_reference env
-      ]
-    )
 
   let system_imports env =
     let i = E.add_import env (nr {
@@ -2863,51 +2570,9 @@
   let tmp_table_slot = 0l
 
   (* The type of messages *)
-<<<<<<< HEAD
   let ty env cc =
     let (_, _, n_args, _) = cc in
     E.func_type env (FuncType (Lib.List.make n_args I32Type,[]))
-=======
-  let message_ty env = E.func_type env (FuncType ([I32Type],[]))
-
-
-  let system_funs mod_env =
-    Func.define_built_in_dfinity mod_env "invoke_closure" ["clos";"arg"] [] (fun env ->
-      (* This is the entry point for external closure invocation.
-         The first argument is the index of the closure in the ClosureTable
-         (bound using `i32.bind`).
-         The second a serialized message.
-         This method must not be exported!
-         We create a funcref internally and then bind the closure to it.
-      *)
-      OrthogonalPersistence.restore_mem env ^^
-
-      (* Put closure on the stack *)
-      G.i (nr (GetLocal (nr 0l))) ^^
-      ClosureTable.recall_closure env ^^
-
-      (* Put argument on the stack *)
-      G.i (nr (GetLocal (nr 1l))) ^^
-      Serialization.deserialize env ^^
-
-      (* Invoke the call *)
-      Closure.call_closure env no_region ^^
-      G.i_ Drop ^^
-
-      (* Collect garbage *)
-      G.i_ (Call (nr (E.built_in env "collect"))) ^^
-
-      (* Save memory *)
-      OrthogonalPersistence.save_mem env
-    );
-    E.add_dfinity_type mod_env
-      (E.built_in mod_env "invoke_closure",
-      [CustomSections.I32; CustomSections.ElemBuf]);
-
-    Func.define_built_in_dfinity mod_env "call_funcref" ["ref";"arg"] [] (fun env ->
-      let get_ref = G.i_ (GetLocal (nr 0l)) in
-      let get_arg = G.i_ (GetLocal (nr 1l)) in
->>>>>>> 5ab6450e
 
   (* Expects all arguments on the stack, in serialized form. *)
   let call_funcref env cc get_ref =
@@ -2921,10 +2586,7 @@
       compile_unboxed_const tmp_table_slot ^^
       G.i_ (CallIndirect (nr (ty env cc)))
 
-<<<<<<< HEAD
   let system_funs mod_env =
-=======
->>>>>>> 5ab6450e
     Func.define_built_in_dfinity mod_env "export_self_message" ["name"] [I32Type] (fun env ->
       let get_name = G.i_ (GetLocal (nr 0l)) in
 
@@ -3451,7 +3113,6 @@
     if Freevars_ir.M.is_empty (Freevars_ir.diff captured prelude_names)
     then actor_lit env name fs
     else todo "non-closed actor" (Arrange_ir.exp exp) G.i_ Unreachable
-<<<<<<< HEAD
   | CallE (cc, e1, _, e2) when isDirectCall env e1 <> None ->
      let (_, _, n_args, _) = cc in
      let fi = Lib.Option.value (isDirectCall env e1) in
@@ -3477,16 +3138,6 @@
          Message.call_funcref env cc get_funcref ^^
          compile_unit
      end
-=======
-  | CallE (_, e1, _, e2) when isDirectCall env e1 <> None ->
-     let fi = Lib.Option.value (isDirectCall env e1) in
-     compile_exp env e2 ^^
-     Closure.call_direct env fi exp.at
-  | CallE (cc, e1, _, e2) ->
-     compile_exp env e1 ^^
-     compile_exp env e2 ^^
-     Closure.call_indirect env cc exp.at
->>>>>>> 5ab6450e
   | SwitchE (e, cs) ->
     let code1 = compile_exp env e in
     let (set_i, get_i) = new_local env "switch_in" in
@@ -3518,14 +3169,9 @@
      G.loop_ []
        ( get_i ^^
          Object.load_idx env1 (nr_ (Syntax.Name "next")) ^^
-<<<<<<< HEAD
          get_i ^^
          Object.load_idx env1 (nr_ (Syntax.Name "next")) ^^
          Closure.call_closure env1 (Value.local_cc 0 0) ^^
-=======
-         compile_unit ^^
-         Closure.call_closure env1 Source.no_region ^^
->>>>>>> 5ab6450e
          let (set_oi, get_oi) = new_local env "opt" in
          set_oi ^^
 
@@ -3692,25 +3338,17 @@
   (env1, alloc_code, wrapped_code)
 
 and compile_dec last pre_env how dec : E.t * G.t * (E.t -> G.t) = match dec.it with
-<<<<<<< HEAD
-  | TypD _ -> (pre_env, G.nop, fun _ -> G.nop)
-=======
   | TypD _ ->
     (pre_env, G.nop, fun _ -> 
       if last then compile_unit else G.nop
     )
->>>>>>> 5ab6450e
   | ExpD e ->
     (pre_env, G.nop, fun env ->
       compile_exp env e ^^
       if last then G.nop else G.i_ Drop
     )
   | LetD (p, e) ->
-<<<<<<< HEAD
-    let (pre_env1, alloc_code, code2) = compile_mono_pat pre_env how p in
-=======
     let (pre_env1, alloc_code, fill_code) = compile_mono_pat pre_env how p in
->>>>>>> 5ab6450e
     ( pre_env1, alloc_code, fun env ->
       compile_exp env e ^^
       fill_code ^^
@@ -3722,28 +3360,16 @@
       let (pre_env1, alloc_code) = AllocHow.add_local pre_env how name.it in
 
       ( pre_env1, alloc_code, fun env ->
-<<<<<<< HEAD
-        let code1 = compile_exp env e in
-        code1 ^^
-        Var.set_val env name.it ^^
-        if last then Var.get_val env name.it  else G.nop)
-
-=======
         compile_exp env e ^^
         Var.set_val env name.it ^^
         if last then compile_unit else G.nop
       )
->>>>>>> 5ab6450e
   | FuncD (cc, name, _, p, _rt, e) ->
       (* Get captured variables *)
       let captured = Freevars_ir.captured p e in
       let mk_pat env1 = compile_mono_pat env1 AllocHow.M.empty p in
       let mk_body env1 _ = compile_exp env1 e in
-<<<<<<< HEAD
       FuncDec.dec pre_env how last name cc captured mk_pat mk_body dec.at
-=======
-      Closure.dec pre_env how last name cc captured mk_pat mk_body dec.at
->>>>>>> 5ab6450e
 
   (* Classes are desguared to functions and objects. *)
   | ClassD (cc, name, _, typ_params, s, p, self, efs) ->
@@ -3759,11 +3385,7 @@
         For closures it is the pointer to the closure.
         For functions it is the function id (shifted to never class with pointers) *)
         Object.lit env1 (Some self) (Some compile_fun_identifier) fs' in
-<<<<<<< HEAD
       FuncDec.dec pre_env how last name cc captured mk_pat mk_body dec.at
-=======
-      Closure.dec pre_env how last name (Value.local_cc 1 1) captured mk_pat mk_body dec.at
->>>>>>> 5ab6450e
 
 and compile_decs env decs : G.t = snd (compile_decs_block env true decs)
 
@@ -3821,11 +3443,7 @@
 and compile_public_actor_field pre_env (f : Ir.exp_field) =
   let (cc, name, _, pat, _rt, exp) =
     let find_func exp = match exp.it with
-<<<<<<< HEAD
     | BlockE [{it = FuncD (cc, name, ty_args, pat, rt, exp); _ }] -> (cc, name, ty_args, pat, rt, exp)
-=======
-    | BlockE [{it = FuncD (s, name, ty_args, pat, rt, exp); _ }] -> (name, ty_args, pat, rt, exp)
->>>>>>> 5ab6450e
     | _ -> assert false (* "public actor field not a function" *)
     in find_func f.it.exp in
 
@@ -3835,12 +3453,8 @@
      I have not reviewed/fixed the code below.
   *)
   let (fi, fill) = E.reserve_fun pre_env name.it in
-<<<<<<< HEAD
   let (_, _, n_args, _) = cc in
   E.add_dfinity_type pre_env (fi, Lib.List.make n_args CustomSections.ElemBuf);
-=======
-  E.add_dfinity_type pre_env (fi, [CustomSections.ElemBuf]);
->>>>>>> 5ab6450e
   E.add_export pre_env (nr {
     name = Dfinity.explode name.it;
     edesc = nr (FuncExport (nr fi))
@@ -3881,10 +3495,6 @@
     let env = E.mk_global (E.mode outer_env) (E.get_prelude outer_env) ClosureTable.table_end in
 
     if E.mode env = DfinityMode then Dfinity.system_imports env;
-<<<<<<< HEAD
-=======
-    Dfinity.common_funcs env;
->>>>>>> 5ab6450e
     Array.common_funcs env;
     Message.system_funs env;
 
@@ -4001,10 +3611,6 @@
   let env = E.mk_global mode prelude ClosureTable.table_end in
 
   if E.mode env = DfinityMode then Dfinity.system_imports env;
-<<<<<<< HEAD
-=======
-  Dfinity.common_funcs env;
->>>>>>> 5ab6450e
   Array.common_funcs env;
   Message.system_funs env;
 
