open Wasm.Ast
open Wasm.Types

open Source
open Ir

open CustomModule

module G = InstrList
let (^^) = G.(^^) (* is this how we do that? *)


(* Helper functions to produce annotated terms *)
let nr x = { Wasm.Source.it = x; Wasm.Source.at = Wasm.Source.no_region }
let (@@) x at =
  let left = { Wasm.Source.file = at.left.file;
    Wasm.Source.line = at.left.line;
    Wasm.Source.column = at.left.column } in
  let right = { Wasm.Source.file = at.right.file;
    Wasm.Source.line = at.right.line;
    Wasm.Source.column = at.right.column } in
  let at = { Wasm.Source.left = left; Wasm.Source.right = right } in
  { Wasm.Source.it = x; Wasm.Source.at = at }
let nr_ x = { it = x; at = no_region; note = () }


let todo fn se x = Printf.eprintf "%s: %s" fn (Wasm.Sexpr.to_string 80 se); x

(* The compiler environment.

It is almost immutable..

The mutable parts (`ref`) are used to register things like locals and
functions.  This should be monotone in the sense that entries are only added,
and that the order should not matter in a significant way.

*)

type mode = WasmMode | DfinityMode

(* Names can be referring to one of these things: *)
(* Most names are stored in heap locations stored in Locals.
   But some are special (static funcions, static messages of the current actor).
   These have no location (yet), but we need to generate one on demand.
 *)

type 'env deferred_loc =
  { allocate : 'env -> G.t
  ; is_direct_call : int32 option
    (* a little backdoor. coul be expanded into a general 'call' field *)
  }

type 'env varloc =
  (* A Wasm Local of the current function, directly containing the value
     (note that most values are pointers)
  *)
  | Local of int32
  (* A Wasm Local of the current function, that points to memory location,
     with an offset (in words) to the actual data. *)
  | HeapInd of (int32 * int32)
  (* A static memory location in the current module *)
  | Static of int32
  (* Dynamic code to allocate the expression, valid in the current module
     (need not be captured) *)
  | Deferred of 'env deferred_loc

module E = struct

  (* Utilities, internal to E *)
  let reg (ref : 'a list ref) (x : 'a) : int32 =
      let i = Wasm.I32.of_int_u (List.length !ref) in
      ref := !ref @ [ x ];
      i

  let reserve_promise (ref : 'a Lib.Promise.t list ref) _s : (int32 * ('a -> unit)) =
      let p = Lib.Promise.make () in (* For debugging with named promises, use s here *)
      let i = Wasm.I32.of_int_u (List.length !ref) in
      ref := !ref @ [ p ];
      (i, Lib.Promise.fulfill p)


  (* The environment type *)
  module NameEnv = Env.Make(String)
  type local_names = (int32 * string) list
  type func_with_names = func * local_names
  type lazy_built_in =
    | Declared of (int32 * (func_with_names -> unit))
    | Defined of int32
    | Pending of (unit -> func_with_names)
  type t = {
    mode : mode;

    (* Imports defined *)
    imports : import list ref;
    (* Exports defined *)
    exports : export list ref;
    (* Function defined in this module *)
    funcs : (func * string * local_names) Lib.Promise.t list ref;
    (* Function number and fill function for built-in functions *)
    built_in_funcs : lazy_built_in NameEnv.t ref;
    (* Types registered in this module *)
    func_types : func_type list ref;
    (* Number of parameters in the current function, to calculate indices of locals *)
    n_param : int32;
    (* Types of locals *)
    locals : value_type list ref;
    local_names : (int32 * string) list ref;
    (* A mapping from jump label to their depth *)
    ld : G.depth NameEnv.t;
    (* Mapping ActorScript variables to WebAssembly locals, globals or functions *)
    local_vars_env : t varloc NameEnv.t;
    (* The prelude. We need to re-use this when compiling actors *)
    prelude : prog;
    (* Exports that need a custom type for the hypervisor *)
    dfinity_types : (int32 * CustomSections.type_ list) list ref;
    (* Where does static memory end and dynamic memory begin? *)
    end_of_static_memory : int32 ref;
    (* Static memory defined so far *)
    static_memory : (int32 * string) list ref;
    (* Sanity check: Nothing should bump end_of_static_memory once it has been read *)
    static_memory_frozen : bool ref;
  }

  let mode (e : t) = e.mode

  (* Indices of local variables *)
  let tmp_local env : var = nr (env.n_param) (* first local after the params *)
  let unary_closure_local env : var = nr 0l (* first param *)
  let unary_param_local env : var = nr 1l   (* second param *)

  (* The initial global environment *)
  let mk_global mode prelude dyn_mem : t = {
    mode;
    imports = ref [];
    exports = ref [];
    funcs = ref [];
    built_in_funcs = ref NameEnv.empty;
    func_types = ref [];
    dfinity_types = ref [];
    (* Actually unused outside mk_fun_env: *)
    locals = ref [];
    local_names = ref [];
    local_vars_env = NameEnv.empty;
    n_param = 0l;
    ld = NameEnv.empty;
    prelude;
    end_of_static_memory = ref dyn_mem;
    static_memory = ref [];
    static_memory_frozen = ref false;
  }


  let is_non_local = function
    | Local _ -> false
    | HeapInd _ -> false
    | Static _ -> true
    | Deferred _ -> true

  (* Resetting the environment for a new function *)
  let mk_fun_env env n_param =
    { env with
      locals = ref [I32Type]; (* the first tmp local *)
      local_names = ref [ n_param , "tmp" ];
      n_param = n_param;
      (* We keep all local vars that are bound to known functions or globals *)
      local_vars_env = NameEnv.filter (fun _ -> is_non_local) env.local_vars_env;
      ld = NameEnv.empty;
      }

  let lookup_var env var =
    match NameEnv.find_opt var env.local_vars_env with
      | Some l -> Some l
      | None   -> Printf.eprintf "Could not find %s\n" var; None

  let _needs_capture env var = match lookup_var env var with
    | Some l -> not (is_non_local l)
    | None -> false

  let add_anon_local (env : t) ty =
      let i = reg env.locals ty in
      Wasm.I32.add env.n_param i

  let add_local_name (env : t) li name =
      let _ = reg env.local_names (li, name) in ()

  let reuse_local_with_offset (env : t) name i off =
      { env with local_vars_env = NameEnv.add name (HeapInd (i, off)) env.local_vars_env }

  let add_local_with_offset (env : t) name off =
      let i = add_anon_local env I32Type in
      add_local_name env i name;
      (reuse_local_with_offset env name i off, i)

  let add_local_static (env : t) name ptr =
      { env with local_vars_env = NameEnv.add name (Static ptr) env.local_vars_env }

  let add_local_deferred (env : t) name d =
      { env with local_vars_env = NameEnv.add name (Deferred d) env.local_vars_env }

  let add_direct_local (env : t) name =
      let i = add_anon_local env I32Type in
      add_local_name env i name;
      ({ env with local_vars_env = NameEnv.add name (Local i) env.local_vars_env }, i)

  let get_locals (env : t) = !(env.locals)
  let get_local_names (env : t) : (int32 * string) list = !(env.local_names)

  let in_scope_set (env : t) =
    let l = env.local_vars_env in
    NameEnv.fold (fun k _ -> Freevars.S.add k) l Freevars.S.empty

  let add_import (env : t) i =
    if !(env.funcs) = []
    then reg env.imports i
    else assert false (* "add all imports before all functions!" *)

  let add_export (env : t) e = let _ = reg env.exports e in ()

  let add_dfinity_type (env : t) e = let _ = reg env.dfinity_types e in ()

  let reserve_fun (env : t) name =
    let (j, fill) = reserve_promise env.funcs name in
    let n = Wasm.I32.of_int_u (List.length !(env.imports)) in
    let fi = Int32.add j n in
    let fill_ (f, local_names) = fill (f, name, local_names) in
    (fi, fill_)

  let add_fun (env : t) (f, local_names) name =
    let (fi, fill) = reserve_fun env name in
    fill (f, local_names);
    fi

  let built_in (env : t) name : int32 =
    match NameEnv.find_opt name !(env.built_in_funcs) with
    | None ->
        let (fi, fill) = reserve_fun env name in
        env.built_in_funcs := NameEnv.add name (Declared (fi, fill)) !(env.built_in_funcs);
        fi
    | Some (Declared (fi, _)) -> fi
    | Some (Defined fi) -> fi
    | Some (Pending mk_fun) ->
        let (fi, fill) = reserve_fun env name in
        env.built_in_funcs := NameEnv.add name (Defined fi) !(env.built_in_funcs);
        fill (mk_fun ());
        fi

  let define_built_in (env : t) name mk_fun : unit =
    match NameEnv.find_opt name !(env.built_in_funcs) with
    | None ->
        env.built_in_funcs := NameEnv.add name (Pending mk_fun) !(env.built_in_funcs);
    | Some (Declared (fi, fill)) ->
        env.built_in_funcs := NameEnv.add name (Defined fi) !(env.built_in_funcs);
        fill (mk_fun ());
    | Some (Defined fi) ->  ()
    | Some (Pending mk_fun) -> ()

  let get_imports (env : t) = !(env.imports)
  let get_exports (env : t) = !(env.exports)
  let get_dfinity_types (env : t) = !(env.dfinity_types)
  let get_funcs (env : t) = List.map Lib.Promise.value !(env.funcs)

  let func_type (env : t) ty =
    let rec go i = function
      | [] -> env.func_types := !(env.func_types) @ [ ty ]; Int32.of_int i
      | ty'::tys when ty = ty' -> Int32.of_int i
      | _ :: tys -> go (i+1) tys
       in
    go 0 !(env.func_types)

  let get_types (env : t) = !(env.func_types)

  let add_label (env : t) name (d : G.depth) =
      { env with ld = NameEnv.add name.it d env.ld }

  let get_label_depth (env : t) name : G.depth  =
    match NameEnv.find_opt name.it env.ld with
      | Some d -> d
      | None   -> Printf.eprintf "Could not find %s\n" name.it; raise Not_found

  let get_prelude (env : t) = env.prelude

  let reserve_static_memory (env : t) size : int32 =
    if !(env.static_memory_frozen) then assert false (* "Static memory frozen" *);
    let ptr = !(env.end_of_static_memory) in
    let aligned = Int32.logand (Int32.add size 3l) (Int32.lognot 3l) in
    env.end_of_static_memory := Int32.add ptr aligned;
    ptr

  let add_static_bytes (env : t) data : int32 =
    let ptr = reserve_static_memory env (Int32.of_int (String.length data)) in
    env.static_memory := !(env.static_memory) @ [ (ptr, data) ];
    ptr

  let get_end_of_static_memory env : int32 =
    env.static_memory_frozen := true;
    !(env.end_of_static_memory)

  let get_static_memory env =
    !(env.static_memory)
end


(* General code generation functions:
   Rule of thumb: Here goes stuff that independent of the ActorScript AST.
*)

(* Function called compile_* return a list of instructions (and maybe other stuff) *)

let compile_unboxed_const i = G.i_ (Wasm.Ast.Const (nr (Wasm.Values.I32 i)))
let compile_unboxed_true =    compile_unboxed_const 1l
let compile_unboxed_false =   compile_unboxed_const 0l
let compile_unboxed_zero =    compile_unboxed_const 0l
let compile_unit = compile_unboxed_const 1l
(* This needs to be disjoint from all pointers *)
let compile_null = compile_unboxed_const 3l

(* Some common arithmetic *)
let compile_op_const op i =
    compile_unboxed_const i ^^
    G.i_ (Binary (Wasm.Values.I32 op))
let compile_add_const = compile_op_const Wasm.Ast.I32Op.Add
let compile_sub_const = compile_op_const Wasm.Ast.I32Op.Sub
let compile_mul_const = compile_op_const Wasm.Ast.I32Op.Mul
let compile_divU_const = compile_op_const Wasm.Ast.I32Op.DivU

(* Locals *)

let set_tmp env = G.i_ (SetLocal (E.tmp_local env))
let get_tmp env = G.i_ (GetLocal (E.tmp_local env))

let new_local_ env name =
  let i = E.add_anon_local env I32Type in
  E.add_local_name env i name;
  ( G.i_ (SetLocal (nr i))
  , G.i_ (GetLocal (nr i))
  , i
  )

let new_local env name =
  let (set_i, get_i, _) = new_local_ env name
  in (set_i, get_i)

(* Some code combinators *)

(* expects a number on the stack. Iterates from zero t below that number *)
let compile_while cond body =
    G.loop_ [] ( cond ^^ G.if_ [] (body ^^ G.i_ (Br (nr 1l))) G.nop)

let from_0_to_n env mk_body =
    let (set_n, get_n) = new_local env "n" in
    let (set_i, get_i) = new_local env "i" in
    set_n ^^
    compile_unboxed_const 0l ^^
    set_i ^^

    compile_while
      ( get_i ^^
        get_n ^^
        G.i_ (Compare (Wasm.Values.I32 Wasm.Ast.I32Op.LtS))
      ) (
        mk_body get_i ^^

        get_i ^^
        compile_add_const 1l ^^
        set_i
      )


(* Heap and allocations *)

let load_ptr : G.t =
  G.i_ (Load {ty = I32Type; align = 2; offset = 0l; sz = None})

let store_ptr : G.t =
  G.i_ (Store {ty = I32Type; align = 2; offset = 0l; sz = None})

module Func = struct

  let of_body env params retty mk_body =
    let env1 = E.mk_fun_env env (Int32.of_int (List.length params)) in
    List.iteri (fun i n -> E.add_local_name env1 (Int32.of_int i) n) params;
    let ty = FuncType (List.map (fun _ -> I32Type) params, retty) in
    let body = G.to_instr_list (mk_body env1) in
    (nr { ftype = nr (E.func_type env ty);
          locals = E.get_locals env1;
          body }
    , E.get_local_names env1)

  let define_built_in env name params retty mk_body =
    E.define_built_in env name (fun () -> of_body env params retty mk_body)

  (* A variant that skips the body if not using --dfinity *)
  let define_built_in_dfinity env name params retty mk_body =
    if E.mode env = DfinityMode
    then define_built_in env name params retty mk_body
    else define_built_in env name params retty (fun _ -> G.i_ Unreachable)

  (* (Almost) transparently lift code into a function and call this function. *)
  let share_code env name params retty mk_body =
    define_built_in env name params retty mk_body;
    G.i_ (Call (nr (E.built_in env name)))

end (* Func *)

module Heap = struct

  (* General heap object functionalty (allocation, setting fields, reading fields) *)

  (* We keep track of the end of the used heap in this global, and bump it if
     we allocate stuff.
     Memory addresses are 32 bit (I32Type).
     *)
  let word_size = 4l

  let heap_ptr = 2l

  (* Dynamic allocation *)

  let dyn_alloc_words env =
    Func.share_code env "alloc_words" ["n"] [I32Type] (fun env ->
      let get_n = G.i_ (GetLocal (nr 0l)) in

      (* expect the size (in words), returns the pointer *)
      G.i_ (GetGlobal (nr heap_ptr)) ^^

      (* Update heap pointer *)
      get_n ^^
      compile_mul_const word_size ^^

      (* Add to old heap value *)
      G.i_ (GetGlobal (nr heap_ptr)) ^^
      G.i_ (Binary (Wasm.Values.I32 Wasm.Ast.I32Op.Add)) ^^
      G.i_ (SetGlobal (nr heap_ptr))
    )

  let dyn_alloc_bytes env =
    Func.share_code env "alloc_bytes" ["n"] [I32Type] (fun env ->
      let get_n = G.i_ (GetLocal (nr 0l)) in

      get_n ^^
      (* Round up to next multiple of the word size and convert to words *)
      compile_add_const 3l ^^
      compile_divU_const word_size ^^
      dyn_alloc_words env
    )

  (* Static allocation (always words)
     (uses dynamic allocation for smaller and more readable code *)

  let alloc env (n : int32) : G.t =
    compile_unboxed_const n  ^^
    dyn_alloc_words env

  (* Heap objects *)

  let load_field (i : int32) : G.t =
    G.i_ (Load {ty = I32Type; align = 2; offset = Wasm.I32.mul word_size i; sz = None})

  let store_field (i : int32) : G.t =
    G.i_ (Store {ty = I32Type; align = 2; offset = Wasm.I32.mul word_size i; sz = None})

  (* Create a heap object with instructions that fill in each word *)
    let obj env element_instructions : G.t =
    let n = List.length element_instructions in

    let (set_i, get_i) = new_local env "heap_object" in
    alloc env (Wasm.I32.of_int_u n) ^^
    set_i ^^

    let compile_self = get_i in

    let init_elem idx instrs : G.t =
      compile_self ^^
      instrs ^^
      store_field (Wasm.I32.of_int_u idx)
    in
    G.concat_mapi init_elem element_instructions ^^

    compile_self

  (* Convenience functions around memory *)

  let memcpy env =
    Func.share_code env "memcpy" ["from"; "two"; "n"] [] (fun env ->
      let get_from = G.i_ (GetLocal (nr 0l)) in
      let get_to = G.i_ (GetLocal (nr 1l)) in
      let get_n = G.i_ (GetLocal (nr 2l)) in
      get_n ^^
      from_0_to_n env (fun get_i ->
          get_to ^^
          get_i ^^
          G.i_ (Binary (Wasm.Values.I32 Wasm.Ast.I32Op.Add)) ^^

          get_from ^^
          get_i ^^
          G.i_ (Binary (Wasm.Values.I32 Wasm.Ast.I32Op.Add)) ^^
          G.i_ (Load {ty = I32Type; align = 0; offset = 0l; sz = Some (Wasm.Memory.Pack8, Wasm.Memory.ZX)}) ^^

          G.i_ (Store {ty = I32Type; align = 0; offset = 0l; sz = Some Wasm.Memory.Pack8})
      )
    )



end (* Heap *)

module ElemHeap = struct
  let ref_counter = 3l

  let max_references = 1024l
  let ref_location = 0l

  let table_end : int32 = Int32.(add ref_location (mul max_references Heap.word_size))

  (* Assumes a reference on the stack, and replaces it with an index into the
     reference table *)
  let remember_reference env : G.t =
    Func.share_code env "remember_reference" ["ref"] [I32Type] (fun env ->
      let get_ref = G.i_ (GetLocal (nr 0l)) in

      (* Return index *)
      G.i_ (GetGlobal (nr ref_counter)) ^^

      (* Store reference *)
      G.i_ (GetGlobal (nr ref_counter)) ^^
      compile_mul_const Heap.word_size ^^
      compile_add_const ref_location ^^
      get_ref ^^
      store_ptr ^^

      (* Bump counter *)
      G.i_ (GetGlobal (nr ref_counter)) ^^
      compile_add_const 1l ^^
      G.i_ (SetGlobal (nr ref_counter))
    )

  (* Assumes a index into the table on the stack, and replaces it with the reference *)
  let recall_reference env : G.t =
    Func.share_code env "recall_reference" ["ref_idx"] [I32Type] (fun env ->
      let get_ref_idx = G.i_ (GetLocal (nr 0l)) in
      get_ref_idx ^^
      compile_mul_const Heap.word_size ^^
      compile_add_const ref_location ^^
      load_ptr
    )

end (* ElemHeap *)

module ClosureTable = struct
  let max_entries = 1024l
  let loc = ElemHeap.table_end
  let table_end = Int32.(add loc (mul max_entries Heap.word_size))

  let get_counter = compile_unboxed_const loc ^^ load_ptr
  let set_counter env =
    let (set_i, get_i) = new_local env "new_counter" in
    set_i ^^
    compile_unboxed_const loc ^^
    get_i ^^
    store_ptr

  (* Assumes a reference on the stack, and replaces it with an index into the
     reference table *)
  let remember_closure env : G.t =
    Func.share_code env "remember_closure" ["ptr"] [I32Type] (fun env ->
      let get_ptr = G.i_ (GetLocal (nr 0l)) in

      (* Return index *)
      get_counter ^^
      compile_add_const 1l ^^

      (* Store reference *)
      get_counter ^^
      compile_add_const 1l ^^
      compile_mul_const Heap.word_size ^^
      compile_add_const loc ^^
      get_ptr ^^
      store_ptr ^^

      (* Bump counter *)
      get_counter ^^
      compile_add_const 1l ^^
      set_counter env
    )

  (* Assumes a index into the table on the stack, and replaces it with a ptr to the closure *)
  let recall_closure env : G.t =
    Func.share_code env "recall_closure" ["closure_idx"] [I32Type] (fun env ->
      let get_closure_idx = G.i_ (GetLocal (nr 0l)) in
      get_closure_idx ^^
      compile_mul_const Heap.word_size ^^
      compile_add_const loc ^^
      load_ptr
    )

end (* ClosureTable *)

module BitTagged = struct
  (* Raw values x are stored as ( x << 1 | 1), i.e. with the LSB set.
     Pointers are stored as is (and should be aligned to have a zero there).
  *)

  (* Expect a possibly bit-tagged pointer on the stack.
     If taged, untags it and executes the first sequest.
     Otherwise, leaves it on the stack and executes the second sequence.
  *)
  let if_unboxed env retty is1 is2 =
    let (set_i, get_i) = new_local env "bittagged" in
    set_i ^^
    (* Check bit *)
    get_i ^^
    compile_unboxed_const 1l ^^
    G.i_ (Binary (Wasm.Values.I32 Wasm.Ast.I32Op.And)) ^^
    compile_unboxed_const 1l ^^
    G.i_ (Compare (Wasm.Values.I32 Wasm.Ast.I32Op.Eq)) ^^
    G.if_ retty
      ( get_i ^^
        compile_unboxed_const 1l ^^
        G.i_ (Binary (Wasm.Values.I32 Wasm.Ast.I32Op.ShrU)) ^^
        is1)
      ( get_i ^^ is2)

  let tag =
    compile_unboxed_const 1l ^^
    G.i_ (Binary (Wasm.Values.I32 Wasm.Ast.I32Op.Shl)) ^^
    compile_unboxed_const 1l ^^
    G.i_ (Binary (Wasm.Values.I32 Wasm.Ast.I32Op.Or))

end (* BitTagged *)

module Tagged = struct
  (* Tagged objects have, well, a tag to describe their runtime type.
     This tag is used to traverse the heap (serialization, GC), but also
     for objectification of arrays and actorrefs and the like.

     All tagged heap objects have a size of at least two words.
   *)

  type tag =
    | Object
    | ObjInd (* The indirection used in object *)
    | Array (* Also a tuple *)
    | Reference (* Either arrayref or funcref, no need to distinguish here *)
    | Int
    | MutBox (* used for local variables *)
    | Closure
    | Some (* For opt *)
    | Text
    | Indirection

  (* Lets leave out tag 0 to trap earlier on invalid memory *)
  let int_of_tag = function
    | Object -> 1l
    | ObjInd -> 2l
    | Array -> 3l
    | Reference -> 4l
    | Int -> 5l
    | MutBox -> 6l
    | Closure -> 7l
    | Some -> 8l
    | Text -> 9l
    | Indirection -> 10l

  (* The tag *)
  let header_size = 1l
  let tag_field = 0l

  (* Assumes a pointer to the object on the stack *)
  let store tag =
    compile_unboxed_const (int_of_tag tag) ^^
    Heap.store_field tag_field

  let load =
    Heap.load_field tag_field

  (* Branches based on the tag of the object pointed to,
     leaving the object on the stack afterwards. *)
  let branch_default env retty def (cases : (tag * G.t) list) : G.t =
    let (set_i, get_i) = new_local env "tagged" in

    let rec go = function
      | [] -> def
      | ((tag, code) :: cases) ->
        get_i ^^
        load ^^
        compile_unboxed_const (int_of_tag tag) ^^
        G.i_ (Compare (Wasm.Values.I32 Wasm.Ast.I32Op.Eq)) ^^
        G.if_ retty (get_i ^^ code) (go cases)
    in
    set_i ^^
    go cases

  let branch env retty (cases : (tag * G.t) list) : G.t =
    branch_default env retty (G.i_ Unreachable) cases

  let obj env tag element_instructions : G.t =
    Heap.obj env (compile_unboxed_const (int_of_tag tag) :: element_instructions)
end


module Var = struct

  (* When accessing a variable that is a static function, then we need to create a
     heap-allocated closure-like thing on the fly. *)
  let static_fun_pointer fi env =
    Tagged.obj env Tagged.Closure [
      compile_unboxed_const fi;
      compile_unboxed_const 0l (* number of parameters: none *)
    ]

  let field_box env code =
    Tagged.obj env Tagged.ObjInd [ code ]

  (* Local variables may in general be mutable (or at least late-defined).
     So we need to add an indirection through the heap.
     We tag this indirection using Tagged.MutBox.
     (Although I am not yet entirely sure that this needs to be tagged. Do these
     ever show up in GC or serialization? I guess as part of closures.)
  *)
  let mutbox_field = Tagged.header_size
  let load = Heap.load_field mutbox_field
  let store = Heap.store_field mutbox_field

  let _add_local env name =
    E.add_local_with_offset env name mutbox_field

  (* Stores the payload *)
  let set_val env var = match E.lookup_var env var with
    | Some (Local i) ->
      G.i_ (SetLocal (nr i))
    | Some (HeapInd (i, off)) ->
      let (set_new_val, get_new_val) = new_local env "new_val" in
      set_new_val ^^
      G.i_ (GetLocal (nr i)) ^^
      get_new_val ^^
      Heap.store_field off
    | Some (Static i) ->
      let (set_new_val, get_new_val) = new_local env "new_val" in
      set_new_val ^^
      compile_unboxed_const i ^^
      get_new_val ^^
      store_ptr
    | Some (Deferred d) -> G.i_ Unreachable
    | None   -> G.i_ Unreachable

  (* Returns the payload *)
  let get_val env var = match E.lookup_var env var with
    | Some (Local i)  -> G.i_ (GetLocal (nr i))
    | Some (HeapInd (i, off))  -> G.i_ (GetLocal (nr i)) ^^ Heap.load_field off
    | Some (Static i) -> compile_unboxed_const i ^^ load_ptr
    | Some (Deferred d) -> d.allocate env
    | None   -> G.i_ Unreachable

  (* Returns the value to put in the closure,
     and code to restore it, including adding to the environment *)
  let capture env var : G.t * (E.t -> (E.t * G.t)) = match E.lookup_var env var with
    | Some (Local i) ->
      ( G.i_ (GetLocal (nr i))
      , fun env1 ->
        let (env2, j) = E.add_direct_local env1 var in
        let restore_code = G.i_ (SetLocal (nr j))
        in (env2, restore_code)
      )
    | Some (HeapInd (i, off)) ->
      ( G.i_ (GetLocal (nr i))
      , fun env1 ->
        let (env2, j) = E.add_local_with_offset env1 var off in
        let restore_code = G.i_ (SetLocal (nr j))
        in (env2, restore_code)
      )
    | Some (Static i) ->
      ( compile_null , fun env1 -> (E.add_local_static env1 var i, G.i_ Drop))
    | Some (Deferred d) ->
      ( compile_null , fun env1 -> (E.add_local_deferred env1 var d, G.i_ Drop))
    | None -> (G.i_ Unreachable, fun env1 -> (env1, G.i_ Unreachable))

  (* Returns a pointer to a heap allocated box for this.
     (either a mutbox, if already mutable, or a freshly allocated box
  *)
  let get_val_ptr env var = match E.lookup_var env var with
    | Some (HeapInd (i, 1l)) -> G.i_ (GetLocal (nr i))
    | _  -> field_box env (get_val env var)
end (* Var *)

module Opt = struct

let payload_field = Tagged.header_size

let inject env e = Tagged.obj env Tagged.Some [e]
let project = Heap.load_field Tagged.header_size

end (* Opt *)

(* This is a bit oddly placed, but needed by module Closure *)
module AllocHow = struct

  (*
  When compiling a (recursive) block, we need to do a dependency analysis, to
  find out which names need to be heap-allocated, which local-allocated and which
  are simply static functions. The rules are:
  - functions are static, unless they capture something that is not a static function
  - everything that is captured before it is defined needs to be heap-allocated,
    unless it is a static function
  - everything that is mutable and captures needs to be heap-allocated

  Immutable things are always pointers or unboxed scalars, and can be put into
  closures as such.

  We represent this as a lattice as follows:
  *)

  module M = Freevars_ir.M
  module S = Freevars_ir.S

  type nonStatic = LocalImmut | LocalMut | StoreHeap
  type allocHow = nonStatic M.t (* absent means static *)

  let join : allocHow -> allocHow -> allocHow =
    M.union (fun _ x y -> Some (match x, y with 
      | _, StoreHeap -> StoreHeap
      | StoreHeap, _  -> StoreHeap
      | LocalMut, _ -> LocalMut
      | _, LocalMut -> LocalMut
      | LocalImmut, LocalImmut -> LocalImmut
    ))

  (* We need to do a fixed-point analysis, starting with everything being static.
  *)

  let map_of_set x s = S.fold (fun v m -> M.add v x m) s M.empty
  let set_of_map m = M.fold (fun v _ m -> S.add v m) m S.empty

  let is_static env how f =
    (* Does this capture nothing from outside? *)
    (S.is_empty (S.inter
      (Freevars_ir.captured_vars f)
      (set_of_map (M.filter (fun _ x -> not (E.is_non_local x)) (env.E.local_vars_env))))) &&
    (* Does this capture nothing non-static from here? *)
    (S.is_empty (S.inter
      (Freevars_ir.captured_vars f)
      (set_of_map how)))

  let dec env (seen, how0) dec =
    let (f,d) = Freevars_ir.dec dec in

    (* What allocation is required for the things defined here? *)
    let how1 = match dec.it with
      (* Mutable variables are, well, mutable *)
      | VarD _ -> map_of_set LocalMut d
      (* Messages cannot be static *)
      | FuncD ((Type.Call Type.Sharable, _, _, _), _, _, _, _, _) -> map_of_set LocalImmut d
      (* Static functions and classes *)
      | FuncD _ when is_static env how0 f -> M.empty
      | ActorClassD _ when is_static env how0 f -> M.empty
      (* Everything else needs at least a local *)
      | _ -> map_of_set LocalImmut d in

    (* Do we capture anything unseen, but non-static?
       These need to be heap-allocated.
    *)
    let how2 =
      map_of_set StoreHeap
        (S.inter
          (set_of_map how0)
          (S.diff (Freevars_ir.captured_vars f) seen)) in

    (* Do we capture anything mutable?
       These also need to be heap-allocated.
    *)
    let how3 =
      map_of_set StoreHeap
        (S.inter
          (set_of_map (M.filter (fun _ h -> h = LocalMut) how0))
          (Freevars_ir.captured_vars f)) in

    let how = List.fold_left join M.empty [how0; how1; how2; how3] in
    let seen' = S.union seen d
    in (seen', how)

  let decs env decs : allocHow =
    let step how = snd (List.fold_left (dec env) (S.empty, how) decs) in
    let rec go how =
      let how1 = step how in
      if M.equal (=) how how1 then how else go how1 in
    go M.empty


  (* Functions to extend the environment (and possibly allocate memory)
     based on how we want to store them. *)
  let add_how env name = function
    | Some LocalImmut | Some LocalMut ->
      let (env1, i) = E.add_direct_local env name in
      (env1, G.nop)
    | Some StoreHeap ->
      let (env1, i) = E.add_local_with_offset env name 1l in
      let alloc_code =
        Tagged.obj env Tagged.MutBox [ compile_unboxed_const 0l ] ^^
        G.i_ (SetLocal (nr i)) in
      (env1, alloc_code)
    | _ -> (env, G.nop)

  let add_local env how name =
    add_how env name (M.find_opt name how)

  let add_local_default env how def name = match M.find_opt name how with
    | Some h -> add_how env name (Some h)
    | None   -> add_how env name (Some def)

end (* AllocHow *)


module Closure = struct
  let header_size = Int32.add Tagged.header_size 2l

  let funptr_field = Tagged.header_size
  let len_field = Int32.add 1l Tagged.header_size

  let first_captured = header_size

  let load_the_closure = G.i_ (GetLocal (nr 0l))
  let load_closure i = load_the_closure ^^ Heap.load_field (Int32.add first_captured i)
  let load_argument  = G.i_ (GetLocal (nr 1l))

  (* First argument is a pointer to the closure *)
  let ty env = E.func_type env (FuncType ([I32Type; I32Type],[I32Type]))

  let static_function_id fi =
    (* should be different from any pointer *)
    Int32.add (Int32.mul fi Heap.word_size) 1l

  let unary_of_body env mk_body =
    Func.of_body env ["clos"; "param"] [I32Type] mk_body

  (* The argument on the stack *)
  let call_direct env fi at =
   (* Pop the argument *)
   let (set_i, get_i) = new_local env "param" in
   set_i ^^

   (* First arg: The (unused) closure pointer *)
   compile_null ^^

   (* Second arg: The argument *)
   get_i ^^

   (* All done: Call! *)
   G.i (Call (nr fi) @@ at)

  (* Expect the function closure and the argument on the stack *)
  let call_closure env at =
    Func.share_code env "call_closure" ["clos"; "arg"] [I32Type] (fun env ->
      let get_clos = G.i_ (GetLocal (nr 0l)) in
      let get_arg = G.i_ (GetLocal (nr 1l)) in

      (* First arg: The closure pointer *)
      get_clos ^^
      (* Second arg: The argument *)
      get_arg ^^
      (* And now get the table index *)
      get_clos ^^
      Heap.load_field funptr_field ^^
      (* All done: Call! *)
      G.i (CallIndirect (nr (ty env)) @@ at)
    )

  (* Expect the function closure and the argument on the stack *)
  let call_indirect env (cc : Value.call_conv) at =
    match cc with
    | (Type.Call Type.Local, _, _, _) | (Type.Construct, _, _, _) ->
        call_closure env at
    | (Type.Call Type.Sharable, _, _, _) ->
        G.i_ (Call (nr (E.built_in env "call_funcref"))) ^^
        compile_unit

   (* Create a WebAssembly func from a pattern (for the argument) and the body.
   Parameter `captured` should contain the, well, captured local variables that
   the function will find in the closure. *)

  let compile_func env restore_env mk_pat mk_body at =
    unary_of_body env (fun env1 ->
      let get_closure = G.i (GetLocal (E.unary_closure_local env1) @@ at) in

      let (env2, closure_code) = restore_env env1 get_closure in

      (* Destruct the argument *)
      let (env3, alloc_args_code, destruct_args_code) = mk_pat env2  in

      (* Compile the body *)
      let body_code = mk_body env3 in

      closure_code ^^
      alloc_args_code ^^
      G.i (GetLocal (E.unary_param_local env3) @@ at ) ^^
      destruct_args_code ^^
      body_code)

  (* Compile a closed function declaration (has no free variables) *)
  let dec_closed pre_env last name mk_pat mk_body at =
      let (fi, fill) = E.reserve_fun pre_env name.it in
      let d = { allocate = Var.static_fun_pointer fi; is_direct_call = Some fi } in
      let pre_env1 = E.add_local_deferred pre_env name.it d in
      ( pre_env1, G.nop, fun env ->
        let mk_body' env = mk_body env (compile_unboxed_const (static_function_id fi)) in
        let f = compile_func env (fun env1 _ -> (env1, G.nop)) mk_pat mk_body' at in
        fill f;
        if last then d.allocate env else G.nop)

  (* Compile a closure declaration (has free variables) *)
  let dec_closure pre_env h last name is_local captured mk_pat mk_body at =
      let (set_li, get_li) = new_local pre_env (name.it ^ "_clos") in
      let (pre_env1, alloc_code0) = AllocHow.add_how pre_env name.it h in

      let len = Wasm.I32.of_int_u (List.length captured) in
      let alloc_code =
        (* Allocate a heap object for the closure *)
        Heap.alloc pre_env (Int32.add header_size len) ^^
        set_li ^^

        (* Alloc space for the name of the function *)
        alloc_code0
      in

      ( pre_env1, alloc_code, fun env ->

        let (store_env, restore_env) =
          let rec go i = function
            | [] -> (G.nop, fun env1 _ -> (env1, G.nop))
            | (v::vs) ->
                let (store_rest, restore_rest) = go (i+1) vs in
                let (store_this, restore_this) = Var.capture env v in
                let store_env =
                  get_li ^^
                  store_this ^^
                  Heap.store_field (Int32.add first_captured (Wasm.I32.of_int_u i)) ^^
                  store_rest in
                let restore_env env1 get_env =
                  let (env2, code) = restore_this env1 in
                  let (env3, code_rest) = restore_rest env2 get_env in
                  (env3,
                   get_env ^^
                   Heap.load_field (Int32.add first_captured (Wasm.I32.of_int_u i)) ^^
                   code ^^
                   code_rest
                  )
                in (store_env, restore_env) in
          go 0 captured in

        (* All functions are unary for now (arguments passed as heap-allocated tuples)
           with the closure itself passed as a first argument *)
        let mk_body' env = mk_body env load_the_closure in
        let f = compile_func env restore_env mk_pat mk_body' at in
        let fi = E.add_fun env f name.it in

        (* Store the tag *)
        get_li ^^
        Tagged.store Tagged.Closure ^^

        (* Store the function number: *)
        get_li ^^
        compile_unboxed_const fi ^^
        Heap.store_field funptr_field ^^

        (* Store the length *)
        get_li ^^
        compile_unboxed_const len ^^
        Heap.store_field len_field ^^

        (* Store all captured values *)
        store_env ^^

        (* Possibly turn into a funcref *)
        get_li ^^
        begin
          if is_local
          then G.nop
          else G.i_ (Call (nr (E.built_in env "closure_to_funcref")))
        end ^^

        (* Store it *)
        Var.set_val env name.it ^^
        if last then Var.get_val env name.it else G.nop)

  let dec pre_env how last name cc captured mk_pat mk_body at =
    let is_local = match cc with (Type.Call Type.Sharable, _, _, _) -> false | _ -> true in
    match AllocHow.M.find_opt name.it how with
    | None ->
      assert is_local;
      dec_closed pre_env last name mk_pat mk_body at
    | Some h ->
      dec_closure pre_env (Some h) last name is_local captured mk_pat mk_body at

  let fixed_closure env fi fields =
      Tagged.obj env Tagged.Closure
        ([ compile_unboxed_const fi
         ; compile_unboxed_const (Int32.of_int (List.length fields)) ] @
         fields)

end (* Closure *)

module BoxedInt = struct
  (* We store large nats and ints in immutable boxed 32bit heap objects.
     Eventually, this should contain the bigint implementation.

     Small values (<2^5, so that both paths are tested) are stored unboxed,
     tagged, see BitTagged.
  *)

  let payload_field = Int32.add Tagged.header_size 0l

  let box env = Func.share_code env "box_int" ["n"] [I32Type] (fun env ->
      let get_n = G.i_ (GetLocal (nr 0l)) in
      get_n ^^ compile_unboxed_const (Int32.of_int (1 lsl 5)) ^^
      G.i_ (Compare (Wasm.Values.I32 Wasm.Ast.I32Op.LtU)) ^^
      G.if_ [I32Type]
        (get_n ^^ BitTagged.tag)
        (Tagged.obj env Tagged.Int [ G.i_ (GetLocal (nr 0l)) ])
    )
  let unbox env = Func.share_code env "unbox_int" ["n"] [I32Type] (fun env ->
      let get_n = G.i_ (GetLocal (nr 0l)) in
      get_n ^^
      BitTagged.if_unboxed env [I32Type]
        G.nop
        (Heap.load_field payload_field)
    )

  let lit env n = compile_unboxed_const n ^^ box env

  let lit_false env = lit env 0l
  let lit_true env = lit env 1l

  let lift_unboxed_unary env op_is =
    (* unbox argument *)
    unbox env ^^
    (* apply operator *)
    op_is ^^
    (* box result *)
    box env

  let lift_unboxed_binary env op_is =
    let (set_i, get_i) = new_local env "n" in
    (* unbox both arguments *)
    set_i ^^ unbox env ^^
    get_i ^^ unbox env ^^
    (* apply operator *)
    op_is ^^
    (* box result *)
    box env

end (* BoxedInt *)

(* Primitive functions *)
module Prim = struct

  let prim_abs env =
    let (set_i, get_i) = new_local env "abs_param" in
    set_i ^^
    get_i ^^
    BoxedInt.unbox env ^^
    compile_unboxed_zero ^^
    G.i_ (Compare (Wasm.Values.I32 Wasm.Ast.I32Op.LtS)) ^^
    G.if_ [I32Type]
      ( compile_unboxed_zero ^^
        get_i ^^
        BoxedInt.unbox env ^^
        G.i_ (Binary (Wasm.Values.I32 Wasm.Ast.I32Op.Sub)) ^^
        BoxedInt.box env
      )
      ( get_i )

end (* Prim *)

module Object = struct
  (* First word: Class pointer (0x1, an invalid pointer, when none) *)
  let header_size = Int32.add Tagged.header_size 2l

  let class_position = Int32.add Tagged.header_size 0l
  (* Number of object fields *)
  let size_field = Int32.add Tagged.header_size 1l

  let hash_field_name ({it = Syntax.Name s; _}) =
    Int32.of_int (Hashtbl.hash s)

  module FieldEnv = Env.Make(String)

  (* This is for non-recursive objects, i.e. ObjNewE *)
  let lit_raw env fs =
    let name_pos_map =
      fs |>
      (* We could store only public fields in the object, but
         then we need to allocate separate boxes for the non-public ones:
         List.filter (fun (_, priv, f) -> priv.it = Public) |>
      *)
      List.map (fun ({it = Syntax.Name s;_} as n,_) -> (hash_field_name n, s)) |>
      List.sort compare |>
      List.mapi (fun i (_h,n) -> (n,Int32.of_int i)) |>
      List.fold_left (fun m (n,i) -> FieldEnv.add n i m) FieldEnv.empty in

     let sz = Int32.of_int (FieldEnv.cardinal name_pos_map) in

     (* Allocate memory *)
     let (set_ri, get_ri, ri) = new_local_ env "obj" in
     Heap.alloc env (Int32.add header_size (Int32.mul 2l sz)) ^^
     set_ri ^^

     (* Set tag *)
     get_ri ^^
     Tagged.store Tagged.Object ^^

     (* Write the class field *)
     get_ri ^^
     compile_unboxed_const 1l ^^
     Heap.store_field class_position ^^

     (* Set size *)
     get_ri ^^
     compile_unboxed_const sz ^^
     Heap.store_field size_field ^^

     let hash_position env {it = Syntax.Name n; _} =
         let i = FieldEnv.find n name_pos_map in
         Int32.add header_size (Int32.mul 2l i) in
     let field_position env {it = Syntax.Name n; _} =
         let i = FieldEnv.find n name_pos_map in
         Int32.add header_size (Int32.add (Int32.mul 2l i) 1l) in

     (* Write all the fields *)
     let init_field (name, mk_is) : G.t =
       (* Write the hash *)
       get_ri ^^
       compile_unboxed_const (hash_field_name name) ^^
       Heap.store_field (hash_position env name) ^^
       (* Write the pointer to the indirection *)
       get_ri ^^
       mk_is env ^^
       Heap.store_field (field_position env name)
     in
     G.concat_map init_field fs ^^

     (* Return the pointer to the object *)
     get_ri

  (* Returns a pointer to the object field *)
  let idx_hash env =
    Func.share_code env "obj_idx" ["x"; "hash"] [I32Type] (fun env ->
      let get_x = G.i_ (GetLocal (nr 0l)) in
      let get_hash = G.i_ (GetLocal (nr 1l)) in
      let (set_f, get_f) = new_local env "f" in
      let (set_r, get_r) = new_local env "r" in

      get_x ^^
      Heap.load_field size_field ^^
      (* Linearly scan through the fields (binary search can come later) *)
      from_0_to_n env (fun get_i ->
        get_i ^^
        compile_mul_const 2l ^^
        compile_add_const header_size ^^
        compile_mul_const Heap.word_size  ^^
        get_x ^^
        G.i_ (Binary (Wasm.Values.I32 Wasm.Ast.I32Op.Add)) ^^
        set_f ^^

        get_f ^^
        Heap.load_field 0l ^^ (* the hash field *)
        get_hash ^^
        G.i_ (Compare (Wasm.Values.I32 Wasm.Ast.I32Op.Eq)) ^^
        G.if_ []
          ( get_f ^^
            compile_add_const Heap.word_size ^^
            (* dereference the indirection *)
            load_ptr ^^
            compile_add_const Heap.word_size ^^
            set_r
          ) G.nop
      ) ^^
      get_r
    )

  let idx env name =
    compile_unboxed_const (hash_field_name name) ^^
    idx_hash env

  let load_idx env f = idx env f ^^ load_ptr

end (* Object *)

module Text = struct
  let header_size = Int32.add Tagged.header_size 1l

  let len_field = Int32.add Tagged.header_size 0l

  let bytes_of_int32 (i : int32) : string =
    let b = Buffer.create 4 in
    let i1 = Int32.to_int i land 0xff in
    let i2 = (Int32.to_int i lsr 8) land 0xff in
    let i3 = (Int32.to_int i lsr 16) land 0xff in
    let i4 = (Int32.to_int i lsr 24) land 0xff in
    Buffer.add_char b (Char.chr i1);
    Buffer.add_char b (Char.chr i2);
    Buffer.add_char b (Char.chr i3);
    Buffer.add_char b (Char.chr i4);
    Buffer.contents b

  let lit env s =
    let tag = bytes_of_int32 (Tagged.int_of_tag Tagged.Text) in
    let len = bytes_of_int32 (Int32.of_int (String.length s)) in
    let data = tag ^ len ^ s in
    let ptr = E.add_static_bytes env data in
    compile_unboxed_const ptr

  (* Two strings on stack *)
  let concat env = Func.share_code env "concat" ["x"; "y"] [I32Type] (fun env ->
      let get_x = G.i_ (GetLocal (nr 0l)) in
      let get_y = G.i_ (GetLocal (nr 1l)) in
      let (set_z, get_z) = new_local env "z" in
      let (set_len1, get_len1) = new_local env "len1" in
      let (set_len2, get_len2) = new_local env "len2" in

      get_x ^^ Heap.load_field len_field ^^ set_len1 ^^
      get_y ^^ Heap.load_field len_field ^^ set_len2 ^^

      (* allocate memory *)
      compile_unboxed_const (Int32.mul Heap.word_size header_size) ^^
      get_len1 ^^
      get_len2 ^^
      G.i_ (Binary (Wasm.Values.I32 Wasm.Ast.I32Op.Add)) ^^
      G.i_ (Binary (Wasm.Values.I32 Wasm.Ast.I32Op.Add)) ^^
      Heap.dyn_alloc_bytes env ^^
      set_z ^^

      (* Set tag *)
      get_z ^^ Tagged.store Tagged.Text ^^

      (* Set length *)
      get_z ^^
      get_len1 ^^
      get_len2 ^^
      G.i_ (Binary (Wasm.Values.I32 Wasm.Ast.I32Op.Add)) ^^
      Heap.store_field len_field ^^

      (* Copy first string *)
      get_x ^^
      compile_add_const (Int32.mul Heap.word_size header_size) ^^

      get_z ^^
      compile_add_const (Int32.mul Heap.word_size header_size) ^^

      get_len1 ^^

      Heap.memcpy env ^^

      (* Copy second string *)
      get_y ^^
      compile_add_const (Int32.mul Heap.word_size header_size) ^^

      get_z ^^
      compile_add_const (Int32.mul Heap.word_size header_size) ^^
      get_len1 ^^
      G.i_ (Binary (Wasm.Values.I32 Wasm.Ast.I32Op.Add)) ^^

      get_len2 ^^

      Heap.memcpy env ^^

      (* Done *)
      get_z
    )

  (* Two strings on stack *)
  let compare env = Func.share_code env "Text.compare" ["x"; "y"] [I32Type] (fun env ->
      let get_x = G.i_ (GetLocal (nr 0l)) in
      let get_y = G.i_ (GetLocal (nr 1l)) in
      let (set_len1, get_len1) = new_local env "len1" in
      let (set_len2, get_len2) = new_local env "len2" in

      get_x ^^ Heap.load_field len_field ^^ set_len1 ^^
      get_y ^^ Heap.load_field len_field ^^ set_len2 ^^

      get_len1 ^^
      get_len2 ^^
      G.i_ (Compare (Wasm.Values.I32 Wasm.Ast.I32Op.Eq)) ^^
      G.if_ [] G.nop (compile_unboxed_false ^^ G.i_ Return) ^^

      (* We could do word-wise comparisons if we know that the trailing bytes
         are zeroed *)
      get_len1 ^^
      from_0_to_n env (fun get_i ->
        get_x ^^
        compile_add_const (Int32.mul Heap.word_size header_size) ^^
        get_i ^^
        G.i_ (Binary (Wasm.Values.I32 Wasm.Ast.I32Op.Add)) ^^
        G.i_ (Load {ty = I32Type; align = 0; offset = 0l; sz = Some (Wasm.Memory.Pack8, Wasm.Memory.ZX)}) ^^

        get_y ^^
        compile_add_const (Int32.mul Heap.word_size header_size) ^^
        get_i ^^
        G.i_ (Binary (Wasm.Values.I32 Wasm.Ast.I32Op.Add)) ^^
        G.i_ (Load {ty = I32Type; align = 0; offset = 0l; sz = Some (Wasm.Memory.Pack8, Wasm.Memory.ZX)}) ^^

        G.i_ (Compare (Wasm.Values.I32 Wasm.Ast.I32Op.Eq)) ^^
        G.if_ [] G.nop (compile_unboxed_false ^^ G.i_ Return)
      ) ^^
      compile_unboxed_true
  )

end (* String *)

module Array = struct
  let header_size = Int32.add Tagged.header_size 1l
  let element_size = 4l
  let len_field = Int32.add Tagged.header_size 0l

  (* Dynamic array access. Returns the address of the field.
     Does bounds checking *)
  let idx env = Func.share_code env "Array.idx" ["array"; "idx"] [I32Type] (fun env ->
      let get_array = G.i_ (GetLocal (nr 0l)) in
      let get_idx = G.i_ (GetLocal (nr 1l)) in

      (* No need to check the lower bound, we interpret is as unsigned *)
      (* Check the upper bound *)
      get_idx ^^
      get_array ^^
      Heap.load_field len_field ^^
      G.i_ (Compare (Wasm.Values.I32 Wasm.Ast.I32Op.LtU)) ^^
      G.if_ [] G.nop (G.i_ Unreachable) ^^

      get_idx ^^
      compile_add_const header_size ^^
      compile_mul_const element_size ^^
      get_array ^^
      G.i_ (Binary (Wasm.Values.I32 Wasm.Ast.I32Op.Add))
    )

  (* Expects on the stack the pointer to the array. *)
  (* Should only be used for Tuples, not Arrays, due to lack of bounds checking *)
  let field_of_idx n = Int32.add header_size n
  let load_n n = Heap.load_field (field_of_idx n)

  let common_funcs env =
    let get_array_object = Closure.load_closure 0l in
    let get_single_arg =   Closure.load_argument in
    let get_first_arg =    Closure.load_argument ^^ load_n 0l in
    let get_second_arg =   Closure.load_argument ^^ load_n 1l in

    E.define_built_in env "array_get"
      (fun () -> Closure.unary_of_body env (fun env1 ->
            get_array_object ^^
            get_single_arg ^^ (* the index *)
            BoxedInt.unbox env1 ^^
            idx env ^^
            load_ptr
       ));
    E.define_built_in env "array_set"
      (fun () -> Closure.unary_of_body env (fun env1 ->
            get_array_object ^^
            get_first_arg ^^ (* the index *)
            BoxedInt.unbox env1 ^^
            idx env ^^
            get_second_arg ^^ (* the value *)
            store_ptr ^^
            compile_unit
       ));
    E.define_built_in env "array_len"
      (fun () -> Closure.unary_of_body env (fun env1 ->
            get_array_object ^^
            Heap.load_field len_field ^^
            BoxedInt.box env1
      ));

    let mk_next_fun mk_code : E.func_with_names = Closure.unary_of_body env (fun env1 ->
            let (set_boxed_i, get_boxed_i) = new_local env1 "boxed_n" in
            let (set_i, get_i) = new_local env1 "n" in
            (* Get pointer to counter from closure *)
            Closure.load_closure 0l ^^
            (* Read pointer *)
            Var.load ^^
            set_boxed_i ^^
            get_boxed_i ^^
            BoxedInt.unbox env1 ^^
            set_i ^^

            get_i ^^
            (* Get pointer to array from closure *)
            Closure.load_closure 1l ^^
            (* Get length *)
            Heap.load_field len_field ^^
            G.i_ (Compare (Wasm.Values.I32 Wasm.Ast.I32Op.Eq)) ^^
            G.if_ [I32Type]
              (* Then *)
              compile_null
              (* Else *)
              ( (* Get point to counter from closure *)
                Closure.load_closure 0l ^^
                (* Store increased counter *)
                get_i ^^
                compile_add_const 1l ^^
                BoxedInt.box env1 ^^
                Var.store ^^
                (* Return stuff *)
                Opt.inject env1 (
                  mk_code env (Closure.load_closure 1l) get_boxed_i get_i
                )
              )
       ) in
    let mk_iterator next_funid = Closure.unary_of_body env (fun env1 ->
            (* next function *)
            let (set_ni, get_ni) = new_local env1 "next" in
            Closure.fixed_closure env1 next_funid
              [ Tagged.obj env1 Tagged.MutBox [ BoxedInt.lit env1 0l ]
              ; get_array_object
              ] ^^
            set_ni ^^

            Object.lit_raw env1
              [ (nr_ (Syntax.Name "next"),
                fun _ -> Var.field_box env get_ni) ]
       ) in

    E.define_built_in env "array_keys_next"
      (fun () -> mk_next_fun (fun env1 get_array get_boxed_i get_i ->
              get_boxed_i
       ));
    E.define_built_in env "array_keys"
      (fun () -> mk_iterator (E.built_in env "array_keys_next"));

    E.define_built_in env "array_vals_next"
      (fun () -> mk_next_fun (fun env1 get_array get_boxed_i get_i ->
              get_array ^^
              get_i ^^
              idx env ^^
              load_ptr
      ));
    E.define_built_in env "array_vals"
      (fun () -> mk_iterator (E.built_in env "array_vals_next"))

  (* Compile an array literal. *)
  let lit env element_instructions =
    Tagged.obj env Tagged.Array
     ([ compile_unboxed_const (Wasm.I32.of_int_u (List.length element_instructions))
      ] @ element_instructions)

  let fake_object_idx_option env built_in_name =
    let (set_i, get_i) = new_local env "array" in
    set_i ^^
    Closure.fixed_closure env (E.built_in env built_in_name) [ get_i ]

  let fake_object_idx env = function
      | "get" -> Some (fake_object_idx_option env "array_get")
      | "set" -> Some (fake_object_idx_option env "array_set")
      | "len" -> Some (fake_object_idx_option env "array_len")
      | "keys" -> Some (fake_object_idx_option env "array_keys")
      | "vals" -> Some (fake_object_idx_option env "array_vals")
      | _ -> None

  (* The primitive operations *)
  (* No need to wrap them in RTS functions: They occurr only once, in the prelude. *)
  let init env =
    let (set_len, get_len) = new_local env "len" in
    let (set_x, get_x) = new_local env "x" in
    let (set_r, get_r) = new_local env "r" in
    set_x ^^
    BoxedInt.unbox env ^^
    set_len ^^

    (* Allocate *)
    get_len ^^
    compile_add_const header_size ^^
    Heap.dyn_alloc_words env ^^
    set_r ^^

    (* Write header *)
    get_r ^^
    Tagged.store Tagged.Array ^^
    get_r ^^
    get_len ^^
    Heap.store_field len_field ^^

    (* Write fields *)
    get_len ^^
    from_0_to_n env (fun get_i ->
      get_r ^^
      get_i ^^
      idx env ^^
      get_x ^^
      store_ptr
    ) ^^
    get_r

  let tabulate env =
    let (set_len, get_len) = new_local env "len" in
    let (set_f, get_f) = new_local env "f" in
    let (set_r, get_r) = new_local env "r" in
    set_f ^^
    BoxedInt.unbox env ^^
    set_len ^^

    (* Allocate *)
    get_len ^^
    compile_add_const header_size ^^
    Heap.dyn_alloc_words env ^^
    set_r ^^

    (* Write header *)
    get_r ^^
    Tagged.store Tagged.Array ^^
    get_r ^^
    get_len ^^
    Heap.store_field len_field ^^

    (* Write fields *)
    (* Copy fields *)
    get_len ^^
    from_0_to_n env (fun get_i ->
      get_r ^^
      get_i ^^
      idx env ^^
      get_f ^^
      get_i ^^
      BoxedInt.box env ^^
      Closure.call_closure env no_region ^^
      store_ptr
    ) ^^
    get_r
end (* Array *)

module Dfinity = struct

  (* function ids for imported stuff *)
  let test_print_i env = 0l
  let test_show_i32_i env = 1l
  let data_externalize_i env = 2l
  let data_internalize_i env = 3l
  let data_length_i env = 4l
  let elem_externalize_i env = 5l
  let elem_internalize_i env = 6l
  let elem_length_i env = 7l
  let module_new_i env = 8l
  let actor_new_i env = 9l
  let actor_self_i env = 10l
  let actor_export_i env = 11l
  let func_internalize_i env = 12l
  let func_externalize_i env = 13l
  let func_bind_i env = 14l

  (* Based on http://caml.inria.fr/pub/old_caml_site/FAQ/FAQ_EXPERT-eng.html#strings *)
  (* Ok to use as long as everything is ASCII *)
  let explode s =
    let rec exp i l =
      if i < 0 then l else exp (i - 1) (Char.code s.[i] :: l) in
    exp (String.length s - 1) []

  let common_funcs mod_env =
    Func.define_built_in_dfinity mod_env "closure_to_funcref" ["clos"] [I32Type] (fun env ->
      let get_clos = G.i_ (GetLocal (nr 0l)) in

      Tagged.obj env Tagged.Reference [
        (* Funcref *)
        compile_unboxed_const (E.built_in env "invoke_closure") ^^
        G.i_ (Call (nr (func_externalize_i env))) ^^
        get_clos ^^
        ClosureTable.remember_closure env ^^
        G.i_ (Call (nr (func_bind_i env))) ^^
        ElemHeap.remember_reference env
      ]
    )

  let system_imports env =
    let i = E.add_import env (nr {
      module_name = explode "test";
      item_name = explode "print";
      idesc = nr (FuncImport (nr (E.func_type env (FuncType ([I32Type],[])))))
    }) in
    assert (Int32.to_int i == Int32.to_int (test_print_i env));

    let i = E.add_import env (nr {
      module_name = explode "test";
      item_name = explode "show_i32";
      idesc = nr (FuncImport (nr (E.func_type env (FuncType ([I32Type],[I32Type])))))
    }) in
    assert (Int32.to_int i == Int32.to_int (test_show_i32_i env));

    let i = E.add_import env (nr {
      module_name = explode "data";
      item_name = explode "externalize";
      idesc = nr (FuncImport (nr (E.func_type env (FuncType ([I32Type; I32Type],[I32Type])))))
    }) in
    assert (Int32.to_int i == Int32.to_int (data_externalize_i env));

    let i = E.add_import env (nr {
      module_name = explode "data";
      item_name = explode "internalize";
      idesc = nr (FuncImport (nr (E.func_type env (FuncType ([I32Type; I32Type; I32Type; I32Type],[])))))
    }) in
    assert (Int32.to_int i == Int32.to_int (data_internalize_i env));

    let i = E.add_import env (nr {
      module_name = explode "data";
      item_name = explode "length";
      idesc = nr (FuncImport (nr (E.func_type env (FuncType ([I32Type],[I32Type])))))
    }) in
    assert (Int32.to_int i == Int32.to_int (data_length_i env));

    let i = E.add_import env (nr {
      module_name = explode "elem";
      item_name = explode "externalize";
      idesc = nr (FuncImport (nr (E.func_type env (FuncType ([I32Type; I32Type],[I32Type])))))
    }) in
    assert (Int32.to_int i == Int32.to_int (elem_externalize_i env));

    let i = E.add_import env (nr {
      module_name = explode "elem";
      item_name = explode "internalize";
      idesc = nr (FuncImport (nr (E.func_type env (FuncType ([I32Type; I32Type; I32Type; I32Type],[])))))
    }) in
    assert (Int32.to_int i == Int32.to_int (elem_internalize_i env));

    let i = E.add_import env (nr {
      module_name = explode "elem";
      item_name = explode "length";
      idesc = nr (FuncImport (nr (E.func_type env (FuncType ([I32Type],[I32Type])))))
    }) in
    assert (Int32.to_int i == Int32.to_int (elem_length_i env));

    let i = E.add_import env (nr {
      module_name = explode "module";
      item_name = explode "new";
      idesc = nr (FuncImport (nr (E.func_type env (FuncType ([I32Type],[I32Type])))))
    }) in
    assert (Int32.to_int i == Int32.to_int (module_new_i env));

    let i = E.add_import env (nr {
      module_name = explode "actor";
      item_name = explode "new";
      idesc = nr (FuncImport (nr (E.func_type env (FuncType ([I32Type],[I32Type])))))
    }) in
    assert (Int32.to_int i == Int32.to_int (actor_new_i env));

    let i = E.add_import env (nr {
      module_name = explode "actor";
      item_name = explode "self";
      idesc = nr (FuncImport (nr (E.func_type env (FuncType ([],[I32Type])))))
    }) in
    assert (Int32.to_int i == Int32.to_int (actor_self_i env));

    let i = E.add_import env (nr {
      module_name = explode "actor";
      item_name = explode "export";
      idesc = nr (FuncImport (nr (E.func_type env (FuncType ([I32Type; I32Type],[I32Type])))))
    }) in
    assert (Int32.to_int i == Int32.to_int (actor_export_i env));

    let i = E.add_import env (nr {
      module_name = explode "func";
      item_name = explode "internalize";
      idesc = nr (FuncImport (nr (E.func_type env (FuncType ([I32Type; I32Type],[])))))
    }) in
    assert (Int32.to_int i == Int32.to_int (func_internalize_i env));

    let i = E.add_import env (nr {
      module_name = explode "func";
      item_name = explode "externalize";
      idesc = nr (FuncImport (nr (E.func_type env (FuncType ([I32Type], [I32Type])))))
    }) in
    assert (Int32.to_int i == Int32.to_int (func_externalize_i env));

    let i = E.add_import env (nr {
      module_name = explode "func";
      item_name = explode "bind_i32";
      idesc = nr (FuncImport (nr (E.func_type env (FuncType ([I32Type; I32Type],[I32Type])))))
    }) in
    assert (Int32.to_int i == Int32.to_int (func_bind_i env))


  let compile_databuf_of_text env  =
    Func.share_code env "databuf_of_text" ["string"] [I32Type] (fun env ->
      let get_i = G.i_ (GetLocal (nr 0l)) in

      (* Calculate the offset *)
      get_i ^^
      compile_add_const (Int32.mul Heap.word_size Text.header_size) ^^
      (* Calculate the length *)
      get_i ^^
      Heap.load_field (Text.len_field) ^^

      (* Externalize *)
      G.i_ (Call (nr (data_externalize_i env)))
    )

  let compile_databuf_of_bytes env (bytes : string) =
    Text.lit env bytes ^^ compile_databuf_of_text env

  (* For debugging *)
  let _compile_static_print env s =
      compile_databuf_of_bytes env s ^^
      G.i_ (Call (nr (test_print_i env)))
  let _compile_print_int env =
      G.i_ (Call (nr (test_show_i32_i env))) ^^
      G.i_ (Call (nr (test_print_i env))) ^^
      _compile_static_print env "\n"

  let static_self_message_pointer name env =
    compile_databuf_of_bytes env name.it ^^
    G.i_ (Call (nr (E.built_in env "export_self_message")))

  let prim_printInt env =
    if E.mode env = DfinityMode
    then
      BoxedInt.unbox env ^^
      G.i_ (Call (nr (test_show_i32_i env))) ^^
      G.i_ (Call (nr (test_print_i env))) ^^
      compile_unit
    else
      G.i_ Unreachable

  let prim_print env =
    if E.mode env = DfinityMode
    then
      compile_databuf_of_text env ^^
      (* Call print *)
      G.i_ (Call (nr (test_print_i env))) ^^
      compile_unit
    else
      G.i_ Unreachable

  let default_exports env =
    (* these export seems to be wanted by the hypervisor/v8 *)
    E.add_export env (nr {
      name = explode "mem";
      edesc = nr (MemoryExport (nr 0l))
    });
    E.add_export env (nr {
      name = explode "table";
      edesc = nr (TableExport (nr 0l))
    })

  let export_start_stub env =
    (* Create an empty message *)
    let empty_f = Func.of_body env [] [] (fun env1 ->
      (* Set up memory *)
      G.i_ (Call (nr (E.built_in env "restore_mem"))) ^^
      (* Collect garbage *)
      G.i_ (Call (nr (E.built_in env "collect"))) ^^
      (* Save memory *)
      G.i_ (Call (nr (E.built_in env "save_mem")))
      ) in
    let fi = E.add_fun env empty_f "start_stub" in
    E.add_export env (nr {
      name = explode "start";
      edesc = nr (FuncExport (nr fi))
    });

end (* Dfinity *)

module OrthogonalPersistence = struct
  (* This module implements the code that fakes orthogonal persistence *)

  let mem_global = 0l
  let elem_global = 1l

  (* Strategy:
     * There is a persistent global databuf called `datastore`
     * Two helper functions are installed in each actor: restore_mem and save_mem.
       (The don’t actually have names, just numbers, of course).
     * Upon each message entry, call restore_mem. At the end, call save_mem.
     * restore_mem checks if memstore is defined.
       - If it is 0, then this is the first message ever received.
         Run the actor’s start function (e.g. to initialize globals).
       - If it is not 0, then load the databuf into memory, and set
         the global with the end-of-memory pointer to the length.
     * save_mem simply copies the whole dynamic memory (up to the end-of-memory
       pointer) to a new databuf and stores that in memstore.

    This does not persist references yet.
  *)

  let register env start_funid =
    E.add_export env (nr {
      name = Dfinity.explode "datastore";
      edesc = nr (GlobalExport (nr mem_global))
    });
    E.add_export env (nr {
      name = Dfinity.explode "elemstore";
      edesc = nr (GlobalExport (nr elem_global))
    });

    Func.define_built_in env "restore_mem" [] [] (fun env1 ->
       let (set_i, get_i) = new_local env1 "len" in
       G.i_ (GetGlobal (nr mem_global)) ^^
       G.i_ (Call (nr (Dfinity.data_length_i env1))) ^^
       set_i ^^

       get_i ^^
       compile_unboxed_const 0l ^^
       G.i_ (Compare (Wasm.Values.I32 Wasm.Ast.I32Op.Eq)) ^^
       G.if_[]
         (* First run, call the start function *)
         ( G.i_ (Call (nr start_funid)) )

         (* Subsequent run *)
         ( (* Set heap pointer based on databuf length *)
           get_i ^^
           compile_add_const ElemHeap.table_end ^^
           G.i_ (SetGlobal (nr Heap.heap_ptr)) ^^

           (* Load memory *)
           compile_unboxed_const ElemHeap.table_end ^^
           get_i ^^
           G.i_ (GetGlobal (nr mem_global)) ^^
           compile_unboxed_zero ^^
           G.i_ (Call (nr (Dfinity.data_internalize_i env1))) ^^

           (* Load reference counter *)
           G.i_ (GetGlobal (nr elem_global)) ^^
           G.i_ (Call (nr (Dfinity.elem_length_i env1))) ^^
           G.i_ (SetGlobal (nr ElemHeap.ref_counter)) ^^

           (* Load references *)
           compile_unboxed_const ElemHeap.ref_location ^^
           G.i_ (GetGlobal (nr ElemHeap.ref_counter)) ^^
           G.i_ (GetGlobal (nr elem_global)) ^^
           compile_unboxed_zero ^^
           G.i_ (Call (nr (Dfinity.elem_internalize_i env1)))
        )
    );
    Func.define_built_in env "save_mem" [] [] (fun env1 ->
       (* Store memory *)
       compile_unboxed_const ElemHeap.table_end ^^
       G.i_ (GetGlobal (nr Heap.heap_ptr)) ^^
       compile_unboxed_const ElemHeap.table_end ^^
       G.i_ (Binary (Wasm.Values.I32 Wasm.Ast.I32Op.Sub)) ^^
       G.i_ (Call (nr (Dfinity.data_externalize_i env))) ^^
       G.i_ (SetGlobal (nr mem_global)) ^^

       (* Store references *)
       compile_unboxed_const ElemHeap.ref_location ^^
       G.i_ (GetGlobal (nr ElemHeap.ref_counter)) ^^
       G.i_ (Call (nr (Dfinity.elem_externalize_i env))) ^^
       G.i_ (SetGlobal (nr elem_global))
    )

  let save_mem env = G.i_ (Call (nr (E.built_in env "save_mem")))
  let restore_mem env = G.i_ (Call (nr (E.built_in env "restore_mem")))

end (* OrthogonalPersistence *)

module Serialization = struct
  (*
    The serialization strategy is as follows:
    * We remember the current heap pointer and reference table pointer
    * We deeply and compactly copy the arguments into the space beyond the heap
      pointer.
    * Special handling for closures: These are turned into funcrefs.
    * We traverse this space and make all pointers relative to the beginning of
      the space. Same for indices into the reference table.
    * We externalize all that new data space into a databuf, and add it to the
      reference table
    * We externalize all that new table space into a elembuf
    * We reset the heap pointer and table pointer, to garbage collect the scratch space.

    TODO: Cycles are not detected yet.

    We separate code for copying and the code for pointer adjustment because
    the latter can be used again in the deseriazliation code.

    The deserialization is analogous:
    * We internalize the elembuf into the table, bumping the table reference
      pointer.
    * The last entry of the table is the dataref from above. Since we don't
      need it after this, we decrement the table reference pointer by one.
    * We internalize this databuf intot the heap space, bumping the heap
      pointer.
    * We traverse this space and adjust all pointers.
      Same for indices into the reference table.

  *)


  let serialize_go env =
    Func.share_code env "serialize_go" ["x"] [I32Type] (fun env ->
      let get_x = G.i_ (GetLocal (nr 0l)) in
      let (set_copy, get_copy) = new_local env "x" in

      G.i_ (GetGlobal (nr Heap.heap_ptr)) ^^
      set_copy ^^

      get_x ^^
      BitTagged.if_unboxed env [I32Type]
        ( (* Tagged unboxed value, can be left alone *)
          G.i_ Drop ^^ get_x
        )
        ( Tagged.branch env [I32Type]
          [ Tagged.Int,
            (* x still on the stack *)
            Heap.alloc env 2l ^^
            compile_unboxed_const (Int32.mul 2l Heap.word_size) ^^
            Heap.memcpy env ^^
            get_copy
          ; Tagged.Reference,
            (* x still on the stack *)
            Heap.alloc env 2l ^^
            compile_unboxed_const (Int32.mul 2l Heap.word_size) ^^
            Heap.memcpy env ^^
            get_copy
          ; Tagged.Some,
            G.i_ Drop ^^
            Opt.inject env (
              get_x ^^ Opt.project ^^
              G.i_ (Call (nr (E.built_in env "serialize_go")))
            )
          ; Tagged.ObjInd,
            G.i_ Drop ^^
            Tagged.obj env Tagged.ObjInd [
              get_x ^^ Heap.load_field 1l ^^
              G.i_ (Call (nr (E.built_in env "serialize_go")))
            ]
          ; Tagged.Array,
            begin
              let (set_len, get_len) = new_local env "len" in
              Heap.load_field Array.len_field ^^
              set_len ^^

              get_len ^^
              compile_add_const Array.header_size ^^
              Heap.dyn_alloc_words env ^^
              G.i_ Drop ^^

              (* Copy header *)
              get_x ^^
              get_copy ^^
              compile_unboxed_const (Int32.mul Heap.word_size Array.header_size) ^^
              Heap.memcpy env ^^

              (* Copy fields *)
              get_len ^^
              from_0_to_n env (fun get_i ->
                get_copy ^^
                get_i ^^
                Array.idx env ^^

                get_x ^^
                get_i ^^
                Array.idx env ^^
                load_ptr ^^
                G.i_ (Call (nr (E.built_in env "serialize_go"))) ^^
                store_ptr
              ) ^^
              get_copy
            end
          ; Tagged.Text,
            begin
              let (set_len, get_len) = new_local env "len" in
              Heap.load_field Text.len_field ^^
              (* get length in words *)
              compile_add_const 3l ^^
              compile_divU_const Heap.word_size ^^
              compile_add_const Text.header_size ^^
              set_len ^^

              get_len ^^
              Heap.dyn_alloc_words env ^^
              G.i_ Drop ^^

              (* Copy header and data *)
              get_x ^^
              get_copy ^^
              get_len ^^
              compile_mul_const Heap.word_size ^^
              Heap.memcpy env ^^

              get_copy
            end
          ; Tagged.Object,
            begin
              let (set_len, get_len) = new_local env "len" in
              Heap.load_field Object.size_field ^^
              set_len ^^

              get_len ^^
              compile_mul_const 2l ^^
              compile_add_const Object.header_size ^^
              Heap.dyn_alloc_words env ^^
              G.i_ Drop ^^

              (* Copy header *)
              get_x ^^
              get_copy ^^
              compile_unboxed_const (Int32.mul Heap.word_size Object.header_size) ^^
              Heap.memcpy env ^^

              (* Copy fields *)
              get_len ^^
              from_0_to_n env (fun get_i ->
                (* Copy hash *)
                get_i ^^
                compile_mul_const 2l ^^
                compile_add_const Object.header_size ^^
                compile_mul_const Heap.word_size ^^
                get_copy ^^
                G.i_ (Binary (Wasm.Values.I32 Wasm.Ast.I32Op.Add)) ^^

                get_i ^^
                compile_mul_const 2l ^^
                compile_add_const Object.header_size ^^
                compile_mul_const Heap.word_size ^^
                get_x ^^
                G.i_ (Binary (Wasm.Values.I32 Wasm.Ast.I32Op.Add)) ^^


                load_ptr ^^
                store_ptr ^^

                (* Copy data *)

                get_i ^^
                compile_mul_const 2l ^^
                compile_add_const Object.header_size ^^
                compile_mul_const Heap.word_size ^^
                get_copy ^^
                G.i_ (Binary (Wasm.Values.I32 Wasm.Ast.I32Op.Add)) ^^
                compile_add_const Heap.word_size ^^

                get_i ^^
                compile_mul_const 2l ^^
                compile_add_const Object.header_size ^^
                compile_mul_const Heap.word_size ^^
                get_x ^^
                G.i_ (Binary (Wasm.Values.I32 Wasm.Ast.I32Op.Add)) ^^
                compile_add_const Heap.word_size ^^

                load_ptr ^^
                G.i_ (Call (nr (E.built_in env "serialize_go"))) ^^
                store_ptr
              ) ^^
              get_copy
            end
          ]
        )
    )

  let shift_pointer_at env =
    Func.share_code env "shift_pointer_at" ["loc";  "ptr_offset"] [] (fun env ->
      let get_loc = G.i_ (GetLocal (nr 0l)) in
      let get_ptr_offset = G.i_ (GetLocal (nr 1l)) in
      get_loc ^^
      load_ptr ^^
      BitTagged.if_unboxed env []
        (* nothing to do *)
        ( G.i_ Drop )
        ( set_tmp env ^^

          get_loc ^^
          get_tmp env ^^
          get_ptr_offset ^^
          G.i_ (Binary (Wasm.Values.I32 Wasm.Ast.I32Op.Add)) ^^
          store_ptr
        )
    )

  (* Returns the object size (in bytes) *)
  let object_size env =
    Func.share_code env "object_size" ["x"] [I32Type] (fun env ->
      let get_x = G.i_ (GetLocal (nr 0l)) in
      get_x ^^
      Tagged.branch env [I32Type]
        [ Tagged.Int,
          G.i_ Drop ^^
          compile_unboxed_const (Int32.mul 2l Heap.word_size)
        ; Tagged.Reference,
          G.i_ Drop ^^
          compile_unboxed_const (Int32.mul 2l Heap.word_size)
        ; Tagged.Some,
          G.i_ Drop ^^
          compile_unboxed_const (Int32.mul 2l Heap.word_size)
        ; Tagged.ObjInd,
          G.i_ Drop ^^
          compile_unboxed_const (Int32.mul 2l Heap.word_size)
        ; Tagged.MutBox,
          G.i_ Drop ^^
          compile_unboxed_const (Int32.mul 2l Heap.word_size)
        ; Tagged.Array,
          (* x still on the stack *)
          Heap.load_field Array.len_field ^^
          compile_add_const Array.header_size ^^
          compile_mul_const Heap.word_size
        ; Tagged.Text,
          (* x still on the stack *)
          Heap.load_field Text.len_field ^^
          compile_add_const 3l ^^
          compile_divU_const Heap.word_size ^^
          compile_add_const Text.header_size ^^
          compile_mul_const Heap.word_size
        ; Tagged.Object,
          (* x still on the stack *)
          Heap.load_field Object.size_field ^^
          compile_mul_const 2l ^^
          compile_add_const Object.header_size ^^
          compile_mul_const Heap.word_size
        ; Tagged.Closure,
          (* x still on the stack *)
          Heap.load_field Closure.len_field ^^
          compile_add_const Closure.header_size ^^
          compile_mul_const Heap.word_size
        ]
        (* Indirections have unknown size. *)
    )

  let walk_heap_from_to env compile_from compile_to mk_code =
      let (set_x, get_x) = new_local env "x" in
      compile_from ^^ set_x ^^
      compile_while
        (* While we have not reached the end of the area *)
        ( get_x ^^
          compile_to ^^
          G.i_ (Compare (Wasm.Values.I32 Wasm.Ast.I32Op.LtS))
        )
        ( mk_code get_x ^^
          get_x ^^
          get_x ^^ object_size env ^^
          G.i_ (Binary (Wasm.Values.I32 Wasm.Ast.I32Op.Add)) ^^
          set_x
        )

  (* Calls mk_code for each pointer in the object pointed to by get_x,
     passing code get the address of the pointer. *)
  let for_each_pointer env get_x mk_code =
    let (set_ptr_loc, get_ptr_loc) = new_local env "ptr_loc" in
    get_x ^^
    Tagged.branch_default env [] G.nop
      [ Tagged.MutBox,
        compile_add_const (Int32.mul Heap.word_size Var.mutbox_field) ^^
        set_ptr_loc ^^
        mk_code get_ptr_loc
      ; Tagged.Some,
        compile_add_const (Int32.mul Heap.word_size Opt.payload_field) ^^
        set_ptr_loc ^^
        mk_code get_ptr_loc
      ; Tagged.ObjInd,
        compile_add_const (Int32.mul Heap.word_size 1l) ^^
        set_ptr_loc ^^
        mk_code get_ptr_loc
      ; Tagged.Array,
        (* x still on the stack *)
        Heap.load_field Array.len_field ^^
        (* Adjust fields *)
        from_0_to_n env (fun get_i ->
          get_x ^^
          get_i ^^
          Array.idx env ^^
          set_ptr_loc ^^
          mk_code get_ptr_loc
        )
      ; Tagged.Object,
        (* x still on the stack *)
        Heap.load_field Object.size_field ^^

        from_0_to_n env (fun get_i ->
          get_i ^^
          compile_mul_const 2l ^^
          compile_add_const 1l ^^
          compile_add_const Object.header_size ^^
          compile_mul_const Heap.word_size ^^
          get_x ^^
          G.i_ (Binary (Wasm.Values.I32 Wasm.Ast.I32Op.Add)) ^^
          set_ptr_loc ^^
          mk_code get_ptr_loc
        )
      ; Tagged.Closure,
        (* x still on the stack *)
        Heap.load_field Closure.len_field ^^

        from_0_to_n env (fun get_i ->
          get_i ^^
          compile_add_const Closure.header_size ^^
          compile_mul_const Heap.word_size ^^
          get_x ^^
          G.i_ (Binary (Wasm.Values.I32 Wasm.Ast.I32Op.Add)) ^^
          set_ptr_loc ^^
          mk_code get_ptr_loc
        )
      ]

  let shift_pointers env =
    Func.share_code env "shift_pointers" ["start"; "to"; "ptr_offset"] [] (fun env ->
      let get_start = G.i_ (GetLocal (nr 0l)) in
      let get_to = G.i_ (GetLocal (nr 1l)) in
      let get_ptr_offset = G.i_ (GetLocal (nr 2l)) in

      walk_heap_from_to env get_start get_to (fun get_x ->
        for_each_pointer env get_x (fun get_ptr_loc ->
          get_ptr_loc ^^
          get_ptr_offset ^^
          shift_pointer_at env
        )
      )
    )

  let extract_references env =
    Func.share_code env "extract_references" ["start"; "to"; "tbl_area"] [I32Type] (fun env ->
      let get_start = G.i_ (GetLocal (nr 0l)) in
      let get_to = G.i_ (GetLocal (nr 1l)) in
      let get_tbl_area = G.i_ (GetLocal (nr 2l)) in
      let (set_i, get_i) = new_local env "i" in

      compile_unboxed_const 0l ^^ set_i ^^

      walk_heap_from_to env get_start get_to (fun get_x ->
        get_x ^^
        Tagged.branch_default env [] G.nop
          [ Tagged.Reference,
            (* x still on the stack *)
            G.i_ Drop ^^

            (* Adjust reference *)
            get_tbl_area ^^
            get_i ^^ compile_mul_const Heap.word_size ^^
            G.i_ (Binary (Wasm.Values.I32 Wasm.Ast.I32Op.Add)) ^^
            get_x ^^
            Heap.load_field 1l ^^
            ElemHeap.recall_reference env ^^
            store_ptr ^^

            get_x ^^
            get_i ^^
            Heap.store_field 1l ^^

            get_i ^^
            compile_add_const 1l ^^
            set_i
          ]
      ) ^^
      get_i
    )

  let intract_references env =
    Func.share_code env "intract_references" ["start"; "to"; "tbl_area"] [] (fun env ->
      let get_start = G.i_ (GetLocal (nr 0l)) in
      let get_to = G.i_ (GetLocal (nr 1l)) in
      let get_tbl_area = G.i_ (GetLocal (nr 2l)) in

      walk_heap_from_to env get_start get_to (fun get_x ->
        get_x ^^
        Tagged.branch_default env [] G.nop
          [ Tagged.Reference,
            (* x still on the stack *)

            (* Adjust reference *)
            get_x ^^
            Heap.load_field 1l ^^
            compile_mul_const Heap.word_size ^^
            get_tbl_area ^^
            G.i_ (Binary (Wasm.Values.I32 Wasm.Ast.I32Op.Add)) ^^
            load_ptr ^^
            ElemHeap.remember_reference env ^^
            Heap.store_field 1l
          ]
      )
    )

  let serialize env =
    Func.share_code env "serialize" ["x"] [I32Type] (fun env ->
      let get_x = G.i_ (GetLocal (nr 0l)) in

      let (set_start, get_start) = new_local env "old_heap" in
      let (set_end, get_end) = new_local env "end" in
      let (set_tbl_size, get_tbl_size) = new_local env "tbl_size" in
      let (set_databuf, get_databuf) = new_local env "databuf" in

      (* Remember where we start to copy to *)
      G.i_ (GetGlobal (nr Heap.heap_ptr)) ^^
      set_start ^^

      (* Copy data *)
      get_x ^^
      BitTagged.if_unboxed env []
        (* We have a bit-tagged raw value. Put this into a singleton databuf,
           which will be recognized as such by its size.
        *)
        ( G.i_ Drop ^^
          Heap.alloc env 1l ^^
          get_x ^^
          store_ptr ^^

          (* Remember the end *)
          G.i_ (GetGlobal (nr Heap.heap_ptr)) ^^
          set_end ^^

          (* Empty table of references *)
          compile_unboxed_const 0l ^^ set_tbl_size
        )
        (* We have real data on the heap. Copy.  *)
        ( serialize_go env ^^
          G.i_ Drop ^^

          (* Remember the end *)
          G.i_ (GetGlobal (nr Heap.heap_ptr)) ^^
          set_end ^^

          (* Adjust pointers *)
          get_start ^^
          get_end ^^
          compile_unboxed_zero ^^ get_start ^^ G.i_ (Binary (Wasm.Values.I32 Wasm.Ast.I32Op.Sub)) ^^
          shift_pointers env ^^

          (* Extract references, and remember how many there were *)
          get_start ^^
          get_end ^^
          get_end ^^
          extract_references env ^^
          set_tbl_size
        ) ^^

      (* Create databuf *)
      get_start ^^
      get_end ^^ get_start ^^ G.i_ (Binary (Wasm.Values.I32 Wasm.Ast.I32Op.Sub)) ^^
      G.i_ (Call (nr (Dfinity.data_externalize_i env))) ^^
      set_databuf ^^

      (* Append this reference at the end of the extracted references *)
      get_end ^^
      get_tbl_size ^^ compile_mul_const Heap.word_size ^^
      G.i_ (Binary (Wasm.Values.I32 Wasm.Ast.I32Op.Add)) ^^
      get_databuf ^^
      store_ptr ^^
      (* And bump table end *)
      get_tbl_size ^^ compile_add_const 1l ^^ set_tbl_size ^^

      (* Reset the heap counter, to free some space *)
      get_start ^^
      G.i_ (SetGlobal (nr Heap.heap_ptr)) ^^

      (* Finally, create elembuf *)
      get_end ^^
      get_tbl_size ^^
      G.i_ (Call (nr (Dfinity.elem_externalize_i env)))
    )

  let deserialize env =
    Func.share_code env "deserialize" ["ref"] [I32Type] (fun env ->
      let get_elembuf = G.i_ (GetLocal (nr 0l)) in
      let (set_databuf, get_databuf) = new_local env "databuf" in
      let (set_start, get_start) = new_local env "start" in
      let (set_data_len, get_data_len) = new_local env "data_len" in
      let (set_tbl_size, get_tbl_size) = new_local env "tbl_size" in

      (* new positions *)
      G.i_ (GetGlobal (nr Heap.heap_ptr)) ^^
      set_start ^^

      get_elembuf ^^ G.i_ (Call (nr (Dfinity.elem_length_i env))) ^^
      set_tbl_size ^^

      (* First load databuf (last entry) at the heap position somehow *)
      get_start ^^
      compile_unboxed_const 1l ^^
      get_elembuf ^^
      get_tbl_size ^^ compile_sub_const 1l ^^
      G.i_ (Call (nr (Dfinity.elem_internalize_i env))) ^^
      get_start ^^ load_ptr ^^
      set_databuf ^^

      get_databuf ^^ G.i_ (Call (nr (Dfinity.data_length_i env)))  ^^
      set_data_len ^^

      (* Load data from databuf *)
      get_start ^^
      get_data_len ^^
      get_databuf ^^
      compile_unboxed_const 0l ^^
      G.i_ (Call (nr (Dfinity.data_internalize_i env))) ^^

      (* Check if we got something unboxed (data buf size 1 word) *)
      get_data_len ^^
      compile_unboxed_const Heap.word_size ^^
      G.i_ (Compare (Wasm.Values.I32 Wasm.Ast.I32Op.Eq)) ^^
      G.if_ [I32Type]
        (* Yes, we got something unboxed. Return it, and do _not_ bump the heap pointer *)
        ( get_start ^^ load_ptr )
        (* No, it is actual heap-data *)
        ( (* update heap pointer *)
          get_start ^^
          get_data_len ^^
          G.i_ (Binary (Wasm.Values.I32 Wasm.Ast.I32Op.Add)) ^^
          G.i_ (SetGlobal (nr Heap.heap_ptr)) ^^

          (* Fix pointers *)
          get_start ^^
          G.i_ (GetGlobal (nr Heap.heap_ptr)) ^^
          get_start ^^
          shift_pointers env ^^

          (* Load references *)
          G.i_ (GetGlobal (nr Heap.heap_ptr)) ^^
          get_tbl_size ^^ compile_sub_const 1l ^^
          get_elembuf ^^
          compile_unboxed_const 0l ^^
          G.i_ (Call (nr (Dfinity.elem_internalize_i env))) ^^

          (* Fix references *)
          (* Extract references *)
          get_start ^^
          G.i_ (GetGlobal (nr Heap.heap_ptr)) ^^
          G.i_ (GetGlobal (nr Heap.heap_ptr)) ^^
          intract_references env ^^

          (* return allocated thing *)
          get_start
        )
    )

end (* Serialization *)

module GC = struct
  (* This is a very simple GC:
     It copies everything live to the to-space beyond the bump pointer,
     then it memcpies it back, over the from-space (so that we still neatly use
     the beginning of memory).

     Roots are:
     * All objects in the static part of the memory.
     * all closures ever bound to a `funcref`.
       These therefore need to live in a separate area of memory
       (could be mutable array of pointers, similar to the reference table)
  *)

  (* If the pointer at ptr_loc points after begin_from_space, copy
     to after end_to_space, and replace it with a pointer, adjusted for where
     the object will be finally. *)
  (* Invariant: Must not be called on the same pointer twice. *)
  let evacuate env = Func.share_code env "evaucate" ["begin_from_space"; "begin_to_space"; "end_to_space"; "ptr_loc"] [I32Type] (fun env ->
    let get_begin_from_space = G.i_ (GetLocal (nr 0l)) in
    let get_begin_to_space = G.i_ (GetLocal (nr 1l)) in
    let get_end_to_space = G.i_ (GetLocal (nr 2l)) in
    let get_ptr_loc = G.i_ (GetLocal (nr 3l)) in
    let (set_len, get_len) = new_local env "len" in
    let (set_new_ptr, get_new_ptr) = new_local env "new_ptr" in

    let get_obj = get_ptr_loc ^^ load_ptr in

    get_obj ^^
    (* If this is an unboxed scalar, ignore it *)
    BitTagged.if_unboxed env [] (G.i_ Drop ^^ get_end_to_space ^^ G.i_ Return) (G.i_ Drop) ^^

    (* If this is static, ignore it *)
    get_obj ^^
    get_begin_from_space ^^
    G.i_ (Compare (Wasm.Values.I32 Wasm.Ast.I32Op.LtU)) ^^
    G.if_ [] (get_end_to_space ^^ G.i_ Return) G.nop ^^

    (* If this is an indirection, just use that value *)
    get_obj ^^
    Tagged.branch_default env [] G.nop [
      Tagged.Indirection,
      G.i_ Drop ^^

      (* Update pointer *)
      get_ptr_loc ^^
      get_ptr_loc ^^ load_ptr ^^ Heap.load_field 1l ^^
      store_ptr ^^

      get_end_to_space ^^
      G.i_ Return
    ] ^^

    (* Copy the referenced object to to space *)
    get_obj ^^ Serialization.object_size env ^^ set_len ^^

    get_obj ^^ get_end_to_space ^^ get_len ^^ Heap.memcpy env ^^

    (* Calculate new pointer *)
    get_end_to_space ^^
    get_begin_to_space ^^
    G.i_ (Binary (Wasm.Values.I32 Wasm.Ast.I32Op.Sub)) ^^
    get_begin_from_space ^^
    G.i_ (Binary (Wasm.Values.I32 Wasm.Ast.I32Op.Add)) ^^
    set_new_ptr ^^

    (* Set indirection *)
    get_obj ^^
    Tagged.store Tagged.Indirection ^^
    get_obj ^^
    get_new_ptr ^^
    Heap.store_field 1l ^^

    (* Update pointer *)
    get_ptr_loc ^^
    get_new_ptr ^^
    store_ptr ^^

    (* Calculate new end of to space *)
    get_end_to_space ^^
    get_len ^^
    G.i_ (Binary (Wasm.Values.I32 Wasm.Ast.I32Op.Add))
  )

  let register env (end_of_static_space : int32) = Func.define_built_in env "collect" [] [] (fun env ->
    (* Copy all roots. *)
    let (set_begin_from_space, get_begin_from_space) = new_local env "begin_from_space" in
    let (set_begin_to_space, get_begin_to_space) = new_local env "begin_to_space" in
    let (set_end_to_space, get_end_to_space) = new_local env "end_to_space" in

    compile_unboxed_const end_of_static_space ^^ set_begin_from_space ^^
    G.i_ (GetGlobal (nr Heap.heap_ptr)) ^^ set_begin_to_space ^^
    G.i_ (GetGlobal (nr Heap.heap_ptr)) ^^ set_end_to_space ^^


    (* Common arguments for evalcuate *)
    let evac get_ptr_loc =
        get_begin_from_space ^^
        get_begin_to_space ^^
        get_end_to_space ^^
        get_ptr_loc ^^
        evacuate env ^^
        set_end_to_space in

    (* Go through the roots, and evacaute them *)
    ClosureTable.get_counter ^^
    from_0_to_n env (fun get_i -> evac (
      get_i ^^
      compile_add_const 1l ^^
      compile_mul_const Heap.word_size ^^
      compile_add_const ClosureTable.loc
    )) ^^
    Serialization.walk_heap_from_to env
      (compile_unboxed_const ClosureTable.table_end)
      (compile_unboxed_const end_of_static_space)
      (fun get_x -> Serialization.for_each_pointer env get_x evac) ^^

    (* Go through the to-space, and evacuate that.
       Note that get_end_to_space changes as we go, but walk_heap_from_to can handle that.
     *)
    Serialization.walk_heap_from_to env
      get_begin_to_space
      get_end_to_space
      (fun get_x -> Serialization.for_each_pointer env get_x evac) ^^

    (* Copy the to-space to the beginning of memory. *)
    get_begin_to_space ^^
    get_begin_from_space ^^
    get_end_to_space ^^ get_begin_to_space ^^ G.i_ (Binary (Wasm.Values.I32 Wasm.Ast.I32Op.Sub)) ^^
    Heap.memcpy env ^^

    (* Reset the heap pointer *)
    get_begin_from_space ^^
    get_end_to_space ^^ get_begin_to_space ^^ G.i_ (Binary (Wasm.Values.I32 Wasm.Ast.I32Op.Sub)) ^^
    G.i_ (Binary (Wasm.Values.I32 Wasm.Ast.I32Op.Add)) ^^
    G.i_ (SetGlobal (nr Heap.heap_ptr))
  )


end (* GC *)


module Message = struct
  (* We use the first table slot for calls to funcrefs *)
  (* This does not clash with slots for our functions as long as there
     is at least one imported function (which we do not add to the table) *)
  let tmp_table_slot = 0l

  (* The type of messages *)
  let message_ty env = E.func_type env (FuncType ([I32Type],[]))


  let system_funs mod_env =
    Func.define_built_in_dfinity mod_env "invoke_closure" ["clos";"arg"] [] (fun env ->
      (* This is the entry point for external closure invocation.
         The first argument is the index of the closure in the ClosureTable
         (bound using `i32.bind`).
         The second a serialized message.
         This method must not be exported!
         We create a funcref internally and then bind the closure to it.
      *)
      OrthogonalPersistence.restore_mem env ^^

      (* Put closure on the stack *)
      G.i (nr (GetLocal (nr 0l))) ^^
      ClosureTable.recall_closure env ^^

      (* Put argument on the stack *)
      G.i (nr (GetLocal (nr 1l))) ^^
      Serialization.deserialize env ^^

      (* Invoke the call *)
      Closure.call_closure env no_region ^^
      G.i_ Drop ^^

      (* Collect garbage *)
      G.i_ (Call (nr (E.built_in env "collect"))) ^^

      (* Save memory *)
      OrthogonalPersistence.save_mem env
    );
    E.add_dfinity_type mod_env
      (E.built_in mod_env "invoke_closure",
      [CustomSections.I32; CustomSections.ElemBuf]);

    Func.define_built_in_dfinity mod_env "call_funcref" ["ref";"arg"] [] (fun env ->
      let get_ref = G.i_ (GetLocal (nr 0l)) in
      let get_arg = G.i_ (GetLocal (nr 1l)) in

      compile_unboxed_const tmp_table_slot ^^ (* slot number *)
      get_ref ^^ (* the boxed funcref table id *)
      Heap.load_field 1l ^^
      ElemHeap.recall_reference env ^^
      G.i_ (Call (nr (Dfinity.func_internalize_i env))) ^^

      get_arg ^^
      Serialization.serialize env ^^

      compile_unboxed_const tmp_table_slot ^^
      G.i_ (CallIndirect (nr (message_ty env)))
    );

    Func.define_built_in_dfinity mod_env "export_self_message" ["name"] [I32Type] (fun env ->
      let get_name = G.i_ (GetLocal (nr 0l)) in

      Tagged.obj env Tagged.Reference [
        (* Create a funcref for the message *)
        G.i_ (Call (nr (Dfinity.actor_self_i env))) ^^
        get_name ^^ (* the databuf with the message name *)
        G.i_ (Call (nr (Dfinity.actor_export_i env))) ^^
        ElemHeap.remember_reference env
      ]
    )

  let compile env mk_pat mk_body at : E.func_with_names =
    (* Messages take no closure, return nothing*)
    Func.of_body env ["arg"] [] (fun env1 ->
      (* Set up memory *)
      OrthogonalPersistence.restore_mem env ^^

      (* Destruct the argument *)
      let (env2, alloc_args_code, destruct_args_code) = mk_pat env1  in

      (* Compile the body *)
      let body_code = mk_body env2 in

      alloc_args_code ^^
      G.i (GetLocal (nr 0l) @@ at) ^^
      Serialization.deserialize env ^^
      destruct_args_code ^^
      body_code ^^
      G.i_ Drop ^^

      (* Collect memory *)
      G.i_ (Call (nr (E.built_in env "collect"))) ^^

      (* Save memory *)
      OrthogonalPersistence.save_mem env
      )
end (* Message *)

module PatCode = struct
  (* Pattern failure code on demand.

  Patterns in general can fail, so we want a block around them with a jump-label
  for the fail case. But many patterns cannot fail, in particular not function
  arguments that are simple variables. In these cases, we do not want to create
  the block and the (unused) jump label. So we first generate the code, either as plain code
  (cannot fail) or as code with hole for code to fun in case of failure.
  *)

  type patternCode =
    | CannotFail of G.t
    | CanFail of (G.t -> G.t)

  let (^^^) : patternCode -> patternCode -> patternCode = function
    | CannotFail is1 ->
      begin function
      | CannotFail is2 -> CannotFail (is1 ^^ is2)
      | CanFail is2 -> CanFail (fun k -> is1 ^^ is2 k)
      end
    | CanFail is1 ->
      begin function
      | CannotFail is2 -> CanFail (fun k ->  is1 k ^^ is2)
      | CanFail is2 -> CanFail (fun k -> is1 k ^^ is2 k)
      end

  let with_fail (fail_code : G.t) : patternCode -> G.t = function
    | CannotFail is -> is
    | CanFail is -> is fail_code

  let orElse : patternCode -> patternCode -> patternCode = function
    | CannotFail is1 -> fun _ -> CannotFail is1
    | CanFail is1 -> function
      | CanFail is2 -> CanFail (fun fail_code ->
          let inner_fail = G.new_depth_label () in
          let inner_fail_code = compile_unboxed_false ^^ G.branch_to_ inner_fail in
          G.labeled_block_ [I32Type] inner_fail (is1 inner_fail_code ^^ compile_unboxed_true) ^^
          G.if_ [] G.nop (is2 fail_code)
        )
      | CannotFail is2 -> CannotFail (
          let inner_fail = G.new_depth_label () in
          let inner_fail_code = compile_unboxed_false ^^ G.branch_to_ inner_fail in
          G.labeled_block_ [I32Type] inner_fail (is1 inner_fail_code ^^ compile_unboxed_true) ^^
          G.if_ [] G.nop is2
        )

  let orTrap : patternCode -> G.t = function
    | CannotFail is -> is
    | CanFail is -> is (G.i_ Unreachable)

end (* PatCode *)
open PatCode

(* The actual compiler code that looks at the AST *)

let compile_lit env lit = Syntax.(match lit with
  | BoolLit false -> BoxedInt.lit_false env
  | BoolLit true ->  BoxedInt.lit_true env
  (* This maps int to int32, instead of a proper arbitrary precision library *)
  | IntLit n      ->
    (try BoxedInt.lit env (Big_int.int32_of_big_int n)
    with Failure _ -> Printf.eprintf "compile_lit: Overflow in literal %s\n" (Big_int.string_of_big_int n); G.i_ Unreachable)
  | NatLit n      ->
    (try BoxedInt.lit env (Big_int.int32_of_big_int n)
    with Failure _ -> Printf.eprintf "compile_lit: Overflow in literal %s\n" (Big_int.string_of_big_int n); G.i_ Unreachable)
  | NullLit       -> compile_null
  | TextLit t     -> Text.lit env t
  | _ -> todo "compile_lit" (Arrange.lit lit) G.i_ Unreachable
  )

let compile_unop env op = Syntax.(match op with
  | NegOp -> BoxedInt.lift_unboxed_unary env (
      set_tmp env ^^
      compile_unboxed_zero ^^
      get_tmp env ^^
      G.i_ (Binary (Wasm.Values.I32 Wasm.Ast.I32Op.Sub)))
  | PosOp -> G.nop
  | _ -> todo "compile_unop" (Arrange.unop op) G.i_ Unreachable
  )

let compile_binop env op = Syntax.(match op with
  | AddOp -> BoxedInt.lift_unboxed_binary env (G.i_ (Binary (Wasm.Values.I32 Wasm.Ast.I32Op.Add)))
  | SubOp -> BoxedInt.lift_unboxed_binary env (G.i_ (Binary (Wasm.Values.I32 Wasm.Ast.I32Op.Sub)))
  | MulOp -> BoxedInt.lift_unboxed_binary env (G.i_ (Binary (Wasm.Values.I32 Wasm.Ast.I32Op.Mul)))
  | DivOp -> BoxedInt.lift_unboxed_binary env (G.i_ (Binary (Wasm.Values.I32 Wasm.Ast.I32Op.DivU)))
  | ModOp -> BoxedInt.lift_unboxed_binary env (G.i_ (Binary (Wasm.Values.I32 Wasm.Ast.I32Op.RemU)))
  | CatOp -> Text.concat env
  | _ -> todo "compile_binop" (Arrange.binop op) G.i_ Unreachable
  )

let compile_relop env op = Syntax.(BoxedInt.lift_unboxed_binary env (match op with
  | EqOp -> G.i_ (Compare (Wasm.Values.I32 Wasm.Ast.I32Op.Eq))
  | NeqOp -> G.i_ (Compare (Wasm.Values.I32 Wasm.Ast.I32Op.Eq)) ^^
             G.if_ [I32Type] compile_unboxed_false compile_unboxed_true
  | GeOp -> G.i_ (Compare (Wasm.Values.I32 Wasm.Ast.I32Op.GeS))
  | GtOp -> G.i_ (Compare (Wasm.Values.I32 Wasm.Ast.I32Op.GtS))
  | LeOp -> G.i_ (Compare (Wasm.Values.I32 Wasm.Ast.I32Op.LeS))
  | LtOp -> G.i_ (Compare (Wasm.Values.I32 Wasm.Ast.I32Op.LtS))
  ))


(* compile_lexp is used for expressions on the left of an
assignment operator, produces some code (with sideffect), and some pure code *)
let rec compile_lexp (env : E.t) exp = match exp.it with
  | VarE var ->
     G.nop,
     Var.set_val env var.it
  | IdxE (e1,e2) ->
     compile_exp env e1 ^^ (* offset to array *)
     compile_exp env e2 ^^ (* idx *)
     BoxedInt.unbox env ^^
     Array.idx env,
     store_ptr
  | DotE (e, n) ->
     compile_exp env e ^^
     (* Only real objects have mutable fields, no need to branch on the tag *)
     Object.idx env n,
     store_ptr
  | _ -> todo "compile_lexp" (Arrange_ir.exp exp) (G.i_ Unreachable, G.nop)

(* compile_exp returns an *value*.
Currently, number (I32Type) are just repesented as such, but other
types may be point (e.g. for function, array, tuple, object).

Local variables (which maybe mutable, or have delayed initialisation)
are also points, but points to such values, and need to be read first.  *)
and compile_exp (env : E.t) exp = match exp.it with
  | IdxE (e1, e2)  ->
     compile_exp env e1 ^^ (* offset to array *)
     compile_exp env e2 ^^ (* idx *)
     BoxedInt.unbox env ^^
     Array.idx env ^^
     load_ptr
  | DotE (e, ({it = Syntax.Name n;_} as name)) ->
     compile_exp env e ^^
     Tagged.branch env [I32Type]
      ( [ Tagged.Object, Object.load_idx env name ] @
        (if E.mode env = DfinityMode
         then [ Tagged.Reference, actor_fake_object_idx env {name with it = n} ]
         else []) @
        match  Array.fake_object_idx env n with
          | None -> []
          | Some code -> [ Tagged.Array, code ]
      )
  (* We only allow prims of certain shapes, as they occur in the prelude *)
  (* Binary prims *)
  | CallE (_, ({ it = PrimE p; _} as pe), _, { it = TupE [e1;e2]; _}) ->
    begin
     compile_exp env e1 ^^
     compile_exp env e2 ^^
     match p with
      | "Array.init" -> Array.init env
      | "Array.tabulate" -> Array.tabulate env
      | _ -> todo "compile_exp" (Arrange_ir.exp pe) (G.i_ Unreachable)
    end
  (* Unary prims *)
  | CallE (_, ({ it = PrimE p; _} as pe), _, e) ->
    begin
     compile_exp env e ^^
     match p with
      | "abs" -> Prim.prim_abs env
      | "printInt" -> Dfinity.prim_printInt env
      | "print" -> Dfinity.prim_print env
      | _ -> todo "compile_exp" (Arrange_ir.exp pe) (G.i_ Unreachable)
    end
  | VarE var ->
     Var.get_val env var.it
  | AssignE (e1,e2) ->
     let (prepare_code, store_code) = compile_lexp env e1  in
     prepare_code ^^
     compile_exp env e2 ^^
     store_code ^^
     compile_unit
  | LitE l ->
     compile_lit env l
  | AssertE e1 ->
     compile_exp env e1 ^^
     BoxedInt.unbox env ^^
     G.if_ [I32Type] compile_unit (G.i (Unreachable @@ exp.at))
  | UnE (op, e1) ->
     compile_exp env e1 ^^
     compile_unop env op
  | BinE (e1, op, e2) ->
     compile_exp env e1 ^^
     compile_exp env e2 ^^
     compile_binop env op
  | RelE (e1, op, e2) ->
     compile_exp env e1 ^^
     compile_exp env e2 ^^
     compile_relop env op
  | IfE (e1, e2, e3) ->
     let code1 = compile_exp env e1 in
     let code2 = compile_exp env e2 in
     let code3 = compile_exp env e3 in
     code1 ^^ BoxedInt.unbox env ^^
     G.if_ [I32Type] code2 code3
  | IsE (e1, e2) ->
     let code1 = compile_exp env e1 in
     let code2 = compile_exp env e2 in
     let (set_i, get_i) = new_local env "is_lhs" in
     let (set_j, get_j) = new_local env "is_rhs" in
     code1 ^^
     set_i ^^
     code2 ^^
     set_j ^^

     get_i ^^
     Tagged.branch env [I32Type]
      [ Tagged.Array,
        G.i_ Drop ^^ BoxedInt.lit_false env
      ; Tagged.Reference,
        (* TODO: Implement IsE for actor references? *)
        G.i_ Drop ^^ BoxedInt.lit_false env
      ; Tagged.Object,
        (* There are two cases: Either the class is a pointer to
           the object on the RHS, or it is -- mangled -- the
           function id stored therein *)
        Heap.load_field Object.class_position ^^
        (* Equal? *)
        get_j ^^
        G.i_ (Compare (Wasm.Values.I32 Wasm.Ast.I32Op.Eq)) ^^
        G.if_ [I32Type]
          (BoxedInt.lit_true env)
          (* Static function id? *)
          ( get_i ^^
            Heap.load_field Object.class_position ^^
            get_j ^^
            Heap.load_field 0l ^^ (* get the function id *)
            compile_mul_const Heap.word_size ^^
            compile_add_const 1l ^^ 
            G.i_ (Compare (Wasm.Values.I32 Wasm.Ast.I32Op.Eq))
          )
        ]
  | BlockE decs ->
     compile_decs env decs
  | LabelE (name, _ty, e) ->
      G.block_ [I32Type] (G.with_current_depth (fun depth ->
        let env1 = E.add_label env name depth in
        compile_exp env1 e 
      ))
  | BreakE (name, _ty) ->
      let d = E.get_label_depth env name in
      compile_unit ^^ G.branch_to_ d
  | LoopE (e, None) ->
     G.loop_ [] (
       let code = compile_exp env e in
       code ^^ G.i_ (Br (nr 0l))
     ) ^^
       G.i_ Unreachable
  | LoopE (e1, Some e2) ->
     let code1 = compile_exp env e1 in
     let code2 = compile_exp env e2 in
     G.loop_ [] (
       code1 ^^ G.i_ Drop ^^
       code2 ^^ BoxedInt.unbox env ^^
       G.if_ [] (G.i_ (Br (nr 1l))) G.nop
     ) ^^
     compile_unit
  | WhileE (e1, e2) ->
     let code1 = compile_exp env e1 in
     let code2 = compile_exp env e2 in
     G.loop_ [] (
       code1 ^^ BoxedInt.unbox env ^^
       G.if_ [] (code2 ^^ G.i_ Drop ^^ G.i_ (Br (nr 1l))) G.nop
     ) ^^
     compile_unit
  | RetE e -> compile_exp env e ^^ G.i (Return @@ exp.at)
  | OptE e ->
     Opt.inject env (compile_exp env e)
  | TupE [] -> compile_unit
  | TupE es -> Array.lit env (List.map (compile_exp env) es)
  | ProjE (e1,n) ->
     compile_exp env e1 ^^ (* offset to tuple (an array) *)
     Array.load_n (Int32.of_int n)
<<<<<<< HEAD
  | ArrayE es -> Array.lit env (List.map (compile_exp env) es)
  | ActorE (name, fs) ->
=======
  | ArrayE (m, es) -> Array.lit env (List.map (compile_exp env) es)
  | ObjE ({ it = Type.Object _ (*sharing*); _}, name, fs) -> (* TBR - really the same for local and shared? *)
     let fs' = List.map
      (fun (f : Ir.exp_field) ->
        (f.it.name, f.it.id, f.it.priv, fun env -> compile_exp env f.it.exp)
      ) fs in
     Object.lit env (Some name) None fs'
  | ObjE ({ it = Type.Actor; _}, name, fs) ->
>>>>>>> e90c8de6
    let captured = Freevars_ir.exp exp in
    let prelude_names = find_prelude_names env in
    if Freevars_ir.M.is_empty (Freevars_ir.diff captured prelude_names)
    then actor_lit env name fs
    else todo "non-closed actor" (Arrange_ir.exp exp) G.i_ Unreachable
  | CallE (_, e1, _, e2) when isDirectCall env e1 <> None ->
     let fi = Lib.Option.value (isDirectCall env e1) in
     compile_exp env e2 ^^
     Closure.call_direct env fi exp.at
  | CallE (cc, e1, _, e2) ->
     compile_exp env e1 ^^
     compile_exp env e2 ^^
     Closure.call_indirect env cc exp.at
  | SwitchE (e, cs) ->
    let code1 = compile_exp env e in
    let (set_i, get_i) = new_local env "switch_in" in
    let (set_j, get_j) = new_local env "switch_out" in

    let rec go env cs = match cs with
      | [] -> CanFail (fun k -> k)
      | (c::cs) ->
          let pat = c.it.pat in
          let e = c.it.exp in
          let (env1, alloc_code, code) = compile_pat env AllocHow.M.empty pat in
          CannotFail alloc_code ^^^
          orElse ( CannotFail get_i ^^^ code ^^^
                   CannotFail (compile_exp env1 e) ^^^ CannotFail set_j)
                 (go env cs)
          in
      let code2 = go env cs in
      code1 ^^ set_i ^^ orTrap code2 ^^ get_j
  | ForE (p, e1, e2) ->
     let code1 = compile_exp env e1 in
     let (env1, alloc_code, code2) = compile_mono_pat env AllocHow.M.empty p in
     let code3 = compile_exp env1 e2 in

     let (set_i, get_i) = new_local env "iter" in
     (* Store the iterator *)
     code1 ^^
     set_i ^^

     G.loop_ []
       ( get_i ^^
         Object.load_idx env1 (nr_ (Syntax.Name "next")) ^^
         compile_unit ^^
         Closure.call_closure env1 Source.no_region ^^
         let (set_oi, get_oi) = new_local env "opt" in
         set_oi ^^

         (* Check for null *)
         get_oi ^^
         compile_null ^^
         G.i_ (Compare (Wasm.Values.I32 Wasm.Ast.I32Op.Eq)) ^^
         G.if_ []
           G.nop
           ( alloc_code ^^ get_oi ^^ Opt.project ^^
             code2 ^^ code3 ^^ G.i_ Drop ^^ G.i_ (Br (nr 1l))
           )
     ) ^^
     compile_unit
  (* Async-wait lowering support features *)
  | DeclareE (name, _, e) ->
      let (env1, i) = E.add_local_with_offset env name.it 1l in
      Tagged.obj env Tagged.MutBox [ compile_unboxed_const 0l ] ^^
      G.i_ (SetLocal (nr i)) ^^
      compile_exp env1 e
  | DefineE (name, _, e) ->
      compile_exp env e ^^
      Var.set_val env name.it ^^
      compile_unit
  | NewObjE ({ it = Type.Object _ (*sharing*); _}, fs) ->
     let fs' = List.map
      (fun (name, id) -> (name, fun env -> Var.get_val_ptr env id.it))
      fs in
     Object.lit_raw env fs'
  | _ -> todo "compile_exp" (Arrange_ir.exp exp) (G.i_ Unreachable)


and isDirectCall env e = match e.it with
  | VarE var ->
    begin match E.lookup_var env var.it with
    | Some (Deferred d) -> d.is_direct_call
    | _ -> None
    end
  | _ -> None


(*
The compilation of declarations (and patterns!) needs to handle mutual recursion.
This requires conceptually thre passes:
 1. First we need to collect all names bound in a block,
    and find locations for then (which extends the environment).
    The environment is extended monotonously: The type-checker ensures that
    a Block does not bind the same name twice.
    We would not need to pass in the environment, just out ... but because
    it is bundled in the E.t type, threading it through is also easy.

 2. We need to allocate memory for them, and store the pointer in the
    WebAssembly local, so that they can be captured by closures.

 3. We go through the declarations, generate the actual code and fill the
    allocated memory.
    This includes creating the actual closure references.

We could do this in separate functions, but I chose to do it in one
 * it means all code related to one constructor is in one place and
 * when generating the actual code, we still “know” the id of the local that
   has the memory location, and don’t have to look it up in the environment.

The first phase works with the `pre_env` passed to `compile_dec`,
while the third phase is a function that expects the final environment. This
enabled mutual recursion.
*)


and compile_lit_pat env l = match l with
  | Syntax.NullLit ->
    compile_lit env l ^^
    G.i_ (Compare (Wasm.Values.I32 Wasm.Ast.I32Op.Eq))
  | Syntax.(NatLit _ | IntLit _ | BoolLit _) ->
    BoxedInt.unbox env ^^
    compile_lit env l ^^
    BoxedInt.unbox env ^^
    G.i_ (Compare (Wasm.Values.I32 Wasm.Ast.I32Op.Eq))
  | Syntax.(TextLit t) ->
    Text.lit env t ^^
    Text.compare env
  | _ -> todo "compile_lit_pat" (Arrange.lit l) (G.i_ Unreachable)

and fill_pat env pat : patternCode = match pat.it with
  | WildP -> CannotFail (G.i_ Drop)
  | OptP p ->
      let code1 = fill_pat env p in
      let (set_i, get_i) = new_local env "opt_scrut" in
      CanFail (fun fail_code ->
        set_i ^^
        get_i ^^
        compile_null ^^
        G.i_ (Compare (Wasm.Values.I32 Wasm.Ast.I32Op.Eq)) ^^
        G.if_ [] fail_code
          ( get_i ^^
            Opt.project ^^
            with_fail fail_code code1
          )
      )
  | LitP l ->
      CanFail (fun fail_code ->
        compile_lit_pat env l ^^
        G.if_ [] G.nop fail_code)
  | VarP name ->
      CannotFail (Var.set_val env name.it)
  | TupP ps ->
      let (set_i, get_i) = new_local env "tup_scrut" in
      let rec go i ps env = match ps with
        | [] -> CannotFail G.nop
        | (p::ps) ->
          let code1 = fill_pat env p in
          let code2 = go (i+1) ps env in
          ( CannotFail (get_i ^^ Array.load_n (Int32.of_int i)) ^^^
            code1 ^^^
            code2 ) in
      CannotFail set_i ^^^ go 0 ps env
  | AltP (p1, p2) ->
      let code1 = fill_pat env p1 in
      let code2 = fill_pat env p2 in
      let (set_i, get_i) = new_local env "alt_scrut" in
      CannotFail set_i ^^^
      orElse (CannotFail get_i ^^^ code1)
             (CannotFail get_i ^^^ code2)

and alloc_pat env how pat =
  let (_,d) = Freevars_ir.pat pat in
  AllocHow.S.fold (fun v (env,code0) ->
    let (env1, code1) = AllocHow.add_local_default env how AllocHow.LocalImmut v
    in (env1, code0 ^^ code1)
  ) d (env, G.nop)

and compile_pat env how pat : E.t * G.t * patternCode =
  (* It returns:
     - the extended environment
     - the code to allocate memory
     - the code to do the pattern matching.
       This expects the  undestructed value is on top of the stack,
       consumes it, and fills the heap
       If the pattern does not match, it branches to the depth at fail_depth.
  *)
  let (env1, alloc_code) = alloc_pat env how pat in
  let fill_code = fill_pat env1 pat in
  (env1, alloc_code, fill_code)

(* Used for mono patterns (let, function arguments) *)
and compile_mono_pat env how pat =
  let (env1, alloc_code, code) = compile_pat env how pat in
  let wrapped_code = set_tmp env ^^ orTrap (CannotFail (get_tmp env) ^^^ code) in
  (env1, alloc_code, wrapped_code)

and compile_dec last pre_env how dec : E.t * G.t * (E.t -> G.t) = match dec.it with
  | TypD _ ->
    (pre_env, G.nop, fun _ -> 
      if last then compile_unit else G.nop
    )
  | ExpD e ->
    (pre_env, G.nop, fun env ->
      compile_exp env e ^^
      if last then G.nop else G.i_ Drop
    )
  | LetD (p, e) ->
    let (pre_env1, alloc_code, fill_code) = compile_mono_pat pre_env how p in
    ( pre_env1, alloc_code, fun env ->
      compile_exp env e ^^
      fill_code ^^
      if last then compile_unit else G.nop
    )
  | VarD (name, e) ->
      assert (AllocHow.M.find_opt name.it how = Some AllocHow.LocalMut ||
              AllocHow.M.find_opt name.it how = Some AllocHow.StoreHeap);
      let (pre_env1, alloc_code) = AllocHow.add_local pre_env how name.it in

      ( pre_env1, alloc_code, fun env ->
        compile_exp env e ^^
        Var.set_val env name.it ^^
        if last then compile_unit else G.nop
      )
  | FuncD (cc, name, _, p, _rt, e) ->
      (* Get captured variables *)
      let captured = Freevars_ir.captured p e in
      let mk_pat env1 = compile_mono_pat env1 AllocHow.M.empty p in
      let mk_body env1 _ = compile_exp env1 e in
      Closure.dec pre_env how last name cc captured mk_pat mk_body dec.at

  (* Should be desugared for object classes , but not for actor classes yet *)
  (*
  | ClassD (name, _, typ_params, s, p, self, efs) ->
      let captured = Freevars_ir.captured_exp_fields p efs in
      let mk_pat env1 = compile_mono_pat env1 AllocHow.M.empty p in
      let mk_body env1 compile_fun_identifier =
        (* TODO: This treats actors like any old object *)
        let fs' = List.map (fun (f : Ir.exp_field) ->
          (f.it.name, f.it.id, f.it.priv, fun env -> compile_exp env f.it.exp)
          ) efs in
        (* this is run within the function. The class id is the function
        identifier, as provided by Func.dec:
        For closures it is the pointer to the closure.
        For functions it is the function id (shifted to never class with pointers) *)
        Object.lit env1 (Some self) (Some compile_fun_identifier) fs' in
      Closure.dec pre_env how last name (Value.local_cc 1 1) captured mk_pat mk_body dec.at
  *)
  | _ -> todo "compile_dec" (Arrange_ir.dec dec) (pre_env, G.nop, fun _ -> G.i_ Unreachable)

and compile_decs env decs : G.t = snd (compile_decs_block env true decs)

and compile_decs_block env keep_last decs : (E.t * G.t) =
  let how = AllocHow.decs env decs in
  let rec go pre_env decs = match decs with
    | []          -> (pre_env, G.nop, fun _ -> if keep_last then compile_unit else G.nop) (* empty declaration list? *)
    | [dec]       -> compile_dec keep_last pre_env how dec
    | (dec::decs) ->
        let (pre_env1, alloc_code1, mk_code1) = compile_dec false pre_env how dec in
        let (pre_env2, alloc_code2, mk_code2) = go          pre_env1 decs in
        (pre_env2, alloc_code1 ^^ alloc_code2, fun env -> mk_code1 env ^^ mk_code2 env) in
  let (env1, alloc_code, mk_code) = go env decs in
  (env1, alloc_code ^^ mk_code env1)

and compile_prelude env =
  (* Allocate the primitive functions *)
  let (env1, code) = compile_decs_block env false (E.get_prelude env).it in
  (env1, code)

(* Is this a hack? When determining whether an actor is closed,
we should disregard the prelude, because every actor is compiled with the
prelude. So this function compiles the prelude, just to find out the bound names.
*)
and find_prelude_names env =
  (* Create a throw-away environment *)
  let env1 = E.mk_fun_env (E.mk_global (E.mode env) (E.get_prelude env) 0l) 0l in
  let (env2, _) = compile_prelude env1 in
  E.in_scope_set env2


and compile_start_func env (progs : Ir.prog list) : E.func_with_names =
  Func.of_body env [] [] (fun env1 ->
    let rec go env = function
      | [] -> G.nop
      | (prog::progs) ->
          let (env1, code1) = compile_decs_block env false prog.it in
          let code2 = go env1 progs in
          code1 ^^ code2 in
    go env1 progs
    )

and compile_private_actor_field pre_env (f : Ir.exp_field)  =
  let ptr = E.reserve_static_memory pre_env (Int32.mul 2l Heap.word_size) in
  let pre_env1 = E.add_local_static pre_env f.it.id.it (Int32.add Heap.word_size ptr) in
  ( pre_env1, fun env ->
    compile_unboxed_const ptr ^^
    Tagged.store Tagged.MutBox ^^

    compile_unboxed_const ptr ^^
    compile_exp env f.it.exp ^^
    Var.store
  )

and compile_public_actor_field pre_env (f : Ir.exp_field) =
  let (name, _, pat, _rt, exp) =
    let find_func exp = match exp.it with
    | BlockE [{it = FuncD (s, name, ty_args, pat, rt, exp); _ }] -> (name, ty_args, pat, rt, exp)
    | _ -> assert false (* "public actor field not a function" *)
    in find_func f.it.exp in

  (* Which name to use? f.it.id or name? Can they differ? *)
  (* crusso: use name for the name of the field, access by projection; id for the bound name. 
     They can differ after alpha-renaming of id due to CPS conversion, but are initially the same after the parsing
     I have not reviewed/fixed the code below.
  *)
  let (fi, fill) = E.reserve_fun pre_env name.it in
  E.add_dfinity_type pre_env (fi, [CustomSections.ElemBuf]);
  E.add_export pre_env (nr {
    name = Dfinity.explode name.it;
    edesc = nr (FuncExport (nr fi))
  });
  let d = { allocate = Dfinity.static_self_message_pointer name; is_direct_call = None } in
  let pre_env1 = E.add_local_deferred pre_env name.it d in

  ( pre_env1, fun env ->
    let mk_pat inner_env = compile_mono_pat inner_env AllocHow.M.empty pat in
    let mk_body inner_env = compile_exp inner_env exp in
    let f = Message.compile env mk_pat mk_body f.at in
    fill f;
    G.nop
  )

and compile_actor_field pre_env (f : Ir.exp_field) =
  if f.it.priv.it = Syntax.Private
  then compile_private_actor_field pre_env f
  else compile_public_actor_field pre_env f

and compile_actor_fields env fs =
  (* We need to tie the knot about the enrivonment *)
  let rec go env = function
    | []          -> (env, fun _ -> G.nop)
    | (f::fs) ->
        let (env1, mk_code1) = compile_actor_field env f in
        let (env2, mk_code2) = go env1 fs in
        (env2, fun env -> mk_code1 env ^^ mk_code2 env) in
  let (env1, mk_code2) = go env fs in
  (env1, mk_code2 env1)



and actor_lit outer_env name fs =
  if E.mode outer_env <> DfinityMode then G.i_ Unreachable else

  let wasm =
    let env = E.mk_global (E.mode outer_env) (E.get_prelude outer_env) ClosureTable.table_end in

    if E.mode env = DfinityMode then Dfinity.system_imports env;
    Dfinity.common_funcs env;
    Array.common_funcs env;
    Message.system_funs env;

    let start_fun = Func.of_body env [] [] (fun env3 ->
      (* Compile stuff here *)
      let (env4, prelude_code) = compile_prelude env3 in
      let (env5, init_code )  = compile_actor_fields env4 fs in
      prelude_code ^^ init_code) in
    let start_fi = E.add_fun env start_fun "start" in

    OrthogonalPersistence.register env start_fi;

    let m = conclude_module env name.it None in
    let (_map, wasm) = CustomModule.encode m in
    wasm in

  let code =
    Dfinity.compile_databuf_of_bytes outer_env wasm ^^

    (* Create actorref *)
    G.i_ (Call (nr (Dfinity.module_new_i outer_env))) ^^
    G.i_ (Call (nr (Dfinity.actor_new_i outer_env))) ^^
    ElemHeap.remember_reference outer_env in

  (* Wrap it in a tagged heap object *)
  Tagged.obj outer_env Tagged.Reference [ code ]

and actor_fake_object_idx env name =
    let (set_i, get_i) = new_local env "ref" in
    (* The wrapped actor table entry is on the stack *)
    Heap.load_field 1l ^^
    ElemHeap.recall_reference env ^^
    set_i ^^

    (* Export the methods and put it in a Reference object *)
    Tagged.obj env Tagged.Reference
      [ get_i ^^
        Dfinity.compile_databuf_of_bytes env (name.it) ^^
        G.i_ (Call (nr (Dfinity.actor_export_i env))) ^^
        ElemHeap.remember_reference env
      ]

and conclude_module env module_name start_fi_o =

  Dfinity.default_exports env;
  GC.register env (E.get_end_of_static_memory env);

  let imports = E.get_imports env in
  let ni = List.length imports in
  let ni' = Int32.of_int ni in

  let funcs = E.get_funcs env in
  let nf = List.length funcs in
  let nf' = Wasm.I32.of_int_u nf in

  let table_sz = Int32.add nf' ni' in

  (* We want to put all persistent globals first:
     The index in the persist annotation refers to the index in the
     list of *exported* globals, not all globals (at least with v8) *)
  let globals = [
      (* persistent databuf for memory *)
      nr { gtype = GlobalType (I32Type, Mutable);
        value = nr (G.to_instr_list compile_unboxed_zero)
      };
      (* persistent elembuf for memory *)
      nr { gtype = GlobalType (I32Type, Mutable);
        value = nr (G.to_instr_list compile_unboxed_zero)
      };
      (* end-of-heap pointer *)
      nr { gtype = GlobalType (I32Type, Mutable);
        value = nr (G.to_instr_list (compile_unboxed_const (E.get_end_of_static_memory env)))
      };
      (* reference counter *)
      nr { gtype = GlobalType (I32Type, Mutable);
        value = nr (G.to_instr_list compile_unboxed_zero)
      };
      ] in

  let data = List.map (fun (offset, init) -> nr {
    index = nr 0l;
    offset = nr (G.to_instr_list (compile_unboxed_const offset));
    init;
    }) (E.get_static_memory env) in

  { module_ = nr {
      types = List.map nr (E.get_types env);
      funcs = List.map (fun (f,_,_) -> f) funcs;
      tables = [ nr { ttype = TableType ({min = table_sz; max = Some table_sz}, AnyFuncType) } ];
      elems = [ nr {
        index = nr 0l;
        offset = nr (G.to_instr_list (compile_unboxed_const ni'));
        init = List.mapi (fun i _ -> nr (Wasm.I32.of_int_u (ni + i))) funcs } ];
      start = start_fi_o;
      globals = globals;
      memories = [nr {mtype = MemoryType {min = 1024l; max = None}} ];
      imports;
      exports = E.get_exports env;
      data
    };
    types = E.get_dfinity_types env;
    persist =
           [ (OrthogonalPersistence.mem_global, CustomSections.DataBuf)
           ; (OrthogonalPersistence.elem_global, CustomSections.ElemBuf)
           ];
    module_name;
    function_names =
	List.mapi (fun i (f,n,_) -> Int32.(add ni' (of_int i), n)) funcs;
    locals_names =
	List.mapi (fun i (f,_,ln) -> Int32.(add ni' (of_int i), ln)) funcs;
  }

let compile mode module_name (prelude : Ir.prog) (progs : Ir.prog list) : extended_module =
  let env = E.mk_global mode prelude ClosureTable.table_end in

  if E.mode env = DfinityMode then Dfinity.system_imports env;
  Dfinity.common_funcs env;
  Array.common_funcs env;
  Message.system_funs env;

  let start_fun = compile_start_func env (prelude :: progs) in
  let start_fi = E.add_fun env start_fun "start" in
  let start_fi_o =
    if E.mode env = DfinityMode
    then begin
      OrthogonalPersistence.register env start_fi;
      Dfinity.export_start_stub env;
      None
    end else Some (nr start_fi) in

  conclude_module env module_name start_fi_o<|MERGE_RESOLUTION|>--- conflicted
+++ resolved
@@ -3022,19 +3022,8 @@
   | ProjE (e1,n) ->
      compile_exp env e1 ^^ (* offset to tuple (an array) *)
      Array.load_n (Int32.of_int n)
-<<<<<<< HEAD
-  | ArrayE es -> Array.lit env (List.map (compile_exp env) es)
+  | ArrayE (m, es) -> Array.lit env (List.map (compile_exp env) es)
   | ActorE (name, fs) ->
-=======
-  | ArrayE (m, es) -> Array.lit env (List.map (compile_exp env) es)
-  | ObjE ({ it = Type.Object _ (*sharing*); _}, name, fs) -> (* TBR - really the same for local and shared? *)
-     let fs' = List.map
-      (fun (f : Ir.exp_field) ->
-        (f.it.name, f.it.id, f.it.priv, fun env -> compile_exp env f.it.exp)
-      ) fs in
-     Object.lit env (Some name) None fs'
-  | ObjE ({ it = Type.Actor; _}, name, fs) ->
->>>>>>> e90c8de6
     let captured = Freevars_ir.exp exp in
     let prelude_names = find_prelude_names env in
     if Freevars_ir.M.is_empty (Freevars_ir.diff captured prelude_names)
