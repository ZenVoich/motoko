--- conflicted
+++ resolved
@@ -103,11 +103,6 @@
 
 (* Types *)
 
-<<<<<<< HEAD
-let check env at p =
-  if p then ignore
-  else error env at
-=======
 let check_ids env ids = ignore (
     List.fold_left (fun dom id ->
       check env no_region (not (List.mem id dom))
@@ -115,7 +110,6 @@
       id::dom
     ) [] ids
   )
->>>>>>> 23f67b36
 
 let check_sub env at t1 t2 =
   check env at (T.sub t1 t2) "subtype violation:\n  %s\n  %s\n"
@@ -139,12 +133,7 @@
   | T.Var (s, i) ->
     error env no_region "free type variable %s, index %i" s  i
   | T.Con (c, typs) ->
-<<<<<<< HEAD
-    if not (T.ConSet.mem c env.cons) then
-       error env no_region "free type constructor %s" (Con.to_string c);
-=======
     check env no_region (T.ConSet.mem c env.cons) "free type constructor %s" (Con.name c);
->>>>>>> 23f67b36
     (match Con.kind c with | T.Def (tbs, t) | T.Abs (tbs, t)  ->
       check_typ_bounds env tbs typs no_region
     )
@@ -188,40 +177,17 @@
     let t' = T.promote typ in
     check_shared env no_region t'
   | T.Obj (sort, fields) ->
-<<<<<<< HEAD
     let rec strictly_sorted fields =
       match fields with
       | []
       | [_] -> true
-=======
-    let rec sorted = function
-      | [] | [_] -> true
->>>>>>> 23f67b36
       | f1::((f2::_) as fields') ->
         T.compare_field f1 f2  < 0 && strictly_sorted fields'
     in
     List.iter (check_typ_field env sort) fields;
-<<<<<<< HEAD
     (* fields strictly sorted (and) distinct *)
     if (not (strictly_sorted fields)) then
       error env no_region "object type's fields are not distinct and sorted %s" (T.string_of_typ typ)
-  | T.Mut typ ->
-    check_typ env typ
-  | T.Kind (c,k) ->
-    check_kind env k
-
-and check_kind env k =
-    let (binds,typ) =
-      match k with
-      | T.Abs(binds,typ)
-      | T.Def(binds,typ) -> (binds,typ)
-    in
-    let cs,ce = check_typ_binds env binds in
-    let ts = List.map (fun c -> T.Con(c,[])) cs in
-    let env' = adjoin_cons env ce in
-    check_typ env' (T.open_ ts  typ);
-=======
-    check env no_region (sorted fields) "object type's fields are not sorted"
   | T.Variant cts ->
     let rec sorted = function
       | [] | [_] -> true
@@ -238,7 +204,19 @@
       "Serialized in non-serialized flavor";
     check_typ env typ;
     check_sub env no_region typ T.Shared
->>>>>>> 23f67b36
+  | T.Kind (c,k) ->
+    check_kind env k
+
+and check_kind env k =
+  let (binds,typ) =
+    match k with
+    | T.Abs(binds,typ)
+      | T.Def(binds,typ) -> (binds,typ)
+  in
+  let cs,ce = check_typ_binds env binds in
+  let ts = List.map (fun c -> T.Con(c,[])) cs in
+  let env' = adjoin_cons env ce in
+  check_typ env' (T.open_ ts  typ);
 
 and check_typ_field env s typ_field : unit =
   let T.{lab; typ} = typ_field in
@@ -614,13 +592,8 @@
     | LitP _ ->
       ve
     | VarP id ->
-<<<<<<< HEAD
-      if T.Env.mem id.it ve then
-        error env pat.at "duplicate binding for %s in block" id.it;
-=======
       check env id.at (not (T.Env.mem id.it ve0))
         "duplicate binding for %s in block" id.it;
->>>>>>> 23f67b36
       T.Env.add id.it pat.note ve (*TBR*)
     | TupP pats ->
       List.fold_left go ve pats
