open Mo_types
open Mo_values
open Ir_def

open Ir
open Source

module V = Value
module T = Type
module CC = Call_conv

(* Context *)

type val_env = V.def V.Env.t
type lab_env = V.value V.cont V.Env.t
type ret_env = V.value V.cont option
type throw_env = V.value V.cont option
type reply_env = V.value V.cont option
type reject_env = V.value V.cont option
type actor_env = V.value V.Env.t ref (* indexed by actor ids *)

let initial_state () = ref V.Env.empty

type flags = {
  trace : bool;
  print_depth : int;
}

type env =
  { flags : flags;
    flavor : Ir.flavor;
    vals : val_env;
    labs : lab_env;
    rets : ret_env;
    throws : throw_env;
    replies : reply_env;
    rejects : reject_env;
    caller : V.value;
    self : V.actor_id;
    actor_env : actor_env;
  }

let adjoin_vals c ve = {c with vals = V.Env.adjoin c.vals ve}

let empty_scope = V.Env.empty

let env_of_scope flags flavor ae ve =
  { flags;
    flavor;
    vals = ve;
    labs = V.Env.empty;
    rets = None;
    throws = None;
    replies = None;
    rejects = None;
    caller = V.Text V.top_id;
    self = V.top_id;
    actor_env = ae;
  }

let context env = V.Blob env.self

(* Error handling *)

exception Trap of Source.region * string

let trap at fmt = Printf.ksprintf (fun s -> raise (Trap (at, s))) fmt

let find id env =
  try V.Env.find id env
  with Not_found ->
    trap no_region "unbound identifier %s" id

(* Tracing *)

let trace_depth = ref 0

let trace fmt =
  Printf.ksprintf (fun s ->
    Printf.printf "%s%s\n%!" (String.make (2 * !trace_depth) ' ') s
  ) fmt

let string_of_val env = V.string_of_val env.flags.print_depth T.Non
let string_of_def flags = V.string_of_def flags.print_depth T.Non
let string_of_arg env = function
  | V.Tup _ as v -> string_of_val env v
  | v -> "(" ^ string_of_val env v ^ ")"


(* Debugging aids *)

let last_env = ref (env_of_scope { trace = false; print_depth = 2} (Ir.full_flavor ()) (initial_state ()) empty_scope)
let last_region = ref Source.no_region

let print_exn flags exn =
  let trace = Printexc.get_backtrace () in
  Printf.printf "%!";
  let at = Source.string_of_region !last_region in
  Printf.eprintf "%s: internal error, %s\n" at (Printexc.to_string exn);
  Printf.eprintf "\nLast environment:\n";
  Value.Env.iter
    (fun x d -> Printf.eprintf "%s = %s\n" x (string_of_def flags d))
    !last_env.vals;
  Printf.eprintf "\n";
  Printf.eprintf "%s" trace;
  Printf.eprintf "%!"

(* Scheduling *)

module Scheduler =
struct
  let q : (unit -> unit) Queue.t = Queue.create ()

  let queue work = Queue.add work q
  let yield () =
    trace_depth := 0;
    try Queue.take q () with Trap (at, msg) ->
      Printf.eprintf "%s: execution error, %s\n" (Source.string_of_region at) msg

  let rec run () =
    if not (Queue.is_empty q) then (yield (); run ())
end

(* Async auxiliary functions *)

(* Are these just duplicates of the corresponding functions in interpret.ml? If so, refactor *)

let make_async () : V.async =
  {V.result = Lib.Promise.make (); waiters = []}

let get_async async (k : V.value V.cont) (r : V.value V.cont) =
  match Lib.Promise.value_opt async.V.result with
  | Some (V.Ok v) -> k v
  | Some (V.Error v) -> r v
  | None -> async.V.waiters <- (k,r)::async.V.waiters

let set_async async v =
  List.iter (fun (k,_) -> Scheduler.queue (fun () -> k v)) async.V.waiters;
  Lib.Promise.fulfill async.V.result (V.Ok v);
  async.V.waiters <- []

let reject_async async v =
  List.iter (fun (_,r) -> Scheduler.queue (fun () -> r v)) async.V.waiters;
  Lib.Promise.fulfill async.V.result (V.Error v);
  async.V.waiters <- []

let reply async v =
  Scheduler.queue (fun () -> set_async async v)

let reject async v =
  match v with
  | V.Tup [ _code; message ] ->
    (* mask the error code before rejecting *)
    Scheduler.queue
      (fun () -> reject_async async (V.Tup [V.Variant("canister_reject", V.unit); message]))
  | _ -> assert false

let async env at (f: (V.value V.cont) -> (V.value V.cont) -> unit) (k : V.value V.cont) =
  let async = make_async () in
  let k' = reply async in
  let r = reject async in
  if env.flags.trace then trace "-> async %s" (string_of_region at);
  Scheduler.queue (fun () ->
    if env.flags.trace then trace "<- async %s" (string_of_region at);
    incr trace_depth;
    f (fun v ->
      if env.flags.trace then trace "<= %s" (string_of_val env v);
      decr trace_depth;
      k' v) r
    );
  k (V.Async async)

let await env at async k =
  if env.flags.trace then trace "=> await %s" (string_of_region at);
  decr trace_depth;
  get_async async (fun v ->
    Scheduler.queue (fun () ->
      if env.flags.trace then
        trace "<- await %s%s" (string_of_region at) (string_of_arg env v);
      incr trace_depth;
      k v)
    )


(* queue a lowered oneway or replying function that no longer does AsyncE on entry *)
let queue f = fun c v k -> Scheduler.queue (fun () -> f c v k)

let make_unit_message env id call_conv f =
  assert env.flavor.has_async_typ;
  let open CC in
  match call_conv with
  | {sort = T.Shared s; n_res = 0; _} ->
    (* message scheduled by AsyncE in f *)
    Value.message_func s call_conv.n_args f
  | _ ->
    failwith ("unexpected call_conv " ^ string_of_call_conv call_conv)

let make_async_message env id call_conv f =
  assert env.flavor.has_async_typ;
  let open CC in
  match call_conv with
  | {sort = T.Shared s; control = T.Promises; _} ->
    (* message scheduled by AsyncE in f *)
    Value.async_func s call_conv.n_args call_conv.n_res f
  | _ ->
    failwith ("unexpected call_conv " ^ string_of_call_conv call_conv)

let make_lowered_unit_message env id call_conv f =
  assert (not env.flavor.has_async_typ);
  let open CC in
  match call_conv with
  | {sort = T.Shared s; n_res = 0; _} ->
    (* message scheduled here (not by f) *)
    Value.message_func s call_conv.n_args (fun c v k ->
      (queue f) c v (fun _ -> ());
      k (V.unit);
    );
  | _ ->
    failwith ("unexpected call_conv " ^ string_of_call_conv call_conv)

let make_replying_message env id call_conv f =
  assert (not env.flavor.has_async_typ);
  let open CC in
  match call_conv with
  | {sort = T.Shared s; control = T.Replies; _} ->
    Value.replies_func s call_conv.n_args call_conv.n_res (fun c v k ->
      (* message scheduled here (not by f) *)
      (queue f) c v (fun _ -> ());
      k (V.unit)
    )
  | _ ->
    failwith ("unexpected call_conv " ^ string_of_call_conv call_conv)

let make_message env x cc f : V.value =
  match cc.CC.control with
  | T.Returns ->
    if env.flavor.has_async_typ then
      make_unit_message env x cc f
    else
      make_lowered_unit_message env x cc f
  | T.Promises -> make_async_message env x cc f
  | T.Replies -> make_replying_message env x cc f


(* Literals *)

let interpret_lit env lit : V.value =
  match lit with
  | NullLit -> V.Null
  | BoolLit b -> V.Bool b
  | NatLit n -> V.Int n
  | Nat8Lit n -> V.Nat8 n
  | Nat16Lit n -> V.Nat16 n
  | Nat32Lit n -> V.Nat32 n
  | Nat64Lit n -> V.Nat64 n
  | IntLit i -> V.Int i
  | Int8Lit i -> V.Int8 i
  | Int16Lit i -> V.Int16 i
  | Int32Lit i -> V.Int32 i
  | Int64Lit i -> V.Int64 i
  | FloatLit f -> V.Float f
  | CharLit c -> V.Char c
  | TextLit s -> V.Text s
  | BlobLit b -> V.Blob b

(* Expressions *)

let check_call_conv exp call_conv =
  let open Call_conv in
  let exp_call_conv = call_conv_of_typ exp.note.Note.typ in
  if not (exp_call_conv = call_conv) then
    failwith (Printf.sprintf "call_conv mismatch: function %s of type %s expecting %s, found %s"
      (Wasm.Sexpr.to_string 80 (Arrange_ir.exp exp))
      (T.string_of_typ exp.note.Note.typ)
      (string_of_call_conv exp_call_conv)
      (string_of_call_conv call_conv))

let check_call_conv_arg env exp v call_conv =
  let open CC in
  if call_conv.n_args <> 1 then
  let es = try V.as_tup v
    with Invalid_argument _ ->
      failwith (Printf.sprintf "call %s: calling convention %s cannot handle non-tuple value %s"
        (Wasm.Sexpr.to_string 80 (Arrange_ir.exp exp))
        (string_of_call_conv call_conv)
        (string_of_val env v)) in
  if List.length es <> call_conv.n_args then
    failwith (Printf.sprintf "call %s: calling convention %s got tuple of wrong length %s"
        (Wasm.Sexpr.to_string 80 (Arrange_ir.exp exp))
        (string_of_call_conv call_conv)
        (string_of_val env v))


let rec interpret_exp env exp (k : V.value V.cont) =
  interpret_exp_mut env exp (function V.Mut r -> k !r | v -> k v)

and interpret_exp_mut env exp (k : V.value V.cont) =
  let open Call_conv in
  last_region := exp.at;
  last_env := env;
  Profiler.bump_region exp.at ;
  match exp.it with
  | VarE id ->
    (match Lib.Promise.value_opt (find id env.vals) with
    | Some v -> k v
    | None -> trap exp.at "accessing identifier before its definition"
    )
  | LitE lit ->
    k (interpret_lit env lit)
  | PrimE (p, es) ->
    interpret_exps env es [] (fun vs ->
      match p, vs with
      | CallPrim typs, [v1; v2] ->
        let call_conv, f = V.as_func v1 in
        check_call_conv (List.hd es) call_conv;
        check_call_conv_arg env exp v2 call_conv;
        last_region := exp.at; (* in case the following throws *)
        f (context env) v2 k
      | UnPrim (ot, op), [v1] ->
        k (try Operator.unop op ot v1 with Invalid_argument s -> trap exp.at "%s" s)
      | BinPrim (ot, op), [v1; v2] ->
        k (try Operator.binop op ot v1 v2 with _ ->
          trap exp.at "arithmetic overflow")
      | RelPrim (ot, op), [v1; v2] ->
        k (Operator.relop op ot v1 v2)
      | TupPrim, exps ->
        k (V.Tup vs)
      | ProjPrim n, [v1] ->
        k (List.nth (V.as_tup v1) n)
      | OptPrim, [v1] ->
        k (V.Opt v1)
      | TagPrim i, [v1] ->
        k (V.Variant (i, v1))
      | DotPrim n, [v1] ->
        let fs = V.as_obj v1 in
        k (try find n fs with _ -> assert false)
      | ActorDotPrim n, [v1] ->
        let id = V.as_blob v1 in
        begin match V.Env.find_opt id !(env.actor_env) with
        (* not quite correct: On the platform, you can invoke and get a reject *)
        | None -> trap exp.at "Unknown actor \"%s\"" id
        | Some actor_value ->
          let fs = V.as_obj actor_value in
          match V.Env.find_opt n fs with
          | None -> trap exp.at "Actor \"%s\" has no method \"%s\"" id n
          | Some field_value -> k field_value
        end
      | ArrayPrim (mut, _), vs ->
        let vs' =
          match mut with
          | Var -> List.map (fun v -> V.Mut (ref v)) vs
          | Const -> vs
        in k (V.Array (Array.of_list vs'))
      | (IdxPrim | DerefArrayOffset), [v1; v2] ->
        k (try (V.as_array v1).(Numerics.Int.to_int (V.as_int v2))
           with Invalid_argument s -> trap exp.at "%s" s)
      | NextArrayOffset , [v1] ->
        k (V.Int Numerics.Nat.(of_int ((to_int (V.as_int v1)) + 1)))
      | EqArrayOffset, [v1; v2] ->
        k (V.Bool Numerics.Int.(to_int (V.as_int v1) = to_int (V.as_int v2)))
      | GetLastArrayOffset,  [v1] ->
        k (V.Int Numerics.Int.(of_int (Array.length (V.as_array v1) - 1)))
      | BreakPrim id, [v1] -> find id env.labs v1
      | RetPrim, [v1] -> Option.get env.rets v1
      | ThrowPrim, [v1] -> Option.get env.throws v1
      | AwaitPrim Type.Fut, [v1] ->
        assert env.flavor.has_await;
        await env exp.at (V.as_async v1) k (Option.get env.throws)
      | AwaitPrim Type.Cmp, [v1] ->
        assert env.flavor.has_await;
        (V.as_comp v1) k (Option.get env.throws)
      | AssertPrim, [v1] ->
        if V.as_bool v1
        then k V.unit
        else trap exp.at "assertion failure"
      | ShowPrim ot, [v1] ->
        if Show.can_show ot
        then k (Value.Text (Show.show_val ot v1))
        else raise (Invalid_argument "debug_show")
      | CPSAsync _, [v1] ->
        assert (not env.flavor.has_await && env.flavor.has_async_typ);
        let (_, f) = V.as_func v1 in
        let typ = (List.hd es).note.Note.typ in
        begin match typ with
        | T.Func(_, _, _, [f_typ; r_typ], _) ->
          let call_conv_f = CC.call_conv_of_typ f_typ in
          let call_conv_r = CC.call_conv_of_typ r_typ in
          async env exp.at
            (fun k' r ->
              let vk' = Value.Func (call_conv_f, fun c v _ -> k' v) in
              let vr = Value.Func (call_conv_r, fun c v _ -> r v) in
              let vc = context env in
              f vc (V.Tup [vk'; vr]) V.as_unit
            )
            k
        | _ -> assert false
        end
      | CPSAwait _, [v1; v2] ->
        assert (not env.flavor.has_await && env.flavor.has_async_typ);
        begin match V.as_tup v2 with
         | [vf; vr] ->
           let (_, f) = V.as_func vf in
           let (_, r) = V.as_func vr in
           await env exp.at (V.as_async v1)
             (fun v -> f (context env) v k)
             (fun e -> r (context env) e k) (* TBR *)
        | _ -> assert false
        end
      | OtherPrim s, vs ->
        let arg = match vs with [v] -> v | _ -> V.Tup vs in
        Prim.prim { Prim.trap = trap exp.at "%s" } s (context env) arg k
      | CastPrim _, [v1] ->
        k v1
      | ActorOfIdBlob t, [v1] ->
        if String.length (V.as_blob v1) > 29 then
          trap exp.at "blob too long for actor principal"
        else
          k v1
      | DecodeUtf8, [v1] ->
        let s = V.as_blob v1 in
        begin match Lib.Utf8.decode s with
          | _ -> k (V.Opt (V.Text s))
          | exception Lib.Utf8.Utf8 -> k V.Null
        end
      | EncodeUtf8, [v1] ->
        k (V.Blob (V.as_text v1))
      | BlobOfIcUrl, [v1] ->
        begin match Ic.Url.decode_principal (V.as_text v1) with
          | Ok bytes -> k (V.Blob bytes)
          | Error e -> trap exp.at "could not parse %S as an actor reference: %s"  (V.as_text v1) e
        end
      | IcUrlOfBlob, [v1] ->
        k (V.Text (Ic.Url.encode_principal (V.as_blob v1)))
      | NumConvTrapPrim (t1, t2), vs ->
        let arg = match vs with [v] -> v | _ -> V.Tup vs in
        k (Prim.num_conv_trap_prim { Prim.trap = trap exp.at "%s" } t1 t2 arg)
      | NumConvWrapPrim (t1, t2), vs ->
        let arg = match vs with [v] -> v | _ -> V.Tup vs in
        k (Prim.num_conv_wrap_prim { Prim.trap = trap exp.at "%s" } t1 t2 arg)
      | ICReplyPrim ts, [v1] ->
        assert (not env.flavor.has_async_typ);
        let reply = Option.get env.replies in
        Scheduler.queue (fun () -> reply v1)
      | ICRejectPrim, [v1] ->
        assert (not env.flavor.has_async_typ);
        let reject = Option.get env.rejects in
        let e = V.Tup [V.Variant ("canister_reject", V.unit); v1] in
        Scheduler.queue (fun () -> reject e)
      | ICCallPrim, [v1; v2; kv; rv; cv] ->
        let call_conv, f = V.as_func v1 in
        check_call_conv (List.hd es) call_conv;
        check_call_conv_arg env exp v2 call_conv;
        last_region := exp.at; (* in case the following throws *)
        let vc = context env in
        f (V.Tup[vc; kv; rv; cv]) v2 k
      | ICCallerPrim, [] ->
        k env.caller
      | ICStableRead t, [] ->
        let (_, tfs) = T.as_obj t in
        let ve = List.fold_left
          (fun ve' tf -> V.Env.add tf.T.lab V.Null ve')
          V.Env.empty tfs
        in
        k (V.Obj ve)
      | SelfRef _, [] ->
        k (V.Blob env.self)
      | SystemTimePrim, [] ->
        k (V.Nat64 (Numerics.Nat64.of_int 42))
      | SystemCyclesRefundedPrim, [] -> (* faking it *)
        k (V.Nat64 (Numerics.Nat64.of_int 0))
      | _ ->
        trap exp.at "Unknown prim or wrong number of arguments (%d given):\n  %s"
          (List.length es) (Wasm.Sexpr.to_string 80 (Arrange_ir.prim p))
    )
  | AssignE (lexp1, exp2) ->
    interpret_lexp env lexp1 (fun v1 ->
      interpret_exp env exp2 (fun v2 ->
        v1 := v2; k V.unit
      )
    )
  | BlockE (decs, exp1) ->
     interpret_block env None decs exp1 k
  | IfE (exp1, exp2, exp3) ->
    interpret_exp env exp1 (fun v1 ->
      if V.as_bool v1
      then interpret_exp env exp2 k
      else interpret_exp env exp3 k
    )
  | SwitchE (exp1, cases) ->
    interpret_exp env exp1 (fun v1 ->
      interpret_cases env cases exp.at v1 k
    )
<<<<<<< HEAD
  | TryE (exp1, cases, None) ->
    let k' = fun v1 -> interpret_catches env cases exp.at v1 k in
    let env' = { env with throws = Some k' } in
    interpret_exp env' exp1 k
  | TryE (exp1, cases, Some (id, ty)) ->
    assert env.flavor.has_await;
    let exp2 = Construct.(varE (var id ty) -*- unitE ()) in
    let k' v1 =
      interpret_catches env cases exp.at v1 k in
    let out ret v = interpret_exp env exp2 (fun u -> V.as_unit u; ret v) in
    let env' = { env with throws = Some k'
                        ; rets = Option.map out env.rets
                        ; labs = V.Env.map out env.labs } in
    interpret_exp env' exp1 k
=======
  | TryE (exp1, cases, finally_opt) ->
    assert env.flavor.has_await;
    let k, env = match finally_opt with
      | None -> k, env
      | Some (id, ty) ->
        let exp2 = Construct.(varE (var id ty) -*- unitE ()) in
        let pre k v = interpret_exp env exp2 (fun v2 -> V.as_unit v2; k v) in
        pre k,
        { env with rets = Option.map pre env.rets
                 ; labs = V.Env.map pre env.labs
                 ; throws = Option.map pre env.throws } in
    let k' v1 = interpret_catches env cases exp.at v1 k in
    interpret_exp { env with throws = Some k' } exp1 k
>>>>>>> cddd55c4
  | LoopE exp1 ->
    interpret_exp env exp1 (fun v -> V.as_unit v; interpret_exp env exp k)
  | LabelE (id, _typ, exp1) ->
    let env' = {env with labs = V.Env.add id k env.labs} in
    interpret_exp env' exp1 k
  | AsyncE (Type.Fut, _, exp1, _) ->
    assert env.flavor.has_await;
    async env
      exp.at
      (fun k' r ->
        let env' = { env with labs = V.Env.empty; rets = Some k'; throws = Some r }
        in interpret_exp env' exp1 k')
      k
  | AsyncE (Type.Cmp, _, exp1, _) ->
    assert env.flavor.has_await;
    k (V.Comp (fun k' r ->
      let env' = { env with labs = V.Env.empty; rets = Some k'; throws = Some r }
      in interpret_exp env' exp1 k'))
  | DeclareE (id, typ, exp1) ->
    let env = adjoin_vals env (declare_id id) in
    interpret_exp env exp1 k
  | DefineE (id, mut, exp1) ->
    interpret_exp env exp1 (fun v ->
      let v' =
        match mut with
        | Const -> v
        | Var -> V.Mut (ref v)
      in
      define_id env id v';
      k V.unit
      )
  | SelfCallE (ts, exp_f, exp_k, exp_r, exp_c) ->
    assert (not env.flavor.has_async_typ);
    (* see code for FuncE *)
    let cc = { sort = T.Shared T.Write; control = T.Replies; n_args = 0; n_res = List.length ts } in
    let f = interpret_message env exp.at "anon" []
      (fun env' -> interpret_exp env' exp_f) in
    let v = make_message env "anon" cc f in
    (* see code for ICCallPrim *)
    interpret_exp env exp_k (fun kv ->
    interpret_exp env exp_r (fun rv ->
    interpret_exp env exp_c (fun cv ->
        let _call_conv, f = V.as_func v in
        last_region := exp.at; (* in case the following throws *)
        let vc = context env in
        f (V.Tup[vc; kv; rv; cv]) (V.Tup []) k)))
  | FuncE (x, (T.Shared _ as sort), (T.Replies as control), _typbinds, args, ret_typs, e) ->
    assert (not env.flavor.has_async_typ);
    let cc = { sort; control; n_args = List.length args; n_res = List.length ret_typs } in
    let f = interpret_message env exp.at x args
      (fun env' -> interpret_exp env' e) in
    let v = make_message env x cc f in
    k v
  | FuncE (x, sort, control, _typbinds, args, ret_typs, e) ->
    let cc = { sort; control; n_args = List.length args; n_res = List.length ret_typs } in
    let f = interpret_func env exp.at sort x args
      (fun env' -> interpret_exp env' e) in
    let v = match cc.sort with
      | T.Shared _ -> make_message env x cc f
      | _ -> V.Func (cc, f)
    in
    k v
  | ActorE (ds, fs, _, _) ->
    interpret_actor env ds fs k
  | NewObjE (sort, fs, _) ->
    k (interpret_fields env fs)

and interpret_actor env ds fs k =
    let self = V.fresh_id () in
    let env0 = {env with self = self} in
    let ve = declare_decs ds V.Env.empty in
    let env' = adjoin_vals env0 ve in
    interpret_decs env' ds (fun _ ->
      let obj = interpret_fields env' fs in
      env.actor_env := V.Env.add self obj !(env.actor_env);
      k (V.Blob self)
    )

and interpret_lexp env lexp (k : (V.value ref) V.cont) =
  last_region := lexp.at;
  last_env := env;
  match lexp.it with
  | VarLE id ->
    (match Lib.Promise.value_opt (find id env.vals) with
    | Some v -> k (V.as_mut v)
    | None -> trap lexp.at "accessing identifier before its definition"
    )
  | DotLE (exp1, n) ->
    interpret_exp env exp1 (fun v1 ->
      let fs = V.as_obj v1 in
      k (V.as_mut (try find n fs with _ -> assert false))
    )
  | IdxLE (exp1, exp2) ->
    interpret_exp env exp1 (fun v1 ->
      interpret_exp env exp2 (fun v2 ->
        k (V.as_mut
          (try (V.as_array v1).(Numerics.Int.to_int (V.as_int v2))
           with Invalid_argument s -> trap lexp.at "%s" s))
      )
    )

and interpret_fields env fs =
    let ve =
      List.fold_left
        (fun ve (f : field) ->
          V.Env.disjoint_add f.it.name (Lib.Promise.value (find f.it.var env.vals)) ve
        ) V.Env.empty fs in
    V.Obj ve

and interpret_exps env exps vs (k : V.value list V.cont) =
  match exps with
  | [] -> k (List.rev vs)
  | exp::exps' ->
    interpret_exp env exp (fun v -> interpret_exps env exps' (v::vs) k)


(* Cases *)

and interpret_cases env cases at v (k : V.value V.cont) =
  match cases with
  | [] ->
    trap at "switch value %s does not match any case" (string_of_val env v)
  | {it = {pat; exp}; at; _}::cases' ->
    match match_pat pat v with
    | Some ve -> interpret_exp (adjoin_vals env ve) exp k
    | None -> interpret_cases env cases' at v k

(* Catches *)

and interpret_catches env cases at v (k : V.value V.cont) =
  match cases with
  | [] ->
    Option.get env.throws v (* re-throw v *)
  | {it = {pat; exp}; at; _}::cases' ->
    match match_pat pat v with
    | Some ve -> interpret_exp (adjoin_vals env ve) exp k
    | None -> interpret_catches env cases' at v k

(* Argument lists *)

and match_arg a v : val_env = V.Env.singleton a.it (Lib.Promise.make_fulfilled v)

and match_args at args v : val_env =
  match args with
  | [a] -> match_arg a v
  | _ ->
    let vs = V.as_tup v in
    if (List.length vs <> List.length args) then
      failwith (Printf.sprintf "%s %s" (Source.string_of_region at) (V.string_of_val 0 T.Non v));
    List.fold_left V.Env.adjoin V.Env.empty (List.map2 match_arg args vs)

(* Patterns *)

and declare_id id =
  V.Env.singleton id (Lib.Promise.make ())

and declare_pat pat : val_env =
  match pat.it with
  | WildP | LitP _ ->  V.Env.empty
  | VarP id -> declare_id id
  | TupP pats -> declare_pats pats V.Env.empty
  | ObjP pfs -> declare_pats (pats_of_obj_pat pfs) V.Env.empty
  | OptP pat1
  | TagP (_, pat1) -> declare_pat pat1
  | AltP (pat1, _pat2) -> declare_pat pat1 (* pat2 has the same bindings *)

and declare_pats pats ve : val_env =
  match pats with
  | [] -> ve
  | pat::pats' ->
    let ve' = declare_pat pat in
    declare_pats pats' (V.Env.adjoin ve ve')


and define_id env id v =
  Lib.Promise.fulfill (find id env.vals) v

and define_pat env pat v =
  match match_pat pat v with
  | Some ve ->
     V.Env.iter (fun id d  -> define_id env id (Lib.Promise.value d)) ve;
     true
  | None ->
     false

and match_lit lit v : bool =
  match lit, v with
  | NullLit, V.Null -> true
  | BoolLit b, V.Bool b' -> b = b'
  | NatLit n, V.Int n' -> Numerics.Int.eq n n'
  | Nat8Lit n, V.Nat8 n' -> Numerics.Nat8.eq n n'
  | Nat16Lit n, V.Nat16 n' -> Numerics.Nat16.eq n n'
  | Nat32Lit n, V.Nat32 n' -> Numerics.Nat32.eq n n'
  | Nat64Lit n, V.Nat64 n' -> Numerics.Nat64.eq n n'
  | IntLit i, V.Int i' -> Numerics.Int.eq i i'
  | Int8Lit i, V.Int8 i' -> Numerics.Int_8.eq i i'
  | Int16Lit i, V.Int16 i' -> Numerics.Int_16.eq i i'
  | Int32Lit i, V.Int32 i' -> Numerics.Int_32.eq i i'
  | Int64Lit i, V.Int64 i' -> Numerics.Int_64.eq i i'
  | FloatLit z, V.Float z' -> z = z'
  | CharLit c, V.Char c' -> c = c'
  | TextLit u, V.Text u' -> u = u'
  | BlobLit b, V.Blob b' -> b = b'
  | _ -> false

and match_id id v : val_env =
  V.Env.singleton id (Lib.Promise.make_fulfilled v)

and match_pat pat v : val_env option =
  match pat.it with
  | WildP -> Some V.Env.empty
  | VarP id -> Some (match_id id v)
  | LitP lit ->
    if match_lit lit v
    then Some V.Env.empty
    else None
  | TupP pats ->
    match_pats pats (V.as_tup v) V.Env.empty
  | ObjP pfs ->
    match_pat_fields pfs (V.as_obj v) V.Env.empty
  | OptP pat1 ->
    (match v with
    | V.Opt v1 -> match_pat pat1 v1
    | V.Null -> None
    | _ -> assert false
    )
  | TagP (i, pat1) ->
    let tag, v1 = V.as_variant v in
    if i = tag
    then match_pat pat1 v1
    else None
  | AltP (pat1, pat2) ->
    (match match_pat pat1 v with
    | None -> match_pat pat2 v
    | some -> some
    )

and match_pats pats vs ve : val_env option =
  match pats, vs with
  | [], [] -> Some ve
  | pat::pats', v::vs' ->
    (match match_pat pat v with
    | Some ve' -> match_pats pats' vs' (V.Env.adjoin ve ve')
    | None -> None
    )
  | _ -> assert false

and match_pat_fields pfs vs ve : val_env option =
  match pfs with
  | [] -> Some ve
  | pf::pfs' ->
    begin
      match match_pat pf.it.pat (V.Env.find pf.it.name vs) with
      | Some ve' -> match_pat_fields pfs' vs (V.Env.adjoin ve ve')
      | None -> None
    end

(* Blocks and Declarations *)

and interpret_block env ro decs exp k =
  let ve = declare_decs decs V.Env.empty in
  Option.iter (fun r -> r := ve) ro;
  let env' = adjoin_vals env ve in
  interpret_decs env' decs (fun _ -> interpret_exp env' exp k)

and declare_dec dec : val_env =
  match dec.it with
  | LetD (pat, _) -> declare_pat pat
  | VarD (id, _,  _) | RefD (id, _,  _) -> declare_id id

and declare_decs decs ve : val_env =
  match decs with
  | [] -> ve
  | dec::decs' ->
    let ve' = declare_dec dec in
    declare_decs decs' (V.Env.adjoin ve ve')


and interpret_dec env dec k =
  match dec.it with
  | LetD (pat, exp) ->
    interpret_exp env exp (fun v ->
      if define_pat env pat v
      then k ()
      else trap pat.at "value %s does not match pattern" (string_of_val env v)
    )
  | VarD (id, _, exp) ->
    interpret_exp env exp (fun v ->
      define_id env id (V.Mut (ref v));
      k ()
    )
  | RefD (id, _, lexp) ->
    interpret_lexp env lexp (fun v ->
      define_id env id (V.Mut v);
      k ()
    )

and interpret_decs env decs (k : unit V.cont) =
  match decs with
  | [] -> k ()
  | d::ds -> interpret_dec env d (fun () -> interpret_decs env ds k)

and interpret_func env at sort x args f c v (k : V.value V.cont) =
  if env.flags.trace then trace "%s%s" x (string_of_arg env v);
  let caller =
    if T.is_shared_sort sort
    then c
    else env.caller
  in
  let ve = match_args at args v in
  incr trace_depth;
  let k' = fun v' ->
    if env.flags.trace then trace "<= %s" (string_of_val env v');
    decr trace_depth;
    k v'
  in
  let env' =
    { env with
      vals = V.Env.adjoin env.vals ve;
      labs = V.Env.empty;
      rets = Some k';
      caller = caller;
    }
  in f env' k'

and interpret_message env at x args f c v (k : V.value V.cont) =
  let v_caller, v_reply, v_reject = match V.as_tup c with
    | [v_caller; v_reply; v_reject; _v_cleanup] -> v_caller, v_reply, v_reject
    | _ -> assert false
  in
  if env.flags.trace then trace "%s%s" x (string_of_arg env v);
  let _, reply = V.as_func v_reply in
  let _, reject = V.as_func v_reject in
  let ve = match_args at args v in
  incr trace_depth;
  let k' = fun v' ->
    if env.flags.trace then trace "<= %s" (string_of_val env v');
    decr trace_depth;
    k v'
  in
  let env' =
    { env with
      vals = V.Env.adjoin env.vals ve;
      labs = V.Env.empty;
      rets = Some k';
      replies = Some (fun v -> reply (context env) v V.as_unit);
      rejects = Some (fun v -> reject (context env) v V.as_unit);
      caller = v_caller;
    }
  in f env' k'

(* Programs *)

and interpret_comp_unit env cu k = match cu with
  | LibU _ -> raise (Invalid_argument "cannot compile library")
  | ProgU ds ->
    let ve = declare_decs ds V.Env.empty in
    let env' = adjoin_vals env ve in
    interpret_decs env' ds k
  | ActorU (None, ds, fs, _, _)
  | ActorU (Some [], ds, fs, _, _) ->
    (* to match semantics of installation with empty argument *)
    interpret_actor env ds fs (fun _ -> k ())
  | ActorU (Some as_, ds, fs, up, t) ->
    (* create the closure *)
    let sort = T.Local in
    let cc = CC.({ sort; control = T.Returns; n_args = List.length as_; n_res = 1 }) in
    let f = interpret_func env no_region sort "" as_
      (fun env' -> interpret_actor env ds fs) in
    let _v = match cc.CC.sort with
      | T.Shared _ -> make_message env "" cc f
      | _ -> V.Func (cc, f)
    in
    (* but discard it, since this the last expression in the unit *)
    k ()

let interpret_prog flags (cu, flavor) =
  let state = initial_state () in
  let scope = empty_scope in
  let env =
    { (env_of_scope flags flavor state scope)
      with throws = Some (fun v -> trap !last_region "uncaught throw") }
  in
  env.actor_env :=
    (* ManagementCanister with raw_rand (only) *)
    V.Env.singleton "" (V.Obj
       (V.Env.singleton "raw_rand"
         (make_message env "rand" CC.{
             sort = T.Shared T.Write;
             control = if env.flavor.has_async_typ then T.Promises else T.Replies;
             n_args = 0;
             n_res = 1
           }
           (fun c v k ->
              async env
                Source.no_region
                  (fun k' r ->
                    k' (V.Blob (V.Blob.rand32 ())))
                    k))));
  trace_depth := 0;
  try
    Scheduler.queue (fun () ->
      try interpret_comp_unit env cu  (fun v -> ())
      with Invalid_argument s -> trap !last_region "%s" s
    );
    Scheduler.run ()
  with exn -> print_exn flags exn<|MERGE_RESOLUTION|>--- conflicted
+++ resolved
@@ -490,22 +490,6 @@
     interpret_exp env exp1 (fun v1 ->
       interpret_cases env cases exp.at v1 k
     )
-<<<<<<< HEAD
-  | TryE (exp1, cases, None) ->
-    let k' = fun v1 -> interpret_catches env cases exp.at v1 k in
-    let env' = { env with throws = Some k' } in
-    interpret_exp env' exp1 k
-  | TryE (exp1, cases, Some (id, ty)) ->
-    assert env.flavor.has_await;
-    let exp2 = Construct.(varE (var id ty) -*- unitE ()) in
-    let k' v1 =
-      interpret_catches env cases exp.at v1 k in
-    let out ret v = interpret_exp env exp2 (fun u -> V.as_unit u; ret v) in
-    let env' = { env with throws = Some k'
-                        ; rets = Option.map out env.rets
-                        ; labs = V.Env.map out env.labs } in
-    interpret_exp env' exp1 k
-=======
   | TryE (exp1, cases, finally_opt) ->
     assert env.flavor.has_await;
     let k, env = match finally_opt with
@@ -519,7 +503,6 @@
                  ; throws = Option.map pre env.throws } in
     let k' v1 = interpret_catches env cases exp.at v1 k in
     interpret_exp { env with throws = Some k' } exp1 k
->>>>>>> cddd55c4
   | LoopE exp1 ->
     interpret_exp env exp1 (fun v -> V.as_unit v; interpret_exp env exp k)
   | LabelE (id, _typ, exp1) ->
