module StdList = List

module Format =
struct
  let with_str_formatter f x =
    let b = Buffer.create 16 in
    let ppf = Format.formatter_of_buffer b in
    Format.pp_set_geometry ppf ~max_indent:2 ~margin:(1000000010-1); (* hack to output all on one line *)
    Format.fprintf ppf "@[%a@]" f x;
    Format.pp_print_flush ppf ();
    Buffer.contents b

  let display pp ppf x =
    Format.fprintf ppf "@\n@[<v 2>  %a@]" pp x
end

module Fun =
struct
  let curry f x y = f (x, y)
  let uncurry f (x, y) = f x y

  let rec repeat n f x =
    if n = 0 then () else (f x; repeat (n - 1) f x)
end

module Int =
struct
  let log2 n =
    if n <= 0 then failwith "log2";
    let rec loop acc n = if n = 1 then acc else loop (acc + 1) (n lsr 1) in
    loop 0 n

  let is_power_of_two n =
    if n < 0 then failwith "is_power_of_two";
    n <> 0 && n land (n - 1) = 0
end

module Uint32 =
struct
  type t = int32
  let of_string str = Int32.of_string ("0u" ^ str)
  let of_string_opt str = Int32.of_string_opt ("0u" ^ str)
  let to_string n = Printf.sprintf "%lu" n
  let add = Int32.add
  let sub = Int32.sub
  let mul = Int32.mul
  let succ = Int32.succ
  let zero = Int32.zero
  let one = Int32.one
  let of_int = Int32.of_int
  let to_int = Int32.to_int
  let logand = Int32.logand
  let logor = Int32.logor
  let shift_right_logical = Int32.shift_right_logical
  let of_int32 x = x
  let to_int32 x = x
  let compare i1 i2 =
    if i1 < 0l && i2 >= 0l then 1
    else if i1 >= 0l && i2 < 0l then -1
    else Int32.compare i1 i2
end

module CRC =
struct
  let crc8 (bs : string) : int =
    let inner _ = function
      | crc when crc land 0x80 <> 0 -> (crc lsl 1) lxor 0x7
      | crc -> crc lsl 1 in
    let outer crc b =
      List.fold_right inner [0;1;2;3;4;5;6;7] (Char.code b lxor crc) land 0xFF in
    Seq.fold_left outer 0 (String.to_seq bs)

  let crc32 (bs : string) : int32 =
    Optint.(to_int32 (Checkseum.Crc32.digest_string bs 0 (String.length bs) zero))
end

module Hex =
struct
  let hexdigit = let open Char in function
    | c when c >= '0' && c <= '9' -> code c - code '0'
    | c when c >= 'A' && c <= 'F' -> code c - code 'A' + 10
    | c when c >= 'a' && c <= 'f' -> code c - code 'a' + 10
    | _ -> assert false

  let bytes_of_hex hex : string =
    let open String in
    let extract i _ =
      Char.chr (hexdigit (get hex (i * 2)) lsl 4 lor hexdigit (get hex (i * 2 + 1))) in
    Bytes.to_string (Bytes.mapi extract (Bytes.create (length hex / 2)))

  let int_of_hex_byte hex : int =
    assert (String.length hex = 2);
    String.(hexdigit (get hex 0) lsl 4 lor hexdigit (get hex 1))

  let hex_of_nibble =
    let open Char in
    function
    | c when 0 <= c && c <= 9 -> chr (code '0' + c)
    | c when 10 <= c && c <= 15 -> chr (code 'A' + (c - 10))
    | _ -> assert false

  let hex_of_byte i : string =
    String.init 2 (function
      | 0 -> hex_of_nibble (i / 16)
      | 1 -> hex_of_nibble (i mod 16)
      | _ -> assert false)

  let hex_of_char c = hex_of_byte (Char.code c)

  let hex_of_bytes bytes : string =
    let open Stdlib.String in
    of_seq (Stdlib.Seq.flat_map (fun c -> to_seq (hex_of_char c)) (to_seq bytes))
end

module Base32 =
struct
  let decode input =
    let len = String.length input in
    let buf = Buffer.create (len / 2) in
    let rec evac = function
      | v, b when b >= 8 ->
        let b' = b - 8 in
        Buffer.add_uint8 buf (v lsr b');
        evac (v land (1 lsl b' - 1), b')
      | vb -> vb in
    let b32 a = function
      | v when v >= 'A' && v <= 'Z' -> a lsl 5 lor (Char.code v - 65)
      | v when v >= '2' && v <= '7' -> a lsl 5 lor (Char.code v - 24)
      | '=' -> a
      | _ -> raise (Invalid_argument "Char out of base32 alphabet") in
      let pump (v, b) c = evac (b32 v c, b + 5) in
    try
      ignore (Seq.fold_left pump (0, 0) (String.to_seq input));
      Ok (Buffer.contents buf)
    with Invalid_argument s -> Error s

  let encode input =
    let len = String.length input in
    let buf = Buffer.create (len * 2) in
    let b32 = function
      | v when v <= 25 -> 65 + v
      | v -> 24 + v in
    let rec evac = function
      | v, b when b >= 5 ->
        let b' = b - 5 in
        Buffer.add_uint8 buf (b32 (v lsr b'));
        evac (v land (1 lsl b' - 1), b')
      | vb -> vb
    in
    let pump (v, b) c = evac (v lsl 8 lor (Char.code c land 0xFF), b + 8) in
    let v, b = Seq.fold_left pump (0, 0) (String.to_seq input) in
    if b > 0 then ignore (evac (v lsl 4, b + 4));
    Buffer.contents buf
end

module String =
struct

  let implode cs =
    let buf = Buffer.create 80 in
    List.iter (Buffer.add_char buf) cs;
    Buffer.contents buf

  let implode_map f cs =
    let buf = Buffer.create 80 in
    List.iter (fun c -> Buffer.add_char buf (f c)) cs;
    Buffer.contents buf

  let explode s =
    let cs = ref [] in
    for i = String.length s - 1 downto 0 do cs := s.[i] :: !cs done;
    !cs

  let explode_map f s =
    let cs = ref [] in
    for i = String.length s - 1 downto 0 do cs := f s.[i] :: !cs done;
    !cs

  (** Stack.fold (fun x y -> y ^ c ^ x) "" (String.split s c) == s *)
  let split s c =
    let len = String.length s in
    let rec loop i =
      if i > len then [] else
      let j = try String.index_from s i c with Not_found -> len in
      String.sub s i (j - i) :: loop (j + 1)
    in loop 0

  let breakup s n =
    let rec loop i =
      let len = min n (String.length s - i) in
      if len = 0 then [] else String.sub s i len :: loop (i + len)
    in loop 0

  let rec find_from_opt f s i =
    if i = String.length s then
      None
    else if f s.[i] then
      Some i
    else
      find_from_opt f s (i + 1)

  let chop_prefix prefix s =
    let prefix_len = String.length prefix in
    let s_len = String.length s in
    if s_len < prefix_len then
      None
    else if String.sub s 0 prefix_len = prefix then
      Some (String.sub s prefix_len (s_len - prefix_len))
    else
      None

  let starts_with prefix s = (* in OCaml 4.13 *)
    match chop_prefix prefix s with
    | Some _ -> true
    | _ -> false

  let chop_suffix suffix s =
    let suffix_len = String.length suffix in
    let s_len = String.length s in
    if s_len < suffix_len then
      None
    else if String.sub s (s_len - suffix_len) suffix_len = suffix then
      Some (String.sub s 0 (s_len - suffix_len))
    else
      None

  let lightweight_escaped s =
    let buf = Buffer.create (String.length s) in
    for i = 0 to String.length s - 1 do
      match s.[i] with
      | '\"' | '\'' | '\\' as c ->
        Buffer.add_char buf '\\'; Buffer.add_char buf c
      | '\n' -> Buffer.add_string buf "\\n"
      | '\r' -> Buffer.add_string buf "\\r"
      | '\t' -> Buffer.add_string buf "\\t"
      | c -> Buffer.add_char buf c
    done;
    Buffer.contents buf
end

module Utf8 =
struct
  type t = int list
  exception Utf8 = Wasm.Utf8.Utf8

  let rec is_valid s = is_valid' (String.explode_map Char.code s)
  and is_valid' = function
    | [] -> true
    | b1::bs when b1 < 0x80 ->
      is_valid' bs
    | b1::bs when b1 < 0xc0 -> false
    | b1::b2::bs when b1 < 0xe0 ->
      (b2 land 0xc0 = 0x80) && is_valid' bs
    | b1::b2::b3::bs when b1 < 0xf0 ->
      (b2 land 0xc0 = 0x80) && (b3 land 0xc0 = 0x80) && is_valid' bs
    | b1::b2::b3::b4::bs when b1 < 0xf8 ->
      (b2 land 0xc0 = 0x80) && (b3 land 0xc0 = 0x80) && (b4 land 0xc0 = 0x80) && is_valid' bs
    | _ -> false

  let con b = if b land 0xc0 = 0x80 then b land 0x3f else raise Utf8
  let code min n =
    if n < min || (0xd800 <= n && n < 0xe000) || n >= 0x110000 then raise Utf8
    else n

  let rec decode s = decode' [] (String.explode_map Char.code s)
  and decode' acc = function
    | [] -> List.rev acc
    | b1::bs when b1 < 0x80 ->
      decode' (code 0x0 b1 :: acc) bs
    | b1::bs when b1 < 0xc0 -> raise Utf8
    | b1::b2::bs when b1 < 0xe0 ->
      decode' (code 0x80 ((b1 land 0x1f) lsl 6 + con b2) :: acc) bs
    | b1::b2::b3::bs when b1 < 0xf0 ->
      decode' (code 0x800 ((b1 land 0x0f) lsl 12 + con b2 lsl 6 + con b3) :: acc) bs
    | b1::b2::b3::b4::bs when b1 < 0xf8 ->
      decode' (code 0x10000 ((b1 land 0x07) lsl 18 + con b2 lsl 12 + con b3 lsl 6 + con b4) :: acc) bs
    | _ -> raise Utf8

  let con n = 0x80 lor (n land 0x3f)

  let rec encode ns = String.implode_map Char.chr (encode' [] ns)
  and encode' acc = function
    | [] -> List.rev acc
    | n::ns when n < 0 -> raise Utf8
    | n::ns when n < 0x80 ->
      encode' (n :: acc) ns
    | n::ns when n < 0x800 ->
      encode' (con n :: 0xc0 lor (n lsr 6) :: acc) ns
    | n::ns when n < 0x10000 ->
      encode' (con n :: con (n lsr 6) :: 0xe0 lor (n lsr 12) :: acc) ns
    | n::ns when n < 0x110000 ->
      encode' (con n :: con (n lsr 6) :: con (n lsr 12) :: 0xf0 lor (n lsr 18) :: acc) ns
    | _ -> raise Utf8
end

module List =
struct
  let equal p xs ys =
    try List.for_all2 p xs ys with _ -> false

  let rec make n x = make' n x []
  and make' n x xs =
    if n = 0 then xs else make' (n - 1) x (x::xs)

  let rec table n f = table' n f []
  and table' n f xs =
    if n = 0 then xs else table' (n - 1) f (f (n - 1) :: xs)

  let group f l =
    let rec grouping acc = function
      | [] -> acc
      | hd::tl ->
         let l1,l2 = List.partition (f hd) tl in
         grouping ((hd::l1)::acc) l2
    in grouping [] l

  let rec take n xs =
    match n, xs with
    | _ when n <= 0 -> []
    | n, x::xs' when n > 0 -> x :: take (n - 1) xs'
    | _ -> failwith "take"

  let rec drop n xs =
    match n, xs with
    | 0, _ -> xs
    | n, _::xs' when n > 0 -> drop (n - 1) xs'
    | _ -> failwith "drop"

  let split_at n xs =
    if n <= List.length xs
    then (take n xs, drop n xs)
    else (xs, [])

  let hd_opt = function
    | x :: _ -> Some x
    | _ -> None

  let rec last = function
    | [x] -> x
    | _::xs -> last xs
    | [] -> failwith "last"

  let last_opt = function
    | [] -> None
    | xs -> Some (last xs)

  let rec split_last = function
    | [x] -> [], x
    | x::xs -> let ys, y = split_last xs in x::ys, y
    | [] -> failwith "split_last"

  let rec index_where p xs = index_where' p xs 0
  and index_where' p xs i =
    match xs with
    | [] -> None
    | x::xs' when p x -> Some i
    | x::xs' -> index_where' p xs' (i+1)

  let index_of x = index_where ((=) x)

  let rec compare f xs ys =
    match xs, ys with
    | [], [] -> 0
    | [], _ -> -1
    | _, [] -> +1
    | x::xs', y::ys' ->
      match f x y with
      | 0 -> compare f xs' ys'
      | n -> n

  let rec is_ordered f xs =
    match xs with
    | [] | [_] -> true
    | x1::x2::xs' ->
      match f x1 x2 with
      | -1 | 0 -> is_ordered f (x2::xs')
      | _ -> false

  let rec is_strictly_ordered f xs =
    match xs with
    | [] | [_] -> true
    | x1::x2::xs' ->
      match f x1 x2 with
      | -1 -> is_strictly_ordered f (x2::xs')
      | _ -> false

  let rec iter_pairs f = function
    | [] -> ()
    | x::ys -> List.iter (fun y -> f x y) ys; iter_pairs f ys

  let rec is_prefix equal prefix list =
    match prefix with
    | [] -> true
    | hd :: tl ->
      (match list with
       | [] -> false
       | hd' :: tl' -> equal hd hd' && is_prefix equal tl tl')
end

module List32 =
struct
  let rec make n x = make' n x []
  and make' n x xs =
    if n = 0l then xs else make' (Int32.sub n 1l) x (x::xs)

  let rec length xs = length' xs 0l
  and length' xs n =
    match xs with
    | [] -> n
    | _::xs' when n < Int32.max_int -> length' xs' (Int32.add n 1l)
    | _ -> failwith "length"

  let rec nth xs n =
    match n, xs with
    | 0l, x::_ -> x
    | n, _::xs' when n > 0l -> nth xs' (Int32.sub n 1l)
    | _ -> failwith "nth"

  let rec take n xs =
    match n, xs with
    | 0l, _ -> []
    | n, x::xs' when n > 0l -> x :: take (Int32.sub n 1l) xs'
    | _ -> failwith "take"

  let rec drop n xs =
    match n, xs with
    | 0l, _ -> xs
    | n, _::xs' when n > 0l -> drop (Int32.sub n 1l) xs'
    | _ -> failwith "drop"
end

module Array =
struct
  include Array

  let rec compare f x y = compare' f x y 0
  and compare' f x y i =
    match i = Array.length x, i = Array.length y with
    | true, true -> 0
    | true, false -> -1
    | false, true -> +1
    | false, false ->
      match f x.(i) y.(i) with
      | 0 -> compare' f x y (i + 1)
      | n -> n

  let for_all2 p xs ys =
    if Array.length xs <> Array.length ys then failwith "for_all2"
    else
      let rec go i =
        i = Array.length xs || (p xs.(i) ys.(i) && go (i + 1))
      in
      go 0
end

module Array32 =
struct
  let make n x =
    if n < 0l || Int64.of_int32 n > Int64.of_int max_int then
      raise (Invalid_argument "Array32.make");
    Array.make (Int32.to_int n) x

  let length a = Int32.of_int (Array.length a)

  let index_of_int32 i =
    if i < 0l || Int64.of_int32 i > Int64.of_int max_int then -1 else
    Int32.to_int i

  let get a i = Array.get a (index_of_int32 i)
  let set a i x = Array.set a (index_of_int32 i) x
  let blit a1 i1 a2 i2 n =
    Array.blit a1 (index_of_int32 i1) a2 (index_of_int32 i2) (index_of_int32 n)
end

module Bigarray =
struct
  open Bigarray

  module Array1_64 =
  struct
    let create kind layout n =
      if n < 0L || n > Int64.of_int max_int then
        raise (Invalid_argument "Bigarray.Array1_64.create");
      Array1.create kind layout (Int64.to_int n)

    let dim a = Int64.of_int (Array1.dim a)

    let index_of_int64 i =
      if i < 0L || i > Int64.of_int max_int then -1 else
      Int64.to_int i

    let get a i = Array1.get a (index_of_int64 i)
    let set a i x = Array1.set a (index_of_int64 i) x
    let sub a i n = Array1.sub a (index_of_int64 i) (index_of_int64 n)
  end
end

module Seq =
struct
  let rec for_all p s = match s () with
    | Seq.Nil -> true
    | Seq.Cons (x, s') -> p x && for_all p s'
end

module Option =
struct
  let get o x = Option.value o ~default:x
<<<<<<< HEAD
=======

  let exists f o = Option.to_list o |> StdList.exists f
>>>>>>> cddd55c4

  let map2 f a b =
    match a, b with
    | Some a, Some b -> Some (f a b)
    | _ -> None

  module Syntax =
  struct
    let (let+) x f = Option.map f x
    let (and+) x y = match x, y with
      | Some x, Some y -> Some (x, y)
      | _  -> None
    let (let*) = Option.bind
  end
end

module Promise =
struct
  type 'a t = 'a option ref

  exception Promise

  let make () = ref None
  let make_fulfilled x = ref (Some x)
  let fulfill p x = if !p = None then p := Some x else raise Promise
  let is_fulfilled p = !p <> None
  let value_opt p = !p
  let value p = match !p with Some x -> x | None -> raise Promise
  let lazy_value p f =
    begin
      if not (is_fulfilled p) then
      let x = f () in
      (* Evaluating f might have actually fulfilled this. We assume f to be pure
         (or at least be idempotent), and do not try to update it again.
      *)
      if not (is_fulfilled p) then fulfill p x
    end;
    value p
end

module AllocOnUse =
struct
  (*
  A slighty more elaborate form of a promise: It describes something that can
  be allocated, defined, and used (e.g. a Wasm function with a function id). It
  will only be allocated if it is both defined and used. Cyclic use is supported,
  e.g. the code that defines the thing will already be able to use it.

  Beware: Calling def twice is allowed, the second one will be ignored.

  Re `… Lazy.t` vs. `unit -> …`:
  We use `… Lazy.t` for thunks that will be called exactly once (e.g. producing the
  definition), but `unit -> …` for functions called many times with different
  results (e.g. allocation)
  *)

  type ('a, 'b) alloc = unit -> ('a * ('b -> unit))

  type ('a, 'b) t' =
    | UnUsedUnDef of ('a, 'b) alloc
    | UsedUnDef of 'a * ('b -> unit)
    | UnUsedDef of ('a, 'b) alloc * ('b Lazy.t)
    | UsedDef of 'a
  type ('a, 'b) t = ('a, 'b) t' ref

  let make : ('a, 'b) alloc -> ('a, 'b) t =
    fun alloc -> ref (UnUsedUnDef alloc)

  let def : ('a, 'b) t -> ('b Lazy.t) -> unit =
    fun r mk -> match !r with
      | UnUsedUnDef alloc ->
        r := UnUsedDef (alloc, mk)
      | UsedUnDef (a, fill) ->
        r := UsedDef a;
        fill (Lazy.force mk);
      | UnUsedDef _ | UsedDef _ ->
        ()

  let use : ('a, 'b) t -> 'a =
    fun r -> match !r with
      | UnUsedUnDef alloc ->
        let (a, fill) = alloc () in
        r := UsedUnDef (a, fill);
        a
      | UsedUnDef (a, fill) ->
        a
      | UnUsedDef (alloc, mk) ->
        let (a, fill) = alloc () in
        r := UsedDef a;
        fill (Lazy.force mk);
        a
      | UsedDef a ->
        a
end

module FilePath =
struct
  let segments p = String.split p '/'

  let normalise file_path =
    if file_path = "" then "" else
    let has_trailing_slash =
      Stdlib.Option.is_some (String.chop_suffix "/" file_path) in
    let has_leading_slash = not (Filename.is_relative file_path) in
    let acc = Stack.create () in
    segments file_path |> Stdlib.List.iter
     (function
      | "" -> ()
      | "." -> ()
      | ".." ->
         if Stack.is_empty acc || Stack.top acc = ".."
         then Stack.push ".." acc
         else ignore (Stack.pop acc)
      | segment -> Stack.push segment acc);
    let result = Stack.fold (fun x y -> y ^ "/" ^ x) "" acc in
    if result = ""
    then
      (if has_leading_slash then "/" else
      (if has_trailing_slash then "./" else "."))
    else
      (if has_leading_slash then "/" else "") ^
      (if has_trailing_slash then result
      else Stdlib.Option.get (String.chop_suffix "/" result))

  let relative_to base path =
    String.chop_prefix
      (normalise (base ^ "/"))
      (normalise path)
  let make_absolute base path =
    if not (Filename.is_relative path)
    then path
    else normalise (Filename.concat base path)

  let is_subpath base path =
    if Filename.is_relative base || Filename.is_relative path
    then assert false
    (* We can't just check for prefixing on the string because
       /path/tosomething is not a subpath of /path/to*)
    else List.is_prefix (=) (segments base) (segments path)

  (* TODO: this function does not belong here *)
  (* When opening is successful, but there is a case mismatch (because the file
     system is case insensitive), generate a warning. *)
  let open_in path : in_channel * string list =
    let ic = Stdlib.open_in path in
    let dir, base = Filename.(dirname path, basename path) in
    (* TODO: we could check dir too, but it's hairier *)
    let files = Sys.readdir dir in
    if not (Array.exists (fun name -> name = base) files) then
      begin
        let open Stdlib.String in
        let lbase = lowercase_ascii base in
        if Array.exists (fun name -> lowercase_ascii name = lbase) files then
          let message = Printf.sprintf "file %s has been located with a name of different case" base in
          ic, [message]
        else
          let message = Printf.sprintf "file %s has been located with a different name" base in
          ic, [message]
      end
    else ic, []
end


[@@@warning "-60-32"]
module Test =
struct
(* need to put tests in this file because
   dune does not like it if other files in lib depend on Lib
   Maybe we should break up lib into its components, now that
   it is a dune library.
*)
  let%test "bytes_of_hex DEADBEEF" =
    Hex.bytes_of_hex "DEADBEEF" = "\xDE\xAD\xBE\xEF"
  let%test "bytes_of_hex 0000" =
    Hex.bytes_of_hex "0000" = "\x00\x00"
  let%test "bytes_of_hex empty" =
    Hex.bytes_of_hex "" = ""

  let%test "int_of_hex_byte 00" = Hex.int_of_hex_byte "00" = 0
  let%test "int_of_hex_byte AB" = Hex.int_of_hex_byte "AB" = 0xAB
  let%test "int_of_hex_byte FF" = Hex.int_of_hex_byte "FF" = 0xFF

  (* see https://crccalc.com/ *)
  let %test "crc8 DEADBEEF" = CRC.crc8 "\xDE\xAD\xBE\xEF" = 0xCA
  let %test "crc8 empty" = CRC.crc8 "" = 0x00
  let %test "crc8 0000" = CRC.crc8 "\x00\x00" = 0x00

  let%test "Base32.decode empty" = Base32.decode "" = Ok ""
  let%test "Base32.decode 0000000000" = Base32.decode "AAAAAAA" = Ok "\x00\x00\x00\x00"
  let%test "Base32.decode 000000000000" = Base32.decode "AAAAAAAA" = Ok "\x00\x00\x00\x00\x00"
  let%test "Base32.decode DEADBEEF" = Base32.decode "32W353Y" = Ok "\xDE\xAD\xBE\xEF"

  let%test "Utf8.decode prim emoji" = Wasm.Utf8.encode (Utf8.decode "mo:⛔") = "mo:⛔"
  let%test "Utf8.encode prim emoji" = Utf8.encode (Wasm.Utf8.decode "mo:⛔") = "mo:⛔"

  let%test "Utf8.encode decode large" =
    (* this test overflows if we use Wasm.Utf8 functions instead *)
    let b = Buffer.create 16 in
    for i = 0 to 65535*16 do
      Buffer.add_char b (Char.chr (i land 0x7F))
    done;
    let s = Buffer.contents b in
    Utf8.is_valid s &&
    Utf8.encode (Utf8.decode s) = s

  let%test "Utf8.is_valid agrees with Utf8.decode for single-byte strings" =
    let rec loop f i =
      if i > 0xFF then true
      else if not (f i) then false
      else loop f (i + 1)
    in loop (fun i ->
      let s = Utf8.encode [i] in
      Utf8.is_valid s = (try (ignore (Utf8.decode s); true) with Utf8.Utf8 -> false)
    ) 0

  let%test "String.split \"\"" = String.split "" '/' = [""]
  let%test "String.split \"/\"" = String.split "/" '/' = ["";""]
  let%test "String.split \"//\"" = String.split "//" '/' = ["";"";""]
  let%test "String.split \"a/b/c\"" = String.split "a/b/c" '/' = ["a";"b";"c"]
  let%test "String.split \"a/b//c\"" = String.split "a/b//c" '/' = ["a";"b";"";"c"]

  (* FilePath tests *)
  let normalise_test_case input expected =
    let actual = FilePath.normalise input in
    Stdlib.String.equal actual expected ||
      (Printf.printf
         "\nExpected: %s\nActual: %s\n"
         expected
         actual;
       false)

  let relative_to_test_case root contained expected =
    let actual = FilePath.relative_to root contained in
    let show = function
      | None -> "None"
      | Some s -> "Some " ^ s in
    Stdlib.Option.equal Stdlib.String.equal actual expected ||
      (Printf.printf
         "\nExpected: %s\nActual: %s\n"
         (show expected)
         (show actual);
       false)

  let%test "it removes leading current directory" =
    normalise_test_case "./ListClient.mo" "ListClient.mo"

  let%test "it removes leading `./` for relative paths" =
    normalise_test_case "./lib/foo" "lib/foo"

  let%test "it removes duplicate `//`s" =
    normalise_test_case ".//lib/foo" "lib/foo"

  let%test "it preserves trailing slashes" =
    normalise_test_case "lib/foo/" "lib/foo/"

  let%test "it combines multiple trailing slashes" =
    normalise_test_case "lib/foo//" "lib/foo/"

  let%test "it drops intermediate references to the `.` directory" =
    normalise_test_case "lib/./foo/" "lib/foo/"

  let%test "it applies parent directory traversals" =
    normalise_test_case "lib/../foo/" "foo/"

  let%test "it keeps parent directory references at the start of a path" =
    normalise_test_case "../foo/lib" "../foo/lib"

  let%test "it keeps multiple parent directory references at the start of a path" =
    normalise_test_case "../../foo/lib" "../../foo/lib"

  let%test "it does everything at once" =
    normalise_test_case "../foo//.././lib" "../lib"

  let%test "it handles absolute paths" =
    normalise_test_case "/foo" "/foo"

  let%test "it handles absolute directory paths" =
    normalise_test_case "/foo/./lib/" "/foo/lib/"

  let%test "it handles ." =
    normalise_test_case "." "."

  let%test "it handles ./" =
    normalise_test_case "./." "."

  let%test "it handles ./" =
    normalise_test_case "./" "./"

  let%test "it handles .//" =
    normalise_test_case ".//" "./"

  let%test "it makes one absolute path relative to another one" =
    relative_to_test_case
      "/home/project"
      "/home/project/src/main.mo"
      (Some "src/main.mo")

  let%test "it's robust in the face of trailing slashes" =
    relative_to_test_case
      "/home/project/"
      "/home/project/src/main.mo"
      (Some "src/main.mo")

  let%test "it makes a file path relative to a path" =
    relative_to_test_case
      "/home/project"
      "/home/project/main.mo"
      (Some "main.mo")

  let%test "it preserves trailing slashes" =
    relative_to_test_case
      "/home/project/"
      "/home/project/src/"
      (Some "src/")

  let%test "it handles directory traversals" =
    relative_to_test_case
      "/home/project"
      "/home/project/src/../lib/"
      (Some "lib/")

  let%test "it fails to make disjoint paths relative to one another" =
    relative_to_test_case
      "/home/project"
      "/home/main.mo"
      None

  let%test "it handles relative paths" =
    relative_to_test_case
      "project/src"
      "project/src/Main.mo"
      (Some "Main.mo")
end<|MERGE_RESOLUTION|>--- conflicted
+++ resolved
@@ -505,11 +505,8 @@
 module Option =
 struct
   let get o x = Option.value o ~default:x
-<<<<<<< HEAD
-=======
 
   let exists f o = Option.to_list o |> StdList.exists f
->>>>>>> cddd55c4
 
   let map2 f a b =
     match a, b with
