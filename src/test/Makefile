--- conflicted
+++ resolved
@@ -1,64 +1,59 @@
-# Makefile for actorscript test cases
-
-# This works with bash
-
-ASC=../asc
-WASM=wasm
-ASC_FLAGS=-t -d
-
-TESTS:=$(basename $(wildcard *.as))
-
-all: stats
-
-<<<<<<< HEAD
-%.out : %.as $(ASC)
-	@echo "TEST: $*"
-	@( echo "Interpreter:"; \
-	  $(ASC) $(ASC_FLAGS) $< ; \
-	  echo "Compiler:"; \
-	  $(ASC) -c $< > $*.wat; \
-	  cat $*.wat; \
-	  if [ -s $*.wat ];\
-	    then echo "Interpreting the .wat:"; \
-	    $(WASM) $*.wat ; \
-	    else echo "Empty .wat file!"; \
-	  fi; \
-	) > $@ 2>&1 || true
-=======
-%.out: %.as $(ASC)
-	$(ASC) $(ASC_FLAGS) $< >$@ 2>&1 || true
->>>>>>> 6845f8cd
-
-%.ok:
-	@echo "$@ missing"
-	@echo "Please run make accept or make $*.refresh"
-	@exit 1
-
-%.diff : %.out %.ok
-	@diff -u $*.ok $*.out | tee $@ || true
-
-%.refresh: %.out
-	cat $*.out > $*.ok
-
-stats: $(addsuffix .diff,$(TESTS))
-	@failed=""; \
-	for test in $(TESTS); do \
-	  if [ -s $$test.diff ]; then \
-	    failed="$$failed $$test"; \
-	  fi; \
-	done; \
-	if [ -z "$$failed" ]; \
-	then echo "All passed!"; \
-	else echo "Failed tests:$$failed"; exit 1; \
-	fi
-
-# refresh all
-current: $(addsuffix .refresh, $(TESTS))
-accept: current
-
-clean:
-	rm -f $(addsuffix .diff, $(TESTS)) $(addsuffix .out, $(TESTS))
-
-.PHONY: stats current accept all # $(addsuffix .refresh, $(TESTS))
-
-FORCE:
+# Makefile for actorscript test cases
+
+# This works with bash
+
+ASC=../asc
+WASM=wasm
+ASC_FLAGS=-t -d
+
+TESTS:=$(basename $(wildcard *.as))
+
+all: stats
+
+%.out : %.as $(ASC)
+	@echo "TEST: $*"
+	@( echo "Interpreter:"; \
+	  $(ASC) $(ASC_FLAGS) $< ; \
+	  echo "Compiler:"; \
+	  $(ASC) -c $< > $*.wat; \
+	  cat $*.wat; \
+	  if [ -s $*.wat ];\
+	    then echo "Interpreting the .wat:"; \
+	    $(WASM) $*.wat ; \
+	    else echo "Empty .wat file!"; \
+	  fi; \
+	) > $@ 2>&1 || true
+
+%.ok:
+	@echo "$@ missing"
+	@echo "Please run make accept or make $*.refresh"
+	@exit 1
+
+%.diff : %.out %.ok
+	@diff -u $*.ok $*.out | tee $@ || true
+
+%.refresh: %.out
+	cat $*.out > $*.ok
+
+stats: $(addsuffix .diff,$(TESTS))
+	@failed=""; \
+	for test in $(TESTS); do \
+	  if [ -s $$test.diff ]; then \
+	    failed="$$failed $$test"; \
+	  fi; \
+	done; \
+	if [ -z "$$failed" ]; \
+	then echo "All passed!"; \
+	else echo "Failed tests:$$failed"; exit 1; \
+	fi
+
+# refresh all
+current: $(addsuffix .refresh, $(TESTS))
+accept: current
+
+clean:
+	rm -f $(addsuffix .diff, $(TESTS)) $(addsuffix .out, $(TESTS))
+
+.PHONY: stats current accept all # $(addsuffix .refresh, $(TESTS))
+
+FORCE: