open Ir_def
open Mo_types

open Source
open Ir
open Ir_effect
module R = Rename
module T = Type
open Construct

let fresh_cont typ ans_typ = fresh_var "k" (contT typ ans_typ)

let fresh_err_cont ans_typ  = fresh_var "r" (err_contT ans_typ)

let fresh_bail_cont ans_typ = fresh_var "b" bail_contT

(* continuations, syntactic and meta-level *)

type kont = ContVar of var
          | MetaCont of T.typ * (var -> exp)

let meta typ exp =
  let expanded = ref false in
  let exp v =
    assert (not !expanded);
    expanded := true;
    exp v
  in
  MetaCont (typ, exp)

(* reify a continuation as syntax *)
let letcont k scope =
  match k with
  | ContVar k' -> scope k' (* letcont eta-contraction *)
  | MetaCont (typ0, cont) ->
    let v = fresh_var "v" typ0 in
    let e = cont v in
    let k' = fresh_cont typ0 (typ e) in
    blockE [funcD k' v e] (* at this point, I'm really worried about variable capture *)
            (scope k')

(* pre-compose a continuation with a call to a `finally`-thunk *)
let precont k vthunk =
  let finally e = blockE [expD (varE vthunk -*- unitE ())] e in
  match k with
  | ContVar k' ->
     let typ = match typ_of_var k' with
       | T.(Func (Local, Returns, [], [], _)) -> T.unit
       | T.(Func (Local, Returns, [], [typ], _)) -> typ
       | _ -> assert false in
    MetaCont (typ, fun v -> finally (varE k' -*- varE v))
  | MetaCont (typ, cont) ->
    MetaCont (typ, fun v -> finally (cont v))

(* Named labels for break, special labels for return, throw and cleanup *)
type label = Return | Throw | Cleanup | Named of string

let ( -@- ) k exp2 =
  match k with
  | ContVar v ->
     varE v -*- exp2
  | MetaCont (typ0, k) ->
     match exp2.it with
     | VarE v -> k (var v (typ exp2))
     | _ ->
        let u = fresh_var "u" typ0 in
        letE u exp2 (k u)

(* Label environments *)

module LabelEnv = Env.Make(struct type t = label let compare = compare end)

module PatEnv = Env.Make(String)

type label_sort = Cont of kont | Label

let typ_cases cases = List.fold_left (fun t case -> T.lub t (typ case.it.exp)) T.Non cases

let rec t_async context exp =
  match exp.it with
  | AsyncE (s, tb, exp1, typ1) ->
   let exp1 = R.exp R.Renaming.empty exp1 in (* rename all bound vars apart *) (*Why?*)
   (* add the implicit return label *)
   let k_ret = fresh_cont (typ exp1) T.unit in
   let k_fail = fresh_err_cont T.unit in
   let k_clean = fresh_bail_cont T.unit in
   let context' =
     LabelEnv.add Cleanup (Cont (ContVar k_clean))
       (LabelEnv.add Return (Cont (ContVar k_ret))
          (LabelEnv.singleton Throw (Cont (ContVar k_fail))))
   in
     cps_asyncE s typ1 (typ exp1)
       (forall [tb] ([k_ret; k_fail; k_clean] -->*
          (c_exp context' exp1 (ContVar k_ret))))
 |  _ -> assert false

(* Trivial translation of pure terms (eff = T.Triv) *)
and t_exp context exp =
  assert (eff exp = T.Triv);
  { exp with it = t_exp' context exp }
and t_exp' context exp =
  match exp.it with
  | VarE _
  | LitE _ -> exp.it
  | AssignE (exp1, exp2) ->
    AssignE (t_lexp context exp1, t_exp context exp2)
  | BlockE b ->
    BlockE (t_block context b)
  | IfE (exp1, exp2, exp3) ->
    IfE (t_exp context exp1, t_exp context exp2, t_exp context exp3)
  | SwitchE (exp1, cases) ->
    let cases' = List.map
      (fun {it = {pat;exp}; at; note} ->
        {it = {pat;exp = t_exp context exp}; at; note})
      cases
    in
    SwitchE (t_exp context exp1, cases')
  | LoopE exp1 ->
    LoopE (t_exp context exp1)
  | LabelE (id, typ, exp1) ->
    let context' = LabelEnv.add (Named id) Label context in
    LabelE (id, typ, t_exp context' exp1)
  | PrimE (BreakPrim id, [exp1]) ->
    begin
      match LabelEnv.find_opt (Named id) context with
      | Some (Cont k) -> (retE (k -@- t_exp context exp1)).it
      | Some Label -> (breakE id (t_exp context exp1)).it
      | None -> assert false
    end
  | PrimE (RetPrim, [exp1]) ->
    begin
      match LabelEnv.find_opt Return context with
      | Some (Cont k) -> (retE (k -@- t_exp context exp1)).it
      | Some Label -> (retE (t_exp context exp1)).it
      | None -> assert false
    end
  | AsyncE (T.Cmp, _, _, _) ->
     (t_async context exp).it
  | AsyncE (T.Fut, _, _, _) ->
     assert false  (* must have effect T.Await *)
  | TryE _ -> assert false (* these never have effect T.Triv *)
  | DeclareE (id, typ, exp1) ->
    DeclareE (id, typ, t_exp context exp1)
  | DefineE (id, mut ,exp1) ->
    DefineE (id, mut, t_exp context exp1)
  | FuncE (x, T.Local, c, typbinds, pat, typs,
      ({ it = AsyncE _; _} as async)) ->
    FuncE (x, T.Local, c, typbinds, pat, typs,
      t_async context async)
  | FuncE (x, T.Local, c, typbinds, pat, typs,
      ({it = BlockE (ds, ({ it = AsyncE _; _} as async)); _} as wrapper)) ->
    (* GH issue #3910 *)
    FuncE (x, T.Local, c, typbinds, pat, typs,
      { wrapper with it = BlockE (ds, t_async context async) })
  | FuncE (x, (T.Shared _ as s), c, typbinds, pat, typs,
      ({ it = AsyncE _;_ } as body)) ->
    FuncE (x, s, c, typbinds, pat, typs,
      t_async context body)
  | FuncE (x, (T.Shared _ as s), c, typbinds, pat, typs,
      { it = BlockE ([
         { it = LetD (
            { it = WildP; _} as wild_pat,
            ({ it = AsyncE _; _} as body)); _ }],
         ({ it = PrimE (TupPrim, []); _ } as unitE));
        _
      }) ->
    FuncE (x, s, c, typbinds, pat, typs,
      blockE [letP wild_pat (t_async context body)] unitE)
  | FuncE (x, s, c, typbinds, pat, typs, exp1) ->
    assert (not (T.is_local_async_func (typ exp)));
    assert (not (T.is_shared_func (typ exp)));
    let context' = LabelEnv.singleton Return Label in
    FuncE (x, s, c, typbinds, pat, typs, t_exp context' exp1)
  | ActorE (ds, ids, { meta; preupgrade; postupgrade; heartbeat; timer; inspect; stable_record; stable_type}, t) ->
    ActorE (t_decs context ds, ids,
      { meta;
        preupgrade = t_exp LabelEnv.empty preupgrade;
        postupgrade = t_exp LabelEnv.empty postupgrade;
        heartbeat = t_ignore_throw LabelEnv.empty heartbeat;
        timer = t_ignore_throw LabelEnv.empty timer;
        inspect = t_exp LabelEnv.empty inspect;
        stable_record = t_exp LabelEnv.empty stable_record;
        stable_type;
      },
      t)
  | NewObjE (sort, ids, typ) -> exp.it
  | SelfCallE _ -> assert false
  | PrimE (p, exps) ->
    (* async calls have effect T.Await, not T.Triv *)
    assert (not (is_async_call p exps));
    PrimE (p, List.map (t_exp context) exps)

and t_lexp context lexp =
  { lexp with it = t_lexp' context lexp.it }
and t_lexp' context lexp' =
  match lexp' with
  | VarLE i -> VarLE i
  | DotLE (exp1, id) -> DotLE (t_exp context exp1, id)
  | IdxLE (exp1, exp2) -> IdxLE (t_exp context exp1, t_exp context exp2)

and t_dec context dec =
  {dec with it = t_dec' context dec.it}
and t_dec' context dec' =
  match dec' with
  | LetD (pat, exp) -> LetD (pat, t_exp context exp)
  | VarD (id, t, exp) -> VarD (id, t, t_exp context exp)
  | RefD (id, t, lexp) -> RefD (id, t, t_lexp context lexp)

and t_decs context decs = List.map (t_dec context) decs

and t_block context (ds, exp) = (t_decs context ds, t_exp context exp)

(* non-trivial translation of possibly impure terms (eff = T.Await) *)

and unary context k unE e1 =
  match eff e1 with
  | T.Await ->
    c_exp context e1 (meta (typ e1) (fun v1 -> k -@- unE v1))
  | T.Triv ->
    assert false

and binary context k binE e1 e2 =
  match eff e1, eff e2 with
  | T.Triv, T.Await ->
    let v1 = fresh_var "v" (typ e1) in (* TBR *)
    letE v1 (t_exp context e1)
      (c_exp context e2 (meta (typ e2) (fun v2 -> k -@- binE (varE v1) (varE v2))))
  | T.Await, T.Await ->
    c_exp context e1
      (meta (typ e1) (fun v1 ->
           c_exp context e2
             (meta (typ e2) (fun v2 ->
                  k -@- binE (varE v1) (varE v2)))))
  | T.Await, T.Triv ->
    c_exp context e1 (meta (typ e1) (fun v1 -> k -@- binE (varE v1) (t_exp context e2)))
  | T.Triv, T.Triv ->
    assert false

and nary context k naryE es =
  let rec nary_aux vs es  =
    match es with
    | [] -> k -@- naryE (List.rev vs)
    | [e1] when eff e1 = T.Triv ->
      (* TBR: optimization - no need to name the last trivial argument *)
      k -@- naryE (List.rev (t_exp context e1 :: vs))
    | e1 :: es ->
      match eff e1 with
      | T.Triv ->
        let v1 = fresh_var "v" (typ e1) in
        letE v1 (t_exp context e1)
          (nary_aux (varE v1 :: vs) es)
      | T.Await ->
        c_exp context e1
          (meta (typ e1) (fun v1 -> nary_aux (varE v1 :: vs) es))
  in
  nary_aux [] es


and c_if context k e1 e2 e3 =
  letcont k (fun k ->
  let trans_branch exp = match eff exp with
    | T.Triv -> varE k -*- t_exp context exp
    | T.Await -> c_exp context exp (ContVar k)
  in
  let e2 = trans_branch e2 in
  let e3 = trans_branch e3 in
  match eff e1 with
  | T.Triv ->
    ifE (t_exp context e1) e2 e3
  | T.Await ->
    c_exp context e1 (meta (typ e1) (fun v1 -> ifE (varE v1) e2 e3))
  )

and c_loop context k e1 =
  match eff e1 with
  | T.Triv ->
    assert false
  | T.Await ->
    let loop = fresh_var "loop" (contT T.unit T.unit) in
    let v1 = fresh_var "v" T.unit in
    blockE
      [funcD loop v1 (c_exp context e1 (ContVar loop))]
      (varE loop -*- unitE ())

and c_assign context k e lexp1 exp2 =
 match lexp1.it with
 | VarLE _ ->
   unary context k (fun v2 -> e (AssignE(lexp1, varE v2))) exp2
 | DotLE (exp11, id) ->
   binary context k (fun v11 v2 ->
     e (AssignE ({lexp1 with it = DotLE (v11, id)}, v2))) exp11 exp2
 | IdxLE (exp11, exp12) ->
   nary context k
     (fun vs -> match vs with
       | [v11; v12; v2] ->
         e (AssignE ({lexp1 with it = IdxLE (v11, v12)}, v2))
       | _ -> assert false)
     [exp11; exp12; exp2]

and c_exp context exp =
  c_exp' context exp

and c_exp' context exp k =
  let e exp' = {exp with it = exp'} in
  match exp.it with
  | _ when is_triv exp ->
    k -@- (t_exp context exp)
  | VarE _
  | LitE _
  | FuncE _ ->
    assert false
  | ActorE _ ->
    assert false; (* ActorE fields cannot await *)
  | AssignE (exp1, exp2) ->
    c_assign context k e exp1 exp2
  | BlockE (decs, exp) ->
    c_block context decs exp k
  | IfE (exp1, exp2, exp3) ->
    c_if context k exp1 exp2 exp3
  | SwitchE (exp1, cases) ->
    letcont k (fun k ->
    let cases' = List.map
      (fun {it = {pat;exp}; at; note} ->
        let exp' = match eff exp with
          | T.Triv -> varE k -*- (t_exp context exp)
          | T.Await -> c_exp context exp (ContVar k)
        in
        {it = { pat; exp = exp' }; at; note})
      cases
    in
    let typ' = typ_cases cases' in
    begin
    match eff exp1 with
    | T.Triv ->
      { it = SwitchE(t_exp context exp1, cases');
        at = exp.at;
        note = Note.{ exp.note with typ = typ' } }
    | T.Await ->
       c_exp context exp1
         (meta (typ exp1)
           (fun v1 ->
             { it = SwitchE(varE v1, cases');
               at = exp.at;
               note = Note.{ exp.note with typ = typ' } }))
    end)
  | TryE (exp1, cases, finally_opt) ->
<<<<<<< HEAD
    let pre = function
      | Cont k -> (match finally_opt with
                   | Some (id2, typ2) -> Cont (precont k (var id2 typ2))
                   | None -> Cont k)
      | Label -> assert false in
    (* All control-flow out must pass through the `finally` thunk *)
    let context = LabelEnv.mapi (function | Return | Named _ | Cleanup -> pre
                                          | Throw -> fun c -> c) context in
=======
     let pre k =
       match finally_opt with
       | Some (id2, typ2) -> precont k (var id2 typ2)
       | None -> k in
    let pre' = function
      | Cont k -> Cont (pre k)
      | Label -> assert false in
    (* All control-flow out must pass through the potential `finally` thunk *)
    let context = LabelEnv.map pre' context in
>>>>>>> cddd55c4
    (* assert that a surrounding `AwaitPrim _` has set up a `Cleanup` cont *)
    if finally_opt <> None
    then ignore (LabelEnv.find Cleanup context);
    (* TODO: do we need to reify f? *)
    let f = match LabelEnv.find Throw context with Cont f -> f | _ -> assert false in
    letcont f (fun f ->
    letcont (pre k) (fun k ->
    match eff exp1 with
    | T.Triv ->
      varE k -*- t_exp context exp1
<<<<<<< HEAD
    | T.Await ->
      let error = fresh_var "v" T.catch in
=======
    | T.Await when cases = [] ->
      c_exp context exp1 (ContVar k)
    | T.Await ->
      let error = fresh_var "v" T.catch in
      let rethrow = { it = { pat = varP error; exp = varE f -*- varE error };
                      at = no_region;
                      note = ()
                    } in
      let omit_rethrow = List.exists (fun {it = {pat; exp}; _} -> Ir_utils.is_irrefutable pat) cases in
>>>>>>> cddd55c4
      let cases' =
        List.map
          (fun {it = { pat; exp }; at; note} ->
            let exp' = match eff exp with
              | T.Triv -> varE k -*- t_exp context exp
              | T.Await -> c_exp context exp (ContVar k)
            in
            { it = { pat; exp = exp' }; at; note })
          cases
<<<<<<< HEAD
        @ [{ it = { pat = varP error; exp = varE f -*- varE error };
             at = no_region;
             note = ()
        }] in
=======
        @ if omit_rethrow then [] else [rethrow] in
>>>>>>> cddd55c4
      let throw = fresh_err_cont (answerT (typ_of_var k)) in
      let context' = LabelEnv.add Throw (Cont (ContVar throw)) context in
      blockE
        [ let e = fresh_var "e" T.catch in
          funcD throw e {
            it = SwitchE (varE e, cases');
            at = exp.at;
            note = Note.{ def with typ = typ_cases cases'; eff = T.Await; (* shouldn't matter *) }
          }
        ]
        (c_exp context' exp1 (ContVar k))
    ))
  | LoopE exp1 ->
    c_loop context k exp1
  | LabelE (id, _typ, exp1) ->
    letcont k
      (fun k ->
        let context' = LabelEnv.add (Named id) (Cont (ContVar k)) context in
        c_exp context' exp1 (ContVar k)) (* TODO optimize me, if possible *)
  | PrimE (BreakPrim id, [exp1]) ->
    begin
      match LabelEnv.find_opt (Named id) context with
      | Some (Cont k') -> c_exp context exp1 k'
      | _ -> assert false
    end
  | PrimE (RetPrim, [exp1]) ->
    begin
      match LabelEnv.find_opt Return context with
      | Some (Cont k') -> c_exp context exp1 k'
      | _ -> assert false
    end
  | PrimE (ThrowPrim, [exp1]) ->
    begin
      match LabelEnv.find_opt Throw context with
      | Some (Cont k') -> c_exp context exp1 k'
      | _ -> assert false
    end
  | AsyncE (T.Cmp, tb, exp1, typ1) ->
    assert false (* must have effect T.Triv, handled by first case *)
  | AsyncE (T.Fut, tb, exp1, typ1) ->
    (* add the implicit return label *)
    let k_ret = fresh_cont (typ exp1) T.unit in
    let k_fail = fresh_err_cont T.unit in
    let k_clean = fresh_bail_cont T.unit in
    let context' =
      LabelEnv.add Cleanup (Cont (ContVar k_clean))
        (LabelEnv.add Return (Cont (ContVar k_ret))
           (LabelEnv.singleton Throw (Cont (ContVar k_fail))))
    in
    let r = match LabelEnv.find_opt Throw context with
      | Some (Cont r) -> r
      | _ -> assert false
    in
    let cps_async =
      cps_asyncE T.Fut typ1 (typ exp1)
        (forall [tb] ([k_ret; k_fail; k_clean] -->*
          (c_exp context' exp1 (ContVar k_ret)))) in
    let k' = meta (typ cps_async)
      (fun v ->
        check_call_perform_status
          (k -@- varE v)
          (fun e -> r -@- e))
    in
    k' -@- cps_async
  | PrimE (AwaitPrim s, [exp1]) ->
    let r = match LabelEnv.find_opt Throw context with
      | Some (Cont r) -> r
      | _ -> assert false
    in
    let c = match LabelEnv.find_opt Cleanup context with
      | Some (Cont r) -> r
      | None -> ContVar (var "@cleanup" bail_contT)
      | _ -> assert false
    in
    letcont c (fun c ->
    letcont r (fun r ->
    letcont k (fun k ->
      let krc = List.map varE [k; r; c] |> tupE in
      match eff exp1 with
      | T.Triv ->
        cps_awaitE s (typ_of_var k) (t_exp context exp1) krc
      | T.Await ->
        c_exp context exp1
          (meta (typ exp1) (fun v1 -> (cps_awaitE s (typ_of_var k) (varE v1) krc)))
    )))
  | DeclareE (id, typ, exp1) ->
    unary context k (fun v1 -> e (DeclareE (id, typ, varE v1))) exp1
  | DefineE (id, mut, exp1) ->
    unary context k (fun v1 -> e (DefineE (id, mut, varE v1))) exp1
  | NewObjE _ -> exp
  | SelfCallE _ -> assert false
  | PrimE (p, exps) when is_async_call p exps ->
    let r = match LabelEnv.find_opt Throw context with
      | Some (Cont r) -> r
      | _ -> assert false
    in
    let k' = meta (typ exp)
      (fun v ->
        check_call_perform_status
          (k -@- varE v)
          (fun e -> r -@- e))
    in
    nary context k' (fun vs -> e (PrimE (p, vs))) exps
  | PrimE (p, exps) ->
    nary context k (fun vs -> e (PrimE (p, vs))) exps

and c_block context decs exp k =
  declare_decs decs (c_decs context decs (meta T.unit (fun _ -> c_exp context exp k)))

and c_dec context dec (k:kont) =
  match dec.it with
  | LetD (pat,exp) ->
    let patenv,pat' = rename_pat pat in
    let block exp =
      let dec_pat' = {dec with it = LetD(pat',exp)} in
      blockE (dec_pat' :: define_pat patenv pat)
        (k -@- tupE[])
    in
     begin
       match eff exp with
       | T.Triv ->
         block (t_exp context exp)
       | T.Await ->
         c_exp context exp (meta (typ exp) (fun v -> block (varE v)))
     end
  | VarD (id, _typ, exp) ->
    begin
      match eff exp with
      | T.Triv ->
        k -@- define_idE id Var (t_exp context exp)
      | T.Await ->
        c_exp context exp
          (meta (typ exp)
            (fun v -> k -@- define_idE id Var (varE v)))
    end
  | RefD (id, _typ, _lexp) -> assert false
    (* TODO: unclear if this can arise at all, and if so, how to translate it with existing tools *)

and c_decs context decs k =
  match decs with
  | [] ->
    k -@- unitE ()
  | dec :: decs ->
    c_dec context dec (meta T.unit (fun v -> c_decs context decs k))

(* Blocks and Declarations *)

and declare_dec dec exp : exp =
  match dec.it with
  | LetD (pat, _) -> declare_pat pat exp
  | VarD (id, typ, _exp1) -> declare_id id (T.Mut typ) exp
  | RefD (id, typ, _exp1) -> declare_id id typ exp

and declare_decs decs exp : exp =
  match decs with
  | [] -> exp
  | dec :: decs' ->
    declare_dec dec (declare_decs decs' exp)

(* Patterns *)

and declare_id id typ exp =
  declare_idE id typ exp

and declare_pat pat exp : exp =
  match pat.it with
  | WildP | LitP  _ ->  exp
  | VarP id -> declare_id id pat.note exp
  | TupP pats -> declare_pats pats exp
  | ObjP pfs -> declare_pats (pats_of_obj_pat pfs) exp
  | OptP pat1
  | TagP (_, pat1) -> declare_pat pat1 exp
  | AltP (pat1, pat2) -> declare_pat pat1 exp

and declare_pats pats exp : exp =
  match pats with
  | [] -> exp
  | pat :: pats' ->
    declare_pat pat (declare_pats pats' exp)

and rename_pat pat =
  let (patenv,pat') = rename_pat' pat in
  (patenv, { pat with it = pat' })

and rename_pat' pat =
  match pat.it with
  | WildP
  | LitP _ -> (PatEnv.empty, pat.it)
  | VarP id ->
    let v = fresh_var "v" pat.note in
    (PatEnv.singleton id v, VarP (id_of_var v))
  | TupP pats ->
    let (patenv,pats') = rename_pats pats in
    (patenv,TupP pats')
  | ObjP pfs ->
    let (patenv, pats') = rename_pats (pats_of_obj_pat pfs) in
    let pfs' = replace_obj_pat pfs pats' in
    (patenv, ObjP pfs')
  | OptP pat1 ->
    let (patenv,pat1) = rename_pat pat1 in
    (patenv, OptP pat1)
  | TagP (i, pat1) ->
    let (patenv,pat1) = rename_pat pat1 in
    (patenv, TagP (i, pat1))
  | AltP (pat1,pat2) ->
    assert(Freevars.(M.is_empty (pat pat1)));
    assert(Freevars.(M.is_empty (pat pat2)));
    (PatEnv.empty,pat.it)

and rename_pats pats =
  match pats with
  | [] -> (PatEnv.empty,[])
  | (pat :: pats) ->
    let (patenv1, pat') = rename_pat pat in
    let (patenv2, pats') = rename_pats pats in
    (PatEnv.disjoint_union patenv1 patenv2, pat' :: pats')

and define_pat patenv pat : dec list =
  match pat.it with
  | WildP
  | LitP _ ->
    []
  | VarP id ->
    [ expD (define_idE id Const (varE (PatEnv.find id patenv))) ]
  | TupP pats -> define_pats patenv pats
  | ObjP pfs -> define_pats patenv (pats_of_obj_pat pfs)
  | OptP pat1
  | TagP (_, pat1) -> define_pat patenv pat1
  | AltP (pat1, pat2) ->
    assert(Freevars.(M.is_empty (pat pat1)));
    assert(Freevars.(M.is_empty (pat pat2)));
    []

and define_pats patenv (pats : pat list) : dec list =
  List.concat_map (define_pat patenv) pats

and t_comp_unit context = function
  | LibU _ -> raise (Invalid_argument "cannot compile library")
  | ProgU ds ->
    begin
      match infer_effect_decs ds with
      | T.Triv ->
        ProgU (t_decs context ds)
      | T.Await ->
        let throw = fresh_err_cont T.unit in
        let context' = LabelEnv.add Throw (Cont (ContVar throw)) context in
        let e = fresh_var "e" T.catch in
        ProgU [
          funcD throw e (assertE (falseE ()));
          expD (c_block context' ds (tupE []) (meta (T.unit) (fun v1 -> tupE [])))
        ]
    end
  | ActorU (as_opt, ds, ids, { meta = m; preupgrade; postupgrade; heartbeat; timer; inspect; stable_record; stable_type}, t) ->
    ActorU (as_opt, t_decs context ds, ids,
      { meta = m;
        preupgrade = t_exp LabelEnv.empty preupgrade;
        postupgrade = t_exp LabelEnv.empty postupgrade;
        heartbeat = t_ignore_throw LabelEnv.empty heartbeat;
        timer = t_ignore_throw LabelEnv.empty timer;
        inspect = t_exp LabelEnv.empty inspect;
        stable_record = t_exp LabelEnv.empty stable_record;
        stable_type;
      },
      t)

and t_ignore_throw context exp =
  match exp.it with
  | Ir.PrimE (Ir.TupPrim, []) ->
     exp
  | _ ->
     let throw = fresh_err_cont T.unit in
     let context' = LabelEnv.add Throw (Cont (ContVar throw)) context in
     let e = fresh_var "e" T.catch in
     { (blockE [
          funcD throw e (tupE[]);
        ]
        (c_exp context' exp (meta (T.unit) (fun v1 -> tupE []))))
       (* timer logic requires us to preserve any source location,
          or timer won't be initialized in compile.ml *)
       with at = exp.at
     }


and t_prog (prog, flavor) =
  (t_comp_unit LabelEnv.empty prog, { flavor with has_await = false })

let transform prog = t_prog prog<|MERGE_RESOLUTION|>--- conflicted
+++ resolved
@@ -344,16 +344,6 @@
                note = Note.{ exp.note with typ = typ' } }))
     end)
   | TryE (exp1, cases, finally_opt) ->
-<<<<<<< HEAD
-    let pre = function
-      | Cont k -> (match finally_opt with
-                   | Some (id2, typ2) -> Cont (precont k (var id2 typ2))
-                   | None -> Cont k)
-      | Label -> assert false in
-    (* All control-flow out must pass through the `finally` thunk *)
-    let context = LabelEnv.mapi (function | Return | Named _ | Cleanup -> pre
-                                          | Throw -> fun c -> c) context in
-=======
      let pre k =
        match finally_opt with
        | Some (id2, typ2) -> precont k (var id2 typ2)
@@ -363,7 +353,6 @@
       | Label -> assert false in
     (* All control-flow out must pass through the potential `finally` thunk *)
     let context = LabelEnv.map pre' context in
->>>>>>> cddd55c4
     (* assert that a surrounding `AwaitPrim _` has set up a `Cleanup` cont *)
     if finally_opt <> None
     then ignore (LabelEnv.find Cleanup context);
@@ -374,10 +363,6 @@
     match eff exp1 with
     | T.Triv ->
       varE k -*- t_exp context exp1
-<<<<<<< HEAD
-    | T.Await ->
-      let error = fresh_var "v" T.catch in
-=======
     | T.Await when cases = [] ->
       c_exp context exp1 (ContVar k)
     | T.Await ->
@@ -387,7 +372,6 @@
                       note = ()
                     } in
       let omit_rethrow = List.exists (fun {it = {pat; exp}; _} -> Ir_utils.is_irrefutable pat) cases in
->>>>>>> cddd55c4
       let cases' =
         List.map
           (fun {it = { pat; exp }; at; note} ->
@@ -397,14 +381,7 @@
             in
             { it = { pat; exp = exp' }; at; note })
           cases
-<<<<<<< HEAD
-        @ [{ it = { pat = varP error; exp = varE f -*- varE error };
-             at = no_region;
-             note = ()
-        }] in
-=======
         @ if omit_rethrow then [] else [rethrow] in
->>>>>>> cddd55c4
       let throw = fresh_err_cont (answerT (typ_of_var k)) in
       let context' = LabelEnv.add Throw (Cont (ContVar throw)) context in
       blockE
