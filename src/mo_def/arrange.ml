--- conflicted
+++ resolved
@@ -18,13 +18,9 @@
   | BinE (ot, e1, bo, e2) -> "BinE"    $$ [operator_type !ot; exp e1; Arrange_ops.binop bo; exp e2]
   | RelE (ot, e1, ro, e2) -> "RelE"    $$ [operator_type !ot; exp e1; Arrange_ops.relop ro; exp e2]
   | ShowE (ot, e)       -> "ShowE"     $$ [operator_type !ot; exp e]
-<<<<<<< HEAD
+  | ToCandidE es        -> "ToCandidE"   $$ exps es
+  | FromCandidE e       -> "FromCandidE" $$ [exp e]
   | TupE es             -> "TupE"      $$ exps es
-=======
-  | ToCandidE es        -> "ToCandidE"   $$ List.map exp es
-  | FromCandidE e       -> "FromCandidE" $$ [exp e]
-  | TupE es             -> "TupE"      $$ List.map exp es
->>>>>>> 6cb5a851
   | ProjE (e, i)        -> "ProjE"     $$ [exp e; Atom (string_of_int i)]
   | ObjBlockE (s, dfs)  -> "ObjBlockE" $$ [obj_sort s] @ List.map dec_field dfs
   | ObjE (efs, [])      -> "ObjE"      $$ List.map exp_field efs
