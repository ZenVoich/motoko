/*
The primitive definitions.

This module should contain everything that cannot be implemented in plain
Motoko. It is available via `import Prim "mo:⛔"`. Normal user code would
usually not import that module directly, but through `base`, which takes
care of providing a proper module structure, e.g. exposing `Array_tabulate`
through `Array.tabulate`.

Therefore, the prim module does not need to provide a stable interface, as its
only supported consumer is the `base` library, and that is bundled with the
compiler.

Nevertheless, it shoud be _safe_ to import prim, i.e. the definitions here
should not break type safety or other guarantees of the language.
*/

module Types = {
  public type Any = prim "Any";
  public type None = prim "None";
  public type Null = prim "Null";
  public type Bool = prim "Bool";
  public type Nat = prim "Nat";
  public type Nat8 = prim "Nat8";
  public type Nat16 = prim "Nat16";
  public type Nat32 = prim "Nat32";
  public type Nat64 = prim "Nat64";
  public type Int = prim "Int";
  public type Int8 = prim "Int8";
  public type Int16 = prim "Int16";
  public type Int32 = prim "Int32";
  public type Int64 = prim "Int64";
  public type Float = prim "Float";
  public type Char = prim "Char";
  public type Text = prim "Text";
  public type Blob = prim "Blob";
  public type Error = prim "Error";
  public type Principal = prim "Principal";
  public type Region = prim "Region";
};

func abs(x : Int) : Nat { (prim "abs" : Int -> Nat) x };
func shiftLeft(x : Nat, shift : Nat32) : Nat {
  (prim "lsh_Nat" : (Nat, Nat32) -> Nat)(x, shift);
};
func shiftRight(x : Nat, shift : Nat32) : Nat {
  (prim "rsh_Nat" : (Nat, Nat32) -> Nat)(x, shift);
};

// for testing
func idlHash(x : Text) : Nat32 { (prim "idlHash" : Text -> Nat32) x };

// Printing

func debugPrint(x : Text) { (prim "print" : Text -> ()) x };
func debugPrintNat(x : Nat) { debugPrint(@text_of_Nat x) };
func debugPrintInt(x : Int) { debugPrint(@text_of_Int x) };
func debugPrintChar(x : Char) { debugPrint(charToText x) };

// Trapping

func trap(x : Text) : None { (prim "trap" : Text -> None) x };

// RTS stats

<<<<<<< HEAD
func rts_version() : Text { (prim "rts_version" : () -> Text) () };
func rts_memory_size() : Nat { (prim "rts_memory_size" : () -> Nat) () };
func rts_heap_size() : Nat { (prim "rts_heap_size" : () -> Nat) () };
func rts_total_allocation() : Nat { (prim "rts_total_allocation" : () -> Nat) () };
func rts_reclaimed() : Nat { (prim "rts_reclaimed" : () -> Nat) () };
func rts_max_live_size() : Nat { (prim "rts_max_live_size" : () -> Nat) () };
func rts_max_stack_size() : Nat { (prim "rts_max_stack_size" : () -> Nat) () };
func rts_callback_table_count() : Nat { (prim "rts_callback_table_count" : () -> Nat) () };
func rts_callback_table_size() : Nat { (prim "rts_callback_table_size" : () -> Nat) () };
func rts_mutator_instructions() : Nat { (prim "rts_mutator_instructions" : () -> Nat) () };
func rts_collector_instructions() : Nat { (prim "rts_collector_instructions" : () -> Nat) () };
func rts_stable_memory_size() : Nat { (prim "rts_stable_memory_size" : () -> Nat) () };
func rts_logical_stable_memory_size() : Nat { (prim "rts_logical_stable_memory_size" : () -> Nat) () };
=======
func rts_version() : Text { (prim "rts_version" : () -> Text)() };
func rts_memory_size() : Nat { (prim "rts_memory_size" : () -> Nat)() };
func rts_heap_size() : Nat { (prim "rts_heap_size" : () -> Nat)() };
func rts_total_allocation() : Nat {
  (prim "rts_total_allocation" : () -> Nat)();
};
func rts_reclaimed() : Nat { (prim "rts_reclaimed" : () -> Nat)() };
func rts_max_live_size() : Nat { (prim "rts_max_live_size" : () -> Nat)() };
func rts_max_stack_size() : Nat { (prim "rts_max_stack_size" : () -> Nat)() };
func rts_callback_table_count() : Nat {
  (prim "rts_callback_table_count" : () -> Nat)();
};
func rts_callback_table_size() : Nat {
  (prim "rts_callback_table_size" : () -> Nat)();
};
func rts_mutator_instructions() : Nat {
  (prim "rts_mutator_instructions" : () -> Nat)();
};
func rts_collector_instructions() : Nat {
  (prim "rts_collector_instructions" : () -> Nat)();
};
>>>>>>> 0d9a8604

// Total conversions (fixed to big)

let int64ToInt = @int64ToInt;
let int32ToInt = @int32ToInt;
let int16ToInt = @int16ToInt;
let int8ToInt = @int8ToInt;
let nat64ToNat = @nat64ToNat;
let nat32ToNat = @nat32ToNat;
let nat16ToNat = @nat16ToNat;
let nat8ToNat = @nat8ToNat;

// Trapping conversions (big to fixed)

func intToInt64(n : Int) : Int64 = (prim "num_conv_Int_Int64" : Int -> Int64) n;
func intToInt32(n : Int) : Int32 = (prim "num_conv_Int_Int32" : Int -> Int32) n;
func intToInt16(n : Int) : Int16 = (prim "num_conv_Int_Int16" : Int -> Int16) n;
func intToInt8(n : Int) : Int8 = (prim "num_conv_Int_Int8" : Int -> Int8) n;

func natToNat64(n : Nat) : Nat64 = (prim "num_conv_Nat_Nat64" : Nat -> Nat64) n;
func natToNat32(n : Nat) : Nat32 = (prim "num_conv_Nat_Nat32" : Nat -> Nat32) n;
func natToNat16(n : Nat) : Nat16 = (prim "num_conv_Nat_Nat16" : Nat -> Nat16) n;
func natToNat8(n : Nat) : Nat8 = (prim "num_conv_Nat_Nat8" : Nat -> Nat8) n;

// Wrapping conversions (big to fixed, and within fixed)

func intToInt64Wrap(n : Int) : Int64 = (prim "num_wrap_Int_Int64" : Int -> Int64) n;
func intToInt32Wrap(n : Int) : Int32 = (prim "num_wrap_Int_Int32" : Int -> Int32) n;
func intToInt16Wrap(n : Int) : Int16 = (prim "num_wrap_Int_Int16" : Int -> Int16) n;
func intToInt8Wrap(n : Int) : Int8 = (prim "num_wrap_Int_Int8" : Int -> Int8) n;

func intToNat64Wrap(n : Int) : Nat64 = (prim "num_wrap_Int_Nat64" : Int -> Nat64) n;
func intToNat32Wrap(n : Int) : Nat32 = (prim "num_wrap_Int_Nat32" : Int -> Nat32) n;
func intToNat16Wrap(n : Int) : Nat16 = (prim "num_wrap_Int_Nat16" : Int -> Nat16) n;
func intToNat8Wrap(n : Int) : Nat8 = (prim "num_wrap_Int_Nat8" : Int -> Nat8) n;

// Across same width
func int64ToNat64(n : Int64) : Nat64 = (prim "num_wrap_Int64_Nat64" : Int64 -> Nat64) n;
func nat64ToInt64(n : Nat64) : Int64 = (prim "num_wrap_Nat64_Int64" : Nat64 -> Int64) n;
func int32ToNat32(n : Int32) : Nat32 = (prim "num_wrap_Int32_Nat32" : Int32 -> Nat32) n;
func nat32ToInt32(n : Nat32) : Int32 = (prim "num_wrap_Nat32_Int32" : Nat32 -> Int32) n;
func int16ToNat16(n : Int16) : Nat16 = (prim "num_wrap_Int16_Nat16" : Int16 -> Nat16) n;
func nat16ToInt16(n : Nat16) : Int16 = (prim "num_wrap_Nat16_Int16" : Nat16 -> Int16) n;
func int8ToNat8(n : Int8) : Nat8 = (prim "num_wrap_Int8_Nat8" : Int8 -> Nat8) n;
func nat8ToInt8(n : Nat8) : Int8 = (prim "num_wrap_Nat8_Int8" : Nat8 -> Int8) n;

// Between adjacent widths
func nat8ToNat16(n : Nat8) : Nat16 = (prim "num_conv_Nat8_Nat16" : Nat8 -> Nat16) n;
func nat16ToNat32(n : Nat16) : Nat32 = (prim "num_conv_Nat16_Nat32" : Nat16 -> Nat32) n;
func nat32ToNat64(n : Nat32) : Nat64 = (prim "num_conv_Nat32_Nat64" : Nat32 -> Nat64) n;

func nat64ToNat32(n : Nat64) : Nat32 = (prim "num_conv_Nat64_Nat32" : Nat64 -> Nat32) n;
func nat32ToNat16(n : Nat32) : Nat16 = (prim "num_conv_Nat32_Nat16" : Nat32 -> Nat16) n;
func nat16ToNat8(n : Nat16) : Nat8 = (prim "num_conv_Nat16_Nat8" : Nat16 -> Nat8) n;

func int8ToInt16(n : Int8) : Int16 = (prim "num_conv_Int8_Int16" : Int8 -> Int16) n;
func int16ToInt32(n : Int16) : Int32 = (prim "num_conv_Int16_Int32" : Int16 -> Int32) n;
func int32ToInt64(n : Int32) : Int64 = (prim "num_conv_Int32_Int64" : Int32 -> Int64) n;

func int64ToInt32(n : Int64) : Int32 = (prim "num_conv_Int64_Int32" : Int64 -> Int32) n;
func int32ToInt16(n : Int32) : Int16 = (prim "num_conv_Int32_Int16" : Int32 -> Int16) n;
func int16ToInt8(n : Int16) : Int8 = (prim "num_conv_Int16_Int8" : Int16 -> Int8) n;

// Char conversion and properties

func charToNat32(c : Char) : Nat32 = (prim "num_wrap_Char_Nat32" : Char -> Nat32) c;
func nat32ToChar(w : Nat32) : Char = (prim "num_conv_Nat32_Char" : Nat32 -> Char) w;

func charToText(c : Char) : Text = (prim "conv_Char_Text" : Char -> Text) c;

func charToUpper(c : Char) : Char = (prim "char_to_upper" : Char -> Char) c;
func charToLower(c : Char) : Char = (prim "char_to_lower" : Char -> Char) c;
func charIsWhitespace(c : Char) : Bool = (prim "char_is_whitespace" : Char -> Bool) c;
func charIsLowercase(c : Char) : Bool = (prim "char_is_lowercase" : Char -> Bool) c;
func charIsUppercase(c : Char) : Bool = (prim "char_is_uppercase" : Char -> Bool) c;
func charIsAlphabetic(c : Char) : Bool = (prim "char_is_alphabetic" : Char -> Bool) c;

// Blob functions

func blobCompare(b1 : Blob, b2 : Blob) : Int8 = (prim "blob_compare" : (Blob, Blob) -> Int8)(b1, b2);
func hashBlob(b : Blob) : Nat32 { (prim "crc32Hash" : Blob -> Nat32) b };

// Text conversion
func decodeUtf8(b : Blob) : ?Text = (prim "decodeUtf8" : Blob -> ?Text) b;
func encodeUtf8(t : Text) : Blob = (prim "encodeUtf8" : Text -> Blob) t;

// Text comparison
func textCompare(t1 : Text, t2 : Text) : Int8 = (prim "text_compare" : (Text, Text) -> Int8)(t1, t2);

// Exotic bitwise operations
func popcntNat8(w : Nat8) : Nat8 = (prim "popcnt8" : Nat8 -> Nat8) w;
func clzNat8(w : Nat8) : Nat8 = (prim "clz8" : Nat8 -> Nat8) w;
func ctzNat8(w : Nat8) : Nat8 = (prim "ctz8" : Nat8 -> Nat8) w;
func btstNat8(w : Nat8, amount : Nat8) : Bool = (prim "btst8" : (Nat8, Nat8) -> Nat8)(w, amount) != (0 : Nat8);

func popcntNat16(w : Nat16) : Nat16 = (prim "popcnt16" : Nat16 -> Nat16) w;
func clzNat16(w : Nat16) : Nat16 = (prim "clz16" : Nat16 -> Nat16) w;
func ctzNat16(w : Nat16) : Nat16 = (prim "ctz16" : Nat16 -> Nat16) w;
func btstNat16(w : Nat16, amount : Nat16) : Bool = (prim "btst16" : (Nat16, Nat16) -> Nat16)(w, amount) != (0 : Nat16);

func popcntNat32(w : Nat32) : Nat32 = (prim "popcnt32" : Nat32 -> Nat32) w;
func clzNat32(w : Nat32) : Nat32 = (prim "clz32" : Nat32 -> Nat32) w;
func ctzNat32(w : Nat32) : Nat32 = (prim "ctz32" : Nat32 -> Nat32) w;
func btstNat32(w : Nat32, amount : Nat32) : Bool = (prim "btst32" : (Nat32, Nat32) -> Nat32)(w, amount) != (0 : Nat32);

func popcntNat64(w : Nat64) : Nat64 = (prim "popcnt64" : Nat64 -> Nat64) w;
func clzNat64(w : Nat64) : Nat64 = (prim "clz64" : Nat64 -> Nat64) w;
func ctzNat64(w : Nat64) : Nat64 = (prim "ctz64" : Nat64 -> Nat64) w;
func btstNat64(w : Nat64, amount : Nat64) : Bool = (prim "btst64" : (Nat64, Nat64) -> Nat64)(w, amount) != (0 : Nat64);

func popcntInt8(w : Int8) : Int8 = (prim "popcnt8" : Int8 -> Int8) w;
func clzInt8(w : Int8) : Int8 = (prim "clz8" : Int8 -> Int8) w;
func ctzInt8(w : Int8) : Int8 = (prim "ctz8" : Int8 -> Int8) w;
func btstInt8(w : Int8, amount : Int8) : Bool = (prim "btst8" : (Int8, Int8) -> Int8)(w, amount) != (0 : Int8);

func popcntInt16(w : Int16) : Int16 = (prim "popcnt16" : Int16 -> Int16) w;
func clzInt16(w : Int16) : Int16 = (prim "clz16" : Int16 -> Int16) w;
func ctzInt16(w : Int16) : Int16 = (prim "ctz16" : Int16 -> Int16) w;
func btstInt16(w : Int16, amount : Int16) : Bool = (prim "btst16" : (Int16, Int16) -> Int16)(w, amount) != (0 : Int16);

func popcntInt32(w : Int32) : Int32 = (prim "popcnt32" : Int32 -> Int32) w;
func clzInt32(w : Int32) : Int32 = (prim "clz32" : Int32 -> Int32) w;
func ctzInt32(w : Int32) : Int32 = (prim "ctz32" : Int32 -> Int32) w;
func btstInt32(w : Int32, amount : Int32) : Bool = (prim "btst32" : (Int32, Int32) -> Int32)(w, amount) != (0 : Int32);

func popcntInt64(w : Int64) : Int64 = (prim "popcnt64" : Int64 -> Int64) w;
func clzInt64(w : Int64) : Int64 = (prim "clz64" : Int64 -> Int64) w;
func ctzInt64(w : Int64) : Int64 = (prim "ctz64" : Int64 -> Int64) w;
func btstInt64(w : Int64, amount : Int64) : Bool = (prim "btst64" : (Int64, Int64) -> Int64)(w, amount) != (0 : Int64);

// Float operations

func floatAbs(f : Float) : Float = (prim "fabs" : Float -> Float) f;
func floatSqrt(f : Float) : Float = (prim "fsqrt" : Float -> Float) f;
func floatCeil(f : Float) : Float = (prim "fceil" : Float -> Float) f;
func floatFloor(f : Float) : Float = (prim "ffloor" : Float -> Float) f;
func floatTrunc(f : Float) : Float = (prim "ftrunc" : Float -> Float) f;
func floatNearest(f : Float) : Float = (prim "fnearest" : Float -> Float) f;
func floatMin(f : Float, g : Float) : Float = (prim "fmin" : (Float, Float) -> Float)(f, g);
func floatMax(f : Float, g : Float) : Float = (prim "fmax" : (Float, Float) -> Float)(f, g);
func floatCopySign(f : Float, g : Float) : Float = (prim "fcopysign" : (Float, Float) -> Float)(f, g);
func floatToInt(f : Float) : Int = (prim "num_conv_Float_Int" : Float -> Int)(f);
func intToFloat(n : Int) : Float = (prim "num_conv_Int_Float" : Int -> Float)(n);
func floatToInt64(f : Float) : Int64 = (prim "num_conv_Float_Int64" : Float -> Int64)(f);
func int64ToFloat(n : Int64) : Float = (prim "num_conv_Int64_Float" : Int64 -> Float)(n);

let floatToText = @text_of_Float;

// Configurable Float formatter
// mode:
//  0) fixed format "%.*f"
//  1) exponent format "%.*e"
//  2) generic format "%.*g"
//  3) hexadecimal format "%.*h"
//  _) invalid (traps)
func floatToFormattedText(f : Float, prec : Nat8, mode : Nat8) : Text = (prim "fmtFloat->Text" : (Float, Nat8, Nat8) -> Text)(f, prec, mode);

// Trigonometric and transcendental functions

func sin(f : Float) : Float = (prim "fsin" : Float -> Float) f;
func cos(f : Float) : Float = (prim "fcos" : Float -> Float) f;
func tan(f : Float) : Float = (prim "ftan" : Float -> Float) f;
func arcsin(f : Float) : Float = (prim "fasin" : Float -> Float) f;
func arccos(f : Float) : Float = (prim "facos" : Float -> Float) f;
func arctan(f : Float) : Float = (prim "fatan" : Float -> Float) f;
func arctan2(y : Float, x : Float) : Float = (prim "fatan2" : (Float, Float) -> Float)(y, x);

func exp(f : Float) : Float = (prim "fexp" : Float -> Float) f;
func log(f : Float) : Float = (prim "flog" : Float -> Float) f;

// Array utilities

func Array_init<T>(len : Nat, x : T) : [var T] {
  (prim "Array.init" : <T>(Nat, T) -> [var T]) <T>(len, x);
};

func Array_tabulate<T>(len : Nat, gen : Nat -> T) : [T] {
  (prim "Array.tabulate" : <T>(Nat, Nat -> T) -> [T]) <T>(len, gen);
};

func blobToArray(b : Blob) : [Nat8] = (prim "blobToArray" : (Blob) -> [Nat8]) b;
func blobToArrayMut(b : Blob) : [var Nat8] = (prim "blobToArrayMut" : (Blob) -> [var Nat8]) b;
func arrayToBlob(a : [Nat8]) : Blob = (prim "arrayToBlob" : [Nat8] -> Blob) a;
func arrayMutToBlob(a : [var Nat8]) : Blob = (prim "arrayMutToBlob" : [var Nat8] -> Blob) a;

// Error codes
type ErrorCode = {
  #system_fatal;
  #system_transient;
  #destination_invalid;
  #canister_reject;
  #canister_error;
  #future : Nat32;
  #call_error : { err_code : Nat32 };
};

// creation and inspection of abstract error
func error(message : Text) : Error {
  let e = (#canister_reject, message);
  (prim "cast" : (ErrorCode, Text) -> Error) e;
};
func errorCode(e : Error) : ErrorCode = ((prim "cast" : Error -> (ErrorCode, Text)) e).0;
func errorMessage(e : Error) : Text = ((prim "cast" : Error -> (ErrorCode, Text)) e).1;

// Time

func time() : Nat64 = (prim "time" : () -> Nat64)();

// Principal

func blobOfPrincipal(id : Principal) : Blob = (prim "cast" : Principal -> Blob) id;
func principalOfBlob(act : Blob) : Principal = (prim "cast" : Blob -> Principal) act;

func principalOfActor(act : actor {}) : Principal = (prim "cast" : (actor {}) -> Principal) act;
func isController(p : Principal) : Bool = (prim "is_controller" : Principal -> Bool) p;
func canisterVersion() : Nat64 = (prim "canister_version" : () -> Nat64)();

// Untyped dynamic actor creation from blobs
let createActor : (wasm : Blob, argument : Blob) -> async Principal = @create_actor_helper;

func cyclesBalance() : Nat {
  (prim "cyclesBalance" : () -> Nat)();
};

func cyclesAvailable() : Nat {
  (prim "cyclesAvailable" : () -> Nat)();
};

func cyclesRefunded() : Nat {
  @refund;
};

func cyclesAccept(amount : Nat) : Nat {
  (prim "cyclesAccept" : Nat -> Nat)(amount);
};

func cyclesAdd(amount : Nat) : () {
  if (amount == 0) return;
  @cycles += amount;
  // trap if @cycles would exceed 2^128
  if (@cycles > 0xFFFFFFFF_FFFFFFFF_FFFFFFFF_FFFFFFFF) {
    trap("cannot add more than 2^128 cycles");
  };
};

// certified data
func setCertifiedData(data : Blob) = (prim "setCertifiedData" : Blob -> ()) data;
func getCertificate() : ?Blob = (prim "getCertificate" : () -> ?Blob)();

// stable memory

func stableMemorySize() : Nat64 = (prim "stableMemorySize" : () -> Nat64)();

func stableMemoryGrow(pages : Nat64) : Nat64 = (prim "stableMemoryGrow" : Nat64 -> Nat64) pages;

func stableMemoryLoadNat32(offset : Nat64) : Nat32 = (prim "stableMemoryLoadNat32" : Nat64 -> Nat32) offset;

func stableMemoryStoreNat32(offset : Nat64, val : Nat32) : () = (prim "stableMemoryStoreNat32" : (Nat64, Nat32) -> ())(offset, val);

func stableMemoryLoadNat8(offset : Nat64) : Nat8 = (prim "stableMemoryLoadNat8" : Nat64 -> Nat8) offset;

func stableMemoryStoreNat8(offset : Nat64, val : Nat8) : () = (prim "stableMemoryStoreNat8" : (Nat64, Nat8) -> ())(offset, val);

func stableMemoryLoadNat16(offset : Nat64) : Nat16 = (prim "stableMemoryLoadNat16" : Nat64 -> Nat16) offset;

func stableMemoryStoreNat16(offset : Nat64, val : Nat16) : () = (prim "stableMemoryStoreNat16" : (Nat64, Nat16) -> ())(offset, val);

func stableMemoryLoadNat64(offset : Nat64) : Nat64 = (prim "stableMemoryLoadNat64" : Nat64 -> Nat64) offset;

func stableMemoryStoreNat64(offset : Nat64, val : Nat64) : () = (prim "stableMemoryStoreNat64" : (Nat64, Nat64) -> ())(offset, val);

func stableMemoryLoadInt32(offset : Nat64) : Int32 = (prim "stableMemoryLoadInt32" : Nat64 -> Int32) offset;

func stableMemoryStoreInt32(offset : Nat64, val : Int32) : () = (prim "stableMemoryStoreInt32" : (Nat64, Int32) -> ())(offset, val);

func stableMemoryLoadInt8(offset : Nat64) : Int8 = (prim "stableMemoryLoadInt8" : Nat64 -> Int8) offset;

func stableMemoryStoreInt8(offset : Nat64, val : Int8) : () = (prim "stableMemoryStoreInt8" : (Nat64, Int8) -> ())(offset, val);

func stableMemoryLoadInt16(offset : Nat64) : Int16 = (prim "stableMemoryLoadInt16" : Nat64 -> Int16) offset;

func stableMemoryStoreInt16(offset : Nat64, val : Int16) : () = (prim "stableMemoryStoreInt16" : (Nat64, Int16) -> ())(offset, val);

func stableMemoryLoadInt64(offset : Nat64) : Int64 = (prim "stableMemoryLoadInt64" : Nat64 -> Int64) offset;

func stableMemoryStoreInt64(offset : Nat64, val : Int64) : () = (prim "stableMemoryStoreInt64" : (Nat64, Int64) -> ())(offset, val);

func stableMemoryLoadFloat(offset : Nat64) : Float = (prim "stableMemoryLoadFloat" : Nat64 -> Float) offset;

func stableMemoryStoreFloat(offset : Nat64, val : Float) : () = (prim "stableMemoryStoreFloat" : (Nat64, Float) -> ())(offset, val);

func stableMemoryLoadBlob(offset : Nat64, size : Nat) : Blob = (prim "stableMemoryLoadBlob" : (Nat64, Nat) -> Blob)(offset, size);

func stableMemoryStoreBlob(offset : Nat64, val : Blob) : () = (prim "stableMemoryStoreBlob" : (Nat64, Blob) -> ())(offset, val);

// Returns a query that computes the current actor's stable variable statistics (for now, the current size, in bytes, of serialized stable variable data).
<<<<<<< HEAD
func stableVarQuery() : shared query () -> async {size : Nat64} =
  (prim "stableVarQuery" : () -> (shared query () -> async {size : Nat64})) () ;

// stable regions

// Returns the region assigned to the original stable memory interface.
func stableMemoryRegion() : Region =
  (prim "stableMemoryRegion" : () -> Region) ();

func regionNew() : Region =
  (prim "regionNew" : () -> Region) ();

func regionId(r : Region) : Nat =
  (prim "regionId" : Region -> Nat) r;

func regionSize(r : Region) : Nat64 =
  (prim "regionSize" : Region -> Nat64) r;

func regionGrow(r : Region, pages : Nat64) : Nat64 =
  (prim "regionGrow" : (Region, Nat64) -> Nat64) (r, pages);

func regionLoadNat32(r : Region, offset : Nat64) : Nat32 =
  (prim "regionLoadNat32" : (Region, Nat64) -> Nat32) (r, offset);

func regionStoreNat32(r : Region, offset : Nat64, val : Nat32) : () =
  (prim "regionStoreNat32" : (Region, Nat64, Nat32) -> ()) (r, offset, val);

func regionLoadNat8(r : Region, offset : Nat64) : Nat8 =
  (prim "regionLoadNat8" : (Region, Nat64) -> Nat8) (r, offset);

func regionStoreNat8(r : Region, offset : Nat64, val : Nat8) : () =
  (prim "regionStoreNat8" : (Region, Nat64, Nat8) -> ()) (r, offset, val);

func regionLoadNat16(r : Region, offset : Nat64) : Nat16 =
  (prim "regionLoadNat16" : (Region, Nat64) -> Nat16) (r, offset);

func regionStoreNat16(r : Region, offset : Nat64, val : Nat16) : () =
  (prim "regionStoreNat16" : (Region, Nat64, Nat16) -> ()) (r, offset, val);

func regionLoadNat64(r : Region, offset : Nat64) : Nat64 =
  (prim "regionLoadNat64" : (Region, Nat64) -> Nat64) (r, offset);

func regionStoreNat64(r : Region, offset : Nat64, val : Nat64) : () =
  (prim "regionStoreNat64" : (Region, Nat64, Nat64) -> ()) (r, offset, val);

func regionLoadInt32(r : Region, offset : Nat64) : Int32 =
  (prim "regionLoadInt32" : (Region, Nat64) -> Int32) (r, offset);

func regionStoreInt32(r : Region, offset : Nat64, val : Int32) : () =
  (prim "regionStoreInt32" : (Region, Nat64, Int32) -> ()) (r, offset, val);

func regionLoadInt8(r : Region, offset : Nat64) : Int8 =
  (prim "regionLoadInt8" : (Region, Nat64) -> Int8) (r, offset);

func regionStoreInt8(r : Region, offset : Nat64, val : Int8) : () =
  (prim "regionStoreInt8" : (Region, Nat64, Int8) -> ()) (r, offset, val);

func regionLoadInt16(r : Region, offset : Nat64) : Int16 =
  (prim "regionLoadInt16" : (Region, Nat64) -> Int16) (r, offset);

func regionStoreInt16(r : Region, offset : Nat64, val : Int16) : () =
  (prim "regionStoreInt16" : (Region, Nat64, Int16) -> ()) (r, offset, val);

func regionLoadInt64(r : Region, offset : Nat64) : Int64 =
  (prim "regionLoadInt64" : (Region, Nat64) -> Int64) (r, offset);

func regionStoreInt64(r : Region, offset : Nat64, val : Int64) : () =
  (prim "regionStoreInt64" : (Region, Nat64, Int64) -> ()) (r, offset, val);

func regionLoadFloat(r : Region, offset : Nat64) : Float =
  (prim "regionLoadFloat" : (Region, Nat64) -> Float) (r, offset);

func regionStoreFloat(r : Region, offset : Nat64, val :  Float) : () =
  (prim "regionStoreFloat" : (Region, Nat64, Float) -> ()) (r, offset, val);

func regionLoadBlob(r : Region, offset : Nat64, size : Nat) : Blob =
  (prim "regionLoadBlob" : (Region, Nat64, Nat) -> Blob) (r, offset, size);

func regionStoreBlob(r : Region, offset : Nat64, val :  Blob) : () =
  (prim "regionStoreBlob" : (Region, Nat64, Blob) -> ()) (r, offset, val);

=======
func stableVarQuery() : shared query () -> async { size : Nat64 } = (prim "stableVarQuery" : () -> (shared query () -> async { size : Nat64 }))();
>>>>>>> 0d9a8604

let call_raw = @call_raw;

func performanceCounter(counter : Nat32) : Nat64 = (prim "performanceCounter" : (Nat32) -> Nat64) counter;<|MERGE_RESOLUTION|>--- conflicted
+++ resolved
@@ -63,21 +63,6 @@
 
 // RTS stats
 
-<<<<<<< HEAD
-func rts_version() : Text { (prim "rts_version" : () -> Text) () };
-func rts_memory_size() : Nat { (prim "rts_memory_size" : () -> Nat) () };
-func rts_heap_size() : Nat { (prim "rts_heap_size" : () -> Nat) () };
-func rts_total_allocation() : Nat { (prim "rts_total_allocation" : () -> Nat) () };
-func rts_reclaimed() : Nat { (prim "rts_reclaimed" : () -> Nat) () };
-func rts_max_live_size() : Nat { (prim "rts_max_live_size" : () -> Nat) () };
-func rts_max_stack_size() : Nat { (prim "rts_max_stack_size" : () -> Nat) () };
-func rts_callback_table_count() : Nat { (prim "rts_callback_table_count" : () -> Nat) () };
-func rts_callback_table_size() : Nat { (prim "rts_callback_table_size" : () -> Nat) () };
-func rts_mutator_instructions() : Nat { (prim "rts_mutator_instructions" : () -> Nat) () };
-func rts_collector_instructions() : Nat { (prim "rts_collector_instructions" : () -> Nat) () };
-func rts_stable_memory_size() : Nat { (prim "rts_stable_memory_size" : () -> Nat) () };
-func rts_logical_stable_memory_size() : Nat { (prim "rts_logical_stable_memory_size" : () -> Nat) () };
-=======
 func rts_version() : Text { (prim "rts_version" : () -> Text)() };
 func rts_memory_size() : Nat { (prim "rts_memory_size" : () -> Nat)() };
 func rts_heap_size() : Nat { (prim "rts_heap_size" : () -> Nat)() };
@@ -99,7 +84,14 @@
 func rts_collector_instructions() : Nat {
   (prim "rts_collector_instructions" : () -> Nat)();
 };
->>>>>>> 0d9a8604
+
+func rts_stable_memory_size() : Nat {
+  (prim "rts_stable_memory_size" : () -> Nat) ()
+};
+
+func rts_logical_stable_memory_size() : Nat {
+  (prim "rts_logical_stable_memory_size" : () -> Nat) ()
+};
 
 // Total conversions (fixed to big)
 
@@ -396,13 +388,12 @@
 func stableMemoryStoreBlob(offset : Nat64, val : Blob) : () = (prim "stableMemoryStoreBlob" : (Nat64, Blob) -> ())(offset, val);
 
 // Returns a query that computes the current actor's stable variable statistics (for now, the current size, in bytes, of serialized stable variable data).
-<<<<<<< HEAD
-func stableVarQuery() : shared query () -> async {size : Nat64} =
-  (prim "stableVarQuery" : () -> (shared query () -> async {size : Nat64})) () ;
+func stableVarQuery() : shared query () -> async { size : Nat64 } = (prim "stableVarQuery" : () -> (shared query () -> async { size : Nat64 }))();
 
 // stable regions
 
-// Returns the region assigned to the original stable memory interface.
+// Returns the region assigned to the original stable memory interface. 
+// DO NOT MERGE - will break aliasing after upgrade
 func stableMemoryRegion() : Region =
   (prim "stableMemoryRegion" : () -> Region) ();
 
@@ -478,9 +469,6 @@
 func regionStoreBlob(r : Region, offset : Nat64, val :  Blob) : () =
   (prim "regionStoreBlob" : (Region, Nat64, Blob) -> ()) (r, offset, val);
 
-=======
-func stableVarQuery() : shared query () -> async { size : Nat64 } = (prim "stableVarQuery" : () -> (shared query () -> async { size : Nat64 }))();
->>>>>>> 0d9a8604
 
 let call_raw = @call_raw;
 
