/*
Internal definitions.

This file defines types and values that should always be in scope (because they
are used by the desugarer, by ir-to-ir-passes or by `mo:⛔`), but not user
visible. All names here are prefixed with `@`, so they are invisible from user
code, and cannot be shadowed.
*/

type @Iter<T_> = {next : () -> ?T_};

var @cycles : Nat = 0;

// Function called by backend to add funds to call.
// DO NOT RENAME without modifying compilation.
func @add_cycles<system>() {
  let cycles = @cycles;
  @reset_cycles();
  if (cycles != 0) {
    (prim "cyclesAdd" : <system>Nat -> ()) (cycles);
  }
};

// Function called by backend to zero cycles on context switch.
// DO NOT RENAME without modifying compilation.
func @reset_cycles() {
  @cycles := 0;
};


// The @ in the name ensures that this cannot be shadowed by user code, so
// compiler passes can rely on them being in scope

// Implementations for overloaded dot operations
// Note that these return functions!
// (Some optimizations in the backend might be feasible.)

func @immut_array_get<A>(xs : [A]) : Nat -> A =
  func (n : Nat) : A = xs[n];
func @mut_array_get<A>(xs : [var A]) : Nat -> A =
  func (n : Nat) : A = xs[n];
func @immut_array_size<A>(xs : [A]) : () -> Nat =
  func () : Nat = (prim "array_len" : [A] -> Nat) xs;
func @mut_array_size<A>(xs : [var A]) : () -> Nat =
  func () : Nat = (prim "array_len" : [var A] -> Nat) xs;
func @mut_array_put<A>(xs : [var A]) : (Nat, A) -> () =
  func (n : Nat, x : A) = (xs[n] := x);
func @immut_array_keys<A>(xs : [A]) : () -> @Iter<Nat> =
  func () : @Iter<Nat> = object {
    var i = 0;
    let l = xs.size();
    public func next() : ?Nat { if (i >= l) null else {let j = i; i += 1; ?j} };
  };
func @mut_array_keys<A>(xs : [var A]) : () -> @Iter<Nat> =
  func () : @Iter<Nat> = object {
    var i = 0;
    let l = xs.size();
    public func next() : ?Nat { if (i >= l) null else {let j = i; i += 1; ?j} };
  };
func @immut_array_vals<A>(xs : [A]) : () -> @Iter<A> =
  func () : @Iter<A> = object {
    var i = 0;
    let l = xs.size();
    public func next() : ?A { if (i >= l) null else {let j = i; i += 1; ?xs[j]} };
  };
func @mut_array_vals<A>(xs : [var A]) : () -> @Iter<A> =
  func () : @Iter<A> = object {
    var i = 0;
    let l = xs.size();
    public func next() : ?A { if (i >= l) null else {let j = i; i += 1; ?xs[j]} };
  };
func @blob_size(xs : Blob) : () -> Nat =
  func () : Nat = (prim "blob_size" : Blob -> Nat) xs;
func @blob_vals(xs : Blob) : () -> @Iter<Nat8> =
  func () : @Iter<Nat8> = object {
    type BlobIter = Any; // not exposed
    let i = (prim "blob_vals_iter" : Blob -> BlobIter) xs;
    public func next() : ?Nat8 {
      if ((prim "blob_iter_done" : BlobIter -> Bool) i)
        null
      else
        ?((prim "blob_iter_next" : BlobIter -> Nat8) i)
    };
  };
func @text_size(xs : Text) : () -> Nat =
  func () : Nat = (prim "text_len" : Text -> Nat) xs;
func @text_chars(xs : Text) : () -> @Iter<Char> =
  func () : @Iter<Char> = object {
    type TextIter = Any; // not exposed
    let i = (prim "text_iter" : Text -> TextIter) xs;
    public func next() : ?Char {
      if ((prim "text_iter_done" : TextIter -> Bool) i)
        null
      else
        ?((prim "text_iter_next" : TextIter -> Char) i)
    };
  };


// Internal helper functions for the show translation

// The text_of functions do not need to be exposed; the user can just use
// the show above.

func @text_of_num(x : Nat, base : Nat, sep : Nat, digits : Nat -> Text) : Text {
  var text = "";
  var n = x;

  if (n == 0) return "0";

  var i = 0;
  while (n > 0) {
    let rem = n % base;
    if (sep > 0 and i == sep) { text := "_" # text; i := 0 };
    text := digits rem # text;
    n := n / base;
    i += 1;
  };
  text
};

func @left_pad(pad : Nat, char : Text, t : Text) : Text {
  if (pad > t.size()) {
    var i : Nat = pad - t.size();
    var text = t;
    while (i > 0) {
      text := char # text;
      i -= 1;
    };
    text
  } else {
    t
  }
};

func @digits_dec(x : Nat) : Text =
 (prim "conv_Char_Text" : Char -> Text) (
   (prim "num_conv_Nat32_Char" : Nat32 -> Char) (
     (prim "num_wrap_Int_Nat32" : Int -> Nat32) (
       x + 0x30
     )
   )
 );

func @text_of_Nat(x : Nat) : Text {
  @text_of_num(x, 10, 3, @digits_dec);
};

func @text_of_Int(x : Int) : Text {
  if (x == 0) "0" else (if (x < 0) "-" else "+") #
  @text_of_Nat((prim "abs" : Int -> Nat) x)
};

func @digits_hex(x : Nat) : Text =
 (prim "conv_Char_Text" : Char -> Text) (
   (prim "num_conv_Nat32_Char" : Nat32 -> Char) (
     (prim "num_wrap_Int_Nat32" : Int -> Nat32) (
       x + (if (x < 10) 0x30 else 55)
     )
   )
 );

// There is some duplication with the prim_module, but we need these here
// before we can load the prim module
func @int64ToInt(n : Int64) : Int = (prim "num_conv_Int64_Int" : Int64 -> Int) n;
func @int32ToInt(n : Int32) : Int = (prim "num_conv_Int32_Int" : Int32 -> Int) n;
func @int16ToInt(n : Int16) : Int = (prim "num_conv_Int16_Int" : Int16 -> Int) n;
func @int8ToInt(n : Int8) : Int = (prim "num_conv_Int8_Int" : Int8 -> Int) n;
func @nat64ToNat(n : Nat64) : Nat = (prim "num_conv_Nat64_Nat" : Nat64 -> Nat) n;
func @nat32ToNat(n : Nat32) : Nat = (prim "num_conv_Nat32_Nat" : Nat32 -> Nat) n;
func @nat16ToNat(n : Nat16) : Nat = (prim "num_conv_Nat16_Nat" : Nat16 -> Nat) n;
func @nat8ToNat(n : Nat8) : Nat = (prim "num_conv_Nat8_Nat" : Nat8 -> Nat) n;

func @text_of_Nat8(x : Nat8) : Text = @text_of_Nat (@nat8ToNat x);
func @text_of_Nat16(x : Nat16) : Text = @text_of_Nat (@nat16ToNat x);
func @text_of_Nat32(x : Nat32) : Text = @text_of_Nat (@nat32ToNat x);
func @text_of_Nat64(x : Nat64) : Text = @text_of_Nat (@nat64ToNat x);
func @text_of_Int8(x : Int8) : Text = @text_of_Int (@int8ToInt x);
func @text_of_Int16(x : Int16) : Text = @text_of_Int (@int16ToInt x);
func @text_of_Int32(x : Int32) : Text = @text_of_Int (@int32ToInt x);
func @text_of_Int64(x : Int64) : Text = @text_of_Int (@int64ToInt x);
func @text_of_Float(x : Float) : Text = (prim "Float->Text" : Float -> Text) x;


func @text_of_Bool(b : Bool) : Text {
  if (b) "true" else "false"
};

func @text_of_Text(t : Text) : Text {
  // TODO: Escape properly
  "\"" # t # "\"";
};

func @text_of_Char(c : Char) : Text {
  // TODO: Escape properly
  "\'" # (prim "conv_Char_Text" : Char -> Text) c # "\'";
};

func @text_of_Blob(blob : Blob) : Text {
  var t = "\"";
  for (b in blob.vals()) {
    // Could do more clever escaping, e.g. leave ascii and utf8 in place
    t #= "\\" # @left_pad(2, "0", @text_of_num(@nat8ToNat b, 16, 0, @digits_hex));
  };
  t #= "\"";
  return t;
};



func @text_has_parens(t : Text) : Bool {
  switch (t.chars().next()) {
    case (?'(') true;
    case _ false;
  }
};

func @text_needs_parens(t : Text) : Bool {
  switch (t.chars().next()) {
    case (?('+' or '-' or '?' or '#')) true;
    case _ false;
  }
};

func @text_of_option<T>(f : T -> Text, x : ?T) : Text {
  switch (x) {
    case (?y) {
      let fy = f y;
      if (@text_needs_parens(fy)) "?(" # fy # ")"
      else "?" # fy
    };
    case null {"null"};
  }
};

func @text_of_variant<T>(l : Text, f : T -> Text, x : T) : Text {
  let fx = f x;
  if (fx == "()") "#" # l
  else if (@text_has_parens(fx)) "#" # l # fx
  else "#" # l # "(" # fx # ")"
};

func @text_of_array<T>(f : T -> Text, xs : [T]) : Text {
  var text = "[";
  var first = true;
  for (x in xs.vals()) {
    if first {
      first := false;
    } else {
      text #= ", ";
    };
    text #= f x;
  };
  text # "]"
};

func @text_of_array_mut<T>(f : T -> Text, xs : [var T]) : Text {
  var text = "[var";
  var first = true;
  for (x in xs.vals()) {
    if first {
      first := false;
      text #= " ";
    } else {
      text #= ", ";
    };
    text #= f x;
  };
  text # "]"
};

func @equal_array<T>(eq : (T, T) -> Bool, a : [T], b : [T]) : Bool {
  if (a.size() != b.size()) {
    return false;
  };
  var i = 0;
  let s = a.size();
  while (i < s) {
    if (not eq(a[i],b[i])) {
      return false;
    };
    i += 1;
  };
  return true;
};

type @Cont<T> = T -> () ;
type @Async<T> = (@Cont<T>,@Cont<Error>) -> {
  #suspend;
  #schedule : () -> ();
};

type @Refund = Nat;
type @Result<T> = {#ok : (refund : @Refund, value: T); #error : Error};

type @Waiter<T> = (@Refund,T) -> () ;

var @refund : @Refund = 0;

// Function called by backend to zero refunds on context switch.
// DO NOT RENAME without modifying compilation.
func @reset_refund() {
  @refund := 0;
};

func @getSystemRefund() : @Refund {
  return (prim "cyclesRefunded" : () -> Nat) ();
};

func @new_async<T <: Any>() : (@Async<T>, @Cont<T>, @Cont<Error>) {
  let w_null = func(r : @Refund, t : T) { };
  let r_null = func(_ : Error) {};
  var result : ?(@Result<T>) = null;
  var ws : @Waiter<T> = w_null;
  var rs : @Cont<Error> = r_null;
  let getRefund = @cycles != 0;

  func fulfill(t : T) {
    switch result {
      case null {
        let refund = if getRefund @getSystemRefund() else 0;
        result := ?(#ok (refund, t));
        let ws_ = ws;
        ws := w_null;
        rs := r_null;
        ws_(refund, t);
      };
      case (? _) { assert false };
    };
  };

  func fail(e : Error) {
    switch result {
      case null {
        result := ?(#error e);
        let rs_ = rs;
        ws := w_null;
        rs := r_null;
        rs_(e);
      };
      case (? _) { assert false };
    };
  };

  func enqueue(k : @Cont<T>, r : @Cont<Error>) : {
    #suspend;
    #schedule : () -> ();
  } {
    switch result {
      case null {
        let ws_ = ws;
        ws := func(r : @Refund, t : T) {
          ws_(r, t);
          @reset_cycles();
          @refund := r;
          k(t);
        };
        let rs_ = rs;
        rs := func(e : Error) {
          rs_(e);
          @reset_cycles();
          @reset_refund();
          r(e)
        };
        #suspend
      };
      case (? (#ok (r, t))) {
        #schedule (func () { @refund := r; k(t) });
      };
      case (? (#error e)) {
        #schedule (func () { r(e) });
      };
    };
  };

  (enqueue, fulfill, fail)
};

// Subset of IC management canister interface required for our use
module @ManagementCanister = {
  public type wasm_module = Blob;
  public type canister_settings = {
    controllers : ?[Principal];
    compute_allocation: ?Nat;
    memory_allocation: ?Nat;
    freezing_threshold: ?Nat;
  };
};

type WasmMemoryPersistence = {
  #Keep;
  #Replace;
};

type UpgradeOptions = { 
  wasm_memory_persistence: ?WasmMemoryPersistence;
};

let @ic00 = actor "aaaaa-aa" :
  actor {
    create_canister : {
      settings : ?@ManagementCanister.canister_settings;
      sender_canister_version : ?Nat64
    } -> async { canister_id : Principal };
    install_code : {
      mode : { 
        #install; 
        #reinstall; 
        #upgrade : ?UpgradeOptions;
      };
      canister_id : Principal;
      wasm_module : @ManagementCanister.wasm_module;
      arg : Blob;
      sender_canister_version : ?Nat64;
    } -> async ()
 };

func @install_actor_helper(
    install_arg: {
      #new : { settings : ?@ManagementCanister.canister_settings } ;
      #install : Principal;
      #reinstall : actor {} ;
      #upgrade : actor {} ;
      #upgrade_with_persistence : { wasm_memory_persistence: WasmMemoryPersistence; canister: actor {} };
    },
    wasm_module : Blob,
    arg : Blob)
  : async* Principal = async* {
  let (mode, canister_id) =
    switch install_arg {
      case (#new settings) {
        let available = (prim "cyclesAvailable" : () -> Nat) ();
        let accepted = (prim "cyclesAccept" : <system>Nat -> Nat) (available);
        let sender_canister_version = ?(prim "canister_version" : () -> Nat64)();
        @cycles += accepted;
        let { canister_id } =
          await @ic00.create_canister { settings with sender_canister_version };
        (#install, canister_id)
      };
      case (#install principal1) {
        (#install, principal1)
      };
      case (#reinstall actor1) {
        (#reinstall, (prim "principalOfActor" : (actor {}) -> Principal) actor1)
      };
      case (#upgrade actor2) {
<<<<<<< HEAD
        let upgradeOptions = {
          wasm_memory_persistence = ?(#Keep);
        };
        ((#upgrade (?upgradeOptions)), (prim "cast" : (actor {}) -> Principal) actor2)
      };
      case (#upgrade_with_persistence { wasm_memory_persistence; canister } ) {
        let upgradeOptions = { wasm_memory_persistence = ?wasm_memory_persistence };
        ((#upgrade (?upgradeOptions)), (prim "cast" : (actor {}) -> Principal) canister)
      };
=======
        (#upgrade, (prim "principalOfActor" : (actor {}) -> Principal) actor2)
      }
>>>>>>> 0082f1db
    };
  await @ic00.install_code {
    mode;
    canister_id;
    wasm_module;
    arg;
    sender_canister_version = ?(prim "canister_version" : () -> Nat64)();
  };
  return canister_id;
};

// It would be desirable if create_actor_helper can be defined
// without paying the extra self-remote-call-cost
// TODO: This helper is now only used by Prim.createActor and could be removed, except
// that Prim.createActor was mentioned on the forum and might be in use. (#3420)
func @create_actor_helper(wasm_module : Blob, arg : Blob) : async Principal = async {
  let available = (prim "cyclesAvailable" : () -> Nat) ();
  let accepted = (prim "cyclesAccept" : <system>Nat -> Nat) (available);
  let sender_canister_version = ?(prim "canister_version" : () -> Nat64)();
  @cycles += accepted;
  let { canister_id } =
    await @ic00.create_canister { settings = null; sender_canister_version };
  await @ic00.install_code {
    mode = #install;
    canister_id;
    wasm_module;
    arg;
    sender_canister_version = ?(prim "canister_version" : () -> Nat64)();
  };
  return canister_id;
};

// raw calls
func @call_raw(p : Principal, m : Text, a : Blob) : async Blob {
  await (prim "call_raw" : (Principal, Text, Blob) -> async Blob) (p, m, a);
};


// helpers for reifying ic0.call_perform failures as errors
func @call_succeeded() : Bool {
  (prim "call_perform_status" : () -> Nat32) () == 0;
};

func @call_error() : Error {
  let status = (prim "call_perform_status" : () -> Nat32) ();
  let message = (prim "call_perform_message" : () -> Text) ();
  let code = #call_error({err_code = status});
  (prim "cast" : ({#call_error : {err_code : Nat32}}, Text) -> Error)
    (code, message)
};


// default timer mechanism implementation
// fundamental node invariant: max_exp pre <= expire <= min_exp post
// corollary: if expire == 0 then the pre is completely expired
//
// Note: Below the `expire` field is an encoding of an aliased mutable field with
//       a single-element mutable array. It eliminates `--experimental-field-aliasing`
//       while compiling this file at the cost of slightly higher syntactic noise
//       as well as increased allocation and runtime cost accessing the data. Oh well.
//
type @Node = { expire : [var Nat64]; id : Nat; delay : ?Nat64; job : () -> async (); pre : ?@Node; post : ?@Node };

var @timers : ?@Node = null;

func @prune(n : ?@Node) : ?@Node = switch n {
  case null null;
  case (?n) {
    if (n.expire[0] == 0) {
      @prune(n.post) // by corollary
    } else {
      ?{ n with pre = @prune(n.pre); post = @prune(n.post) }
    }
  }
};

func @nextExpiration(n : ?@Node) : Nat64 = switch n {
  case null 0;
  case (?n) {
    var exp = @nextExpiration(n.pre); // TODO: use the corollary for expire == 0
    if (exp == 0) {
      exp := n.expire[0];
      if (exp == 0) {
        exp := @nextExpiration(n.post)
      }
    };
    exp
  }
};

// Function called by backend to run eligible timed actions.
// DO NOT RENAME without modifying compilation.
func @timer_helper() : async () {
  func Array_init<T>(len : Nat,  x : T) : [var T] {
    (prim "Array.init" : <T>(Nat, T) -> [var T])<T>(len, x)
  };

  let now = (prim "time" : () -> Nat64)();

  var gathered = 0;
  let thunks = Array_init<?(() -> async ())>(10, null); // we want max 10

  func gatherExpired(n : ?@Node) = switch n {
    case null ();
    case (?n) {
      gatherExpired(n.pre);
      if (n.expire[0] > 0 and n.expire[0] <= now and gathered < thunks.size()) {
        thunks[gathered] := ?(n.job);
        switch (n.delay) {
          case (null or ?0) ();
          case (?delay) {
            // re-add the node, skipping past expirations
            let expire = n.expire[0] + delay * (1 + (now - n.expire[0]) / delay);
            n.expire[0] := 0;
            // N.B. reinsert only works on pruned nodes
            func reinsert(m : ?@Node) : @Node = switch m {
              case null ({ n with expire = [var expire]; pre = null; post = null });
              case (?m) {
                assert m.expire[0] != 0;
                if (expire < m.expire[0]) ({ m with pre = ?reinsert(m.pre) })
                else ({ m with post = ?reinsert(m.post) })
              }
            };
            @timers := ?reinsert(@prune(@timers));
          };
        };
        n.expire[0] := 0;
        gathered += 1;
      };
      gatherExpired(n.post);
    }
  };

  gatherExpired(@timers);

  let exp = @nextExpiration @timers;
  ignore (prim "global_timer_set" : Nat64 -> Nat64) exp;
  if (exp == 0) @timers := null;

  for (o in thunks.vals()) {
    switch o {
      case (?thunk) { ignore thunk() };
      case _ { }
    }
  }
};

var @lastTimerId = 0;

func @setTimer<system>(delayNanos : Nat64, recurring : Bool, job : () -> async ()) : (id : Nat) {
  @lastTimerId += 1;
  let id = @lastTimerId;
  let now = (prim "time" : () -> Nat64) ();
  let expire = now + delayNanos;
  let delay = if recurring ?delayNanos else null;
  // only works on pruned nodes
  func insert(n : ?@Node) : @Node =
    switch n {
      case null ({ expire = [var expire]; id; delay; job; pre = null; post = null });
      case (?n) {
        assert n.expire[0] != 0;
        if (expire < n.expire[0]) ({ n with pre = ?insert(n.pre) })
        else ({ n with post = ?insert(n.post) })
      }
    };
  @timers := ?insert(@prune(@timers));

  let exp = @nextExpiration @timers;
  if (exp == 0) @timers := null;
  ignore (prim "global_timer_set" : Nat64 -> Nat64) exp;

  id
};

func @cancelTimer(id : Nat) {
  func graft(onto : ?@Node, branch : ?@Node) : ?@Node = switch (onto, branch) {
    case (null, null) null;
    case (null, _) branch;
    case (_, null) onto;
    case (?onto, _) { ?{ onto with post = graft(onto.post, branch) } }
  };

  func hunt(n : ?@Node) : ?@Node = switch n {
    case null n;
    case (?{ id = node; pre; post }) {
      if (node == id) {
        graft(pre, post)
      } else do? {
        { n! with pre = hunt pre; post = hunt post }
      }
    }
  };

  @timers := hunt @timers;

  if (@nextExpiration @timers == 0) {
    // no more expirations ahead
    ignore (prim "global_timer_set" : Nat64 -> Nat64) 0;
    @timers := null
  }
};

func @set_global_timer(time : Nat64) = ignore (prim "global_timer_set" : Nat64 -> Nat64) time;
<|MERGE_RESOLUTION|>--- conflicted
+++ resolved
@@ -444,20 +444,15 @@
         (#reinstall, (prim "principalOfActor" : (actor {}) -> Principal) actor1)
       };
       case (#upgrade actor2) {
-<<<<<<< HEAD
         let upgradeOptions = {
           wasm_memory_persistence = ?(#Keep);
         };
-        ((#upgrade (?upgradeOptions)), (prim "cast" : (actor {}) -> Principal) actor2)
+        ((#upgrade (?upgradeOptions)), (prim "principalOfActor" : (actor {}) -> Principal) actor2)
       };
       case (#upgrade_with_persistence { wasm_memory_persistence; canister } ) {
         let upgradeOptions = { wasm_memory_persistence = ?wasm_memory_persistence };
-        ((#upgrade (?upgradeOptions)), (prim "cast" : (actor {}) -> Principal) canister)
-      };
-=======
-        (#upgrade, (prim "principalOfActor" : (actor {}) -> Principal) actor2)
-      }
->>>>>>> 0082f1db
+        ((#upgrade (?upgradeOptions)), (prim "principalOfActor" : (actor {}) -> Principal) canister)
+      };
     };
   await @ic00.install_code {
     mode;
