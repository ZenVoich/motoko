open Syntax
open Source

module T = Type
module A = Effect


(* Error recovery *)

exception Recover

let recover_with (x : 'a) (f : 'b -> 'a) (y : 'b) = try f y with Recover -> x
let recover_opt f y = recover_with None (fun y -> Some (f y)) y
let recover f y = recover_with () f y


(* Scopes *)

type val_env = T.typ T.Env.t
type typ_env = T.con T.Env.t
type con_env = T.ConSet.t


type scope =
  { val_env : val_env;
    typ_env : typ_env;
    con_env : con_env;
  }

let empty_scope : scope =
  { val_env = T.Env.empty;
    typ_env = T.Env.empty;
    con_env = T.ConSet.empty
  }

let adjoin_scope scope1 scope2 =
  { val_env = T.Env.adjoin scope1.val_env scope2.val_env;
    typ_env = T.Env.adjoin scope1.typ_env scope2.typ_env;
    con_env = T.ConSet.union scope1.con_env scope2.con_env;
  }

let adjoin_val_env scope ve = {scope with val_env = T.Env.adjoin scope.val_env ve}
(*
let adjoin_con_env c ce = {c with con_env = Con.Env.adjoin c.con_env ce}
let adjoin_typ_env c te ce =
  { c with
    typ_env = T.Env.adjoin c.typ_env te;
    con_env = Con.Env.adjoin c.con_env ce;
  }
 *)

(* Contexts (internal) *)

type lab_env = T.typ T.Env.t
type ret_env = T.typ option

type env =
  { vals : val_env;
    typs : typ_env;
    cons : con_env;
    labs : lab_env;
    rets : ret_env;
    async : bool;
    pre : bool;
    msgs : Diag.msg_store;
  }

let env_of_scope msgs scope =
  { vals = scope.val_env;
    typs = scope.typ_env;
    cons = scope.con_env;
    labs = T.Env.empty;
    rets = None;
    async = false;
    pre = false;
    msgs;
  }


(* Error bookkeeping *)

let type_error at text : Diag.message = Diag.{sev = Diag.Error; at; cat = "type"; text}
let type_warning at text : Diag.message = Diag.{sev = Diag.Warning; at; cat = "type"; text}

let local_error env at fmt =
(*  Printf.printf "local_error";
 (try failwith "dummy" with _ -> Printexc.print_backtrace stdout);
 (*  if true then assert false else ();*)
 *)
 Printf.ksprintf (fun s -> Diag.add_msg env.msgs (type_error at s)) fmt

let error env at fmt =
(*  Printf.printf "error";
  try failwith "dummy" with _ -> Printexc.print_backtrace stdout;
 *)
  Printf.ksprintf (fun s -> Diag.add_msg env.msgs (type_error at s); raise Recover) fmt
let warn env at fmt =
(*  
  Printf.printf "warning";
  try failwith "dummy" with _ -> Printexc.print_backtrace stdout;
 *)
  Printf.ksprintf (fun s -> Diag.add_msg env.msgs (type_warning at s)) fmt


(* Context extension *)

let add_lab env x t = {env with labs = T.Env.add x t env.labs}
let add_val env x t = {env with vals = T.Env.add x t env.vals}

let add_typs env xs cs =
  { env with
    typs = List.fold_right2 T.Env.add xs cs env.typs;
    cons = List.fold_right T.ConSet.disjoint_add cs env.cons;
  }

let adjoin env scope =
  { env with
    vals = T.Env.adjoin env.vals scope.val_env;
    typs = T.Env.adjoin env.typs scope.typ_env;
    cons = T.ConSet.union env.cons scope.con_env;
  }

let adjoin_vals env ve = {env with vals = T.Env.adjoin env.vals ve}
let adjoin_typs env te ce =
  { env with
    typs = T.Env.adjoin env.typs te;
    cons = T.ConSet.disjoint_union env.cons ce;
  }

let disjoint_union env at fmt env1 env2 =
  try T.Env.disjoint_union env1 env2
  with T.Env.Clash k -> error env at fmt k


(* Types *)

let check_ids env vrnt ids = ignore
 begin
  let compound, member = if vrnt then "variant", "case" else "object", "field" in
  (List.fold_left
    (fun dom id ->
      if List.mem id.it dom
      then error env id.at "duplicate %s name %s in %s type" member id.it compound
      else id.it::dom
    ) [] ids
  )
 end

let infer_mut mut : T.typ -> T.typ =
  match mut.it with
  | Const -> fun t -> t
  | Var -> fun t -> T.Mut t

let rec check_path env path : T.typ =
  let t = check_path' env path in
  path.note <- t;
  t

and check_path' env path : T.typ =
  match path.it with
  | IdH id ->
    begin
      match T.Env.find_opt id.it env.vals with
      | Some t ->
        t
      | None -> error env id.at "unbound path identifier %s" id.it
    end
  | DotH(path, id) ->
    let t = check_path env path in
    match T.promote t with
    | T.Obj (T.Module, flds) ->
      begin
        try T.lookup_field id.it flds with
        | _ -> error env id.at "expecting path of module type, found %s"
                 (T.string_of_typ_expand t)
      end
    | _ -> error env id.at "expecting path of module type, found %s"
             (T.string_of_typ_expand t)

let rec check_typ env typ : T.typ =
  let t = check_typ' env typ in
  typ.note <- t;
  t

and check_typ' env typ : T.typ =
  match typ.it with
  | VarT (id, typs) ->
    (match T.Env.find_opt id.it env.typs with
    | Some c ->
      let T.Def (tbs, t) | T.Abs (tbs, t) = Con.kind c in
      let ts = check_typ_bounds env tbs typs typ.at in
      T.Con (c, ts)
    | None -> error env id.at "unbound type identifier %s" id.it
    )
  | PrimT "Any" -> T.Any
  | PrimT "None" -> T.Non
  | PrimT "Shared" -> T.Shared
  | PrimT s ->
    (try T.Prim (T.prim s) with Invalid_argument _ ->
      error env typ.at "unknown primitive type"
    )
  | ArrayT (mut, typ) ->
    let t = check_typ env typ in
    T.Array (infer_mut mut t)
  | TupT typs ->
    T.Tup (List.map (check_typ env) typs)
  | FuncT (sort, binds, typ1, typ2) ->
    let cs, ts, te, ce = check_typ_binds env binds in
    let env' = adjoin_typs env te ce in
    let typs1 = as_seqT typ1 in
    let typs2 = as_seqT typ2 in
    let ts1 = List.map (check_typ env') typs1 in
    let ts2 = List.map (check_typ env') typs2 in
    let c = match typs2 with [{it = AsyncT _; _}] -> T.Promises | _ -> T.Returns in
    if sort.it = T.Sharable then
    if not env.pre then
    begin
      let t1 = T.seq ts1 in
      if not (T.sub t1 T.Shared) then
        error env typ1.at "shared function has non-shared parameter type\n  %s"
          (T.string_of_typ_expand t1);
      (match ts2 with
      | [] -> ()
      | [T.Async t2] ->
        if not (T.sub t2 T.Shared) then
          error env typ2.at "shared function has non-shared result type\n  %s"
            (T.string_of_typ_expand t2);
      | _ -> error env typ2.at "shared function has non-async result type\n  %s"
          (T.string_of_typ_expand (T.seq ts2))
      )
    end;
    let tbs = List.map2 (fun c t -> {T.var = Con.name c; bound = t}) cs ts in
    T.Func (sort.it, c, T.close_binds cs tbs, List.map (T.close cs) ts1, List.map (T.close cs) ts2)
  | OptT typ ->
    T.Opt (check_typ env typ)
  | VariantT cts ->
    check_ids env true (List.map fst cts);
    let cs = List.map (check_typ_constructor env) cts in
    T.Variant (List.sort T.compare_summand cs)
  | AsyncT typ ->
    let t = check_typ env typ in
    if not env.pre && not (T.sub t T.Shared) then
      error env typ.at "async type has non-shared parameter type\n  %s"
        (T.string_of_typ_expand t);
    T.Async t
  | ObjT (sort, fields) ->
    check_ids env false (List.map (fun (field : typ_field) -> field.it.id) fields);
    let fs = List.map (check_typ_field env sort.it) fields in
    T.Obj (sort.it, List.sort T.compare_field fs)
  | PathT (p, id, typs) ->
    let t = check_path env p in
    (match T.promote t with
     | T.Obj(_,flds) ->
      begin
        match T.lookup_typ_field id.it flds with
        | (c,T.Def (tbs, t))
        | (c,T.Abs (tbs, t)) ->
          let ts = (* if env.pre
                   then List.map (check_typ env) typs
                   else *) check_typ_bounds env tbs typs typ.at in
          T.Con (c, ts)
        | exception _ -> error env id.at "unbound type identifier %s" id.it
      end
     |  _ -> error env id.at "path of unexpected type %s" id.it
    )
  | ParT typ ->
    check_typ env typ

and check_typ_field env s typ_field : T.field =
  let {id; mut; typ} = typ_field.it in
  let t = infer_mut mut (check_typ env typ) in
  if s = T.Actor && not (T.is_func (T.promote t)) then
    error env typ.at "actor field %s has non-function type\n  %s"
      id.it (T.string_of_typ_expand t);
  if s <> T.Object T.Local && not (T.sub t T.Shared) then
    error env typ.at "shared object or actor field %s has non-shared type\n  %s"
      id.it (T.string_of_typ_expand t);
  T.{lab = id.it; typ = t}

and check_typ_constructor env ct =
  let (c, t) = ct
  in (c.it, check_typ env t)

and check_typ_binds env typ_binds : T.con list * T.typ list * typ_env * con_env =
  let xs = List.map (fun typ_bind -> typ_bind.it.var.it) typ_binds in
  let cs = List.map (fun n -> Con.fresh n (T.Abs ([], T.Pre))) xs in
  let te = List.fold_left2 (fun te typ_bind c ->
      let id = typ_bind.it.var in
      if T.Env.mem id.it te then
        error env id.at "duplicate type name %s in type parameter list" id.it;
      T.Env.add id.it c te
    ) T.Env.empty typ_binds cs in
  let pre_env' = add_typs {env with pre = true} xs cs  in
  let ts = List.map (fun typ_bind -> check_typ pre_env' typ_bind.it.bound) typ_binds in
  let ks = List.map (fun t -> T.Abs ([], t)) ts in
  List.iter2 T.set_kind cs ks;
  let env' = add_typs env xs cs in
  let _ = List.map (fun typ_bind -> check_typ env' typ_bind.it.bound) typ_binds in
  List.iter2 (fun typ_bind c -> typ_bind.note <- Some c) typ_binds cs;
  cs, ts, te, T.ConSet.of_list cs

and check_typ_bounds env (tbs : T.bind list) typs at : T.typ list =
  match tbs, typs with
  | tb::tbs', typ::typs' ->
    let t = check_typ env typ in
    if not env.pre then begin
      if not (T.sub t tb.T.bound) then
        local_error env typ.at "type argument\n  %s\ndoes not match parameter bound\n  %s"
          (T.string_of_typ_expand t)
          (T.string_of_typ_expand tb.T.bound)
    end;
    let ts' = check_typ_bounds env tbs' typs' at in
    t::ts'
  | [], [] -> []
  | [], _ -> local_error env at "too many type arguments"; []
  | _, [] -> error env at "too few type arguments"

and check_inst_bounds env tbs typs at =
  let tys = check_typ_bounds env tbs typs at  in
  tys

(* Literals *)

let check_lit_val env t of_string at s =
  try of_string s with _ ->
    error env at "literal out of range for type %s"
      (T.string_of_typ (T.Prim t))

let check_nat env = check_lit_val env T.Nat Value.Nat.of_string
let check_int env = check_lit_val env T.Int Value.Int.of_string
let check_word8 env = check_lit_val env T.Word8 Value.Word8.of_string_u
let check_word16 env = check_lit_val env T.Word16 Value.Word16.of_string_u
let check_word32 env = check_lit_val env T.Word32 Value.Word32.of_string_u
let check_word64 env = check_lit_val env T.Word64 Value.Word64.of_string_u
let check_float env = check_lit_val env T.Float Value.Float.of_string


let infer_lit env lit at : T.prim =
  match !lit with
  | NullLit -> T.Null
  | BoolLit _ -> T.Bool
  | NatLit _ -> T.Nat
  | IntLit _ -> T.Int
  | Word8Lit _ -> T.Word8
  | Word16Lit _ -> T.Word16
  | Word32Lit _ -> T.Word32
  | Word64Lit _ -> T.Word64
  | FloatLit _ -> T.Float
  | CharLit _ -> T.Char
  | TextLit _ -> T.Text
  | PreLit (s, T.Nat) ->
    lit := NatLit (check_nat env at s); (* default *)
    T.Nat
  | PreLit (s, T.Int) ->
    lit := IntLit (check_int env at s); (* default *)
    T.Int
  | PreLit (s, T.Float) ->
    lit := FloatLit (check_float env at s); (* default *)
    T.Float
  | PreLit _ ->
    assert false

let check_lit env t lit at =
  match T.normalize t, !lit with
  | T.Opt _, NullLit -> ()
  | T.Prim T.Nat, PreLit (s, T.Nat) ->
    lit := NatLit (check_nat env at s)
  | T.Prim T.Int, PreLit (s, (T.Nat | T.Int)) ->
    lit := IntLit (check_int env at s)
  | T.Prim T.Word8, PreLit (s, (T.Nat | T.Int)) ->
    lit := Word8Lit (check_word8 env at s)
  | T.Prim T.Word16, PreLit (s, (T.Nat | T.Int)) ->
    lit := Word16Lit (check_word16 env at s)
  | T.Prim T.Word32, PreLit (s, (T.Nat | T.Int)) ->
    lit := Word32Lit (check_word32 env at s)
  | T.Prim T.Word64, PreLit (s, (T.Nat | T.Int)) ->
    lit := Word64Lit (check_word64 env at s)
  | T.Prim T.Float, PreLit (s, (T.Nat | T.Int | T.Float)) ->
    lit := FloatLit (check_float env at s)
  | t, _ ->
    let t' = T.Prim (infer_lit env lit at) in
    if not (T.sub t' t) then
      local_error env at "literal of type\n  %s\ndoes not have expected type\n  %s"
        (T.string_of_typ t') (T.string_of_typ_expand t)


(* Expressions *)

let isAsyncE exp =
  match exp.it with
  | AsyncE _ -> true
  | _ -> false

let rec infer_exp env exp : T.typ =
  infer_exp' T.as_immut env exp

and infer_exp_mut env exp : T.typ =
  infer_exp' Lib.Fun.id env exp

and infer_exp_promote env exp : T.typ =
  let t = infer_exp env exp in
  let t' = T.promote t in
  if t' = T.Pre then
    error env exp.at "cannot infer type of expression while trying to infer surrounding class type,\nbecause its type is a forward reference to type\n  %s"
      (T.string_of_typ_expand  t);
  t'

and infer_exp' f env exp : T.typ =
  assert (exp.note.note_typ = T.Pre);
  let t = infer_exp'' env exp in
  assert (t <> T.Pre);
  let t' = f t in
  if not env.pre then begin
    assert (T.normalize t' <> T.Pre);
    let e = A.infer_effect_exp exp in
    exp.note <- {note_typ = T.normalize t'; note_eff = e}
  end;
  t'

and infer_exp'' env exp : T.typ =
  match exp.it with
  | PrimE _ ->
    error env exp.at "cannot infer type of primitive"
  | VarE id ->
    (match T.Env.find_opt id.it env.vals with
    | Some T.Pre ->
      error env id.at "cannot infer type of forward variable %s" id.it;
    | Some t -> t
    | None ->
      error env id.at "unbound variable %s" id.it
    )
  | LitE lit ->
    T.Prim (infer_lit env lit exp.at)
  | UnE (ot, op, exp1) ->
    let t1 = infer_exp_promote env exp1 in
    (* Special case for subtyping *)
    let t = if t1 = T.Prim T.Nat then T.Prim T.Int else t1 in
    if not env.pre then begin
      assert (!ot = Type.Pre);
      if not (Operator.has_unop t op) then
        error env exp.at "operator is not defined for operand type\n  %s"
          (T.string_of_typ_expand t);
      ot := t;
    end;
    t
  | ShowE (ot, exp1) ->
    let t = infer_exp_promote env exp1 in
    if not env.pre then begin
      if not (Show.can_show t) then
        error env exp.at "show is not defined for operand type\n  %s"
          (T.string_of_typ_expand t);
      ot := t
    end;
    T.Prim T.Text
  | BinE (ot, exp1, op, exp2) ->
    let t1 = infer_exp_promote env exp1 in
    let t2 = infer_exp_promote env exp2 in
    let t = T.lub t1 t2 in
    if not env.pre then begin
      assert (!ot = Type.Pre);
      if not (Operator.has_binop t op) then
        error env exp.at "operator not defined for operand types\n  %s and\n  %s"
          (T.string_of_typ_expand t1)
          (T.string_of_typ_expand t2);
      ot := t
    end;
    t
  | RelE (ot, exp1, op, exp2) ->
    let t1 = infer_exp_promote env exp1 in
    let t2 = infer_exp_promote env exp2 in
    let t = T.lub t1 t2 in
    if not env.pre then begin
      assert (!ot = Type.Pre);
      if not (Operator.has_relop t op) then
        error env exp.at "operator not defined for operand types\n  %s and\n  %s"
          (T.string_of_typ_expand t1)
          (T.string_of_typ_expand t2);
      ot := t;
    end;
    T.bool
  | TupE exps ->
    let ts = List.map (infer_exp env) exps in
    T.Tup ts
  | OptE exp1 ->
    let t1 = infer_exp env exp1 in
    T.Opt t1
  | VariantE (i, exp1) ->
    T.Variant [(i.it, infer_exp env exp1)]
  | ProjE (exp1, n) ->
    let t1 = infer_exp_promote env exp1 in
    (try
      let ts = T.as_tup_sub n t1 in
      match List.nth_opt ts n with
      | Some t -> t
      | None ->
        error env exp.at "tuple projection %n is out of bounds for type\n  %s"
          n (T.string_of_typ_expand t1)
    with Invalid_argument _ ->
      error env exp1.at "expected tuple type, but expression produces type\n  %s"
        (T.string_of_typ_expand t1)
    )
  | ObjE (sort, fields) ->
    let env' = if sort.it = T.Actor then {env with async = false} else env in
    infer_obj env' sort.it fields exp.at
  | DotE (exp1, id) ->
    let t1 = infer_exp_promote env exp1 in
    (try
      let s, tfs = T.as_obj_sub id.it t1 in
      try T.lookup_field id.it tfs with
      |  Invalid_argument _ ->
         error env exp1.at "field name %s does not exist in type\n  %s"
           id.it (T.string_of_typ_expand t1)
     with Invalid_argument _ ->
       error env exp1.at "expected object type, but expression produces type\n  %s"
         (T.string_of_typ_expand t1)
    )
  | AssignE (exp1, exp2) ->
    if not env.pre then begin
      let t1 = infer_exp_mut env exp1 in
      try
        let t2 = T.as_mut t1 in
        check_exp env t2 exp2
      with Invalid_argument _ ->
        error env exp.at "expected mutable assignment target";
    end;
    T.unit
  | ArrayE (mut, exps) ->
    let ts = List.map (infer_exp env) exps in
    let t1 = List.fold_left T.lub T.Non ts in
    if
      t1 = T.Any && List.for_all (fun t -> T.promote t <> T.Any) ts
    then
      warn env exp.at "this array has type %s because elements have inconsistent types"
        (T.string_of_typ (T.Array t1));
    T.Array (match mut.it with Const -> t1 | Var -> T.Mut t1)
  | IdxE (exp1, exp2) ->
    let t1 = infer_exp_promote env exp1 in
    (try
      let t = T.as_array_sub t1 in
      if not env.pre then check_exp env T.nat exp2;
      t
    with Invalid_argument _ ->
      error env exp1.at "expected array type, but expression produces type\n  %s"
        (T.string_of_typ_expand t1)
    )
  | FuncE (_, sort, typ_binds, pat, typ, exp) ->
    let cs, ts, te, ce = check_typ_binds env typ_binds in
    let env' = adjoin_typs env te ce in
    let t1, ve = infer_pat_exhaustive env' pat in
    let t2 = check_typ env' typ in
    if not env.pre then begin
      let env'' =
        {env' with labs = T.Env.empty; rets = Some t2; async = false} in
      check_exp (adjoin_vals env'' ve) t2 exp;
      if sort.it = T.Sharable then begin
        if not (T.sub t1 T.Shared) then
          error env pat.at "shared function has non-shared parameter type\n  %s"
            (T.string_of_typ_expand t1);
        if not (T.is_concrete t1) then
          error env pat.at "shared function parameter contains abstract type\n  %s"
            (T.string_of_typ_expand t1);
        begin match t2 with
        | T.Tup [] -> ()
        | T.Async t2 ->
          if not (T.sub t2 T.Shared) then
            error env typ.at "shared function has non-shared result type\n  %s"
              (T.string_of_typ_expand t2);
          if not (T.is_concrete t2) then
            error env typ.at "shared function result contains abstract type\n  %s"
              (T.string_of_typ_expand t2);
          if not (isAsyncE exp) then
            error env exp.at "shared function with async type has non-async body"
        | _ -> error env typ.at "shared function has non-async result type\n  %s"
            (T.string_of_typ_expand t2)
        end
      end
    end;
    let ts1 = match pat.it with TupP ps -> T.as_seq t1 | _ -> [t1] in
    let ts2 = match typ.it with TupT _ -> T.as_seq t2 | _ -> [t2] in
    let c =
      match sort.it, typ.it with
      | T.Sharable, (AsyncT _) -> T.Promises  (* TBR: do we want this for T.Local too? *)
      | _ -> T.Returns
    in
    let tbs = List.map2 (fun c t -> {T.var = Con.name c; bound = T.close cs t}) cs ts in
    T.Func (sort.it, c, tbs, List.map (T.close cs) ts1, List.map (T.close cs) ts2)
  | CallE (exp1, insts, exp2) ->
    let t1 = infer_exp_promote env exp1 in
    let sort, tbs, t_arg, t_ret =
      try T.as_func_sub T.Local (List.length insts) t1
      with Invalid_argument _ ->
        error env exp1.at "expected function type, but expression produces type\n  %s"
          (T.string_of_typ_expand t1)
      in
    let ts = check_inst_bounds env tbs insts exp.at in
    let t_arg = T.open_ ts t_arg in
    let t_ret = T.open_ ts t_ret in
    if not env.pre then begin
      check_exp env t_arg exp2;
      if sort = T.Sharable then begin
        if not (T.is_concrete t_arg) then
          error env exp1.at "shared function argument contains abstract type\n  %s"
            (T.string_of_typ_expand t_arg);
        if not (T.is_concrete t_ret) then
          error env exp2.at "shared function call result contains abstract type\n  %s"
            (T.string_of_typ_expand t_ret);
      end
    end;
    t_ret
  | BlockE decs ->
    let t, scope = infer_block env decs exp.at in
    (try T.avoid scope.con_env t with T.Unavoidable c ->
      error env exp.at "local class type %s is contained in inferred block type\n  %s"
        (Con.to_string c)
        (T.string_of_typ_expand t)
    )
  | NotE exp1 ->
    if not env.pre then check_exp env T.bool exp1;
    T.bool
  | AndE (exp1, exp2) ->
    if not env.pre then begin
      check_exp env T.bool exp1;
      check_exp env T.bool exp2
    end;
    T.bool
  | OrE (exp1, exp2) ->
    if not env.pre then begin
      check_exp env T.bool exp1;
      check_exp env T.bool exp2
    end;
    T.bool
  | IfE (exp1, exp2, exp3) ->
    if not env.pre then check_exp env T.bool exp1;
    let t2 = infer_exp env exp2 in
    let t3 = infer_exp env exp3 in
    let t = T.lub t2 t3 in
    if
      t = T.Any &&
      T.promote t2 <> T.Any && T.promote t3 <> T.Any
    then
      warn env exp.at "this if has type %s because branches have inconsistent types,\ntrue produces\n  %s\nfalse produces\n  %s"
        (T.string_of_typ t)
        (T.string_of_typ_expand t2)
        (T.string_of_typ_expand t3);
    t
  | SwitchE (exp1, cases) ->
    let t1 = infer_exp_promote env exp1 in
    let t = infer_cases env t1 T.Non cases in
    if not env.pre then
      if not (Coverage.check_cases cases t1) then
        warn env exp.at "the cases in this switch do not cover all possible values";
    t
  | WhileE (exp1, exp2) ->
    if not env.pre then begin
      check_exp env T.bool exp1;
      check_exp env T.unit exp2
    end;
    T.unit
  | LoopE (exp1, None) ->
    if not env.pre then begin
      check_exp env T.unit exp1
    end;
    T.Non
  | LoopE (exp1, Some exp2) ->
    if not env.pre then begin
      check_exp env T.unit exp1;
      check_exp env T.bool exp2
    end;
    T.unit
  | ForE (pat, exp1, exp2) ->
    if not env.pre then begin
      let t1 = infer_exp_promote env exp1 in
      (try
        let _, tfs = T.as_obj_sub "next" t1 in
        let t = T.lookup_field "next" tfs in
        let t1, t2 = T.as_mono_func_sub t in
        if not (T.sub T.unit t1) then raise (Invalid_argument "");
        let t2' = T.as_opt_sub t2 in
        let ve = check_pat_exhaustive env t2' pat in
        check_exp (adjoin_vals env ve) T.unit exp2
      with Invalid_argument _ ->
        local_error env exp1.at "expected iterable type, but expression has type\n  %s"
          (T.string_of_typ_expand t1)
      );
    end;
    T.unit
  | LabelE (id, typ, exp1) ->
    let t = check_typ env typ in
    if not env.pre then check_exp (add_lab env id.it t) t exp1;
    t
  | BreakE (id, exp1) ->
    (match T.Env.find_opt id.it env.labs with
    | Some t ->
      if not env.pre then check_exp env t exp1
    | None ->
      let name =
        match String.split_on_char ' ' id.it with
        | ["continue"; name] -> name
        | _ -> id.it
      in local_error env id.at "unbound label %s" name
    );
    T.Non
  | RetE exp1 ->
    if not env.pre then begin
      match env.rets with
      | Some T.Pre ->
        local_error env exp.at "cannot infer return type"
      | Some t ->
        check_exp env t exp1
      | None ->
        local_error env exp.at "misplaced return"
    end;
    T.Non
  | AsyncE exp1 ->
    let env' =
      {env with labs = T.Env.empty; rets = Some T.Pre; async = true} in
    let t = infer_exp env' exp1 in
    if not (T.sub t T.Shared) then
      error env exp1.at "async type has non-shared parameter type\n  %s"
        (T.string_of_typ_expand t);
    T.Async t
  | AwaitE exp1 ->
    if not env.async then
      error env exp.at "misplaced await";
    let t1 = infer_exp_promote env exp1 in
    (try
      T.as_async_sub t1
    with Invalid_argument _ ->
      error env exp1.at "expected async type, but expression has type\n  %s"
        (T.string_of_typ_expand t1)
    )
  | AssertE exp1 ->
    if not env.pre then check_exp env T.bool exp1;
    T.unit
  | AnnotE (exp1, typ) ->
    let t = check_typ env typ in
    if not env.pre then check_exp env t exp1;
    t
  | ImportE (_, fp) ->
    if !fp = "" then assert false;
    (match T.Env.find_opt (Syntax.id_of_full_path !fp).it env.vals with
    | Some T.Pre ->
      error env exp.at "cannot infer type of forward import %s" !fp
    | Some t -> t
    | None -> error env exp.at "unresolved import %s" !fp
    )

and check_exp env t exp =
  assert (not env.pre);
  assert (exp.note.note_typ = T.Pre);
  assert (t <> T.Pre);
  let t' = check_exp' env (T.normalize t) exp in
  let e = A.infer_effect_exp exp in
  exp.note <- {note_typ = t'; note_eff = e}

and check_exp' env t exp : T.typ =
  match exp.it, t with
  | PrimE s, T.Func _ ->
    t
  | LitE lit, _ ->
    check_lit env t lit exp.at;
    t
  | UnE (ot, op, exp1), _ when Operator.has_unop t op ->
    ot := t;
    check_exp env t exp1;
    t
  | BinE (ot, exp1, op, exp2), _ when Operator.has_binop t op ->
    ot := t;
    check_exp env t exp1;
    check_exp env t exp2;
    t
  | TupE exps, T.Tup ts when List.length exps = List.length ts ->
    List.iter2 (check_exp env) ts exps;
    t
  | OptE exp1, _ when T.is_opt t ->
    check_exp env (T.as_opt t) exp1;
    t
  | ArrayE (mut, exps), T.Array t' ->
    if (mut.it = Var) <> T.is_mut t' then
      local_error env exp.at "%smutable array expression cannot produce expected type\n  %s"
        (if mut.it = Const then "im" else "")
        (T.string_of_typ_expand (T.Array t'));
    List.iter (check_exp env (T.as_immut t')) exps;
    t
  | AsyncE exp1, T.Async t' ->
    let env' = {env with labs = T.Env.empty; rets = Some t'; async = true} in
    check_exp env' t' exp1;
    t
  | BlockE decs, _ ->
    ignore (check_block env t decs exp.at);
    t
  | IfE (exp1, exp2, exp3), _ ->
    check_exp env T.bool exp1;
    check_exp env t exp2;
    check_exp env t exp3;
    t
  | SwitchE (exp1, cases), _ ->
    let t1 = infer_exp_promote env exp1 in
    check_cases env t1 t cases;
    if not (Coverage.check_cases cases t1) then
      warn env exp.at "the cases in this switch do not cover all possible values";
    t
  | _ ->
    let t' = infer_exp env exp in
    if not (T.sub t' t) then
      local_error env exp.at "expression of type\n  %s\ncannot produce expected type\n  %s"
        (T.string_of_typ_expand t')
        (T.string_of_typ_expand t);
    t'


(* Cases *)

and infer_cases env t_pat t cases : T.typ =
  List.fold_left (infer_case env t_pat) t cases

and infer_case env t_pat t {it = {pat; exp}; at; _} =
  let ve = check_pat env t_pat pat in
  let t' = recover_with T.Non (infer_exp (adjoin_vals env ve)) exp in
  let t'' = T.lub t t' in
  if
    t'' = T.Any &&
    T.promote t <> T.Any && T.promote t' <> T.Any
  then
    warn env at "the switch has type %s because branches have inconsistent types,\nthis case produces type\n  %s\nthe previous produce type\n  %s"
      (T.string_of_typ t'')
      (T.string_of_typ_expand t)
      (T.string_of_typ_expand t');
  t''

and check_cases env t_pat t cases =
  List.iter (check_case env t_pat t) cases

and check_case env t_pat t {it = {pat; exp}; _} =
  let ve = check_pat env t_pat pat in
  recover (check_exp (adjoin_vals env ve) t) exp


(* Patterns *)

and infer_pat_exhaustive env pat : T.typ * val_env =
  let t, ve = infer_pat env pat in
  if not env.pre then
    if not (Coverage.check_pat pat t) then
      warn env pat.at "this pattern does not cover all possible values";
  t, ve

and infer_pat env pat : T.typ * val_env =
  assert (pat.note = T.Pre);
  let t, ve = infer_pat' env pat in
  if not env.pre then
    pat.note <- T.normalize t;
  t, ve

and infer_pat' env pat : T.typ * val_env =
  match pat.it with
  | WildP ->
    error env pat.at "cannot infer type of wildcard"
  | VarP _ ->
    error env pat.at "cannot infer type of variable"
  | LitP lit ->
    T.Prim (infer_lit env lit pat.at), T.Env.empty
  | SignP (op, lit) ->
    let t1 = T.Prim (infer_lit env lit pat.at) in
    (* Special case for subtyping *)
    let t = if t1 = T.Prim T.Nat then T.Prim T.Int else t1 in
    if not (Operator.has_unop t op) then
      local_error env pat.at "operator is not defined for operand type\n  %s"
        (T.string_of_typ_expand t);
    t, T.Env.empty
  | TupP pats ->
    let ts, ve = infer_pats pat.at env pats [] T.Env.empty in
    T.Tup ts, ve
  | OptP pat1 ->
    let t1, ve = infer_pat env pat1 in
    T.Opt t1, ve
  | VariantP (i, pat1) ->
    let typ, ve = infer_pat env pat1 in
    T.Variant [(i.it, typ)], ve
  | AltP (pat1, pat2) ->
    let t1, ve1 = infer_pat env pat1 in
    let t2, ve2 = infer_pat env pat2 in
    let t = T.lub t1 t2 in
    if ve1 <> T.Env.empty || ve2 <> T.Env.empty then
      error env pat.at "variables are not allowed in pattern alternatives";
    t, T.Env.empty
  | AnnotP (pat1, typ) ->
    let t = check_typ env typ in
    t, check_pat env t pat1
  | ParP pat1 ->
    infer_pat env pat1

and infer_pats at env pats ts ve : T.typ list * val_env =
  match pats with
  | [] -> List.rev ts, ve
  | pat::pats' ->
    let t, ve1 = infer_pat env pat in
    let ve' = disjoint_union env at "duplicate binding for %s in pattern" ve ve1 in
    infer_pats at env pats' (t::ts) ve'


and check_pat_exhaustive env t pat : val_env =
  let ve = check_pat env t pat in
  if not env.pre then
    if not (Coverage.check_pat pat t) then
      warn env pat.at "this pattern does not cover all possible values";
  ve

and check_pat env t pat : val_env =
  assert (pat.note = T.Pre);
  if t = T.Pre then snd (infer_pat env pat) else
  let t' = T.normalize t in
  let ve = check_pat' env t' pat in
  if not env.pre then pat.note <- t';
  ve

and check_pat' env t pat : val_env =
  assert (t <> T.Pre);
  match pat.it with
  | WildP ->
    T.Env.empty
  | VarP id ->
    T.Env.singleton id.it t
  | LitP lit ->
    if not env.pre then check_lit env t lit pat.at;
    T.Env.empty
  | SignP (op, lit) ->
    if not env.pre then begin
      let t' = T.normalize t in
      if not (Operator.has_unop t op) then
        local_error env pat.at "operator cannot consume expected type\n  %s"
          (T.string_of_typ_expand t');
      check_lit env t' lit pat.at
    end;
    T.Env.empty
  | TupP pats ->
    (try
      let ts = T.as_tup_sub (List.length pats) t in
      check_pats env ts pats T.Env.empty pat.at
    with Invalid_argument _ ->
      error env pat.at "tuple pattern cannot consume expected type\n  %s"
        (T.string_of_typ_expand t)
    )
  | OptP pat1 ->
    (try
      let t1 = T.as_opt t in
      check_pat env t1 pat1
    with Invalid_argument _ ->
      error env pat.at "option pattern cannot consume expected type\n  %s"
        (T.string_of_typ_expand t)
    )
  | VariantP (i, pat1) ->
    begin
      try
        match List.find_opt (fun (c, _) -> i.it = c) (T.as_variant t) with
        | Some (_, typ) -> check_pat env typ pat1
        | None ->
           error env pat.at "variant pattern constructor %s cannot consume expected type\n  %s"
             i.it (T.string_of_typ_expand t)
      with Invalid_argument _ ->
        error env pat.at "variant pattern cannot consume expected type\n  %s"
          (T.string_of_typ_expand t)
    end
  | AltP (pat1, pat2) ->
    let ve1 = check_pat env t pat1 in
    let ve2 = check_pat env t pat2 in
    if ve1 <> T.Env.empty || ve2 <> T.Env.empty then
      error env pat.at "variables are not allowed in pattern alternatives";
    T.Env.empty
  | ParP pat1 ->
    check_pat env t pat1
  | _ ->
    let t', ve = infer_pat env pat in
    if not (T.sub t t') then
      error env pat.at "pattern of type\n  %s\ncannot consume expected type\n  %s"
        (T.string_of_typ_expand t')
        (T.string_of_typ_expand t);
    ve

and check_pats env ts pats ve at : val_env =
  match pats, ts with
  | [], [] -> ve
  | pat::pats', t::ts' ->
    let ve1 = check_pat env t pat in
    let ve' = disjoint_union env at "duplicate binding for %s in pattern" ve ve1 in
    check_pats env ts' pats' ve' at
  | [], ts ->
    local_error env at "tuple pattern has %i fewer components than expected type"
      (List.length ts); ve
  | ts, [] ->
    error env at "tuple pattern has %i more components than expected type"
      (List.length ts)


(* Objects *)

and pub_fields fields : region T.Env.t * region T.Env.t =
  List.fold_right pub_field fields (T.Env.empty, T.Env.empty)

and pub_field field xs : region T.Env.t * region T.Env.t =
  match field.it with
  | {vis; dec} when vis.it = Public -> pub_dec dec xs
  | _ -> xs

and pub_dec dec xs : region T.Env.t * region T.Env.t =
  match dec.it with
  | ExpD _ -> xs
  | LetD (pat, _) -> pub_pat pat xs
  | VarD (id, _) -> pub_val_id id xs
  | ClassD (id, _, _, _, _, _) ->
    pub_val_id {id with note = ()} (pub_typ_id id xs)
  | TypD (id, _, _) -> pub_typ_id id xs
  | ModuleD (id, _) -> pub_val_id id xs


and pub_pat pat xs : region T.Env.t * region T.Env.t =
  match pat.it with
  | WildP | LitP _ | SignP _ -> xs
  | VarP id -> pub_val_id id xs
  | TupP pats -> List.fold_right pub_pat pats xs
  | AltP (pat1, _)
  | OptP pat1
  | VariantP (_, pat1)
  | AnnotP (pat1, _)
  | ParP pat1 ->
    pub_pat pat1 xs

and pub_typ_id id (xs, ys) : region T.Env.t * region T.Env.t =
  (T.Env.add id.it id.at xs, ys)

and pub_val_id id (xs, ys) : region T.Env.t * region T.Env.t =
  (xs, T.Env.add id.it id.at ys)

and infer_obj env s fields at : T.typ =
  let decs = List.map (fun (field : exp_field) -> field.it.dec) fields in
  let _, scope = infer_block env decs at in
  let pub_typ, pub_val = pub_fields fields in
  (* TODO: type fields *)
  T.Env.iter (fun _ at' ->
    local_error env at' "public type fields not supported yet"
  ) pub_typ;
  let dom = T.Env.keys pub_val in
  let tfs =
    List.map (fun lab -> T.{lab; typ = T.Env.find lab scope.val_env}) dom in
  if not env.pre && s <> T.Object T.Local then begin
    List.iter (fun T.{lab; typ} ->
      if not (T.sub typ T.Shared) then
        error env (T.Env.find lab pub_val)
          "public shared object or actor field %s has non-shared type\n  %s"
          lab (T.string_of_typ_expand typ)
    ) tfs
  end;
  let t = T.Obj (s, tfs) in
  try T.avoid scope.con_env t with T.Unavoidable c ->
    error env at "local class type %s is contained in object or actor type\n  %s"
      (Con.to_string c)
      (T.string_of_typ_expand t)


(* Blocks and Declarations *)

and infer_block env decs at : T.typ * scope =
  let scope = infer_block_decs env decs in
  let t = infer_block_exps (adjoin env scope) decs in
  t, scope

  (* CRUSSO: new*)

and infer_block_decs env decs : scope =
  let scope = gather_block_typdecs env decs in
  let env' = adjoin {env with pre = true} scope in
  let scope_ce = infer_block_typdecs env' decs in
  let env'' = adjoin env scope_ce in
  let scope_ce' = infer_block_typdecs env'' decs in
  (* TBR: assertion does not work for types with binders, due to stamping *)
  (* assert (ce = ce'); *)
  let pre_scope_ve' = gather_block_valdecs env decs scope_ce' in
  let full_scope = infer_block_valdecs (adjoin env'' pre_scope_ve') decs pre_scope_ve' in
  full_scope
(*
and infer_block_decs env decs : scope =
  let scope = gather_block_typdecs env decs in
  let env' = adjoin {env with pre = true} scope in
  let ce = infer_block_typdecs env' decs in
  let env'' = adjoin env {scope with con_env = ce} in
  let _ce' = infer_block_typdecs env'' decs in
  (* TBR: assertion does not work for types with binders, due to stamping *)
  (* assert (ce = ce'); *)
  let pre_ve' = gather_block_valdecs env decs in
  let ve = infer_block_valdecs (adjoin_vals env'' pre_ve') decs in
  {scope with val_env = ve; con_env = ce}
 *)
  
and infer_block_exps env decs : T.typ =
  match decs with
  | [] -> T.unit
  | [dec] -> infer_dec env dec
  | dec::decs' ->
    if not env.pre then recover (check_dec env T.unit) dec;
    recover_with T.Non (infer_block_exps env) decs'

and infer_dec env dec : T.typ =
  let t =
  match dec.it with
  | ExpD exp
  | LetD (_, exp) ->
    infer_exp env exp
  | VarD (_, exp) ->
    if not env.pre then ignore (infer_exp env exp);
    T.unit
  | ClassD (id, typ_binds, sort, pat, self_id, fields) ->
    let t = T.Env.find id.it env.vals in
    if not env.pre then begin
      let c = T.Env.find id.it env.typs in
      let cs, _ts, te, ce = check_typ_binds env typ_binds in
      let env' = adjoin_typs env te ce in
      let _, ve = infer_pat_exhaustive env' pat in
      let self_typ = T.Con (c, List.map (fun c -> T.Con (c, [])) cs) in
      let env'' =
        { (add_val (adjoin_vals env' ve) self_id.it self_typ) with
          labs = T.Env.empty;
          rets = None;
          async = false
        }
      in ignore (infer_obj env'' sort.it fields dec.at)
    end;
    t
  | TypD _ ->
    T.unit
  | ModuleD (id, decs) ->
    let t = try T.Env.find id.it env.vals with Not_found -> assert false in
    if not env.pre then begin
        ignore (infer_block env decs id.at) (* TBR *)
    end;
    t
  in
  let eff = A.infer_effect_dec dec in
  dec.note <- {note_typ = t; note_eff = eff};
  t


and check_block env t decs at : scope =
  let scope = infer_block_decs env decs in
  check_block_exps (adjoin env scope) t decs at;
  scope

and check_block_exps env t decs at =
  match decs with
  | [] ->
    if not (T.sub T.unit t) then
      local_error env at "empty block cannot produce expected type\n  %s"
        (T.string_of_typ_expand t)
  | [dec] ->
    check_dec env t dec
  | dec::decs' ->
    recover (check_dec env T.unit) dec;
    recover (check_block_exps env t decs') at

and check_dec env t dec =
  match dec.it with
  | ExpD exp ->
    check_exp env t exp;
    dec.note <- exp.note
(* TBR: push in external type annotation;
   unfortunately, this isn't enough, because of the earlier recursive phases
  | FuncD (id, [], pat, typ, exp) ->
    (* TBR: special-case unit? *)
    if T.eq env.cons t T.unit then
      ignore (infer_dec env dec)
    else
    (match T.nonopt env.cons t with
    | T.Func ([], t1, t2)->
      let ve = check_pat env t1 pat in
      let t2' = check_typ env typ in
      (* TBR: infer return type *)
      if not (T.eq env.cons t2 t2') then
        error dec.at "expected return type %s but found %s"
          (T.string_of_typ t2) (T.string_of_typ t2');
      let env' =
        {env with labs = T.Env.empty; rets = Some t2; async = false} in
      check_exp (adjoin_vals env' ve) t2 exp
    | _ ->
      error exp.at "function expression cannot produce expected type %s"
        (T.string_of_typ t)
    )
*)
  | _ ->
    let t' = infer_dec env dec in
    if not (T.eq t T.unit || T.sub t' t) then
      local_error env dec.at "expression of type\n  %s\ncannot produce expected type\n  %s"
        (T.string_of_typ_expand t')
        (T.string_of_typ_expand t)

(* TBD
and print_ce ce = () (*
  Con.Env.iter (fun c k ->
    Printf.printf "  type %s %s\n" (Con.to_string c) (Type.string_of_kind k)
  ) *)
and print_ve ve = () (*
  Type.Env.iter (fun x t ->
    Printf.printf "  %s : %s\n" x (Type.string_of_typ t)
  )*)
 *)

(* move me to type.ml *)
and module_of_scope scope =
  let typ_fields =
    T.Env.fold
      (fun id con flds ->
        let kind = Con.kind con in
        { T.lab = id; T.typ = T.Kind (con,kind) }::flds) scope.typ_env  []
  in
  let fields =
    T.Env.fold
      (fun id typ flds ->
        { T.lab = id; T.typ = typ }::flds) scope.val_env typ_fields
  in
  T.Obj(T.Module, List.sort T.compare_field fields)

(* move me to type.ml *)
and scope_of_module t =
  match t with
  | T.Obj(T.Module, flds) ->
    List.fold_right
      (fun {T.lab;T.typ} scope ->
        match typ with
        | T.Kind (c,k) ->
          { scope with con_env = T.ConSet.add c scope.con_env;
                       typ_env = T.Env.add lab c scope.typ_env}
        | typ ->
          { scope with val_env = T.Env.add lab typ scope.val_env }) flds empty_scope
  | _ -> assert false


(* Pass 1: collect type identifiers and their arity *)
and gather_block_typdecs env decs : scope =
  List.fold_left (gather_dec_typdecs env) empty_scope decs

and gather_dec_typdecs env scope dec : scope =
  match dec.it with
  | ExpD _ | LetD _ | VarD _ -> scope
  | TypD (id, binds, _) | ClassD (id, binds, _, _, _, _) ->
    if T.Env.mem id.it scope.typ_env then
      error env dec.at "duplicate definition for type %s in block" id.it;
    let pre_tbs = List.map (fun bind -> {T.var = bind.it.var.it; bound = T.Pre}) binds in
    let pre_k = T.Abs (pre_tbs, T.Pre) in
    let c = match id.note with
      | None -> let c = Con.fresh id.it pre_k in id.note <- Some c; c
      | Some c -> c  in
    let te' = T.Env.add id.it c scope.typ_env in
    let ce' = T.ConSet.disjoint_add c scope.con_env in
<<<<<<< HEAD
    {scope with typ_env = te'; con_env = ce'}
  | ModuleD (id, decs) ->
    (* TODO: this won't catch shadowing of ordinary val and module; instead gather vals here too?*)
    if T.Env.mem id.it scope.val_env then
      error env dec.at "duplicate definition for %s in block" id.it;
    let scope' = gather_block_typdecs env decs in
    let ve' = T.Env.add id.it (module_of_scope scope') scope.val_env in
    {val_env = ve';
     typ_env = scope.typ_env;
     con_env = scope.con_env }
=======
    let ve' =  match dec.it with
      | ClassD _ ->
        T.Env.add id.it T.Pre scope.val_env
      | _ -> scope.val_env
    in
    { typ_env = te'; con_env = ce'; val_env = ve' }

>>>>>>> a7fc9dff

(* Pass 2 and 3: infer type definitions *)
and infer_block_typdecs env decs : scope =
  let _env', scope =
    List.fold_left (fun (env, scope) dec ->
      let scope' = infer_dec_typdecs env dec in
      adjoin env scope', adjoin_scope scope scope'
    ) (env, empty_scope) decs
  in scope

and infer_dec_typdecs env dec : scope =
  match dec.it with
  | ExpD _ | LetD _ | VarD _ ->
    empty_scope
  | TypD (con_id, binds, typ) ->
    let c = T.Env.find con_id.it env.typs in
    let cs, ts, te, ce = check_typ_binds {env with pre = true} binds in
    let env' = adjoin_typs env te ce in
    let t = check_typ env' typ in
    let tbs = List.map2 (fun c t -> {T.var = Con.name c; bound = T.close cs t}) cs ts in
    let k = T.Def (tbs, T.close cs t) in
    { empty_scope with
      typ_env = T.Env.singleton con_id.it c ;
      con_env = infer_id_typdecs con_id c k }
  | ClassD (id, binds, sort, pat, self_id, fields) ->
    let c = T.Env.find id.it env.typs in
    let cs, ts, te, ce = check_typ_binds {env with pre = true} binds in
    let env' = adjoin_typs {env with pre = true} te ce in
    let _, ve = infer_pat env' pat in
    let self_typ = T.Con (c, List.map (fun c -> T.Con (c, [])) cs) in
    let env'' = add_val (adjoin_vals env' ve) self_id.it self_typ in
    let t = infer_obj env'' sort.it fields dec.at in
    let tbs = List.map2 (fun c t -> {T.var = Con.name c; bound = T.close cs t}) cs ts in
    let k = T.Def (tbs, T.close cs t) in
    { empty_scope with
      typ_env = T.Env.singleton id.it c ;
      con_env =     infer_id_typdecs id c k }
  | ModuleD (id, decs) ->
    let t = T.Env.find id.it env.vals in
    let scope = scope_of_module t in
    let env' = adjoin env scope in
    let mod_scope = infer_block_typdecs env' decs in
    { empty_scope with con_env = mod_scope.con_env;
                       val_env = T.Env.singleton id.it (module_of_scope mod_scope)}

and infer_id_typdecs id c k : con_env =
  assert (match k with T.Abs (_, T.Pre) -> false | _ -> true);
  (match Con.kind c with
  | T.Abs (_, T.Pre) ->
    T.set_kind c k;
    id.note <- Some c
  | k' -> assert (T.eq_kind k' k)
  );
  T.ConSet.singleton c
 
(* Pass 4: collect value identifiers *)
(* TODO: consider merging with gather_dec_type_decs so we can reject duplicate mod and
   val ids *)
and gather_block_valdecs env decs scope : scope =
  List.fold_left (gather_dec_valdecs env) scope decs

and gather_dec_valdecs env scope dec : scope =
  match dec.it with
(* TBD     
  | ExpD _
  | TypD _ ->
    scope
  | LetD (pat, _) ->
    adjoin_val_env scope (gather_pat env scope.val_env pat)
  | VarD (id, _) | FuncD (_, id, _, _, _, _) | ClassD (id, _ , _, _, _, _, _) ->
    if T.Env.mem id.it scope.val_env then
      error env dec.at "duplicate definition for %s in block" id.it;
    adjoin_val_env scope (T.Env.singleton id.it T.Pre)
 *)
  | ExpD _ | TypD _ -> scope
  | LetD (pat, _) -> adjoin_val_env scope (gather_pat env scope.val_env pat)
  | VarD (id, _) -> adjoin_val_env scope (gather_id env scope.val_env id)
  | ClassD (id, _ , _, _, _, _) ->  adjoin_val_env scope (gather_id env scope.val_env {id with note = ()})
  | ModuleD (id, decs) ->
    let t = T.Env.find id.it scope.val_env in
    let mod_scope = scope_of_module t in
    let mod_scope = gather_block_valdecs env decs mod_scope in
    adjoin_val_env scope (T.Env.singleton id.it (module_of_scope mod_scope))

and gather_pat env ve pat : val_env =
  match pat.it with
  | WildP | LitP _ | SignP _ -> ve
  | VarP id -> gather_id env ve id
  | TupP pats -> List.fold_left (gather_pat env) ve pats
  | VariantP (_, pat1) | AltP (pat1, _) | OptP pat1 | AnnotP (pat1, _) | ParP pat1 -> gather_pat env ve pat1

and gather_id env ve id : val_env =
  if T.Env.mem id.it ve then
    error env id.at "duplicate definition for %s in block" id.it;
  T.Env.add id.it T.Pre ve

(* Pass 5: infer value types *)
and infer_block_valdecs env decs scope : scope =
  let _, scope' =
    List.fold_left (fun (env, scope) dec ->
      let scope' = infer_dec_valdecs env dec in
      adjoin env scope', adjoin_scope scope scope'
    ) (env, scope) decs
  in scope'

and infer_dec_valdecs env dec : scope =
  match dec.it with
  | ExpD _ ->
    empty_scope
  | LetD (pat, exp) ->
    let t = infer_exp {env with pre = true} exp in
    let ve' = check_pat_exhaustive env t pat in
    { empty_scope with val_env = ve' }
  | VarD (id, exp) ->
    let t = infer_exp {env with pre = true} exp in
    { empty_scope with val_env = T.Env.singleton id.it (T.Mut t) }
  | TypD (con_id, binds, typ) ->
    let c = match con_id.note with
      | Some c -> c | _ -> assert false in
    { empty_scope with
      typ_env = T.Env.singleton con_id.it c;
      con_env = T.ConSet.singleton c }
  | ClassD (id, typ_binds, sort, pat, self_id, fields) ->
    let cs, ts, te, ce = check_typ_binds env typ_binds in
    let env' = adjoin_typs env te ce in
    let c = T.Env.find id.it env.typs in
    let t1, _ = infer_pat {env' with pre = true} pat in
    let ts1 = match pat.it with TupP _ -> T.as_seq t1 | _ -> [t1] in
    let t2 = T.Con (c, List.map (fun c -> T.Con (c, [])) cs) in
    let tbs = List.map2 (fun c t -> {T.var = Con.name c; bound = T.close cs t}) cs ts in
    { val_env = T.Env.singleton id.it
                  (T.Func (T.Local, T.Returns, tbs, List.map (T.close cs) ts1, [T.close cs t2]));
      typ_env = T.Env.singleton id.it c;
      con_env = T.ConSet.singleton c
    }
  | ModuleD (id, decs) ->
    let t = try T.Env.find id.it env.vals with _ -> assert false  in
    let mod_scope = scope_of_module t in
    let mod_scope' = infer_block_valdecs (adjoin {env with pre = true} mod_scope)
                       decs empty_scope in
    { empty_scope with
      val_env = T.Env.singleton id.it (module_of_scope mod_scope')}

(* Programs *)

let check_prog scope prog : scope Diag.result =
  Diag.with_message_store (fun msgs ->
    recover_opt
      (fun prog ->
        let env = env_of_scope msgs scope in
        let res = check_block env T.unit prog.it prog.at in
        Definedness.check_prog msgs prog;
        res)
      prog
    )

let infer_prog scope prog : (T.typ * scope) Diag.result =
  Diag.with_message_store
    (fun msgs ->
      recover_opt
        (fun prog ->
          let env = env_of_scope msgs scope in
          let res = infer_block env prog.it prog.at in
          Definedness.check_prog msgs prog;
          res
        )
        prog
    )

<|MERGE_RESOLUTION|>--- conflicted
+++ resolved
@@ -1249,8 +1249,12 @@
       | Some c -> c  in
     let te' = T.Env.add id.it c scope.typ_env in
     let ce' = T.ConSet.disjoint_add c scope.con_env in
-<<<<<<< HEAD
-    {scope with typ_env = te'; con_env = ce'}
+    let ve' =  match dec.it with
+      | ClassD _ ->
+        T.Env.add id.it T.Pre scope.val_env
+      | _ -> scope.val_env
+    in
+    { typ_env = te'; con_env = ce'; val_env = ve' }
   | ModuleD (id, decs) ->
     (* TODO: this won't catch shadowing of ordinary val and module; instead gather vals here too?*)
     if T.Env.mem id.it scope.val_env then
@@ -1260,15 +1264,6 @@
     {val_env = ve';
      typ_env = scope.typ_env;
      con_env = scope.con_env }
-=======
-    let ve' =  match dec.it with
-      | ClassD _ ->
-        T.Env.add id.it T.Pre scope.val_env
-      | _ -> scope.val_env
-    in
-    { typ_env = te'; con_env = ce'; val_env = ve' }
-
->>>>>>> a7fc9dff
 
 (* Pass 2 and 3: infer type definitions *)
 and infer_block_typdecs env decs : scope =
