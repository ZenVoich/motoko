--- conflicted
+++ resolved
@@ -455,15 +455,9 @@
         (T.string_of_typ_expand env.cons t1)
     )
   | BlockE decs ->
-<<<<<<< HEAD
-    let t, (_, _, ce) = infer_block env decs exp.at in
-    (try T.avoid env.cons ce t with T.Unavoidable c ->
-      error env exp.at "local class type %s is contained in inferred block type\n  %s"
-=======
     let t, scope = infer_block env decs exp.at in
     (try T.avoid env.cons scope.con_env t with T.Unavoidable c ->
-      error exp.at "local class type %s is contained in inferred block type\n  %s"
->>>>>>> 300262ed
+      error env exp.at "local class type %s is contained in inferred block type\n  %s"
         (Con.to_string c)
         (T.string_of_typ_expand (Con.Env.adjoin env.cons scope.con_env) t)
     )
@@ -589,15 +583,9 @@
     if not env.pre then check_exp env t exp1;
     t
   | DecE dec ->
-<<<<<<< HEAD
-    let t, (_, _, ce) = infer_block env [dec] exp.at in
-    (try T.avoid env.cons ce t with T.Unavoidable c ->
-      error env exp.at "local class name %s is contained in inferred declaration type\n  %s"
-=======
     let t, scope = infer_block env [dec] exp.at in
     (try T.avoid env.cons scope.con_env t with T.Unavoidable c ->
-      error exp.at "local class name %s is contained in inferred declaration type\n  %s"
->>>>>>> 300262ed
+      error env exp.at "local class name %s is contained in inferred declaration type\n  %s"
         (Con.to_string c) (T.string_of_typ_expand env.cons t)
     )
   (* DeclareE and DefineE should not occur in source code *)
@@ -1063,13 +1051,8 @@
 
 
 and infer_block_decs env decs : scope =
-<<<<<<< HEAD
-  let pre_ve, te, pre_ce = gather_block_typdecs env decs in
-  let env' = adjoin {env with pre = true} (pre_ve, te, pre_ce) in
-=======
-  let scope = gather_block_typdecs decs in
+  let scope = gather_block_typdecs env decs in
   let env' = adjoin {env with pre = true} scope in
->>>>>>> 300262ed
   let ce = infer_block_typdecs env' decs in
   let env'' = adjoin env { scope with con_env = ce } in
   let _ce' = infer_block_typdecs env'' decs in
@@ -1081,28 +1064,15 @@
 
 
 (* Pass 1: collect type identifiers and their arity *)
-<<<<<<< HEAD
 and gather_block_typdecs env decs : scope =
-  List.fold_left (gather_dec_typdecs env)
-    (T.Env.empty, T.Env.empty, Con.Env.empty) decs
-
-and gather_dec_typdecs env (ve, te, ce) dec : scope =
-=======
-and gather_block_typdecs decs : scope =
-  List.fold_left gather_dec_typdecs empty_scope decs
-
-and gather_dec_typdecs scope dec : scope =
->>>>>>> 300262ed
+  List.fold_left (gather_dec_typdecs env) empty_scope decs
+
+and gather_dec_typdecs env scope dec : scope =
   match dec.it with
   | ExpD _ | LetD _ | VarD _ | FuncD _ -> scope
   | TypD (id, binds, _) | ClassD (_, id, binds, _, _, _, _) ->
-<<<<<<< HEAD
-    if T.Env.mem id.it te then
+    if T.Env.mem id.it scope.typ_env then
       error env dec.at "duplicate definition for type %s in block" id.it;
-=======
-    if T.Env.mem id.it scope.typ_env then
-      error dec.at "duplicate definition for type %s in block" id.it;
->>>>>>> 300262ed
     let cs =
       List.map (fun (bind : typ_bind) -> Con.fresh bind.it.var.it) binds in
     let pre_tbs = List.map (fun c -> {T.var = Con.name c; bound = T.Pre}) cs in
@@ -1237,8 +1207,8 @@
 
 (* Programs *)
 
-<<<<<<< HEAD
-let check_prog env prog : (scope * messages, messages) result =
+let check_prog scope prog : (scope * messages, messages) result =
+  let env = env_of_scope scope in
   let r = recover_opt (check_block env T.unit prog.it) prog.at in
   let msgs = !(env.errs) in
   match r with
@@ -1246,17 +1216,11 @@
     Ok (scope, msgs)
   | _ -> Error msgs
 
-let infer_prog env prog : (T.typ * scope * messages, messages) result =
+let infer_prog scope prog : (T.typ * scope * messages, messages) result =
+  let env = env_of_scope scope in
   let r = recover_opt (infer_block env prog.it) prog.at in
   let msgs = !(env.errs) in
   match r with
   | Some (t, scope) when not (has_errors msgs) ->
     Ok (t, scope, msgs)
-  | _ -> Error msgs
-=======
-let check_prog scope prog : scope =
-  check_block (env_of_scope scope) T.unit prog.it prog.at
-
-let infer_prog scope prog : T.typ * scope =
-  infer_block (env_of_scope scope) prog.it prog.at
->>>>>>> 300262ed
+  | _ -> Error msgs