--- conflicted
+++ resolved
@@ -217,13 +217,8 @@
   let open CC in
   let call_conv, f = V.as_func v in
   match call_conv with
-<<<<<<< HEAD
   | {sort = T.Shared s; control = T.Promises _; _} ->
-    Value.async_func s call_conv.n_args call_conv.n_res (fun v k ->
-=======
-  | {sort = T.Shared s; control = T.Promises; _} ->
     Value.async_func s call_conv.n_args call_conv.n_res (fun c v k ->
->>>>>>> 7cea51ba
       let async = make_async () in
       actor_msg env id f c v (fun v_async ->
         get_async (V.as_async v_async) (set_async async) (reject_async async)
