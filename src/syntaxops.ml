--- conflicted
+++ resolved
@@ -42,12 +42,12 @@
 
 let fresh_lab () =
   let name = fresh () in
-  name@@no_region          
-  
+  name@@no_region
+
 let fresh_id typ =
   let name = fresh () in
   idE (name@@no_region) typ
- 
+
 
 (* Patterns *)
 
@@ -183,7 +183,6 @@
            note_eff = eff}
   }
 
-<<<<<<< HEAD
 let breakE l exp typ =
   { it = BreakE (l, exp);
     at = no_region;
@@ -205,7 +204,7 @@
             note_typ = Type.unit}
   }
 
-let labelE l typT exp =  
+let labelE l typT exp =
   { exp with it = LabelE(l,typT,exp) }
 
 let loopE exp1 exp2Opt =
@@ -217,9 +216,8 @@
                           | None -> Type.Triv);
             note_typ = Type.unit}
   }
-  
-=======
->>>>>>> 30033294
+
+
 let declare_idE x typ exp1 =
   { it = DeclareE (x, typ, exp1);
     at = no_region;
@@ -240,21 +238,16 @@
              note_eff = T.Triv}
   }
 
-<<<<<<< HEAD
-
-  
-=======
->>>>>>> 30033294
 (* Declarations *)
 
-<<<<<<< HEAD
+
 let letP p e =
   {it = LetD(p,e);
    at = no_region;
-   note = e.note}
-               
-let varD x exp = { exp with it = VarD (x,exp) }
-=======
+   note = { note_typ = T.unit; (* ! *)
+            note_eff = e.note.note_eff; }
+  }
+
 let letD x exp = { it = LetD (varP x,exp);
                    at = no_region;
                    note = { note_eff = eff exp;
@@ -266,8 +259,6 @@
                    note = { note_eff = eff exp;
                             note_typ = T.unit;} (* ! *)
                  }
->>>>>>> 30033294
-
 let expD exp =  { exp with it = ExpD exp}
 
 
@@ -292,7 +283,6 @@
   | _ -> failwith "Impossible: funcD"
 
 
-
 (* Mono-morphic, n-ary function declaration *)
 let nary_funcD f xs e =
   match f.it,f.note.note_typ with
@@ -309,7 +299,6 @@
   | _,_ -> failwith "Impossible: funcD"
 
 
-
 (* Continuation types *)
 
 let answerT = T.unit
@@ -396,26 +385,5 @@
 let prim_async typ =
   primE "@async" (T.Func(T.Call T.Local, T.Returns, [], [cpsT typ], [T.Async typ]))
 
-<<<<<<< HEAD
-let prim_await typ = 
-  primE "@await" (T.Func(T.Call T.Local, T.Returns, [], [T.Async typ; contT typ], []))
-                       
-
-(* sequences *)
-  
-let seqP pats =
-  match pats with
-  | [pat] -> pat
-  | pats -> tupP pats
-
-let seqE exps =
-  match exps with
-  | [exp] -> exp
-  | exps -> tupE exps
- 
-    
-    
-=======
 let prim_await typ =
   primE "@await" (T.Func(T.Call T.Local, T.Returns, [], [T.Async typ; contT typ], []))
->>>>>>> 30033294
