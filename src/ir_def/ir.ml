open Mo_types
open Mo_values

type id = string

(* Literals *)

type lit =
  | NullLit
  | BoolLit of bool
  | NatLit of Numerics.Nat.t
  | Nat8Lit of Numerics.Nat8.t
  | Nat16Lit of Numerics.Nat16.t
  | Nat32Lit of Numerics.Nat32.t
  | Nat64Lit of Numerics.Nat64.t
  | IntLit of Numerics.Int.t
  | Int8Lit of Numerics.Int_8.t
  | Int16Lit of Numerics.Int_16.t
  | Int32Lit of Numerics.Int_32.t
  | Int64Lit of Numerics.Int_64.t
  | FloatLit of Numerics.Float.t
  | CharLit of Value.unicode
  | TextLit of string
  | BlobLit of string

(* Patterns *)

type 'a phrase = ('a, Note.t) Source.annotated_phrase

type typ_bind' = {con : Type.con; sort : Type.bind_sort; bound : Type.typ}
type typ_bind = typ_bind' Source.phrase

type unop = Operator.unop
type binop = Operator.binop
type relop = Operator.relop

type mut = Const | Var

type pat = (pat', Type.typ) Source.annotated_phrase
and pat' =
  | WildP                                      (* wildcard *)
  | VarP of id                                 (* variable *)
  | LitP of lit                                (* literal *)
  | TupP of pat list                           (* tuple *)
  | ObjP of pat_field list                     (* object *)
  | OptP of pat                                (* option *)
  | TagP of Type.lab * pat                     (* variant *)
  | AltP of pat * pat                          (* disjunctive *)

and pat_field = pat_field' Source.phrase
and pat_field' = {name : Type.lab; pat : pat}

(* Like id, but with a type attached *)
type arg = (string, Type.typ) Source.annotated_phrase

(* Expressions *)

type exp = exp' phrase
and exp' =
  | PrimE of (prim * exp list)                 (* primitive *)
  | VarE of mut * id                           (* variable *)
  | LitE of lit                                (* literal *)
  | AssignE of lexp * exp                      (* assignment *)
  | BlockE of (dec list * exp)                 (* block *)
  | IfE of exp * exp * exp                     (* conditional *)
  | SwitchE of exp * case list                 (* switch *)
  | LoopE of exp                               (* do-while loop *)
  | LabelE of id * Type.typ * exp              (* label *)
  | AsyncE of Type.async_sort * typ_bind * exp * Type.typ        (* async/async* *)
  | DeclareE of id * Type.typ * exp            (* local promise *)
  | DefineE of id * mut * exp                  (* promise fulfillment *)
  | FuncE of                                   (* function *)
      string * Type.func_sort * Type.control * typ_bind list * arg list * Type.typ list * exp
<<<<<<< HEAD
  | SelfCallE of Type.typ list * exp * exp * exp (* essentially ICCallPrim (FuncE shared…) *)
  | ActorE of dec list * field list * system * Type.typ * exp (* actor *)
  | NewObjE of Type.obj_sort * field list * Type.typ  (* make an object *)
  | TryE of exp * case list                    (* try/catch *)
=======
  | SelfCallE of Type.typ list * exp * exp * exp * exp (* essentially ICCallPrim (FuncE shared…) *)
  | ActorE of dec list * field list * system * Type.typ (* actor *)
  | NewObjE of Type.obj_sort * field list * Type.typ     (* make an object *)
  | TryE of exp * case list * (id * Type.typ) option (* try/catch/cleanup *)
>>>>>>> 555cd75c

and system = {
  meta : meta;
  (* TODO: use option expressions for (some or all of) these *)
  preupgrade : exp;
  postupgrade : exp;
  heartbeat : exp;
  timer : exp; (* TODO: use an option type: (Default of exp | UserDefined of exp) option *)
  inspect : exp
}

and candid = {
    args : string;
    service : string;
  }

and meta = {
    candid : candid;  (* Candid (of service, never actor class) *)
    sig_ : string  (* Motoko stable signature *)
  }

and field = (field', Type.typ) Source.annotated_phrase
and field' = {name : Type.lab; var : id} (* the var is by reference, not by value *)

and case = case' Source.phrase
and case' = {pat : pat; exp : exp}

and lexp = (lexp', Type.typ) Source.annotated_phrase
and lexp' =
  | VarLE of id                                (* variable *)
  | IdxLE of exp * exp                         (* array indexing *)
  | DotLE of exp * Type.lab                    (* object projection *)


(* In the IR, a prim is any AST node that has expr subexpressions, but they are
all call-by-value. Many passes can treat them uniformly, so they are unified
using the PrimE node. *)
and prim =
  | CallPrim of Type.typ list         (* function call *)
  | UnPrim of Type.typ * unop         (* unary operator *)
  | BinPrim of Type.typ * binop       (* binary operator *)
  | RelPrim of Type.typ * relop       (* relational operator *)
  | TupPrim                           (* the tuple constructor *)
  | ProjPrim of int                   (* tuple projection *)
  | OptPrim                           (* option injection *)
  | TagPrim of id                     (* variant injection *)
  | DotPrim of Type.lab               (* object projection *)
  | ActorDotPrim of Type.lab          (* actor field access *)
  | ArrayPrim of mut * Type.typ       (* array constructor *)
  | IdxPrim                           (* array indexing *)
  | BreakPrim of id                   (* break *)
  | RetPrim                           (* return *)
  | AwaitPrim of Type.async_sort       (* await/await* *)
  | AssertPrim                        (* assertion *)
  | ThrowPrim                         (* throw *)
  | ShowPrim of Type.typ              (* debug_show *)
  | SerializePrim of Type.typ list    (* Candid serialization prim *)
  | DeserializePrim of Type.typ list  (* Candid deserialization prim *)
  | DeserializeOptPrim of Type.typ list
     (* Candid deserialization prim (returning Opt) *)
  | NumConvTrapPrim of Type.prim * Type.prim
  | NumConvWrapPrim of Type.prim * Type.prim
  | DecodeUtf8
  | EncodeUtf8
  | CastPrim of Type.typ * Type.typ   (* representationally a noop *)
  | ActorOfIdBlob of Type.typ
  | BlobOfIcUrl                       (* traps on syntax or checksum failure *)
  | IcUrlOfBlob
  | SelfRef of Type.typ               (* returns the self actor ref *)
  | SystemTimePrim
  (* Array field iteration/access *)
  | NextArrayOffset                   (* advance compact array offset, as Nat *)
  | EqArrayOffset                     (* equate compact array offset at type Int *)
  | DerefArrayOffset                  (* compact array offset indexing (unchecked) *)
  | GetLastArrayOffset                (* compact array offset of the last element, or -1, as Int *)
  (* Funds *)
  | SystemCyclesAddPrim
  | SystemCyclesAcceptPrim
  | SystemCyclesAvailablePrim
  | SystemCyclesBalancePrim
  | SystemCyclesRefundedPrim
  | SetCertifiedData
  | GetCertificate

  | OtherPrim of string               (* Other primitive operation, no custom typing rule *)
  (* backend stuff *)
  | CPSAwait of Type.async_sort * Type.typ
                                      (* typ is the current continuation type of cps translation *)
  | CPSAsync of Type.async_sort * Type.typ
  | ICPerformGC
  | ICReplyPrim of Type.typ list
  | ICRejectPrim
  | ICCallerPrim
  | ICCallPrim
  | ICCallRawPrim
  | ICMethodNamePrim
  | ICArgDataPrim
  | ICStableWrite of Type.typ          (* serialize value of stable type to stable memory *)
  | ICStableRead of Type.typ           (* deserialize value of stable type from stable memory *)
  | ICStableSize of Type.typ

(* Declarations *)

and dec = dec' Source.phrase
and dec' =
  | LetD of pat * exp                          (* immutable *)
  | VarD of id * Type.typ * exp                (* mutable *)
  | RefD of id * Type.typ * lexp               (* reference - only required for flag --experimental_field_aliasing *)

(* Literals *)

(* NB: This function is currently unused *)
let string_of_lit = function
  | BoolLit false -> "false"
  | BoolLit true  ->  "true"
  | IntLit n
  | NatLit n      -> Numerics.Int.to_pretty_string n
  | Int8Lit n     -> Numerics.Int_8.to_pretty_string n
  | Int16Lit n    -> Numerics.Int_16.to_pretty_string n
  | Int32Lit n    -> Numerics.Int_32.to_pretty_string n
  | Int64Lit n    -> Numerics.Int_64.to_pretty_string n
  | Nat8Lit n     -> Numerics.Nat8.to_pretty_string n
  | Nat16Lit n    -> Numerics.Nat16.to_pretty_string n
  | Nat32Lit n    -> Numerics.Nat32.to_pretty_string n
  | Nat64Lit n    -> Numerics.Nat64.to_pretty_string n
  | CharLit c     -> string_of_int c
  | NullLit       -> "null"
  | TextLit t     -> t
  | BlobLit b     -> Printf.sprintf "%s" b
  | FloatLit f    -> Numerics.Float.to_pretty_string f

(* Flavor *)

(*
We have a bunch of flavors of the IR, where some constructors are not
allowed in some flavors. In an ideal world, we would have different IRs for
that (or maybe GADTs). But for now we simply track that on the value level. The
main purpose of tracking that is to inform `Check_ir` about the invariants that
should hold.
*)

type flavor = {
  has_typ_field : bool; (* Typ(e) fields *)
  has_async_typ : bool; (* AsyncT *)
  has_await : bool; (* AwaitE and AsyncE *)
  has_show : bool; (* ShowE *)
  has_poly_eq : bool; (* Polymorphic equality *)
}

let full_flavor () : flavor = {
  has_typ_field = true;
  has_await = true;
  has_async_typ = true;
  has_show = true;
  has_poly_eq = true;
}

type actor_type = {
  transient_actor_type: Type.typ;
  stable_actor_type: Type.typ
}

(* Program *)

type comp_unit =
  | LibU of dec list * exp
  | ProgU of dec list
  | ActorU of arg list option * dec list * field list * system * actor_type * exp (* actor (class) *)

type prog = comp_unit * flavor


(* object pattern helpers *)

let pats_of_obj_pat pfs = List.map (fun {Source.it={name; pat}; _} -> pat) pfs

let map_obj_pat f pfs =
  List.map (fun ({Source.it={name; pat}; _} as pf) -> {pf with Source.it={name; pat=f pat}}) pfs

let replace_obj_pat pfs pats =
  List.map2 (fun ({Source.it={name; pat=_}; _} as pf) pat -> {pf with Source.it={name; pat}}) pfs pats

(* Helper for transforming prims, without missing embedded typs and ids *)

let map_prim t_typ t_id p =
  match p with
  | CallPrim ts -> CallPrim (List.map t_typ ts)
  | UnPrim (ot, op) -> UnPrim (t_typ ot, op)
  | BinPrim (ot, op) -> BinPrim (t_typ ot, op)
  | RelPrim (ot, op) -> RelPrim (t_typ ot, op)
  | TupPrim
  | ProjPrim _
  | OptPrim
  | TagPrim _
  | DotPrim _
  | ActorDotPrim _ -> p
  | ArrayPrim (m, t) -> ArrayPrim (m, t_typ t)
  | IdxPrim
  | NextArrayOffset
  | EqArrayOffset
  | DerefArrayOffset
  | GetLastArrayOffset -> p
  | BreakPrim id -> BreakPrim (t_id id)
  | RetPrim
  | AwaitPrim _
  | AssertPrim
  | ThrowPrim -> p
  | ShowPrim t -> ShowPrim (t_typ t)
  | SerializePrim ts -> SerializePrim (List.map t_typ ts)
  | DeserializePrim ts -> DeserializePrim (List.map t_typ ts)
  | DeserializeOptPrim ts -> DeserializeOptPrim (List.map t_typ ts)
  | NumConvTrapPrim _
  | NumConvWrapPrim _
  | DecodeUtf8
  | EncodeUtf8 -> p
  | CastPrim (t1, t2) -> CastPrim (t_typ t1, t_typ t2)
  | ActorOfIdBlob t -> ActorOfIdBlob (t_typ t)
  | BlobOfIcUrl
  | IcUrlOfBlob -> p
  | SelfRef t -> SelfRef (t_typ t)
  | SystemTimePrim
  | SystemCyclesAddPrim
  | SystemCyclesAcceptPrim
  | SystemCyclesAvailablePrim
  | SystemCyclesBalancePrim
  | SystemCyclesRefundedPrim
  | SetCertifiedData
  | GetCertificate
  | OtherPrim _ -> p
  | CPSAwait (s, t) -> CPSAwait (s, t_typ t)
  | CPSAsync (s, t) -> CPSAsync (s, t_typ t)
  | ICReplyPrim ts -> ICReplyPrim (List.map t_typ ts)
  | ICArgDataPrim
  | ICPerformGC
  | ICRejectPrim
  | ICCallerPrim
  | ICCallPrim
  | ICCallRawPrim
  | ICMethodNamePrim -> p
  | ICStableWrite t -> ICStableWrite (t_typ t)
  | ICStableRead t -> ICStableRead (t_typ t)
  | ICStableSize t -> ICStableSize (t_typ t)<|MERGE_RESOLUTION|>--- conflicted
+++ resolved
@@ -71,17 +71,10 @@
   | DefineE of id * mut * exp                  (* promise fulfillment *)
   | FuncE of                                   (* function *)
       string * Type.func_sort * Type.control * typ_bind list * arg list * Type.typ list * exp
-<<<<<<< HEAD
-  | SelfCallE of Type.typ list * exp * exp * exp (* essentially ICCallPrim (FuncE shared…) *)
+  | SelfCallE of Type.typ list * exp * exp * exp * exp (* essentially ICCallPrim (FuncE shared…) *)
   | ActorE of dec list * field list * system * Type.typ * exp (* actor *)
-  | NewObjE of Type.obj_sort * field list * Type.typ  (* make an object *)
-  | TryE of exp * case list                    (* try/catch *)
-=======
-  | SelfCallE of Type.typ list * exp * exp * exp * exp (* essentially ICCallPrim (FuncE shared…) *)
-  | ActorE of dec list * field list * system * Type.typ (* actor *)
   | NewObjE of Type.obj_sort * field list * Type.typ     (* make an object *)
   | TryE of exp * case list * (id * Type.typ) option (* try/catch/cleanup *)
->>>>>>> 555cd75c
 
 and system = {
   meta : meta;
