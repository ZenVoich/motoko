open Mo_types

open Ir
open Type

(* A miscellany of helpers to construct typed terms from typed terms *)

(* For convenience, fresh identifiers are returned as expressions, and binders
   take expressions (that must be variables) as arguments.
   This makes code transformations easier to write and read,
   at the loss of some precision in OCaml typing.
*)


(* Field names *)

val nameN : string -> Type.lab
val nextN : Type.lab

(* Identifiers *)

type var

val var : id -> typ -> var
val id_of_var : var -> id
val typ_of_var : var -> typ
val arg_of_var : var -> arg
val var_of_arg : arg -> var

val fresh_id : string -> unit -> id
val fresh_var : string -> typ -> var
val fresh_vars : string -> typ list -> var list

(* type arguments *)

val typ_arg : con -> bind_sort -> typ -> typ_bind

(* Patterns *)

val varP : var -> pat
val tupP :  pat list -> pat
val tupVarsP : var list -> pat
val wildP : pat

val seqP : pat list -> pat

(* Expressions *)

val varE : var -> exp
val primE : Ir.prim -> exp list -> exp
val selfRefE : typ -> exp
val assertE : exp -> exp
val asyncE : async_sort -> typ_bind -> exp -> typ -> exp
val awaitE : async_sort -> exp -> exp
val cps_asyncE : async_sort -> typ -> exp -> typ -> exp -> exp
val cps_awaitE : async_sort -> typ -> exp -> exp -> exp
val ic_replyE : typ list -> exp -> exp
val ic_rejectE : exp -> exp
<<<<<<< HEAD
val ic_callE : exp option -> exp -> exp -> exp -> exp -> exp
val ic_call_rawE : exp -> exp -> exp -> exp -> exp -> exp
=======
val ic_callE : exp -> exp -> exp -> exp -> exp -> exp
val ic_call_rawE : exp -> exp -> exp -> exp -> exp -> exp -> exp
>>>>>>> 75c59e1c
val projE : exp -> int -> exp
val optE : exp -> exp
val tagE : id -> exp -> exp
val thenE : exp -> exp -> exp
val blockE : dec list -> exp -> exp
val let_else_switch : pat -> exp -> exp -> exp
val natE : Mo_values.Numerics.Nat.t -> exp
val intE : Mo_values.Numerics.Int.t -> exp
val nat32E : Mo_values.Numerics.Nat32.t -> exp
val textE : string -> exp
val blobE : string -> exp
val letE : var -> exp -> exp -> exp
val ignoreE : exp -> exp

val unitE : unit -> exp
val boolE : bool -> exp
val nullE : unit -> exp

val funcE : string -> func_sort -> control ->
  typ_bind list -> arg list -> typ list -> exp ->
  exp
val callE : exp -> typ list -> exp -> exp

val ifE : exp -> exp -> exp -> exp
val dotE : exp -> Type.lab -> typ -> exp
val switch_optE : exp -> exp -> pat -> exp -> typ -> exp
val switch_variantE : exp -> (id * pat * exp) list -> typ -> exp
val switch_textE : exp -> (string * exp) list -> (pat * exp) -> typ -> exp
val tupE : exp list -> exp
val breakE: id -> exp -> exp
val retE: exp -> exp
val immuteE: exp -> exp
val assignE : var -> exp -> exp
val assignVarE : id -> exp -> exp
val labelE : id -> typ -> exp -> exp
val loopE : exp -> exp
val forE : pat -> exp -> exp -> exp
val loopWhileE : exp -> exp -> exp
val whileE : exp -> exp -> exp

val falseE : unit -> exp
val trueE : unit -> exp
val notE : exp -> exp
val andE : exp -> exp -> exp
val orE : exp -> exp -> exp
val impliesE : exp -> exp -> exp
val oldE : exp -> exp
val conjE : exp list -> exp

val declare_idE : id -> typ -> exp -> exp
val define_idE : id -> mut -> exp -> exp
val newObjE : obj_sort -> Ir.field list -> typ -> exp

val unreachableE : unit -> exp

(* Declarations *)

val letP : pat -> exp -> dec
val letD : var -> exp -> dec
val varD : var -> exp -> dec
val refD : var -> lexp -> dec
val expD : exp -> dec
val funcD : var -> var -> exp -> dec
val nary_funcD : var -> var list -> exp -> dec

val let_no_shadow : var -> exp -> dec list -> dec list

(* Continuations with explicit answer type *)

val contT : typ -> typ -> typ
val err_contT : typ -> typ
val bail_contT : typ
val clean_contT : typ
val answerT : typ -> typ (* answer type of a continuation type *)

(* Sequence expressions *)

val seqE : exp list -> exp

(* Lambdas *)

val (-->) : var -> exp -> exp
val (-->*) : var list -> exp -> exp (* n-ary local *)
val forall : typ_bind list -> exp -> exp (* generalization *)
<<<<<<< HEAD
=======
val named : string -> exp -> exp (* renaming a function *)
>>>>>>> 75c59e1c
val (-*-) : exp -> exp -> exp (* application *)

(* Objects *)

val objE : obj_sort -> (lab * con) list -> (lab * exp) list -> exp

(* Records *)

val recordE : (lab * exp) list -> exp

(* IC ic0.call_perform status checking *)

val check_call_perform_status : exp -> (exp -> exp) -> exp<|MERGE_RESOLUTION|>--- conflicted
+++ resolved
@@ -56,13 +56,8 @@
 val cps_awaitE : async_sort -> typ -> exp -> exp -> exp
 val ic_replyE : typ list -> exp -> exp
 val ic_rejectE : exp -> exp
-<<<<<<< HEAD
-val ic_callE : exp option -> exp -> exp -> exp -> exp -> exp
-val ic_call_rawE : exp -> exp -> exp -> exp -> exp -> exp
-=======
-val ic_callE : exp -> exp -> exp -> exp -> exp -> exp
+val ic_callE : exp option -> exp -> exp -> exp -> exp -> exp -> exp
 val ic_call_rawE : exp -> exp -> exp -> exp -> exp -> exp -> exp
->>>>>>> 75c59e1c
 val projE : exp -> int -> exp
 val optE : exp -> exp
 val tagE : id -> exp -> exp
@@ -147,10 +142,7 @@
 val (-->) : var -> exp -> exp
 val (-->*) : var list -> exp -> exp (* n-ary local *)
 val forall : typ_bind list -> exp -> exp (* generalization *)
-<<<<<<< HEAD
-=======
 val named : string -> exp -> exp (* renaming a function *)
->>>>>>> 75c59e1c
 val (-*-) : exp -> exp -> exp (* application *)
 
 (* Objects *)
