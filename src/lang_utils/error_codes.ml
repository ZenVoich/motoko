--- conflicted
+++ resolved
@@ -202,9 +202,6 @@
     "M0196", None; (* `system` capability supplied but not required *)
     "M0197", Some([%blob "lang_utils/error_codes/M0197.md"]); (* `system` capability required *)
     "M0198", Some([%blob "lang_utils/error_codes/M0198.md"]); (* Unused field pattern warning *)
-<<<<<<< HEAD
-    "M0199", Some([%blob "lang_utils/error_codes/M0199.md"]); (* Cleanup clause must have trivial effect *)
-=======
     "M0199", Some([%blob "lang_utils/error_codes/M0199.md"]); (* Deprecate experimental stable memory *)
->>>>>>> 0d36eff4
+    "M0200", Some([%blob "lang_utils/error_codes/M0200.md"]); (* Cleanup clause must have trivial effect *)
   ]