--- conflicted
+++ resolved
@@ -497,13 +497,7 @@
                ) fields vs)
             ty)) in
   let footprint_d, footprint_f = export_footprint self_id (with_stable_vars (fun e -> e)) in
-<<<<<<< HEAD
-  (ty, I.(ActorE (
-     interface_d @ footprint_d @ ds', 
-     interface_f @ footprint_f @ fs,
-=======
-  I.(ActorE (footprint_d @ ds', footprint_f @ fs,
->>>>>>> 82ff3eb8
+  (ty, I.(ActorE (footprint_d @ ds', footprint_f @ fs,
      { meta;
        preupgrade = (primE (I.ICStableWrite ty) []);
        postupgrade =
