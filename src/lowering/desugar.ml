open Ir_def
open Mo_def
open Mo_types
open Mo_values
open Syntax

open Source
open Operator
module S = Syntax
module I = Ir
module T = Type
open Construct

(*
As a first scaffolding, we translate imported files into let-bound
variables with a special, non-colliding name, which we sometimes
want to recognize for better user experience.
*)

let id_of_full_path (fp : string) : string =
  "file$" ^ fp

(* Combinators used in the desugaring *)

let apply_sign op l = Syntax.(match op, l with
  | PosOp, l -> l
  | NegOp, (NatLit n | IntLit n) -> IntLit Numerics.Int.(sub zero n)
  | NegOp, Int8Lit n -> Int8Lit Numerics.Int_8.(sub zero n)
  | NegOp, Int16Lit n -> Int16Lit Numerics.Int_16.(sub zero n)
  | NegOp, Int32Lit n -> Int32Lit Numerics.Int_32.(sub zero n)
  | NegOp, Int64Lit n -> Int64Lit Numerics.Int_64.(sub zero n)
  | _, _ -> raise (Invalid_argument "Invalid signed pattern")
  )

let phrase f x = { x with it = f x.it }

let typ_note : S.typ_note -> Note.t =
  fun S.{ note_typ; note_eff; _ } -> Note.{ def with typ = note_typ; eff = note_eff }

let phrase' f x =
  { x with it = f x.at x.note x.it }

let typed_phrase' f x =
  let n' = typ_note x.note in
  { x with it = f x.at n' x.it; note = n' }


let rec exps es = List.map exp es

and exp e =
    (* We short-cut AnnotE here, so that we get the position of the inner expression *)
    match e.it with
    | S.AnnotE (e', t) -> exp e'
    | _ -> typed_phrase' exp' e

and exp' at note = function
  | S.VarE i -> I.VarE ((match i.note with Var -> I.Var | Const -> I.Const), i.it)
  | S.ActorUrlE e ->
    I.(PrimE (ActorOfIdBlob note.Note.typ, [url e at]))
  | S.LitE l -> I.LitE (lit !l)
  | S.UnE (ot, o, e) ->
    I.PrimE (I.UnPrim (!ot, o), [exp e])
  | S.BinE (ot, e1, o, e2) ->
    I.PrimE (I.BinPrim (!ot, o), [exp e1; exp e2])
  | S.RelE (ot, e1, Operator.NeqOp, e2) ->
    (notE (primE (I.RelPrim (!ot, Operator.EqOp)) [exp e1; exp e2])).it
  | S.RelE (ot, e1, o, e2) ->
    I.PrimE (I.RelPrim (!ot, o), [exp e1; exp e2])
  | S.ShowE (ot, e) ->
    I.PrimE (I.ShowPrim !ot, [exp e])
  | S.ToCandidE es ->
    let args = exps es in
    let ts = List.map (fun e -> e.note.Note.typ) args in
    (primE (I.SerializePrim ts) [seqE args]).it
  | S.FromCandidE e ->
    begin match T.normalize note.Note.typ with
    | T.Opt t -> (primE (I.DeserializeOptPrim (T.as_seq t)) [exp e]).it
    | _ -> assert false
    end
  | S.TupE es -> (tupE (exps es)).it
  | S.ProjE (e, i) -> (projE (exp e) i).it
  | S.OptE e -> (optE (exp e)).it
  | S.DoOptE e ->
    I.LabelE ("!", note.Note.typ, optE (exp e))
  | S.BangE e ->
    let ty = note.Note.typ in
    let v = fresh_var "v" ty in
    (switch_optE (exp e)
      (* case null : *)
      (breakE "!" (nullE()))
      (* case ? v : *)
      (varP v) (varE v) ty).it
  | S.ObjBlockE (s, _t, dfs) ->
    obj_block at s None dfs note.Note.typ
  | S.ObjE (bs, efs) ->
    obj note.Note.typ efs bs
  | S.TagE (c, e) -> (tagE c.it (exp e)).it
  | S.DotE (e, x) when T.is_array e.note.S.note_typ ->
    (array_dotE e.note.S.note_typ x.it (exp e)).it
  | S.DotE (e, x) when T.is_prim T.Blob e.note.S.note_typ ->
    (blob_dotE  x.it (exp e)).it
  | S.DotE (e, x) when T.is_prim T.Text e.note.S.note_typ ->
    (text_dotE  x.it (exp e)).it
  | S.DotE (e, x) ->
    begin match T.as_obj_sub [x.it] e.note.S.note_typ with
    | T.Actor, _ -> I.PrimE (I.ActorDotPrim x.it, [exp e])
    | _ -> I.PrimE (I.DotPrim x.it, [exp e])
    end
  | S.AssignE (e1, e2) -> I.AssignE (lexp e1, exp e2)
  | S.ArrayE (m, es) ->
    let t = T.as_array note.Note.typ in
    I.PrimE (I.ArrayPrim (mut m, T.as_immut t), exps es)
  | S.IdxE (e1, e2) -> I.PrimE (I.IdxPrim, [exp e1; exp e2])
  | S.FuncE (name, sp, tbs, p, _t_opt, _, e) ->
    let s, po = match sp.it with
      | T.Local -> (T.Local, None)
      | T.Shared (ss, {it = S.WildP; _} ) -> (* don't bother with ctxt pat *)
        (T.Shared ss, None)
      | T.Shared (ss, sp) -> (T.Shared ss, Some sp) in
    let args, wrap, control, res_tys = to_args note.Note.typ po p in
    let tbs' = typ_binds tbs in
    let vars = List.map (fun (tb : I.typ_bind) -> T.Con (tb.it.I.con, [])) tbs' in
    let tys = List.map (T.open_ vars) res_tys in
    I.FuncE (name, s, control, tbs', args, tys, wrap (exp e))
  (* Primitive functions in the prelude have particular shapes *)
  | S.CallE ({it=S.AnnotE ({it=S.PrimE p;_}, _);note;_}, _, e)
    when Lib.String.chop_prefix "num_conv" p <> None ->
    begin match String.split_on_char '_' p with
    | ["num"; "conv"; s1; s2] ->
      let p1 = Type.prim s1 in
      let p2 = Type.prim s2 in
      I.PrimE (I.NumConvTrapPrim (p1, p2), [exp e])
    | _ -> assert false
    end
  | S.CallE ({it=S.AnnotE ({it=S.PrimE p;_}, _);note;_}, _, e)
    when Lib.String.chop_prefix "num_wrap" p <> None ->
    begin match String.split_on_char '_' p with
    | ["num"; "wrap"; s1; s2] ->
      let p1 = Type.prim s1 in
      let p2 = Type.prim s2 in
      I.PrimE (I.NumConvWrapPrim (p1, p2), [exp e])
    | _ -> assert false
    end
  | S.CallE ({it=S.AnnotE ({it=S.PrimE "decodeUtf8";_},_);_}, _, e) ->
    I.PrimE (I.DecodeUtf8, [exp e])
  | S.CallE ({it=S.AnnotE ({it=S.PrimE "encodeUtf8";_},_);_}, _, e) ->
    I.PrimE (I.EncodeUtf8, [exp e])
  | S.CallE ({it=S.AnnotE ({it=S.PrimE "cast";_}, _);note;_}, _, e) ->
    begin match note.S.note_typ with
    | T.Func (T.Local, T.Returns, [], ts1, ts2) ->
      I.PrimE (I.CastPrim (T.seq ts1, T.seq ts2), [exp e])
    | _ -> assert false
    end
  | S.CallE ({it=S.AnnotE ({it=S.PrimE "serialize";_}, _);note;_}, _, e) ->
    begin match note.S.note_typ with
    | T.Func (T.Local, T.Returns, [], ts1, ts2) ->
      I.PrimE (I.SerializePrim ts1, [exp e])
    | _ -> assert false
    end
  | S.CallE ({it=S.AnnotE ({it=S.PrimE "deserialize";_}, _);note;_}, _, e) ->
    begin match note.S.note_typ with
    | T.Func (T.Local, T.Returns, [], ts1, ts2) ->
      I.PrimE (I.DeserializePrim ts2, [exp e])
    | _ -> assert false
    end
  | S.CallE ({it=S.AnnotE ({it=S.PrimE "caller";_},_);_}, _, {it=S.TupE es;_}) ->
    assert (es = []);
    I.PrimE (I.ICCallerPrim, [])
  | S.CallE ({it=S.AnnotE ({it=S.PrimE "time";_},_);_}, _, {it=S.TupE es;_}) ->
    assert (es = []);
    I.PrimE (I.SystemTimePrim, [])
  (* Cycles *)
  | S.CallE ({it=S.AnnotE ({it=S.PrimE "cyclesBalance";_},_);_}, _, {it=S.TupE es;_}) ->
    assert (es = []);
    I.PrimE (I.SystemCyclesBalancePrim, [])
  | S.CallE ({it=S.AnnotE ({it=S.PrimE "cyclesAvailable";_},_);_}, _, {it=S.TupE es;_}) ->
    assert (es = []);
    I.PrimE (I.SystemCyclesAvailablePrim, [])
  | S.CallE ({it=S.AnnotE ({it=S.PrimE "cyclesRefunded";_},_);_}, _, {it=S.TupE es;_}) ->
    assert (es = []);
    I.PrimE (I.SystemCyclesRefundedPrim, [])
  | S.CallE ({it=S.AnnotE ({it=S.PrimE "cyclesAccept";_},_);_}, _, e) ->
    I.PrimE (I.SystemCyclesAcceptPrim, [exp e])
  | S.CallE ({it=S.AnnotE ({it=S.PrimE "cyclesAdd";_},_);_}, _, e) ->
    I.PrimE (I.SystemCyclesAddPrim, [exp e])
  (* Certified data *)
  | S.CallE ({it=S.AnnotE ({it=S.PrimE "setCertifiedData";_},_);_}, _, e) ->
    I.PrimE (I.SetCertifiedData, [exp e])
  | S.CallE ({it=S.AnnotE ({it=S.PrimE "getCertificate";_},_);_}, _, {it=S.TupE es;_}) ->
    I.PrimE (I.GetCertificate, [])
  (* Other *)
  | S.CallE ({it=S.AnnotE ({it=S.PrimE p;_},_);_}, _, {it=S.TupE es;_}) ->
    I.PrimE (I.OtherPrim p, exps es)
  | S.CallE ({it=S.AnnotE ({it=S.PrimE p;_},_);_}, _, e) ->
    I.PrimE (I.OtherPrim p, [exp e])
  (* Optimizing array.size() *)
  | S.CallE ({it=S.DotE (e1, proj); _}, _, {it=S.TupE [];_})
      when T.is_array e1.note.S.note_typ && proj.it = "size" ->
    I.PrimE (I.OtherPrim "array_len", [exp e1])
  | S.CallE ({it=S.DotE (e1, proj); _}, _, {it=S.TupE [];_})
      when T.(is_prim Text) e1.note.S.note_typ && proj.it = "size" ->
    I.PrimE (I.OtherPrim "text_len", [exp e1])
  | S.CallE ({it=S.DotE (e1, proj); _}, _, {it=S.TupE [];_})
      when T.(is_prim Blob) e1.note.S.note_typ && proj.it = "size" ->
    I.PrimE (I.OtherPrim "blob_size", [exp e1])
  (* Normal call *)
  | S.CallE (e1, inst, e2) ->
    I.PrimE (I.CallPrim inst.note, [exp e1; exp e2])
  | S.BlockE [] -> (unitE ()).it
  | S.BlockE [{it = S.ExpD e; _}] -> (exp e).it
  | S.BlockE ds -> I.BlockE (block (T.is_unit note.Note.typ) ds)
  | S.NotE e -> (notE (exp e)).it
  | S.AndE (e1, e2) -> (andE (exp e1) (exp e2)).it
  | S.OrE (e1, e2) -> (orE (exp e1) (exp e2)).it
  | S.ImpliesE (e1, e2) -> (impliesE (exp e1) (exp e2)).it
  | S.OldE e -> (oldE (exp e)).it
  | S.IfE (e1, e2, e3) -> I.IfE (exp e1, exp e2, exp e3)
  | S.SwitchE (e1, cs) -> I.SwitchE (exp e1, cases cs)
  | S.TryE (e1, cs, None) -> I.TryE (exp e1, cases cs, None)
  | S.TryE (e1, cs, Some e2) ->
    let thunk = [] -->* exp e2 |> named "$cleanup" in
    assert T.(is_func thunk.note.Note.typ);
    let th = fresh_var "thunk" thunk.note.Note.typ in
    (blockE
       [ letD th thunk ]
       { e1 with it = I.TryE (exp e1, cases cs, Some (id_of_var th, typ_of_var th)); note }).it
  | S.WhileE (e1, e2) -> (whileE (exp e1) (exp e2)).it
  | S.LoopE (e1, None) -> I.LoopE (exp e1)
  | S.LoopE (e1, Some e2) -> (loopWhileE (exp e1) (exp e2)).it
  | S.ForE (p, {it=S.CallE ({it=S.DotE (arr, proj); _}, _, e1); _}, e2)
      when T.is_array arr.note.S.note_typ && (proj.it = "vals" || proj.it = "keys")
    -> (transform_for_to_while p arr proj e1 e2).it
  | S.ForE (p, e1, e2) -> (forE (pat p) (exp e1) (exp e2)).it
  | S.DebugE e -> if !Mo_config.Flags.release_mode then (unitE ()).it else (exp e).it
  | S.LabelE (l, t, e) -> I.LabelE (l.it, t.Source.note, exp e)
  | S.BreakE (l, e) -> (breakE l.it (exp e)).it
  | S.RetE e -> (retE (exp e)).it
  | S.ThrowE e -> I.PrimE (I.ThrowPrim, [exp e])
  | S.AsyncE (s, tb, e) ->
    I.AsyncE (s, typ_bind tb, exp e,
      match note.Note.typ with
      | T.Async (_, t, _) -> t
      | _ -> assert false)
  | S.AwaitE (s, e) -> I.PrimE (I.AwaitPrim s, [exp e])
  | S.AssertE (Runtime, e) -> I.PrimE (I.AssertPrim, [exp e])
  | S.AssertE (_, e) -> (unitE ()).it
  | S.AnnotE (e, _) -> assert false
  | S.ImportE (f, ir) -> raise (Invalid_argument (Printf.sprintf "Import expression found in unit body: %s" f))
  | S.PrimE s -> raise (Invalid_argument ("Unapplied prim " ^ s))
  | S.IgnoreE e ->
    I.BlockE ([
      { it = I.LetD ({it = I.WildP; at = e.at; note = T.Any}, exp e);
        at = e.at; note = ()}], (unitE ()))

and url e at =
    (* Set position explicitly *)
    match e.it with
    | S.AnnotE (e,_) -> url e at
    | _ ->
      let e' = exp e in
      { it = I.(PrimE (BlobOfIcUrl, [e'])); at; note = Note.{def with typ = T.blob; eff = e'.note.eff } }

and lexp e =
    (* We short-cut AnnotE here, so that we get the position of the inner expression *)
    match e.it with
    | S.AnnotE (e,_) -> lexp e
    | _ -> { e with it = lexp' e.it; note = e.note.S.note_typ }

and lexp' = function
  | S.VarE i -> I.VarLE i.it
  | S.DotE (e, x) -> I.DotLE (exp e, x.it)
  | S.IdxE (e1, e2) -> I.IdxLE (exp e1, exp e2)
  | _ -> raise (Invalid_argument ("Unexpected expression as lvalue"))

and transform_for_to_while p arr_exp proj e1 e2 =
  (* for (p in (arr_exp : [_]).proj(e1)) e2 when proj in {"keys", "vals"}
     ~~>
     let arr = arr_exp ;
     let last = arr.size(e1) : Int - 1 ;
     var indx = 0;
     if (last == -1) { }
     else {
       label l loop {
         let p = arr[indx]; /* sans bound check */
         e2;
         if (indx == last)
         else { break l }
         then { indx += 1 }
       }
     }
  *)
  let arr_typ = arr_exp.note.note_typ in
  let arrv = fresh_var "arr" arr_typ in
  let indx = fresh_var "indx" T.(Mut nat) in
  let indexing_exp = match proj.it with
    | "vals" -> primE I.DerefArrayOffset [varE arrv; varE indx]
    | "keys" -> varE indx
    | _ -> assert false in
  let last = fresh_var "last" T.int in
  let lab = fresh_id "done" () in
  blockE
    [ letD arrv (exp arr_exp)
    ; expD (exp e1)
    ; letD last (primE I.GetLastArrayOffset [varE arrv]) (* -1 for empty array *)
    ; varD indx (natE Numerics.Nat.zero)]
    (ifE (primE I.EqArrayOffset [varE last; intE (Numerics.Int.of_int (-1))])
      (* empty array, do nothing *)
      (unitE())
      (labelE lab T.unit (
        loopE (
          (blockE
            [ letP (pat p) indexing_exp
            ; expD (exp e2)]
           (ifE (primE I.EqArrayOffset [varE indx; varE last])
             (* last, exit loop *)
             (breakE lab (tupE []))
             (* else increment and continue *)
             (assignE indx (primE I.NextArrayOffset [varE indx]))))))))

and mut m = match m.it with
  | S.Const -> Ir.Const
  | S.Var -> Ir.Var

and obj_block at s self_id dfs obj_typ =
  match s.it with
  | T.Object | T.Module ->
    build_obj at s.it self_id dfs obj_typ
  | T.Actor ->
    build_actor at [] self_id dfs obj_typ
  | T.Memory -> assert false

and build_field {T.lab; T.typ;_} =
  { it = I.{ name = lab
           ; var = lab
           }
  ; at = no_region
  ; note = typ
  }

and build_fields obj_typ =
    match obj_typ with
    | T.Obj (_, fields) ->
      (* TBR: do we need to sort val_fields?*)
      let val_fields = List.filter (fun {T.lab; T.typ; _} -> not (T.is_typ typ)) fields in
      List.map build_field val_fields
    | _ -> assert false

and with_self i typ decs =
  let_no_shadow (var i typ) (selfRefE typ) decs

and call_system_func_opt name es obj_typ =
  List.find_map (fun es ->
    match es.it with
    | { S.vis = { it = S.System; _ };
        S.dec = { it = S.LetD( { it = S.VarP id; note; _ }, _, _); at; _ };
        _ }
      when id.it = name ->
      Some (
        match name with
        | "timer" when not !Mo_config.Flags.global_timer -> assert false;
        | "timer" ->
           let timer =
             blockE
               [ expD T.(callE (varE (var id.it note)) [Any]
                   (varE (var "@set_global_timer" (Func (Local, Returns, [], [Prim Nat64], []))))) ]
               (unitE ()) in
           { timer with at }
        | "heartbeat" ->
          blockE
            [ expD (callE (varE (var id.it note)) [T.Any] (unitE())) ]
           (unitE ())
        | "inspect" ->
          let _, tfs = T.as_obj obj_typ in
          let caller = fresh_var "caller" T.caller in
          let arg = fresh_var "arg" T.blob in
          let msg_typ = T.decode_msg_typ tfs in
          let msg = fresh_var "msg" msg_typ in
          let record_typ =
            T.Obj (T.Object, List.sort T.compare_field
             [{T.lab = "caller"; T.typ = typ_of_var caller; T.src = T.empty_src};
               {T.lab = "arg"; T.typ = typ_of_var arg; T.src = T.empty_src};
               {T.lab = "msg"; T.typ = typ_of_var msg; T.src = T.empty_src}])
          in
          let record = fresh_var "record" record_typ in
          let msg_variant =
            switch_textE (primE Ir.ICMethodNamePrim [])
              (List.map (fun tf ->
                (tf.T.lab,
                  match tf.T.typ with
                  | T.Func(T.Local, _, [], [], ts) ->
                    tagE tf.T.lab
                      T.(funcE ("$"^tf.lab) Local Returns [] [] ts
                        (primE (Ir.DeserializePrim ts) [varE arg]))
                  | _ -> assert false))
                (T.as_variant msg_typ))
               (* Trap early, refusing all other messages,
                  including those in T.well_known_actor_fields. *)
              (wildP,
                (primE (Ir.OtherPrim "trap")
                  [textE "canister_inspect_message implicitly refused message"]))
              msg_typ
          in
          let accept = fresh_var "accept" T.bool
          in
            blockE
              [ letD record (
                  blockE [
                    letD caller (primE Ir.ICCallerPrim []);
                    letD arg (primE Ir.ICArgDataPrim []);
                    letD msg msg_variant
                  ]
                  (newObjE T.Object [
                    {it = I.{name = "caller"; var = id_of_var caller}; at = no_region; note = typ_of_var caller };
                    {it = I.{name = "arg"; var = id_of_var arg}; at = no_region; note = typ_of_var arg };
                    {it = I.{name = "msg"; var = id_of_var msg}; at = no_region; note = typ_of_var msg }]
                    record_typ));
                letD accept (callE (varE (var id.it note)) [] (varE record))]
              (ifE (varE accept)
                (unitE ())
                (primE (Ir.OtherPrim "trap")
                  [textE "canister_inspect_message explicitly refused message"]))
        | name ->
           let inst = match name with
             | "preupgrade" | "postupgrade" -> [T.scope_bound]
             | _ -> [] in
          callE (varE (var id.it note)) inst (tupE []))
    | _ -> None) es
and build_candid ts obj_typ =
  let open Idllib in
  let (args, prog) = Mo_idl.Mo_to_idl.of_service_type ts obj_typ in
  let module WithComments = Arrange_idl.Make(struct let trivia = Some prog.note.Syntax.trivia end) in
  I.{
   args = WithComments.string_of_args args;
   service = WithComments.string_of_prog prog;
  }

and export_footprint self_id expr =
  let open T in
  let {lab;typ;_} = motoko_stable_var_info_fld in
  let v = "$"^lab in
  let size = fresh_var "size" T.nat64 in
  let scope_con1 = Cons.fresh "T1" (Abs ([], scope_bound)) in
  let scope_con2 = Cons.fresh "T2" (Abs ([], Any)) in
  let bind1  = typ_arg scope_con1 Scope scope_bound in
  let bind2 = typ_arg scope_con2 Scope scope_bound in
  let ret_typ = T.Obj(Object,[{lab = "size"; typ = T.nat64; src = empty_src}]) in
  let caller = fresh_var "caller" caller in
  ([ letD (var v typ) (
       funcE v (Shared Query) Promises [bind1] [] [ret_typ] (
           (asyncE T.Fut bind2
              (blockE [
                   letD caller (primE I.ICCallerPrim []);
                   expD (assertE (orE (primE (I.RelPrim (principal, Operator.EqOp))
                                         [varE caller; selfRefE principal])
                                    (primE (I.OtherPrim "is_controller") [varE caller])));
                   letD size (primE (I.ICStableSize expr.note.Note.typ) [expr])
                 ]
                 (newObjE T.Object
                   [{ it = Ir.{name = "size"; var = id_of_var size};
                      at = no_region;
                      note = T.nat64 }]
                   ret_typ))
              (Con (scope_con1, []))))
  )],
  [{ it = I.{ name = lab; var = v }; at = no_region; note = typ }])

<<<<<<< HEAD
=======
and export_runtime_information self_id =
  let open T in
  let {lab;typ;_} = motoko_runtime_information_fld in
  let v = "$"^lab in
  let scope_con1 = Cons.fresh "T1" (Abs ([], scope_bound)) in
  let scope_con2 = Cons.fresh "T2" (Abs ([], Any)) in
  let bind1  = typ_arg scope_con1 Scope scope_bound in
  let bind2 = typ_arg scope_con2 Scope scope_bound in
  let gc_strategy = 
    let open Mo_config in
    let strategy = "incremental" in
    if !Flags.force_gc then (Printf.sprintf "%s force" strategy) else strategy
  in
  let prim_call function_name = primE (I.OtherPrim function_name) [] in
  let information = [
    ("compilerVersion", textE (Lib.Option.get Source_id.release Source_id.id), T.text);
    ("garbageCollector", textE gc_strategy, T.text);
    ("rtsVersion", prim_call "rts_version", T.text);
    ("sanityChecks", boolE !Mo_config.Flags.sanity, T.bool);
    ("memorySize", prim_call "rts_memory_size", T.nat);
    ("heapSize", prim_call "rts_heap_size", T.nat);
    ("totalAllocation", prim_call "rts_total_allocation", T.nat);
    ("reclaimed", prim_call "rts_reclaimed", T.nat);
    ("maxLiveSize", prim_call "rts_max_live_size", T.nat);
    ("stableMemorySize", prim_call "rts_stable_memory_size", T.nat);
    ("logicalStableMemorySize", prim_call "rts_logical_stable_memory_size", T.nat);
    ("maxStackSize", prim_call "rts_max_stack_size", T.nat);
    ("callbackTableCount", prim_call "rts_callback_table_count", T.nat);
    ("callbackTableSize", prim_call "rts_callback_table_size", T.nat)
  ] in
  let fields = List.map (fun (name, _, typ) -> fresh_var name typ) information in
  (* Use an object return type to allow adding more data in future. *)
  let ret_typ = motoko_runtime_information_type in
  let caller = fresh_var "caller" caller in
  ([ letD (var v typ) (
       funcE v (Shared Query) Promises [bind1] [] [ret_typ] (
           (asyncE T.Fut bind2
              (blockE ([
                  letD caller (primE I.ICCallerPrim []);
                  expD (ifE (orE 
                      (primE (I.RelPrim (principal, Operator.EqOp)) [varE caller; selfRefE principal])
                      (primE (I.OtherPrim "is_controller") [varE caller]))
                    (unitE()) 
                    (primE (Ir.OtherPrim "trap")
                      [textE "Unauthorized call of __motoko_runtime_information"]))
                  ] @
                  (List.map2 (fun field (_, load_info, _) -> 
                    letD field load_info
                  ) fields information))
                (newObjE T.Object
                  (List.map2 (fun field (name, _, typ) -> 
                      { it = Ir.{name; var = id_of_var field}; at = no_region; note = typ }) 
                    fields information
                  ) ret_typ))
              (Con (scope_con1, []))))
  )],
  [{ it = I.{ name = lab; var = v }; at = no_region; note = typ }])

>>>>>>> f150a328
and build_actor at ts self_id es obj_typ =
  let candid = build_candid ts obj_typ in
  let fs = build_fields obj_typ in
  let es = List.filter (fun ef -> is_not_typD ef.it.S.dec) es in
  let ds = decs (List.map (fun ef -> ef.it.S.dec) es) in
  let stabs = List.map (fun ef -> ef.it.S.stab) es in
  let pairs = List.map2 stabilize stabs ds in
  let idss = List.map fst pairs in
  let ids = List.concat idss in
  let sig_ = List.sort T.compare_field
    (List.map (fun (i,t) -> T.{lab = i; typ = t; src = empty_src}) ids)
  in
  let fields = List.map (fun (i,t) -> T.{lab = i; typ = T.Opt (T.as_immut t); src = T.empty_src}) ids in
  let mk_ds = List.map snd pairs in
  let ty = T.Obj (T.Memory, List.sort T.compare_field fields) in
  let state = fresh_var "state" (T.Mut (T.Opt ty)) in
  let get_state = fresh_var "getState" (T.Func(T.Local, T.Returns, [], [], [ty])) in
  let ds = List.map (fun mk_d -> mk_d get_state) mk_ds in
  let ds =
    varD state (optE (primE (I.ICStableRead ty) []))
    ::
    nary_funcD get_state []
      (let v = fresh_var "v" ty in
       switch_optE (immuteE (varE state))
         (unreachableE ())
         (varP v) (varE v)
         ty)
    ::
    ds
    @
    [expD (assignE state (nullE()))]
  in
  let ds' = match self_id with
    | Some n -> with_self n.it obj_typ ds
    | None -> ds in
  let meta =
    I.{ candid = candid;
        sig_ = T.string_of_stab_sig sig_} in
  let with_stable_vars wrap =
    let vs = fresh_vars "v" (List.map (fun f -> f.T.typ) fields) in
    blockE
      ((match call_system_func_opt "preupgrade" es obj_typ with
        | Some call -> [ expD call]
        | None -> []) @
         [letP (seqP (List.map varP vs)) (* dereference any mutable vars, option 'em all *)
            (seqE (List.map (fun (i,t) -> optE (varE (var i t))) ids))])
      (wrap
         (newObjE T.Memory
            (List.map2 (fun f v ->
                 { it = I.{name = f.T.lab; var = id_of_var v};
                   at = no_region;
                   note = f.T.typ }
               ) fields vs)
            ty)) in
  let footprint_d, footprint_f = export_footprint self_id (with_stable_vars Fun.id) in
  let runtime_info_d, runtime_info_f = export_runtime_information self_id in
  I.(ActorE (footprint_d @ runtime_info_d @ ds', footprint_f @ runtime_info_f @ fs,
     { meta;
       preupgrade = (primE (I.ICStableWrite ty) []);
       postupgrade =
         (match call_system_func_opt "postupgrade" es obj_typ with
          | Some call -> call
          | None -> tupE []);
       heartbeat =
         (match call_system_func_opt "heartbeat" es obj_typ with
          | Some call -> call
          | None -> tupE []);
       timer =
         (match call_system_func_opt "timer" es obj_typ with
          | Some call -> call
          | None when !Mo_config.Flags.global_timer ->
            blockE
              [ expD T.(callE (varE (var "@timer_helper" Mo_frontend.Typing.heartbeat_type)) [unit] (unitE())) ]
              (unitE ())
          | None -> tupE []);
       inspect =
         (match call_system_func_opt "inspect" es obj_typ with
          | Some call -> call
          | None -> tupE []);
       stable_record = with_stable_vars (fun e -> e);
       stable_type = ty;
     },
     obj_typ))

and stabilize stab_opt d =
  let s = match stab_opt with None -> S.Flexible | Some s -> s.it  in
  match s, d.it with
  | (S.Flexible, _) ->
    ([], fun _ -> d)
  | (S.Stable, I.VarD(i, t, e)) ->
    ([(i, T.Mut t)],
     fun get_state ->
     let v = fresh_var i t in
     varD (var i (T.Mut t))
       (switch_optE (dotE (callE (varE get_state) [] (unitE ())) i (T.Opt t))
         e
         (varP v) (varE v)
         t))
  | (S.Stable, I.RefD _) -> assert false (* RefD cannot come from user code *)
  | (S.Stable, I.LetD({it = I.VarP i; _} as p, e)) ->
    let t = p.note in
    ([(i, t)],
     fun get_state ->
     let v = fresh_var i t in
     letP p
       (switch_optE (dotE (callE (varE get_state) [] (unitE ())) i (T.Opt t))
         e
         (varP v) (varE v)
         t))
  | (S.Stable, I.LetD _) ->
    assert false

and build_obj at s self_id dfs obj_typ =
  let fs = build_fields obj_typ in
  let obj_e = newObjE s fs obj_typ in
  let ds = decs (List.map (fun df -> df.it.S.dec) dfs) in
  let e = blockE ds obj_e in
  match self_id with
    | None -> e.it
    | Some self_id ->
      let self = var self_id.it obj_typ in
      (letE self e (varE self)).it

and exp_field obj_typ ef =
  let _, fts = T.as_obj_sub [] obj_typ in
  let S.{mut; id; exp = e} = ef.it in
  match mut.it with
  | S.Var ->
    let typ = match T.lookup_val_field_opt id.it fts with
      | Some typ -> typ
      | None -> T.Mut e.note.S.note_typ
    in
    assert (T.is_mut typ);
    let id' = fresh_var id.it typ in
    let d = varD id' (exp e) in
    let f = { it = I.{ name = id.it; var = id_of_var id' }; at = no_region; note = typ } in
    ([d], f)
  | S.Const ->
    let typ = match T.lookup_val_field_opt id.it fts with
      | Some typ -> typ
      | None -> e.note.S.note_typ
    in
    assert (not (T.is_mut typ));
    let e = exp e in
    let id', ds = match e.it with
    | I.(VarE (Const, v)) -> var v typ, []
    | _ -> let id' = fresh_var id.it typ in id', [letD id' e] in
    let f = { it = I.{ name = id.it; var = id_of_var id' }; at = no_region; note = typ } in
    (ds, f)

and obj obj_typ efs bases =
  let open List in
  let base_info base =
    let base_exp, base_t = exp base, (typ_note base.note).Note.typ in
    let base_var = fresh_var "base" base_t in
    let base_dec = letD base_var base_exp in
    let pick l =
      if exists (fun { T.lab; _ } -> lab = l) T.(promote base_t |> as_obj |> snd)
      then [base_var] else [] in
    base_dec, pick in

  let base_decs, pickers = map base_info bases |> split in
  let gap T.{ lab; typ; _ } = match typ with
    | T.Typ _ -> []
    | _ ->
      if exists (fun (ef : S.exp_field) -> ef.it.id.it = lab) efs then []
      else
        let id = fresh_var lab typ in
        let [@warning "-8"] [base_var] = concat_map ((|>) lab) pickers in
        let d =
          if T.is_mut typ then
            refD id { it = I.DotLE(varE base_var, lab); note = typ; at = no_region }
          else
            letD id (dotE (varE base_var) lab typ) in
        let f = { it = I.{ name = lab; var = id_of_var id }; at = no_region; note = typ } in
        [d, f] in

  let dss, fs = map (exp_field obj_typ) efs |> split in
  let ds', fs' = concat_map gap (T.as_obj obj_typ |> snd) |> split in
  let obj_e = newObjE T.Object (append fs fs') obj_typ in
  let decs = append base_decs (append (flatten dss) ds') in
  (blockE decs obj_e).it

and typ_binds tbs = List.map typ_bind tbs

and typ_bind tb =
  let c = match tb.note with
    | Some c -> c
    | _ -> assert false
  in
  { it = { Ir.con = c; Ir.sort = tb.it.S.sort.it; Ir.bound = tb.it.S.bound.note}
  ; at = tb.at
  ; note = ()
  }

and array_dotE array_ty proj e =
  let fun_ty bs t1 t2 = T.Func (T.Local, T.Returns, bs, t1, t2) in
  let varA = T.Var ("A", 0) in
  let element_ty = T.as_immut (T.as_array array_ty) in
  let call name t1 t2 =
    let poly_array_ty =
      if T.is_mut (T.as_array array_ty)
      then T.Array (T.Mut varA)
      else T.Array varA in
    let ty_param = {T.var = "A"; sort = T.Type; T.bound = T.Any} in
    let f = var name (fun_ty [ty_param] [poly_array_ty] [fun_ty [] t1 t2]) in
    callE (varE f) [element_ty] e in
  match T.is_mut (T.as_array array_ty), proj with
    | true,  "size" -> call "@mut_array_size"   [] [T.nat]
    | false, "size" -> call "@immut_array_size" [] [T.nat]
    | true,  "get"  -> call "@mut_array_get"    [T.nat] [varA]
    | false, "get"  -> call "@immut_array_get"  [T.nat] [varA]
    | true,  "put"  -> call "@mut_array_put"    [T.nat; varA] []
    | true,  "keys" -> call "@mut_array_keys"   [] [T.iter_obj T.nat]
    | false, "keys" -> call "@immut_array_keys" [] [T.iter_obj T.nat]
    | true,  "vals" -> call "@mut_array_vals"   [] [T.iter_obj varA]
    | false, "vals" -> call "@immut_array_vals" [] [T.iter_obj varA]
    | _, _ -> assert false

and blob_dotE proj e =
  let fun_ty t1 t2 = T.Func (T.Local, T.Returns, [], t1, t2) in
  let call name t1 t2 =
    let f = var name (fun_ty [T.blob] [fun_ty t1 t2]) in
    callE (varE f) [] e in
  match proj with
    | "size"   -> call "@blob_size"   [] [T.nat]
    | "vals" -> call "@blob_vals" [] [T.iter_obj T.(Prim Nat8)]
    |  _ -> assert false

and text_dotE proj e =
  let fun_ty t1 t2 = T.Func (T.Local, T.Returns, [], t1, t2) in
  let call name t1 t2 =
    let f = var name (fun_ty [T.text] [fun_ty t1 t2]) in
    callE (varE f) [] e in
  match proj with
    | "size"   -> call "@text_size"   [] [T.nat]
    | "chars" -> call "@text_chars" [] [T.iter_obj T.char]
    |  _ -> assert false

and block force_unit ds =
  match ds with
  | [] -> ([], tupE [])
  | [{it = S.ExpD ({it = S.BlockE ds; _}); _}] -> block force_unit ds
  | _ ->
  let prefix, last = Lib.List.split_last ds in
  match force_unit, last.it with
  | _, S.ExpD e ->
    (decs prefix, exp e)
  | false, S.LetD ({it = S.VarP x; _}, e, _) -> (* Fail block dead, pattern match irrefutable *)
    (decs ds, varE (var x.it e.note.S.note_typ))
  | false, S.LetD (p, e, None) ->
    let x = fresh_var "x" (e.note.S.note_typ) in
    (decs prefix @ [letD x (exp e); letP (pat p) (varE x)], varE x)
  | false, S.LetD (p, e, Some f) ->
    (decs prefix, let_else_switch (pat p) (exp e) (exp f))
  | _, _ ->
    (decs ds, tupE [])

and is_not_typD d = match d.it with | S.TypD _ -> false | _ -> true

and decs ds =
  List.map dec (List.filter is_not_typD ds)

and dec d = { (phrase' dec' d) with note = () }

and dec' at n = function
  | S.ExpD e -> (expD (exp e)).it
  | S.LetD (p, e, f) ->
    let p' = pat p in
    let e' = exp e in
    (* HACK: remove this once backend supports recursive actors *)
    begin match p'.it, e'.it, f with
    | I.VarP i, I.ActorE (ds, fs, u, t), _ ->
      I.LetD (p', {e' with it = I.ActorE (with_self i t ds, fs, u, t)})
    | _, _, None -> I.LetD (p', e')
    | _, _, Some f -> I.LetD (p', let_else_switch (pat p) (exp e) (exp f))
    end
  | S.VarD (i, e) -> I.VarD (i.it, e.note.S.note_typ, exp e)
  | S.TypD _ -> assert false
  | S.ClassD (sp, id, tbs, p, _t_opt, s, self_id, dfs) ->
    let id' = {id with note = ()} in
    let sort, _, _, _, _ = Type.as_func n.S.note_typ in
    let op = match sp.it with
      | T.Local -> None
      | T.Shared (_, p) -> Some p in
    let inst = List.map
                 (fun tb ->
                   match tb.note with
                   | None -> assert false
                   | Some c -> T.Con (c, []))
                 tbs in
    let fun_typ = n.S.note_typ in
    let rng_typ =
      match fun_typ with
      | T.Func(_, _, bds, dom, [rng]) ->
        assert(List.length inst = List.length bds);
        T.promote (T.open_ inst rng)
      | _ -> assert false
    in
    let varPat = {it = I.VarP id'.it; at = at; note = fun_typ } in
    let args, wrap, control, _n_res = to_args n.S.note_typ op p in
    let body = if s.it = T.Actor
      then
        let (_, _, obj_typ) = T.as_async rng_typ in
        let c = Cons.fresh T.default_scope_var (T.Abs ([], T.scope_bound)) in
        asyncE T.Fut (typ_arg c T.Scope T.scope_bound) (* TBR *)
          (wrap { it = obj_block at s (Some self_id) dfs (T.promote obj_typ);
            at = at;
            note = Note.{def with typ = obj_typ } })
          (List.hd inst)
      else
       wrap
        { it = obj_block at s (Some self_id) dfs rng_typ;
          at = at;
          note = Note.{ def with typ = rng_typ } }
    in
    let fn = {
      it = I.FuncE (id.it, sort, control, typ_binds tbs, args, [rng_typ], body);
      at = at;
      note = Note.{ def with typ = fun_typ }
    } in
    I.LetD (varPat, fn)

and cases cs = List.map (case Fun.id) cs

and case f c = phrase (case' f) c

and case' f c = S.{ I.pat = pat c.pat; I.exp = f (exp c.exp) }

and pats ps = List.map pat ps

and pat p = phrase pat' p

and pat' = function
  | S.VarP v -> I.VarP v.it
  | S.WildP -> I.WildP
  | S.LitP l -> I.LitP (lit !l)
  | S.SignP (o, l) -> I.LitP (lit (apply_sign o (!l)))
  | S.TupP ps -> I.TupP (pats ps)
  | S.ObjP pfs ->
    I.ObjP (pat_fields pfs)
  | S.OptP p -> I.OptP (pat p)
  | S.TagP (i, p) -> I.TagP (i.it, pat p)
  | S.AltP (p1, p2) -> I.AltP (pat p1, pat p2)
  | S.AnnotP (p, _)
  | S.ParP p -> pat' p.it

and lit = function
  | S.NullLit -> I.NullLit
  | S.BoolLit x -> I.BoolLit x
  | S.NatLit x -> I.NatLit x
  | S.Nat8Lit x -> I.Nat8Lit x
  | S.Nat16Lit x -> I.Nat16Lit x
  | S.Nat32Lit x -> I.Nat32Lit x
  | S.Nat64Lit x -> I.Nat64Lit x
  | S.IntLit x -> I.IntLit x
  | S.Int8Lit x -> I.Int8Lit x
  | S.Int16Lit x -> I.Int16Lit x
  | S.Int32Lit x -> I.Int32Lit x
  | S.Int64Lit x -> I.Int64Lit x
  | S.FloatLit x -> I.FloatLit x
  | S.CharLit x -> I.CharLit x
  | S.TextLit x -> I.TextLit x
  | S.BlobLit x -> I.BlobLit x
  | S.PreLit _ -> assert false

and pat_fields pfs = List.map pat_field pfs

and pat_field pf = phrase (fun S.{id; pat=p} -> I.{name=id.it; pat=pat p}) pf

and to_args typ po p : Ir.arg list * (Ir.exp -> Ir.exp) * T.control * T.typ list =

  let mergeE ds e =
    match e.it with
    | Ir.ActorE _ ->
      (match Rename.exp' Rename.Renaming.empty e.it with
       |  Ir.ActorE (ds', fs, up, ot) ->
         { e with it = Ir.ActorE (ds @ ds', fs, up, ot) }
       | _ -> assert false)
    | _ -> blockE ds e
  in

  let sort, control, n_args, res_tys =
    match typ with
    | Type.Func (sort, control, tbds, dom, res) ->
      sort, control, List.length dom, res
    | Type.Non ->
      Type.Local, Type.Returns, 1, []
    | _ -> raise (Invalid_argument ("to_args " ^ Type.string_of_typ typ))
  in

  let tys = if n_args = 1 then [p.note] else T.seq_of_tup p.note in

  let rec pat_unannot p = match p.it with
    | S.AnnotP (p, _) -> pat_unannot p
    | S.ParP p -> pat_unannot p
    | _ -> p
  in

  (* In source, the context pattern is outside the argument pattern,
  but in the IR, parameters are bound first. So if there is a context pattern,
  we _must_ create fresh names for the parameters and bind the actual parameters
  inside the wrapper. *)
  let must_wrap = po <> None in

  let to_arg p : (Ir.arg * (Ir.exp -> Ir.exp)) =
    match (pat_unannot p).it with
    | S.AnnotP _ | S.ParP _ -> assert false
    | S.VarP i when not must_wrap ->
      { i with note = p.note },
      Fun.id
    | S.WildP ->
      let v = fresh_var "param" p.note in
      arg_of_var v,
      Fun.id
    |  _ ->
      let v = fresh_var "param" p.note in
      arg_of_var v,
      (fun e -> mergeE [letP (pat p) (varE v)] e)
  in

  let args, wrap =
    match n_args, (pat_unannot p).it with
    | _, (S.AnnotP _ | S.ParP _) -> assert false
    | _, S.WildP ->
      let vs = fresh_vars "ignored" tys in
      List.map arg_of_var vs,
      Fun.id
    | 1, _ ->
      let a, wrap = to_arg p in
      [a], wrap
    | 0, S.TupP [] ->
      [], Fun.id
    | _, S.TupP ps ->
      assert (List.length ps = n_args);
      List.fold_right (fun p (args, wrap) ->
        let (a, wrap1) = to_arg p in
        (a::args, fun e -> wrap1 (wrap e))
      ) ps ([], Fun.id)
    | _, _ ->
      let vs = fresh_vars "param" tys in
      List.map arg_of_var vs,
      (fun e -> mergeE [letP (pat p) (tupE (List.map varE vs))] e)
  in

  let wrap_po e =
    match po with
    | None -> wrap e
    | Some p ->
      let v = fresh_var "caller" T.caller in
      mergeE
        [letD v (primE I.ICCallerPrim []);
         letP (pat p)
           (newObjE T.Object
              [{ it = Ir.{name = "caller"; var = id_of_var v};
                 at = no_region;
                 note = T.caller }]
              T.ctxt)]
        (wrap e)
  in

  let wrap_under_async e =
    if T.is_shared_sort sort
    then match control, e.it with
      | (T.Promises, Ir.AsyncE (s, tb, e', t)) ->
        { e with it = Ir.AsyncE (s, tb, wrap_po e', t) }
      | T.Returns, Ir.BlockE (
          [{ it = Ir.LetD ({ it = Ir.WildP; _} as pat, ({ it = Ir.AsyncE (T.Fut, tb,e',t); _} as exp)); _ }],
          ({ it = Ir.PrimE (Ir.TupPrim, []); _} as unit)) ->
        blockE [letP pat {exp with it = Ir.AsyncE (T.Fut, tb,wrap_po e',t)} ] unit
      | _, Ir.ActorE _ -> wrap_po e
      | _ -> assert false
    else
      wrap_po e
  in
  args, wrap_under_async, control, res_tys

type import_declaration = Ir.dec list

let actor_class_mod_exp id class_typ default system =
  let class_con = Cons.fresh id (T.Def([], class_typ)) in
  (objE T.Module
     [(id, class_con)]
     [(id, default);
      ("system", objE T.Module [] [(id, system)])])

let import_compiled_class (lib : S.comp_unit) wasm : import_declaration =
  let f = lib.note.filename in
  let { body; _ } = lib.it in
  let id = match body.it with
    | S.ActorClassU (_, id, _, _, _, _, _) -> id.it
    | _ -> assert false
  in
  let fun_typ = T.normalize body.note.S.note_typ in
  let s, cntrl, tbs, ts1, ts2 = T.as_func fun_typ in
  let cs = T.open_binds tbs in
  let c, _ = T.as_con (List.hd cs) in
  let ts1' = List.map (T.open_ cs) ts1 in
  let ts2' = List.map (T.open_ cs) ts2 in
  let class_typ = match List.map T.normalize ts2' with
    | [T.Async (_, _, class_typ)] -> class_typ
    | _ -> assert false
  in
  let t_async = T.codom cntrl (fun () -> assert false) ts2' in
  let _, _, t_actor = T.as_async (T.normalize t_async) in
  let cs' = T.open_binds tbs in
  let c', _ = T.as_con (List.hd cs') in
  let install_actor_helper = var "@install_actor_helper"
    T.(Func (Local, Returns, [scope_bind],
      [install_arg_typ; blob; blob],
      [Async(Cmp, Var (default_scope_var, 0), principal)]))
  in
  let wasm_blob = fresh_var "wasm_blob" T.blob in
  let install_arg =
    fresh_var "install_arg" T.install_arg_typ  in
  let system_body install_arg =
    let vs = fresh_vars "param" ts1' in
    let principal = fresh_var "principal" T.principal in
    funcE id T.Local T.Returns
    [typ_arg c T.Scope T.scope_bound]
    (List.map arg_of_var vs)
    ts2'
    (asyncE T.Fut
      (typ_arg c' T.Scope T.scope_bound)
      (letE principal
        (awaitE T.Cmp
          (callE (varE install_actor_helper) cs'
            (tupE [
              install_arg;
              varE wasm_blob;
              primE (Ir.SerializePrim ts1') [seqE (List.map varE vs)]])))
        (primE (Ir.CastPrim (T.principal, t_actor)) [varE principal]))
      (List.hd cs))
  in
  let system = install_arg --> (system_body (varE install_arg)) in
  let default =
    system_body (tagE "new" (recordE ["settings", nullE()]))
  in
  let mod_exp = actor_class_mod_exp id class_typ default system in
  let mod_typ = mod_exp.note.Note.typ in
  [ letD wasm_blob (blobE wasm);
    letD (var (id_of_full_path f) mod_typ) mod_exp ]

let import_prelude prelude : import_declaration =
  decs prelude.it

let inject_decs extra_ds u =
  let open Ir in
  match u with
  | LibU (ds, exp) -> LibU (extra_ds @ ds, exp)
  | ProgU ds -> ProgU (extra_ds @ ds)
  | ActorU (None, ds, fs, up, t) ->
    Ir.ActorU (None, extra_ds @ ds, fs, up, t)
  | ActorU (Some _, _, _, _, _) ->
    let u'= Rename.comp_unit Rename.Renaming.empty u in
    match u' with
    | ActorU (as_opt, ds, fs, up, t) ->
      Ir.ActorU (as_opt, extra_ds @ ds, fs, up, t)
    | _ -> assert false

let link_declarations imports (cu, flavor) =
  inject_decs imports cu, flavor

let transform_import (i : S.import) : import_declaration =
  let (p, f, ir) = i.it in
  let t = i.note in
  assert (t <> T.Pre);
  let rhs = match !ir with
    | S.Unresolved -> raise (Invalid_argument ("Unresolved import " ^ f))
    | S.LibPath {path = fp; _} ->
      varE (var (id_of_full_path fp) t)
    | S.PrimPath ->
      varE (var (id_of_full_path "@prim") t)
    | S.IDLPath (fp, canister_id) ->
      primE (I.ActorOfIdBlob t) [blobE canister_id]
  in [ letP (pat p) rhs ]

let transform_unit_body (u : S.comp_unit_body) : Ir.comp_unit =
  match u.it with
  | S.ProgU ds -> I.ProgU (decs ds)
  | S.ModuleU (self_id, fields) -> (* compiling a module as a library *)
    I.LibU ([], {
      it = build_obj u.at T.Module self_id fields u.note.S.note_typ;
      at = u.at; note = typ_note u.note})
  | S.ActorClassU (sp, typ_id, _tbs, p, _, self_id, fields) ->
    let fun_typ = u.note.S.note_typ in
    let op = match sp.it with
      | T.Local -> None
      | T.Shared (_, p) -> Some p in
    let args, wrap, control, _n_res = to_args fun_typ op p in
    let (ts, obj_typ) =
      match fun_typ with
      | T.Func(_s, _c, bds, ts1, [async_rng]) ->
        assert(1 = List.length bds);
        let cs  = T.open_binds bds in
        let (_, _, rng) = T.as_async (T.normalize (T.open_ cs async_rng)) in
        List.map (T.open_ cs) ts1,
        T.promote rng
      | _ -> assert false
    in
    let actor_expression = build_actor u.at ts (Some self_id) fields obj_typ in
    let e = wrap {
       it = actor_expression;
       at = no_region;
       note = Note.{ def with typ = obj_typ } }
    in
    begin match e.it with
    | I.ActorE(ds, fs, u, t) ->
      I.ActorU (Some args, ds, fs, u, t)
    | _ -> assert false
    end
  | S.ActorU (self_id, fields) ->
    let actor_expression = build_actor u.at [] self_id fields u.note.S.note_typ in
    begin match actor_expression with
    | I.ActorE (ds, fs, u, t) ->
        I.ActorU (None, ds, fs, u, t)
    | _ -> assert false
    end

let transform_unit (u : S.comp_unit) : Ir.prog  =
  let { imports; body; _ } = u.it in
  let imports' = List.concat_map transform_import imports in
  let body' = transform_unit_body body in
  inject_decs imports' body', Ir.full_flavor()


(* Import a unit by composing IR.

   When used for IR interpretation only, this includes
   any class that would have been separately handled by
   import_compiled_class (above) for compilation.
*)
let import_unit (u : S.comp_unit) : import_declaration =
  let { imports; body; _ } = u.it in
  let f = u.note.filename in
  let t = body.note.S.note_typ in
  assert (t <> T.Pre);
  let imports' = List.concat_map transform_import imports in
  let body' = transform_unit_body body in
  let prog = inject_decs imports' body' in
  match prog with
  | I.LibU (ds, e) ->
    let exp = blockE ds e in
    [ letD (var (id_of_full_path f) exp.note.Note.typ) exp ]
  | I.ActorU (None, ds, fs, up, t) ->
    raise (Invalid_argument "Desugar: Cannot import actor")
  | I.ActorU (Some as_, ds, fs, up, actor_t) ->
    let id = match body.it with
      | S.ActorClassU (_, id, _, _, _, _, _) -> id.it
      | _ -> assert false
    in
    let s, cntrl, tbs, ts1, ts2 = T.as_func t in
    let cs = T.open_binds [T.scope_bind] in
    let c, _ = T.as_con (List.hd cs) in
    let cs' = T.open_binds [T.scope_bind] in
    let c', _ = T.as_con (List.hd cs') in
    let class_typ = match List.map T.normalize ts2 with
      | [ T.Async(_, _, t2) ] -> t2
      | _ -> assert false in
    let install_arg =
      fresh_var "install_arg" T.install_arg_typ
    in
    let system_body install_arg =
      funcE id T.Local T.Returns
        [typ_arg c T.Scope T.scope_bound]
        as_
        [T.Async (T.Fut, List.hd cs, actor_t)]
        (asyncE
          T.Fut
          (typ_arg c' T.Scope T.scope_bound)
          (ifE
            (primE (Ir.RelPrim (T.install_arg_typ, Operator.EqOp))
              [ install_arg;
                tagE "new" (recordE ["settings", nullE()]) ])
             { it = I.ActorE (ds, fs, up, actor_t); at = u.at; note = Note.{ def with typ = actor_t } }
             (primE (Ir.OtherPrim "trap")
               [textE "actor class configuration not supported in interpreter"]))
          (List.hd cs))
    in
    let system = install_arg --> (system_body (varE install_arg)) in
    let system_var = fresh_var "system" system.note.Note.typ in
    let default = (varE system_var) -*- (tagE "new" (recordE ["settings", nullE()])) in
    let mod_exp = actor_class_mod_exp id class_typ default (varE system_var) in
    let mod_typ = mod_exp.note.Note.typ in
    [ letD system_var system;
      letD (var (id_of_full_path f) mod_typ) mod_exp ]
  | I.ProgU ds ->
    raise (Invalid_argument "Desugar: Cannot import program")<|MERGE_RESOLUTION|>--- conflicted
+++ resolved
@@ -464,8 +464,6 @@
   )],
   [{ it = I.{ name = lab; var = v }; at = no_region; note = typ }])
 
-<<<<<<< HEAD
-=======
 and export_runtime_information self_id =
   let open T in
   let {lab;typ;_} = motoko_runtime_information_fld in
@@ -524,7 +522,6 @@
   )],
   [{ it = I.{ name = lab; var = v }; at = no_region; note = typ }])
 
->>>>>>> f150a328
 and build_actor at ts self_id es obj_typ =
   let candid = build_candid ts obj_typ in
   let fs = build_fields obj_typ in
