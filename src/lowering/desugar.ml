open Ir_def
open Mo_def
open Mo_types
open Mo_values
open Mo_frontend

open Source
open Operator
module S = Syntax
module I = Ir
module T = Type
open Construct

(*
As a first scaffolding, we translate imported files into let-bound
variables with a special, non-colliding name, which we sometimes
want to recognize for better user experience.
*)

let id_of_full_path (fp : string) : string =
  "file$" ^ fp

(* Combinators used in the desugaring *)

let apply_sign op l = Syntax.(match op, l with
  | PosOp, l -> l
  | NegOp, (NatLit n | IntLit n) -> IntLit (Value.Int.sub Value.Int.zero n)
  | NegOp, Int8Lit n -> Int8Lit (Value.Int_8.sub Value.Int_8.zero n)
  | NegOp, Int16Lit n -> Int16Lit (Value.Int_16.sub Value.Int_16.zero n)
  | NegOp, Int32Lit n -> Int32Lit (Value.Int_32.sub Value.Int_32.zero n)
  | NegOp, Int64Lit n -> Int64Lit (Value.Int_64.sub Value.Int_64.zero n)
  | _, _ -> raise (Invalid_argument "Invalid signed pattern")
  )

let phrase f x = { x with it = f x.it }

let typ_note : S.typ_note -> Note.t =
  fun {S.note_typ;S.note_eff} -> Note.{def with typ = note_typ; eff = note_eff}

let phrase' f x =
  { x with it = f x.at x.note x.it }

let typed_phrase' f x =
  let n' = typ_note x.note in
  { x with it = f x.at n' x.it; note = n' }

let asyncE exp inst at =
  { it = I.AsyncE (
     { it = { I.con = Con.fresh T.default_scope_var (T.Abs ([], T.scope_bound));
              I.sort = T.Scope;
              I.bound = T.scope_bound};
       at = at;
       note = ()},
    exp,
    inst);
    at = at;
    note = Note.{ def with typ = T.Async(inst, exp.note.typ) } }




let rec exps es = List.map exp es

and exp e =
    (* We short-cut AnnotE here, so that we get the position of the inner expression *)
    match e.it with
    | S.AnnotE (e', t) -> exp e'
    | _ -> typed_phrase' exp' e

and exp' at note = function
  | S.VarE i -> I.VarE i.it
  | S.ActorUrlE e ->
    I.(PrimE (ActorOfIdBlob note.Note.typ, [url e at]))
  | S.LitE l -> I.LitE (lit !l)
  | S.UnE (ot, o, e) ->
    I.PrimE (I.UnPrim (!ot, o), [exp e])
  | S.BinE (ot, e1, o, e2) ->
    I.PrimE (I.BinPrim (!ot, o), [exp e1; exp e2])
  | S.RelE (ot, e1, Operator.NeqOp, e2) ->
    (notE (primE (I.RelPrim (!ot, Operator.EqOp)) [exp e1; exp e2])).it
  | S.RelE (ot, e1, o, e2) ->
    I.PrimE (I.RelPrim (!ot, o), [exp e1; exp e2])
  | S.ShowE (ot, e) ->
    I.PrimE (I.ShowPrim !ot, [exp e])
  | S.TupE es -> (tupE (exps es)).it
  | S.ProjE (e, i) -> (projE (exp e) i).it
  | S.OptE e -> (optE (exp e)).it
  | S.ObjE (s, es) ->
<<<<<<< HEAD
    let e = {
      it = obj at s None es note.Note.typ;
      at = at;
      note = Note.{
        def with
        typ = note.typ;
        eff = Effect.infer_effect_field_exps es }
      }
    in
    let inst = s.note in
    if s.it = T.Actor && inst <> T.Pre then
      I.PrimE (I.AwaitPrim, [asyncE e inst at])
    else
      e.it
=======
    obj at s.it None es note.Note.typ
>>>>>>> b2b8a7c3
  | S.TagE (c, e) -> (tagE c.it (exp e)).it
  | S.DotE (e, x) when T.is_array e.note.S.note_typ ->
    (array_dotE e.note.S.note_typ x.it (exp e)).it
  | S.DotE (e, x) when T.is_prim T.Blob e.note.S.note_typ ->
    (blob_dotE  x.it (exp e)).it
  | S.DotE (e, x) when T.is_prim T.Text e.note.S.note_typ ->
    (text_dotE  x.it (exp e)).it
  | S.DotE (e, x) ->
    begin match T.as_obj_sub [x.it] e.note.S.note_typ with
    | T.Actor, _ -> I.PrimE (I.ActorDotPrim x.it, [exp e])
    | _ -> I.PrimE (I.DotPrim x.it, [exp e])
    end
  | S.AssignE (e1, e2) -> I.AssignE (lexp e1, exp e2)
  | S.ArrayE (m, es) ->
    let t = T.as_array note.Note.typ in
    I.PrimE (I.ArrayPrim (mut m, T.as_immut t), exps es)
  | S.IdxE (e1, e2) -> I.PrimE (I.IdxPrim, [exp e1; exp e2])
  | S.FuncE (name, sp, tbs, p, _t_opt, _, e) ->
    let s, po = match sp.it with
      | T.Local -> (T.Local, None)
      | T.Shared (ss, {it = S.WildP; _} ) -> (* don't bother with ctxt pat *)
        (T.Shared ss, None)
      | T.Shared (ss, sp) -> (T.Shared ss, Some sp) in
    let args, wrap, control, res_tys = to_args note.Note.typ po p in
    let tbs' = typ_binds tbs in
    let vars = List.map (fun (tb : I.typ_bind) -> T.Con (tb.it.I.con, [])) tbs' in
    let tys = List.map (T.open_ vars) res_tys in
    I.FuncE (name, s, control, tbs', args, tys, wrap (exp e))
  (* Primitive functions in the prelude have particular shapes *)
  | S.CallE ({it=S.AnnotE ({it=S.PrimE p;_}, _);note;_}, _, e)
    when Lib.String.chop_prefix "num_conv" p <> None ->
    begin match String.split_on_char '_' p with
    | ["num";"conv";s1;s2] ->
      let p1 = Type.prim s1 in
      let p2 = Type.prim s2 in
      I.PrimE (I.NumConvPrim (p1, p2), [exp e])
    | _ -> assert false
    end
  | S.CallE ({it=S.AnnotE ({it=S.PrimE "cast";_}, _);note;_}, _, e) ->
    begin match note.S.note_typ with
    | T.Func (T.Local, T.Returns, [], ts1, ts2) ->
      I.PrimE (I.CastPrim (T.seq ts1, T.seq ts2), [exp e])
    | _ -> assert false
    end
  | S.CallE ({it=S.AnnotE ({it=S.PrimE "serialize";_}, _);note;_}, _, e) ->
    begin match note.S.note_typ with
    | T.Func (T.Local, T.Returns, [], ts1, ts2) ->
      I.PrimE (I.SerializePrim ts1, [exp e])
    | _ -> assert false
    end
  | S.CallE ({it=S.AnnotE ({it=S.PrimE "deserialize";_}, _);note;_}, _, e) ->
    begin match note.S.note_typ with
    | T.Func (T.Local, T.Returns, [], ts1, ts2) ->
      I.PrimE (I.DeserializePrim ts2, [exp e])
    | _ -> assert false
    end
  | S.CallE ({it=S.AnnotE ({it=S.PrimE "caller";_},_);_}, _, {it=S.TupE es;_}) ->
    assert (es = []);
    I.PrimE (I.ICCallerPrim, [])
  | S.CallE ({it=S.AnnotE ({it=S.PrimE "time";_},_);_}, _, {it=S.TupE es;_}) ->
    assert (es = []);
    I.PrimE (I.SystemTimePrim, [])
  (* Funds *)
  | S.CallE ({it=S.AnnotE ({it=S.PrimE "fundsBalance";_},_);_}, _, e) ->
    I.PrimE (I.SystemFundsBalancePrim, [exp e])
  | S.CallE ({it=S.AnnotE ({it=S.PrimE "fundsAvailable";_},_);_}, _, e) ->
    I.PrimE (I.SystemFundsAvailablePrim, [exp e])
  | S.CallE ({it=S.AnnotE ({it=S.PrimE "fundsRefunded";_},_);_}, _, e) ->
    I.PrimE (I.SystemFundsRefundedPrim, [exp e])
  | S.CallE ({it=S.AnnotE ({it=S.PrimE "fundsAccept";_},_);_}, _, {it=S.TupE es;_}) ->
    assert (List.length es = 2);
    I.PrimE (I.SystemFundsAcceptPrim, exps es)
  | S.CallE ({it=S.AnnotE ({it=S.PrimE "fundsAdd";_},_);_}, _, {it=S.TupE es;_}) ->
    assert (List.length es = 2);
    I.PrimE (I.SystemFundsAddPrim, exps es)
  | S.CallE ({it=S.AnnotE ({it=S.PrimE p;_},_);_}, _, {it=S.TupE es;_}) ->
    I.PrimE (I.OtherPrim p, exps es)
  | S.CallE ({it=S.AnnotE ({it=S.PrimE p;_},_);_}, _, e) ->
    I.PrimE (I.OtherPrim p, [exp e])
  | S.CallE (e1, inst, e2) ->
    I.PrimE (I.CallPrim inst.note, [exp e1; exp e2])
  | S.BlockE [] -> unitE.it
  | S.BlockE [{it = S.ExpD e; _}] -> (exp e).it
  | S.BlockE ds -> I.BlockE (block (T.is_unit note.Note.typ) ds)
  | S.NotE e -> (notE (exp e)).it
  | S.AndE (e1, e2) -> (andE (exp e1) (exp e2)).it
  | S.OrE (e1, e2) -> (orE (exp e1) (exp e2)).it
  | S.IfE (e1, e2, e3) -> I.IfE (exp e1, exp e2, exp e3)
  | S.SwitchE (e1, cs) -> I.SwitchE (exp e1, cases cs)
  | S.TryE (e1, cs) -> I.TryE (exp e1, cases cs)
  | S.WhileE (e1, e2) -> (whileE (exp e1) (exp e2)).it
  | S.LoopE (e1, None) -> I.LoopE (exp e1)
  | S.LoopE (e1, Some e2) -> (loopWhileE (exp e1) (exp e2)).it
  | S.ForE (p, e1, e2) -> (forE (pat p) (exp e1) (exp e2)).it
  | S.DebugE e -> if !Mo_config.Flags.release_mode then unitE.it else (exp e).it
  | S.LabelE (l, t, e) -> I.LabelE (l.it, t.Source.note, exp e)
  | S.BreakE (l, e) -> (breakE l.it (exp e)).it
  | S.RetE e -> (retE (exp e)).it
  | S.ThrowE e -> I.PrimE (I.ThrowPrim, [exp e])
  | S.AsyncE (tb, e) ->
    I.AsyncE (typ_bind tb, exp e,
              match note.Note.typ with
              | T.Async (t, _) -> t
              | _ -> assert false)
  | S.AwaitE e -> I.PrimE (I.AwaitPrim, [exp e])
  | S.AssertE e -> I.PrimE (I.AssertPrim, [exp e])
  | S.AnnotE (e, _) -> assert false
  | S.ImportE (f, ir) -> raise (Invalid_argument (Printf.sprintf "Import expression found in unit body: %s" f))
  | S.PrimE s -> raise (Invalid_argument ("Unapplied prim " ^ s))

and url e at =
    (* Set position explicitly *)
    match e.it with
    | S.AnnotE (e,_) -> url e at
    | _ ->
      let e' = exp e in
      { it = I.(PrimE (BlobOfIcUrl, [e'])); at; note = Note.{def with typ = T.blob; eff = e'.note.eff } }

and lexp e =
    (* We short-cut AnnotE here, so that we get the position of the inner expression *)
    match e.it with
    | S.AnnotE (e,_) -> lexp e
    | _ -> { e with it = lexp' e.it; note = e.note.S.note_typ }

and lexp' = function
  | S.VarE i -> I.VarLE i.it
  | S.DotE (e, x) -> I.DotLE (exp e, x.it)
  | S.IdxE (e1, e2) -> I.IdxLE (exp e1, exp e2)
  | _ -> raise (Invalid_argument ("Unexpected expression as lvalue"))

and mut m = match m.it with
  | S.Const -> Ir.Const
  | S.Var -> Ir.Var

and obj at s self_id es obj_typ =
  match s with
  | T.Object | T.Module ->
    build_obj at s self_id es obj_typ
  | T.Actor -> build_actor at self_id es obj_typ
  | T.Memory -> assert false

and build_field {T.lab; T.typ} =
  { it = { I.name = lab
         ; I.var = lab
         }
  ; at = no_region
  ; note = typ
  }

and build_fields obj_typ =
    match obj_typ with
    | T.Obj (_, fields) ->
      (* TBR: do we need to sort val_fields?*)
      let val_fields = List.filter (fun {T.lab;T.typ} -> not (T.is_typ typ)) fields in
      List.map build_field val_fields
    | _ -> assert false

and with_self i typ decs =
  let_no_shadow (var i typ) (selfRefE typ) decs

and call_system_func_opt name es =
  List.find_map (fun es ->
    match es.it with
    | { S.vis = { it = S.System; _ };
        S.dec = { it = S.LetD( { it = S.VarP id; _ } as p, _); _ };
        _
      } when id.it = name
      -> Some (callE (varE (var id.it p.note)) [] (tupE []))
    | _ -> None) es

and export_interface txt =
  (* This is probably a temporary hack. *)
  let open T in
  let name = "__get_candid_interface_tmp_hack" in
  let v = "$__get_candid_interface_tmp_hack"  in
  let binds = [T.scope_bind] in
  let typ = Func (Shared Query, Promises, binds, [], [text]) in

  let scope_con = Con.fresh "T" (Abs ([], T.scope_bound)) in
  let scope_con2 = Con.fresh "T2" (Abs ([], Any)) in
  let bind  = typ_arg scope_con T.Scope T.scope_bound in
  let bind2 = typ_arg scope_con2 T.Scope T.scope_bound in
  ([ letD (var v typ) (
    funcE v (Shared Query) Promises [bind] [] [text] (
      asyncE bind2 (textE txt) (T.Con (scope_con, []))
    )
  )],
  [{ it = { I.name = name; var = v }; at = no_region; note = typ }])

and build_actor at self_id es obj_typ =
  let fs = build_fields obj_typ in
  let es = List.filter (fun ef -> is_not_typD ef.it.S.dec) es in
  let ds = decs (List.map (fun ef -> ef.it.S.dec) es) in
  let stabs = List.map (fun ef -> ef.it.S.stab) es in
  let pairs = List.map2 stabilize stabs ds in
  let idss = List.map fst pairs in
  let ids = List.concat idss in
  let fields = List.map (fun (i,t) -> T.{lab = i; typ = T.Opt t}) ids in
  let mk_ds = List.map snd pairs in
  let ty = T.Obj (T.Memory, List.sort T.compare_field fields) in
  let state = fresh_var "state" (T.Mut (T.Opt ty)) in
  let get_state = fresh_var "getState" (T.Func(T.Local, T.Returns, [], [], [ty])) in
  let ds = List.map (fun mk_d -> mk_d get_state) mk_ds in
  let ds =
    varD (id_of_var state) (T.Opt ty) (optE (primE (I.ICStableRead ty) []))
    ::
    nary_funcD get_state []
      (let v = fresh_var "v" ty in
       switch_optE (immuteE (varE state))
         (unreachableE)
         (varP v) (varE v)
         ty)
    ::
    ds
    @
    [expD (assignE state (nullE()))]
  in
  let ds' = match self_id with
    | Some n -> with_self n.it obj_typ ds
    | None -> ds in
  let candid_interface =
    Idllib.Arrange_idl.string_of_prog (Mo_idl.Mo_to_idl.of_actor_type obj_typ) in
  let (interface_d, interface_f) = export_interface candid_interface in
  I.ActorE (interface_d @ ds', interface_f @ fs,
    { I.pre =
       (let vs = fresh_vars "v" (List.map (fun f -> f.T.typ) fields) in
        blockE
          ((match call_system_func_opt "preupgrade" es with
            | Some call -> [expD call]
            | None -> []) @
           [letP (seqP (List.map varP vs)) (* dereference any mutable vars, option 'em all *)
              (seqE (List.map (fun (i,t) -> optE (varE (var i t))) ids))])
          (primE (I.ICStableWrite ty)
             [ newObjE T.Memory
                 (List.map2 (fun f v ->
                      { it = {I.name = f.T.lab; I.var = id_of_var v};
                        at = no_region;
                        note = f.T.typ }
                    ) fields vs)
                 ty]));
        I.post = match call_system_func_opt "postupgrade" es with
                 | Some call -> call
                 | None -> tupE []},
    obj_typ)


and stabilize stab_opt d =
  let s = match stab_opt with None -> S.Flexible | Some s -> s.it  in
  match s, d.it with
  | (S.Flexible, _) ->
    ([], fun _ -> d)
  | (S.Stable, I.VarD(i, t, e)) ->
    ([(i, t)],
     fun get_state ->
     let v = fresh_var i t in
     varD i t
       (switch_optE (dotE (callE (varE get_state) [] unitE) i (T.Opt t))
         e
         (varP v) (varE v)
         t))
  | (S.Stable, I.LetD({it = I.VarP i; _} as p, e)) ->
    let t = p.note in
    ([(i, t)],
     fun get_state ->
     let v = fresh_var i t in
     letP p
       (switch_optE (dotE (callE (varE get_state) [] unitE) i (T.Opt t))
         e
         (varP v) (varE v)
         t))
  | (S.Stable, I.LetD _) ->
    assert false

and build_obj at s self_id es obj_typ =
  let fs = build_fields obj_typ in
  let obj_e = newObjE s fs obj_typ in
  let ret_ds, ret_o =
    match self_id with
    | None -> [], obj_e
    | Some id -> let self = var id.it obj_typ in [ letD self obj_e ], varE self
  in I.BlockE (decs (List.map (fun ef -> ef.it.S.dec) es) @ ret_ds, ret_o)

and typ_binds tbs = List.map typ_bind tbs

and typ_bind tb =
  let c = match tb.note with
    | Some c -> c
    | _ -> assert false
  in
  { it = { Ir.con = c; Ir.sort = tb.it.S.sort.it; Ir.bound = tb.it.S.bound.note}
  ; at = tb.at
  ; note = ()
  }

and array_dotE array_ty proj e =
  let fun_ty bs t1 t2 = T.Func (T.Local, T.Returns, bs, t1, t2) in
  let varA = T.Var ("A", 0) in
  let element_ty = T.as_immut (T.as_array array_ty) in
  let call name t1 t2 =
    let poly_array_ty =
      if T.is_mut (T.as_array array_ty)
      then T.Array (T.Mut varA)
      else T.Array varA in
    let ty_param = {T.var = "A"; sort = T.Type; T.bound = T.Any} in
    let f = var name (fun_ty [ty_param] [poly_array_ty] [fun_ty [] t1 t2]) in
    callE (varE f) [element_ty] e in
  match T.is_mut (T.as_array array_ty), proj with
    | true,  "size"  -> call "@mut_array_size"    [] [T.nat]
    | false, "size"  -> call "@immut_array_size"  [] [T.nat]
    | true,  "get"  -> call "@mut_array_get"    [T.nat] [varA]
    | false, "get"  -> call "@immut_array_get"  [T.nat] [varA]
    | true,  "put"  -> call "@mut_array_put"    [T.nat; varA] []
    | true,  "keys" -> call "@mut_array_keys"   [] [T.iter_obj T.nat]
    | false, "keys" -> call "@immut_array_keys" [] [T.iter_obj T.nat]
    | true,  "vals" -> call "@mut_array_vals"   [] [T.iter_obj varA]
    | false, "vals" -> call "@immut_array_vals" [] [T.iter_obj varA]
    | _, _ -> assert false

and blob_dotE proj e =
  let fun_ty t1 t2 = T.Func (T.Local, T.Returns, [], t1, t2) in
  let call name t1 t2 =
    let f = var name (fun_ty [T.blob] [fun_ty t1 t2]) in
    callE (varE f) [] e in
  match proj with
    | "size"   -> call "@blob_size"   [] [T.nat]
    | "bytes" -> call "@blob_bytes" [] [T.iter_obj T.(Prim Word8)]
    |  _ -> assert false

and text_dotE proj e =
  let fun_ty t1 t2 = T.Func (T.Local, T.Returns, [], t1, t2) in
  let call name t1 t2 =
    let f = var name (fun_ty [T.text] [fun_ty t1 t2]) in
    callE (varE f) [] e in
  match proj with
    | "size"   -> call "@text_size"   [] [T.nat]
    | "chars" -> call "@text_chars" [] [T.iter_obj T.char]
    |  _ -> assert false

and block force_unit ds =
  match ds with
  | [] -> ([], tupE [])
  | [{it = S.ExpD ({it = S.BlockE ds; _}); _}] -> block force_unit ds
  | _ ->
  let prefix, last = Lib.List.split_last ds in
  match force_unit, last.it with
  | _, S.ExpD e ->
    (decs prefix, exp e)
  | false, S.LetD ({it = S.VarP x; _}, e) ->
    (decs ds, varE (var x.it e.note.S.note_typ))
  | false, S.LetD (p', e') ->
    let x = fresh_var "x" (e'.note.S.note_typ) in
    (decs prefix @ [letD x (exp e'); letP (pat p') (varE x)], varE x)
  | _ , S.IgnoreD _ (* redundant, but explicit *)
  | _, _ ->
    (decs ds, tupE [])

and is_not_typD d = match d.it with | S.TypD _ -> false | _ -> true

and decs ds =
  List.map dec (List.filter is_not_typD ds)

and dec d = { (phrase' dec' d) with note = () }

and dec' at n d = match d with
  | S.ExpD e -> (expD (exp e)).it
  | S.IgnoreD e -> I.LetD ({ it = I.WildP; at = e.at; note = T.Any}, exp e)
  | S.LetD (p, e) ->
    let p' = pat p in
    let e' = exp e in
    (* HACK: remove this once backend supports recursive actors *)
    begin match p'.it, e'.it with
    | I.VarP i, I.ActorE (ds, fs, u, t) ->
      I.LetD (p', {e' with it = I.ActorE (with_self i t ds, fs, u, t)})
    | _ -> I.LetD (p', e')
    end
  | S.VarD (i, e) -> I.VarD (i.it, e.note.S.note_typ, exp e)
  | S.TypD _ -> assert false
  | S.ClassD (sp, id, tbs, p, _t_opt, s, self_id, es) ->
    let id' = {id with note = ()} in
    let sort, _, _, _, _ = Type.as_func n.S.note_typ in
    let op = match sp.it with
      | T.Local -> None
      | T.Shared (_, p) -> Some p in
    let inst = List.map
                 (fun tb ->
                   match tb.note with
                   | None -> assert false
                   | Some c -> T.Con (c, []))
                 tbs in
    let fun_typ = n.S.note_typ in
    let rng_typ =
      match fun_typ with
      | T.Func(_, _, bds, dom, [rng]) ->
        assert(List.length inst = List.length bds);
        T.promote (T.open_ inst rng)
      | _ -> assert false
    in
    let varPat = {it = I.VarP id'.it; at = at; note = fun_typ } in
    let args, wrap, control, _n_res = to_args n.S.note_typ op p in
    let body = if s.it = T.Actor
      then
        let (_, obj_typ) = T.as_async rng_typ in
        asyncE
          (wrap { it = obj at s (Some self_id) es (T.promote obj_typ);
            at = at;
            note = Note.{def with typ = obj_typ } })
          (List.hd inst)
          at
      else
       wrap
        { it = obj at s (Some self_id) es rng_typ;
          at = at;
          note = Note.{ def with typ = rng_typ } }
    in
    let fn = {
<<<<<<< HEAD
      it = I.FuncE (id.it, sort, control, typ_binds tbs, args, [rng_typ], body);
=======
      it = I.FuncE (id.it, sort, control, typ_binds tbs, args, [obj_typ], wrap
         { it = obj at s.it (Some self_id) es obj_typ;
           at = at;
           note = Note.{ def with typ = obj_typ } });
>>>>>>> b2b8a7c3
      at = at;
      note = Note.{ def with typ = fun_typ }
    } in
    I.LetD (varPat, fn)

and cases cs = List.map case cs

and case c = phrase case' c

and case' c = S.{ I.pat = pat c.pat; I.exp = exp c.exp }

and pats ps = List.map pat ps

and pat p = phrase pat' p

and pat' = function
  | S.VarP v -> I.VarP v.it
  | S.WildP -> I.WildP
  | S.LitP l -> I.LitP (lit !l)
  | S.SignP (o, l) -> I.LitP (lit (apply_sign o (!l)))
  | S.TupP ps -> I.TupP (pats ps)
  | S.ObjP pfs ->
    I.ObjP (pat_fields pfs)
  | S.OptP p -> I.OptP (pat p)
  | S.TagP (i, p) -> I.TagP (i.it, pat p)
  | S.AltP (p1, p2) -> I.AltP (pat p1, pat p2)
  | S.AnnotP (p, _)
  | S.ParP p -> pat' p.it

and lit l = match l with
  | S.NullLit -> I.NullLit
  | S.BoolLit x -> I.BoolLit x
  | S.NatLit x -> I.NatLit x
  | S.Nat8Lit x -> I.Nat8Lit x
  | S.Nat16Lit x -> I.Nat16Lit x
  | S.Nat32Lit x -> I.Nat32Lit x
  | S.Nat64Lit x -> I.Nat64Lit x
  | S.IntLit x -> I.IntLit x
  | S.Int8Lit x -> I.Int8Lit x
  | S.Int16Lit x -> I.Int16Lit x
  | S.Int32Lit x -> I.Int32Lit x
  | S.Int64Lit x -> I.Int64Lit x
  | S.Word8Lit x -> I.Word8Lit x
  | S.Word16Lit x -> I.Word16Lit x
  | S.Word32Lit x -> I.Word32Lit x
  | S.Word64Lit x -> I.Word64Lit x
  | S.FloatLit x -> I.FloatLit x
  | S.CharLit x -> I.CharLit x
  | S.TextLit x -> I.TextLit x
  | S.BlobLit x -> I.BlobLit x
  | S.PreLit _ -> assert false

and pat_fields pfs = List.map pat_field pfs

and pat_field pf = phrase (fun S.{id; pat=p} -> I.{name=id.it; pat=pat p}) pf

and to_args typ po p : Ir.arg list * (Ir.exp -> Ir.exp) * T.control * T.typ list =

  let mergeE ds e =
    match e.it with
    | Ir.ActorE _ ->
      (match Rename.exp' Rename.Renaming.empty e.it with
       |  Ir.ActorE (ds', fs, up, ot) ->
         { e with it = Ir.ActorE (ds @ ds', fs, up, ot) }
       | _ -> assert false)
    | _ -> blockE ds e
  in

  let sort, control, n_args, res_tys =
    match typ with
    | Type.Func (sort, control, tbds, dom, res) ->
      sort, control, List.length dom, res
    | Type.Non ->
      Type.Local, Type.Returns, 1, []
    | _ -> raise (Invalid_argument ("to_args " ^ Type.string_of_typ typ))
  in

  let tys = if n_args = 1 then [p.note] else T.seq_of_tup p.note in

  let rec pat_unannot p = match p.it with
    | S.AnnotP (p, _) -> pat_unannot p
    | S.ParP p -> pat_unannot p
    | _ -> p
  in

  (* In source, the context pattern is outside the argument pattern,
  but in the IR, parameters are bound first. So if there is a context pattern,
  we _must_ create fresh names for the parameters and bind the actual parameters
  inside the wrapper. *)
  let must_wrap = po <> None in

  let to_arg p : (Ir.arg * (Ir.exp -> Ir.exp)) =
    match (pat_unannot p).it with
    | S.AnnotP _ | S.ParP _ -> assert false
    | S.VarP i when not must_wrap ->
      { i with note = p.note },
      (fun e -> e)
    | S.WildP ->
      let v = fresh_var "param" p.note in
      arg_of_var v,
      (fun e -> e)
    |  _ ->
      let v = fresh_var "param" p.note in
      arg_of_var v,
      (fun e -> mergeE [letP (pat p) (varE v)] e)
  in

  let args, wrap =
    match n_args, (pat_unannot p).it with
    | _, (S.AnnotP _ | S.ParP _) -> assert false
    | _, S.WildP ->
      let vs = fresh_vars "ignored" tys in
      List.map arg_of_var vs,
      (fun e -> e)
    | 1, _ ->
      let a, wrap = to_arg p in
      [a], wrap
    | 0, S.TupP [] ->
      [] , (fun e -> e)
    | _, S.TupP ps ->
      assert (List.length ps = n_args);
      List.fold_right (fun p (args, wrap) ->
        let (a, wrap1) = to_arg p in
        (a::args, fun e -> wrap1 (wrap e))
      ) ps ([], fun e -> e)
    | _, _ ->
      let vs = fresh_vars "param" tys in
      List.map arg_of_var vs,
      (fun e -> mergeE [letP (pat p) (tupE (List.map varE vs))] e)
  in

  let wrap_po e =
    match po with
    | None -> wrap e
    | Some p ->
      let v = fresh_var "caller" T.caller in
      mergeE
        [letD v (primE I.ICCallerPrim []);
         letP (pat p)
           (newObjE T.Object
              [{ it = {Ir.name = "caller"; var = id_of_var v};
                 at = no_region;
                 note = T.caller }]
              T.ctxt)]
        (wrap e)
  in

  let wrap_under_async e =
    if T.is_shared_sort sort
    then match control, e.it with
      | (T.Promises, Ir.AsyncE (tb, e', t)) ->
        { e with it = Ir.AsyncE (tb, wrap_po e', t) }
      | T.Returns, Ir.BlockE (
          [{ it = Ir.LetD ({ it = Ir.WildP; _} as pat, ({ it = Ir.AsyncE (tb,e',t); _} as exp)); _ }],
          ({ it = Ir.PrimE (Ir.TupPrim, []); _} as unit)) ->
        blockE [letP pat {exp with it = Ir.AsyncE (tb,wrap_po e',t)} ] unit
      | _, Ir.ActorE _ -> wrap_po e
      | _ -> assert false
    else wrap_po e in

  args, wrap_under_async, control, res_tys

type import_declaration = Ir.dec list

<<<<<<< HEAD
  let find_last_expr (ds, e) =
    let find_last_actor (ds1, free, e1) =
      (* if necessary, rename bound ids in e1 to avoid capture of ds1 below *)
      let e1' = match (ds1, e1.it) with
        | _ :: _ , ActorE _
        | _ :: _, FuncE (_, _, _, _, _, _, { it = AsyncE ( _, {it = ActorE _;_}, _);_}) ->
          Rename.exp Rename.Renaming.empty e1
        | _ -> e1
      in
      match e1'.it with
      | ActorE (ds2, fs, up, t) ->
        ActorU (None, ds1 @ ds2, fs, up, t)
      | FuncE (_name, _sort, _control, _, args, _, { it = AsyncE ( _, {it = ActorE (ds2, fs, up, t);_}, _); _}) when not free ->       (* this rewrite only makes sense if the function does not occur free in ds1 and e1' *)
        ActorU (Some args, ds1 @ ds2, fs, up, t)
      | _ ->
        ProgU (ds @ [ expD e ]) in

    if ds = [] then find_last_actor ([], true, e) else
    match Lib.List.split_last ds, e with
    | (ds1', {it = LetD ({it = VarP i1; _}, e'); _}), {it = PrimE (TupPrim, []); _} ->
      let (_,fd) = Freevars.decs ds1' in
      let fe = Freevars.exp e' in
      let free = Freevars.M.mem i1 fd || Freevars.M.mem i1 fe in
      find_last_actor (ds1', free, e')
    | (ds1', {it = LetD ({it = VarP i1; _}, e'); _}), {it = VarE i2; _} when i1 = i2 ->
      let (_,fd) = Freevars.decs ds1' in
      let fe = Freevars.exp e' in
      let free = Freevars.M.mem i1 fd || Freevars.M.mem i1 fe in
      find_last_actor (ds1', free, e')
    | _ ->
      find_last_actor (ds, false, e) in
=======
let actor_class_mod_exp id class_typ func =
  let fun_typ = func.note.Note.typ in
  let class_con = Con.fresh id (T.Def([], class_typ)) in
  let v = fresh_var id fun_typ in
  blockE
    [letD v func]
    (newObjE T.Module
       [{ it = {I.name = id; I.var = id_of_var v};
          at = no_region;
          note = fun_typ }]
       (T.Obj(T.Module, List.sort T.compare_field [
          { T.lab = id; T.typ = T.Typ class_con };
          { T.lab = id; T.typ = fun_typ }])))

let import_compiled_class (lib : S.comp_unit)  wasm : import_declaration =
  let f = lib.note in
  let (_, cub) = lib.it in
  let id = match cub.it with
    | S.ActorClassU (_, id, _, _, _, _) -> id.it
    | _ -> assert false
  in
  let class_typ, fun_typ = match T.normalize cub.note.S.note_typ with
    | T.Func (sort, control, [], ts1, [t2]) ->
      t2,
      T.Func (sort, control, [T.scope_bind],
              ts1,
              [T.Async (T.Var (T.default_scope_var, 0), t2)])
    | _ -> assert false
  in
  let s, cntrl, tbs, ts1, ts2 = T.as_func fun_typ in
  let cs = T.open_binds tbs in
  let c, _ = T.as_con (List.hd cs) in
  let ts1' = List.map (T.open_ cs) ts1 in
  let ts2' = List.map (T.open_ cs) ts2 in
  let vs = fresh_vars "param" ts1' in
  let arg_blob = fresh_var "arg_blob" T.blob in
  let principal = fresh_var "principal" T.principal in
  let t_async = T.codom cntrl (fun () -> assert false) ts2' in
  let _, t_actor = T.as_async (T.normalize t_async) in
  let wasm_blob = blobE wasm in
  let create_actor_helper = var "@create_actor_helper"
                              (T.Func (T.Local, T.Returns, [T.scope_bind],
                                       [T.blob; T.blob],
                                       [T.Async(T.Var (T.default_scope_var, 0), T.principal)]))
  in
  let cs' = T.open_binds tbs in
  let c', _ = T.as_con (List.hd cs') in
  let body =
    asyncE
      (typ_arg c' T.Scope T.scope_bound)
      (blockE [
          letD arg_blob (primE (Ir.SerializePrim ts1') [seqE (List.map varE vs)]);
          letD principal
            (awaitE (callE (varE create_actor_helper) cs'
                (tupE [wasm_blob;  varE arg_blob])))
        ]
        (primE (Ir.CastPrim (T.principal, t_actor)) [varE principal]))
      (List.hd cs)
  in
  let func = funcE id T.Local T.Returns
    [typ_arg c T.Scope T.scope_bound]
    (List.map arg_of_var vs)
    ts2'
    body
  in
  let mod_exp = actor_class_mod_exp id class_typ func in
  let mod_typ = mod_exp.note.Note.typ in
  [ letD (var (id_of_full_path f) mod_typ) mod_exp ]
>>>>>>> b2b8a7c3


let import_prelude prelude : import_declaration =
  decs (prelude.it)

let inject_decs extra_ds u =
  let open Ir in
  match u with
  | LibU (ds, exp) -> LibU (extra_ds @ ds, exp)
  | ProgU ds -> ProgU (extra_ds @ ds)
  | ActorU (None, ds, fs, up, t) ->
    Ir.ActorU (None, extra_ds @ ds, fs, up, t)
  | ActorU (Some _, _, _, _, _) ->
    let u'= Rename.comp_unit Rename.Renaming.empty u in
    match u' with
    | ActorU (as_opt, ds, fs, up, t) ->
      Ir.ActorU (as_opt, extra_ds @ ds, fs, up, t)
    | _ -> assert false

let link_declarations imports (cu, flavor) =
  inject_decs imports cu, flavor

let initial_flavor : Ir.flavor =
  { I.has_await = true
  ; I.has_async_typ = true
  ; I.has_show = true
  ; I.has_poly_eq = true
  ; I.serialized = false
  }

let transform_import (i : S.import) : import_declaration =
  let (id, f, ir) = i.it in
  let t = i.note in
  assert (t <> T.Pre);
  let rhs = match !ir with
    | S.Unresolved -> raise (Invalid_argument ("Unresolved import " ^ f))
    | S.LibPath fp ->
      varE (var (id_of_full_path fp) t)
    | S.PrimPath ->
      varE (var (id_of_full_path "@prim") t)
    | S.IDLPath (fp, canister_id) ->
      primE (I.ActorOfIdBlob t) [blobE canister_id]
  in [ letD (var id.it t) rhs ]

let transform_unit_body (u : S.comp_unit_body) : Ir.comp_unit =
  match u.it with
  | S.ProgU ds -> I.ProgU (decs ds)
  | S.ModuleU (self_id, fields) -> (* compiling a module as a library *)
    I.LibU ([], {
      it = build_obj u.at T.Module self_id fields u.note.S.note_typ;
      at = u.at; note = typ_note u.note})
  | S.ActorClassU (sp, typ_id, p, _, self_id, fields) ->
    let fun_typ = u.note.S.note_typ in
    let op = match sp.it with
      | T.Local -> None
      | T.Shared (_, p) -> Some p in
    let args, wrap, control, _n_res = to_args fun_typ op p in
    let obj_typ =
      match fun_typ with
      | T.Func(s,c,bds,dom,[rng]) ->
        assert(0 = List.length bds);
        T.promote rng
      | _ -> assert false
    in
    let e = wrap {
       it = build_actor u.at (Some self_id) fields obj_typ;
       at = no_region;
       note = Note.{ def with typ = obj_typ } }
    in
    begin match e.it with
    | I.ActorE(ds, fs, u, t) -> I.ActorU (Some args, ds, fs, u, t)
    | _ -> assert false
    end
  | S.ActorU (self_id, fields) ->
    begin match build_actor u.at self_id fields u.note.S.note_typ with
    | I.ActorE (ds, fs, u, t) -> I.ActorU (None, ds, fs, u, t)
    | _ -> assert false
    end

let transform_unit (u : S.comp_unit) : Ir.prog  =
  let (imports, body) = u.it in
  let imports' = List.concat_map transform_import imports in
  let body' = transform_unit_body body in
  inject_decs imports' body', initial_flavor


(* Import a unit by composing IR.

   When used for IR interpretation only, this includes
   any class that would have been separately handled by
   import_compiled_class (above) for compilation.
*)
let import_unit (u : S.comp_unit) : import_declaration =
  let (imports, body) = u.it in
  let f = u.note in
  let t = body.note.S.note_typ in
  assert (t <> T.Pre);
  let imports' = List.concat_map transform_import imports in
  let body' = transform_unit_body body in
  let prog = inject_decs imports' body' in
  let exp = match prog with
    | I.LibU (ds, e) -> blockE ds e
    | I.ActorU (None, ds, fs, up, t) ->
      raise (Invalid_argument "Desugar: Cannot import actor")
    | I.ActorU (Some as_, ds, fs, up, actor_t) ->
      let id = match body.it with
        | S.ActorClassU (_, id, _, _, _, _) -> id.it
        | _ -> assert false
      in
      let s, cntrl, tbs, ts1, ts2 = T.as_func t in
      assert (tbs = []);
      let cs = T.open_binds [T.scope_bind] in
      let c, _ = T.as_con (List.hd cs) in
      let cs' = T.open_binds [T.scope_bind] in
      let c', _ = T.as_con (List.hd cs') in
      let body =
        asyncE
          (typ_arg c' T.Scope T.scope_bound)
          { it = I.ActorE (ds, fs, up, actor_t); at = u.at; note = Note.{ def with typ = actor_t } }
          (List.hd cs)
      in
      let class_typ = match ts2 with [t2] -> t2 | _ -> assert false in
      let func = funcE id T.Local T.Returns
        [typ_arg c T.Scope T.scope_bound]
        as_
        [T.Async (List.hd cs, actor_t)]
        body
      in
      actor_class_mod_exp id class_typ func
    | I.ProgU ds ->
      raise (Invalid_argument "Desugar: Cannot import program")
  in
  [ letD (var (id_of_full_path f) exp.note.Note.typ) exp ]<|MERGE_RESOLUTION|>--- conflicted
+++ resolved
@@ -44,7 +44,7 @@
   let n' = typ_note x.note in
   { x with it = f x.at n' x.it; note = n' }
 
-let asyncE exp inst at =
+let asyncE_ exp inst at =
   { it = I.AsyncE (
      { it = { I.con = Con.fresh T.default_scope_var (T.Abs ([], T.scope_bound));
               I.sort = T.Scope;
@@ -86,7 +86,6 @@
   | S.ProjE (e, i) -> (projE (exp e) i).it
   | S.OptE e -> (optE (exp e)).it
   | S.ObjE (s, es) ->
-<<<<<<< HEAD
     let e = {
       it = obj at s None es note.Note.typ;
       at = at;
@@ -98,12 +97,9 @@
     in
     let inst = s.note in
     if s.it = T.Actor && inst <> T.Pre then
-      I.PrimE (I.AwaitPrim, [asyncE e inst at])
+      I.PrimE (I.AwaitPrim, [asyncE_ e inst at])
     else
       e.it
-=======
-    obj at s.it None es note.Note.typ
->>>>>>> b2b8a7c3
   | S.TagE (c, e) -> (tagE c.it (exp e)).it
   | S.DotE (e, x) when T.is_array e.note.S.note_typ ->
     (array_dotE e.note.S.note_typ x.it (exp e)).it
@@ -239,9 +235,9 @@
   | S.Var -> Ir.Var
 
 and obj at s self_id es obj_typ =
-  match s with
+  match s.it with
   | T.Object | T.Module ->
-    build_obj at s self_id es obj_typ
+    build_obj at s.it self_id es obj_typ
   | T.Actor -> build_actor at self_id es obj_typ
   | T.Memory -> assert false
 
@@ -506,7 +502,7 @@
     let body = if s.it = T.Actor
       then
         let (_, obj_typ) = T.as_async rng_typ in
-        asyncE
+        asyncE_
           (wrap { it = obj at s (Some self_id) es (T.promote obj_typ);
             at = at;
             note = Note.{def with typ = obj_typ } })
@@ -519,14 +515,7 @@
           note = Note.{ def with typ = rng_typ } }
     in
     let fn = {
-<<<<<<< HEAD
       it = I.FuncE (id.it, sort, control, typ_binds tbs, args, [rng_typ], body);
-=======
-      it = I.FuncE (id.it, sort, control, typ_binds tbs, args, [obj_typ], wrap
-         { it = obj at s.it (Some self_id) es obj_typ;
-           at = at;
-           note = Note.{ def with typ = obj_typ } });
->>>>>>> b2b8a7c3
       at = at;
       note = Note.{ def with typ = fun_typ }
     } in
@@ -691,7 +680,7 @@
 
 type import_declaration = Ir.dec list
 
-<<<<<<< HEAD
+(* TBD
   let find_last_expr (ds, e) =
     let find_last_actor (ds1, free, e1) =
       (* if necessary, rename bound ids in e1 to avoid capture of ds1 below *)
@@ -723,7 +712,7 @@
       find_last_actor (ds1', free, e')
     | _ ->
       find_last_actor (ds, false, e) in
-=======
+*)
 let actor_class_mod_exp id class_typ func =
   let fun_typ = func.note.Note.typ in
   let class_con = Con.fresh id (T.Def([], class_typ)) in
@@ -742,9 +731,11 @@
   let f = lib.note in
   let (_, cub) = lib.it in
   let id = match cub.it with
-    | S.ActorClassU (_, id, _, _, _, _) -> id.it
-    | _ -> assert false
-  in
+    | S.ActorClassU (_, id, _, _, _, _, _) -> id.it
+    | _ -> assert false
+  in
+  let fun_typ = T.normalize cub.note.S.note_typ in
+(*
   let class_typ, fun_typ = match T.normalize cub.note.S.note_typ with
     | T.Func (sort, control, [], ts1, [t2]) ->
       t2,
@@ -753,11 +744,16 @@
               [T.Async (T.Var (T.default_scope_var, 0), t2)])
     | _ -> assert false
   in
+ *)
   let s, cntrl, tbs, ts1, ts2 = T.as_func fun_typ in
   let cs = T.open_binds tbs in
   let c, _ = T.as_con (List.hd cs) in
   let ts1' = List.map (T.open_ cs) ts1 in
   let ts2' = List.map (T.open_ cs) ts2 in
+  let class_typ = match List.map T.normalize ts2' with
+    | [T.Async (_ , class_typ)] -> class_typ
+    | _ -> assert false
+  in
   let vs = fresh_vars "param" ts1' in
   let arg_blob = fresh_var "arg_blob" T.blob in
   let principal = fresh_var "principal" T.principal in
@@ -792,8 +788,6 @@
   let mod_exp = actor_class_mod_exp id class_typ func in
   let mod_typ = mod_exp.note.Note.typ in
   [ letD (var (id_of_full_path f) mod_typ) mod_exp ]
->>>>>>> b2b8a7c3
-
 
 let import_prelude prelude : import_declaration =
   decs (prelude.it)
@@ -844,7 +838,7 @@
     I.LibU ([], {
       it = build_obj u.at T.Module self_id fields u.note.S.note_typ;
       at = u.at; note = typ_note u.note})
-  | S.ActorClassU (sp, typ_id, p, _, self_id, fields) ->
+  | S.ActorClassU (sp, typ_id, _tbs, p, _, self_id, fields) -> (* TODO: use tbs *)
     let fun_typ = u.note.S.note_typ in
     let op = match sp.it with
       | T.Local -> None
@@ -852,8 +846,8 @@
     let args, wrap, control, _n_res = to_args fun_typ op p in
     let obj_typ =
       match fun_typ with
-      | T.Func(s,c,bds,dom,[rng]) ->
-        assert(0 = List.length bds);
+      | T.Func(s, c, bds, dom, [T.Async (_, rng)]) ->
+        assert(1 = List.length bds);
         T.promote rng
       | _ -> assert false
     in
@@ -899,11 +893,10 @@
       raise (Invalid_argument "Desugar: Cannot import actor")
     | I.ActorU (Some as_, ds, fs, up, actor_t) ->
       let id = match body.it with
-        | S.ActorClassU (_, id, _, _, _, _) -> id.it
+        | S.ActorClassU (_, id, _, _, _, _, _) -> id.it
         | _ -> assert false
       in
       let s, cntrl, tbs, ts1, ts2 = T.as_func t in
-      assert (tbs = []);
       let cs = T.open_binds [T.scope_bind] in
       let c, _ = T.as_con (List.hd cs) in
       let cs' = T.open_binds [T.scope_bind] in
@@ -914,7 +907,9 @@
           { it = I.ActorE (ds, fs, up, actor_t); at = u.at; note = Note.{ def with typ = actor_t } }
           (List.hd cs)
       in
-      let class_typ = match ts2 with [t2] -> t2 | _ -> assert false in
+      let class_typ = match List.map T.normalize ts2 with
+        | [ T.Async(_, t2) ] -> t2
+        | _ -> assert false in
       let func = funcE id T.Local T.Returns
         [typ_arg c T.Scope T.scope_bound]
         as_
