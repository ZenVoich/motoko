open Printf

type stat_env = Typing.scope
type dyn_env = Interpret.scope
type env = stat_env * dyn_env


(* Diagnostics *)

let phase heading name =
  if !Flags.verbose then printf "-- %s %s:\n%!" heading name

let error at cat text =
  Error { Diag.sev = Diag.Error; at; cat; text }

let print_ce =
  Type.ConSet.iter (fun c ->
    let eq, params, typ = Type.strings_of_kind (Con.kind c) in
    printf "type %s%s %s %s\n" (Con.to_string c) params eq typ
  )

let print_stat_ve =
  Type.Env.iter (fun x t ->
    let t' = Type.as_immut t in
    printf "%s %s : %s\n"
      (if t == t' then "let" else "var") x (Type.string_of_typ t')
  )

let print_dyn_ve scope =
  Value.Env.iter (fun x d ->
    let t = Type.Env.find x scope.Typing.val_env in
    let t' = Type.as_immut t in
    printf "%s %s : %s = %s\n"
      (if t == t' then "let" else "var") x
      (Type.string_of_typ t') (Value.string_of_def d)
  )

let print_scope senv scope dve =
  print_ce scope.Typing.con_env;
  print_dyn_ve senv dve

let print_val _senv v t =
  printf "%s : %s\n" (Value.string_of_val v) (Type.string_of_typ t)

(* Dumping *)

let dump_prog flag prog =
    if !flag then
      Wasm.Sexpr.print 80 (Arrange.prog prog)
    else ()

let dump_ir flag prog_ir =
    if !flag then
      Wasm.Sexpr.print 80 (Arrange_ir.prog prog_ir)
    else ()

(* Parsing *)

type rel_path = string

type parse_result = (Syntax.prog * rel_path) Diag.result

let parse_with mode lexer parse name =
  try
    phase "Parsing" name;
    lexer.Lexing.lex_curr_p <-
      {lexer.Lexing.lex_curr_p with Lexing.pos_fname = name};
    let prog = parse (Lexer.token mode) lexer name in
    dump_prog Flags.dump_parse prog;
    Ok prog
  with
    | Lexer.Error (at, msg) ->
      error at "syntax" msg
    | Parser.Error ->
      error (Lexer.region lexer) "syntax" "unexpected token"

let parse_string s name : parse_result =
  let lexer = Lexing.from_string s in
  let parse = Parser.parse_prog in
  match parse_with Lexer.Normal lexer parse name with
  | Ok prog -> Diag.return (prog, Filename.current_dir_name)
  | Error e -> Error [e]

let parse_file filename : parse_result =
  let ic = open_in filename in
  let lexer = Lexing.from_channel ic in
  let parse = Parser.parse_prog in
  let name = Filename.basename filename in
  let result = parse_with Lexer.Normal lexer parse name in
  close_in ic;
  match result with
  | Ok prog -> Diag.return (prog, filename)
  | Error e -> Error [e]

let parse_files =
  Diag.traverse parse_file

(* Import file name resolution *)

type resolve_result = (Syntax.prog * Resolve_import.S.t) Diag.result

let resolve_prog (prog, base) : resolve_result =
  Diag.map_result
    (fun libraries -> (prog, libraries))
    (Resolve_import.resolve prog base)

let resolve_progs =
  Diag.traverse resolve_prog


(* Typechecking *)

let infer_prog senv prog
  : (Type.typ * Typing.scope) Diag.result =
  phase "Checking" prog.Source.note;
  let r = Typing.infer_prog senv prog in
  if !Flags.trace && !Flags.verbose then begin
    match r with
    | Ok ((_, scope), _) ->
      print_ce scope.Typing.con_env;
      print_stat_ve scope.Typing.val_env;
      dump_prog Flags.dump_tc prog;
    | Error _ -> ()
  end;
  r

<<<<<<< HEAD
  (*

let dump_skeleton imports progs =
  let imports =
    List.map (fun (f,prog) ->
        match prog.Source.it with
        |  [ {Source.it = Syntax.ExpD _;_} ] ->
           (f, prog)
        |  ds -> (f,{ prog with Source.it = []})) imports in
  let progs = [] in
  let skel =  combine_files imports progs in
  dump_prog (Flags.dump_skeleton) skel


  
let check_with parse infer senv name : check_result =
  Diag.bind parse (fun parse_result -> Diag.bind (load_imports parse_result) (fun (imports, progs) ->
      (*    dump_skeleton imports progs; *)
      let prog = combine_files imports progs in
      Diag.map_result (fun (t, scope) -> (prog, t, scope))
        (check_prog infer senv name prog)
  ))
   *)

=======
>>>>>>> 743f6afe
let rec typecheck_progs senv progs : Typing.scope Diag.result =
  match progs with
  | [] -> Diag.return senv
  | p::ps ->
    Diag.bind (infer_prog senv p) (fun (_t, sscope) ->
      let senv' = Typing.adjoin_scope senv sscope in
      typecheck_progs senv' ps
<<<<<<< HEAD
      )
=======
    )
>>>>>>> 743f6afe

let typecheck_library senv filename prog : Typing.scope Diag.result =
  phase "Checking" prog.Source.note;
  Typing.check_library senv (filename, prog)


(* Imported file loading *)

(*
Loading a file (or string) implies lexing, parsing, resolving imports to
libraries, and typechecking.
The resulting prog is typechecked.
The Typing.scope field in load_result is the accumulated scope.
When we load a declaration (i.e from the REPL), we also care about the type
and the newly added scopes, so these are returned separately.
*)

type load_result =
  (Syntax.libraries * Syntax.prog list * Typing.scope) Diag.result

type load_decl_result =
  (Syntax.libraries * Syntax.prog * Typing.scope * Type.typ * Typing.scope) Diag.result

let chase_imports senv0 imports : (Syntax.libraries * Typing.scope) Diag.result =
  (*
  This function loads and type-checkes the files given in `imports`,
  including any further dependencies.

  The resulting `Syntax.libraries` list is in dependency order. To achieve this,
  the function go below does an depth-first traversal of the import DAG.
  * To detected illegal cycles, pending is a set of filenames that we started
    processing, but did not add yet.
  * To avoid duplicates, i.e. load each file at most once, we check the
    senv.
  * We accumulate the resulting libraries in reverse order, for O(1) appending.
  *)

  let open Resolve_import.S in
  let pending = ref empty in
  let senv = ref senv0 in
  let libraries = ref [] in

  let rec go f =
    if Type.Env.mem f !senv.Typing.lib_env then
      Diag.return ()
    else if mem f !pending then
      Error [{
        Diag.sev = Diag.Error; at = Source.no_region; cat = "import";
        text = Printf.sprintf "file %s must not depend on itself" f
      }]
    else begin
      pending := add f !pending;
      Diag.bind (parse_file f) (fun (prog, base) ->
      Diag.bind (Static.prog prog) (fun () ->
      Diag.bind (Resolve_import.resolve prog base) (fun more_imports ->
      Diag.bind (go_set more_imports) (fun () ->
      Diag.bind (typecheck_library !senv f prog) (fun sscope ->
      libraries := (f, prog) :: !libraries; (* NB: Conceptually an append *)
      senv := Typing.adjoin_scope !senv sscope;
      pending := remove f !pending;
      Diag.return ()
      )))))
    end
    and go_set todo = Diag.traverse_ go (elements todo)
  in
  Diag.map_result (fun () -> (List.rev !libraries, !senv)) (go_set imports)

let load_progs parse senv : load_result =
  Diag.bind parse (fun parsed ->
  Diag.bind (resolve_progs parsed) (fun rs ->
  let progs' = List.map fst rs in
  let libraries =
    List.fold_left Resolve_import.S.union Resolve_import.S.empty
    (List.map snd rs) in
  Diag.bind (chase_imports senv libraries) (fun (libraries, senv') ->
  Diag.bind (typecheck_progs senv' progs') (fun senv'' ->
  Diag.return (libraries, progs', senv'')
  ))))

let load_decl parse_one senv : load_decl_result =
  Diag.bind parse_one (fun parsed ->
  Diag.bind (resolve_prog parsed) (fun (prog, libraries) ->
  Diag.bind (chase_imports senv libraries) (fun (libraries, senv') ->
  Diag.bind (infer_prog senv' prog) (fun (t, sscope) ->
  let senv'' = Typing.adjoin_scope senv' sscope in
  Diag.return (libraries, prog, senv'', t, sscope)
  ))))


(* Interpretation (Source) *)

let interpret_prog denv prog : (Value.value * Interpret.scope) option =
  try
    phase "Interpreting" prog.Source.note;
    match Interpret.interpret_prog denv prog with
    | None, _ -> None
    | Some v, scope -> Some (v, scope)
  with exn ->
    (* For debugging, should never happen. *)
    Interpret.print_exn exn;
    None

let rec interpret_libraries denv libraries : Interpret.scope =
  match libraries with
  | [] -> denv
  | (f, p)::libs ->
    phase "Interpreting" p.Source.note;
    let dscope = Interpret.interpret_library denv (f, p) in
    let denv' = Interpret.adjoin_scope denv dscope in
    interpret_libraries denv' libs

let rec interpret_progs denv progs : Interpret.scope option =
  match progs with
  | [] -> Some denv
  | p::ps ->
    match interpret_prog denv p with
    | Some (_v, dscope) ->
      let denv' = Interpret.adjoin_scope denv dscope in
      interpret_progs denv' ps
    | None -> None

let interpret_files (senv0, denv0) files : (Typing.scope * Interpret.scope) Diag.result =
  Diag.bind (Diag.flush_messages
    (load_progs (parse_files files) senv0))
    (fun (libraries, progs, senv1) ->
  let denv1 = interpret_libraries denv0 libraries in
  match interpret_progs denv1 progs with
  | None -> Error []
  | Some denv2 -> Diag.return (senv1, denv2)
  )


(* Prelude *)

let prelude_name = "prelude"

let prelude_error phase (msgs : Diag.messages) =
  Printf.eprintf "%s prelude failed\n" phase;
  Diag.print_messages msgs;
  exit 1

let typecheck_prelude () : Syntax.prog * stat_env =
  let lexer = Lexing.from_string Prelude.prelude in
  let parse = Parser.parse_prog in
  match parse_with Lexer.Privileged lexer parse prelude_name with
  | Error e -> prelude_error "parsing" [e]
  | Ok prog ->
    let senv0 = Typing.empty_scope  in
    match infer_prog senv0 prog with
    | Error es -> prelude_error "checking" es
    | Ok ((_t, sscope), msgs) ->
      let senv1 = Typing.adjoin_scope senv0 sscope in
      prog, senv1

let prelude, initial_stat_env = typecheck_prelude ()

let run_prelude () : dyn_env =
  match interpret_prog Interpret.empty_scope prelude with
  | None -> prelude_error "initializing" []
  | Some (_v, dscope) ->
    Interpret.adjoin_scope Interpret.empty_scope dscope

let initial_dyn_env = run_prelude ()

let initial_env = (initial_stat_env, initial_dyn_env)


(* Only checking *)

type check_result = unit Diag.result

let check_files files : check_result =
  Diag.ignore (load_progs (parse_files files) initial_stat_env)

let check_string s name : check_result =
  Diag.ignore (load_decl (parse_string s name) initial_stat_env)


(* Running *)

let run_files files : unit Diag.result =
  Diag.ignore (interpret_files initial_env files)


(* Interactively *)

let continuing = ref false

let lexer_stdin buf len =
  let prompt = if !continuing then "  " else "> " in
  printf "%s" prompt; flush_all ();
  continuing := true;
  let rec loop i =
    if i = len then i else
    let ch = input_char stdin in
    Bytes.set buf i ch;
    if ch = '\n' then i + 1 else loop (i + 1)
  in loop 0

let parse_lexer lexer : parse_result =
  let open Lexing in
  if lexer.lex_curr_pos >= lexer.lex_buffer_len - 1 then continuing := false;
  match parse_with Lexer.Normal lexer Parser.parse_prog_interactive "stdin" with
  | Error e ->
    Lexing.flush_input lexer;
    (* Reset beginning-of-line, too, to sync consecutive positions. *)
    lexer.lex_curr_p <- {lexer.lex_curr_p with pos_bol = 0};
    Error [e]
  | Ok prog -> Diag.return (prog, Filename.current_dir_name)

let is_exp dec = match dec.Source.it with Syntax.ExpD _ -> true | _ -> false

let output_scope (senv, _) t v sscope dscope =
  print_scope senv sscope dscope.Interpret.val_env;
  if v <> Value.unit then print_val senv v t

let run_stdin lexer (senv, denv) : env option =
  match load_decl (parse_lexer lexer) senv with
  | Error msgs ->
    Diag.print_messages msgs;
    if !Flags.verbose then printf "\n";
    None
  | Ok ((libraries, prog, senv', t, sscope), msgs) ->
    Diag.print_messages msgs;
    let denv' = interpret_libraries denv libraries in
    match interpret_prog denv' prog with
    | None ->
      if !Flags.verbose then printf "\n";
      None
    | Some (v, dscope) ->
      phase "Finished" "stdin";
      let denv' = Interpret.adjoin_scope denv dscope in
      let env' = (senv', denv') in
      (* TBR: hack *)
      let t', v' =
        if prog.Source.it <> [] && is_exp (Lib.List.last prog.Source.it)
        then t, v
        else Type.unit, Value.unit
      in
      output_scope env' t' v' sscope dscope;
      if !Flags.verbose then printf "\n";
      Some env'

let run_files_and_stdin files =
  let lexer = Lexing.from_function lexer_stdin in
  Diag.bind (interpret_files initial_env files) (fun env ->
    let rec loop env = loop (Lib.Option.get (run_stdin lexer env) env) in
    try loop env with End_of_file ->
      printf "\n%!";
      Diag.return ()
  )


(* IR transforms *)

let transform transform_name trans env prog name =
  phase transform_name name;
  let prog_ir' : Ir.prog = trans env prog in
  dump_ir Flags.dump_lowering prog_ir';
  Check_ir.check_prog env transform_name prog_ir';
  prog_ir'

let transform_if transform_name trans flag env prog name =
  if flag then transform transform_name trans env prog name
  else prog

let desugar env lib_env libraries progs name =
  phase "Desugaring" name;
  let prog_ir' : Ir.prog = Desugar.transform_graph lib_env libraries progs in
  dump_ir Flags.dump_lowering prog_ir';
  Check_ir.check_prog env "Desugaring" prog_ir';
  prog_ir'

let await_lowering =
  transform_if "Await Lowering" (fun _ -> Await.transform)

let async_lowering =
  transform_if "Async Lowering" Async.transform

let serialization =
  transform_if "Synthesizing serialization code" Serialization.transform

let tailcall_optimization =
  transform_if "Tailcall optimization" (fun _ -> Tailcall.transform)

let show_translation =
  transform_if "Translate show" Show.transform


(* Compilation *)

type compile_mode = Compile.mode = WasmMode | DfinityMode
type compile_result = (CustomModule.extended_module, Diag.messages) result

let name_progs progs =
  if progs = []
  then "empty"
  else (Lib.List.last progs).Source.note

let lower_prog senv lib_env libraries progs name =
  let prog_ir = desugar senv lib_env libraries progs name in
  let prog_ir = await_lowering !Flags.await_lowering initial_stat_env prog_ir name in
  let prog_ir = async_lowering !Flags.async_lowering initial_stat_env prog_ir name in
  let prog_ir = serialization !Flags.await_lowering initial_stat_env prog_ir name in
  let prog_ir = tailcall_optimization true initial_stat_env prog_ir name in
  let prog_ir = show_translation true initial_stat_env prog_ir name in
  prog_ir

let compile_prog mode lib_env libraries progs : compile_result =
  let prelude_ir = Desugar.transform prelude in
  let name = name_progs progs in
  let prog_ir = lower_prog initial_stat_env lib_env libraries progs name in
  phase "Compiling" name;
  let module_ = Compile.compile mode name prelude_ir [prog_ir] in
  Ok module_

let compile_files mode files : compile_result =
  match load_progs (parse_files files) initial_stat_env with
  | Error msgs -> Error msgs
  | Ok ((libraries, progs, senv), msgs) ->
    Diag.print_messages msgs;
    compile_prog mode senv.Typing.lib_env libraries progs

let compile_string mode s name : compile_result =
  match load_decl (parse_string s name) initial_stat_env with
  | Error msgs -> Error msgs
  | Ok ((libraries, prog, senv, _t, _sscope), msgs) ->
    Diag.print_messages msgs;
    compile_prog mode senv.Typing.lib_env libraries [prog]


(* Interpretation (IR) *)

let interpret_ir_prog inp_env libraries progs =
  let prelude_ir = Desugar.transform prelude in
  let name = name_progs progs in
  let prog_ir = lower_prog initial_stat_env inp_env libraries progs name in
  phase "Interpreting" name;
  let denv0 = Interpret_ir.empty_scope in
  let dscope = Interpret_ir.interpret_prog denv0 prelude_ir in
  let denv1 = Interpret_ir.adjoin_scope denv0 dscope in
  let _ = Interpret_ir.interpret_prog denv1 prog_ir in
  ()

let interpret_ir_files files =
  match load_progs (parse_files files) initial_stat_env with
  | Error msgs -> Error msgs
  | Ok ((libraries, progs, senv), msgs) ->
    Diag.print_messages msgs;
    interpret_ir_prog senv.Typing.lib_env libraries progs;
    Diag.return ()<|MERGE_RESOLUTION|>--- conflicted
+++ resolved
@@ -124,33 +124,6 @@
   end;
   r
 
-<<<<<<< HEAD
-  (*
-
-let dump_skeleton imports progs =
-  let imports =
-    List.map (fun (f,prog) ->
-        match prog.Source.it with
-        |  [ {Source.it = Syntax.ExpD _;_} ] ->
-           (f, prog)
-        |  ds -> (f,{ prog with Source.it = []})) imports in
-  let progs = [] in
-  let skel =  combine_files imports progs in
-  dump_prog (Flags.dump_skeleton) skel
-
-
-  
-let check_with parse infer senv name : check_result =
-  Diag.bind parse (fun parse_result -> Diag.bind (load_imports parse_result) (fun (imports, progs) ->
-      (*    dump_skeleton imports progs; *)
-      let prog = combine_files imports progs in
-      Diag.map_result (fun (t, scope) -> (prog, t, scope))
-        (check_prog infer senv name prog)
-  ))
-   *)
-
-=======
->>>>>>> 743f6afe
 let rec typecheck_progs senv progs : Typing.scope Diag.result =
   match progs with
   | [] -> Diag.return senv
@@ -158,11 +131,7 @@
     Diag.bind (infer_prog senv p) (fun (_t, sscope) ->
       let senv' = Typing.adjoin_scope senv sscope in
       typecheck_progs senv' ps
-<<<<<<< HEAD
-      )
-=======
     )
->>>>>>> 743f6afe
 
 let typecheck_library senv filename prog : Typing.scope Diag.result =
   phase "Checking" prog.Source.note;
