--- conflicted
+++ resolved
@@ -150,15 +150,13 @@
   Arg.Unit (fun () -> Flags.gc_strategy := Mo_config.Flags.Generational),
   " use generational GC";
 
-<<<<<<< HEAD
   "--no-gc",
   Arg.Unit (fun () -> Flags.gc_strategy := Mo_config.Flags.No),
   " use no GC";
-=======
+
   "--incremental-gc",
   Arg.Unit (fun () -> Flags.gc_strategy := Mo_config.Flags.Incremental),
   " use incremental GC";
->>>>>>> ffa2ea0a
 
   "--compacting-gc",
   Arg.Unit (fun () -> Flags.gc_strategy := Mo_config.Flags.MarkCompact),
