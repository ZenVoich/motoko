--- conflicted
+++ resolved
@@ -148,13 +148,6 @@
   "--incremental-gc",
   Arg.Unit (fun () -> Flags.gc_strategy := Mo_config.Flags.Incremental),
   " use incremental GC";
-<<<<<<< HEAD
-
-  "--no-gc",
-  Arg.Unit (fun () -> Flags.gc_strategy := Mo_config.Flags.No),
-  " use no GC";
-=======
->>>>>>> 1cdfde67
     
   "--compacting-gc",
   Arg.Unit (fun () -> Flags.gc_strategy := Mo_config.Flags.MarkCompact),
