--- conflicted
+++ resolved
@@ -191,6 +191,11 @@
   Arg.Unit (fun () -> Flags.trap_on_call_error := true),
   " Trap, don't throw an `Error`, when an IC call fails due to destination queue full or freezing threshold is crossed. Emulates behaviour of moc versions < 0.8.0.";
 
+  (* persistence *)
+  "--enhanced-orthogonal-persistence",
+  Arg.Unit (fun () -> Flags.enhanced_orthogonal_persistence := true),
+  " Use enhanced orthogonal persistence (experimental): Scalable and fast upgrades using a persistent 64-bit main memory.";
+
   "--stabilization-instruction-limit",
   Arg.Int (fun limit -> Flags.(stabilization_instruction_limit := {
     upgrade = limit; 
@@ -198,19 +203,12 @@
   })),
   "<n>  set instruction limit for incremental graph-copy-based stabilization and destabilization (for testing)";
 
-<<<<<<< HEAD
-  (* persistence *)
-  "--enhanced-orthogonal-persistence",
-  Arg.Unit (fun () -> Flags.enhanced_orthogonal_persistence := true),
-  " Use enhanced orthogonal persistence (experimental): Scalable and fast upgrades using a persistent 64-bit main memory.";
-=======
   "--stable-memory-access-limit",
   Arg.Int (fun limit -> Flags.(stable_memory_access_limit := {
     upgrade = limit; 
     update_call = limit;
   })),
   "<n>  set stable memory access limit for incremental graph-copy-based stabilization and destabilization (for testing)";
->>>>>>> 8c3d408b
 
   (* optimizations *)
   "-fno-shared-code",
