(* This programs run the candid test suite at
   https://github.com/dfinity/candid/tree/master/test

*)
open Idllib
open Source
open Idllib.Syntax
open Mo_idl
open Printf
open Mo_types
open Mo_values

let name = "candid-tests"
let version = "0.1"
let banner = "Candid test suite runner " ^ version ^ ""
let usage = "Usage: " ^ name ^ " [ -i path/to/candid/test ]"
let _WASMTIME_OPTIONS_ = "--disable-cache --enable-cranelift-nan-canonicalization --wasm-features multi-memory,bulk-memory"

(* Argument handling *)

let test_dir = ref ""
let pattern = ref ""
let expect_fail_pats = ref []

let print_banner () =
  printf "%s\n" banner;
  exit 0

let usage_err s =
  eprintf "%s: %s\n" name s;
  eprintf "%s\n" usage;
  exit 1

let argspec = Arg.align
[
  "-i", Arg.Set_string test_dir, " candid test directory";
  "-p", Arg.Set_string pattern, " test selector (substring/regex)";
  "--expect-fail", Arg.String (fun s -> expect_fail_pats := s :: !expect_fail_pats), " tests expected to fail";
  "--version", Arg.Unit print_banner, " show version";
]

(* IO *)

module Pretty = Type.MakePretty(Type.ElideStamps)

let write_file f s =
  let oc_ = open_out f in
  output_string oc_ s;
  close_out oc_

let print_type = function
  | [t] -> "(" ^ Pretty.string_of_typ t ^ ")" (* add parens to make this unary *)
  | ts -> Pretty.string_of_typ (Type.Tup ts)

type expected_behaviour = ShouldPass | ShouldTrap

exception TextualParseError of (string * Diag.messages)

(* Turning a test case into a motoko program *)
let mo_of_test tenv test : (string * expected_behaviour, string) result =
  let deser ts = function
    | BinaryInput x ->
      "(prim \"deserialize\" : Blob -> " ^ print_type ts ^ ") " ^
      "\"" ^ Value.Blob.escape x ^ "\""
    | TextualInput x ->
      match Pipeline.parse_values x with
      | Error msgs -> raise (TextualParseError (x, msgs))
      | Ok (vals, _) -> "(" ^ Idl_to_mo_value.args vals ts ^ " : " ^ print_type ts ^ ")"
  in
  let equal e1 e2     = "assert (" ^ e1 ^ " == " ^ e2 ^ ")\n" in
  let not_equal e1 e2 = "assert (" ^ e1 ^ " != " ^ e2 ^ ")\n" in
  let ignore ts e =
    let open Type in
    if sub (seq ts) unit then e (* avoid warning about redundant ignore *)
    else "ignore (" ^ e ^ ")\n" in

  try
    let defs =
      "import Prim \"mo:⛔\";" ^
      String.concat "" (List.map (fun (n,candid_typ) ->
        let mo_typ = Idl_to_mo.check_typ tenv candid_typ in
        "type " ^ n ^ " = " ^ Pretty.string_of_typ mo_typ ^ ";\n"
      ) (Typing.Env.bindings tenv)) ^ "\n" in

    let ts = Idl_to_mo.check_typs tenv (test.it.ttyp) in
    match test.it.assertion with
    | ParsesAs (_, TextualInput _)
    | ParsesEqual (_, TextualInput _, TextualInput _)
    -> Error "all-textual test case" (* not interesting to us *)
    | ParsesAs (true, i)
    -> Ok (defs ^ ignore ts (deser ts i), ShouldPass)
    | ParsesAs (false, i)
    -> Ok (defs ^ ignore ts (deser ts i), ShouldTrap)
    | ParsesEqual (true, i1, i2)
    -> Ok (defs ^ equal (deser ts i1) (deser ts i2), ShouldPass)
    | ParsesEqual (false, i1, i2)
    -> Ok (defs ^ not_equal (deser ts i1) (deser ts i2), ShouldPass)
  with
    | Exception.UnsupportedCandidFeature message ->
      Error (Diag.string_of_message message)
    | TextualParseError (x, msgs) ->
      Error (Printf.sprintf "Could not parse %S:\n%s" x
          (String.concat ", " (List.map Diag.string_of_message msgs))
      )

type result = Ok | Fail | Timeout

let run_cmd cmd : (result * string * string) =
  let  (stdout_c, stdin_c, stderr_c) =
    Unix.open_process_full cmd (Unix.environment ()) in
  (* shoddy reading of all pipes *)
  let s = Bytes.create 10000 in
  let n = input stdout_c s 0 10000 in
  let stdout = Bytes.sub_string s 0 n in
  let n = input stderr_c s 0 10000 in
  let stderr = Bytes.sub_string s 0 n in
  match Unix.close_process_full (stdout_c, stdin_c, stderr_c) with
  | Unix.WEXITED 0 -> (Ok, stdout, stderr)
  | Unix.WEXITED 124 -> (Timeout, stdout, stderr) (* see man timeout *)
  | _ -> (Fail, stdout, stderr)

type counts = {
  total : int ref;
  ok : int ref;
  fail : int ref;
  unexpected_ok : int ref;
  expected_fail : int ref;
  skip : int ref;
  ignored : int ref;
  }

let new_counts () : counts = {
  total = ref 0;
  ok = ref 0;
  fail = ref 0;
  unexpected_ok = ref 0;
  expected_fail = ref 0;
  skip = ref 0;
  ignored = ref 0;
  }

let bump r = r := !r + 1

type outcome =
 | WantedPass
 | WantedTrap
 | UnwantedPass
 | UnwantedTrap of (string * string) (* stdout, stderr *)
 | Timeout
 | Ignored of string
 | CantCompile of (string * string * string) (* stdout, stderr, src *)

let red s = "\027[31m" ^ s ^ "\027[0m"
let green s = "\027[32m" ^ s ^ "\027[0m"
let green2 s = "\027[32;1m" ^ s ^ "\027[0m"
let grey s = "\027[37m" ^ s ^ "\027[0m"

let report_outcome counts expected_fail outcome =
  match expected_fail, outcome with
  | false, WantedPass ->
    bump counts.ok;
    Printf.printf " %s\n" (green "ok (pass)");
  | true, WantedPass ->
    bump counts.unexpected_ok;
    Printf.printf " ok (pass) %s\n" (red "(unexpected!)");
  | false, WantedTrap ->
    bump counts.ok;
    Printf.printf " %s\n" (green "ok (trap)");
  | true, WantedTrap ->
    bump counts.unexpected_ok;
    Printf.printf " ok (trap) %s\n" (red "(despite --expect-fail)")
  | false, UnwantedPass ->
    bump counts.fail;
    Printf.printf " %s\n" (red "not ok (unwanted pass)!")
  | true, UnwantedPass ->
    bump counts.expected_fail;
    Printf.printf " not ok (unwanted pass) %s\n" (green2 "(expected)")
  | false, UnwantedTrap (stdout, stderr) ->
    bump counts.fail;
    Printf.printf " %s\n%s%s\n" (red "not ok (unwanted trap)!") stdout stderr
  | true, UnwantedTrap (stdout, stderr) ->
    bump counts.expected_fail;
    Printf.printf " not ok (unwanted trap) %s\n" (green2 "(expected)")
  | false, Timeout ->
    bump counts.fail;
    Printf.printf " %s\n" (red "not ok (timeout)")
  | true, Timeout  ->
    bump counts.expected_fail;
    Printf.printf " not ok (timeout) %s\n" (green2 "(expected)")
  | _, Ignored why ->
    bump counts.ignored;
    Printf.printf " %s\n" (grey (Printf.sprintf "ignored (%s)" why))
  | _, CantCompile (stdout, stderr, src) ->
    bump counts.fail;
    Printf.printf " %s\n%s%s\n%s" (red "not ok (cannot compile)") stdout stderr src

(* Main *)
let () =
  Arg.parse argspec (fun _ -> usage_err "no arguments expected") usage;
  if !test_dir = "" then
  begin
    match Sys.getenv_opt "CANDID_TESTS" with
    | Some path -> test_dir := path
    | None -> usage_err "no candid test directory specified via -i or $CANDID_TESTS";
  end;


  let filter =
    if !pattern = ""
    then fun name -> true
    else
      let r = Str.regexp !pattern in
      fun name ->
        try ignore(Str.search_forward r name 0); true
        with Not_found -> false
  in

  let expected_fail =
    let rs = List.map Str.regexp !expect_fail_pats in
    fun name ->
      List.exists (fun r ->
        try ignore(Str.search_forward r name 0); true
        with Not_found -> false
      ) rs
  in

  let counts = new_counts ()in

  let files = Sys.readdir !test_dir in
  Array.sort compare files;
  Array.iter (fun base ->
    match Lib.String.chop_suffix ".test.did" base with
    | Some name ->
      Printf.printf "Parsing %s ...\n%!" base;
      let tests = Diag.run (Pipeline.parse_test_file (Filename.concat !test_dir base)) in
      let tenv = Diag.run (Typing.check_tdecs Typing.empty_scope tests.it.tdecs) in

      List.iter (fun test ->
        let testname =
          match test.it.desc with
          | None -> Printf.sprintf "%s:%d" name test.at.left.line
          | Some n -> Printf.sprintf "%s:%d %s" name test.at.left.line n in

        bump counts.total;
        if filter testname then begin
          Printf.printf "%s ...%!" testname;
          (* generate test program *)
          let outcome =
          match mo_of_test tenv test with
          | Error why -> Ignored why
          | Ok (src, must_not_trap) ->
            (* Printf.printf "\n%s" src *)
            Unix.putenv "MOC_UNLOCK_PRIM" "yesplease";
            write_file "tmp.mo" src;
            match run_cmd "moc -Werror -wasi-system-api tmp.mo -o tmp.wasm" with
            | ((Fail | Timeout), stdout, stderr) -> CantCompile (stdout, stderr, src)
            | (Ok, _, _) ->
<<<<<<< HEAD
              match must_not_trap, run_cmd "timeout 10s wasmtime --wasm-features=memory64 --disable-cache tmp.wasm" with
=======
              match must_not_trap, run_cmd ("timeout 10s wasmtime "^ _WASMTIME_OPTIONS_ ^" tmp.wasm") with
>>>>>>> c6071a03
              | ShouldPass, (Ok, _, _) -> WantedPass
              | ShouldTrap, (Fail, _, _) -> WantedTrap
              | ShouldPass, (Fail, stdout, stderr) -> UnwantedTrap (stdout, stderr)
              | ShouldTrap, (Ok, _, _) -> UnwantedPass
              | _, (Timeout, _, _) -> Timeout
          in
          report_outcome counts (expected_fail testname) outcome
        end else
          bump counts.skip
      ) tests.it.tests;
    | None ->
      match Lib.String.chop_suffix ".did" base with
      | Some _ -> Printf.printf "Ignoring file %s ...\n" base;
      | None -> ()
  ) files;


  Printf.printf "%d tests:" !(counts.total);
  let res s r c =
    if !r > 0 then
    Printf.printf "  %s" (c (Printf.sprintf "%d %s" !r s)) in
  res "skipped" counts.skip grey;
  res "ok" counts.ok green;
  res "failed" counts.fail red;
  res "unexpected ok" counts.unexpected_ok red;
  res "expected fail" counts.expected_fail green2;
  res "ignored" counts.ignored grey;
  Printf.printf "\n";
  if !(counts.fail) + !(counts.unexpected_ok) > 0
  then exit 1
  else exit 0
<|MERGE_RESOLUTION|>--- conflicted
+++ resolved
@@ -14,7 +14,7 @@
 let version = "0.1"
 let banner = "Candid test suite runner " ^ version ^ ""
 let usage = "Usage: " ^ name ^ " [ -i path/to/candid/test ]"
-let _WASMTIME_OPTIONS_ = "--disable-cache --enable-cranelift-nan-canonicalization --wasm-features multi-memory,bulk-memory"
+let _WASMTIME_OPTIONS_ = "--disable-cache --enable-cranelift-nan-canonicalization --wasm-features=memory64,multi-memory,bulk-memory"
 
 (* Argument handling *)
 
@@ -255,11 +255,7 @@
             match run_cmd "moc -Werror -wasi-system-api tmp.mo -o tmp.wasm" with
             | ((Fail | Timeout), stdout, stderr) -> CantCompile (stdout, stderr, src)
             | (Ok, _, _) ->
-<<<<<<< HEAD
-              match must_not_trap, run_cmd "timeout 10s wasmtime --wasm-features=memory64 --disable-cache tmp.wasm" with
-=======
               match must_not_trap, run_cmd ("timeout 10s wasmtime "^ _WASMTIME_OPTIONS_ ^" tmp.wasm") with
->>>>>>> c6071a03
               | ShouldPass, (Ok, _, _) -> WantedPass
               | ShouldTrap, (Fail, _, _) -> WantedTrap
               | ShouldPass, (Fail, stdout, stderr) -> UnwantedTrap (stdout, stderr)
