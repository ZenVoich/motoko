--- conflicted
+++ resolved
@@ -7,29 +7,11 @@
 DIDC_TARGET = _build/default/exes/didc.exe
 ASC_JS_TARGET = _build/default/exes/as_js.bc.js
 
-<<<<<<< HEAD
-OPAM_PACKAGES = wasm num vlq yojson bisect_ppx-ocamlbuild atdgen base
-JS_OPAM_PACKAGES = js_of_ocaml js_of_ocaml-ppx
-=======
 DUNE_OPTS ?=
->>>>>>> ace991d5
 
 ALL_TARGETS = $(AS_LD_TARGET) $(ASC_TARGET) $(ASC_JS_TARGET) $(DIDC_TARGET)
 
-<<<<<<< HEAD
-OCAML_FLAGS = -cflags '-w +a-4-27-30-42-44-45-58 -warn-error +a'
-OCAMLBUILD = ocamlbuild $(OCAML_FLAGS) \
- -use-ocamlfind \
- -plugin-tag 'package(bisect_ppx-ocamlbuild)' \
- -plugin-tag 'package(ocamlbuild_atdgen)' \
- -use-menhir -menhir "$(MENHIR) $(MENHIR_FLAGS)" \
- -I src \
- -I lib \
- $(OPAM_PACKAGES:%=-pkg %) \
- -tags debug
-=======
 .PHONY: all clean asc as-ld asc.js didc
->>>>>>> ace991d5
 
 # This targets is spelled out so that `make`
 # only invokes `dune` once, much faster
