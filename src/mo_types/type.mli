(* Representation *)

type lab = string
type var = string

type 'a control = Returns | Promises of 'a | Replies
type obj_sort = Object | Actor | Module
type shared_sort = Query | Write
type 'a shared = Local | Shared of 'a
type func_sort = shared_sort shared
type eff = Triv | Await

type prim =
  | Null
  | Bool
  | Nat
  | Nat8
  | Nat16
  | Nat32
  | Nat64
  | Int
  | Int8
  | Int16
  | Int32
  | Int64
  | Word8
  | Word16
  | Word32
  | Word64
  | Float
  | Char
  | Text
  | Blob (* IR use: Packed representation, vec u8 IDL type *)
  | Error

type t = typ
and typ =
  | Var of var * int                          (* variable *)
  | Con of con * typ list                     (* constructor *)
  | Prim of prim                              (* primitive *)
  | Obj of obj_sort * field list              (* object *)
  | Variant of field list                     (* variant *)
  | Array of typ                              (* array *)
  | Opt of typ                                (* option *)
  | Tup of typ list                           (* tuple *)
  | Func of func_sort * typ control * bind list * typ list * typ list  (* function *)
  | Async of typ * typ                        (* future *)
  | Mut of typ                                (* mutable type *)
  | Any                                       (* top *)
  | Non                                       (* bottom *)
  | Typ of con                                (* type (field of module) *)
  | Pre                                       (* pre-type *)

and bind = {var : var; bound : typ}
and field = {lab : lab; typ : typ}

and con = kind Con.t
and kind =
  | Def of bind list * typ
  | Abs of bind list * typ

(* Function sorts *)

<<<<<<< HEAD
val is_shared_sort : func_sort -> bool
val is_promising : 'a control -> bool
val map_control : ('a -> 'b) -> 'a control -> 'b control
=======
val is_shared_sort : 'a shared -> bool
>>>>>>> 7cea51ba

(* Short-hands *)

val unit : typ
val bool : typ
val nat : typ
val int : typ
val text : typ
val blob : typ
val error : typ
val char : typ

val throwErrorCodes : field list
val catchErrorCodes : field list
val throw : typ
val catch : typ

val caller : typ
val ctxt: typ

val iter_obj : typ -> typ

val prim : string -> prim


(* Projection *)

val is_non : typ -> bool
val is_prim : prim -> typ -> bool
val is_obj : typ -> bool
val is_variant : typ -> bool
val is_array : typ -> bool
val is_opt : typ -> bool
val is_tup : typ -> bool
val is_unit : typ -> bool
val is_pair : typ -> bool
val is_func : typ -> bool
val is_async : typ -> bool
val is_mut : typ -> bool
val is_typ : typ -> bool

val as_prim : prim -> typ -> unit
val as_obj : typ -> obj_sort * field list
val as_variant : typ -> field list
val as_array : typ -> typ
val as_opt : typ -> typ
val as_tup : typ -> typ list
val as_unit : typ -> unit
val as_pair : typ -> typ * typ
val as_func : typ -> func_sort * typ control * bind list * typ list * typ list
val as_async : typ -> typ * typ
val as_mut : typ -> typ
val as_immut : typ -> typ
val as_typ : typ -> con

val as_prim_sub : prim -> typ -> unit
val as_obj_sub : string list -> typ -> obj_sort * field list
val as_variant_sub : string -> typ -> field list
val as_array_sub : typ -> typ
val as_opt_sub : typ -> typ
val as_tup_sub : int -> typ -> typ list
val as_unit_sub : typ -> unit
val as_pair_sub : typ -> typ * typ
val as_func_sub : func_sort -> int -> typ -> func_sort * bind list * typ * typ
val as_mono_func_sub : typ -> typ * typ
val as_async_sub : typ -> typ -> typ * typ


(* Argument/result sequences *)

val seq : typ list -> typ
val codom : typ control -> typ list -> typ
val as_seq : typ -> typ list (* This needs to go away *)
val seq_of_tup : typ -> typ list
val arity : typ -> int

(* Fields *)

val lookup_val_field : string -> field list -> typ
val lookup_typ_field : string -> field list -> con

val compare_field : field -> field -> int


(* Constructors *)

val set_kind : con -> kind -> unit

module ConEnv : Env.S with type key = con
module ConSet : Dom.S with type elt = con


(* Normalization and Classification *)

val normalize : typ -> typ
val promote : typ -> typ

exception Unavoidable of con
val avoid : ConSet.t -> typ -> typ (* raise Unavoidable *)
val avoid_cons : ConSet.t -> ConSet.t -> unit (* raise Unavoidable *)

val opaque : typ -> bool
val concrete : typ -> bool
val shared : typ -> bool
val find_unshared : typ -> typ option
val is_shared_func : typ -> bool
val inhabited : typ -> bool
val span : typ -> int option


(* Cons occuring in kind *)

val cons_kind : kind -> ConSet.t


(* Equivalence and Subtyping *)

val eq : typ -> typ -> bool
val eq_kind : kind -> kind -> bool

val sub : typ -> typ -> bool
val compatible : typ -> typ -> bool

val lub : typ -> typ -> typ
val glb : typ -> typ -> typ


(* First-order substitution *)

val close : con list -> typ -> typ
val close_binds : con list -> bind list -> bind list

val open_ : typ list -> typ -> typ
val open_binds : bind list -> typ list


(* Environments *)

module Env : Env.S with type key = string

(* Pretty printing *)

val string_of_obj_sort : obj_sort -> string
val string_of_func_sort : func_sort -> string
val string_of_con : con -> string
val string_of_prim : prim -> string
val string_of_typ : typ -> string
val string_of_kind : kind -> string
val strings_of_kind : kind -> string * string * string
val string_of_typ_expand : typ -> string
<|MERGE_RESOLUTION|>--- conflicted
+++ resolved
@@ -61,13 +61,9 @@
 
 (* Function sorts *)
 
-<<<<<<< HEAD
-val is_shared_sort : func_sort -> bool
+val is_shared_sort : 'a shared -> bool
 val is_promising : 'a control -> bool
 val map_control : ('a -> 'b) -> 'a control -> 'b control
-=======
-val is_shared_sort : 'a shared -> bool
->>>>>>> 7cea51ba
 
 (* Short-hands *)
 
