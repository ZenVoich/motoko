open Source

open Syntax

module T = Mo_types.Type
module M = Mo_def.Syntax

module Stamps = Env.Make(String)

let stamps : int Stamps.t ref = ref Stamps.empty

let (!!) it = { it; at = Source.no_region; note = NoInfo}

let fresh_stamp name =
  let n = Lib.Option.get (Stamps.find_opt name !stamps) 0 in
  stamps := Stamps.add name (n + 1) !stamps;
  n

let fresh_id name =
  let n = fresh_stamp name in
  if n = 0 then
    name
  else Printf.sprintf "%s_%i" name (fresh_stamp name)

let fail sexp =
  failwith (Wasm.Sexpr.to_string 80 sexp)

type sort = Field | Local | Method

module Env = T.Env

type ctxt =
  { self : string option;
    ids : sort T.Env.t;
    ghost_items : (ctxt -> item) list ref;
    ghost_inits : (ctxt -> stmt) list ref;
  }

let self ctxt at =
  match ctxt.self with
  | Some id -> { it = LocalVar ({ it = id; at; note = NoInfo},
                                { it = RefT; at; note = NoInfo });
                   at;
                   note = NoInfo }
  | _ -> failwith "no self"

let rec extract_invariants : item list -> (par -> invariants -> invariants) = function
  | [] -> fun _ x -> x
  | { it = InvariantI (s, e); at; _ } :: p ->
      fun self es ->
        { it = MacroCall(s, { it = LocalVar (fst self, snd self)
                            ; at
                            ; note = NoInfo })
        ; at
        ; note = NoInfo } :: extract_invariants p self es
  | _ :: p -> extract_invariants p

let rec unit (u : M.comp_unit) : prog =
  let { M.imports; M.body } = u.it in
  match body.it with
  | M.ActorU(id_opt, decs) ->
    let ctxt = { self = None; ids = Env.empty; ghost_items = ref []; ghost_inits = ref []; } in
    let ctxt', inits, mk_is = dec_fields ctxt decs in
    let is' = List.map (fun mk_i -> mk_i ctxt') mk_is in
    (* given is', compute ghost_is *)
    let ghost_is = List.map (fun mk_i -> mk_i ctxt') !(ctxt.ghost_items) in
    let init_id = id_at "__init__" Source.no_region in
    let self_id = id_at "$Self" Source.no_region in
    let self_typ = { it = RefT; at = self_id.at; note = NoInfo } in
    let ctxt'' = { ctxt' with self = Some self_id.it } in
<<<<<<< HEAD
    let init_list = List.map (fun (id, init) ->
=======
    let perms = List.map (fun (id, _) -> fun (at : region) ->
      AccE(
        (self ctxt'' at, id),
        { at;
          it = PermE {
            at;
            it = FullP;
            note = NoInfo
          };
          note = NoInfo
        }
      )) inits in
    let perm = fun (at : region) ->
      { at;
        it = List.fold_left
        (fun pexp -> fun p_fn -> AndE(
          { at;
            it = pexp;
            note = NoInfo
          },
          { at;
            it = (p_fn at);
            note = NoInfo
          }))
          (BoolLitE true)
          perms;
          note = NoInfo
        } in
    (* Add initializer *)
    let init_list = List.map (fun (id, init) -> 
>>>>>>> 1a061f24
      { at = { left = id.at.left; right = init.at.right };
        it = FieldAssignS((self ctxt'' init.at, id), exp ctxt'' init);
        note = NoInfo
      }) inits in
    let init_list = init_list @ List.map (fun mk_s -> mk_s ctxt'') !(ctxt.ghost_inits) in
    let init_body =
      { at = body.at;  (* ATG: Is this the correct position? *)
        it = [], init_list;
        note = NoInfo
      } in
<<<<<<< HEAD
    let m =
      { it = MethodI(init_id, [
          self_id, { it = RefT; at = self_id.at; note = NoInfo }
        ], [], [], [], Some init_body);
        at = no_region;
        note = NoInfo
      } in
    let is = ghost_is @ (m :: is') in
    let invs = extract_invariants is in
      { it = adorn_invariants invs is;
        at = body.at;
        note = NoInfo
      }
=======
    let init_m =
      { it = MethodI(init_id, [self_id, self_typ], [], [], [], Some init_body);
        at = no_region;
        note = NoInfo
      } in
    let is'' = init_m :: is' in
    (* Add permissions *)
    let is''' = List.map (fun {it; at; note: info} -> (
      match it with
      | MethodI (id, ins, outs, pres, posts, body) ->
        { at;
          it = MethodI (id, ins, outs, (perm at)::pres, (perm at)::posts, body);
          note
        }
        | _ -> {it; at; note}
    )) is'' in
    (* Add functional invariants *)
    let invs = extract_invariants is''' (self_id, self_typ) [] in
    let is = List.map (fun {it; at; note: info} ->
      match it with
      | MethodI (id, ins, outs, pres, posts, body) ->
        { at;
          it = MethodI(id, ins, outs, (if id.it = init_id.it then pres else List.append pres invs), List.append posts invs, body);
          note
        }
        | _ -> {it; at; note}
    ) is''' in
    { it = is;
      at = body.at;
      note = NoInfo
    }
>>>>>>> 1a061f24
  | _ -> assert false

and dec_fields (ctxt : ctxt) (ds : M.dec_field list) =
  match ds with
  | [] ->
    (ctxt, [], [])
  | d :: ds ->
    let ctxt, init, mk_i = dec_field ctxt d in
    let ctxt, inits, mk_is = dec_fields ctxt ds in
    (ctxt, (match init with Some i -> i::inits | _ -> inits), mk_i::mk_is)

and dec_field ctxt d =
  let ctxt, init, mk_i = dec_field' ctxt d.it in
  (ctxt,
  init,
   fun ctxt' ->
     let (i, info) = mk_i ctxt' in
     { it = i;
       at = d.at;
       note = info })

and dec_field' ctxt d =
  match d.M.dec.it with
  (*  | ExpD e -> "ExpD" $$ [exp e ] *)

  | M.VarD (x, e) ->
      { ctxt with ids = Env.add x.it Field ctxt.ids },
      Some (id x, e),
      fun ctxt' ->
        (FieldI(id x, tr_typ e.note.M.note_typ),
        NoInfo)
  | M.(LetD ({it=VarP f;_},
             {it=FuncE(x, sp, tp, p, t_opt, sugar,
                       {it = AsyncE (_, e); _} );_})) -> (* ignore async *)
      { ctxt with ids = Env.add f.it Method ctxt.ids },
      None,
      fun ctxt' ->
        let self_id = id_at "$Self" Source.no_region in
        let ctxt'' = { ctxt' with self = Some self_id.it }
        in (* TODO: add args (and rets?) *)
        (MethodI(id f, (self_id, {it = RefT; at = Source.no_region; note = NoInfo})::args p, rets t_opt, [], [], Some (stmt ctxt'' e)),
        NoInfo)
  | M.(ExpD { it = AssertE e; at; _ }) ->
      ctxt,
      None,
	    fun ctxt' ->
	      InvariantI (Printf.sprintf "invariant_%d" at.left.line, exp { ctxt' with self = Some "$Self" }  e), NoInfo
  | _ -> fail (Mo_def.Arrange.dec d.M.dec)

(*
  | TypD (x, tp, t) ->
    "TypD" $$ [id x] @ List.map typ_bind tp @ [typ t]
  | ClassD (sp, x, tp, p, rt, s, i', dfs) ->
    "ClassD" $$ shared_pat sp :: id x :: List.map typ_bind tp @ [
      pat p;
      (match rt with None -> Atom "_" | Some t -> typ t);
      obj_sort s; id i'
    ] @ List.map dec_field dfs
*)

and args p = match p.it with
  | M.TupP ps ->
    List.map (fun {it = M.VarP x; note; _} -> (id x, tr_typ note)) ps

and block ctxt at ds =
  let ctxt, mk_ss = decs ctxt ds in
  { it = mk_ss ctxt;
    at;
    note = NoInfo }

and decs ctxt ds =
  match ds with
  | [] -> (ctxt, fun ctxt' -> ([],[]))
  | d::ds' ->
    let (ctxt1, mk_s) = dec ctxt d in
    let (ctxt2, mk_ss) = decs ctxt1 ds' in
    (ctxt2,
     fun ctxt' ->
       let (l, s) = mk_s ctxt' in
       let (ls, ss) = mk_ss ctxt' in
       (l @ ls, s @ ss))

and dec ctxt d =
  match d.it with
  | M.VarD (x, e) ->
     (* TODO: translate e? *)
    { ctxt with ids = Env.add x.it Local ctxt.ids },
    fun ctxt' ->
      ([{ it = (id x, tr_typ e.note.M.note_typ);
        at = d.at;
        note = NoInfo }],
       [{ it = VarAssignS (id x, exp ctxt' e);
          at = d.at;
          note = NoInfo }])
  | M.(LetD ({it=VarP x;_}, e)) ->
     { ctxt with ids = Env.add x.it Local ctxt.ids },
     fun ctxt' ->
       ([{ it = (id x, tr_typ e.note.M.note_typ);
           at = d.at;
           note = NoInfo }],
        [{ it = VarAssignS (id x, exp ctxt' e);
           at = d.at;
           note = NoInfo }])
  | M.(ExpD e) ->
     (ctxt,
      fun ctxt' ->
        let s = stmt ctxt' e in
        s.it)
  | _ -> fail (Mo_def.Arrange.dec d)

and stmt ctxt (s : M.exp) : seqn =
  match s.it with
  | M.TupE [] ->
     block ctxt s.at []
  | M.BlockE ds ->
     block ctxt s.at ds
  | M.IfE(e, s1, s2) ->
     { it =
         ([],
          [ { it = IfS(exp ctxt e, stmt ctxt s1, stmt ctxt s2);
              at = s.at;
              note = NoInfo } ]);
       at = s.at;
       note = NoInfo }
  | M.(AwaitE({ it = AsyncE (_, e); _ })) -> (* gross hack *)
     let id' = fresh_id "$message_async" in
     let id = { it = id'; at = Source.no_region; note = NoInfo } in
     ctxt.ghost_items :=
       (fun ctxt ->
         { it = FieldI (id, { it = IntT; at = Source.no_region; note = NoInfo }); at = Source.no_region; note = NoInfo }) ::
         !(ctxt.ghost_items);
     let mk_s = fun ctxt ->
       { it = FieldAssignS(
          (self ctxt Source.no_region, id),
          { it = IntLitE Mo_values.Numerics.Int.zero; at = Source.no_region; note = NoInfo });
         at = Source.no_region;
         note = NoInfo }
     in

     ctxt.ghost_inits := mk_s :: !(ctxt.ghost_inits);
     { !!([],
          [ !!(FieldAssignS(
              (self ctxt Source.no_region, id),
              (!!(AddE(!!(FldAcc (self ctxt Source.no_region, id)),
                       !!(IntLitE (Mo_values.Numerics.Int.of_int 1)))))));
            !!(ExhaleS (!!(BoolLitE true)));
            !!(InhaleS (!!(BoolLitE true)));
            !!(FieldAssignS(
              (self ctxt Source.no_region, id),
              (!!(SubE(!!(FldAcc (self ctxt Source.no_region, id)),
                       !!(IntLitE (Mo_values.Numerics.Int.of_int 1)))))));
            { !!(SeqnS (stmt ctxt e))
              with at = e.at }])
       with at = s.at }
  | M.WhileE(e, s1) ->
     { it =
         ([],
          [ { it = WhileS(exp ctxt e, [], stmt ctxt s1); (* TODO: invariant *)
              at = s.at;
              note = NoInfo } ]);
       at = s.at;
       note = NoInfo }
  | M.(AssignE({it = VarE x; _}, e2)) ->
     begin match Env.find x.it ctxt.ids with
     | Local ->
       let loc = { it = x.it; at = x.at; note = NoInfo } in
       { it =
           ([],
            [ { it = VarAssignS(loc, exp ctxt e2);
                at = s.at;
                note = NoInfo } ]);
         at = s.at;
         note = NoInfo }
     | Field ->
       let fld = (self ctxt x.at, id x) in
       { it =
           ([],
            [ { it = FieldAssignS(fld, exp ctxt e2);
                at = s.at;
                note = NoInfo } ]);
         at = s.at;
         note = NoInfo }
     end
  | M.LitE e -> { it = [], []; at = s.at; note = NoInfo }
  | _ -> fail (Mo_def.Arrange.exp s)

(*    
  | M.AssignE({it = VarE id;_}, e2) when isField e1->
     { it =
         ([],
          [ { it = FieldAssignS((), exp e2);
              at = s.at;
              note = NoInfo } ]);
       at = s.at;
       note = NoInfo }
*)

and isLocal id = true (* fix me *)

and exp ctxt e =
  let (e', info) = exp' ctxt e in
  { it = e';
    at = e.at;
    note = info }
and exp' ctxt (e : M.exp) =
  let open Mo_values.Operator in
  match e.it with
  | M.VarE x (* when Env.find x.it ctxt = Local *) ->
    begin
     match Env.find x.it ctxt.ids with
     | Local ->
        (LocalVar (id x, tr_typ e.note.note_typ),
        NoInfo)
     | Field ->
        (FldAcc (self ctxt x.at, id x),
         NoInfo)
     | _ -> fail (Mo_def.Arrange.exp e)
    end
  | M.AnnotE(a, b) ->
    exp' ctxt a
(*
  | M.VarE x when Env.find x.it ctxt = Field ->
     (*TODO: need environment to distinguish fields from locals *)
     (LocalVar (id x, tr_typ e.note.note_typ),
      NoInfo)
*)
  | M.LitE r ->
    begin match !r with
    | M.BoolLit b ->
       (BoolLitE b, NoInfo)
    | M.IntLit i ->
       (IntLitE i, NoInfo)
    | _ -> fail (Mo_def.Arrange.exp e)
    end
  | M.NotE e ->
     NotE (exp ctxt e), NoInfo
  | M.RelE (ot, e1, op, e2) ->
     let e1, e2 = exp ctxt e1, exp ctxt e2 in
     (match op with
      | EqOp -> EqCmpE (e1, e2)
      | NeqOp -> NeCmpE (e1, e2)
      | GtOp -> GtCmpE (e1, e2)
      | GeOp -> GeCmpE (e1, e2)
      | LtOp -> LtCmpE (e1, e2)
      | LeOp -> LeCmpE (e1, e2)
     ), NoInfo
  | M.BinE (ot, e1, op, e2) ->
     let e1, e2 = exp ctxt e1, exp ctxt e2 in
     (match op with
      | AddOp -> AddE (e1, e2)
      | SubOp -> SubE (e1, e2)
      | MulOp -> MulE (e1, e2)
      | DivOp -> DivE (e1, e2)
      | ModOp -> ModE (e1, e2)
     ), NoInfo
  | M.OrE (e1, e2) ->
     OrE (exp ctxt e1, exp ctxt e2), NoInfo
  | M.AndE (e1, e2) ->
     AndE (exp ctxt e1, exp ctxt e2), NoInfo
  | _ -> fail (Mo_def.Arrange.exp e)
(*           
  | VarE x              -> 
  | LitE l              -> "LitE"      $$ [lit !l]
  | ActorUrlE e         -> "ActorUrlE" $$ [exp e]
  | UnE (ot, uo, e)     -> "UnE"       $$ [operator_type !ot; Arrange_ops.unop uo; exp e]
  | BinE (ot, e1, bo, e2) -> "BinE"    $$ [operator_type !ot; exp e1; Arrange_ops.binop bo; exp e2]
  | RelE (ot, e1, ro, e2) -> "RelE"    $$ [operator_type !ot; exp e1; Arrange_ops.relop ro; exp e2]
  | ShowE (ot, e)       -> "ShowE"     $$ [operator_type !ot; exp e]
  | ToCandidE es        -> "ToCandidE"   $$ exps es
  | FromCandidE e       -> "FromCandidE" $$ [exp e]
  | TupE es             -> "TupE"      $$ exps es
  | ProjE (e, i)        -> "ProjE"     $$ [exp e; Atom (string_of_int i)]
  | ObjBlockE (s, dfs)  -> "ObjBlockE" $$ [obj_sort s] @ List.map dec_field dfs
  | ObjE ([], efs)      -> "ObjE"      $$ List.map exp_field efs
  | ObjE (bases, efs)   -> "ObjE"      $$ exps bases @ [Atom "with"] @ List.map exp_field efs
  | DotE (e, x)         -> "DotE"      $$ [exp e; id x]
  | AssignE (e1, e2)    -> "AssignE"   $$ [exp e1; exp e2]
  | ArrayE (m, es)      -> "ArrayE"    $$ [mut m] @ exps es
  | IdxE (e1, e2)       -> "IdxE"      $$ [exp e1; exp e2]
  | FuncE (x, sp, tp, p, t, sugar, e') ->
    "FuncE" $$ [
      Atom (Type.string_of_typ e.note.note_typ);
      shared_pat sp;
      Atom x] @
      List.map typ_bind tp @ [
      pat p;
      (match t with None -> Atom "_" | Some t -> typ t);
      Atom (if sugar then "" else "=");
      exp e'
    ]
  | CallE (e1, ts, e2)  -> "CallE"   $$ [exp e1] @ inst ts @ [exp e2]
  | BlockE ds           -> "BlockE"  $$ List.map dec ds
  | NotE e              -> "NotE"    $$ [exp e]
  | AndE (e1, e2)       -> "AndE"    $$ [exp e1; exp e2]
  | OrE (e1, e2)        -> "OrE"     $$ [exp e1; exp e2]
  | IfE (e1, e2, e3)    -> "IfE"     $$ [exp e1; exp e2; exp e3]
  | SwitchE (e, cs)     -> "SwitchE" $$ [exp e] @ List.map case cs
  | WhileE (e1, e2)     -> "WhileE"  $$ [exp e1; exp e2]
  | LoopE (e1, None)    -> "LoopE"   $$ [exp e1]
  | LoopE (e1, Some e2) -> "LoopE"   $$ [exp e1; exp e2]
  | ForE (p, e1, e2)    -> "ForE"    $$ [pat p; exp e1; exp e2]
  | LabelE (i, t, e)    -> "LabelE"  $$ [id i; typ t; exp e]
  | DebugE e            -> "DebugE"  $$ [exp e]
  | BreakE (i, e)       -> "BreakE"  $$ [id i; exp e]
  | RetE e              -> "RetE"    $$ [exp e]
  | AsyncE (tb, e)      -> "AsyncE"  $$ [typ_bind tb; exp e]
  | AwaitE e            -> "AwaitE"  $$ [exp e]
  | AssertE e           -> "AssertE" $$ [exp e]
  | AnnotE (e, t)       -> "AnnotE"  $$ [exp e; typ t]
  | OptE e              -> "OptE"    $$ [exp e]
  | DoOptE e            -> "DoOptE"  $$ [exp e]
  | BangE e             -> "BangE"   $$ [exp e]
  | TagE (i, e)         -> "TagE"    $$ [id i; exp e]
  | PrimE p             -> "PrimE"   $$ [Atom p]
  | ImportE (f, _fp)    -> "ImportE" $$ [Atom f]
  | ThrowE e            -> "ThrowE"  $$ [exp e]
  | TryE (e, cs)        -> "TryE"    $$ [exp e] @ List.map catch cs
  | IgnoreE e           -> "IgnoreE" $$ [exp e]
*)


and rets t_opt =
  match t_opt with
  | None -> []
  | Some t ->
    (match T.normalize t.note with
     | T.Tup [] -> []
     | T.Async (_, _) -> [])

and id_at id at = { it = id; at = at; note = NoInfo }

and id id = { it = id.it; at = id.at; note = NoInfo }

and tr_typ typ =
  { it = tr_typ' typ;
    at = Source.no_region;
    note = NoInfo }
and tr_typ' typ =
  match T.normalize typ with
  | T.Prim T.Int -> IntT
  | T.Prim T.Bool -> BoolT
  | _ -> fail (Mo_types.Arrange_type.typ (T.normalize typ))


(*       
let rec exp e = match e.it with
  | VarE x              -> "VarE"      $$ [id x]
  | LitE l              -> "LitE"      $$ [lit !l]
  | ActorUrlE e         -> "ActorUrlE" $$ [exp e]
  | UnE (ot, uo, e)     -> "UnE"       $$ [operator_type !ot; Arrange_ops.unop uo; exp e]
  | BinE (ot, e1, bo, e2) -> "BinE"    $$ [operator_type !ot; exp e1; Arrange_ops.binop bo; exp e2]
  | RelE (ot, e1, ro, e2) -> "RelE"    $$ [operator_type !ot; exp e1; Arrange_ops.relop ro; exp e2]
  | ShowE (ot, e)       -> "ShowE"     $$ [operator_type !ot; exp e]
  | ToCandidE es        -> "ToCandidE"   $$ exps es
  | FromCandidE e       -> "FromCandidE" $$ [exp e]
  | TupE es             -> "TupE"      $$ exps es
  | ProjE (e, i)        -> "ProjE"     $$ [exp e; Atom (string_of_int i)]
  | ObjBlockE (s, dfs)  -> "ObjBlockE" $$ [obj_sort s] @ List.map dec_field dfs
  | ObjE ([], efs)      -> "ObjE"      $$ List.map exp_field efs
  | ObjE (bases, efs)   -> "ObjE"      $$ exps bases @ [Atom "with"] @ List.map exp_field efs
  | DotE (e, x)         -> "DotE"      $$ [exp e; id x]
  | AssignE (e1, e2)    -> "AssignE"   $$ [exp e1; exp e2]
  | ArrayE (m, es)      -> "ArrayE"    $$ [mut m] @ exps es
  | IdxE (e1, e2)       -> "IdxE"      $$ [exp e1; exp e2]
  | FuncE (x, sp, tp, p, t, sugar, e') ->
    "FuncE" $$ [
      Atom (Type.string_of_typ e.note.note_typ);
      shared_pat sp;
      Atom x] @
      List.map typ_bind tp @ [
      pat p;
      (match t with None -> Atom "_" | Some t -> typ t);
      Atom (if sugar then "" else "=");
      exp e'
    ]
  | CallE (e1, ts, e2)  -> "CallE"   $$ [exp e1] @ inst ts @ [exp e2]
  | BlockE ds           -> "BlockE"  $$ List.map dec ds
  | NotE e              -> "NotE"    $$ [exp e]
  | AndE (e1, e2)       -> "AndE"    $$ [exp e1; exp e2]
  | OrE (e1, e2)        -> "OrE"     $$ [exp e1; exp e2]
  | IfE (e1, e2, e3)    -> "IfE"     $$ [exp e1; exp e2; exp e3]
  | SwitchE (e, cs)     -> "SwitchE" $$ [exp e] @ List.map case cs
  | WhileE (e1, e2)     -> "WhileE"  $$ [exp e1; exp e2]
  | LoopE (e1, None)    -> "LoopE"   $$ [exp e1]
  | LoopE (e1, Some e2) -> "LoopE"   $$ [exp e1; exp e2]
  | ForE (p, e1, e2)    -> "ForE"    $$ [pat p; exp e1; exp e2]
  | LabelE (i, t, e)    -> "LabelE"  $$ [id i; typ t; exp e]
  | DebugE e            -> "DebugE"  $$ [exp e]
  | BreakE (i, e)       -> "BreakE"  $$ [id i; exp e]
  | RetE e              -> "RetE"    $$ [exp e]
  | AsyncE (tb, e)      -> "AsyncE"  $$ [typ_bind tb; exp e]
  | AwaitE e            -> "AwaitE"  $$ [exp e]
  | AssertE e           -> "AssertE" $$ [exp e]
  | AnnotE (e, t)       -> "AnnotE"  $$ [exp e; typ t]
  | OptE e              -> "OptE"    $$ [exp e]
  | DoOptE e            -> "DoOptE"  $$ [exp e]
  | BangE e             -> "BangE"   $$ [exp e]
  | TagE (i, e)         -> "TagE"    $$ [id i; exp e]
  | PrimE p             -> "PrimE"   $$ [Atom p]
  | ImportE (f, _fp)    -> "ImportE" $$ [Atom f]
  | ThrowE e            -> "ThrowE"  $$ [exp e]
  | TryE (e, cs)        -> "TryE"    $$ [exp e] @ List.map catch cs
  | IgnoreE e           -> "IgnoreE" $$ [exp e]

and exps es = List.map exp es

and inst inst = match inst.it with
  | None -> []
  | Some ts -> List.map typ ts

and pat p = match p.it with
  | WildP           -> Atom "WildP"
  | VarP x          -> "VarP"       $$ [id x]
  | TupP ps         -> "TupP"       $$ List.map pat ps
  | ObjP ps         -> "ObjP"       $$ List.map pat_field ps
  | AnnotP (p, t)   -> "AnnotP"     $$ [pat p; typ t]
  | LitP l          -> "LitP"       $$ [lit !l]
  | SignP (uo, l)   -> "SignP"      $$ [Arrange_ops.unop uo ; lit !l]
  | OptP p          -> "OptP"       $$ [pat p]
  | TagP (i, p)     -> "TagP"       $$ [tag i; pat p]
  | AltP (p1,p2)    -> "AltP"       $$ [pat p1; pat p2]
  | ParP p          -> "ParP"       $$ [pat p]

and lit = function
  | NullLit       -> Atom "NullLit"
  | BoolLit true  -> "BoolLit"   $$ [ Atom "true" ]
  | BoolLit false -> "BoolLit"   $$ [ Atom "false" ]
  | NatLit n      -> "NatLit"    $$ [ Atom (Numerics.Nat.to_pretty_string n) ]
  | Nat8Lit n     -> "Nat8Lit"   $$ [ Atom (Numerics.Nat8.to_pretty_string n) ]
  | Nat16Lit n    -> "Nat16Lit"  $$ [ Atom (Numerics.Nat16.to_pretty_string n) ]
  | Nat32Lit n    -> "Nat32Lit"  $$ [ Atom (Numerics.Nat32.to_pretty_string n) ]
  | Nat64Lit n    -> "Nat64Lit"  $$ [ Atom (Numerics.Nat64.to_pretty_string n) ]
  | IntLit i      -> "IntLit"    $$ [ Atom (Numerics.Int.to_pretty_string i) ]
  | Int8Lit i     -> "Int8Lit"   $$ [ Atom (Numerics.Int_8.to_pretty_string i) ]
  | Int16Lit i    -> "Int16Lit"  $$ [ Atom (Numerics.Int_16.to_pretty_string i) ]
  | Int32Lit i    -> "Int32Lit"  $$ [ Atom (Numerics.Int_32.to_pretty_string i) ]
  | Int64Lit i    -> "Int64Lit"  $$ [ Atom (Numerics.Int_64.to_pretty_string i) ]
  | FloatLit f    -> "FloatLit"  $$ [ Atom (Numerics.Float.to_pretty_string f) ]
  | CharLit c     -> "CharLit"   $$ [ Atom (string_of_int c) ]
  | TextLit t     -> "TextLit"   $$ [ Atom t ]
  | BlobLit b     -> "BlobLit"   $$ [ Atom b ]
  | PreLit (s,p)  -> "PreLit"    $$ [ Atom s; Arrange_type.prim p ]

and case c = "case" $$ [pat c.it.pat; exp c.it.exp]

and catch c = "catch" $$ [pat c.it.pat; exp c.it.exp]

and pat_field pf = pf.it.id.it $$ [pat pf.it.pat]

and obj_sort s = match s.it with
  | Type.Object -> Atom "Object"
  | Type.Actor -> Atom "Actor"
  | Type.Module -> Atom "Module"
  | Type.Memory -> Atom "Memory"

and shared_pat sp = match sp.it with
  | Type.Local -> Atom "Local"
  | Type.Shared (Type.Write, p) -> "Shared" $$ [pat p]
  | Type.Shared (Type.Query, p) -> "Query" $$ [pat p]

and func_sort s = match s.it with
  | Type.Local -> Atom "Local"
  | Type.Shared Type.Write -> Atom "Shared"
  | Type.Shared Type.Query -> Atom "Query"

and mut m = match m.it with
  | Const -> Atom "Const"
  | Var   -> Atom "Var"

and vis v = match v.it with
  | Public None -> Atom "Public"
  | Public (Some m) -> "Public" $$ [Atom m]
  | Private -> Atom "Private"
  | System -> Atom "System"

and stab s_opt = match s_opt with
  | None -> Atom "(Flexible)"
  | Some s ->
    (match s.it with
    | Flexible -> Atom "Flexible"
    | Stable -> Atom "Stable")

and typ_field (tf : typ_field) = match tf.it with
  | ValF (id, t, m) -> id.it $$ [typ t; mut m]
  | TypF (id', tbs, t) ->
      "TypF" $$ [id id'] @ List.map typ_bind tbs @ [typ t]
and typ_item ((id, ty) : typ_item) =
  match id with
  | None -> [typ ty]
  | Some { it;_ } -> [Atom it; typ ty]

and typ_tag (tt : typ_tag)
  = tt.it.tag.it $$ [typ tt.it.typ]

and typ_bind (tb : typ_bind)
  = tb.it.var.it $$ [typ tb.it.bound]

and dec_field (df : dec_field)
  = "DecField" $$ [dec df.it.dec; vis df.it.vis; stab df.it.stab]

and exp_field (ef : exp_field)
  = "ExpField" $$ [mut ef.it.mut; id ef.it.id; exp ef.it.exp]

and operator_type t = Atom (Type.string_of_typ t)

and path p = match p.it with
  | IdH i -> "IdH" $$ [id i]
  | DotH (p,i) -> "DotH" $$ [path p; id i]

and typ t = match t.it with
  | PathT (p, ts) -> "PathT" $$ [path p] @ List.map typ ts
  | PrimT p -> "PrimT" $$ [Atom p]
  | ObjT (s, ts) -> "ObjT" $$ [obj_sort s] @ List.map typ_field ts
  | ArrayT (m, t) -> "ArrayT" $$ [mut m; typ t]
  | OptT t -> "OptT" $$ [typ t]
  | VariantT cts -> "VariantT" $$ List.map typ_tag cts
  | TupT ts -> "TupT" $$ List.concat_map typ_item ts
  | FuncT (s, tbs, at, rt) -> "FuncT" $$ [func_sort s] @ List.map typ_bind tbs @ [ typ at; typ rt]
  | AsyncT (t1, t2) -> "AsyncT" $$ [typ t1; typ t2]
  | AndT (t1, t2) -> "AndT" $$ [typ t1; typ t2]
  | OrT (t1, t2) -> "OrT" $$ [typ t1; typ t2]
  | ParT t -> "ParT" $$ [typ t]
  | NamedT (id, t) -> "NamedT" $$ [Atom id.it; typ t]

and dec d = match d.it with
  | ExpD e -> "ExpD" $$ [exp e ]
  | LetD (p, e) -> "LetD" $$ [pat p; exp e]
  | VarD (x, e) -> "VarD" $$ [id x; exp e]
  | TypD (x, tp, t) ->
    "TypD" $$ [id x] @ List.map typ_bind tp @ [typ t]
  | ClassD (sp, x, tp, p, rt, s, i', dfs) ->
    "ClassD" $$ shared_pat sp :: id x :: List.map typ_bind tp @ [
      pat p;
      (match rt with None -> Atom "_" | Some t -> typ t);
      obj_sort s; id i'
    ] @ List.map dec_field dfs

 *)<|MERGE_RESOLUTION|>--- conflicted
+++ resolved
@@ -34,14 +34,15 @@
     ids : sort T.Env.t;
     ghost_items : (ctxt -> item) list ref;
     ghost_inits : (ctxt -> stmt) list ref;
+    invariants : (ctxt -> exp) list ref;
   }
 
 let self ctxt at =
   match ctxt.self with
   | Some id -> { it = LocalVar ({ it = id; at; note = NoInfo},
                                 { it = RefT; at; note = NoInfo });
-                   at;
-                   note = NoInfo }
+                 at;
+                 note = NoInfo }
   | _ -> failwith "no self"
 
 let rec extract_invariants : item list -> (par -> invariants -> invariants) = function
@@ -68,9 +69,6 @@
     let self_id = id_at "$Self" Source.no_region in
     let self_typ = { it = RefT; at = self_id.at; note = NoInfo } in
     let ctxt'' = { ctxt' with self = Some self_id.it } in
-<<<<<<< HEAD
-    let init_list = List.map (fun (id, init) ->
-=======
     let perms = List.map (fun (id, _) -> fun (at : region) ->
       AccE(
         (self ctxt'' at, id),
@@ -100,8 +98,7 @@
           note = NoInfo
         } in
     (* Add initializer *)
-    let init_list = List.map (fun (id, init) -> 
->>>>>>> 1a061f24
+    let init_list = List.map (fun (id, init) ->
       { at = { left = id.at.left; right = init.at.right };
         it = FieldAssignS((self ctxt'' init.at, id), exp ctxt'' init);
         note = NoInfo
@@ -112,21 +109,6 @@
         it = [], init_list;
         note = NoInfo
       } in
-<<<<<<< HEAD
-    let m =
-      { it = MethodI(init_id, [
-          self_id, { it = RefT; at = self_id.at; note = NoInfo }
-        ], [], [], [], Some init_body);
-        at = no_region;
-        note = NoInfo
-      } in
-    let is = ghost_is @ (m :: is') in
-    let invs = extract_invariants is in
-      { it = adorn_invariants invs is;
-        at = body.at;
-        note = NoInfo
-      }
-=======
     let init_m =
       { it = MethodI(init_id, [self_id, self_typ], [], [], [], Some init_body);
         at = no_region;
@@ -145,20 +127,19 @@
     )) is'' in
     (* Add functional invariants *)
     let invs = extract_invariants is''' (self_id, self_typ) [] in
-    let is = List.map (fun {it; at; note: info} ->
+    let is4 = List.map (fun {it; at; note: info} ->
       match it with
       | MethodI (id, ins, outs, pres, posts, body) ->
         { at;
           it = MethodI(id, ins, outs, (if id.it = init_id.it then pres else List.append pres invs), List.append posts invs, body);
           note
         }
-        | _ -> {it; at; note}
-    ) is''' in
+        | _ -> {it; at; note}) is''' in
+    let is = ghost_is @ is4 in
     { it = is;
       at = body.at;
       note = NoInfo
     }
->>>>>>> 1a061f24
   | _ -> assert false
 
 and dec_fields (ctxt : ctxt) (ds : M.dec_field list) =
