(*
This module originated as a copy of interpreter/syntax/ast.ml in the
reference implementation.

Base revision: WebAssembly/spec@a7a1856.

The changes are:
<<<<<<< HEAD
 * Manual selective support for bulk-memory operations `memory_copy` and `memory_fill` (WebAssembly/spec@7fa2f20).
=======
 * Pseudo-instruction Meta for debug information
 * StableMemory, StableGrow, StableRead, StableWrite instructions.
>>>>>>> c6071a03

The code is otherwise as untouched as possible, so that we can relatively
easily apply diffs from the original code (possibly manually).
*)

(*
 * Throughout the implementation we use consistent naming conventions for
 * syntactic elements, associated with the types defined here and in a few
 * other places:
 *
 *   x : var
 *   v : value
 *   e : instr
 *   f : func
 *   m : module_
 *
 *   t : value_type
 *   s : func_type
 *   c : context / config
 *
 * These conventions mostly follow standard practice in language semantics.
 *)

open Types
open Wasm.Source


(* Operators *)

module IntOp =
struct
  type unop = Clz | Ctz | Popcnt | ExtendS of pack_size
  type binop = Add | Sub | Mul | DivS | DivU | RemS | RemU
             | And | Or | Xor | Shl | ShrS | ShrU | Rotl | Rotr
  type testop = Eqz
  type relop = Eq | Ne | LtS | LtU | GtS | GtU | LeS | LeU | GeS | GeU
  type cvtop = ExtendSI32 | ExtendUI32 | WrapI64
             | TruncSF32 | TruncUF32 | TruncSF64 | TruncUF64
             | TruncSatSF32 | TruncSatUF32 | TruncSatSF64 | TruncSatUF64
             | ReinterpretFloat
end

module FloatOp =
struct
  type unop = Neg | Abs | Ceil | Floor | Trunc | Nearest | Sqrt
  type binop = Add | Sub | Mul | Div | Min | Max | CopySign
  type testop
  type relop = Eq | Ne | Lt | Gt | Le | Ge
  type cvtop = ConvertSI32 | ConvertUI32 | ConvertSI64 | ConvertUI64
             | PromoteF32 | DemoteF64
             | ReinterpretInt
end

module I32Op = IntOp
module I64Op = IntOp
module F32Op = FloatOp
module F64Op = FloatOp

type unop = (I32Op.unop, I64Op.unop, F32Op.unop, F64Op.unop) Values.op
type binop = (I32Op.binop, I64Op.binop, F32Op.binop, F64Op.binop) Values.op
type testop = (I32Op.testop, I64Op.testop, F32Op.testop, F64Op.testop) Values.op
type relop = (I32Op.relop, I64Op.relop, F32Op.relop, F64Op.relop) Values.op
type cvtop = (I32Op.cvtop, I64Op.cvtop, F32Op.cvtop, F64Op.cvtop) Values.op

type 'a memop =
  {ty : value_type; align : int; offset : Memory.offset; sz : 'a option}
type loadop = (pack_size * extension) memop
type storeop = pack_size memop


(* Expressions *)

type var = int32 phrase
type literal = Values.value phrase
type name = int list

type block_type = VarBlockType of var | ValBlockType of value_type option

type instr = instr' phrase
and instr' =
  | Unreachable                       (* trap unconditionally *)
  | Nop                               (* do nothing *)
  | Drop                              (* forget a value *)
  | Select                            (* branchless conditional *)
  | Block of block_type * instr list  (* execute in sequence *)
  | Loop of block_type * instr list   (* loop header *)
  | If of block_type * instr list * instr list  (* conditional *)
  | Br of var                         (* break to n-th surrounding label *)
  | BrIf of var                       (* conditional break *)
  | BrTable of var list * var         (* indexed break *)
  | Return                            (* break from function body *)
  | Call of var                       (* call function *)
  | CallIndirect of var               (* call function through table *)
  | LocalGet of var                   (* read local variable *)
  | LocalSet of var                   (* write local variable *)
  | LocalTee of var                   (* write local variable and keep value *)
  | GlobalGet of var                  (* read global variable *)
  | GlobalSet of var                  (* write global variable *)
  | Load of loadop                    (* read memory at address *)
  | Store of storeop                  (* write memory at address *)
  | MemorySize                        (* size of linear memory *)
  | MemoryGrow                        (* grow linear memory *)
  (* Manual extension for bulk memory operations *)
  | MemoryFill                        (* fill memory range with value *)
  | MemoryCopy                        (* copy memory ranges *)
  (* End of manual extension *)
  | Const of literal                  (* constant *)
  | Test of testop                    (* numeric test *)
  | Compare of relop                  (* numeric comparison *)
  | Unary of unop                     (* unary numeric operator *)
  | Binary of binop                   (* binary numeric operator *)
  | Convert of cvtop                  (* conversion *)

  (* Custom addition for debugging *)
  | Meta of Dwarf5.Meta.die           (* debugging metadata *)

  (* Custom additions for emulating stable-memory, special cases
     of MemorySize, MemoryGrow and MemoryCopy
     requiring wasm features bulk-memory and multi-memory
  *)
  | StableSize                        (* size of stable memory *)
  | StableGrow                        (* grow stable memory *)
  | StableRead                        (* read from stable memory *)
  | StableWrite                       (* write to stable memory *)

(* Globals & Functions *)

type const = instr list phrase

type global = global' phrase
and global' =
{
  gtype : global_type;
  value : const;
}

type func = func' phrase
and func' =
{
  ftype : var;
  locals : value_type list;
  body : instr list;
}


(* Tables & Memories *)

type table = table' phrase
and table' =
{
  ttype : table_type;
}

type memory = memory' phrase
and memory' =
{
  mtype : memory_type;
}

type 'data segment = 'data segment' phrase
and 'data segment' =
{
  index : var;
  offset : const;
  init : 'data;
}

type table_segment = var list segment
type memory_segment = string segment


(* Modules *)

type type_ = func_type phrase

type export_desc = export_desc' phrase
and export_desc' =
  | FuncExport of var
  | TableExport of var
  | MemoryExport of var
  | GlobalExport of var

type export = export' phrase
and export' =
{
  name : name;
  edesc : export_desc;
}

type import_desc = import_desc' phrase
and import_desc' =
  | FuncImport of var
  | TableImport of table_type
  | MemoryImport of memory_type
  | GlobalImport of global_type

type import = import' phrase
and import' =
{
  module_name : name;
  item_name : name;
  idesc : import_desc;
}

type module_ = module_' phrase
and module_' =
{
  types : type_ list;
  globals : global list;
  tables : table list;
  memories : memory list;
  funcs : func list;
  start : var option;
  elems : var list segment list;
  data : string segment list;
  imports : import list;
  exports : export list;
}


(* Auxiliary functions *)

let empty_module =
{
  types = [];
  globals = [];
  tables = [];
  memories = [];
  funcs = [];
  start = None;
  elems  = [];
  data = [];
  imports = [];
  exports = [];
}


let func_type_for (m : module_) (x : var) : func_type =
  (Lib.List32.nth m.it.types x.it).it

let import_type (m : module_) (im : import) : extern_type =
  let {idesc; _} = im.it in
  match idesc.it with
  | FuncImport x -> ExternFuncType (func_type_for m x)
  | TableImport t -> ExternTableType t
  | MemoryImport t -> ExternMemoryType t
  | GlobalImport t -> ExternGlobalType t

let export_type (m : module_) (ex : export) : extern_type =
  let {edesc; _} = ex.it in
  let its = List.map (import_type m) m.it.imports in
  let open Lib.List32 in
  match edesc.it with
  | FuncExport x ->
    let fts =
      funcs its @ List.map (fun f -> func_type_for m f.it.ftype) m.it.funcs
    in ExternFuncType (nth fts x.it)
  | TableExport x ->
    let tts = tables its @ List.map (fun t -> t.it.ttype) m.it.tables in
    ExternTableType (nth tts x.it)
  | MemoryExport x ->
    let mts = memories its @ List.map (fun m -> m.it.mtype) m.it.memories in
    ExternMemoryType (nth mts x.it)
  | GlobalExport x ->
    let gts = globals its @ List.map (fun g -> g.it.gtype) m.it.globals in
    ExternGlobalType (nth gts x.it)

let string_of_name n =
  let b = Buffer.create 16 in
  let escape uc =
    if uc < 0x20 || uc >= 0x7f then
      Buffer.add_string b (Printf.sprintf "\\u{%02x}" uc)
    else begin
      let c = Char.chr uc in
      if c = '\"' || c = '\\' then Buffer.add_char b '\\';
      Buffer.add_char b c
    end
  in
  List.iter escape n;
  Buffer.contents b

(* is_dwarf_like indicates whether an AST meta instruction
   prevents dead-code elimination. Elimination is forbidden,
   if the instruction contributes to a DIE, i.e. establishes, augments
   or closes a DWARF Tag.
 *)
let rec is_dwarf_like' =
  let open Dwarf5.Meta in
  function
  | Tag _ | TagClose | IntAttribute _ | StringAttribute _ | OffsetAttribute _ -> true
  | Grouped parts -> List.exists is_dwarf_like' parts
  | StatementDelimiter _ | FutureAttribute _ -> false
let is_dwarf_like = function
  | Meta m -> is_dwarf_like' m
  | _ -> false
<|MERGE_RESOLUTION|>--- conflicted
+++ resolved
@@ -5,12 +5,9 @@
 Base revision: WebAssembly/spec@a7a1856.
 
 The changes are:
-<<<<<<< HEAD
  * Manual selective support for bulk-memory operations `memory_copy` and `memory_fill` (WebAssembly/spec@7fa2f20).
-=======
  * Pseudo-instruction Meta for debug information
  * StableMemory, StableGrow, StableRead, StableWrite instructions.
->>>>>>> c6071a03
 
 The code is otherwise as untouched as possible, so that we can relatively
 easily apply diffs from the original code (possibly manually).
