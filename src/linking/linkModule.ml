--- conflicted
+++ resolved
@@ -188,13 +188,8 @@
    custom types section was only exported for linking, and should not be
    exported in the final module *)
   let is_ic_export (exp : export) =
-<<<<<<< HEAD
     let name = Wasm.Utf8.encode exp.it.name in
     Lib.String.chop_prefix "canister_" name <> None || name = "_start"
-=======
-    Lib.String.chop_prefix "canister_" (Wasm.Utf8.encode exp.it.name) <> None ||
-    "_start" = Wasm.Utf8.encode exp.it.name
->>>>>>> fa0f0d1d
   in
 
   let keep_export exp =
