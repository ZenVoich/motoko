--- conflicted
+++ resolved
@@ -426,36 +426,19 @@
         Wasm_exts.Values.I32 value)
       in
       let g = phrase (fun g' ->
-<<<<<<< HEAD
         { g' with value = [Const (global_value @@ g.at) @@ g.at] @@ g.at }
-=======
-        { g' with value = [Const (Wasm_exts.Values.I64 (Int64.of_int32 value) @@ g.at) @@ g.at] @@ g.at }
->>>>>>> f01c40a0
       ) g in
       g :: gs
     | g::gs -> g :: go (i+1) gs
   in
   { m with globals = go 0 m.globals }
 
-<<<<<<< HEAD
-let fill_global (global : int32) (value : Wasm_exts.Values.value) (uses_memory64 : bool): module_' -> module_' = fun m ->
-  let rec instr' to_32 = function
-    | Block (ty, is) -> Block (ty, instrs to_32 is)
-    | Loop (ty, is) -> Loop (ty, instrs to_32 is)
-    | If (ty, is1, is2) -> If (ty, instrs to_32 is1, instrs to_32 is2)
-    | GlobalGet v when v.it = global -> 
-      let encoded_value = match (to_32, value) with
-      | (true, Wasm_exts.Values.I64 number) -> (Wasm_exts.Values.I32 (Int32.of_int (Int64.to_int number)))
-      | _ -> value in
-      Const (encoded_value @@ v.at)
-=======
-let fill_global (global : int32) (value : Wasm_exts.Values.value) : module_' -> module_' = fun m ->
+let fill_global (global : int32) (value : Wasm_exts.Values.value) (uses_memory64 : bool) : module_' -> module_' = fun m ->
   let rec instr' = function
     | Block (ty, is) -> Block (ty, instrs is)
     | Loop (ty, is) -> Loop (ty, instrs is)
     | If (ty, is1, is2) -> If (ty, instrs is1, instrs is2)
     | GlobalGet v when v.it = global -> Const (value @@ v.at)
->>>>>>> f01c40a0
     | GlobalSet v when v.it = global -> assert false
     | i -> i
   and instr i = phrase instr' i
@@ -465,9 +448,9 @@
   let func = phrase func' in
   let funcs = List.map func in
 
-  let const_64 = phrase instrs in
-
-  (* Convert the constant expression of the table segment offset to 32-bit. *)
+  let const = phrase instrs in
+
+  (* For 64-bit, convert the constant expression of the table segment offset to 32-bit. *)
   let const_instr_to_32' = function
     | Const { it = (Wasm_exts.Values.I64 number); at } -> Const ((Wasm_exts.Values.I32 (Int64.to_int32 number)) @@ at)
     | GlobalGet v -> GlobalGet v
@@ -476,24 +459,23 @@
   let const_instr_to_32 i = phrase const_instr_to_32' i in
   let convert_const_to_32' = List.map const_instr_to_32 in
   let convert_const_to_32 = phrase convert_const_to_32' in
-  let const_32 offset = convert_const_to_32 (const_64 offset) in
-
-  let global' g = { g with value = const_64 g.value } in
+  let table_const offset = 
+    let expr = const offset in
+    if uses_memory64 then convert_const_to_32 expr else expr
+  in
+
+  let global' g = { g with value = const g.value } in
   let global = phrase global' in
   let globals = List.map global in
 
-<<<<<<< HEAD
-  let table_segment' (s : var list segment') = { s with offset = const uses_memory64 s.offset; } in
-=======
-  let table_segment' (s : var list segment') = { s with offset = const_32 s.offset; } in
->>>>>>> f01c40a0
+  let table_segment' (s : var list segment') = { s with offset = table_const s.offset; } in
   let table_segment = phrase (table_segment') in
   let table_segments = List.map table_segment in
 
   let segment_mode' (dmode : segment_mode') = 
     match dmode with 
       | Passive -> Passive
-      | Active { index; offset } -> Active { index; offset = const_64 offset }
+      | Active { index; offset } -> Active { index; offset = const offset }
       | Declarative -> Declarative
     in
   let segment_mode = phrase (segment_mode') in
@@ -565,19 +547,13 @@
   let n_impo = count_imports is_global_import m in
   let g = List.nth m.globals (Int32.(to_int (sub gi n_impo))) in
   let open Wasm_exts.Types in
-<<<<<<< HEAD
   match uses_memory64 m, g.it.value.it with
   | true, [{ it = Const {it = Wasm_exts.Values.I64 i;_}; _}] -> 
     assert (g.it.gtype = GlobalType (I64Type, Immutable));
-    Int32.of_int (Int64.to_int i)
+    Int64.to_int32 i
   | false, [{ it = Const {it = Wasm_exts.Values.I32 i;_}; _}] ->
     assert (g.it.gtype = GlobalType (I32Type, Immutable));
     i
-=======
-  assert (g.it.gtype = GlobalType (I64Type, Immutable));
-  match g.it.value.it with
-  | [{ it = Const {it = Wasm_exts.Values.I64 i;_}; _}] -> Int64.to_int32 i
->>>>>>> f01c40a0
   | _ -> assert false
 
 let read_table_size (m : module_') : int32 =
