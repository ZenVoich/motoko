--- conflicted
+++ resolved
@@ -46,11 +46,8 @@
 let ocaml_js = ref false
 let rts_stack_pages_default = 32 (* 2MB *)
 let rts_stack_pages : int ref = ref rts_stack_pages_default
-<<<<<<< HEAD
 let rts_functions : string list ref = ref []
-=======
 let rtti = ref false
->>>>>>> 3f3af739
 let trap_on_call_error = ref false
 let use_stable_regions = ref false
 let share_code = ref false