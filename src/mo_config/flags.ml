(* common flags for the moc compiler *)

module M = Map.Make(String)

type compile_mode = WasmMode | ICMode | RefMode | WASIMode

<<<<<<< HEAD
type gc_strategy = MarkCompact | Copying | Generational | Incremental

type instruction_limits = {
  upgrade: int;
  update_call: int;
}

=======
>>>>>>> da19f25b
let trace = ref false
let verbose = ref false
let print_warnings = ref true
let warnings_are_errors = ref false
let print_depth = ref 2
let release_mode = ref false
let compile_mode = ref ICMode
let debug_info = ref false
let multi_value = ref false
let await_lowering = ref true
let async_lowering = ref true
let dump_parse = ref false
let dump_tc = ref false
let dump_lowering = ref false
let check_ir = ref true
let package_urls : string M.t ref = ref M.empty
let actor_aliases : string M.t ref = ref M.empty
let actor_idl_path : string option ref = ref None
let max_stable_pages_default = 65536
let max_stable_pages : int ref = ref max_stable_pages_default
let measure_rts_stack = ref false
let pre_ref : string option ref = ref None
let post_ref : string option ref = ref None
let profile = ref false
let profile_verbose = ref false
let profile_file = ref "profiling-counters.csv"
let profile_line_prefix = ref ""
let profile_field_names : string list ref = ref []
let public_metadata_names : string list ref = ref []
let omit_metadata_names : string list ref = ref []
let compiled = ref false
let error_detail = ref 2
let sanity = ref false
let force_gc = ref false
let global_timer = ref true
let experimental_field_aliasing = ref false
let ocaml_js = ref false
let rtti = ref true
let trap_on_call_error = ref false
let use_stable_regions = ref false
let share_code = ref false
let stabilization_instruction_limit_default = {
  upgrade = 180_000_000_000; (* 200 billion limit with 10% reserve *)
  update_call = 18_000_000_000; (* 20 billion limit with 10% reserve *)
}
let stabilization_instruction_limit = ref stabilization_instruction_limit_default<|MERGE_RESOLUTION|>--- conflicted
+++ resolved
@@ -4,16 +4,11 @@
 
 type compile_mode = WasmMode | ICMode | RefMode | WASIMode
 
-<<<<<<< HEAD
-type gc_strategy = MarkCompact | Copying | Generational | Incremental
-
 type instruction_limits = {
   upgrade: int;
   update_call: int;
 }
 
-=======
->>>>>>> da19f25b
 let trace = ref false
 let verbose = ref false
 let print_warnings = ref true
