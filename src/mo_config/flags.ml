(* common flags for the moc compiler *)

module M = Map.Make(String)

type compile_mode = WasmMode | ICMode | RefMode | WASIMode

type gc_strategy = MarkCompact | Copying | Generational | Incremental

let trace = ref false
let verbose = ref false
let print_warnings = ref true
let warnings_are_errors = ref false
let print_depth = ref 2
let release_mode = ref false
let compile_mode = ref ICMode
let debug_info = ref false
let multi_value = ref false
let await_lowering = ref true
let async_lowering = ref true
let dump_parse = ref false
let dump_tc = ref false
let dump_lowering = ref false
let check_ir = ref true
let package_urls : string M.t ref = ref M.empty
let actor_aliases : string M.t ref = ref M.empty
let actor_idl_path : string option ref = ref None
let max_stable_pages_default = 65536
let max_stable_pages : int ref = ref max_stable_pages_default
let measure_rts_stack = ref false
let pre_ref : string option ref = ref None
let post_ref : string option ref = ref None
let profile = ref false
let profile_verbose = ref false
let profile_file = ref "profiling-counters.csv"
let profile_line_prefix = ref ""
let profile_field_names : string list ref = ref []
let public_metadata_names : string list ref = ref []
let omit_metadata_names : string list ref = ref []
let compiled = ref false
let error_detail = ref 2
let sanity = ref false
let gc_strategy = ref Copying
let force_gc = ref false
let global_timer = ref true
let experimental_field_aliasing = ref false
let ocaml_js = ref false
let rts_stack_pages_default = 32 (* 2MB *)
let rts_stack_pages : int ref = ref rts_stack_pages_default
let rtti = ref false
let trap_on_call_error = ref false
let use_stable_regions = ref false
let share_code = ref false
<<<<<<< HEAD
let import_component = ref false
=======
let experimental_stable_memory_default = 0 (* _ < 0: error; _ = 0: warn, _ > 0: allow *)
let experimental_stable_memory = ref experimental_stable_memory_default
>>>>>>> 0d36eff4
<|MERGE_RESOLUTION|>--- conflicted
+++ resolved
@@ -50,9 +50,6 @@
 let trap_on_call_error = ref false
 let use_stable_regions = ref false
 let share_code = ref false
-<<<<<<< HEAD
-let import_component = ref false
-=======
 let experimental_stable_memory_default = 0 (* _ < 0: error; _ = 0: warn, _ > 0: allow *)
 let experimental_stable_memory = ref experimental_stable_memory_default
->>>>>>> 0d36eff4
+let import_component = ref false