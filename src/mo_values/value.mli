--- conflicted
+++ resolved
@@ -107,12 +107,7 @@
   | Func of Call_conv.t * func
   | Async of async
   | Mut of value ref
-<<<<<<< HEAD
-  | BlobIter of char Seq.t ref (* internal to b.bytes() iterator *)
-  | TextIter of int list ref (* internal to t.chars() iterator *)
-=======
   | Iter of value Seq.t ref (* internal to {b.bytes(), t.chars()} iterator *)
->>>>>>> 42f8ad78
 
 and res = Ok of value | Error of value
 and async = {result : res Lib.Promise.t ; mutable waiters : (value cont * value cont) list}
@@ -157,12 +152,7 @@
 val as_float : value -> Float.t
 val as_char : value -> unicode
 val as_text : value -> string
-<<<<<<< HEAD
-val as_blob_iter : value -> char Seq.t ref
-val as_text_iter : value -> int list ref
-=======
 val as_iter : value -> value Seq.t ref
->>>>>>> 42f8ad78
 val as_array : value -> value array
 val as_tup : value -> value list
 val as_unit : value -> unit
