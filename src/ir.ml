(* Patterns *)

type pat = pat' Source.phrase
and pat' =
  | WildP                                      (* wildcard *)
  | VarP of Syntax.id                          (* variable *)
  | LitP of Syntax.lit                         (* literal *)
  | TupP of pat list                           (* tuple *)
  | OptP of pat                                (* option *)
  | AltP of pat * pat                          (* disjunctive *)

(* Expressions *)

type exp = exp' Source.phrase
and exp' =
  | PrimE of string                            (* primitive *)
  | VarE of Syntax.id                          (* variable *)
  | LitE of Syntax.lit                         (* literal *)
  | UnE of Syntax.unop * exp                   (* unary operator *)
  | BinE of exp * Syntax.binop * exp           (* binary operator *)
  | RelE of exp * Syntax.relop * exp           (* relational operator *)
  | TupE of exp list                           (* tuple *)
  | ProjE of exp * int                         (* tuple projection *)
  | OptE of exp                                (* option injection *)
  | ActorE of Syntax.id * exp_field list       (* actor *)
  | DotE of exp * Syntax.name                  (* object projection *)
  | AssignE of exp * exp                       (* assignment *)
  | ArrayE of Syntax.mut * exp list            (* array *)
  | IdxE of exp * exp                          (* array indexing *)
  | CallE of Value. call_conv * exp * Syntax.typ list * exp (* function call *)
  | BlockE of dec list                         (* block *)
  | IfE of exp * exp * exp                     (* conditional *)
  | SwitchE of exp * case list                 (* switch *)
  | WhileE of exp * exp                        (* while-do loop *)
  | LoopE of exp * exp option                  (* do-while loop *)
  | ForE of pat * exp * exp                    (* iteration *)
  | LabelE of Syntax.id * Syntax.typ * exp     (* label *)
  | BreakE of Syntax.id * exp                  (* break *)
  | RetE of exp                                (* return *)
  | AsyncE of exp                              (* async *)
  | AwaitE of exp                              (* await *)
  | AssertE of exp                             (* assertion *)
  | IsE of exp * exp                           (* instance-of *)
  | DeclareE of Syntax.id * Type.typ * exp     (* local promise (internal) *)
  | DefineE of Syntax.id * Syntax.mut * exp    (* promise fulfillment (internal) *)
  | NewObjE of Syntax.obj_sort * (Syntax.name * Syntax.id) list (* make an object, preserving mutable identity (internal) *)

and exp_field = exp_field' Source.phrase
and exp_field' = {name : Syntax.name; id : Syntax.id; exp : exp; mut : Syntax.mut; priv : Syntax.priv}

and case = case' Source.phrase
and case' = {pat : pat; exp : exp}


(* Declarations *)

and dec = dec' Source.phrase
and dec' =
  | ExpD of exp                                        (* plain expression *)
  | LetD of pat * exp                                  (* immutable *)
  | VarD of Syntax.id * exp                                   (* mutable *)
  | FuncD of Value.call_conv * Syntax.id * Syntax.typ_bind list * pat * Syntax.typ * exp (* function *)
  | TypD of Syntax.id * Syntax.typ_bind list * Syntax.typ                   (* type *)
<<<<<<< HEAD
  | ClassD of Value.call_conv * Syntax.id (*term id*) * Syntax.id (*type id*) * Syntax.typ_bind list * Syntax.obj_sort * pat * Syntax.id * exp_field list (* class *)
=======
  | ActorClassD of Syntax.id (*term id*) * Syntax.id (*type id*) * Syntax.typ_bind list * pat * Syntax.id * exp_field list
>>>>>>> 79fe50c8


(* Program *)

type prog = prog' Source.phrase
and prog' = dec list<|MERGE_RESOLUTION|>--- conflicted
+++ resolved
@@ -61,11 +61,7 @@
   | VarD of Syntax.id * exp                                   (* mutable *)
   | FuncD of Value.call_conv * Syntax.id * Syntax.typ_bind list * pat * Syntax.typ * exp (* function *)
   | TypD of Syntax.id * Syntax.typ_bind list * Syntax.typ                   (* type *)
-<<<<<<< HEAD
-  | ClassD of Value.call_conv * Syntax.id (*term id*) * Syntax.id (*type id*) * Syntax.typ_bind list * Syntax.obj_sort * pat * Syntax.id * exp_field list (* class *)
-=======
-  | ActorClassD of Syntax.id (*term id*) * Syntax.id (*type id*) * Syntax.typ_bind list * pat * Syntax.id * exp_field list
->>>>>>> 79fe50c8
+  | ActorClassD of Value.call_conv * Syntax.id (*term id*) * Syntax.id (*type id*) * Syntax.typ_bind list * pat * Syntax.id * exp_field list
 
 
 (* Program *)
