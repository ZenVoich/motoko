(*
This module is the backend of the Motoko compiler. It takes a program in
the intermediate representation (ir.ml), and produces a WebAssembly module,
with Internet Computer extensions (customModule.ml). An important helper module is
instrList.ml, which provides a more convenient way of assembling WebAssembly
instruction lists, as it takes care of (1) source locations and (2) labels.

This file is split up in a number of modules, purely for namespacing and
grouping. Every module has a high-level prose comment explaining the concept;
this keeps documentation close to the code (a lesson learned from Simon PJ).
*)

open Ir_def
open Mo_values
open Mo_types
open Mo_config

open Wasm_exts.Ast
open Wasm_exts.Types
open Source

(* Re-shadow Source.(@@), to get Stdlib.(@@) *)
let (@@) = Stdlib.(@@)

module G = InstrList
let (^^) = G.(^^) (* is this how we import a single operator from a module that we otherwise use qualified? *)

(* WebAssembly pages are 64kb. *)
let page_size = Int64.of_int (64 * 1024)
let page_size_bits = 16

(* Our code depends on OCaml int having at least 32 bits *)
let _ = assert (Sys.int_size >= 32)

(* Scalar Tagging Scheme *)

(* Rationale:
   Scalar tags are variable length LSBs.
   A tag (in binary) is either
   * 10 for Int (leaving 30 bits payload)
   * 01(0+)0 for unsigned, e.g 0100 for Nat64
   * 11(0+)0 for signed,   e.g.1100 for Int64
   Types must be distinguished by tag.
   LSB must always be 0.
   Decoding the type of scalar is easy using `ctz` to count the trailing zeros, then
   switching on the MSB of the tag for sign (if any).
   We use the *longest* tag that accommodates the required payload bits, to allow room
   for any future tags that may require more payload bits,
   e.g. 01(0^14) for Nat8, 11(0^14) for Int8
   01(0^30) is used for the unit tag (the payload is a trivial zero-length bit string).
*)

module TaggingScheme = struct

  (*
     Enable for development only to sanity check value tags and
     locate unexpected tag errors to compile.ml source lines.
     Flags.sanity_check will check tags, but not further locate them.
  *)

  let debug = false (* should never be true in master! *)

  type bit = I | O
  let _ = (I,O) (* silence warning on unused constructors *)

  type _tag =
    TBool
  | TRef
  | TNum
  | TNat64 | TInt64
  | TNat32 | TInt32
  | TChar
  | TNat8 | TInt8
  | TNat16 | TInt16
  | TUnit
  | TUnused

  (* Leverage OCaml pattern match compilation to check tagging scheme is injective *)
  (* OCaml generates stack overflow for _decode:
  let _decode u64 =
    match u64 with
    | ((O,O,O,O,O,O,O,O), (O,O,O,O,O,O,O,O), (O,O,O,O,O,O,O,O), (O,O,O,O,O,O,O,O), (O,O,O,O,O,O,O,O), (O,O,O,O,O,O,O,O), (O,O,O,O,O,O,O,O), (O,O,O,O,O,O,O,O)) -> TBool (* false *)
    | ((O,O,O,O,O,O,O,O), (O,O,O,O,O,O,O,O), (O,O,O,O,O,O,O,O), (O,O,O,O,O,O,O,O), (O,O,O,O,O,O,O,O), (O,O,O,O,O,O,O,O), (O,O,O,O,O,O,O,O), (O,O,O,O,O,O,O,I)) -> TBool (* true *)
    | ((_,_,_,_,_,_,_,_), (_,_,_,_,_,_,_,_), (_,_,_,_,_,_,_,_), (_,_,_,_,_,_,_,_), (_,_,_,_,_,_,_,_), (_,_,_,_,_,_,_,_), (_,_,_,_,_,_,_,_), (_,_,_,_,_,_,I,I)) -> TRef  (* 62 bit *)
    | ((_,_,_,_,_,_,_,_), (_,_,_,_,_,_,_,_), (_,_,_,_,_,_,_,_), (_,_,_,_,_,_,_,_), (_,_,_,_,_,_,_,_), (_,_,_,_,_,_,_,_), (_,_,_,_,_,_,_,_), (_,_,_,_,_,_,I,O)) -> TNum  (* 62 bit *)
    | ((_,_,_,_,_,_,_,_), (_,_,_,_,_,_,_,_), (_,_,_,_,_,_,_,_), (_,_,_,_,_,_,_,_), (_,_,_,_,_,_,_,_), (_,_,_,_,_,_,_,_), (_,_,_,_,_,_,_,_), (_,_,_,_,O,I,O,O)) -> TNat64 (* 60 bit *)
    | ((_,_,_,_,_,_,_,_), (_,_,_,_,_,_,_,_), (_,_,_,_,_,_,_,_), (_,_,_,_,_,_,_,_), (_,_,_,_,_,_,_,_), (_,_,_,_,_,_,_,_), (_,_,_,_,_,_,_,_), (_,_,_,_,I,I,O,O)) -> TInt64
    | ((_,_,_,_,_,_,_,_), (_,_,_,_,_,_,_,_), (_,_,_,_,_,_,_,_), (_,_,_,_,_,_,_,_), (O,I,O,O,O,O,O,O), (O,O,O,O,O,O,O,O), (O,O,O,O,O,O,O,O), (O,O,O,O,O,O,O,O)) -> TNat32
    | ((_,_,_,_,_,_,_,_), (_,_,_,_,_,_,_,_), (_,_,_,_,_,_,_,_), (_,_,_,_,_,_,_,_), (I,I,O,O,O,O,O,O), (O,O,O,O,O,O,O,O), (O,O,O,O,O,O,O,O), (O,O,O,O,O,O,O,O)) -> TInt32
    | ((_,_,_,_,_,_,_,_), (_,_,_,_,_,_,_,_), (_,_,_,_,_,O,I,O), (O,O,O,O,O,O,O,O), (O,O,O,O,O,O,O,O), (O,O,O,O,O,O,O,O), (O,O,O,O,O,O,O,O), (O,O,O,O,O,O,O,O)) -> TChar
    | ((_,_,_,_,_,_,_,_), (_,_,_,_,_,_,_,_), (O,I,O,O,O,O,O,O), (O,O,O,O,O,O,O,O), (O,O,O,O,O,O,O,O), (O,O,O,O,O,O,O,O), (O,O,O,O,O,O,O,O), (O,O,O,O,O,O,O,O)) -> TNat16
    | ((_,_,_,_,_,_,_,_), (_,_,_,_,_,_,_,_), (I,I,O,O,O,O,O,O), (O,O,O,O,O,O,O,O), (O,O,O,O,O,O,O,O), (O,O,O,O,O,O,O,O), (O,O,O,O,O,O,O,O), (O,O,O,O,O,O,O,O)) -> TInt16
    | ((_,_,_,_,_,_,_,_), (O,I,O,O,O,O,O,O), (O,O,O,O,O,O,O,O), (O,O,O,O,O,O,O,O), (O,O,O,O,O,O,O,O), (O,O,O,O,O,O,O,O), (O,O,O,O,O,O,O,O), (O,O,O,O,O,O,O,O)) -> TNat8
    | ((_,_,_,_,_,_,_,_), (I,I,O,O,O,O,O,O), (O,O,O,O,O,O,O,O), (O,O,O,O,O,O,O,O), (O,O,O,O,O,O,O,O), (O,O,O,O,O,O,O,O), (O,O,O,O,O,O,O,O), (O,O,O,O,O,O,O,O)) -> TInt8
    | ((O,I,O,O,O,O,O,O), (O,O,O,O,O,O,O,O), (O,O,O,O,O,O,O,O), (O,O,O,O,O,O,O,O), (O,O,O,O,O,O,O,O), (O,O,O,O,O,O,O,O), (O,O,O,O,O,O,O,O), (O,O,O,O,O,O,O,O)) -> TUnit
    | _                                                                                                                                                        -> TUnused
  *)

  let tag_of_typ pty = Type.(
  if !Flags.rtti then
    match pty with
    | Nat
    | Int ->                                                                        0b10L
    | Nat64 ->                                                                    0b0100L
    | Int64 ->                                                                    0b1100L
    | Nat32 ->                                     0b01000000_00000000_00000000_00000000L
    | Int32 ->                                     0b11000000_00000000_00000000_00000000L
    | Char  ->                        0b010_00000000_00000000_00000000_00000000_00000000L
    | Nat16 ->                   0b01000000_00000000_00000000_00000000_00000000_00000000L
    | Int16 ->                   0b11000000_00000000_00000000_00000000_00000000_00000000L
    | Nat8  ->          0b01000000_00000000_00000000_00000000_00000000_00000000_00000000L
    | Int8  ->          0b11000000_00000000_00000000_00000000_00000000_00000000_00000000L
    | _  -> assert false
  else
    (* no tag *)
    match pty with
    | Nat
    | Int
    | Nat64
    | Int64
    | Nat32
    | Int32
    | Char
    | Nat16
    | Int16
    | Nat8
    | Int8 -> 0L
    | _  -> assert false)

  let unit_tag = 
    if !Flags.rtti then
      (* all tag, no payload (none needed) *)
      0b01000000_00000000_00000000_00000000_00000000_00000000_00000000_00000000L
    else
      (* no tag *)
      0L

  (* Number of payload bits in compact representation, including any sign *)
  let ubits_of pty = Type.(
    if !Flags.rtti then
      match pty with
      | Nat | Int     -> 62
      | Nat64 | Int64 -> 60
      | Nat32 | Int32 -> 32
      | Char          -> 21 (* suffices for 21-bit UTF8 codepoints *)
      | Nat16 | Int16 -> 16
      | Nat8  | Int8  ->  8
      | _ -> assert false
    else
      match pty with
      | Nat   | Int   -> 63
      | Nat64 | Int64 -> 63
      | Nat32 | Int32 -> 32
      | Char          -> 21 (* suffices for 21-bit UTF8 codepoints *)
      | Nat16 | Int16 -> 16
      | Nat8  | Int8  ->  8
      | _ -> assert false)

end

(*
Pointers are skewed (translated) -1 relative to the actual offset.
See documentation of module BitTagged for more detail.
*)
let ptr_skew = -1L

let ptr_unskew = 1L

(* Generating function names for functions parametrized by prim types *)
let prim_fun_name p stem = Printf.sprintf "%s<%s>" stem (Type.string_of_prim p)

(* Helper functions to produce annotated terms (Wasm.AST) *)
let nr x = Wasm.Source.{ it = x; at = no_region }

let todo fn se x = Printf.eprintf "%s: %s" fn (Wasm.Sexpr.to_string 80 se); x

exception CodegenError of string
let fatal fmt = Printf.ksprintf (fun s -> raise (CodegenError s)) fmt

module StaticBytes = struct
  (* A very simple DSL to describe static memory *)

  type t_ =
    | I32 of int32
    | I64 of int64
    | Seq of t
    | Bytes of string

  and t = t_ list

  let i64s is = Seq (List.map (fun i -> I64 i) is)

  let rec add : Buffer.t -> t_ -> unit = fun buf -> function
    | I32 i -> Buffer.add_int32_le buf i
    | I64 i -> Buffer.add_int64_le buf i
    | Seq xs -> List.iter (add buf) xs
    | Bytes b -> Buffer.add_string buf b

  let as_bytes : t -> string = fun xs ->
    let buf = Buffer.create 32 in
    List.iter (add buf) xs;
    Buffer.contents buf

  let as_words static_bytes =
    let rec convert_to_words binary index = 
      assert (index <= (Bytes.length binary));
      if (Bytes.length binary) = index then 
        []
      else 
        let number = Bytes.get_int64_le binary index in
        let next_index = Int.add index 8 in
        [number] @ (convert_to_words binary next_index)
    in
    convert_to_words (Bytes.of_string (as_bytes static_bytes)) 0

end (* StaticBytes *)

module Const = struct

  (* Literals, as used in constant values. This is a projection of Ir.Lit,
     combining cases whose details we no longer care about.
     Should be still precise enough to map to the cases supported by SR.t.

     In other words: It is the smallest type that allows these three functions:

       (* projection of Ir.list. NB: pure, no access to env *)
       const_lit_of_lit : Ir.lit -> Const.lit (* NB: pure, no access to env *)

       (* creates vanilla representation (e.g. to put in static data structures *)
       vanilla_lit : E.env -> Const.lit -> i64

       (* creates efficient stack representation *)
       compile_lit : E.env -> Const.lit -> (SR.t, code)

  *)

  type lit =
    | Vanilla of int64 (* small words, no static data, already in vanilla format *)
    | BigInt of Big_int.big_int
    | Bool of bool
    | Word64 of Type.prim * int64
    | Float64 of Numerics.Float.t
    | Text of string
    | Blob of string
    | Null

  let lit_eq l1 l2 = match l1, l2 with
    | Vanilla i, Vanilla j -> i = j
    | BigInt i, BigInt j -> Big_int.eq_big_int i j
    | Word64 (tyi, i), Word64 (tyj, j) -> tyi = tyj && i = j
    | Float64 i, Float64 j -> i = j
    | Bool i, Bool j -> i = j
    | Text s, Text t
    | Blob s, Blob t -> s = t
    | Null, Null -> true
    | _ -> false

  (* Inlineable functions

     The prelude/prim.mo is full of functions simply wrapping a prim, e.g.

        func int64ToNat64(n : Int64) : Nat64 = (prim "num_wrap_Int64_Nat64" : Int64 -> Nat64) n;

     generating a Wasm function for them and calling them is absurdly expensive
     when the prim is just a simple Wasm instruction. Also, it requires boxing
     and unboxing arguments and results.

     So we recognize such functions when creating the `const` summary, and use the prim
     directly when calling such function.

     Can be extended to cover more forms of inlineable functions.
  *)
  type fun_rhs =
    | Complicated (* no inlining possible *)
    | PrimWrapper of Ir.prim

  (* Constant known values.

     These are values that
     * are completely known constantly
     * do not require Wasm code to be executed (e.g. in `start`)
     * can be used directly (e.g. Call, not CallIndirect)
     * can be turned into Vanilla heap data on demand

     See ir_passes/const.ml for what precisely we can compile as const now.
  *)

  type v =
    | Fun of int32 * (unit -> int32) * fun_rhs (* function pointer calculated upon first use *)
    | Message of int32 (* anonymous message, only temporary *)
    | Obj of (string * v) list
    | Unit
    | Array of v list (* immutable arrays *)
    | Tuple of v list (* non-nullary tuples *)
    | Tag of (string * v)
    | Opt of v
    | Lit of lit

  let rec eq v1 v2 = match v1, v2 with
    | Fun (id1, _, _), Fun (id2, _, _) -> id1 = id2
    | Message fi1, Message fi2 -> fi1 = fi2
    | Obj fields1, Obj fields2 ->
      let equal_fields (name1, field_value1) (name2, field_value2) = (name1 = name2) && (eq field_value1 field_value2) in
      List.for_all2 equal_fields fields1 fields2
    | Unit, Unit -> true
    | Array elements1, Array elements2 ->
      List.for_all2 eq elements1 elements2
    | Tuple elements1, Tuple elements2 ->
      List.for_all2 eq elements1 elements2
    | Tag (name1, tag_value1), Tag (name2, tag_value2) ->
      (name1 = name2) && (eq tag_value1 tag_value2)
    | Opt opt_value1, Opt opt_value2 -> eq opt_value1 opt_value2
    | Lit l1, Lit l2 -> lit_eq l1 l2
    | Fun _, _ | Message _, _ | Obj _, _ | Unit, _ 
    | Array _, _ | Tuple _, _ | Tag _, _ | Opt _, _ 
    | Lit _, _ -> false

end (* Const *)

module SR = struct
  (* This goes with the StackRep module, but we need the types earlier *)

  (* Value representation on the stack:

     Compiling an expression means putting its value on the stack. But
     there are various ways of putting a value onto the stack -- unboxed,
     tupled etc.
   *)
  type t =
    | Vanilla
    | UnboxedTuple of int
    | UnboxedWord64 of Type.prim
    | UnboxedFloat64
    | Unreachable
    | Const of Const.v

  let unit = UnboxedTuple 0

  let bool = Vanilla

  (* Because t contains Const.t, and that contains Const.v, and that contains
     Const.lit, and that contains Big_int, we cannot just use normal `=`. So we
     have to write our own equality.
  *)
  let eq (t1 : t) (t2 : t) = match t1, t2 with
    | Const c1, Const c2 -> Const.eq c1 c2
    | _ -> t1 = t2

  let to_var_type : t -> value_type = function
    | Vanilla -> I64Type
    | UnboxedWord64 _ -> I64Type
    | UnboxedFloat64 -> F64Type
    | UnboxedTuple n -> fatal "to_var_type: UnboxedTuple"
    | Const _ -> fatal "to_var_type: Const"
    | Unreachable -> fatal "to_var_type: Unreachable"

end (* SR *)

(*

** The compiler environment.

Of course, as we go through the code we have to track a few things; these are
put in the compiler environment, type `E.t`. Some fields are valid globally, some
only make sense locally, i.e. within a single function (but we still put them
in one big record, for convenience).

The fields fall into the following categories:

 1. Static global fields. Never change.
    Example: whether we are compiling with -no-system-api

 2. Mutable global fields. Change only monotonically.
    These are used to register things like functions. This should be monotone
    in the sense that entries are only added, and that the order should not
    matter in a significant way. In some instances, the list contains futures
    so that we can reserve and know the _position_ of the thing before we have
    to actually fill it in.

 3. Static local fields. Never change within a function.
    Example: number of parameters and return values

 4. Mutable local fields. See above
    Example: Name and type of locals.

**)

(* Before we can define the environment, we need some auxillary types *)

module E = struct

  (* Utilities, internal to E *)
  let reg (ref : 'a list ref) (x : 'a) : int32 =
      let i = Wasm.I32.of_int_u (List.length !ref) in
      ref := !ref @ [ x ];
      i

  let reserve_promise (ref : 'a Lib.Promise.t list ref) _s : (int32 * ('a -> unit)) =
      let p = Lib.Promise.make () in (* For debugging with named promises, use s here *)
      let i = Wasm.I32.of_int_u (List.length !ref) in
      ref := !ref @ [ p ];
      (i, Lib.Promise.fulfill p)


  (* The environment type *)
  module NameEnv = Env.Make(String)
  module StringEnv = Env.Make(String)
  module LabSet = Set.Make(String)
  module FeatureSet = Set.Make(String)

  module FunEnv = Env.Make(Int32)
  type local_names = (int32 * string) list (* For the debug section: Names of locals *)
  type func_with_names = func * local_names
  type lazy_function = (int32, func_with_names) Lib.AllocOnUse.t
  type type_descriptor = {
    candid_data_segment : int32;
    type_offsets_segment : int32;
    idl_types_segment : int32;
  }
  (* Object allocation code. *)
  type object_allocation = t -> G.t
  (* Pool of shared objects.
     Alllocated in the dynamic heap on program initialization/upgrade.
     Identified by the index position in this list and accessed via the runtime system.
     Registered as GC root set and replaced on program upgrade. 
  *)
  and object_pool = {
    objects: object_allocation list ref;
    frozen: bool ref;
  }
  and t = {
    (* Global fields *)
    (* Static *)
    mode : Flags.compile_mode;
    rts : Wasm_exts.CustomModule.extended_module option; (* The rts. Re-used when compiling actors *)
    trap_with : t -> string -> G.t;
      (* Trap with message; in the env for dependency injection *)

    (* Per module fields (only valid/used inside a module) *)
    (* Immutable *)

    (* Mutable *)
    func_types : func_type list ref;
    func_imports : import list ref;
    other_imports : import list ref;
    exports : export list ref;
    funcs : (func * string * local_names) Lib.Promise.t list ref;
    func_ptrs : int32 FunEnv.t ref;
    end_of_table : int32 ref;
    globals : (global Lib.Promise.t * string) list ref;
    global_names : int32 NameEnv.t ref;
    named_imports : int32 NameEnv.t ref;
    built_in_funcs : lazy_function NameEnv.t ref;
    static_strings : int32 StringEnv.t ref;
    data_segments : string list ref; (* Passive data segments *)
    object_pool : object_pool;
      
    (* Types accumulated in global typtbl (for candid subtype checks)
       See Note [Candid subtype checks]
    *)
    typtbl_typs : Type.typ list ref;

    (* Metadata *)
    args : (bool * string) option ref;
    service : (bool * string) option ref;
    stable_types : (bool * string) option ref;
    labs : LabSet.t ref; (* Used labels (fields and variants),
                            collected for Motoko custom section 0 *)

    (* Local fields (only valid/used inside a function) *)
    (* Static *)
    n_param : int32; (* Number of parameters (to calculate indices of locals) *)
    return_arity : int; (* Number of return values (for type of Return) *)

    (* Mutable *)
    locals : value_type list ref; (* Types of locals *)
    local_names : (int32 * string) list ref; (* Names of locals *)

    features : FeatureSet.t ref; (* Wasm features using wasmtime naming *)

    (* requires stable memory (and emulation on wasm targets) *)
    requires_stable_memory : bool ref;

    (* Type descriptor of current program version, created on `conclude_module`. *)
    global_type_descriptor : type_descriptor option ref;

    (* Counter for deriving a unique id per constant function. *)
    constant_functions : int32 ref;
  }

  (* Compile-time-known value, either a plain vanilla constant or a shared object. *)
  type shared_value = 
  | Vanilla of int64
  | SharedObject of int64 (* index in object pool *)

  (* The initial global environment *)
  let mk_global mode rts trap_with : t = {
    mode;
    rts;
    trap_with;
    func_types = ref [];
    func_imports = ref [];
    other_imports = ref [];
    exports = ref [];
    funcs = ref [];
    func_ptrs = ref FunEnv.empty;
    end_of_table = ref 0l;
    globals = ref [];
    global_names = ref NameEnv.empty;
    named_imports = ref NameEnv.empty;
    built_in_funcs = ref NameEnv.empty;
    static_strings = ref StringEnv.empty;
    data_segments = ref [];
    object_pool = { objects = ref []; frozen = ref false };
    typtbl_typs = ref [];
    (* Metadata *)
    args = ref None;
    service = ref None;
    stable_types = ref None;
    labs = ref LabSet.empty;
    (* Actually unused outside mk_fun_env: *)
    n_param = 0l;
    return_arity = 0;
    locals = ref [];
    local_names = ref [];
    features = ref FeatureSet.empty;
    requires_stable_memory = ref false;
    global_type_descriptor = ref None;
    constant_functions = ref 0l;
  }

  (* This wraps Mo_types.Hash.hash to also record which labels we have seen,
      so that that data can be put in a custom section, useful for debugging.
      Thus Mo_types.Hash.hash should not be called directly!
   *)
  let hash (env : t) lab =
    env.labs := LabSet.add lab (!(env.labs));
    Wasm.I64_convert.extend_i32_u (Mo_types.Hash.hash lab)

  let get_labs env = LabSet.elements (!(env.labs))

  let mk_fun_env env n_param return_arity =
    { env with
      n_param;
      return_arity;
      locals = ref [];
      local_names = ref [];
    }

  (* We avoid accessing the fields of t directly from outside of E, so here are a
     bunch of accessors. *)

  let mode (env : t) = env.mode

  let add_anon_local (env : t) ty =
    let i = reg env.locals ty in
    Wasm.I32.add env.n_param i

  let add_local_name (env : t) li name =
    let _ = reg env.local_names (li, name) in ()

  let get_locals (env : t) = !(env.locals)
  let get_local_names (env : t) : (int32 * string) list = !(env.local_names)

  let _add_other_import (env : t) m =
    ignore (reg env.other_imports m)

  let add_export (env : t) e =
    ignore (reg env.exports e)

  let add_global (env : t) name g =
    assert (not (NameEnv.mem name !(env.global_names)));
    let gi = reg env.globals (g, name) in
    env.global_names := NameEnv.add name gi !(env.global_names)

  let add_global64_delayed (env : t) name mut : int64 -> unit =
    let p = Lib.Promise.make () in
    add_global env name p;
    (fun init ->
      Lib.Promise.fulfill p (nr {
        gtype = GlobalType (I64Type, mut);
        value = nr (G.to_instr_list (G.i (Const (nr (Wasm_exts.Values.I64 init)))))
      })
    )
  let add_global64 (env : t) name mut init =
    add_global64_delayed env name mut init

  let get_global (env : t) name : int32 =
    match NameEnv.find_opt name !(env.global_names) with
    | Some gi -> gi
    | None -> raise (Invalid_argument (Printf.sprintf "No global named %s declared" name))

  let get_global64_lazy (env : t) name mut init : int32 =
    match NameEnv.find_opt name !(env.global_names) with
    | Some gi -> gi
    | None -> add_global64 env name mut init; get_global env name

  let export_global env name =
    add_export env (nr {
      name = Lib.Utf8.decode name;
      edesc = nr (GlobalExport (nr (get_global env name)))
    })

  let get_globals (env : t) = List.map (fun (g,n) -> Lib.Promise.value g) !(env.globals)

  let reserve_fun (env : t) name =
    let (j, fill) = reserve_promise env.funcs name in
    let n = Int32.of_int (List.length !(env.func_imports)) in
    let fi = Int32.add j n in
    let fill_ (f, local_names) = fill (f, name, local_names) in
    (fi, fill_)

  let add_fun (env : t) name (f, local_names) =
    let (fi, fill) = reserve_fun env name in
    fill (f, local_names);
    fi

  let make_lazy_function env name : lazy_function =
    Lib.AllocOnUse.make (fun () -> reserve_fun env name)

  let get_constant_function_id (env : t) : int32 =
    let id = !(env.constant_functions) in
    env.constant_functions := (Int32.add id 1l);
    id

  let lookup_built_in (env : t) name : lazy_function =
    match NameEnv.find_opt name !(env.built_in_funcs) with
    | None ->
      let lf = make_lazy_function env name in
      env.built_in_funcs := NameEnv.add name lf !(env.built_in_funcs);
      lf
    | Some lf -> lf

  let built_in (env : t) name : int32 =
    Lib.AllocOnUse.use (lookup_built_in env name)

  let define_built_in (env : t) name mk_fun : unit =
    Lib.AllocOnUse.def  (lookup_built_in env name) mk_fun

  let get_return_arity (env : t) = env.return_arity

  let get_func_imports (env : t) = !(env.func_imports)
  let get_other_imports (env : t) = !(env.other_imports)
  let get_exports (env : t) = !(env.exports)
  let get_funcs (env : t) = List.map Lib.Promise.value !(env.funcs)

  let func_type (env : t) ty =
    let rec go i = function
      | [] -> env.func_types := !(env.func_types) @ [ ty ]; Int32.of_int i
      | ty'::tys when ty = ty' -> Int32.of_int i
      | _ :: tys -> go (i+1) tys
       in
    go 0 !(env.func_types)

  let get_types (env : t) = !(env.func_types)

  let add_func_import (env : t) modname funcname arg_tys ret_tys =
    if !(env.funcs) <> [] then
      raise (CodegenError "Add all imports before all functions!");

    let i = {
      module_name = Lib.Utf8.decode modname;
      item_name = Lib.Utf8.decode funcname;
      idesc = nr (FuncImport (nr (func_type env (FuncType (arg_tys, ret_tys)))))
    } in
    let fi = reg env.func_imports (nr i) in
    let name = modname ^ "." ^ funcname in
    assert (not (NameEnv.mem name !(env.named_imports)));
    env.named_imports := NameEnv.add name fi !(env.named_imports)

  let call_import (env : t) modname funcname =
    let name = modname ^ "." ^ funcname in
    match NameEnv.find_opt name !(env.named_imports) with
      | Some fi -> G.i (Call (nr fi))
      | _ ->
        raise (Invalid_argument (Printf.sprintf "Function import not declared: %s\n" name))

  let reuse_import (env : t) modname funcname =
    let name = modname ^ "." ^ funcname in
    match NameEnv.find_opt name !(env.named_imports) with
      | Some fi -> fi
      | _ ->
        raise (Invalid_argument (Printf.sprintf "Function import not declared: %s\n" name))

  let get_rts (env : t) = env.rts

  let as_block_type env : stack_type -> block_type = function
    | [] -> ValBlockType None
    | [t] -> ValBlockType (Some t)
    | ts -> VarBlockType (nr (func_type env (FuncType ([], ts))))


  let prepare_branch_condition =
    G.i (Convert (Wasm_exts.Values.I32 I32Op.WrapI64))
  let if0 then_block else_block =
    prepare_branch_condition ^^
    G.if0 then_block else_block
  let if1 return_type then_block else_block =
    prepare_branch_condition ^^
    G.if1 return_type then_block else_block

  let if_ env tys thn els = prepare_branch_condition ^^ G.if_ (as_block_type env tys) thn els
  let block_ env tys bdy = G.block_ (as_block_type env tys) bdy


  let trap_with env msg = env.trap_with env msg
  let then_trap_with env msg = if0 (trap_with env msg) G.nop
  let else_trap_with env msg = if0 G.nop (trap_with env msg)

  let add_data_segment (env : t) data : int32 =
    let index = List.length !(env.data_segments) in
    env.data_segments := !(env.data_segments) @ [ data ];
    Int32.of_int index

  let add_fun_ptr (env : t) fi : int32 =
    match FunEnv.find_opt fi !(env.func_ptrs) with
    | Some fp -> fp
    | None ->
      let fp = !(env.end_of_table) in
      env.func_ptrs := FunEnv.add fi fp !(env.func_ptrs);
      env.end_of_table := Int32.add !(env.end_of_table) 1l;
      fp

  let get_elems env =
    FunEnv.bindings !(env.func_ptrs)

  let get_end_of_table env : int32 =
    !(env.end_of_table)

  let add_static (env : t) (data : StaticBytes.t) : int32 =
    let b = StaticBytes.as_bytes data in
    match StringEnv.find_opt b !(env.static_strings)  with
    | Some segment_index -> segment_index
    | None ->
      let segment_index = add_data_segment env b  in
      env.static_strings := StringEnv.add b segment_index !(env.static_strings);
      segment_index

  let replace_data_segment (env : t) (segment_index : int32) (data : StaticBytes.t) : int64 =
    let new_value = StaticBytes.as_bytes data in
    let segment_index = Int32.to_int segment_index in
    assert (segment_index < List.length !(env.data_segments));
    env.data_segments := List.mapi (fun index old_value -> 
      if index = segment_index then
        (assert (old_value = "");
        new_value)
      else 
        old_value
      ) !(env.data_segments);
    Int64.of_int (String.length new_value)

  let get_data_segments (env : t) =
    !(env.data_segments)

  let object_pool_add (env : t) (allocation : t -> G.t) : int64 =
    if !(env.object_pool.frozen) then raise (Invalid_argument "Object pool frozen");
    let index = List.length !(env.object_pool.objects) in
    env.object_pool.objects := !(env.object_pool.objects) @ [ allocation ];
    Int64.of_int index

  let object_pool_size (env : t) : int =
    List.length !(env.object_pool.objects)

  let iterate_object_pool (env : t) f =
    G.concat_mapi f !(env.object_pool.objects)

  let collect_garbage env force =
    let name = "incremental_gc" in
    let gc_fn = if force || !Flags.force_gc then name else "schedule_" ^ name in
    call_import env "rts" gc_fn

  (* See Note [Candid subtype checks] *)
  (* NB: we don't bother detecting duplicate registrations here because the code sharing machinery
     ensures that `add_typtbl_typ t` is called at most once for any `t` with a distinct type hash *)
  let add_typtbl_typ (env : t) ty : Int32.t =
    reg env.typtbl_typs ty

  let get_typtbl_typs (env : t) : Type.typ list =
    !(env.typtbl_typs)

  let add_feature (env : t) f =
    env.features := FeatureSet.add f (!(env.features))

  let get_features (env : t) = FeatureSet.elements (!(env.features))

  let require_stable_memory (env : t)  =
    if not !(env.requires_stable_memory)
    then
      (env.requires_stable_memory := true;
       match mode env with
       | Flags.ICMode | Flags.RefMode ->
          ()
       | Flags.WASIMode | Flags.WasmMode ->
          add_feature env "bulk-memory";
          add_feature env "multi-memory")

  let requires_stable_memory (env : t) =
    !(env.requires_stable_memory)

  let get_memories (env : t) initial_memory_pages =
    nr {mtype = MemoryType ({min = initial_memory_pages; max = None}, I64IndexType)}
    ::
    match mode env with
    | Flags.WASIMode | Flags.WasmMode when !(env.requires_stable_memory) ->
      [ nr {mtype = MemoryType ({min = Int64.zero; max = None}, I64IndexType)} ]
    | _ -> []
end


(* General code generation functions:
   Rule of thumb: Here goes stuff that independent of the Motoko AST.
*)

(* Function called compile_* return a list of instructions (and maybe other stuff) *)


let compile_comparison rel = 
  G.i (Compare (Wasm_exts.Values.I64 rel)) ^^
  G.i (Convert (Wasm_exts.Values.I64 I64Op.ExtendUI32))
let compile_comparison_32 rel = 
  G.i (Compare (Wasm_exts.Values.I32 rel)) ^^
  G.i (Convert (Wasm_exts.Values.I64 I64Op.ExtendUI32))
let compile_test op =
  G.i (Test (Wasm_exts.Values.I64 op)) ^^
  G.i (Convert (Wasm_exts.Values.I64 I64Op.ExtendUI32))
let compile_comparison_f64 rel = 
  G.i (Compare (Wasm_exts.Values.F64 rel)) ^^
  G.i (Convert (Wasm_exts.Values.I64 I64Op.ExtendUI32))

let compile_unboxed_const i = G.i (Const (nr (Wasm_exts.Values.I64 i)))
let compile_const_32 i = G.i (Const (nr (Wasm_exts.Values.I32 i)))
let compile_unboxed_zero = compile_unboxed_const 0L
let compile_unboxed_one = compile_unboxed_const 1L

(* Some common arithmetic, used for pointer and index arithmetic *)
let compile_op_const op i =
    compile_unboxed_const i ^^
    G.i (Binary (Wasm_exts.Values.I64 op))
let compile_add_const = compile_op_const I64Op.Add
let compile_sub_const = compile_op_const I64Op.Sub
let compile_mul_const = compile_op_const I64Op.Mul
let compile_divU_const = compile_op_const I64Op.DivU
let compile_shrU_const = compile_op_const I64Op.ShrU
let compile_shrS_const = compile_op_const I64Op.ShrS
let compile_shl_const = compile_op_const I64Op.Shl
let compile_rotl_const = compile_op_const I64Op.Rotl
let compile_rotr_const = compile_op_const I64Op.Rotr
let compile_bitand_const = compile_op_const I64Op.And
let compile_bitor_const = function
  | 0L -> G.nop | n -> compile_op_const I64Op.Or n
let compile_xor_const = function
  | 0L -> G.nop | n -> compile_op_const I64Op.Xor n
let compile_rel_const rel i =
  compile_unboxed_const i ^^
  compile_comparison rel
let compile_eq_const = function
  | 0L -> compile_test I64Op.Eqz
  | i -> compile_rel_const I64Op.Eq i

let compile_op32_const op i =
    compile_const_32 i ^^
    G.i (Binary (Wasm_exts.Values.I32 op))
let compile_add32_const = compile_op32_const I32Op.Add
let _compile_sub32_const = compile_op32_const I32Op.Sub
let _compile_mul32_const = compile_op32_const I32Op.Mul
let _compile_divU32_const = compile_op32_const I32Op.DivU
let _compile_shrU32_const = function
  | 0l -> G.nop | n -> compile_op32_const I32Op.ShrU n
let _compile_shrS32_const = function
  | 0l -> G.nop | n -> compile_op32_const I32Op.ShrS n
let _compile_shl32_const = function
  | 0l -> G.nop | n -> compile_op32_const I32Op.Shl n
let compile_eq32_const i =
  compile_const_32 i ^^
  compile_comparison_32 I32Op.Eq

(* Analogous to Lib.Uint32.compare *)
let compare_uint64 i1 i2 =
  if i1 < 0L && i2 >= 0L then 1
  else if i1 >= 0L && i2 < 0L then -1
  else Int64.compare i1 i2

(* A common variant of todo *)

let todo_trap env fn se = todo fn se (E.trap_with env ("TODO: " ^ fn))
let _todo_trap_SR env fn se = todo fn se (SR.Unreachable, E.trap_with env ("TODO: " ^ fn))

(* Locals *)

let new_local_ env t name =
  let i = E.add_anon_local env t in
  E.add_local_name env i name;
  ( G.i (LocalSet (nr i))
  , G.i (LocalGet (nr i))
  , i
  )

let new_local env name =
  let (set_i, get_i, _) = new_local_ env I64Type name
  in (set_i, get_i)

let new_local32 env name =
  let (set_i, get_i, _) = new_local_ env I32Type name
  in (set_i, get_i)

(* Some common code macros *)

(* Iterates while cond is true. *)
let compile_while env cond body =
    G.loop0 (
      cond ^^ E.if0 (body ^^ G.i (Br (nr 1l))) G.nop
    )

(* Expects a number n on the stack. Iterates from m to below that number. *)
let from_m_to_n env m mk_body =
    let (set_n, get_n) = new_local env "n" in
    let (set_i, get_i) = new_local env "i" in
    set_n ^^
    compile_unboxed_const m ^^
    set_i ^^

    compile_while env
      ( get_i ^^
        get_n ^^
        compile_comparison I64Op.LtU
      ) (
        mk_body get_i ^^

        get_i ^^
        compile_add_const 1L ^^
        set_i
      )

(* Expects a number on the stack. Iterates from zero to below that number. *)
let from_0_to_n env mk_body = from_m_to_n env 0L mk_body

(* Pointer reference and dereference  *)

let load_unskewed_ptr : G.t =
  G.i (Load {ty = I64Type; align = 3; offset = 0L; sz = None})

let store_unskewed_ptr : G.t =
  G.i (Store {ty = I64Type; align = 3; offset = 0L; sz = None})
  
let load_ptr : G.t =
  G.i (Load {ty = I64Type; align = 3; offset = ptr_unskew; sz = None})

let store_ptr : G.t =
  G.i (Store {ty = I64Type; align = 3; offset = ptr_unskew; sz = None})

let narrow_to_32 env get_value =
  get_value ^^
  compile_unboxed_const 0xffff_ffffL ^^
  compile_comparison I64Op.LeU ^^
  E.else_trap_with env "cannot narrow to 32 bit" ^^ (* Note: If narrow fails during print, the trap print leads to an infinite recursion and a stack overflow *)
  get_value ^^
  G.i (Convert (Wasm_exts.Values.I32 I32Op.WrapI64))

module FakeMultiVal = struct
  (* For some use-cases (e.g. processing the compiler output with analysis
     tools) it is useful to avoid the multi-value extension.

     This module provides mostly transparent wrappers that put multiple values
     in statically allocated globals and pull them off again.

     So far only does I64Type (but that could be changed).

     If the multi_value flag is on, these do not do anything.
  *)
  let ty tys =
    if !Flags.multi_value || List.length tys <= 1
    then tys
    else []

  let global env i =
    E.get_global64_lazy env (Printf.sprintf "multi_val_%d" i) Mutable 0L

  let store env tys =
    if !Flags.multi_value || List.length tys <= 1 then G.nop else
    G.concat_mapi (fun i ty ->
      assert(ty = I64Type);
      G.i (GlobalSet (nr (global env i)))
    ) tys

  let load env tys =
    if !Flags.multi_value || List.length tys <= 1 then G.nop else
    let n = List.length tys - 1 in
    G.concat_mapi (fun i ty ->
      assert(ty = I64Type);
      G.i (GlobalGet (nr (global env (n - i))))
    ) tys

  (* A drop-in replacement for E.if_ *)
  let if_ env bt thn els =
    E.if_ env (ty bt) (thn ^^ store env bt) (els ^^ store env bt) ^^
    load env bt

  (* A block that can be exited from *)
  let block_ env bt body =
    E.block_ env (ty bt) (G.with_current_depth (fun depth ->
      body (store env bt ^^ G.branch_to_ depth)
    )) ^^
    load env bt

end (* FakeMultiVal *)

module Func = struct
  (* This module contains basic bookkeeping functionality to define functions,
     in particular creating the environment, and finally adding it to the environment.
  *)


  let of_body env params retty mk_body =
    let env1 = E.mk_fun_env env (Int32.of_int (List.length params)) (List.length retty) in
    List.iteri (fun i (n,_t) -> E.add_local_name env1 (Int32.of_int i) n) params;
    let ty = FuncType (List.map snd params, FakeMultiVal.ty retty) in
    let body = G.to_instr_list (
      mk_body env1 ^^ FakeMultiVal.store env1 retty
    ) in
    (nr { ftype = nr (E.func_type env ty);
          locals = E.get_locals env1;
          body }
    , E.get_local_names env1)

  let define_built_in env name params retty mk_body =
    E.define_built_in env name (lazy (of_body env params retty mk_body))

  type sharing =
    Always (* i.e. never inline *)
  | Never  (* i.e. always inline *)

  (* (Almost) transparently lift code into a function and call this function,
     unless sharing = Never and not (!Flags.share_code) in which case the code
     is inlined.
     NB: inlined code must not be recursive nor `return`.
  *)
  (* Also add a hack to support multiple return values *)
  let share_code sharing env name params retty mk_body =
    if sharing = Always || !Flags.share_code
    then
      let getters =
        List.mapi
          (fun i (n, t) -> (G.i (LocalGet (nr (Int32.of_int i)))))
          params
      in
      define_built_in env name params retty (fun env -> mk_body env getters);
      G.i (Call (nr (E.built_in env name))) ^^
      FakeMultiVal.load env retty
    else begin
      assert (sharing = Never);
      let locals =
        List.map
           (fun (n, t) -> new_local_ env t n)
           params
      in
      let set_locals = List.fold_right (fun (set, get, _) is-> is ^^ set) locals G.nop in
      let getters = List.map (fun (set, get, _) -> get) locals in
      set_locals ^^
      mk_body env getters ^^ FakeMultiVal.store env retty ^^
      FakeMultiVal.load env retty
   end

  (* Shorthands for various arities *)
  let [@warning "-8"] share_code0 sharing env name retty mk_body =
    share_code sharing env name [] retty (fun env [] -> mk_body env)
  let [@warning "-8"] share_code1 sharing env name p1 retty mk_body =
    share_code sharing env name [p1] retty (fun env [g1] -> mk_body env
        g1
    )
  let [@warning "-8"] share_code2 sharing env name (p1,p2) retty mk_body =
    share_code sharing env name [p1; p2] retty (fun env [g1; g2] -> mk_body env
      g1
      g2
    )
  let [@warning "-8"] share_code3 sharing env name (p1, p2, p3) retty mk_body =
    share_code sharing env name [p1; p2; p3] retty (fun env [g1; g2; g3] -> mk_body env
      g1
      g2
      g3
    )
  let [@warning "-8"] _share_code4 sharing env name (p1, p2, p3, p4) retty mk_body =
    share_code sharing env name [p1; p2; p3; p4] retty (fun env [g1; g2; g3; g4]-> mk_body env
      g1
      g2
      g3
      g4
    )
  let [@warning "-8"] _share_code6 sharing env name (p1, p2, p3, p4, p5, p6) retty mk_body =
    share_code sharing env name [p1; p2; p3; p4; p5; p6] retty (fun env [g1; g2; g3; g4; g5; g6] -> mk_body env
      g1
      g2
      g3
      g4
      g5
      g6
    )
  let [@warning "-8"] _share_code7 sharing env name (p1, p2, p3, p4, p5, p6, p7) retty mk_body =
    share_code sharing env name [p1; p2; p3; p4; p5; p6; p7] retty (fun env [g1; g2; g3; g4; g5; g6; g7] -> mk_body env
      g1
      g2
      g3
      g4
      g5
      g6
      g7
    )

  let [@warning "-8"] _share_code9 sharing env name (p1, p2, p3, p4, p5, p6, p7, p8, p9) retty mk_body =
    share_code sharing env name [p1; p2; p3; p4; p5; p6; p7; p8; p9] retty (fun env [g1; g2; g3; g4; g5; g6; g7; g8; g9] -> mk_body env
      g1
      g2
      g3
      g4
      g5
      g6
      g7
      g8
      g9
    )


end (* Func *)

module RTS = struct
  (* The connection to the C and Rust parts of the RTS *)
  let system_imports env =
    E.add_func_import env "rts" "initialize_incremental_gc" [] [];
    E.add_func_import env "rts" "schedule_incremental_gc" [] [];
    E.add_func_import env "rts" "incremental_gc" [] [];
    E.add_func_import env "rts" "write_with_barrier" [I64Type; I64Type] [];
    E.add_func_import env "rts" "allocation_barrier" [I64Type] [I64Type];
    E.add_func_import env "rts" "running_gc" [] [I32Type];
    E.add_func_import env "rts" "register_stable_type" [I64Type; I64Type] [];
    E.add_func_import env "rts" "load_stable_actor" [] [I64Type];
    E.add_func_import env "rts" "save_stable_actor" [I64Type] [];
    E.add_func_import env "rts" "free_stable_actor" [] [];
    E.add_func_import env "rts" "contains_field" [I64Type; I64Type] [I32Type];
    E.add_func_import env "rts" "initialize_static_variables" [I64Type] [];
    E.add_func_import env "rts" "get_static_variable" [I64Type] [I64Type];
    E.add_func_import env "rts" "set_static_variable" [I64Type; I64Type] [];
    E.add_func_import env "rts" "set_upgrade_instructions" [I64Type] [];
    E.add_func_import env "rts" "get_upgrade_instructions" [] [I64Type];
    E.add_func_import env "rts" "memcmp" [I64Type; I64Type; I64Type] [I32Type];
    E.add_func_import env "rts" "version" [] [I64Type];
    E.add_func_import env "rts" "parse_idl_header" [I32Type; I64Type; I64Type; I64Type; I64Type] [];
    E.add_func_import env "rts" "idl_alloc_typtbl" [I64Type; I64Type; I64Type; I64Type; I64Type] [];
    E.add_func_import env "rts" "idl_sub_buf_words" [I64Type; I64Type] [I64Type];
    E.add_func_import env "rts" "idl_sub_buf_init" [I64Type; I64Type; I64Type] [];
    E.add_func_import env "rts" "idl_sub"
      [I64Type; I64Type; I64Type; I64Type; I64Type; I64Type; I64Type; I32Type; I32Type] [I32Type];
    E.add_func_import env "rts" "leb128_decode" [I64Type] [I64Type];
    E.add_func_import env "rts" "sleb128_decode" [I64Type] [I64Type];
    E.add_func_import env "rts" "bigint_to_word32_wrap" [I64Type] [I32Type];
    E.add_func_import env "rts" "bigint_of_word64" [I64Type] [I64Type];
    E.add_func_import env "rts" "bigint_of_int64" [I64Type] [I64Type];
    E.add_func_import env "rts" "bigint_of_float64" [F64Type] [I64Type];
    E.add_func_import env "rts" "bigint_to_float64" [I64Type] [F64Type];
    E.add_func_import env "rts" "bigint_to_word64_wrap" [I64Type] [I64Type];
    E.add_func_import env "rts" "bigint_to_word64_trap" [I64Type] [I64Type];
    E.add_func_import env "rts" "bigint_to_word64_trap_with" [I64Type; I64Type] [I64Type];
    E.add_func_import env "rts" "bigint_eq" [I64Type; I64Type] [I32Type];
    E.add_func_import env "rts" "bigint_isneg" [I64Type] [I32Type];
    E.add_func_import env "rts" "bigint_count_bits" [I64Type] [I64Type];
    E.add_func_import env "rts" "bigint_2complement_bits" [I64Type] [I64Type];
    E.add_func_import env "rts" "bigint_lt" [I64Type; I64Type] [I32Type];
    E.add_func_import env "rts" "bigint_gt" [I64Type; I64Type] [I32Type];
    E.add_func_import env "rts" "bigint_le" [I64Type; I64Type] [I32Type];
    E.add_func_import env "rts" "bigint_ge" [I64Type; I64Type] [I32Type];
    E.add_func_import env "rts" "bigint_add" [I64Type; I64Type] [I64Type];
    E.add_func_import env "rts" "bigint_sub" [I64Type; I64Type] [I64Type];
    E.add_func_import env "rts" "bigint_mul" [I64Type; I64Type] [I64Type];
    E.add_func_import env "rts" "bigint_rem" [I64Type; I64Type] [I64Type];
    E.add_func_import env "rts" "bigint_div" [I64Type; I64Type] [I64Type];
    E.add_func_import env "rts" "bigint_pow" [I64Type; I64Type] [I64Type];
    E.add_func_import env "rts" "bigint_neg" [I64Type] [I64Type];
    E.add_func_import env "rts" "bigint_lsh" [I64Type; I64Type] [I64Type];
    E.add_func_import env "rts" "bigint_rsh" [I64Type; I64Type] [I64Type];
    E.add_func_import env "rts" "bigint_abs" [I64Type] [I64Type];
    E.add_func_import env "rts" "bigint_leb128_size" [I64Type] [I64Type];
    E.add_func_import env "rts" "bigint_leb128_encode" [I64Type; I64Type] [];
    E.add_func_import env "rts" "bigint_leb128_decode" [I64Type] [I64Type];
    E.add_func_import env "rts" "bigint_leb128_decode_word64" [I64Type; I64Type; I64Type] [I64Type];
    E.add_func_import env "rts" "bigint_sleb128_size" [I64Type] [I64Type];
    E.add_func_import env "rts" "bigint_sleb128_encode" [I64Type; I64Type] [];
    E.add_func_import env "rts" "bigint_sleb128_decode" [I64Type] [I64Type];
    E.add_func_import env "rts" "bigint_sleb128_decode_word64" [I64Type; I64Type; I64Type] [I64Type];
    E.add_func_import env "rts" "leb128_encode" [I64Type; I64Type] [];
    E.add_func_import env "rts" "sleb128_encode" [I64Type; I64Type] [];
    E.add_func_import env "rts" "utf8_valid" [I64Type; I64Type] [I32Type];
    E.add_func_import env "rts" "utf8_validate" [I64Type; I64Type] [];
    E.add_func_import env "rts" "skip_leb128" [I64Type] [];
    E.add_func_import env "rts" "skip_any" [I64Type; I64Type; I32Type; I32Type] [];
    E.add_func_import env "rts" "find_field" [I64Type; I64Type; I64Type; I32Type; I64Type] [I32Type];
    E.add_func_import env "rts" "skip_fields" [I64Type; I64Type; I64Type; I64Type] [];
    E.add_func_import env "rts" "remember_continuation" [I64Type] [I64Type];
    E.add_func_import env "rts" "recall_continuation" [I64Type] [I64Type];
    E.add_func_import env "rts" "peek_future_continuation" [I64Type] [I64Type];
    E.add_func_import env "rts" "continuation_count" [] [I64Type];
    E.add_func_import env "rts" "continuation_table_size" [] [I64Type];
    E.add_func_import env "rts" "blob_of_text" [I64Type] [I64Type];
    E.add_func_import env "rts" "text_compare" [I64Type; I64Type] [I64Type];
    E.add_func_import env "rts" "text_concat" [I64Type; I64Type] [I64Type];
    E.add_func_import env "rts" "text_iter_done" [I64Type] [I64Type];
    E.add_func_import env "rts" "text_iter" [I64Type] [I64Type];
    E.add_func_import env "rts" "text_iter_next" [I64Type] [I32Type];
    E.add_func_import env "rts" "text_len" [I64Type] [I64Type];
    E.add_func_import env "rts" "text_of_ptr_size" [I64Type; I64Type] [I64Type];
    E.add_func_import env "rts" "text_singleton" [I32Type] [I64Type];
    E.add_func_import env "rts" "text_size" [I64Type] [I64Type];
    E.add_func_import env "rts" "text_to_buf" [I64Type; I64Type] [];
    E.add_func_import env "rts" "text_lowercase" [I64Type] [I64Type];
    E.add_func_import env "rts" "text_uppercase" [I64Type] [I64Type];
    E.add_func_import env "rts" "region_init" [I64Type] [];
    E.add_func_import env "rts" "alloc_region" [I64Type; I64Type; I64Type] [I64Type];
    E.add_func_import env "rts" "init_region" [I64Type; I64Type; I64Type; I64Type] [];
    E.add_func_import env "rts" "region_new" [] [I64Type];
    E.add_func_import env "rts" "region_id" [I64Type] [I64Type];
    E.add_func_import env "rts" "region_page_count" [I64Type] [I64Type];
    E.add_func_import env "rts" "region_vec_pages" [I64Type] [I64Type];
    E.add_func_import env "rts" "region_size" [I64Type] [I64Type];
    E.add_func_import env "rts" "region_grow" [I64Type; I64Type] [I64Type];
    E.add_func_import env "rts" "region_load_blob" [I64Type; I64Type; I64Type] [I64Type];
    E.add_func_import env "rts" "region_store_blob" [I64Type; I64Type; I64Type] [];
    E.add_func_import env "rts" "region_load_word8" [I64Type; I64Type] [I32Type];
    E.add_func_import env "rts" "region_store_word8" [I64Type; I64Type; I32Type] [];
    E.add_func_import env "rts" "region_load_word16" [I64Type; I64Type] [I32Type];
    E.add_func_import env "rts" "region_store_word16" [I64Type; I64Type; I32Type] [];
    E.add_func_import env "rts" "region_load_word32" [I64Type; I64Type] [I32Type];
    E.add_func_import env "rts" "region_store_word32" [I64Type; I64Type; I32Type] [];
    E.add_func_import env "rts" "region_load_word64" [I64Type; I64Type] [I64Type];
    E.add_func_import env "rts" "region_store_word64" [I64Type; I64Type; I64Type] [];
    E.add_func_import env "rts" "region_load_float64" [I64Type; I64Type] [F64Type];
    E.add_func_import env "rts" "region_store_float64" [I64Type; I64Type; F64Type] [];
    E.add_func_import env "rts" "region0_get" [] [I64Type];
    E.add_func_import env "rts" "blob_of_principal" [I64Type] [I64Type];
    E.add_func_import env "rts" "principal_of_blob" [I64Type] [I64Type];
    E.add_func_import env "rts" "compute_crc32" [I64Type] [I32Type];
    E.add_func_import env "rts" "blob_iter_done" [I64Type] [I64Type];
    E.add_func_import env "rts" "blob_iter" [I64Type] [I64Type];
    E.add_func_import env "rts" "blob_iter_next" [I64Type] [I64Type];
    E.add_func_import env "rts" "pow" [F64Type; F64Type] [F64Type]; (* musl *)
    E.add_func_import env "rts" "sin" [F64Type] [F64Type]; (* musl *)
    E.add_func_import env "rts" "cos" [F64Type] [F64Type]; (* musl *)
    E.add_func_import env "rts" "tan" [F64Type] [F64Type]; (* musl *)
    E.add_func_import env "rts" "asin" [F64Type] [F64Type]; (* musl *)
    E.add_func_import env "rts" "acos" [F64Type] [F64Type]; (* musl *)
    E.add_func_import env "rts" "atan" [F64Type] [F64Type]; (* musl *)
    E.add_func_import env "rts" "atan2" [F64Type; F64Type] [F64Type]; (* musl *)
    E.add_func_import env "rts" "exp" [F64Type] [F64Type]; (* musl *)
    E.add_func_import env "rts" "log" [F64Type] [F64Type]; (* musl *)
    E.add_func_import env "rts" "fmod" [F64Type; F64Type] [F64Type]; (* remainder, musl *)
    E.add_func_import env "rts" "float_fmt" [F64Type; I64Type; I64Type] [I64Type];
    E.add_func_import env "rts" "char_to_upper" [I32Type] [I32Type];
    E.add_func_import env "rts" "char_to_lower" [I32Type] [I32Type];
    E.add_func_import env "rts" "char_is_whitespace" [I32Type] [I32Type];
    E.add_func_import env "rts" "char_is_lowercase" [I32Type] [I32Type];
    E.add_func_import env "rts" "char_is_uppercase" [I32Type] [I32Type];
    E.add_func_import env "rts" "char_is_alphabetic" [I32Type] [I32Type];
    E.add_func_import env "rts" "get_max_live_size" [] [I64Type];
    E.add_func_import env "rts" "get_reclaimed" [] [I64Type];
    E.add_func_import env "rts" "alloc_words" [I64Type] [I64Type];
    E.add_func_import env "rts" "get_total_allocations" [] [I64Type];
<<<<<<< HEAD
    E.add_func_import env "rts" "get_heap_size" [] [I64Type];
    E.add_func_import env "rts" "alloc_blob" [I64Type; I64Type] [I64Type];
    E.add_func_import env "rts" "alloc_array" [I64Type; I64Type] [I64Type];
    E.add_func_import env "rts" "buffer_in_32_bit_range" [] [I64Type];
=======
    E.add_func_import env "rts" "get_heap_size" [] [I32Type];
    E.add_func_import env "rts" "alloc_blob" [I32Type; I32Type] [I32Type];
    E.add_func_import env "rts" "alloc_array" [I32Type; I32Type] [I32Type];
>>>>>>> e7bf60c7
    ()

end (* RTS *)

module GC = struct
  (* Record mutator/gc instructions counts *)

  let instruction_counter env =
    compile_const_32 0l ^^
    E.call_import env "ic0" "performance_counter"

  let register_globals env =
    E.add_global64 env "__mutator_instructions" Mutable 0L;
    E.add_global64 env "__collector_instructions" Mutable 0L

  let get_mutator_instructions env =
    G.i (GlobalGet (nr (E.get_global env "__mutator_instructions")))
  let set_mutator_instructions env =
    G.i (GlobalSet (nr (E.get_global env "__mutator_instructions")))

  let get_collector_instructions env =
    G.i (GlobalGet (nr (E.get_global env "__collector_instructions")))
  let set_collector_instructions env =
    G.i (GlobalSet (nr (E.get_global env "__collector_instructions")))

  let record_mutator_instructions env =
    match E.mode env with
    | Flags.(ICMode | RefMode)  ->
      instruction_counter env ^^
      set_mutator_instructions env
    | _ -> G.nop

  let record_collector_instructions env =
    match E.mode env with
    | Flags.(ICMode | RefMode)  ->
      instruction_counter env ^^
      get_mutator_instructions env ^^
      G.i (Binary (Wasm_exts.Values.I64 I64Op.Sub)) ^^
      set_collector_instructions env
    | _ -> G.nop

  let collect_garbage env =
    record_mutator_instructions env ^^
    E.collect_garbage env false ^^
    record_collector_instructions env

end (* GC *)

module Heap = struct
  (* General heap object functionality (allocation, setting fields, reading fields) *)

  (* Memory addresses are 64 bit (I64Type). *)
  let word_size = 8L


  (* The heap base global can only be used late, see conclude_module
     and GHC.register *)
  let get_heap_base env =
    G.i (GlobalGet (nr (E.get_global env "__heap_base")))

  let get_total_allocation env =
    E.call_import env "rts" "get_total_allocations"

  let get_reclaimed env =
    E.call_import env "rts" "get_reclaimed"

  let get_memory_size =
    G.i MemorySize ^^
    compile_mul_const page_size

  let get_max_live_size env =
    E.call_import env "rts" "get_max_live_size"

  (* Static allocation (always words)
     (uses dynamic allocation for smaller and more readable code) *)
  let alloc env (n : int64) : G.t =
    compile_unboxed_const n ^^
    E.call_import env "rts" "alloc_words"

  (* Heap objects *)

  (* At this level of abstraction, heap objects are just flat arrays of words *)

  let load_field (i : int64) : G.t =
    let offset = Int64.(add (mul word_size i) ptr_unskew) in
    G.i (Load {ty = I64Type; align = 3; offset; sz = None})

  let store_field (i : int64) : G.t =
    let offset = Int64.(add (mul word_size i) ptr_unskew) in
    G.i (Store {ty = I64Type; align = 3; offset; sz = None})

  (* Or even as a single 64 bit float *)

  let load_field_float64 (i : int64) : G.t =
    let offset = Int64.(add (mul word_size i) ptr_unskew) in
    G.i (Load {ty = F64Type; align = 3; offset; sz = None})

  let store_field_float64 (i : int64) : G.t =
    let offset = Int64.(add (mul word_size i) ptr_unskew) in
    G.i (Store {ty = F64Type; align = 3; offset; sz = None})

  (* Convenience functions related to memory *)
  (* Copying bytes (works on unskewed memory addresses) *)
  let memcpy env = G.i MemoryCopy
  (* Comparing bytes (works on unskewed memory addresses) *)
  let memcmp env = E.call_import env "rts" "memcmp" ^^ G.i (Convert (Wasm_exts.Values.I64 I64Op.ExtendUI32))

  let register env =
    let get_heap_base_fn = E.add_fun env "get_heap_base" (Func.of_body env [] [I64Type] (fun env ->
      get_heap_base env
    )) in

    E.add_export env (nr {
      name = Lib.Utf8.decode "get_heap_base";
      edesc = nr (FuncExport (nr get_heap_base_fn))
    })

  let get_heap_size env =
    E.call_import env "rts" "get_heap_size"

  let get_static_variable env index = 
    compile_unboxed_const index ^^
    E.call_import env "rts" "get_static_variable"

end (* Heap *)

module Stack = struct
  (* The RTS includes C code which requires a shadow stack in linear memory.
     We reserve some space for it at the beginning of memory space (just like
     wasm-l would), this way stack overflow would cause out-of-memory, and not
     just overwrite static data.

     We sometimes use the stack space if we need small amounts of scratch space.

     All pointers here are unskewed.

     (We report logical stack overflow as "RTS Stack underflow" as the stack
     grows downwards.)
  *)

  (* Predefined constant stack size of 4MB, according to the persistent memory layout. *)
  let stack_size = 4 * 1024 * 1024

  let end_ () = Int64.of_int stack_size 

  let register_globals env =
    (* stack pointer *)
    E.add_global64 env "__stack_pointer" Mutable (end_());
    (* frame pointer *)
    E.add_global64 env "__frame_pointer" Mutable (end_());
    (* low watermark *)
    if !Flags.measure_rts_stack then
      E.add_global64 env "__stack_min" Mutable (end_());
    E.export_global env "__stack_pointer"

  let get_stack_ptr env =
    G.i (GlobalGet (nr (E.get_global env "__stack_pointer")))
  let set_stack_ptr env =
    G.i (GlobalSet (nr (E.get_global env "__stack_pointer")))

  let get_min env =
    G.i (GlobalGet (nr (E.get_global env "__stack_min")))
  let set_min env =
    G.i (GlobalSet (nr (E.get_global env "__stack_min")))

  let get_max_stack_size env =
    if !Flags.measure_rts_stack then
      compile_unboxed_const (end_()) ^^
      get_min env ^^
      G.i (Binary (Wasm_exts.Values.I64 I64Op.Sub))
    else (* report max available *)
      compile_unboxed_const (end_())

  let update_stack_min env =
    if !Flags.measure_rts_stack then
    get_stack_ptr env ^^
    get_min env ^^
    compile_comparison I64Op.LtU ^^
    (E.if0
       (get_stack_ptr env ^^
        set_min env)
      G.nop)
    else G.nop

  let stack_overflow env =
    Func.share_code0 Func.Never env "stack_overflow" [] (fun env ->
      (* read last word of reserved page to force trap *)
      compile_unboxed_const 0xFFFF_FFFF_FFFF_FFFCL ^^
      G.i (Load {ty = I64Type; align = 3; offset = 0L; sz = None}) ^^
      G.i Unreachable
    )

  let alloc_words env n =
    let n_bytes = Int64.mul n Heap.word_size in
    (* avoid absurd allocations *)
    assert (Int64.(to_int n_bytes) < stack_size);
    (* alloc words *)
    get_stack_ptr env ^^
    compile_unboxed_const n_bytes ^^
    G.i (Binary (Wasm_exts.Values.I64 I64Op.Sub)) ^^
    set_stack_ptr env ^^
    update_stack_min env ^^
    get_stack_ptr env ^^
    (* check for stack overflow, if necessary *)
    if n_bytes >= page_size then
      get_stack_ptr env ^^
      G.i (Unary (Wasm_exts.Values.I64 I64Op.Clz)) ^^
      E.if0
        G.nop (* we found leading zeros, i.e. no wraparound *)
        (stack_overflow env)
    else
      G.nop

  let free_words env n =
    get_stack_ptr env ^^
    compile_unboxed_const (Int64.mul n Heap.word_size) ^^
    G.i (Binary (Wasm_exts.Values.I64 I64Op.Add)) ^^
    set_stack_ptr env

  (* TODO: why not just remember and reset the stack pointer, instead of calling free_words? Also below *)
  let with_words env name n f =
    let (set_x, get_x) = new_local env name in
    alloc_words env n ^^ set_x ^^
    f get_x ^^
    free_words env n

  let dynamic_alloc_words env get_n =
    get_stack_ptr env ^^
    compile_divU_const Heap.word_size ^^
    get_n ^^
    compile_comparison I64Op.LtU ^^
    (E.if0
      (stack_overflow env)
      G.nop) ^^
    get_stack_ptr env ^^
    get_n ^^
    compile_mul_const Heap.word_size ^^
    G.i (Binary (Wasm_exts.Values.I64 I64Op.Sub)) ^^
    set_stack_ptr env ^^
    update_stack_min env ^^
    get_stack_ptr env

  let dynamic_free_words env get_n =
    get_stack_ptr env ^^
    get_n ^^
    compile_mul_const Heap.word_size ^^
    G.i (Binary (Wasm_exts.Values.I64 I64Op.Add)) ^^
    set_stack_ptr env

  (* TODO: why not just remember and reset the stack pointer, instead of calling free_words? Also above*)
  let dynamic_with_words env name f =
    let (set_n, get_n) = new_local env "n" in
    let (set_x, get_x) = new_local env name in
    set_n ^^
    dynamic_alloc_words env get_n ^^ set_x ^^
    f get_x ^^
    dynamic_free_words env get_n

  let dynamic_with_bytes env name f =
    (* round up to nearest wordsize *)
    compile_add_const (Int64.sub Heap.word_size 1L) ^^
    compile_divU_const Heap.word_size ^^
    dynamic_with_words env name f

  (* Stack Frames *)

  (* Traditional frame pointer for accessing statically allocated locals/args (all words)
     Used (sofar) only in serialization to compress Wasm stack
     at cost of expanding Rust/C Stack (whose size we control)*)
  let get_frame_ptr env =
    G.i (GlobalGet (nr (E.get_global env "__frame_pointer")))
  let set_frame_ptr env =
    G.i (GlobalSet (nr (E.get_global env "__frame_pointer")))

  (* Frame pointer operations *)

  (* Enter/exit a new frame of `n` words, saving and restoring prev frame pointer *)
  let with_frame env name n f =
    (* reserve space for n words + saved frame_ptr *)
    alloc_words env (Int64.add n 1L) ^^
    (* store the current frame_ptr at offset 0 *)
    get_frame_ptr env ^^
    G.i (Store {ty = I64Type; align = 3; offset = 0L; sz = None}) ^^
    get_stack_ptr env ^^
    (* set_frame_ptr to stack_ptr *)
    set_frame_ptr env ^^
    (* do as f *)
    f () ^^
    (* assert frame_ptr == stack_ptr *)
    get_frame_ptr env ^^
    get_stack_ptr env ^^
    compile_comparison I64Op.Eq ^^
    E.else_trap_with env "frame_ptr <> stack_ptr" ^^
    (* restore the saved frame_ptr *)
    get_frame_ptr env ^^
    G.i (Load {ty = I64Type; align = 3; offset = 0L; sz = None}) ^^
    set_frame_ptr env ^^
    (* free the frame *)
    free_words env (Int64.add n 1L)

  (* read local n of current frame *)
  let get_local env n =
    let offset = Int64.mul (Int64.add n 1L) Heap.word_size in
    get_frame_ptr env ^^
      G.i (Load { ty = I64Type; align = 3; offset; sz = None})

  (* read local n of previous frame *)
  let get_prev_local env n =
    let offset = Int64.mul (Int64.add n 1L) Heap.word_size in
    (* indirect through save frame_ptr at offset 0 *)
    get_frame_ptr env ^^
    G.i (Load { ty = I64Type; align = 3; offset = 0L; sz = None}) ^^
    G.i (Load { ty = I64Type; align = 3; offset; sz = None})

  (* set local n of current frame *)
  let set_local env n =
    let offset = Int64.mul (Int64.add n 1L) Heap.word_size in
    Func.share_code1 Func.Never env ("set_local %i" ^ Int64.to_string n) ("val", I64Type) []
      (fun env get_val ->
         get_frame_ptr env ^^
         get_val ^^
         G.i (Store { ty = I64Type; align = 3; offset; sz = None}))

end (* Stack *)


module ContinuationTable = struct
  (* See rts/motoko-rts/src/closure_table.rs *)
  let remember env : G.t = E.call_import env "rts" "remember_continuation"
  let recall env : G.t = E.call_import env "rts" "recall_continuation"
  let peek_future env : G.t = E.call_import env "rts" "peek_future_continuation"
  let count env : G.t = E.call_import env "rts" "continuation_count"
  let size env : G.t = E.call_import env "rts" "continuation_table_size"
end (* ContinuationTable *)

module Bool = struct
  (* Boolean literals are either 0 or non-zero (e.g. if they origin from RTS or external API).
     They need not be shifted before put in the heap,
     because the "zero page" never contains GC-ed objects
  *)

  let vanilla_lit = function
    | false -> 0L
    | true -> 1L (* or any other non-zero value *)

  let lit b = compile_unboxed_const (vanilla_lit b)

  let neg = compile_test I64Op.Eqz

  let from_rts_int32 = 
    G.i (Convert (Wasm_exts.Values.I64 I64Op.ExtendUI32))

  let to_rts_int32 =
    G.i (Convert (Wasm_exts.Values.I32 I32Op.WrapI64))

  let from_int64 =
    compile_unboxed_const 0L ^^
    compile_comparison I64Op.Ne

end (* Bool *)

module BitTagged = struct

  (* This module takes care of pointer tagging:

     A pointer to an object at offset `i` on the heap is represented as
     `i-1`, so the low two bits of the pointer are always set (0b…11).
     We call `i-1` a *skewed* pointer, in a feeble attempt to avoid the term
     shifted, which may sound like a logical shift.

     We use the constants ptr_skew and ptr_unskew to change a pointer as a
     signpost where we switch between raw pointers to skewed ones.

     This means we can store a small unboxed scalar x as (x `lsl` 1), and still
     tell it apart from a pointer by looking at the last bits: if set, it is a
     pointer.

     Small here means:

     * 0 ≤ x < 2^(ubits ty) for an unsigned type ty with (ubits ty) payload bits
     * -2^sbits ≤ x < 2^sbits, for a signed type ty with (sbits ty) (= (ubits ty) - 1) payload bits
       (i.e. excluding sign bit),
     with the exception that compact Nat is regarded as signed to support subtyping.

     Tagging needs to happen with a
     * shift left by (32-ubits ty) for a signed or unsigned type ty; then
     * a logical or of the (variable length) tag bits for ty.

     Untagging needs to happen with an
     * logical right shift (for unsigned type ty in Nat{8,16,32,64}, Char).
     * _arithmetic_ right shift (for signed type ty Int{8,16,32,64}, Int but also Nat).
       This is the right thing to do for signed numbers.
       Nat is treated as signed to allow coercion-free subtyping.

     The low bits 32 - (ubits ty) store the tag bits of the value.

     Boolean false is a non-pointer by construction.
     Boolean true (1) needs not be shifted as GC will not consider it.

     Summary:

       0b…11: A pointer
       0b…x0: A shifted scalar
       0b000: `false`
       0b001: `true`

     Note that {Nat,Int}{8,16,32} and compact {Int,Nat}64 and compact Int, Nat are explicitly tagged.
     The bits are stored in the _most_ significant bits of the `i64`,
     with the lower bits storing the variable length tag.

     {Int,Nat}64 are stored in signed and unsigned forms.

     Compact {Int,Nat} are (both) stored in signed form to support coercion free subtyping of Nat < Int.
     That means that one bit, the highest bit, of the compact Nat representation is unused and the
     representable range for both compact Int and Nat values is -2^(sbits Int) ≤ x < 2^(sbits Int).

     This describes the vanilla representation of small and compact scalars,
     used as the uniform representation of values and when stored in heap structures.

     See module TaggedSmallWord.

     The stack representation of a small scalars, UnboxedWord64 {Int,Nat}{8,16,32},
     on the other hand, always has all tag bits cleared, with the payload in the high bits of the word.

     The stack representation of compact or unboxed scalars or UnboxedWord64 {Int,Nat}64, 
     on the other hand, is the natural (unpadded) machine representation.

     All arithmetic is implemented directly on the stack (not vanilla) representation of scalars.
     Proper tags bits are removed/added when loading from vanilla or storing to vanilla representation.

  *)
  let is_true_literal env =
    compile_eq_const 1L

  (* Note: `true` is not handled here, needs specific check where needed. *)
  let if_tagged_scalar env retty is1 is2 =
    compile_bitand_const 0x1L ^^
    E.if_ env retty is2 is1

  (* With two bit-tagged pointers on the stack, decide
     whether both are scalars and invoke is1 (the fast path)
     if so, and otherwise is2 (the slow path).
     Note: `true` is not handled here, needs specific check where needed.
  *)
  let if_both_tagged_scalar env retty is1 is2 =
    G.i (Binary (Wasm_exts.Values.I64 I64Op.Or)) ^^
    compile_bitand_const 0x1L ^^
    E.if_ env retty is2 is1

  let ubits_of pty = TaggingScheme.ubits_of pty

  let sbits_of pty = (ubits_of pty) - 1

  (* 64 bit numbers *)

  (* static *)
  let can_tag_const pty (n : int64) = Type.(
    match pty with
    | Nat | Int | Int64 | Int32 ->
      let sbits = sbits_of pty in
      let lower_bound = Int64.(neg (shift_left 1L sbits)) in
      let upper_bound = Int64.shift_left 1L sbits in
      lower_bound <= n && n < upper_bound
    | Nat64 | Nat32 ->
      let ubits = ubits_of pty in
      let upper_bound = Int64.shift_left 1L ubits in
      0L <= n && n < upper_bound
    | _ -> assert false)

  let tag_const pty i = Type.(
    match pty with
    |  Nat | Int | Int64 | Int32
    |  Nat64 | Nat32 ->
      Int64.shift_left i (64 - ubits_of pty)
      (* tag *)
      |> Int64.logor (TaggingScheme.tag_of_typ pty)
    | _ -> assert false)

  (* dynamic *)
  let sanity_check_can_tag_signed env pty get_x =
    if TaggingScheme.debug || !Flags.sanity then
      get_x ^^
      Func.share_code2 Func.Always env (prim_fun_name pty "check_can_tag_i64") (("res", I64Type), ("x", I64Type)) [I64Type]
        (fun env get_res get_x -> Type.(
          match pty with
          | Nat | Int | Int64 | Int32 ->
            let sbits = sbits_of pty in
            let lower_bound = Int64.(neg (shift_left 1L sbits)) in
            let upper_bound = Int64.shift_left 1L sbits in
            (* lower_bound <= x < upper_bound *)
            compile_unboxed_const lower_bound ^^
            get_x ^^
            compile_comparison I64Op.LeS ^^
            get_x ^^ compile_unboxed_const upper_bound ^^
            compile_comparison I64Op.LtS ^^
            G.i (Binary (Wasm_exts.Values.I64 I64Op.And))
         | Nat64 | Nat32 ->
            let ubits = ubits_of pty in
            let upper_bound = Int64.shift_left 1L ubits in
            (* 0 <= x < upper_bound *)
            get_x ^^ compile_unboxed_const upper_bound ^^
            compile_comparison I64Op.LtU
         | _ ->
            assert false) ^^
         get_res ^^
         compile_comparison I64Op.Eq ^^
         E.else_trap_with env (prim_fun_name pty "check_can_tag_i64") ^^
         get_res)
    else
      G.nop

  let if_can_tag_signed env pty retty is1 is2 = Type.(
    match pty with
    | Nat | Int | Int64 ->
      Func.share_code1 Func.Never env
        (prim_fun_name pty "if_can_tag_i64") ("x", I64Type) [I64Type] (fun env get_x ->
        (* checks that all but the low sbits are either all 0 or all 1 *)
        get_x ^^
        get_x ^^ compile_shrS_const (Int64.of_int ((64 - sbits_of pty))) ^^
        G.i (Binary (Wasm_exts.Values.I64 I32Op.Xor)) ^^
        compile_shrU_const (Int64.of_int (sbits_of pty)) ^^
        compile_test I64Op.Eqz ^^
        sanity_check_can_tag_signed env pty get_x) ^^
      E.if_ env retty is1 is2
    | Nat64 ->
      Func.share_code1 Func.Never env
         (prim_fun_name pty "if_can_tag_i64") ("x", I64Type) [I64Type] (fun env get_x ->
          (* checks that all but the low ubits are 0 *)
          get_x ^^ compile_shrU_const (Int64.of_int (ubits_of pty)) ^^
          compile_test I64Op.Eqz ^^
          sanity_check_can_tag_signed env pty get_x) ^^
      E.if_ env retty is1 is2
     | _ -> assert false)

  let if_can_tag_unsigned env pty retty is1 is2 = Type.(
    match pty with
    |  Nat | Int | Int64 ->
      let sbitsL = Int64.of_int (sbits_of pty) in
      compile_shrU_const sbitsL ^^
      compile_test I64Op.Eqz ^^
      E.if_ env retty is1 is2
    | Nat64 ->
      let ubitsL = Int64.of_int (ubits_of pty) in
      compile_shrU_const ubitsL ^^
      E.if_ env retty is2 is1 (* NB: swapped branches *)
    | _ -> assert false)

  let tag env pty = (* TBR *)
    let ubitsl = Int64.of_int (ubits_of pty) in
    compile_shl_const (Int64.sub 64L ubitsl) ^^
    (* tag *)
    compile_bitor_const (TaggingScheme.tag_of_typ pty)

  let sanity_check_tag line env ty =
    if TaggingScheme.debug || !(Flags.sanity) then
      let name =
        (prim_fun_name ty "sanity_check_tag") ^
          (if TaggingScheme.debug then Int.to_string line else "")
      in
      let tag_mask = Int64.(sub (shift_left 1L (64 - TaggingScheme.ubits_of ty)) one) in
      (Func.share_code1 Func.Always env name ("v", I64Type) [I64Type] (fun env get_n ->
         get_n ^^
         compile_bitand_const tag_mask ^^
         compile_eq_const (TaggingScheme.tag_of_typ ty) ^^
         E.else_trap_with env "unexpected tag" ^^
         get_n))
    else G.nop

  let untag line env pty = Type.(match pty with
    | Nat | Int | Int64 | Int32 | Int16 | Int8 ->
      let ubitsl = Int64.of_int (ubits_of pty) in
      sanity_check_tag line env pty ^^
      compile_shrS_const (Int64.sub 64L ubitsl)
    | Nat64 | Nat32 | Nat16 | Nat8 ->
      let ubitsl = Int64.of_int (ubits_of pty) in
      sanity_check_tag line env pty ^^
      compile_shrU_const (Int64.sub 64L ubitsl)
    | _ -> assert false)

  let clear_tag env pty =
    if TaggingScheme.tag_of_typ pty <> 0L then
      let shift_amount = 64 - ubits_of pty in
      let mask = Int64.(lognot (sub (shift_left one shift_amount) one)) in
      compile_bitand_const mask
    else G.nop

end (* BitTagged *)

module Tagged = struct
  (* Tagged objects all have an object header consisting of a tag and a forwarding pointer.
     The tag is to describe their runtime type and serves to traverse the heap
     (serialization, GC), but also for objectification of arrays.

     The tag is a word at the beginning of the object.

     The (skewed) forwarding pointer supports object moving in the incremental garbage collection.

         obj header
     ┌──────┬─────────┬──
     │ tag  │ fwd ptr │ ...
     └──────┴─────────┴──

     Attention: This mapping is duplicated in these places
       * here
       * motoko-rts/src/types.rs
       * motoko-rts/src/text.rs
       * motoko-rts/src/memory.rs
       * motoko-rts/src/bigint.rs
       * motoko-rts/src/blob-iter.rs
       * motoko-rts/src/static-checks.rs
       * In all GC implementations in motoko-rts/src/gc/
     so update all!
   *)

  type bits_sort =
    | U (* signed *)
    | S (* unsigned *)
    | F (* float *)
  type array_sort =
    | I (* [ T ] *)
    | M (* [var T ] *)
    | T (* (T,+) *)
    | S (* shared ... -> ... *)
  type blob_sort =
<<<<<<< HEAD
    | B (* Blob *)
=======
    |  B (* Blob *)
>>>>>>> e7bf60c7
    | T (* Text *)
    | P (* Principal *)
    | A (* actor { ... } *)

  type [@warning "-37"] tag  =
    | Object
    | ObjInd (* The indirection used for object fields *)
    | Array of array_sort (* Also a tuple *)
    | Bits64 of bits_sort (* Contains a 64 bit number *)
    | MutBox (* used for mutable heap-allocated variables *)
    | Closure
    | Some (* For opt *)
    | Variant
    | Blob of blob_sort
    | Indirection (* Only used by the GC *)
<<<<<<< HEAD
=======
    | Bits32 of bits_sort (* Contains a 32 bit value *)
>>>>>>> e7bf60c7
    | BigInt
    | Concat (* String concatenation, used by rts/text.c *)
    | OneWordFiller (* Only used by the RTS *)
    | FreeSpace (* Only used by the RTS *)
    | Region
    | ArraySliceMinimum (* Used by the GC for incremental array marking *)
    | StableSeen (* Marker that we have seen this thing before *)
    | CoercionFailure (* Used in the Candid decoder. Static singleton! *)

  (* Tags needs to have the lowest bit set, to allow distinguishing object
     headers from heap locations (object or field addresses).

     (Reminder: objects and fields are word-aligned so will have the lowest two
     bits unset) *)
  let int_of_tag = function
<<<<<<< HEAD
    | Object -> 1L
    | ObjInd -> 3L
    | Array I -> 5L
    | Array M -> 7L
    | Array T -> 9L
    | Array S -> 11L
    | Bits64 U -> 13L
    | Bits64 S -> 15L
    | Bits64 F -> 17L
    | MutBox -> 19L
    | Closure -> 21L
    | Some -> 23L
    | Variant -> 25L
    | Blob B -> 27L
    | Blob T -> 29L
    | Blob P -> 31L
    | Blob A -> 33L
    | Indirection -> 35L
    | BigInt -> 37L
    | Concat -> 39L
    | Region -> 41L
    | OneWordFiller -> 43L
    | FreeSpace -> 45L
    | ArraySliceMinimum -> 46L
=======
    | Object -> 1l
    | ObjInd -> 3l
    | Array I -> 5l
    | Array M -> 7l
    | Array T -> 9l
    | Array S -> 11l
    | Bits64 U -> 13l
    | Bits64 S -> 15l
    | Bits64 F -> 17l
    | MutBox -> 19l
    | Closure -> 21l
    | Some -> 23l
    | Variant -> 25l
    | Blob B -> 27l
    | Blob T -> 29l
    | Blob P -> 31l
    | Blob A -> 33l
    | Indirection -> 35l
    | Bits32 U -> 37l
    | Bits32 S -> 39l
    | Bits32 F -> 41l
    | BigInt -> 43l
    | Concat -> 45l
    | Region -> 47l
    | OneWordFiller -> 49l
    | FreeSpace -> 51l
    | ArraySliceMinimum -> 52l
>>>>>>> e7bf60c7
    (* Next two tags won't be seen by the GC, so no need to set the lowest bit
       for `CoercionFailure` and `StableSeen` *)
    | CoercionFailure -> 0xffff_ffff_ffff_fffeL
    | StableSeen -> 0xffff_ffff_ffff_ffffL

  (*
     The null pointer is the sentinel `0xffff_ffff_ffff_fffbL` (skewed representation).
    
     This serves for efficient null tests by using direct pointer comparison.
     The null pointer must not be dereferenced.
     Null tests are possible without resolving the forwarding pointer of a non-null comparand.
  *)

  let null_vanilla_pointer = 0xffff_ffff_ffff_fffbL (* skewed, pointing to last unallocated Wasm page *)
  let null_pointer = compile_unboxed_const null_vanilla_pointer

  let is_null env = compile_eq_const null_vanilla_pointer

  let not_null env =
    (* null test works without forwarding pointer resolution of a non-null comparand *)
    null_pointer ^^
    compile_comparison I64Op.Ne

  let header_size = 2L
  
  (* The tag *)
  let tag_field = 0L
  let forwarding_pointer_field = 1L

  (* Note: post-allocation barrier must be applied after initialization *)
  let alloc env size tag =
    assert (size > 1L);
    let name = Printf.sprintf "alloc_size<%d>_tag<%d>" (Int64.to_int size) (Int64.to_int (int_of_tag tag)) in

    Func.share_code0 Func.Never env name [I64Type] (fun env ->
      let set_object, get_object = new_local env "new_object" in
      Heap.alloc env size ^^
      set_object ^^ get_object ^^
      compile_unboxed_const (int_of_tag tag) ^^
      Heap.store_field tag_field ^^
      get_object ^^ (* object pointer *)
      get_object ^^ (* forwarding pointer *)
      Heap.store_field forwarding_pointer_field ^^
      get_object
    )

  let load_forwarding_pointer env =
    Heap.load_field forwarding_pointer_field

  let store_tag env tag =
    load_forwarding_pointer env ^^
    compile_unboxed_const (int_of_tag tag) ^^
    Heap.store_field tag_field

  let load_tag env =
    load_forwarding_pointer env ^^
    Heap.load_field tag_field

  let sanity_check_tag line env tag =
    let tag = int_of_tag tag in
<<<<<<< HEAD
    let name = "sanity_check_tag_" ^ Int64.to_string tag ^
                 (if TaggingScheme.debug then Int.to_string line else "")
    in
    if TaggingScheme.debug || !Flags.sanity then
      Func.share_code1 Func.Always env name ("obj", I64Type) [I64Type]
=======
    let name = "sanity_check_tag_" ^ Int32.to_string tag ^
                 (if TaggingScheme.debug then Int.to_string line else "")
    in
    if TaggingScheme.debug || !Flags.sanity then
      Func.share_code1 Func.Always env name ("obj", I32Type) [I32Type]
>>>>>>> e7bf60c7
        (fun env get_obj ->
         get_obj ^^
         load_tag env  ^^
         compile_unboxed_const tag ^^
<<<<<<< HEAD
         compile_comparison I64Op.Eq ^^
=======
         G.i (Compare (Wasm.Values.I32 I32Op.Eq)) ^^
>>>>>>> e7bf60c7
         E.else_trap_with env name ^^
         get_obj)
    else
      G.nop

  let check_forwarding env unskewed =
    let name = "check_forwarding_" ^ if unskewed then "unskewed" else "skewed" in
    Func.share_code1 Func.Always env name ("object", I64Type) [I64Type] (fun env get_object ->
      let set_object = G.setter_for get_object in
      (if unskewed then
        get_object ^^
        compile_unboxed_const ptr_skew ^^
        G.i (Binary (Wasm_exts.Values.I64 I64Op.Add)) ^^
        set_object
      else G.nop) ^^
      get_object ^^
      load_forwarding_pointer env ^^
      get_object ^^
      compile_comparison I64Op.Eq ^^
      E.else_trap_with env "missing object forwarding" ^^
      get_object ^^
      (if unskewed then
        compile_unboxed_const ptr_unskew ^^
        G.i (Binary (Wasm_exts.Values.I64 I64Op.Add))
      else G.nop))

  let check_forwarding_for_store env typ =
    let (set_value, get_value, _) = new_local_ env typ "value" in
    set_value ^^ check_forwarding env false ^^ get_value

  let load_field env index =
    (if !Flags.sanity then check_forwarding env false else G.nop) ^^
    Heap.load_field index

  let store_field env index =
    (if !Flags.sanity then check_forwarding_for_store env I64Type else G.nop) ^^
    Heap.store_field index

  let load_field_float64 env index =
    (if !Flags.sanity then check_forwarding env false else G.nop) ^^
    Heap.load_field_float64 index

  let store_field_float64 env index =
    (if !Flags.sanity then check_forwarding_for_store env F64Type else G.nop) ^^
    Heap.store_field_float64 index

  (* Branches based on the tag of the object pointed to,
     leaving the object on the stack afterwards. *)
  let branch_default env retty def (cases : (tag * G.t) list) : G.t =
    let (set_tag, get_tag) = new_local env "tag" in

    let rec go = function
      | [] -> def
      | ((tag, code) :: cases) ->
        get_tag ^^
        compile_eq_const (int_of_tag tag) ^^
        E.if_ env retty code (go cases)
    in
    load_tag env ^^
    set_tag ^^
    go cases

  let allocation_barrier env =
    E.call_import env "rts" "allocation_barrier"

  let write_with_barrier env =
    let (set_value, get_value) = new_local env "written_value" in
    let (set_location, get_location) = new_local env "write_location" in
    set_value ^^ set_location ^^
    (* performance gain by first checking the GC state *)
    E.call_import env "rts" "running_gc" ^^
    Bool.from_rts_int32 ^^
    E.if0 (
      get_location ^^ get_value ^^
      E.call_import env "rts" "write_with_barrier"
    ) (
      get_location ^^ get_value ^^
      store_unskewed_ptr
    )

  let obj env tag element_instructions : G.t =
    let n = List.length element_instructions in
    let size = (Int64.add (Wasm.I64.of_int_u n) header_size) in
    let (set_object, get_object) = new_local env "new_object" in
    alloc env size tag ^^
    set_object ^^
    let init_elem idx instrs : G.t =
      get_object ^^
      instrs ^^
      Heap.store_field (Int64.add (Wasm.I64.of_int_u idx) header_size)
    in
    G.concat_mapi init_elem element_instructions ^^
    get_object ^^
    allocation_barrier env

  let shared_object env allocation =
    let index = E.object_pool_add env allocation in
    E.SharedObject index

  let materialize_shared_value env = function
  | E.Vanilla vanilla -> compile_unboxed_const vanilla
  | E.SharedObject index -> Heap.get_static_variable env index

  let share env allocation =
    materialize_shared_value env (shared_object env allocation)

end (* Tagged *)

module MutBox = struct
  (*
      Mutable heap objects

       ┌──────┬─────┬─────────┐
       │ obj header │ payload │
       └──────┴─────┴─────────┘

     The object header includes the obj tag (MutBox) and the forwarding pointer.
  *)

  let field = Tagged.header_size

  let alloc env =
    Tagged.obj env Tagged.MutBox [ compile_unboxed_zero ]

  let load_field env =
    Tagged.load_forwarding_pointer env ^^
    Tagged.load_field env field

  let store_field env =
    let (set_mutbox_value, get_mutbox_value) = new_local env "mutbox_value" in
    set_mutbox_value ^^
    Tagged.load_forwarding_pointer env ^^
    get_mutbox_value ^^
    Tagged.store_field env field
  
  let add_global_mutbox env =
    E.object_pool_add env alloc
end


module Opt = struct
  (* The Option type. Optional values are represented as

    1. The null literal being the sentinel null pointer value, see above.
       
    2. ┌──────┬─────────┐
       │ some │ payload │
       └──────┴─────────┘

       A heap-allocated box for `?v` values. Should only ever contain null or
       another such box.

    3. Anything else (pointer or unboxed scalar): Constituent value, implicitly
       injected into the opt type.

    This way, `?t` is represented without allocation, with the only exception of
    the value `?ⁿnull` for n>0.

    NB: `?ⁿnull` is essentially represented by the unary encoding of the number
    of n. This could be optimized further, by storing `n` in the Some payload,
    instead of a pointer, but unlikely worth it.

  *)

  let some_payload_field = Tagged.header_size

  let null_vanilla_lit = Tagged.null_vanilla_pointer
  let null_lit env = Tagged.null_pointer

  let is_null = Tagged.is_null
  let is_some = Tagged.not_null

  let alloc_some env get_payload =
    Tagged.obj env Tagged.Some [ get_payload ]

  let inject env e =
    e ^^
    Func.share_code1 Func.Never env "opt_inject" ("x", I64Type) [I64Type] (fun env get_x ->
      get_x ^^ BitTagged.if_tagged_scalar env [I64Type]
        ( get_x ) (* scalar, no wrapping *)
        ( get_x ^^ BitTagged.is_true_literal env ^^ (* exclude true literal since `branch_default` follows the forwarding pointer *)
          E.if_ env [I64Type]
            ( get_x ) (* true literal, no wrapping *)
            ( get_x ^^ is_some env ^^
              E.if_ env [I64Type]
                ( get_x ^^ Tagged.branch_default env [I64Type]
                  ( get_x ) (* default tag, no wrapping *)
                  [ Tagged.Some, alloc_some env get_x ]
                )
                ( alloc_some env get_x ) (* ?ⁿnull for n > 0 *)
            )
        )
    )

  let constant env = function
  | E.Vanilla value when value = null_vanilla_lit -> Tagged.shared_object env (fun env -> alloc_some env (null_lit env)) (* ?ⁿnull for n > 0 *)
  | E.Vanilla value -> E.Vanilla value (* not null and no `Opt` object *)
  | shared_value ->
    Tagged.shared_object env (fun env -> 
      let materialized_value = Tagged.materialize_shared_value env shared_value in  
      inject env materialized_value (* potentially wrap in new `Opt` *)
    )

  (* This function is used where conceptually, Opt.inject should be used, but
  we know for sure that it wouldn’t do anything anyways, except dereferencing the forwarding pointer *)
  let inject_simple env e =
    e ^^ Tagged.load_forwarding_pointer env

  let load_some_payload_field env =
    Tagged.load_forwarding_pointer env ^^
    Tagged.load_field env some_payload_field

  let project env =
    Func.share_code1 Func.Never env "opt_project" ("x", I64Type) [I64Type] (fun env get_x ->
      get_x ^^ BitTagged.if_tagged_scalar env [I64Type]
        ( get_x ) (* scalar, no wrapping *)
        ( get_x ^^ BitTagged.is_true_literal env ^^ (* exclude true literal since `branch_default` follows the forwarding pointer *)
          E.if_ env [I64Type]
            ( get_x ) (* true literal, no wrapping *)
            ( get_x ^^ Tagged.branch_default env [I64Type]
              ( get_x ) (* default tag, no wrapping *)
              [ Tagged.Some, get_x ^^ load_some_payload_field env ]
            )
        )
    )

end (* Opt *)

module Variant = struct
  (* The Variant type. We store the variant tag in a first word; we can later
     optimize and squeeze it in the Tagged tag. We can also later support unboxing
     variants with an argument of type ().

       ┌──────┬─────┬────────────┬─────────┐
       │ obj header │ varianttag │ payload │
       └──────┴─────┴────────────┴─────────┘

     The object header includes the obj tag (TAG_VARIANT) and the forwarding pointer.
  *)

  let variant_tag_field = Tagged.header_size
  let payload_field = Int64.add variant_tag_field 1L

  let hash_variant_label env : Mo_types.Type.lab -> int64 =
    E.hash env

  let inject env l e =
    Tagged.obj env Tagged.Variant [compile_unboxed_const (hash_variant_label env l); e]

  let get_variant_tag env =
    Tagged.load_forwarding_pointer env ^^
    Tagged.load_field env variant_tag_field

  let project env =
    Tagged.load_forwarding_pointer env ^^
    Tagged.load_field env payload_field

  (* Test if the top of the stack points to a variant with this label *)
  let test_is env l =
    get_variant_tag env ^^
    compile_eq_const (hash_variant_label env l)

end (* Variant *)


module Closure = struct
  (* In this module, we deal with closures, i.e. functions that capture parts
     of their environment.

     The structure of a closure is:

       ┌──────┬─────┬───────┬──────┬──────────────┐
       │ obj header │ funid │ size │ captured ... │
       └──────┴─────┴───────┴──────┴──────────────┘

     The object header includes the object tag (TAG_CLOSURE) and the forwarding pointer.
  *)
  let header_size = Int64.add Tagged.header_size 2L

  let funptr_field = Tagged.header_size
  let len_field = Int64.add 1L Tagged.header_size

  let load_data env i =
    Tagged.load_forwarding_pointer env ^^
    Tagged.load_field env (Int64.add header_size i)

  let store_data env i =
    let (set_closure_data, get_closure_data) = new_local env "closure_data" in
    set_closure_data ^^
    Tagged.load_forwarding_pointer env ^^
    get_closure_data ^^
    Tagged.store_field env (Int64.add header_size i)

  let prepare_closure_call env =
    Tagged.load_forwarding_pointer env

  (* Expect on the stack
     * the function closure (using prepare_closure_call)
     * and arguments (n-ary!)
     * the function closure again!
  *)
  let call_closure env n_args n_res =
    (* Calculate the wasm type for a given calling convention.
       An extra first argument for the closure! *)
    let ty = E.func_type env (FuncType (
      I64Type :: Lib.List.make n_args I64Type,
      FakeMultiVal.ty (Lib.List.make n_res I64Type))) in
    (* get the table index *)
    Tagged.load_forwarding_pointer env ^^
    Tagged.load_field env funptr_field ^^
    G.i (Convert (Wasm_exts.Values.I32 I32Op.WrapI64)) ^^
    (* All done: Call! *)
    G.i (CallIndirect (nr ty)) ^^
    FakeMultiVal.load env (Lib.List.make n_res I64Type)

  let constant env get_fi =
    let fi = Wasm.I64_convert.extend_i32_u (E.add_fun_ptr env (get_fi ())) in
    Tagged.shared_object env (fun env -> Tagged.obj env Tagged.Closure [
      compile_unboxed_const fi;
      compile_unboxed_const 0L
    ])

end (* Closure *)


module BoxedWord64 = struct
  (* We store large word64s, nat64s and int64s in immutable boxed 64bit heap objects.

     Small values are stored unboxed, tagged, see BitTagged. The bit-tagging logic is
     contained in BitTagged; here we just do the boxing.

     The heap layout of a BoxedWord64 is:

       ┌──────┬─────┬─────┐
       │ obj header │ i64 │
       └──────┴─────┴─────┘

     The object header includes the object tag (Bits64) and the forwarding pointer.
  *)

  let payload_field = Tagged.header_size

  let heap_tag env pty =
    match pty with
    | Type.Nat64 -> Tagged.(Bits64 U)
    | Type.Int64 -> Tagged.(Bits64 S)
    | _ -> assert false

  let compile_box env pty compile_elem : G.t =
    let (set_i, get_i) = new_local env "boxed_i64" in
    let size = 4L in
    Tagged.alloc env size (heap_tag env pty) ^^
    set_i ^^
    get_i ^^ compile_elem ^^ Tagged.store_field env payload_field ^^
    get_i ^^
    Tagged.allocation_barrier env

  let constant env pty i =
    if BitTagged.can_tag_const pty i
    then 
      E.Vanilla (BitTagged.tag_const pty i)
    else
      Tagged.shared_object env (fun env -> compile_box env pty (compile_unboxed_const i))

  let box env pty = 
    Func.share_code1 Func.Never env 
      (prim_fun_name pty "box64") ("n", I64Type) [I64Type] (fun env get_n ->
      get_n ^^ BitTagged.if_can_tag_signed env pty [I64Type]
        (get_n ^^ BitTagged.tag env pty)
        (compile_box env pty get_n)
    )

  let unbox env pty = 
    Func.share_code1 Func.Never env 
      (prim_fun_name pty "unbox64") ("n", I64Type) [I64Type] (fun env get_n ->
      get_n ^^
      BitTagged.if_tagged_scalar env [I64Type]
        (get_n ^^ BitTagged.untag __LINE__ env pty)
        (get_n ^^
         Tagged.load_forwarding_pointer env ^^
         Tagged.(sanity_check_tag __LINE__ env (heap_tag env pty)) ^^
<<<<<<< HEAD
         Tagged.load_field env payload_field)
=======
         Tagged.load_field64 env payload_field)
>>>>>>> e7bf60c7
    )
end (* BoxedWord64 *)

module Word64 = struct

  let compile_add env = G.i (Binary (Wasm_exts.Values.I64 I64Op.Add))
  let compile_signed_sub env = G.i (Binary (Wasm_exts.Values.I64 I64Op.Sub))
  let compile_mul env = G.i (Binary (Wasm_exts.Values.I64 I64Op.Mul))
  let compile_signed_div env = G.i (Binary (Wasm_exts.Values.I64 I64Op.DivS))
  let compile_signed_mod env = G.i (Binary (Wasm_exts.Values.I64 I64Op.RemS))
  let compile_unsigned_div env = G.i (Binary (Wasm_exts.Values.I64 I64Op.DivU))
  let compile_unsigned_rem env = G.i (Binary (Wasm_exts.Values.I64 I64Op.RemU))
  let compile_unsigned_sub env =
    Func.share_code2 Func.Never env "nat_sub" (("n1", I64Type), ("n2", I64Type)) [I64Type] (fun env get_n1 get_n2 ->
      get_n1 ^^ get_n2 ^^ compile_comparison I64Op.LtU ^^
      E.then_trap_with env "Natural subtraction underflow" ^^
      get_n1 ^^ get_n2 ^^ G.i (Binary (Wasm_exts.Values.I64 I64Op.Sub))
    )

  let compile_unsigned_pow env =
    let name = prim_fun_name Type.Nat64 "wpow_nat" in
    Func.share_code2 Func.Always env name (("n", I64Type), ("exp", I64Type)) [I64Type]
      (fun env get_n get_exp ->
        let set_n = G.setter_for get_n in
        let set_exp = G.setter_for get_exp in
        let (set_acc, get_acc) = new_local env "acc" in

        (* start with result = 1 *)
        compile_unboxed_const 1L ^^ set_acc ^^

        (* handle exp == 0 *)
        get_exp ^^ compile_test I64Op.Eqz ^^
        E.if1 I64Type get_acc (* done *)
        begin
          G.loop0 begin
            (* Are we done? *)
            get_exp ^^ compile_unboxed_const 1L ^^ compile_comparison I64Op.LeU ^^
            E.if0 G.nop (* done *)
            begin
              (* Check low bit of exp to see if we need to multiply *)
              get_exp ^^ compile_shl_const 63L ^^ compile_test I64Op.Eqz ^^
              E.if0 G.nop
              begin
                (* Multiply! *)
                get_acc ^^ get_n ^^ G.i (Binary (Wasm_exts.Values.I64 I64Op.Mul)) ^^ set_acc
              end ^^
              (* Square n, and shift exponent *)
              get_n ^^ get_n ^^ G.i (Binary (Wasm_exts.Values.I64 I64Op.Mul)) ^^ set_n ^^
              get_exp ^^ compile_shrU_const 1L ^^ set_exp ^^
              (* And loop *)
              G.i (Br (nr 1l))
            end
          end ^^
          (* Multiply a last time *)
          get_acc ^^ get_n ^^ G.i (Binary (Wasm_exts.Values.I64 I64Op.Mul))
        end
      )


  let compile_signed_wpow env =
    Func.share_code2 Func.Never env "wrap_pow_Int64" (("n", I64Type), ("exp", I64Type)) [I64Type]
      (fun env get_n get_exp ->
        get_exp ^^
        compile_unboxed_const 0L ^^
        compile_comparison I64Op.GeS ^^
        E.else_trap_with env "negative power" ^^
        get_n ^^ get_exp ^^ compile_unsigned_pow env
      )

  let _compile_eq env = compile_comparison I64Op.Eq
  let compile_relop env i64op = compile_comparison i64op

  let btst_kernel env =
    let (set_b, get_b) = new_local env "b" in
    set_b ^^ compile_unboxed_const 1L ^^ get_b ^^ G.i (Binary (Wasm_exts.Values.I64 I64Op.Shl)) ^^
    G.i (Binary (Wasm_exts.Values.I64 I64Op.And))

end (* BoxedWord64 *)

<<<<<<< HEAD
=======

module BoxedSmallWord = struct
  (* We store proper 32bit Word32 in immutable boxed 32bit heap objects.

     Small values are stored unboxed, tagged, see BitTagged.

     The heap layout of a BoxedSmallWord is:

       ┌──────┬─────┬─────┐
       │ obj header │ i32 │
       └──────┴─────┴─────┘

     The object header includes the object tag (Bits32) and the forwarding pointer.
     The forwarding pointer is only reserved if compiled for the incremental GC.

  *)

  let heap_tag env pty =
    match pty with
    | Type.Nat32 -> Tagged.(Bits32 U)
    | Type.Int32 -> Tagged.(Bits32 S)
    | _ -> assert false

  let payload_field = Tagged.header_size

  let constant env pty i =
    if BitTagged.can_tag_const pty (Int64.of_int (Int32.to_int i))
    then
      E.Vanilla (BitTagged.tag_const pty (Int64.of_int (Int32.to_int i)))
    else
      Tagged.shared_object env (fun env -> (Tagged.obj env (heap_tag env pty) [
        compile_unboxed_const i
      ]))

  let compile_box env pty compile_elem : G.t =
    let (set_i, get_i) = new_local env "boxed_i32" in
    let size = 3l in
    Tagged.alloc env size (heap_tag env pty) ^^
    set_i ^^
    get_i ^^ compile_elem ^^ Tagged.store_field env payload_field ^^
    get_i ^^
    Tagged.allocation_barrier env

  let box env pty =
    Func.share_code1 Func.Never env
      (prim_fun_name pty "box") ("n", I32Type) [I32Type] (fun env get_n ->
      get_n ^^ BitTagged.if_can_tag_i32 env pty [I32Type]
        (get_n ^^ BitTagged.tag_i32 env pty)
        (compile_box env pty get_n)
    )

  let unbox env pty =
    Func.share_code1 Func.Never env
      (prim_fun_name pty "unbox") ("n", I32Type) [I32Type] (fun env get_n ->
      get_n ^^
      BitTagged.if_tagged_scalar env [I32Type]
        (get_n ^^ BitTagged.untag_i32 __LINE__ env pty)
        (get_n ^^
         Tagged.load_forwarding_pointer env ^^
         Tagged.(sanity_check_tag __LINE__ env (heap_tag env pty)) ^^
         Tagged.load_field env payload_field)
    )

  let _lit env pty n = compile_unboxed_const n ^^ box env pty

end (* BoxedSmallWord *)

>>>>>>> e7bf60c7
module TaggedSmallWord = struct
  (* While smaller-than-64bit words are treated as i64 from the WebAssembly
     perspective, there are certain differences that are type based. This module
     provides helpers to abstract over those.

     Caution: Some functions here are also used for unboxed Nat64/Int64, while others
     are _only_ used for the small ones. Check call-sites!
  *)

  let toNat = Type.(function
    | Int8 | Nat8 -> Nat8
    | Int16 | Nat16 -> Nat16
    | Int32 | Nat32 -> Nat32
    | Int64 | Nat64 -> Nat64
    | _ -> assert false)

  let bits_of_type = Type.(function
    | Int8 | Nat8 -> 8
    | Int16 | Nat16 -> 16
    | Char -> 21
    | Nat32 | Int32 -> 32
    (* unboxed on stack *)
    | Nat64 | Int64 -> 64
    | _  -> assert false)

  let tag_of_type pty = Type.(match pty with
    | Int8 | Nat8
    | Int16 | Nat16
    | Int32 | Nat32
    | Char ->
      TaggingScheme.tag_of_typ pty
    (* unboxed on stack *)
    | Int64 | Nat64 -> 0L
    | _ -> assert false)

  let shift_of_type ty = Int64.of_int (64 - bits_of_type ty)

  let bitwidth_mask_of_type = function
    | Type.(Int8|Nat8) -> 0b111L
    | Type.(Int16|Nat16) -> 0b1111L
    | Type.(Int32|Nat32) -> 0b11111L
    | p -> todo "bitwidth_mask_of_type" (Arrange_type.prim p) 0L

  let const_of_type ty n = Int64.(shift_left n (to_int (shift_of_type ty)))

  let padding_of_type ty = Int64.(sub (const_of_type ty 1L) one)

  let mask_of_type ty = Int64.lognot (padding_of_type ty)

  (* Makes sure that we only shift/rotate the maximum number of bits available in the word. *)
  let clamp_shift_amount = function
    | Type.(Nat64|Int64) -> G.nop
    | ty -> compile_bitand_const (bitwidth_mask_of_type ty)

  let shift_leftWordNtoI64 = compile_shl_const

  (* Makes sure that the word payload (e.g. shift/rotate amount) is in the LSB bits of the word. *)
  let lsb_adjust = function
    | Type.(Int64|Nat64) -> G.nop
    | Type.(Nat8|Nat16|Nat32) as ty -> compile_shrU_const (shift_of_type ty)
    | Type.(Int8|Int16|Int32) as ty -> compile_shrS_const (shift_of_type ty)
    | Type.Char as ty -> compile_shrU_const (shift_of_type ty)
    | _ -> assert false

  (* Makes sure that the word payload (e.g. operation result) is in the MSB bits of the word. *)
  let msb_adjust = function
    | Type.(Int64|Nat64) -> G.nop
    | ty -> shift_leftWordNtoI64 (shift_of_type ty)

  (* Makes sure that the word representation invariant is restored. *)
  let sanitize_word_result = function
    | Type.(Nat64|Int64) -> G.nop
    | ty -> compile_bitand_const (mask_of_type ty)

  (* Sets the number (according to the type's word invariant) of LSBs. *)
  let compile_word_padding = function
    | Type.(Nat64|Int64) -> G.nop
    | ty -> compile_bitor_const (padding_of_type ty)

  (* Kernel for counting leading zeros, according to the word invariant. *)
  let clz_kernel ty =
    compile_word_padding ty ^^
    G.i (Unary (Wasm_exts.Values.I64 I64Op.Clz)) ^^
    msb_adjust ty

  (* Kernel for counting trailing zeros, according to the word invariant. *)
  let ctz_kernel ty =
    compile_word_padding ty ^^
    compile_rotr_const (shift_of_type ty) ^^
    G.i (Unary (Wasm_exts.Values.I64 I64Op.Ctz)) ^^
    msb_adjust ty

  (* Kernel for testing a bit position, according to the word invariant. *)
  let btst_kernel env ty =
    let (set_b, get_b) = new_local env "b"
    in lsb_adjust ty ^^ set_b ^^ lsb_adjust ty ^^
       compile_unboxed_one ^^ get_b ^^ clamp_shift_amount ty ^^
       G.i (Binary (Wasm_exts.Values.I64 I64Op.Shl)) ^^
       G.i (Binary (Wasm_exts.Values.I64 I64Op.And)) ^^
       msb_adjust ty

  (* Code points occupy 21 bits, so can always be tagged scalars *)
  let lsb_adjust_codepoint env = lsb_adjust Type.Char
  let msb_adjust_codepoint = msb_adjust Type.Char

  (* Checks (n < 0xD800 || 0xE000 ≤ n ≤ 0x10FFFF),
     ensuring the codepoint range and the absence of surrogates. *)
  let check_and_msb_adjust_codepoint env =
    Func.share_code1 Func.Always env "Nat32->Char" ("n", I64Type) [I64Type] (fun env get_n ->
      get_n ^^ compile_unboxed_const 0xD800L ^^
      compile_comparison I64Op.GeU ^^
      get_n ^^ compile_unboxed_const 0xE000L ^^
      compile_comparison I64Op.LtU ^^
      G.i (Binary (Wasm_exts.Values.I64 I64Op.And)) ^^
      get_n ^^ compile_unboxed_const 0x10FFFFL ^^
      compile_comparison I64Op.GtU ^^
      G.i (Binary (Wasm_exts.Values.I64 I64Op.Or)) ^^
      E.then_trap_with env "codepoint out of range" ^^
      get_n ^^ msb_adjust_codepoint
    )

  let vanilla_lit ty v =
    Int64.(shift_left (of_int v) (to_int (shift_of_type ty)))
    |> Int64.logor (tag_of_type ty)

  (* Wrapping implementation for multiplication and exponentiation. *)

  let compile_word_mul env ty =
    lsb_adjust ty ^^
    G.i (Binary (Wasm_exts.Values.I64 I64Op.Mul))

  let compile_nat_power env ty =
    let name = prim_fun_name ty "wpow_nat" in
    (* Square- and multiply exponentiation *)
    Func.share_code2 Func.Always env name (("n", I64Type), ("exp", I64Type)) [I64Type]
      (fun env get_n get_exp ->
        let set_n = G.setter_for get_n in
        let set_exp = G.setter_for get_exp in
        let (set_acc, get_acc) = new_local env "acc" in

        (* unshift arguments *)
        get_exp ^^ compile_shrU_const (shift_of_type ty) ^^ set_exp ^^
        get_n ^^ compile_shrU_const (shift_of_type ty) ^^ set_n ^^

        (* The accumulator starts with and stays shifted, so no other shifts needed. *)
        compile_unboxed_const (const_of_type ty 1L) ^^ set_acc ^^

        (* handle exp == 0 *)
        get_exp ^^ compile_test I64Op.Eqz ^^
        E.if1 I64Type get_acc (* done *)
        begin
          G.loop0 begin
            (* Are we done? *)
            get_exp ^^ compile_unboxed_const 1L ^^ compile_comparison I64Op.LeU ^^
            E.if0 G.nop (* done *)
            begin
              (* Check low bit of exp to see if we need to multiply *)
              get_exp ^^ compile_shl_const 63L ^^ compile_test I64Op.Eqz ^^
              E.if0 G.nop
              begin
                (* Multiply! *)
                get_acc ^^ get_n ^^ G.i (Binary (Wasm_exts.Values.I64 I64Op.Mul)) ^^ set_acc
              end ^^
              (* Square n, and shift exponent *)
              get_n ^^ get_n ^^ G.i (Binary (Wasm_exts.Values.I64 I64Op.Mul)) ^^ set_n ^^
              get_exp ^^ compile_shrU_const 1L ^^ set_exp ^^
              (* And loop *)
              G.i (Br (nr 1l))
            end
          end ^^
          (* Multiply a last time *)
          get_acc ^^ get_n ^^ G.i (Binary (Wasm_exts.Values.I64 I64Op.Mul))
          (* Accumulator was shifted, so no further shift needed here *)
        end
      )

  let compile_int_power env ty =
    let name = prim_fun_name ty "wpow_int" in
    Func.share_code2 Func.Never env name (("n", I64Type), ("exp", I64Type)) [I64Type]
      (fun env get_n get_exp ->
        get_exp ^^
        compile_unboxed_const 0L ^^
        compile_comparison I64Op.GeS ^^
        E.else_trap_with env "negative power" ^^
        get_n ^^ get_exp ^^ compile_nat_power env (toNat ty))

  (* To rotate, first rotate a copy by bits_of_type into the other direction *)
  let rotl env ty =
     Func.share_code2 Func.Never env (prim_fun_name ty "rotl") (("n", I64Type), ("by", I64Type)) [I64Type]
       (fun env get_n get_by ->
        let open Wasm_exts.Values in
        let beside_adjust = compile_rotr_const (Int64.of_int (bits_of_type ty)) in
        get_n ^^ get_n ^^ beside_adjust ^^ G.i (Binary (I64 I64Op.Or)) ^^
        get_by ^^ lsb_adjust ty ^^ clamp_shift_amount ty ^^ G.i (Binary (I64 I64Op.Rotl)) ^^
        sanitize_word_result ty
       )

  let rotr env ty =
     Func.share_code2 Func.Never env (prim_fun_name ty "rotr") (("n", I64Type), ("by", I64Type)) [I64Type]
       (fun env get_n get_by ->
        let open Wasm_exts.Values in
        let beside_adjust = compile_rotl_const (Int64.of_int (bits_of_type ty)) in
        get_n ^^ get_n ^^ beside_adjust ^^ G.i (Binary (I64 I64Op.Or)) ^^
        get_by ^^ lsb_adjust ty ^^ clamp_shift_amount ty ^^ G.i (Binary (I64 I64Op.Rotr)) ^^
        sanitize_word_result ty
       )

  let tag env pty =
    match pty with
    | Type.(Nat8 | Int8 | Nat16 | Int16 | Nat32 | Int32 | Char) ->
      (* TODO:  could sanity check low bits clear *)
      (* add tag *)
      compile_bitor_const (tag_of_type pty)
    | _ -> assert false

  let untag env pty =
    match pty with
    | Type.(Nat8 | Int8 | Nat16 | Int16 | Nat32 | Int32 | Char) ->
       (* check tag *)
       BitTagged.sanity_check_tag __LINE__ env pty ^^
       (* clear tag *)
       BitTagged.clear_tag env pty
    | _ -> assert false

end (* TaggedSmallWord *)


module Float = struct
  (* We store floats (C doubles) in immutable boxed 64bit heap objects.

     The heap layout of a Float is:

       ┌──────┬─────┬─────┐
       │ obj header │ f64 │
       └──────┴─────┴─────┘

     For now the tag stored is that of a Bits64, because the payload is
     treated opaquely by the RTS. We'll introduce a separate tag when the need of
     debug inspection (or GC representation change) arises.

     The object header includes the object tag (Bits64) and the forwarding pointer.
  *)

  let payload_field = Tagged.header_size

  let compile_unboxed_const f = G.i (Const (nr (Wasm_exts.Values.F64 f)))

  let box env = Func.share_code1 Func.Never env "box_f64" ("f", F64Type) [I64Type] (fun env get_f ->
    let (set_i, get_i) = new_local env "boxed_f64" in
<<<<<<< HEAD
    let size = Int64.add Tagged.header_size 2L in
=======
    let size = Int32.add Tagged.header_size  2l in
>>>>>>> e7bf60c7
    Tagged.alloc env size Tagged.(Bits64 F) ^^
    set_i ^^
    get_i ^^ get_f ^^ Tagged.store_field_float64 env payload_field ^^
    get_i ^^
    Tagged.allocation_barrier env
  )

  let unbox env = 
    Tagged.load_forwarding_pointer env ^^ 
    Tagged.(sanity_check_tag __LINE__ env (Bits64 F)) ^^
    Tagged.load_field_float64 env payload_field

  let constant env f = Tagged.shared_object env (fun env -> 
    compile_unboxed_const f ^^ 
    box env)

end (* Float *)


module ReadBuf = struct
  (*
  Combinators to safely read from a dynamic buffer.

  We represent a buffer by a pointer to two words in memory (usually allocated
  on the shadow stack): The first is a pointer to the current position of the buffer,
  the second one a pointer to the end (to check out-of-bounds).

  Code that reads from this buffer will update the former, i.e. it is mutable.

  The format is compatible with C (pointer to a struct) and avoids the need for the
  multi-value extension that we used before to return both parse result _and_
  updated pointer.

  All pointers here are unskewed!

  This module is mostly for serialization, but because there are bits of
  serialization code in the BigNumType implementations, we put it here.
  *)

  let get_ptr get_buf =
    get_buf ^^ G.i (Load {ty = I64Type; align = 3; offset = 0L; sz = None})
  let get_end get_buf =
    get_buf ^^ G.i (Load {ty = I64Type; align = 3; offset = Heap.word_size; sz = None})
  let set_ptr get_buf new_val =
    get_buf ^^ new_val ^^ G.i (Store {ty = I64Type; align = 3; offset = 0L; sz = None})
  let set_end get_buf new_val =
    get_buf ^^ new_val ^^ G.i (Store {ty = I64Type; align = 3; offset = Heap.word_size; sz = None})
  let set_size get_buf get_size =
    set_end get_buf
      (get_ptr get_buf ^^ get_size ^^ G.i (Binary (Wasm_exts.Values.I64 I64Op.Add)))

  let alloc env f = Stack.with_words env "buf" 2L f

  let advance get_buf get_delta =
    set_ptr get_buf (get_ptr get_buf ^^ get_delta ^^ G.i (Binary (Wasm_exts.Values.I64 I64Op.Add)))

  let read_leb128 env get_buf =
    get_buf ^^ E.call_import env "rts" "leb128_decode"

  let read_sleb128 env get_buf =
    get_buf ^^ E.call_import env "rts" "sleb128_decode"

  let check_space env get_buf get_delta =
    get_delta ^^
    get_end get_buf ^^ get_ptr get_buf ^^ G.i (Binary (Wasm_exts.Values.I64 I64Op.Sub)) ^^
    compile_comparison I64Op.LeU ^^
    E.else_trap_with env "IDL error: out of bounds read"

  let check_page_end env get_buf incr_delta =
    get_ptr get_buf ^^ compile_bitand_const 0xFFFFL ^^
    incr_delta ^^
    compile_shrU_const 16L

  let is_empty env get_buf =
    get_end get_buf ^^ get_ptr get_buf ^^
    compile_comparison I64Op.Eq

  let read_byte env get_buf =
    check_space env get_buf (compile_unboxed_const 1L) ^^
    get_ptr get_buf ^^
    G.i (Load {ty = I32Type; align = 0; offset = 0L; sz = Some Wasm_exts.Types.(Pack8, ZX)}) ^^
    G.i (Convert (Wasm_exts.Values.I64 I64Op.ExtendUI32)) ^^
    advance get_buf (compile_unboxed_const 1L)

  let read_word16 env get_buf =
    check_space env get_buf (compile_unboxed_const 2L) ^^
    get_ptr get_buf ^^
    G.i (Load {ty = I32Type; align = 0; offset = 0L; sz = Some Wasm_exts.Types.(Pack16, ZX)}) ^^
    G.i (Convert (Wasm_exts.Values.I64 I64Op.ExtendUI32)) ^^
    advance get_buf (compile_unboxed_const 2L)

  let read_word32 env get_buf =
    check_space env get_buf (compile_unboxed_const 4L) ^^
    get_ptr get_buf ^^
    G.i (Load {ty = I32Type; align = 0; offset = 0L; sz = None}) ^^
    G.i (Convert (Wasm_exts.Values.I64 I64Op.ExtendUI32)) ^^
    advance get_buf (compile_unboxed_const 4L)

  let read_signed_word32 env get_buf =
    check_space env get_buf (compile_unboxed_const 4L) ^^
    get_ptr get_buf ^^
    G.i (Load {ty = I32Type; align = 0; offset = 0L; sz = None}) ^^
    G.i (Convert (Wasm_exts.Values.I64 I64Op.ExtendSI32)) ^^
    advance get_buf (compile_unboxed_const 4L)

  let speculative_read_word64 env get_buf =
    check_page_end env get_buf (compile_add_const 8L) ^^
    E.if1 I64Type
      (compile_unboxed_const (-1L))
      begin
        get_ptr get_buf ^^
        G.i (Load {ty = I64Type; align = 0; offset = 0L; sz = None})
      end

  let read_word64 env get_buf =
    check_space env get_buf (compile_unboxed_const 8L) ^^
    get_ptr get_buf ^^
    G.i (Load {ty = I64Type; align = 0; offset = 0L; sz = None}) ^^
    advance get_buf (compile_unboxed_const 8L)

  let read_float64 env get_buf =
    check_space env get_buf (compile_unboxed_const 8L) ^^
    get_ptr get_buf ^^
    G.i (Load {ty = F64Type; align = 0; offset = 0L; sz = None}) ^^
    advance get_buf (compile_unboxed_const 8L)

  let read_blob env get_buf get_len =
    check_space env get_buf get_len ^^
    (* Already has destination address on the stack *)
    get_ptr get_buf ^^
    get_len ^^
    Heap.memcpy env ^^
    advance get_buf get_len

end (* Buf *)


type comparator = Lt | Le | Ge | Gt

module type BigNumType =
sig
  (* word from SR.Vanilla, trapping, unsigned semantics *)
  val to_word64 : E.t -> G.t
  val to_word64_with : E.t -> G.t -> G.t (* with error message on stack (ptr/len) *)

  (* word from SR.Vanilla, lossy, raw bits *)
  val truncate_to_word32 : E.t -> G.t
  val truncate_to_word64 : E.t -> G.t

  (* unsigned word to SR.Vanilla *)
  val from_word64 : E.t -> G.t

  (* signed word to SR.Vanilla *)
  val from_signed_word_compact : E.t -> G.t
  val from_signed_word64 : E.t -> G.t

  (* buffers *)
  (* given a numeric object on stack (vanilla),
     push the number (i64) of bytes necessary
     to externalize the numeric object *)
  val compile_data_size_signed : E.t -> G.t
  val compile_data_size_unsigned : E.t -> G.t
  (* given on stack
     - numeric object (vanilla, TOS)
     - data buffer
    store the binary representation of the numeric object into the data buffer,
    and push the number (i64) of bytes stored onto the stack
   *)
  val compile_store_to_data_buf_signed : E.t -> G.t
  val compile_store_to_data_buf_unsigned : E.t -> G.t
  (* given a ReadBuf on stack, consume bytes from it,
     deserializing to a numeric object
     and leave it on the stack (vanilla).
     The boolean argument is true if the value to be read is signed.
   *)
  val compile_load_from_data_buf : E.t -> G.t -> bool -> G.t

  (* constant *)
  val constant : E.t -> Big_int.big_int -> E.shared_value

  (* arithmetic *)
  val compile_abs : E.t -> G.t
  val compile_neg : E.t -> G.t
  val compile_add : E.t -> G.t
  val compile_signed_sub : E.t -> G.t
  val compile_unsigned_sub : E.t -> G.t
  val compile_mul : E.t -> G.t
  val compile_signed_div : E.t -> G.t
  val compile_signed_mod : E.t -> G.t
  val compile_unsigned_div : E.t -> G.t
  val compile_unsigned_rem : E.t -> G.t
  val compile_unsigned_pow : E.t -> G.t
  val compile_lsh : E.t -> G.t
  val compile_rsh : E.t -> G.t

  (* comparisons *)
  val compile_eq : E.t -> G.t
  val compile_is_negative : E.t -> G.t
  val compile_relop : E.t -> comparator -> G.t

  (* representation checks *)
  (* given a numeric object on the stack as skewed pointer, check whether
     it can be faithfully stored in N bits, including a leading sign bit
     leaves boolean result on the stack
     N must be 2..64
   *)
  val fits_signed_bits : E.t -> int -> G.t
  (* given a numeric object on the stack as skewed pointer, check whether
     it can be faithfully stored in N unsigned bits
     leaves boolean result on the stack
     N must be 1..64
   *)
  val fits_unsigned_bits : E.t -> int -> G.t
end

let i64op_from_relop = function
  | Lt -> I64Op.LtS
  | Le -> I64Op.LeS
  | Ge -> I64Op.GeS
  | Gt -> I64Op.GtS

let name_from_relop = function
  | Lt -> "B_lt"
  | Le -> "B_le"
  | Ge -> "B_ge"
  | Gt -> "B_gt"

(* helper, measures the dynamics of the unsigned i64, returns (64 - effective bits) *)
let unsigned_dynamics get_x =
  get_x ^^
  G.i (Unary (Wasm_exts.Values.I64 I64Op.Clz))

(* helper, measures the dynamics of the signed i64, returns (64 - effective bits) *)
let signed_dynamics get_x =
  get_x ^^ compile_shl_const 1L ^^
  get_x ^^
  G.i (Binary (Wasm_exts.Values.I64 I64Op.Xor)) ^^
  G.i (Unary (Wasm_exts.Values.I64 I64Op.Clz))

module I32Leb = struct
  let compile_size dynamics get_x =
    get_x ^^ Bool.from_int64 ^^
    E.if1 I64Type
      begin
        (* Add (7-1) to prepare division by 7 that is rounded up *)
        compile_unboxed_const (Int64.of_int (Int.add 64 (Int.sub 7 1))) ^^
        dynamics get_x ^^
        G.i (Binary (Wasm_exts.Values.I64 I64Op.Sub)) ^^
        compile_divU_const 7L
      end
      (compile_unboxed_const 1L)

  let compile_leb128_size get_x = compile_size unsigned_dynamics get_x
  let compile_sleb128_size get_x = compile_size signed_dynamics get_x

  let compile_store_to_data_buf_unsigned env get_x get_buf =
    get_x ^^ get_buf ^^ 
    E.call_import env "rts" "leb128_encode" ^^
    compile_leb128_size get_x

  let compile_store_to_data_buf_signed env get_x get_buf =
    get_x ^^ get_buf ^^ 
    E.call_import env "rts" "sleb128_encode" ^^
    compile_sleb128_size get_x
end

module MakeCompact (Num : BigNumType) : BigNumType = struct

  (* Compact BigNums are a representation of signed BitTagged.ubit-bignums (of the
     underlying boxed representation `Num`), that fit into an i64 as per the
     BitTagged representation.

     Many arithmetic operations can be be performed on this right-zero-padded
     representation directly. For some operations (e.g. multiplication) the
     second argument needs to be furthermore right-shifted to avoid overflow.
     Similarly, for division the result must be left-shifted.

     Generally all operations begin with checking whether both arguments are
     already tagged scalars. If so, the arithmetic can be performed in machine
     registers (fast path). Otherwise one or both arguments need boxing and the
     arithmetic needs to be carried out on the underlying boxed bignum
     representation (slow path).

     The result appears as a boxed number in the latter case, so a check is
     performed if it can be a tagged scalar. Conversely in the former case the
     64-bit result can either be a tagged scalar or needs to be boxed.

     Manipulation of the result is unnecessary for the comparison predicates.

     For the `pow` operation the check that both arguments are tagged scalars
     is not sufficient. Here we count and multiply effective bitwidths to
     figure out whether the operation will overflow 64 bits, and if so, we fall
     back to the slow path.
   *)

  (* TODO: There is some unnecessary result shifting when the div result needs
     to be boxed. Is this possible at all to happen? With (/-1) maybe! *)

  (* TODO: Does the result of the rem/mod fast path ever needs boxing? *)

  (* examine the skewed pointer and determine if number fits into ubits *)
  let fits_in_vanilla env = Num.fits_signed_bits env (BitTagged.ubits_of Type.Int)

  let clear_tag env = BitTagged.clear_tag env Type.Int

  (* A variant of BitTagged.can_tag that works on signed i64 *)
  let if_can_tag env retty is1 is2 =
    let ubitsL = Int64.of_int(BitTagged.ubits_of Type.Int) in
    compile_shrS_const (Int64.sub 64L ubitsL) ^^ BitTagged.if_can_tag_signed env Type.Int retty is1 is2

  let apply_tag env =
    compile_bitor_const (TaggingScheme.tag_of_typ Type.Int)

  let can_use_fath_path env get_a get_b =
    (* Check whether both arguments `a` and `b` are scalars that fit within 32 bit.
        This is to guarantee overflow-free 64-bit arithmetics, such as `add`, `sub`, or `mul`.
        However, this does not work for `pow` as it can overflow for smaller arguments. *)
    (* check with a combined bit mask that:
       - (and `0x1`) Both arguments are scalars, none a skewed pointers
       - (and `0xFFFF_FFFF_0000_0000`) Both arguments fit in 32-bit
    TODO: Precise tag for Int has 2 bits -> 
       Check if we could permit one or two more bits in the `0xFFFF_FFFF_0000_0000` bit mask. *)
    get_a ^^ get_b ^^
    G.i (Binary (Wasm_exts.Values.I64 I64Op.Or)) ^^
    compile_bitand_const 0xFFFF_FFFF_0000_0001L ^^
    compile_eq_const 0x0L
    
  (* creates a boxed bignum from a signed i64 *)
  let box env =
    let ubitsL = Int64.of_int(BitTagged.ubits_of Type.Int) in
    compile_shrS_const (Int64.sub 64L ubitsL) ^^ Num.from_signed_word64 env

  (* check if both arguments are tagged scalars,
     if so, perform the fast path.
     Otherwise make sure that both arguments are in heap representation,
     and run the slow path on them.
     In both cases bring the results into normal form.
   *)
  let try_unbox2 name fast slow env =
    Func.share_code2 Func.Always env name (("a", I64Type), ("b", I64Type)) [I64Type]
      (fun env get_a get_b ->
        let set_res, get_res = new_local env "res" in
        can_use_fath_path env get_a get_b ^^
        E.if1 I64Type
          begin
            get_a ^^ clear_tag env ^^
            get_b ^^ clear_tag env ^^
            fast env ^^ set_res ^^
            get_res ^^
            if_can_tag env [I64Type]
              (get_res ^^ apply_tag env)
              (get_res ^^ box env)
          end
          begin
            get_a ^^ BitTagged.if_tagged_scalar env [I64Type]
              (get_a ^^ box env)
              get_a ^^
            get_b ^^ BitTagged.if_tagged_scalar env [I64Type]
              (get_b ^^ box env)
              get_b ^^
            slow env ^^ set_res ^^ get_res ^^
            fits_in_vanilla env ^^
            E.if1 I64Type
              (get_res ^^ Num.truncate_to_word64 env ^^ BitTagged.tag env Type.Int)
              get_res
          end
      )

  let compile_add = try_unbox2 "B_add" Word64.compile_add Num.compile_add

  let adjust_arg2 code env =
    compile_shrS_const (Int64.of_int (64 - BitTagged.ubits_of Type.Int)) ^^
    code env (* TBR *)
  let adjust_result code env =
    code env ^^
    compile_shl_const (Int64.of_int (64 - BitTagged.ubits_of Type.Int))

  let compile_mul = try_unbox2 "B_mul" (adjust_arg2 Word64.compile_mul) Num.compile_mul
  let compile_signed_sub = try_unbox2 "B+sub" Word64.compile_signed_sub Num.compile_signed_sub
  let compile_signed_div = try_unbox2 "B+div" (adjust_result Word64.compile_signed_div) Num.compile_signed_div
  let compile_signed_mod = try_unbox2 "B_mod" Word64.compile_signed_mod Num.compile_signed_mod
  let compile_unsigned_div = try_unbox2 "B_div" (adjust_result Word64.compile_unsigned_div) Num.compile_unsigned_div
  let compile_unsigned_rem = try_unbox2 "B_rem" Word64.compile_unsigned_rem Num.compile_unsigned_rem
  let compile_unsigned_sub = try_unbox2 "B_sub" Word64.compile_unsigned_sub Num.compile_unsigned_sub

  let compile_unsigned_pow env =
    Func.share_code2 Func.Always env "B_pow" (("a", I64Type), ("b", I64Type)) [I64Type]
    (fun env get_a get_b ->
    let set_res, get_res = new_local env "res" in
    get_a ^^ get_b ^^
    BitTagged.if_both_tagged_scalar env [I64Type]
      begin
        let set_a = G.setter_for get_a in
        let set_b = G.setter_for get_b in
        (* Convert to plain Word64 *)
        get_a ^^ BitTagged.untag __LINE__ env Type.Int ^^ set_a ^^
        get_b ^^ BitTagged.untag __LINE__ env Type.Int ^^ set_b ^^

        get_a ^^ Num.from_signed_word64 env ^^
        get_b ^^ Num.from_signed_word64 env ^^
        Num.compile_unsigned_pow env ^^ set_res ^^
        get_res ^^ fits_in_vanilla env ^^
        E.if1 I64Type
          (get_res ^^ Num.truncate_to_word64 env ^^ BitTagged.tag env Type.Int)
          get_res
      end
      begin
        get_a ^^ BitTagged.if_tagged_scalar env [I64Type]
          (get_a ^^ box env)
          get_a ^^
        get_b ^^ BitTagged.if_tagged_scalar env [I64Type]
          (get_b ^^ box env)
          get_b ^^
        Num.compile_unsigned_pow env ^^ set_res ^^
        get_res ^^ fits_in_vanilla env ^^
        E.if1 I64Type
          (get_res ^^ Num.truncate_to_word64 env ^^ BitTagged.tag env Type.Int)
          get_res
      end)

  (*
    Note [left shifting compact Nat]
    For compact Nats with a number fitting in 32 bits (in scalar value representation) and a shift amount of 
    less or equal 32, we perform a fast shift. Otherwise, the bignum shift via RTS is applied.
   *)
  let compile_lsh env =
    Func.share_code2 Func.Always env "B_lsh" (("n", I64Type), ("amount", I64Type)) [I64Type]
    (fun env get_n get_amount ->
      let set_n = G.setter_for get_n in
      get_amount ^^ TaggedSmallWord.lsb_adjust Type.Nat32 ^^ G.setter_for get_amount ^^
      get_n ^^
      BitTagged.if_tagged_scalar env [I64Type]
      begin
        (* see Note [left shifting compact Nat] *)
        get_n ^^ BitTagged.untag __LINE__ env Type.Int ^^ set_n ^^
        get_n ^^
        compile_bitand_const 0xFFFF_FFFF_0000_0000L ^^
        compile_eq_const 0L ^^
        get_amount ^^ compile_rel_const I64Op.LeU 32L ^^
        G.i (Binary (Wasm_exts.Values.I64 I64Op.And)) ^^
        E.if1 I64Type
        begin
          get_n ^^ 
          get_amount ^^ 
          G.i (Binary (Wasm_exts.Values.I64 I64Op.Shl)) ^^
          BitTagged.tag env Type.Int
        end
        begin
          get_n ^^ Num.from_word64 env ^^ 
          get_amount ^^ 
          Num.compile_lsh env
        end
      end
      begin
        get_n ^^ get_amount ^^ Num.compile_lsh env
      end)

  let compile_rsh env =
    Func.share_code2 Func.Always env "B_rsh" (("n", I64Type), ("amount", I64Type)) [I64Type]
    (fun env get_n get_amount ->
      get_amount ^^ TaggedSmallWord.lsb_adjust Type.Nat32 ^^ G.setter_for get_amount ^^
      get_n ^^
      BitTagged.if_tagged_scalar env [I64Type]
        begin
          get_n ^^ clear_tag env ^^
          get_amount ^^
          G.i (Binary (Wasm_exts.Values.I64 I64Op.ShrU)) ^^
          compile_bitand_const Int64.(shift_left minus_one (64 - BitTagged.ubits_of Type.Int)) ^^
          get_amount ^^ compile_rel_const I64Op.LeU (Int64.of_int (BitTagged.ubits_of Type.Int))^^
          G.i (Binary (Wasm_exts.Values.I64 I64Op.Mul)) (* branch-free `if` *) ^^
          (* tag *)
          apply_tag env
        end
        begin
          get_n ^^ get_amount ^^ Num.compile_rsh env ^^
          let set_res, get_res = new_local env "res" in
          set_res ^^ get_res ^^
          fits_in_vanilla env ^^
          E.if1 I64Type
            (get_res ^^ Num.truncate_to_word64 env ^^ BitTagged.tag env Type.Int)
            get_res
        end)

  let compile_is_negative env =
    let set_n, get_n = new_local env "n" in
    set_n ^^ get_n ^^
    BitTagged.if_tagged_scalar env [I64Type]
      (get_n ^^ clear_tag env ^^ compile_unboxed_const 0L ^^ compile_comparison I64Op.LtS)
      (get_n ^^ Num.compile_is_negative env)

  let constant env = function
    | n when Big_int.is_int_big_int n && BitTagged.can_tag_const Type.Int (Big_int.int64_of_big_int n) ->
      E.Vanilla (BitTagged.tag_const Type.Int (Big_int.int64_of_big_int n))
    | n -> Num.constant env n

  let compile_neg env =
    let sminl = Int64.shift_left 1L (BitTagged.sbits_of Type.Int) in
    let sminl_shifted = Int64.shift_left sminl (64 - BitTagged.ubits_of Type.Int) in
    Func.share_code1 Func.Always env "B_neg" ("n", I64Type) [I64Type] (fun env get_n ->
      get_n ^^ BitTagged.if_tagged_scalar env [I64Type]
        begin
          get_n ^^ clear_tag env ^^ compile_eq_const sminl_shifted ^^ (* -2^sbits, shifted ubits *)
          E.if1 I64Type
            (compile_unboxed_const sminl ^^ Num.from_word64 env)
            begin
              compile_unboxed_const 0L ^^
              get_n ^^ clear_tag env ^^
              G.i (Binary (Wasm_exts.Values.I64 I64Op.Sub)) ^^
              (* tag the result *)
              clear_tag env ^^
              apply_tag env
            end
        end
        (get_n ^^ Num.compile_neg env)
    )

  let try_comp_unbox2 name fast slow env =
    Func.share_code2 Func.Always env name (("a", I64Type), ("b", I64Type)) [I64Type]
      (fun env get_a get_b ->
        get_a ^^ get_b ^^
        BitTagged.if_both_tagged_scalar env [I64Type]
          begin
            get_a ^^ clear_tag env ^^
            get_b ^^ clear_tag env ^^
            fast env
          end
          begin
            get_a ^^ BitTagged.if_tagged_scalar env [I64Type]
              (get_a ^^ box env)
              get_a ^^
            get_b ^^ BitTagged.if_tagged_scalar env [I64Type]
              (get_b ^^ box env)
              get_b ^^
            slow env
          end)

  let compile_eq env =
    Func.share_code2 Func.Always env "B_eq" (("a", I64Type), ("b", I64Type)) [I64Type]
      (fun env get_a get_b ->
        get_a ^^ get_b ^^
        compile_comparison I64Op.Eq ^^
        E.if1 I64Type
          (Bool.lit true)
          (get_a ^^ get_b ^^
           BitTagged.if_both_tagged_scalar env [I64Type]
             (Bool.lit false)
             begin
               get_a ^^ BitTagged.if_tagged_scalar env [I64Type]
                 (get_a ^^ box env)
                 get_a ^^
               get_b ^^ BitTagged.if_tagged_scalar env [I64Type]
                 (get_b ^^ box env)
                 get_b ^^
               Num.compile_eq env
             end))

  let compile_relop env bigintop =
    try_comp_unbox2 (name_from_relop bigintop)
      (fun env' -> Word64.compile_relop env' (i64op_from_relop bigintop))
      (fun env' -> Num.compile_relop env' bigintop)
      env

  let try_unbox iN fast slow env =
    let set_a, get_a = new_local env "a" in
    set_a ^^ get_a ^^
    BitTagged.if_tagged_scalar env [iN]
      (get_a ^^ fast env)
      (get_a ^^ slow env)

  let fits_unsigned_bits env n =
    try_unbox I64Type (fun _ -> match n with
        | 64 -> G.i Drop ^^ Bool.lit true
        | 8 | 16 | 32 ->
          (* use shifting to test that the payload including the tag fits the desired bit width. 
              E.g. this is now n + 2 for Type.Int. *)
          compile_bitand_const Int64.(shift_left minus_one (n + (64 - BitTagged.ubits_of Type.Int))) ^^
          compile_test I64Op.Eqz
        | _ -> assert false
      )
      (fun env -> Num.fits_unsigned_bits env n)
      env

  let sanity_check_fits_signed_bits env n get_a =
     if TaggingScheme.debug || !Flags.sanity then
     get_a ^^
     Func.share_code2 Func.Always env ("check_fits_signed_bits_"^Int.to_string n) (("res", I64Type), ("a", I64Type)) [I64Type]
      (fun env get_res get_a ->
         let lower_bound = Int64.(neg (shift_left 1L (n-1))) in
         let upper_bound = Int64.shift_left 1L (n-1) in
         let set_a = G.setter_for get_a in
         get_a ^^
         compile_shrS_const (Int64.of_int (64 - BitTagged.ubits_of Type.Int)) ^^
         set_a ^^
         compile_unboxed_const lower_bound ^^
         get_a ^^
         compile_comparison I64Op.LeS ^^
         get_a ^^ compile_unboxed_const upper_bound ^^
         compile_comparison I64Op.LtS ^^
         G.i (Binary (Wasm_exts.Values.I64 I64Op.And)) ^^
         get_res ^^
         compile_comparison I64Op.Eq ^^
         E.else_trap_with env ("fit_signed_bits failure_"^Int.to_string n) ^^
         get_res)
     else G.nop

  let fits_signed_bits env n =
    let set_a, get_a = new_local env "a" in
    try_unbox I64Type (fun _ -> match n with
        | 64 -> G.i Drop ^^ Bool.lit true
        | 8 | 16 | 32 ->
           set_a ^^
           get_a ^^ get_a ^^ compile_shrS_const 1L ^^
           G.i (Binary (Wasm_exts.Values.I64 I64Op.Xor)) ^^
           compile_bitand_const
             Int64.(shift_left minus_one ((n-1) + (64 - BitTagged.ubits_of Type.Int))) ^^
           compile_test I64Op.Eqz ^^
           sanity_check_fits_signed_bits env n get_a
        | _ -> assert false
      )
      (fun env -> Num.fits_signed_bits env n)
      env

  let compile_abs env =
    let sminl = Int64.shift_left 1L (BitTagged.sbits_of Type.Int) in
    let sminl_shifted = Int64.shift_left sminl (64 - BitTagged.ubits_of Type.Int) in
    try_unbox I64Type
      begin
        fun _ ->
        let set_a, get_a = new_local env "a" in
        clear_tag env ^^
        set_a ^^
        get_a ^^ compile_unboxed_const 0L ^^ compile_comparison I64Op.LtS ^^
        E.if1 I64Type
          begin
            get_a ^^
            (* -2^sbits is small enough for compact representation, but 2^sbits isn't *)
            compile_eq_const sminl_shifted ^^ (* i.e. -2^sbits shifted *)
            E.if1 I64Type
              (compile_unboxed_const sminl ^^ Num.from_word64 env)
              begin
                (* absolute value works directly on shifted representation *)
                compile_unboxed_const 0L ^^
                get_a ^^
                G.i (Binary (Wasm_exts.Values.I64 I64Op.Sub)) ^^
                apply_tag env
              end
          end
          begin
            get_a ^^
            compile_bitor_const (TaggingScheme.tag_of_typ Type.Int)
          end
      end
      Num.compile_abs
      env

  let compile_load_from_word64 env get_data_buf = function
    | false -> get_data_buf ^^ E.call_import env "rts" "bigint_leb128_decode_word64"
    | true -> get_data_buf ^^ E.call_import env "rts" "bigint_sleb128_decode_word64"

  let compile_load_from_data_buf env get_data_buf signed =
    (* see Note [speculating for short (S)LEB encoded bignums] *)
    ReadBuf.speculative_read_word64 env get_data_buf ^^
    let set_a, get_a = new_local env "a" in
    set_a ^^ get_a ^^
    compile_xor_const (-1L) ^^
    compile_bitand_const 0x8080_8080_8080_8080L ^^
    let set_eom, get_eom = new_local env "eom" in
    set_eom ^^ get_eom ^^
    compile_test I64Op.Eqz ^^
    E.if1 I64Type
      begin
        Num.compile_load_from_data_buf env get_data_buf signed
      end
      begin
        get_a ^^
        get_eom ^^ G.i (Unary (Wasm_exts.Values.I64 I64Op.Ctz)) ^^
        compile_load_from_word64 env get_data_buf signed
      end

  let compile_store_to_data_buf_unsigned env =
    let set_x, get_x = new_local env "x" in
    let set_buf, get_buf = new_local env "buf" in
    set_x ^^ set_buf ^^
    get_x ^^
    try_unbox I64Type
      (fun env ->
        BitTagged.untag __LINE__ env Type.Int ^^ set_x ^^
        I32Leb.compile_store_to_data_buf_unsigned env get_x get_buf
      )
      (fun env ->
        G.i Drop ^^
        get_buf ^^ get_x ^^ Num.compile_store_to_data_buf_unsigned env)
      env

  let compile_store_to_data_buf_signed env =
    let set_x, get_x = new_local env "x" in
    let set_buf, get_buf = new_local env "buf" in
    set_x ^^ set_buf ^^
    get_x ^^
    try_unbox I64Type
      (fun env ->
        BitTagged.untag __LINE__ env Type.Int ^^ set_x ^^
        I32Leb.compile_store_to_data_buf_signed env get_x get_buf
      )
      (fun env ->
        G.i Drop ^^
        get_buf ^^ get_x ^^ Num.compile_store_to_data_buf_signed env)
      env

  let compile_data_size_unsigned env =
    try_unbox I64Type
      (fun _ ->
        let set_x, get_x = new_local env "x" in
        BitTagged.untag __LINE__ env Type.Int ^^ set_x ^^
        I32Leb.compile_leb128_size get_x
      )
      (fun env -> Num.compile_data_size_unsigned env)
      env

  let compile_data_size_signed env =
    try_unbox I64Type
      (fun _ ->
        let set_x, get_x = new_local env "x" in
        BitTagged.untag __LINE__ env Type.Int ^^ set_x ^^
        I32Leb.compile_sleb128_size get_x
      )
      (fun env -> Num.compile_data_size_signed env)
      env

  let from_signed_word64 env =
    let set_a, get_a = new_local env "a" in
    set_a ^^
    get_a ^^ BitTagged.if_can_tag_signed env Type.Int [I64Type]
      (get_a ^^ BitTagged.tag env Type.Int)
      (get_a ^^ Num.from_signed_word64 env)

  let from_signed_word_compact env =
    begin
      if TaggingScheme.debug || !(Flags.sanity)
      then
      let set_a, get_a = new_local env "a" in
      set_a ^^
      get_a ^^ BitTagged.if_can_tag_signed env Type.Int [I64Type]
        get_a
        (E.trap_with env "from_signed_word_compact")
      else G.nop
    end ^^
    BitTagged.tag env Type.Int

  let from_word64 env =
    let set_a, get_a = new_local env "a" in
    set_a ^^
    get_a ^^ BitTagged.if_can_tag_unsigned env Type.Int [I64Type]
      (get_a ^^ BitTagged.tag env Type.Int)
      (get_a ^^ Num.from_word64 env)

  let truncate_to_word64 env =
    let set_a, get_a = new_local env "a" in
    set_a ^^ get_a ^^
    BitTagged.if_tagged_scalar env [I64Type]
      (get_a ^^ BitTagged.untag __LINE__ env Type.Int)
      (get_a ^^ Num.truncate_to_word64 env)

  let truncate_to_word32 env =
    let set_a, get_a = new_local env "a" in
    set_a ^^ get_a ^^
    BitTagged.if_tagged_scalar env [I64Type]
      (get_a ^^ BitTagged.untag __LINE__ env Type.Int)
      (get_a ^^ Num.truncate_to_word32 env)

  let to_word64 env =
    let set_a, get_a = new_local env "a" in
    set_a ^^ get_a ^^
    BitTagged.if_tagged_scalar env [I64Type]
      (get_a ^^ BitTagged.untag __LINE__ env Type.Int)
      (get_a ^^ Num.to_word64 env)

  let to_word64_with env get_err_msg =
    let set_a, get_a = new_local env "a" in
    set_a ^^ get_a ^^
    BitTagged.if_tagged_scalar env [I64Type]
      (get_a ^^ BitTagged.untag __LINE__ env Type.Int)
      (get_a ^^ Num.to_word64_with env get_err_msg)
end

module BigNumLibtommath : BigNumType = struct

  let to_word64 env = E.call_import env "rts" "bigint_to_word64_trap"
  let to_word64_with env get_err_msg = get_err_msg ^^ E.call_import env "rts" "bigint_to_word64_trap_with"

  let truncate_to_word32 env = E.call_import env "rts" "bigint_to_word32_wrap" ^^ G.i (Convert (Wasm_exts.Values.I64 I64Op.ExtendUI32))
  let truncate_to_word64 env = E.call_import env "rts" "bigint_to_word64_wrap"

  let from_signed_word_compact env = E.call_import env "rts" "bigint_of_int64"
  let from_word64 env = E.call_import env "rts" "bigint_of_word64"
  let from_signed_word64 env = E.call_import env "rts" "bigint_of_int64"

  let compile_data_size_unsigned env = E.call_import env "rts" "bigint_leb128_size"
  let compile_data_size_signed env = E.call_import env "rts" "bigint_sleb128_size"

  let compile_store_to_data_buf_unsigned env =
    let (set_buf, get_buf) = new_local env "buf" in
    let (set_n, get_n) = new_local env "n" in
    set_n ^^ set_buf ^^
    get_n ^^ get_buf ^^ E.call_import env "rts" "bigint_leb128_encode" ^^
    get_n ^^ E.call_import env "rts" "bigint_leb128_size"

  let compile_store_to_data_buf_signed env =
    let (set_buf, get_buf) = new_local env "buf" in
    let (set_n, get_n) = new_local env "n" in
    set_n ^^ set_buf ^^
    get_n ^^ get_buf ^^ E.call_import env "rts" "bigint_sleb128_encode" ^^
    get_n ^^ E.call_import env "rts" "bigint_sleb128_size"

  let compile_load_from_data_buf env get_data_buf = function
    | false -> get_data_buf ^^ E.call_import env "rts" "bigint_leb128_decode"
    | true -> get_data_buf ^^ E.call_import env "rts" "bigint_sleb128_decode"

  let constant env n =
    (* See enum mp_sign *)
    let sign = if Big_int.sign_big_int n >= 0 then 0l else 1l in

    let n = Big_int.abs_big_int n in

    let limbs =
      (* see MP_DIGIT_BIT for MP_64BIT *)
      let twoto60 = Big_int.power_int_positive_int 2 60 in
      let rec go n =
        if Big_int.sign_big_int n = 0
        then []
        else
          let (a, b) = Big_int.quomod_big_int n twoto60 in
          StaticBytes.[ I64 (Big_int.int64_of_big_int b) ] @ go a
      in go n
    in

    (* how many 64 bit digits *)
    let size = Int32.of_int (List.length limbs) in  

    (* cf. mp_int in tommath.h *)
    (* Tom's math library is compiled with 64-bit `mp_digit` size. *)
    let payload = StaticBytes.[
      I32 size; (* used *)
      I32 size; (* size; relying on Heap.word_size == size_of(mp_digit) *)
      I32 sign;
      I32 0l; (* padding because of 64-bit alignment of subsequent pointer *)
      I64 0L; (* dp; this will be patched in BigInt::mp_int_ptr in the RTS when used *)
    ] @ limbs
    in

    Tagged.shared_object env (fun env ->
      let instructions = 
        let words = StaticBytes.as_words payload in
        List.map compile_unboxed_const words in
      Tagged.obj env Tagged.BigInt instructions
    )

  let assert_nonneg env =
    Func.share_code1 Func.Never env "assert_nonneg" ("n", I64Type) [I64Type] (fun env get_n ->
      get_n ^^
      E.call_import env "rts" "bigint_isneg" ^^ Bool.from_rts_int32 ^^
      E.then_trap_with env "Natural subtraction underflow" ^^
      get_n
    )

  let compile_abs env = E.call_import env "rts" "bigint_abs"
  let compile_neg env = E.call_import env "rts" "bigint_neg"
  let compile_add env = E.call_import env "rts" "bigint_add"
  let compile_mul env = E.call_import env "rts" "bigint_mul"
  let compile_signed_sub env = E.call_import env "rts" "bigint_sub"
  let compile_signed_div env = E.call_import env "rts" "bigint_div"
  let compile_signed_mod env = E.call_import env "rts" "bigint_rem"
  let compile_unsigned_sub env = E.call_import env "rts" "bigint_sub" ^^ assert_nonneg env
  let compile_unsigned_rem env = E.call_import env "rts" "bigint_rem"
  let compile_unsigned_div env = E.call_import env "rts" "bigint_div"
  let compile_unsigned_pow env = E.call_import env "rts" "bigint_pow"
  let compile_lsh env = E.call_import env "rts" "bigint_lsh"
  let compile_rsh env = E.call_import env "rts" "bigint_rsh"

  let compile_eq env = E.call_import env "rts" "bigint_eq" ^^ Bool.from_rts_int32
  let compile_is_negative env = E.call_import env "rts" "bigint_isneg" ^^ Bool.from_rts_int32
  let compile_relop env = function
      | Lt -> E.call_import env "rts" "bigint_lt" ^^ Bool.from_rts_int32
      | Le -> E.call_import env "rts" "bigint_le" ^^ Bool.from_rts_int32
      | Ge -> E.call_import env "rts" "bigint_ge" ^^ Bool.from_rts_int32
      | Gt -> E.call_import env "rts" "bigint_gt" ^^ Bool.from_rts_int32

  let fits_signed_bits env bits =
    E.call_import env "rts" "bigint_2complement_bits" ^^
    compile_unboxed_const (Int64.of_int bits) ^^
    compile_comparison I64Op.LeU
  let fits_unsigned_bits env bits =
    E.call_import env "rts" "bigint_count_bits" ^^
    compile_unboxed_const (Int64.of_int bits) ^^
    compile_comparison I64Op.LeU

end (* BigNumLibtommath *)

module BigNum = MakeCompact(BigNumLibtommath)

(* Primitive functions *)
module Prim = struct
  (* The {Nat,Int}{8,16,32} bits sit in the MSBs of the i64, in this manner
     we can perform almost all operations, with the exception of
     - Mul (needs shr of one operand)
     - Shr (needs masking of result)
     - Rot (needs duplication into LSBs, masking of amount and masking of result)
     - ctz (needs shr of operand or sub from result)

     Both {Nat,Int}{8,16,32} fit into the vanilla stackrep, so no boxing is necessary.
     This MSB-stored schema is also essentially what the interpreter is using.
  *)
  let prim_word64toNat = BigNum.from_word64
  let prim_shiftWordNtoUnsigned env b =
    compile_shrU_const b ^^
    prim_word64toNat env
  let prim_word64toInt = BigNum.from_signed_word64
  let prim_shiftWordNtoSigned env b =
    compile_shrS_const b ^^
    prim_word64toInt env
  let prim_intToWord64 = BigNum.truncate_to_word64
  let prim_intToWordNShifted env b =
    prim_intToWord64 env ^^
    TaggedSmallWord.shift_leftWordNtoI64 b
end (* Prim *)

module Blob = struct
  (* The layout of a blob object is

     ┌──────┬─────┬─────────┬──────────────────┐
     │ obj header │ n_bytes │ bytes (padded) … │
     └──────┴─────┴─────────┴──────────────────┘

    The object header includes the object tag (Blob) and the forwarding pointer.

    This heap object is used for various kinds of binary, non-pointer data.

    When used for Text values, the bytes are UTF-8 encoded code points from
    Unicode.
  *)

  let header_size = Int64.add Tagged.header_size 1L
  let len_field = Int64.add Tagged.header_size 0L

  let len env =
    Tagged.load_forwarding_pointer env ^^
    Tagged.load_field env len_field

  let len_nat env =
    Func.share_code1 Func.Never env "blob_len" ("text", I64Type) [I64Type] (fun env get ->
      get ^^
      len env ^^
      BigNum.from_word64 env
    )

  let alloc env sort len =
    compile_unboxed_const Tagged.(int_of_tag (Blob sort)) ^^
    len ^^
    E.call_import env "rts" "alloc_blob" ^^
    (* uninitialized blob payload is allowed by the barrier *)
    Tagged.allocation_barrier env

  let unskewed_payload_offset env = Int64.(add ptr_unskew (mul Heap.word_size header_size))
  
  let payload_ptr_unskewed env =
    Tagged.load_forwarding_pointer env ^^
    compile_add_const (unskewed_payload_offset env)

  let load_data_segment env sort segment_index data_length =
    let (set_blob, get_blob) = new_local env "data_segment_blob" in
    alloc env sort data_length ^^ set_blob ^^
    get_blob ^^ payload_ptr_unskewed env ^^ (* target address *)
    compile_const_32 0l ^^ (* data offset *)
    data_length ^^ G.i (Convert (Wasm_exts.Values.I32 I32Op.WrapI64)) ^^
    G.i (MemoryInit (nr segment_index)) ^^
    get_blob

  let constant env sort payload =
    Tagged.shared_object env (fun env -> 
      let blob_length = Int64.of_int (String.length payload) in
      let segment_index = E.add_static env StaticBytes.[Bytes payload] in
      load_data_segment env sort segment_index (compile_unboxed_const blob_length)
    )

  let lit env sort payload =
    Tagged.materialize_shared_value env (constant env sort payload)

  let as_ptr_len env = Func.share_code1 Func.Never env "as_ptr_size" ("x", I64Type) [I64Type; I64Type] (
    fun env get_x ->
      get_x ^^ payload_ptr_unskewed env ^^
      get_x ^^ len env
    )

  let lit_ptr_len env sort s =
    lit env sort s ^^
    as_ptr_len env

  let load_data_segment env sort segment_index data_length =
    let (set_blob, get_blob) = new_local env "data_segment_blob" in
    alloc env sort data_length ^^ set_blob ^^
    get_blob ^^ payload_ptr_unskewed env ^^ (* target address *)
    compile_const_32 0l ^^ (* data offset *)
    data_length ^^ G.i (Convert (Wasm_exts.Values.I32 I32Op.WrapI64)) ^^
    G.i (MemoryInit (nr segment_index)) ^^
    get_blob
  
  let of_ptr_size env = Func.share_code2 Func.Always env "blob_of_ptr_size" (("ptr", I64Type), ("size" , I64Type)) [I64Type] (
    fun env get_ptr get_size ->
      let (set_x, get_x) = new_local env "x" in
      alloc env Tagged.B get_size ^^ set_x ^^
      get_x ^^ payload_ptr_unskewed env ^^
      get_ptr ^^
      get_size ^^
      Heap.memcpy env ^^
      get_x
    )

  let copy env src_sort dst_sort =
    let name = Printf.sprintf "blob_copy_%s_%s"
<<<<<<< HEAD
                 (Int64.to_string (Tagged.int_of_tag (Tagged.Blob src_sort)))
                 (Int64.to_string (Tagged.int_of_tag (Tagged.Blob dst_sort)))
    in
    Func.share_code1 Func.Never env name ("src", I64Type) [I64Type] (
=======
                 (Int32.to_string (Tagged.int_of_tag (Tagged.Blob src_sort)))
                 (Int32.to_string (Tagged.int_of_tag (Tagged.Blob dst_sort)))
    in
    Func.share_code1 Func.Never env name ("src", I32Type) [I32Type] (
>>>>>>> e7bf60c7
      fun env get_src ->
       let (set_dst, get_dst) = new_local env "dst" in
       alloc env dst_sort (get_src ^^ len env) ^^ set_dst ^^
       get_dst ^^ payload_ptr_unskewed env ^^
       get_src ^^ Tagged.sanity_check_tag __LINE__ env (Tagged.Blob src_sort) ^^
       as_ptr_len env ^^
       Heap.memcpy env ^^
       get_dst
    )

  let of_size_copy env sort get_size_fun copy_fun offset_fun =
    let (set_len, get_len) = new_local env "len" in
    let (set_blob, get_blob) = new_local env "blob" in
    get_size_fun env ^^ set_len ^^

    alloc env sort get_len ^^ set_blob ^^
    get_blob ^^ payload_ptr_unskewed env ^^
    offset_fun env ^^
    get_len ^^
    copy_fun env ^^

    get_blob

  (* Lexicographic blob comparison. Expects two blobs on the stack.
     Either specialized to a specific comparison operator, and returns a boolean,
     or implements the generic comparison, returning -1, 0 or 1 as Int64.
  *)
  let rec compare env op =
    (* return convention for the generic comparison function *)
    let is_lt = compile_unboxed_const (-1L) in
    let is_gt = compile_unboxed_const 1L in
    let is_eq = compile_unboxed_const 0L in
    let open Operator in
    let name = match op with
        | Some LtOp -> "Blob.compare_lt"
        | Some LeOp -> "Blob.compare_le"
        | Some GeOp -> "Blob.compare_ge"
        | Some GtOp -> "Blob.compare_gt"
        | Some EqOp -> "Blob.compare_eq"
        | Some NeqOp -> "Blob.compare_neq"
        | None -> "Blob.compare" in
    Func.share_code2 Func.Always env name (("x", I64Type), ("y", I64Type)) [I64Type] (fun env get_x get_y ->
      match op with
        (* Some operators can be reduced to the negation of other operators *)
        | Some LtOp -> get_x ^^ get_y ^^ compare env (Some GeOp) ^^ Bool.neg
        | Some GtOp -> get_x ^^ get_y ^^ compare env (Some LeOp) ^^ Bool.neg
        | Some NeqOp -> get_x ^^ get_y ^^ compare env (Some EqOp) ^^ Bool.neg
        | _ ->
      begin
        let set_x = G.setter_for get_x in
        let set_y = G.setter_for get_y in
        get_x ^^ Tagged.load_forwarding_pointer env ^^ set_x ^^
        get_y ^^ Tagged.load_forwarding_pointer env ^^ set_y ^^

        let (set_len1, get_len1) = new_local env "len1" in
        let (set_len2, get_len2) = new_local env "len2" in
        let (set_len, get_len) = new_local env "len" in
        let (set_a, get_a) = new_local env "a" in
        let (set_b, get_b) = new_local env "b" in

        get_x ^^ len env ^^ set_len1 ^^
        get_y ^^ len env ^^ set_len2 ^^

        (* Find minimum length *)
        begin if op = Some EqOp then
          (* Early exit for equality *)
          get_len1 ^^ get_len2 ^^ compile_comparison I64Op.Eq ^^
          E.if0 G.nop (Bool.lit false ^^ G.i Return) ^^

          get_len1 ^^ set_len
        else
          get_len1 ^^ get_len2 ^^ compile_comparison I64Op.LeU ^^
          E.if0
            (get_len1 ^^ set_len)
            (get_len2 ^^ set_len)
        end ^^

        (* We could do word-wise comparisons if we know that the trailing bytes
           are zeroed *)
        get_len ^^
        from_0_to_n env (fun get_i ->
          get_x ^^
          payload_ptr_unskewed env ^^
          get_i ^^
          G.i (Binary (Wasm_exts.Values.I64 I64Op.Add)) ^^
          G.i (Load {ty = I64Type; align = 0; offset = 0L; sz = Some Wasm_exts.Types.(Pack8, ZX)}) ^^
          set_a ^^

          get_y ^^
          payload_ptr_unskewed env ^^
          get_i ^^
          G.i (Binary (Wasm_exts.Values.I64 I64Op.Add)) ^^
          G.i (Load {ty = I64Type; align = 0; offset = 0L; sz = Some Wasm_exts.Types.(Pack8, ZX)}) ^^
          set_b ^^

          get_a ^^ get_b ^^ compile_comparison I64Op.Eq ^^
          E.if0 G.nop (
            (* first non-equal elements *)
            begin match op with
            | Some LeOp -> get_a ^^ get_b ^^ compile_comparison I64Op.LeU
            | Some GeOp -> get_a ^^ get_b ^^ compile_comparison I64Op.GeU
            | Some EqOp -> Bool.lit false
            | None -> get_a ^^ get_b ^^ compile_comparison I64Op.LtU ^^
                      E.if1 I64Type is_lt is_gt
            | _ -> assert false
            end ^^
            G.i Return
          )
        ) ^^
        (* Common prefix is same *)
        match op with
        | Some LeOp -> get_len1 ^^ get_len2 ^^ compile_comparison I64Op.LeU
        | Some GeOp -> get_len1 ^^ get_len2 ^^ compile_comparison I64Op.GeU
        | Some EqOp -> Bool.lit true (* NB: Different length handled above *)
        | None ->
            get_len1 ^^ get_len2 ^^ compile_comparison I64Op.LtU ^^
            E.if1 I64Type is_lt (
              get_len1 ^^ get_len2 ^^ compile_comparison I64Op.GtU ^^
              E.if1 I64Type is_gt is_eq
            )
        | _ -> assert false
      end
  )

  let iter env =
    E.call_import env "rts" "blob_iter"
  let iter_done env =
    E.call_import env "rts" "blob_iter_done"
  let iter_next env =
    E.call_import env "rts" "blob_iter_next" ^^
    TaggedSmallWord.msb_adjust Type.Nat8

  let dyn_alloc_scratch env =
    let (set_len, get_len) = new_local env "len" in
    set_len ^^
    alloc env Tagged.B get_len ^^ payload_ptr_unskewed env

end (* Blob *)

module Object = struct
  (* An object with a mutable field1 and immutable field 2 has the following
     heap layout:
 
     ┌──────┬─────┬──────────┬─────────┬─────────────┬───┐
     │ obj header │ hash_ptr │ ind_ptr │ field2_data │ … │
     └──────┴─────┴┬─────────┴┬────────┴─────────────┴───┘
          ┌────────┘          │
          │   ┌───────────────┘
          │   ↓
          │  ╶─┬────────┬─────────────┐
          │    │ ObjInd │ field1_data │
          ↓    └────────┴─────────────┘
          ┌─────────────┬─────────────┬─────────────┬───┐
          │ blob header │ field1_hash │ field2_hash │ … │
          └─────────────┴─────────────┴─────────────┴───┘        
 
     The object header includes the object tag (Object) and the forwarding pointer.
     The size of the object (number of fields) can be derived from the hash blob via `hash_ptr`.

     The field hashes reside in a blob inside the dynamic heap.
     The hash blob needs to be tracked by the GC, but not the content of the hash blob.
     This is because the hash values are plain numbers that would look like skewed pointers.ters.
     The hash_ptr is skewed.
     TODO: Optimize by sharing the hash blob for objects of the same type.
 
     The field2_data for immutable fields is a vanilla word.
 
     The field1_data for mutable fields are pointers to either an ObjInd, or a
     MutBox (they have the same layout). This indirection is a consequence of
     how we compile object literals with `await` instructions, as these mutable
     fields need to be able to alias local mutable variables.
 
     We could alternatively switch to an allocate-first approach in the
     await-translation of objects, and get rid of this indirection -- if it were
     not for the implementing of sharing of mutable stable values.
   *)
 
  let header_size = Int64.add Tagged.header_size 1L
 
  let hash_ptr_field = Int64.add Tagged.header_size 0L
 
  module FieldEnv = Env.Make(String)

  (* This is for non-recursive objects. *)
  (* The instructions in the field already create the indirection if needed *)
  let object_builder env (fs : (string * (E.t -> G.t)) list ) =
    let name_pos_map =
      fs |>
        (* We could store only public fields in the object, but
          then we need to allocate separate boxes for the non-public ones:
          List.filter (fun (_, vis, f) -> vis.it = Public) |>
        *)
        List.map (fun (n,_) -> (E.hash env n, n)) |>
        List.sort compare |>
        List.mapi (fun i (_h,n) -> (n,Int64.of_int i)) |>
        List.fold_left (fun m (n,i) -> FieldEnv.add n i m) FieldEnv.empty in

      let sz = Int64.of_int (FieldEnv.cardinal name_pos_map) in

      (* Create hash blob *)
      let hashes = fs |>
        List.map (fun (n,_) -> E.hash env n) |>
        List.sort compare in
      let hash_blob =
<<<<<<< HEAD
        let hash_payload = StaticBytes.[ i64s hashes ] in
=======
        let hash_payload = StaticBytes.[ i32s hashes ] in
>>>>>>> e7bf60c7
        Blob.constant env Tagged.B (StaticBytes.as_bytes hash_payload)
      in
      
      (fun env -> 
        (* Allocate memory *)
        let (set_ri, get_ri, ri) = new_local_ env I64Type "obj" in
        Tagged.alloc env (Int64.add header_size sz) Tagged.Object ^^
        set_ri ^^

        (* Set hash_ptr *)
        get_ri ^^
        Tagged.materialize_shared_value env hash_blob ^^
        Tagged.store_field env hash_ptr_field ^^

        (* Write all the fields *)
        let init_field (name, generate_value) : G.t =
          (* Write the pointer to the indirection *)
          get_ri ^^
          generate_value env ^^
          let i = FieldEnv.find name name_pos_map in
          let offset = Int64.add header_size i in
          Tagged.store_field env offset
        in
        G.concat_map init_field fs ^^

        (* Return the pointer to the object *)
        get_ri ^^
        Tagged.allocation_barrier env
      )

  let constant env (fs : (string * E.shared_value) list) =
    let materialize_fields = List.map (fun (name, value) -> (name, fun env -> Tagged.materialize_shared_value env value)) fs in
    let allocation = object_builder env materialize_fields in
    Tagged.shared_object env allocation

  (* This is for non-recursive objects, i.e. ObjNewE *)
  (* The instructions in the field already create the indirection if needed *)
  let lit_raw env (fs : (string * (unit -> G.t)) list ) =
    let materialize_fields = List.map (fun (name, generate_value) -> (name, (fun env -> generate_value ()))) fs in
    let allocation = object_builder env materialize_fields in
    allocation env

  (* Reflection used by orthogonal persistence: 
     Check whether an (actor) object contains a specific field *)
  let contains_field env field =
    compile_unboxed_const (E.hash env field) ^^
    E.call_import env "rts" "contains_field" ^^
    Bool.from_rts_int32
 
  (* Returns a pointer to the object field (without following the field indirection) *)
  let idx_hash_raw env low_bound =
    let name = Printf.sprintf "obj_idx<%d>" low_bound  in
    Func.share_code2 Func.Always env name (("x", I64Type), ("hash", I64Type)) [I64Type] (fun env get_x get_hash ->
      let set_x = G.setter_for get_x in
      let set_h_ptr, get_h_ptr = new_local env "h_ptr" in

      get_x ^^ Tagged.load_forwarding_pointer env ^^ set_x ^^

      get_x ^^ Tagged.load_field env hash_ptr_field ^^
      Blob.payload_ptr_unskewed env ^^

      (* Linearly scan through the fields (binary search can come later) *)
      (* unskew h_ptr and advance both to low bound *)
      compile_add_const Int64.(mul Heap.word_size (of_int low_bound)) ^^
      set_h_ptr ^^
      get_x ^^
      compile_add_const Int64.(mul Heap.word_size (add header_size (of_int low_bound))) ^^
      set_x ^^
      G.loop0 (
          get_h_ptr ^^ load_unskewed_ptr ^^
          get_hash ^^ compile_comparison I64Op.Eq ^^
          E.if0
            (get_x ^^ G.i Return)
            (get_h_ptr ^^ compile_add_const Heap.word_size ^^ set_h_ptr ^^
            get_x ^^ compile_add_const Heap.word_size ^^ set_x ^^
            G.i (Br (nr 1l)))
        ) ^^
      G.i Unreachable
    )

  (* Returns a pointer to the object field (possibly following the indirection) *)
  let idx_hash env low_bound indirect =
    if indirect
    then
      let name = Printf.sprintf "obj_idx_ind<%d>" low_bound in
      Func.share_code2 Func.Never env name (("x", I64Type), ("hash", I64Type)) [I64Type] (fun env get_x get_hash ->
      get_x ^^ get_hash ^^
      idx_hash_raw env low_bound ^^
      load_ptr ^^ Tagged.load_forwarding_pointer env ^^
      compile_add_const (Int64.mul MutBox.field Heap.word_size)
    )
    else idx_hash_raw env low_bound

  let field_type env obj_type s =
    let _, fields = Type.as_obj_sub [s] obj_type in
    Type.lookup_val_field s fields

  (* Determines whether the field is mutable (and thus needs an indirection) *)
  let is_mut_field env obj_type s =
    let _, fields = Type.as_obj_sub [s] obj_type in
    Type.is_mut (Type.lookup_val_field s fields)

  (* Computes a lower bound for the positional index of a field in an object *)
  let field_lower_bound env obj_type s =
    let open Type in
    let _, fields = as_obj_sub [s] obj_type in
    List.iter (function {typ = Typ _; _} -> assert false | _ -> ()) fields;
    let sorted_by_hash =
      List.sort
        (fun (h1, _) (h2, _) -> compare_uint64 h1 h2)
        (List.map (fun f -> E.hash env f.lab, f) fields) in
    match Lib.List.index_of s (List.map (fun (_, {lab; _}) -> lab) sorted_by_hash) with
    | Some i -> i
    | _ -> assert false

  (* Returns a pointer to the object field (without following the indirection) *)
  let idx_raw env f =
    compile_unboxed_const (E.hash env f) ^^
    idx_hash_raw env 0

  (* Returns a pointer to the object field (possibly following the indirection) *)
  let idx env obj_type f =
    compile_unboxed_const (E.hash env f) ^^
    idx_hash env (field_lower_bound env obj_type f) (is_mut_field env obj_type f)

  (* load the value (or the mutbox) *)
  let load_idx_raw env f =
    idx_raw env f ^^
    load_ptr

  (* load the actual value (dereferencing the mutbox) *)
  let load_idx env obj_type f =
    idx env obj_type f ^^
    load_ptr
 
end (* Object *) 

module Region = struct
  (*
    See rts/motoko-rts/src/region.rs
   *)

  (* Object layout:

     ┌─────┬──────────┬──────────────────┬─────────────────┐
     │ tag │ id_field │ page_count_field │ vec_pages_field │
     └─────┴──────────┴──────────────────┴─────────────────┘
            (unboxed, low 16 bits, rest 0-initialized padding)
                        unboxed u32
                                          Blob
  *)

  let alloc_region env =
    E.call_import env "rts" "alloc_region"

  let init_region env =
    E.call_import env "rts" "init_region"

  (* field accessors *)
  (* NB: all these opns must resolve forwarding pointers here or in RTS *)
  let id env =
    E.call_import env "rts" "region_id"

  let page_count env =
    E.call_import env "rts" "region_page_count"

  let vec_pages env =
    E.call_import env "rts" "region_vec_pages"

  let new_ env =
    E.require_stable_memory env;
    E.call_import env "rts" "region_new"

  let size env =
    E.require_stable_memory env;
    E.call_import env "rts" "region_size"

  let grow env =
    E.require_stable_memory env;
    E.call_import env "rts" "region_grow"

  let load_blob env =
    E.require_stable_memory env;
    E.call_import env "rts" "region_load_blob"
  let store_blob env =
    E.require_stable_memory env;
    E.call_import env "rts" "region_store_blob"

  let load_word8 env =
    E.require_stable_memory env;
    E.call_import env "rts" "region_load_word8"
  let store_word8 env =
    E.require_stable_memory env;
    E.call_import env "rts" "region_store_word8"

  let load_word16 env =
    E.require_stable_memory env;
    E.call_import env "rts" "region_load_word16"
  let store_word16 env =
    E.require_stable_memory env;
    E.call_import env "rts" "region_store_word16"

  let load_word32 env =
    E.require_stable_memory env;
    E.call_import env "rts" "region_load_word32"
  let store_word32 env =
    E.require_stable_memory env;
    E.call_import env "rts" "region_store_word32"

  let load_word64 env =
    E.require_stable_memory env;
    E.call_import env "rts" "region_load_word64"
  let store_word64 env =
    E.require_stable_memory env;
    E.call_import env "rts" "region_store_word64"

  let load_float64 env =
    E.require_stable_memory env;
    E.call_import env "rts" "region_load_float64"
  let store_float64 env =
    E.require_stable_memory env;
    E.call_import env "rts" "region_store_float64"

end

module Text = struct
  (*
  Most of the heavy lifting around text values is in rts/motoko-rts/src/text.rs
  *)

  (* The layout of a concatenation node is

     ┌──────┬─────┬─────────┬───────┬───────┐
     │ obj header │ n_bytes │ text1 │ text2 │
     └──────┴─────┴─────────┴───────┴───────┘

    The object header includes the object tag (TAG_CONCAT defined in rts/types.rs) and the forwarding pointer

    This is internal to rts/text.c, with the exception of GC-related code.
  *)

  let of_ptr_size env =
    E.call_import env "rts" "text_of_ptr_size"
  let concat env =
    E.call_import env "rts" "text_concat"
  let size env =
    E.call_import env "rts" "text_size"
  let to_buf env =
    E.call_import env "rts" "text_to_buf"
  let len_nat env =
    Func.share_code1 Func.Never env "text_len" ("text", I64Type) [I64Type] (fun env get ->
      get ^^
      E.call_import env "rts" "text_len" ^^
      BigNum.from_word64 env
    )
  let prim_showChar env =
    TaggedSmallWord.lsb_adjust_codepoint env ^^
    G.i (Convert (Wasm_exts.Values.I32 I32Op.WrapI64)) ^^
    E.call_import env "rts" "text_singleton"
  let to_blob env = E.call_import env "rts" "blob_of_text"

  let lowercase env = E.call_import env "rts" "text_lowercase"
  let uppercase env = E.call_import env "rts" "text_uppercase"

  let of_blob env =
    let (set_blob, get_blob) = new_local env "blob" in
    set_blob ^^
    get_blob ^^ Blob.as_ptr_len env ^^
    E.call_import env "rts" "utf8_valid" ^^
<<<<<<< HEAD
    Bool.from_rts_int32 ^^
    E.if1 I64Type
      (get_blob ^^ Blob.as_ptr_len env ^^
       of_ptr_size env ^^ (* creates text blob *)
=======
    G.if1 I32Type
      (get_blob ^^ Blob.copy env Tagged.B Tagged.T ^^
>>>>>>> e7bf60c7
       set_blob ^^
       Opt.inject_simple env get_blob)
      (Opt.null_lit env)

  let iter env =
    E.call_import env "rts" "text_iter"
  let iter_done env =
    E.call_import env "rts" "text_iter_done"
  let iter_next env =
    E.call_import env "rts" "text_iter_next" ^^ Bool.from_rts_int32 ^^
    TaggedSmallWord.msb_adjust_codepoint

  let compare env op =
    let open Operator in
    let name = match op with
        | LtOp -> "Text.compare_lt"
        | LeOp -> "Text.compare_le"
        | GeOp -> "Text.compare_ge"
        | GtOp -> "Text.compare_gt"
        | EqOp -> "Text.compare_eq"
        | NeqOp -> assert false in
    Func.share_code2 Func.Never env name (("x", I64Type), ("y", I64Type)) [I64Type] (fun env get_x get_y ->
      get_x ^^ Tagged.load_forwarding_pointer env ^^
      get_y ^^ Tagged.load_forwarding_pointer env ^^
      E.call_import env "rts" "text_compare" ^^
      compile_unboxed_const 0L ^^
      match op with
        | LtOp -> compile_comparison I64Op.LtS
        | LeOp -> compile_comparison I64Op.LeS
        | GtOp -> compile_comparison I64Op.GtS
        | GeOp -> compile_comparison I64Op.GeS
        | EqOp -> compile_comparison I64Op.Eq
        | NeqOp -> assert false
    )


end (* Text *)

module Arr = struct
  (* Object layout:

     ┌──────┬─────┬──────────┬────────┬───┐
     │ obj header │ n_fields │ field1 │ … │
     └──────┴─────┴──────────┴────────┴───┘

     The object  header includes the object tag (Array) and the forwarding pointer.

     No difference between mutable and immutable arrays.
  *)

  (* NB max_array_size must agree with limit 2^61 imposed by RTS alloc_array() *)
  let max_array_size = Int64.shift_left 1L 61 (* inclusive *)

  let header_size = Int64.add Tagged.header_size 1L
  let element_size = 8L
  let len_field = Int64.add Tagged.header_size 0L

  let len env =
    Tagged.load_forwarding_pointer env ^^
    Tagged.load_field env len_field

  (* Static array access. No checking *)
  let load_field env n =
    Tagged.load_forwarding_pointer env ^^
    Tagged.load_field env Int64.(add n header_size)

  (* Dynamic array access. Returns the address (not the value) of the field.
     Does no bounds checking *)
  let unsafe_idx env =
    Func.share_code2 Func.Never env "Array.unsafe_idx" (("array", I64Type), ("idx", I64Type)) [I64Type] (fun env get_array get_idx ->
      get_idx ^^
      compile_add_const header_size ^^
      compile_mul_const element_size ^^
      get_array ^^
      Tagged.load_forwarding_pointer env ^^
      G.i (Binary (Wasm_exts.Values.I64 I64Op.Add))
    )

  (* Dynamic array access. Returns the address (not the value) of the field.
     Does bounds checking *)
  let idx env =
    Func.share_code2 Func.Never env "Array.idx" (("array", I64Type), ("idx", I64Type)) [I64Type] (fun env get_array get_idx ->
      (* No need to check the lower bound, we interpret idx as unsigned *)
      (* Check the upper bound *)
      get_idx ^^
      get_array ^^ len env ^^
      compile_comparison I64Op.LtU ^^
      E.else_trap_with env "Array index out of bounds" ^^

      get_idx ^^
      compile_add_const header_size ^^
      compile_mul_const element_size ^^
      get_array ^^
      Tagged.load_forwarding_pointer env ^^
      G.i (Binary (Wasm_exts.Values.I64 I64Op.Add))
    )

  (* As above, but taking a bigint (Nat), and reporting overflow as out of bounds *)
  let idx_bigint env =
    Func.share_code2 Func.Never env "Array.idx_bigint" (("array", I64Type), ("idx", I64Type)) [I64Type] (fun env get_array get_idx ->
      get_array ^^
      get_idx ^^
<<<<<<< HEAD
      BigNum.to_word64_with env (Blob.lit env Tagged.T "Array index out of bounds") ^^
=======
      BigNum.to_word32_with env (Blob.lit env Tagged.T "Array index out of bounds") ^^
>>>>>>> e7bf60c7
      idx env
  )

  let element_type env typ = match Type.promote typ with
     | Type.Array element_type -> element_type
     | _ -> assert false

  (* Compile an array literal. *)
  let lit env sort element_instructions =
    Tagged.obj env Tagged.(Array sort)
<<<<<<< HEAD
     ([ compile_unboxed_const (Wasm.I64.of_int_u (List.length element_instructions))
=======
     ([ compile_unboxed_const (Wasm.I32.of_int_u (List.length element_instructions))
>>>>>>> e7bf60c7
      ] @ element_instructions)

  let constant env sort elements =
    Tagged.shared_object env (fun env ->
      let materialized_elements = List.map (fun element -> Tagged.materialize_shared_value env element) elements in
      lit env sort materialized_elements
    )

  (* Does not initialize the fields! *)
  (* Note: Post allocation barrier must be applied after initialization *)
  let alloc env array_sort len =
    compile_unboxed_const Tagged.(int_of_tag (Array array_sort)) ^^
    len ^^
    E.call_import env "rts" "alloc_array"

  let iterate env get_array body =
    let (set_boundary, get_boundary) = new_local env "boundary" in
    let (set_pointer, get_pointer) = new_local env "pointer" in
    let set_array = G.setter_for get_array in

    get_array ^^ Tagged.load_forwarding_pointer env ^^ set_array ^^

    (* Initial element pointer, skewed *)
    compile_unboxed_const header_size ^^
    compile_mul_const element_size ^^
    get_array ^^
    G.i (Binary (Wasm_exts.Values.I64 I64Op.Add)) ^^
    set_pointer ^^

    (* Upper pointer boundary, skewed *)
    get_array ^^
    Tagged.load_field env len_field ^^
    compile_mul_const element_size ^^
    get_pointer ^^
    G.i (Binary (Wasm_exts.Values.I64 I64Op.Add)) ^^
    set_boundary ^^

    (* Loop through all elements *)
    compile_while env
    ( get_pointer ^^
      get_boundary ^^
      compile_comparison I64Op.LtU
    ) (
      body get_pointer ^^

      (* Next element pointer, skewed *)
      get_pointer ^^
      compile_add_const element_size ^^
      set_pointer
    )

  (* The primitive operations *)
  (* No need to wrap them in RTS functions: They occur only once, in the prelude. *)
  let init env =
    let (set_x, get_x) = new_local env "x" in
    let (set_r, get_r) = new_local env "r" in
    set_x ^^

    (* Allocate *)
<<<<<<< HEAD
    BigNum.to_word64 env ^^
=======
    BigNum.to_word32 env ^^
>>>>>>> e7bf60c7
    set_r ^^
    alloc env Tagged.M get_r ^^
    set_r ^^

    (* Write elements *)
    iterate env get_r (fun get_pointer ->
      get_pointer ^^
      get_x ^^
      store_ptr
    ) ^^

    get_r ^^
    Tagged.allocation_barrier env


  let tabulate env =
    let (set_f, get_f) = new_local env "f" in
    let (set_r, get_r) = new_local env "r" in
    let (set_i, get_i) = new_local env "i" in
    set_f ^^

    (* Allocate *)
<<<<<<< HEAD
    BigNum.to_word64 env ^^
=======
    BigNum.to_word32 env ^^
>>>>>>> e7bf60c7
    set_r ^^
    alloc env Tagged.I get_r ^^
    set_r ^^

    (* Initial index *)
    compile_unboxed_const 0L ^^
    set_i ^^

    (* Write elements *)
    iterate env get_r (fun get_pointer ->
      get_pointer ^^
      (* The closure *)
      get_f ^^
      Closure.prepare_closure_call env ^^
      (* The arg *)
      get_i ^^
      BigNum.from_word64 env ^^
      (* The closure again *)
      get_f ^^
      (* Call *)
      Closure.call_closure env 1 1 ^^
      store_ptr ^^

      (* Increment index *)
      get_i ^^
      compile_add_const 1L ^^
      set_i
    ) ^^
    get_r ^^
    Tagged.allocation_barrier env

  let ofBlob env sort =
    let name = Tagged.(match sort with I -> "Arr.ofBlob" | M -> "Arr.ofBlobMut" | _ -> assert false) in
<<<<<<< HEAD
    Func.share_code1 Func.Always env name ("blob", I64Type) [I64Type] (fun env get_blob ->
=======
    Func.share_code1 Func.Always env name ("blob", I32Type) [I32Type] (fun env get_blob ->
>>>>>>> e7bf60c7
      let (set_len, get_len) = new_local env "len" in
      let (set_r, get_r) = new_local env "r" in

      get_blob ^^ Blob.len env ^^ set_len ^^

      alloc env sort get_len ^^ set_r ^^

      get_len ^^ from_0_to_n env (fun get_i ->
        get_r ^^ get_i ^^ unsafe_idx env ^^
        get_blob ^^ Blob.payload_ptr_unskewed env ^^
        get_i ^^ G.i (Binary (Wasm_exts.Values.I64 I64Op.Add)) ^^
        G.i (Load {ty = I64Type; align = 0; offset = 0L; sz = Some Wasm_exts.Types.(Pack8, ZX)}) ^^
        TaggedSmallWord.msb_adjust Type.Nat8 ^^
        TaggedSmallWord.tag env Type.Nat8 ^^
        store_ptr
      ) ^^
      get_r ^^
      Tagged.allocation_barrier env
    )

  let toBlob env =
    Func.share_code1 Func.Always env "Arr.toBlob" ("array", I64Type) [I64Type] (fun env get_a ->
      let (set_len, get_len) = new_local env "len" in
      let (set_r, get_r) = new_local env "r" in

      get_a ^^ len env ^^ set_len ^^

      Blob.alloc env Tagged.B get_len ^^ set_r ^^

      get_len ^^ from_0_to_n env (fun get_i ->
        get_r ^^ Blob.payload_ptr_unskewed env ^^
        get_i ^^ G.i (Binary (Wasm_exts.Values.I64 I64Op.Add)) ^^
        get_a ^^ get_i ^^ unsafe_idx env ^^
        load_ptr ^^
        TaggedSmallWord.lsb_adjust Type.Nat8 ^^
        G.i (Store {ty = I64Type; align = 0; offset = 0L; sz = Some Wasm_exts.Types.Pack8})
      ) ^^

      get_r
    )

end (* Array *)

module Tuple = struct
  (* Tuples use the same object representation (and same tag) as arrays.
     Even though we know the size statically, we still need the size
     information for the GC.

     One could introduce tags for small tuples, to save one word.
  *)

  (* We represent the boxed empty tuple as the unboxed scalar 0, i.e. simply as
     number (but really anything is fine, we never look at this) *)
  let unit_vanilla_lit env = TaggingScheme.unit_tag  (* all tag, trivial payload *)
  let compile_unit env = compile_unboxed_const (unit_vanilla_lit ())

  (* Expects on the stack the pointer to the array. *)
  let load_n env n =
    Tagged.load_forwarding_pointer env ^^
    Tagged.(sanity_check_tag __LINE__ env (Array T)) ^^
<<<<<<< HEAD
    Tagged.load_field env (Int64.add Arr.header_size n)
=======
    Tagged.load_field env (Int32.add Arr.header_size n)
>>>>>>> e7bf60c7

  (* Takes n elements of the stack and produces an argument tuple *)
  let from_stack env n =
    if n = 0 then compile_unit env
    else
      let name = Printf.sprintf "to_%i_tuple" n in
<<<<<<< HEAD
      let args = Lib.List.table n (fun i -> Printf.sprintf "arg%i" i, I64Type) in
      Func.share_code Func.Never env name args [I64Type] (fun env getters ->
=======
      let args = Lib.List.table n (fun i -> Printf.sprintf "arg%i" i, I32Type) in
      Func.share_code Func.Never env name args [I32Type] (fun env getters ->
>>>>>>> e7bf60c7
        Arr.lit env Tagged.T (Lib.List.table n (fun i -> List.nth getters i))
      )

  (* Takes an argument tuple and puts the elements on the stack: *)
  let to_stack env n =
    if n = 0 then G.i Drop else
    begin
      let name = Printf.sprintf "from_%i_tuple" n in
      let retty = Lib.List.make n I64Type in
      Func.share_code1 Func.Never env name ("tup", I64Type) retty (fun env get_tup ->
        G.table n (fun i -> get_tup ^^ load_n env (Int64.of_int i))
      )
    end

end (* Tuple *)

module Lifecycle = struct
  (*
  This module models the life cycle of a canister as a very simple state machine,
  keeps track of the current state of the canister, and traps noisily if an
  unexpected transition happens. Such a transition would either be a bug in the
  underlying system, or in our RTS.
  *)

  type state =
    | PreInit
  (* We do not use the (start) function when compiling canisters, so skip
     these two:
    | InStart
    | Started (* (start) has run *)
  *)
    | InInit (* canister_init *)
    | Idle (* basic steady state *)
    | InUpdate
    | InQuery
    | PostQuery (* an invalid state *)
    | InPreUpgrade
    | PostPreUpgrade (* an invalid state *)
    | InPostUpgrade
    | InComposite

  let string_of_state state = match state with
    | PreInit -> "PreInit"
    | InInit -> "InInit"
    | Idle -> "Idle"
    | InUpdate -> "InUpdate"
    | InQuery -> "InQuery"
    | PostQuery -> "PostQuery"
    | InPreUpgrade -> "InPreUpgrade"
    | PostPreUpgrade -> "PostPreUpgrade"
    | InPostUpgrade -> "InPostUpgrade"
    | InComposite -> "InComposite"

  let int_of_state = function
    | PreInit -> 0L (* Automatically null *)
    (*
    | InStart -> 1L
    | Started -> 2L
    *)
    | InInit -> 3L
    | Idle -> 4L
    | InUpdate -> 5L
    | InQuery -> 6L
    | PostQuery -> 7L
    | InPreUpgrade -> 8L
    | PostPreUpgrade -> 9L
    | InPostUpgrade -> 10L
    | InComposite -> 11L

  let ptr () = Stack.end_ ()
  let end_ () = Int64.add (Stack.end_ ()) Heap.word_size

  (* Which states may come before this *)
  let pre_states = function
    | PreInit -> []
    (*
    | InStart -> [PreInit]
    | Started -> [InStart]
    *)
    | InInit -> [PreInit]
    | Idle -> [InInit; InUpdate; InPostUpgrade; InComposite]
    | InUpdate -> [Idle]
    | InQuery -> [Idle]
    | PostQuery -> [InQuery]
    | InPreUpgrade -> [Idle]
    | PostPreUpgrade -> [InPreUpgrade]
    | InPostUpgrade -> [InInit]
    | InComposite -> [Idle]

  let get env =
    compile_unboxed_const (ptr ()) ^^
    load_unskewed_ptr

  let set env new_state =
    compile_unboxed_const (ptr ()) ^^
    compile_unboxed_const (int_of_state new_state) ^^
    store_unskewed_ptr

  let trans env new_state =
    let name = "trans_state" ^ Int64.to_string (int_of_state new_state) in
    Func.share_code0 Func.Always env name [] (fun env ->
      G.block0 (
        let rec go = function
        | [] -> E.trap_with env
          ("internal error: unexpected state entering " ^ string_of_state new_state)
        | (s::ss) ->
          get env ^^ compile_eq_const (int_of_state s) ^^
          E.if0 (G.i (Br (nr 1l))) G.nop ^^
          go ss
        in go (pre_states new_state)
        ) ^^
      set env new_state
    )

end (* Lifecycle *)


module IC = struct

  (* IC-specific stuff: System imports, databufs etc. *)

  let register_globals env =
    (* result of last ic0.call_perform  *)
    E.add_global64 env "__call_perform_status" Mutable 0L;
    E.add_global64 env "__call_perform_message" Mutable 0L
    (* NB: __call_perform_message is not a root so text contents *must* be static *)

  let get_call_perform_status env =
    G.i (GlobalGet (nr (E.get_global env "__call_perform_status")))
  let set_call_perform_status env =
    G.i (GlobalSet (nr (E.get_global env "__call_perform_status")))
  let get_call_perform_message env =
    G.i (GlobalGet (nr (E.get_global env "__call_perform_message")))
  let set_call_perform_message env =
    G.i (GlobalSet (nr (E.get_global env "__call_perform_message")))

  let init_globals env =
    Blob.lit env Tagged.T "" ^^
    set_call_perform_message env

  let i32s n = Lib.List.make n I32Type
  let i64s n = Lib.List.make n I64Type

  let import_ic0 env =
      E.add_func_import env "ic0" "accept_message" [] [];
      E.add_func_import env "ic0" "call_data_append_64" (i64s 2) [];
      E.add_func_import env "ic0" "call_cycles_add128" (i64s 2) [];
      E.add_func_import env "ic0" "call_new_64" [I64Type; I64Type; I64Type; I64Type; I32Type; I32Type; I32Type; I32Type] [];
      E.add_func_import env "ic0" "call_perform" [] [I32Type];
      E.add_func_import env "ic0" "call_on_cleanup" (i32s 2) [];
      E.add_func_import env "ic0" "canister_cycle_balance128_64" [I64Type] [];
      E.add_func_import env "ic0" "canister_self_copy_64" (i64s 3) [];
      E.add_func_import env "ic0" "canister_self_size" [] [I32Type];
      E.add_func_import env "ic0" "canister_status" [] [I32Type];
      E.add_func_import env "ic0" "canister_version" [] [I64Type];
      E.add_func_import env "ic0" "is_controller_64" (i64s 2) [I32Type];
      E.add_func_import env "ic0" "debug_print_64" (i64s 2) [];
      E.add_func_import env "ic0" "msg_arg_data_copy_64" (i64s 3) [];
      E.add_func_import env "ic0" "msg_arg_data_size" [] [I32Type];
      E.add_func_import env "ic0" "msg_caller_copy_64" (i64s 3) [];
      E.add_func_import env "ic0" "msg_caller_size" [] [I32Type];
      E.add_func_import env "ic0" "msg_cycles_available128_64" [I64Type] [];
      E.add_func_import env "ic0" "msg_cycles_refunded128_64" [I64Type] [];
      E.add_func_import env "ic0" "msg_cycles_accept128_64" (i64s 3) [];
      E.add_func_import env "ic0" "certified_data_set_64" (i64s 2) [];
      E.add_func_import env "ic0" "data_certificate_present" [] [I32Type];
      E.add_func_import env "ic0" "data_certificate_size" [] [I32Type];
      E.add_func_import env "ic0" "data_certificate_copy_64" (i64s 3) [];
      E.add_func_import env "ic0" "msg_method_name_size" [] [I32Type];
      E.add_func_import env "ic0" "msg_method_name_copy_64" (i64s 3) [];
      E.add_func_import env "ic0" "msg_reject_code" [] [I32Type];
      E.add_func_import env "ic0" "msg_reject_msg_size" [] [I32Type];
      E.add_func_import env "ic0" "msg_reject_msg_copy_64" (i64s 3) [];
      E.add_func_import env "ic0" "msg_reject_64" (i64s 2) [];
      E.add_func_import env "ic0" "msg_reply_data_append_64" (i64s 2) [];
      E.add_func_import env "ic0" "msg_reply" [] [];
      E.add_func_import env "ic0" "performance_counter" [I32Type] [I64Type];
      E.add_func_import env "ic0" "trap_64" (i64s 2) [];
      E.add_func_import env "ic0" "stable64_write" (i64s 3) [];
      E.add_func_import env "ic0" "stable64_read" (i64s 3) [];
      E.add_func_import env "ic0" "stable64_size" [] [I64Type];
      E.add_func_import env "ic0" "stable64_grow" [I64Type] [I64Type];
      E.add_func_import env "ic0" "time" [] [I64Type];
      if !Flags.global_timer then
        E.add_func_import env "ic0" "global_timer_set" [I64Type] [I64Type];
      ()

  let system_imports env =
    match E.mode env with
    | Flags.ICMode ->
      import_ic0 env
    | Flags.RefMode  ->
      import_ic0 env
    | Flags.WASIMode ->
      (* Wasi function is still 32-bit based *)
      E.add_func_import env "wasi_snapshot_preview1" "fd_write" [I32Type; I32Type; I32Type; I32Type] [I32Type];
    | Flags.WasmMode -> ()

  let system_call env funcname = E.call_import env "ic0" funcname

  let register env =
      let min env first second = 
        first ^^
        second ^^
        compile_comparison I64Op.LtU ^^
        E.if1 I64Type (first) (second) in

      Func.define_built_in env "print_ptr" [("ptr", I64Type); ("len", I64Type)] [] (fun env ->
        match E.mode env with
        | Flags.WasmMode -> G.i Nop
        | Flags.ICMode | Flags.RefMode ->
          G.i (LocalGet (nr 0l)) ^^
          G.i (LocalGet (nr 1l)) ^^
          system_call env "debug_print_64"
        | Flags.WASIMode -> begin
          (* Since the wasmtime `fd_write` function still only supports 32-bit pointers in 64-bit mode, 
             we use a static buffer for the text output that resides in the 32-bit space.
             This buffer is reserved is limited to 512 bytes and is managed in the RTS, see `buffer_in_32_bit_range()`. *)
          let get_ptr = G.i (LocalGet (nr 0l)) in
          let get_len = G.i (LocalGet (nr 1l)) in

          Stack.with_words env "io_vec" 6L (fun get_iovec_ptr ->
            let buffer_length = 512 in
            let buffer_ptr = E.call_import env "rts" "buffer_in_32_bit_range" in

            (* Truncate the text if it does not fit into the buffer **)
            min env (compile_unboxed_const (Int64.of_int buffer_length)) get_len ^^
            G.setter_for get_len ^^

            (* Copy the text to the static buffer in 32-bit space *)
            buffer_ptr ^^
            get_ptr ^^
            get_len ^^
            Heap.memcpy env ^^

            (* We use the iovec functionality to append a newline *)
            get_iovec_ptr ^^
            narrow_to_32 env buffer_ptr ^^ (* This is safe because the buffer resides in 32-bit space *)
            G.i (Store {ty = I32Type; align = 2; offset = 0L; sz = None}) ^^

            get_iovec_ptr ^^
            narrow_to_32 env get_len ^^
            G.i (Store {ty = I32Type; align = 2; offset = 4L; sz = None}) ^^

            get_iovec_ptr ^^
            narrow_to_32 env get_iovec_ptr ^^ (* The stack pointer should always be in the 32-bit space *)
            compile_add32_const 16l ^^
            G.i (Store {ty = I32Type; align = 2; offset = 8L; sz = None}) ^^

            get_iovec_ptr ^^
            compile_const_32 1l ^^
            G.i (Store {ty = I32Type; align = 2; offset = 12L; sz = None}) ^^

            get_iovec_ptr ^^
            compile_const_32 (Int32.of_int (Char.code '\n')) ^^
            G.i (Store {ty = I32Type; align = 0; offset = 16L; sz = Some Wasm_exts.Types.Pack8}) ^^

            (* Call fd_write twice to work around
               https://github.com/bytecodealliance/wasmtime/issues/629
            *)

            compile_const_32 1l (* stdout *) ^^
            narrow_to_32 env get_iovec_ptr ^^
            compile_const_32 1l (* one string segment (2 doesn't work) *) ^^
            narrow_to_32 env get_iovec_ptr ^^
            compile_add32_const 20l ^^ (* out for bytes written, we ignore that *)
            E.call_import env "wasi_snapshot_preview1" "fd_write" ^^
            G.i Drop ^^

            compile_const_32 1l (* stdout *) ^^
            narrow_to_32 env get_iovec_ptr ^^
            compile_add32_const 8l ^^
            compile_const_32 1l (* one string segment *) ^^
            narrow_to_32 env get_iovec_ptr ^^
            compile_add32_const 20l ^^ (* out for bytes written, we ignore that *)
            E.call_import env "wasi_snapshot_preview1" "fd_write" ^^
            G.i Drop)
          end);

      E.add_export env (nr {
        name = Lib.Utf8.decode "print_ptr";
        edesc = nr (FuncExport (nr (E.built_in env "print_ptr")))
      })


  let ic_system_call call env =
    match E.mode env with
    | Flags.(ICMode | RefMode) ->
      system_call env call
    | _ ->
      E.trap_with env Printf.(sprintf "cannot get %s when running locally" call)

  let performance_counter env = 
    G.i (Convert (Wasm_exts.Values.I32 I32Op.WrapI64)) ^^
    ic_system_call "performance_counter" env

  let is_controller env =
    ic_system_call "is_controller_64" env ^^ 
    G.i (Convert (Wasm_exts.Values.I64 I64Op.ExtendUI32))

  let canister_version env = ic_system_call "canister_version" env

  let print_ptr_len env = G.i (Call (nr (E.built_in env "print_ptr")))

  let print_text env =
    Func.share_code1 Func.Never env "print_text" ("str", I64Type) [] (fun env get_str ->
      let (set_blob, get_blob) = new_local env "blob" in
      get_str ^^ Text.to_blob env ^^ set_blob ^^
      get_blob ^^ Blob.payload_ptr_unskewed env ^^
      get_blob ^^ Blob.len env ^^
      print_ptr_len env
    )

  (* For debugging *)
  let _compile_static_print env s =
    Blob.lit_ptr_len env Tagged.T s ^^ print_ptr_len env

  let ic_trap env =
    Func.share_code2 Func.Always env "ic_trap" (("ptr", I64Type), ("len", I64Type)) [] (fun env get_ptr get_length ->
      get_ptr ^^
      get_length ^^
      system_call env "trap_64"
    )

  let trap_ptr_len env =
    match E.mode env with
    | Flags.WasmMode -> G.i Unreachable
    | Flags.WASIMode -> print_ptr_len env ^^ G.i Unreachable
    | Flags.ICMode | Flags.RefMode -> ic_trap env ^^ G.i Unreachable

  let trap_with env s =
    Blob.lit_ptr_len env Tagged.T s ^^ trap_ptr_len env

  let trap_text env  =
    Text.to_blob env ^^ Blob.as_ptr_len env ^^ trap_ptr_len env

  let default_exports env =
    (* these exports seem to be wanted by the hypervisor/v8 *)
    E.add_export env (nr {
      name = Lib.Utf8.decode (
        match E.mode env with
        | Flags.WASIMode -> "memory"
        | _  -> "mem"
      );
      edesc = nr (MemoryExport (nr 0l))
    });
    E.add_export env (nr {
      name = Lib.Utf8.decode "table";
      edesc = nr (TableExport (nr 0l))
    })

  let export_init env =
    assert (E.mode env = Flags.ICMode || E.mode env = Flags.RefMode);
    let empty_f = Func.of_body env [] [] (fun env ->
      Lifecycle.trans env Lifecycle.InInit ^^
      G.i (Call (nr (E.built_in env "init"))) ^^
      GC.collect_garbage env ^^
      Lifecycle.trans env Lifecycle.Idle

    ) in
    let fi = E.add_fun env "canister_init" empty_f in
    E.add_export env (nr {
      name = Lib.Utf8.decode "canister_init";
      edesc = nr (FuncExport (nr fi))
      })

  let export_heartbeat env =
    assert (E.mode env = Flags.ICMode || E.mode env = Flags.RefMode);
    let fi = E.add_fun env "canister_heartbeat"
      (Func.of_body env [] [] (fun env ->
        G.i (Call (nr (E.built_in env "heartbeat_exp"))) ^^
        GC.collect_garbage env))
    in
    E.add_export env (nr {
      name = Lib.Utf8.decode "canister_heartbeat";
      edesc = nr (FuncExport (nr fi))
    })

  let export_timer env =
    assert !Flags.global_timer;
    assert (E.mode env = Flags.ICMode || E.mode env = Flags.RefMode);
    let fi = E.add_fun env "canister_global_timer"
      (Func.of_body env [] [] (fun env ->
        G.i (Call (nr (E.built_in env "timer_exp"))) ^^
        GC.collect_garbage env))
    in
    E.add_export env (nr {
      name = Lib.Utf8.decode "canister_global_timer";
      edesc = nr (FuncExport (nr fi))
    })

  let export_inspect env =
    assert (E.mode env = Flags.ICMode || E.mode env = Flags.RefMode);
    let fi = E.add_fun env "canister_inspect_message"
      (Func.of_body env [] [] (fun env ->
        G.i (Call (nr (E.built_in env "inspect_exp"))) ^^
        system_call env "accept_message" (* assumes inspect_exp traps to reject *)
        (* no need to GC !*)))
    in
    E.add_export env (nr {
      name = Lib.Utf8.decode "canister_inspect_message";
      edesc = nr (FuncExport (nr fi))
    })

  let export_wasi_start env =
    assert (E.mode env = Flags.WASIMode);
    let fi = E.add_fun env "_start" (Func.of_body env [] [] (fun env1 ->
      Lifecycle.trans env Lifecycle.InInit ^^
      G.i (Call (nr (E.built_in env "init"))) ^^
      (if !Flags.sanity then
        (* also test the GC in WASI mode if sanity checks are enabled *)
        GC.collect_garbage env
      else
        G.nop) ^^
      Lifecycle.trans env Lifecycle.Idle
    )) in
    E.add_export env (nr {
      name = Lib.Utf8.decode "_start";
      edesc = nr (FuncExport (nr fi))
      })

  let export_upgrade_methods env =
    if E.mode env = Flags.ICMode || E.mode env = Flags.RefMode then
    let status_stopped = 3l in
    let pre_upgrade_fi = E.add_fun env "pre_upgrade" (Func.of_body env [] [] (fun env ->
      Lifecycle.trans env Lifecycle.InPreUpgrade ^^
      (* check status is stopped or trap on outstanding callbacks *)
      system_call env "canister_status" ^^ compile_eq32_const status_stopped ^^
      E.if0
       (G.nop)
       (ContinuationTable.count env ^^
          E.then_trap_with env "canister_pre_upgrade attempted with outstanding message callbacks (try stopping the canister before upgrade)") ^^
      (* call pre_upgrade expression & any system method *)
      (G.i (Call (nr (E.built_in env "pre_exp")))) ^^
      Lifecycle.trans env Lifecycle.PostPreUpgrade
    )) in

    let post_upgrade_fi = E.add_fun env "post_upgrade" (Func.of_body env [] [] (fun env ->
      Lifecycle.trans env Lifecycle.InInit ^^
      G.i (Call (nr (E.built_in env "init"))) ^^
      Lifecycle.trans env Lifecycle.InPostUpgrade ^^
      G.i (Call (nr (E.built_in env "post_exp"))) ^^
      Lifecycle.trans env Lifecycle.Idle ^^
      GC.collect_garbage env
    )) in

    E.add_export env (nr {
      name = Lib.Utf8.decode "canister_pre_upgrade";
      edesc = nr (FuncExport (nr pre_upgrade_fi))
    });

    E.add_export env (nr {
      name = Lib.Utf8.decode "canister_post_upgrade";
      edesc = nr (FuncExport (nr post_upgrade_fi))
    })


  let get_self_reference env =
    match E.mode env with
    | Flags.ICMode | Flags.RefMode ->
<<<<<<< HEAD
      Func.share_code0 Func.Never env "canister_self" [I64Type] (fun env ->
        Blob.of_size_copy env Tagged.A
          (fun env -> 
            system_call env "canister_self_size" ^^ 
            G.i (Convert (Wasm_exts.Values.I64 I64Op.ExtendUI32)))
          (fun env ->
            system_call env "canister_self_copy_64")
          (fun env -> compile_unboxed_const 0L)
=======
      Func.share_code0 Func.Never env "canister_self" [I32Type] (fun env ->
        Blob.of_size_copy env Tagged.A
          (fun env -> system_call env "canister_self_size")
          (fun env -> system_call env "canister_self_copy")
          (fun env -> compile_unboxed_const 0l)
>>>>>>> e7bf60c7
      )
    | _ ->
      E.trap_with env "cannot get self-actor-reference when running locally"

  let get_system_time env =
    match E.mode env with
    | Flags.ICMode | Flags.RefMode ->
      system_call env "time"
    | _ ->
      E.trap_with env "cannot get system time when running locally"

  let caller env =
    match E.mode env with
    | Flags.ICMode | Flags.RefMode ->
      Blob.of_size_copy env Tagged.P
<<<<<<< HEAD
        (fun env -> 
          system_call env "msg_caller_size" ^^
          G.i (Convert (Wasm_exts.Values.I64 I64Op.ExtendUI32)))
        (fun env -> 
          system_call env "msg_caller_copy_64")
        (fun env -> compile_unboxed_const 0L)
=======
        (fun env -> system_call env "msg_caller_size")
        (fun env -> system_call env "msg_caller_copy")
        (fun env -> compile_unboxed_const 0l)
>>>>>>> e7bf60c7
    | _ ->
      E.trap_with env (Printf.sprintf "cannot get caller when running locally")

  let method_name env =
    match E.mode env with
    | Flags.ICMode | Flags.RefMode ->
      Blob.of_size_copy env Tagged.T
<<<<<<< HEAD
        (fun env -> 
          system_call env "msg_method_name_size" ^^ 
          G.i (Convert (Wasm_exts.Values.I64 I64Op.ExtendUI32)))
        (fun env ->
          system_call env "msg_method_name_copy_64")
        (fun env -> compile_unboxed_const 0L)
=======
        (fun env -> system_call env "msg_method_name_size")
        (fun env -> system_call env "msg_method_name_copy")
        (fun env -> compile_unboxed_const 0l)
>>>>>>> e7bf60c7
    | _ ->
      E.trap_with env (Printf.sprintf "cannot get method_name when running locally")

  let arg_data env =
    match E.mode env with
    | Flags.ICMode | Flags.RefMode ->
      Blob.of_size_copy env Tagged.B
<<<<<<< HEAD
        (fun env -> 
          system_call env "msg_arg_data_size" ^^ 
          G.i (Convert (Wasm_exts.Values.I64 I64Op.ExtendUI32)))
        (fun env -> 
          system_call env "msg_arg_data_copy_64")
        (fun env -> compile_unboxed_const 0L)
=======
        (fun env -> system_call env "msg_arg_data_size")
        (fun env -> system_call env "msg_arg_data_copy")
        (fun env -> compile_unboxed_const 0l)
>>>>>>> e7bf60c7
    | _ ->
      E.trap_with env (Printf.sprintf "cannot get arg_data when running locally")

  let reject env arg_instrs =
    match E.mode env with
    | Flags.ICMode | Flags.RefMode ->
      arg_instrs ^^
      Text.to_blob env ^^
      Blob.as_ptr_len env ^^
      system_call env "msg_reject_64"
    | _ ->
      E.trap_with env (Printf.sprintf "cannot reject when running locally")

  let error_code env =
     Func.share_code0 Func.Always env "error_code" [I64Type] (fun env ->
      let (set_code, get_code) = new_local env "code" in
      system_call env "msg_reject_code" ^^ 
      G.i (Convert (Wasm_exts.Values.I64 I64Op.ExtendUI32)) ^^
      set_code ^^
      List.fold_right (fun (tag, const) code ->
        get_code ^^ compile_unboxed_const const ^^
        compile_comparison I64Op.Eq ^^
        E.if1 I64Type
          (Variant.inject env tag (Tuple.compile_unit env))
          code)
        ["system_fatal", 1L;
         "system_transient", 2L;
         "destination_invalid", 3L;
         "canister_reject", 4L;
         "canister_error", 5L]
        (Variant.inject env "future" (get_code ^^ BitTagged.tag env Type.Nat32)))

  let error_message env =
<<<<<<< HEAD
    Func.share_code0 Func.Never env "error_message" [I64Type] (fun env ->
      Blob.of_size_copy env Tagged.T
        (fun env -> system_call env "msg_reject_msg_size" ^^ 
          G.i (Convert (Wasm_exts.Values.I64 I64Op.ExtendUI32)))
        (fun env ->
          system_call env "msg_reject_msg_copy_64")
        (fun env -> compile_unboxed_const 0L)
=======
    Func.share_code0 Func.Never env "error_message" [I32Type] (fun env ->
      Blob.of_size_copy env Tagged.T
        (fun env -> system_call env "msg_reject_msg_size")
        (fun env -> system_call env "msg_reject_msg_copy")
        (fun env -> compile_unboxed_const 0l)
>>>>>>> e7bf60c7
    )

  let error_value env =
    Func.share_code0 Func.Never env "error_value" [I64Type] (fun env ->
      error_code env ^^
      error_message env ^^
      Tuple.from_stack env 2
    )

  let reply_with_data env =
    Func.share_code2 Func.Never env "reply_with_data" (("start", I64Type), ("size", I64Type)) [] (
      fun env get_data_start get_data_size ->
        get_data_start ^^
        get_data_size ^^
        system_call env "msg_reply_data_append_64" ^^
        system_call env "msg_reply"
   )

  (* Actor reference on the stack *)
  let actor_public_field env name =
    (* simply tuple canister name and function name *)
    Tagged.(sanity_check_tag __LINE__ env (Blob A)) ^^
    Blob.lit env Tagged.T name ^^
<<<<<<< HEAD
    Func.share_code2 Func.Never env "actor_public_field" (("actor", I64Type), ("func", I64Type)) [] (
=======
    Func.share_code2 Func.Never env "actor_public_field" (("actor", I32Type), ("func", I32Type)) [] (
>>>>>>> e7bf60c7
      fun env get_actor get_func ->
      Arr.lit env Tagged.S [get_actor; get_func]
   )


  let fail_assert env at =
    let open Source in
    let at = {
        left = {at.left with file = Filename.basename at.left.file};
        right = {at.right with file = Filename.basename at.right.file}
      }
    in
    E.trap_with env (Printf.sprintf "assertion failed at %s" (string_of_region at))

  let async_method_name = Type.(motoko_async_helper_fld.lab)
  let gc_trigger_method_name = Type.(motoko_gc_trigger_fld.lab)

  let is_self_call env =
    let (set_len_self, get_len_self) = new_local env "len_self" in
    let (set_len_caller, get_len_caller) = new_local env "len_caller" in
    system_call env "canister_self_size" ^^ G.i (Convert (Wasm_exts.Values.I64 I64Op.ExtendUI32)) ^^ set_len_self ^^
    system_call env "msg_caller_size" ^^ G.i (Convert (Wasm_exts.Values.I64 I64Op.ExtendUI32)) ^^ set_len_caller ^^
    get_len_self ^^ get_len_caller ^^ compile_comparison I64Op.Eq ^^
    E.if1 I64Type
      begin
        get_len_self ^^ Stack.dynamic_with_bytes env "str_self" (fun get_str_self ->
          get_len_caller ^^ Stack.dynamic_with_bytes env "str_caller" (fun get_str_caller ->
            get_str_caller ^^ compile_unboxed_const 0L ^^ get_len_caller ^^
            system_call env "msg_caller_copy_64" ^^
            get_str_self ^^ compile_unboxed_const 0L ^^ get_len_self ^^
            system_call env "canister_self_copy_64" ^^
            get_str_self ^^ get_str_caller ^^ get_len_self ^^ Heap.memcmp env ^^
            compile_eq_const 0L))
      end
      begin
        compile_unboxed_const 0L
      end

  let assert_caller_self env =
    is_self_call env ^^
    E.else_trap_with env "not a self-call"

  let is_controller_call env =
    let (set_len_caller, get_len_caller) = new_local env "len_caller" in
    system_call env "msg_caller_size" ^^ G.i (Convert (Wasm_exts.Values.I64 I64Op.ExtendUI32)) ^^ set_len_caller ^^
    get_len_caller ^^ Stack.dynamic_with_bytes env "str_caller" (fun get_str_caller ->
      get_str_caller ^^ compile_unboxed_const 0L ^^ get_len_caller ^^
      system_call env "msg_caller_copy_64" ^^
      get_str_caller ^^ get_len_caller ^^ is_controller env)

  let assert_caller_self_or_controller env =
    is_self_call env ^^
    is_controller_call env ^^
    G.i (Binary (Wasm_exts.Values.I64 I64Op.Or)) ^^
    E.else_trap_with env "not a self-call or call from controller"

  (* Cycles *)

  let cycle_balance env =
    match E.mode env with
    | Flags.ICMode
    | Flags.RefMode ->
      system_call env "canister_cycle_balance128_64"
    | _ ->
      E.trap_with env "cannot read balance when running locally"

  let cycles_add env =
    match E.mode env with
    | Flags.ICMode
    | Flags.RefMode ->
      system_call env "call_cycles_add128"
    | _ ->
      E.trap_with env "cannot accept cycles when running locally"

  let cycles_accept env =
    match E.mode env with
    | Flags.ICMode
    | Flags.RefMode ->
      system_call env "msg_cycles_accept128_64"
    | _ ->
      E.trap_with env "cannot accept cycles when running locally"

  let cycles_available env =
    match E.mode env with
    | Flags.ICMode
    | Flags.RefMode ->
      system_call env "msg_cycles_available128_64"
    | _ ->
      E.trap_with env "cannot get cycles available when running locally"

  let cycles_refunded env =
    match E.mode env with
    | Flags.ICMode
    | Flags.RefMode ->
      system_call env "msg_cycles_refunded128_64"
    | _ ->
      E.trap_with env "cannot get cycles refunded when running locally"

  let set_certified_data env =
    match E.mode env with
    | Flags.ICMode
    | Flags.RefMode ->
      Blob.as_ptr_len env ^^
      system_call env "certified_data_set_64"
    | _ ->
      E.trap_with env "cannot set certified data when running locally"

  let get_certificate env =
    match E.mode env with
    | Flags.ICMode
    | Flags.RefMode ->
      system_call env "data_certificate_present" ^^
      Bool.from_rts_int32 ^^
      E.if1 I64Type
      begin
        Opt.inject_simple env (
          Blob.of_size_copy env Tagged.B
<<<<<<< HEAD
            (fun env -> 
              system_call env "data_certificate_size" ^^ 
              G.i (Convert (Wasm_exts.Values.I64 I64Op.ExtendUI32)))
            (fun env -> 
              system_call env "data_certificate_copy_64")
            (fun env -> compile_unboxed_const 0L)
=======
            (fun env -> system_call env "data_certificate_size")
            (fun env -> system_call env "data_certificate_copy")
            (fun env -> compile_unboxed_const 0l)
>>>>>>> e7bf60c7
        )
      end (Opt.null_lit env)
    | _ ->
      E.trap_with env "cannot get certificate when running locally"

end (* IC *)

module Cycles = struct

  let from_word128_ptr env = Func.share_code1 Func.Never env "from_word128_ptr" ("ptr", I64Type) [I64Type]
    (fun env get_ptr ->
     let set_lower, get_lower = new_local env "lower" in
     get_ptr ^^
     G.i (Load {ty = I64Type; align = 0; offset = 0L; sz = None }) ^^
     BigNum.from_word64 env ^^
     set_lower ^^
     get_ptr ^^
     G.i (Load {ty = I64Type; align = 0; offset = 8L; sz = None }) ^^
     compile_test I64Op.Eqz ^^
     E.if1 I64Type
       get_lower
       begin
         get_lower ^^
         get_ptr ^^
         G.i (Load {ty = I64Type; align = 0; offset = 8L; sz = None }) ^^
         BigNum.from_word64 env ^^
         (* shift left 64 bits *)
         compile_unboxed_const 64L ^^
         TaggedSmallWord.msb_adjust Type.Nat32 ^^
         BigNum.compile_lsh env ^^
         BigNum.compile_add env
       end)

  (* takes a bignum from the stack, traps if ≥2^128, and leaves two 64bit words on the stack *)
  (* only used twice, so ok to not use share_code1; that would require I64Type support in FakeMultiVal *)
  let to_two_word64 env =
    let (set_val, get_val) = new_local env "cycles" in
    set_val ^^
    get_val ^^
    Tagged.materialize_shared_value env (BigNum.constant env (Big_int.power_int_positive_int 2 128)) ^^
    BigNum.compile_relop env Lt ^^
    E.else_trap_with env "cycles out of bounds" ^^

    get_val ^^
    (* shift right 64 bits *)
    compile_unboxed_const 64L ^^
    TaggedSmallWord.msb_adjust Type.Nat32 ^^
    BigNum.compile_rsh env ^^
    BigNum.truncate_to_word64 env ^^

    get_val ^^
    BigNum.truncate_to_word64 env

  let balance env =
    Func.share_code0 Func.Always env "cycle_balance" [I64Type] (fun env ->
      Stack.with_words env "dst" 4L (fun get_dst ->
        get_dst ^^
        IC.cycle_balance env ^^
        get_dst ^^
        from_word128_ptr env
      )
    )

  let add env =
    Func.share_code1 Func.Always env "cycle_add" ("cycles", I64Type) [] (fun env get_x ->
      get_x ^^
      to_two_word64 env ^^
      IC.cycles_add env
    )

  let accept env =
    Func.share_code1 Func.Always env "cycle_accept" ("cycles", I64Type) [I64Type] (fun env get_x ->
      Stack.with_words env "dst" 4L (fun get_dst ->
        get_x ^^
        to_two_word64 env ^^
        get_dst ^^
        IC.cycles_accept env ^^
        get_dst ^^
        from_word128_ptr env
      )
    )

  let available env =
    Func.share_code0 Func.Always env "cycle_available" [I64Type] (fun env ->
      Stack.with_words env "dst" 4L (fun get_dst ->
        get_dst ^^
        IC.cycles_available env ^^
        get_dst ^^
        from_word128_ptr env
      )
    )

  let refunded env =
    Func.share_code0 Func.Always env "cycle_refunded" [I64Type] (fun env ->
      Stack.with_words env "dst" 4L (fun get_dst ->
        get_dst ^^
        IC.cycles_refunded env ^^
        get_dst ^^
        from_word128_ptr env
      )
    )

end (* Cycles *)

(* Low-level, almost raw access to IC stable memory.
   Essentially a virtual page allocator
   * enforcing limit --max-stable-pages not exceeded
   * tracking virtual page count, ignoring physical pages added for stable variable serialization (global`__stable_mem_size`)
   * recording current format of contents (global `__stable_version`)
   Used to implement stable variable serialization, (experimental) stable memory library and Region type (see region.rs)
*)
module StableMem = struct


  (* Raw stable memory API,
     using ic0.stable64_xxx or
     emulating via (for now) 64-bit memory 1
  *)
  let stable64_grow env =
    E.require_stable_memory env;
    match E.mode env with
    | Flags.ICMode | Flags.RefMode ->
       IC.system_call env "stable64_grow"
    | _ ->
       Func.share_code1 Func.Always env "stable64_grow" ("pages", I64Type) [I64Type]
         (fun env get_pages ->
          let set_old_pages, get_old_pages = new_local env "old_pages" in
          get_pages ^^
          G.i StableGrow ^^
          set_old_pages ^^
          get_old_pages ^^
          compile_unboxed_const (-1L) ^^
          compile_comparison I64Op.Eq ^^
          E.if1 I64Type
            begin
             compile_unboxed_const (-1L)
            end
            begin
              get_old_pages
            end)

  let stable64_size env =
    E.require_stable_memory env;
    match E.mode env with
    | Flags.ICMode | Flags.RefMode ->
       IC.system_call env "stable64_size"
    | _ ->
       Func.share_code0 Func.Always env "stable64_size" [I64Type]
         (fun env ->
          G.i StableSize)

  let stable64_read env =
    E.require_stable_memory env;
    match E.mode env with
    | Flags.ICMode | Flags.RefMode ->
       IC.system_call env "stable64_read"
    | _ ->
       Func.share_code3 Func.Always env "stable64_read"
         (("dst", I64Type), ("offset", I64Type), ("size", I64Type)) []
         (fun env get_dst get_offset get_size ->
          get_dst ^^
          get_offset ^^
          get_size ^^
          G.i StableRead)

  let stable64_write env =
    E.require_stable_memory env;
    match E.mode env with
    | Flags.ICMode | Flags.RefMode ->
       IC.system_call env "stable64_write"
    | _ ->
       Func.share_code3 Func.Always env "stable64_write"
         (("offset", I64Type), ("src", I64Type), ("size", I64Type)) []
         (fun env get_offset get_src get_size ->
          get_offset ^^
          get_src ^^
          get_size ^^
          G.i StableWrite)


  (* Versioning (c.f. Region.rs) *)
  (* NB: these constants must agree with VERSION_NO_STABLE_MEMORY etc. in Region.rs *)
  let legacy_version_no_stable_memory = Int64.of_int 0 (* never manifest in serialized form *)
  let legacy_version_some_stable_memory = Int64.of_int 1
  let legacy_version_regions = Int64.of_int 2
  let version_stable_heap_no_regions = Int64.of_int 3
  let version_stable_heap_regions = Int64.of_int 4
  let version_max = version_stable_heap_regions

  let register_globals env =
    (* size (in pages) *)
    E.add_global64 env "__stablemem_size" Mutable 0L;
    E.add_global64 env "__stablemem_version" Mutable version_stable_heap_no_regions

  let get_mem_size env =
    G.i (GlobalGet (nr (E.get_global env "__stablemem_size")))

  let set_mem_size env =
    G.i (GlobalSet (nr (E.get_global env "__stablemem_size")))

  let get_version env =
    G.i (GlobalGet (nr (E.get_global env "__stablemem_version")))

  let set_version env =
    G.i (GlobalSet (nr (E.get_global env "__stablemem_version")))

  let region_init env =
    compile_unboxed_const (if !Flags.use_stable_regions then 1L else 0L) ^^
    E.call_import env "rts" "region_init"

  (* stable memory bounds check *)
  let guard env =
       get_mem_size env ^^
       compile_unboxed_const (Int64.of_int page_size_bits) ^^
       G.i (Binary (Wasm_exts.Values.I64 I64Op.Shl)) ^^
       compile_comparison I64Op.GeU ^^
       E.then_trap_with env "StableMemory offset out of bounds"

  (* check both offset and [offset,.., offset + size) within bounds *)
  (* c.f. region.rs check_relative_range *)
  (* TODO: specialize on size *)
  let guard_range env =
      Func.share_code2 Func.Always env "__stablemem_guard_range"
        (("offset", I64Type), ("size", I64Type)) []
        (fun env get_offset get_size ->
          get_size ^^
          compile_unboxed_one ^^
          compile_comparison I64Op.LeU ^^
          E.if0 begin
            get_offset ^^
            guard env
          end
          begin
            compile_unboxed_const (Int64.minus_one) ^^
            get_size ^^
            G.i (Binary (Wasm_exts.Values.I64 I64Op.Sub)) ^^
            get_offset ^^
            compile_comparison I64Op.LtU ^^
            E.then_trap_with env "StableMemory range overflow" ^^
            get_offset ^^
            get_size ^^
            G.i (Binary (Wasm_exts.Values.I64 I64Op.Add)) ^^
            get_mem_size env ^^
            compile_unboxed_const (Int64.of_int page_size_bits) ^^
            G.i (Binary (Wasm_exts.Values.I64 I64Op.Shl)) ^^
            compile_comparison I64Op.GtU ^^
            E.then_trap_with env "StableMemory range out of bounds"
          end)

  let add_guard env guarded get_offset bytes =
    if guarded then
     (get_offset ^^
      if bytes = 1L then
        guard env
      else
        compile_unboxed_const bytes ^^
        guard_range env)
    else G.nop

  (* TODO: crusso in read/write could avoid stack allocation by reserving and re-using scratch memory instead *)
  let read env guarded name typ bytes load =
      Func.share_code1 Func.Never env (Printf.sprintf "__stablemem_%sread_%s" (if guarded then "guarded_" else "") name)
        ("offset", I64Type) [typ]
        (fun env get_offset ->
          let words = Int64.div (Int64.add bytes 3L) 4L in
          add_guard env guarded get_offset bytes ^^
          Stack.with_words env "temp_ptr" words (fun get_temp_ptr ->
            get_temp_ptr ^^
            get_offset ^^
            compile_unboxed_const bytes ^^
            stable64_read env ^^
            get_temp_ptr ^^ load))

  let write env guarded name typ bytes store =
      Func.share_code2 Func.Never env (Printf.sprintf "__stablemem_%swrite_%s" (if guarded then "guarded_" else "") name)
        (("offset", I64Type), ("value", typ)) []
        (fun env get_offset get_value ->
          let words = Int64.div (Int64.add bytes 3L) 4L in
          add_guard env guarded get_offset bytes ^^
          Stack.with_words env "temp_ptr" words (fun get_temp_ptr ->
            get_temp_ptr ^^ get_value ^^ store ^^
            get_offset ^^
            get_temp_ptr ^^
            compile_unboxed_const bytes ^^
            stable64_write env))

  let load_word32 = G.i (Load {ty = I32Type; align = 0; offset = 0L; sz = None})
  let store_word32 : G.t = G.i (Store {ty = I32Type; align = 0; offset = 0L; sz = None})  

  let write_word32 env =
    write env false "word32" I32Type 4L store_word32

  let write_word64 env =
    write env false "word64" I64Type 8L store_unskewed_ptr

  let read_word32 env =
    read env false "word32" I32Type 4L load_word32
  
  let read_word64 env =
    read env false "word64" I64Type 8L load_unskewed_ptr
  
  (* ensure_pages : ensure at least num pages allocated,
     growing (real) stable memory if needed *)
  let ensure_pages env =
      Func.share_code1 Func.Always env "__stablemem_ensure_pages"
        ("pages", I64Type) [I64Type]
        (fun env get_pages ->
          let (set_size, get_size) = new_local env "size" in
          let (set_pages_needed, get_pages_needed) = new_local env "pages_needed" in

          stable64_size env ^^
          set_size ^^

          get_pages ^^
          get_size ^^
          G.i (Binary (Wasm_exts.Values.I64 I64Op.Sub)) ^^
          set_pages_needed ^^

          get_pages_needed ^^
          compile_unboxed_const 0L ^^
          compile_comparison I64Op.GtS ^^
          E.if1 I64Type
            (get_pages_needed ^^
             stable64_grow env)
            get_size)

      (* ensure stable memory includes [offset..offset+size), assumes size > 0 *)
  let ensure env =
      Func.share_code2 Func.Always env "__stablemem_ensure"
        (("offset", I64Type), ("size", I64Type)) []
        (fun env get_offset get_size ->
          let (set_sum, get_sum) = new_local env "sum" in
          get_offset ^^
          get_size ^^
          G.i (Binary (Wasm_exts.Values.I64 I64Op.Add)) ^^
          set_sum ^^
          (* check for overflow *)
          get_sum ^^
          get_offset ^^
          compile_comparison I64Op.LtU ^^
          E.then_trap_with env "Range overflow" ^^
          (* ensure page *)
          get_sum ^^
          compile_unboxed_const (Int64.of_int page_size_bits) ^^
          G.i (Binary (Wasm_exts.Values.I64 I64Op.ShrU)) ^^
          compile_add_const 1L ^^
          ensure_pages env ^^
          (* Check result *)
          compile_unboxed_const 0L ^^
          compile_comparison I64Op.LtS ^^
          E.then_trap_with env "Out of stable memory.")

  (* low-level grow, respecting --max-stable-pages *)
  let grow env =
      Func.share_code1 Func.Always env "__stablemem_grow"
        ("pages", I64Type) [I64Type] (fun env get_pages ->
          let (set_size, get_size) = new_local env "size" in
          get_mem_size env ^^
          set_size ^^

          (* check within --max-stable-pages *)
          get_size ^^
          get_pages ^^
          G.i (Binary (Wasm_exts.Values.I64 I64Op.Add)) ^^
          compile_unboxed_const (Int64.of_int (!Flags.max_stable_pages)) ^^
          compile_comparison I64Op.GtU ^^
          E.if1 I64Type
            begin
             compile_unboxed_const (-1L) ^^
             G.i Return
            end
            begin
              let (set_new_size, get_new_size) = new_local env "new_size" in
              get_size ^^
              get_pages ^^
              G.i (Binary (Wasm_exts.Values.I64 I64Op.Add)) ^^
              set_new_size ^^

              (* physical grow if necessary *)
              let (set_ensured, get_ensured) = new_local env "ensured" in
              get_new_size ^^
              ensure_pages env ^^
              set_ensured ^^

              (* Check result *)
              get_ensured ^^
              compile_unboxed_const 0L ^^
              compile_comparison I64Op.LtS ^^
              E.if1 I64Type
                ((* propagate failure -1; preserve logical size *)
                 get_ensured)
                ((* update logical size *)
                 get_new_size ^^
                 set_mem_size env ^^
                 (* return old logical size *)
                 get_size)
            end)

  let load_word32 env =
    read env true "word32" I32Type 4L
      (G.i (Load {ty = I32Type; align = 0; offset = 0L; sz = None }))
  let store_word32 env =
    write env true "word32" I32Type 4L
      (G.i (Store {ty = I32Type; align = 0; offset = 0L; sz = None}))

  let load_word8 env =
    read env true "word8" I32Type 1L
      (G.i (Load {ty = I32Type; align = 0; offset = 0L; sz = Some Wasm_exts.Types.(Pack8, ZX)}))
  let store_word8 env =
    write env true "word8" I32Type 1L
      (G.i (Store {ty = I32Type; align = 0; offset = 0L; sz = None}))

  let load_word16 env =
    read env true "word16" I32Type 2L
      (G.i (Load {ty = I32Type; align = 0; offset = 0L; sz = Some Wasm_exts.Types.(Pack16, ZX)}))
  let store_word16 env =
    write env true "word16" I32Type 2L
      (G.i (Store {ty = I32Type; align = 0; offset = 0L; sz = None}))

  let load_word64 env =
    read env true "word64" I64Type 8L load_unskewed_ptr
  let store_word64 env =
    write env true "word64" I64Type 8L store_unskewed_ptr

  let load_float64 env =
    read env true "float64" F64Type 8L
      (G.i (Load {ty = F64Type; align = 0; offset = 0L; sz = None }))
  let store_float64 env =
    write env true "float64" F64Type 8L
      (G.i (Store {ty = F64Type; align = 0; offset = 0L; sz = None}))

  let load_blob env =
      Func.share_code2 Func.Always env "__stablemem_load_blob"
        (("offset", I64Type), ("len", I64Type)) [I64Type]
        (fun env get_offset get_len ->
          let (set_blob, get_blob) = new_local env "blob" in
          get_offset ^^
          get_len ^^
          guard_range env ^^
          Blob.alloc env Tagged.B get_len ^^ set_blob ^^
<<<<<<< HEAD
          get_blob ^^ Blob.payload_ptr_unskewed env ^^
=======
          get_blob ^^ Blob.payload_ptr_unskewed env ^^ G.i (Convert (Wasm.Values.I64 I64Op.ExtendUI32)) ^^
>>>>>>> e7bf60c7
          get_offset ^^
          get_len ^^
          stable64_read env ^^
          get_blob)

  let store_blob env =
      Func.share_code2 Func.Always env "__stablemem_store_blob"
        (("offset", I64Type), ("blob", I64Type)) []
        (fun env get_offset get_blob ->
         let (set_len, get_len) = new_local env "len" in
          get_blob ^^ Blob.len env ^^ set_len ^^
          get_offset ^^
          get_len ^^
          guard_range env ^^
          get_offset ^^
          get_blob ^^ Blob.payload_ptr_unskewed env ^^
          get_len ^^
          stable64_write env)

end (* StableMem *)


(* StableMemoryInterface *)
(* Core, legacy interface to IC stable memory, used to implement prims `stableMemoryXXX` of
   library `ExperimentalStableMemory.mo`.
   Each operation dispatches on the state of `StableMem.get_version()`.
   * StableMem.version_stable_heap_no_regions
     * use StableMem directly.
   * StableMem.version_stable_heap_regions: use Region.mo
*)
module StableMemoryInterface = struct

  (* Helpers *)
  let get_region0 env = E.call_import env "rts" "region0_get"

  let if_regions env args tys is1 is2 =
    StableMem.get_version env ^^
    compile_unboxed_const StableMem.version_stable_heap_regions ^^
    compile_comparison I64Op.Eq ^^
    E.if_ env tys
      (get_region0 env ^^ args ^^ is1 env)
      (args ^^ is2 env)

  (* Prims *)
  let size env =
    E.require_stable_memory env;
    Func.share_code0 Func.Always env "__stablememory_size" [I64Type]
      (fun env ->
        if_regions env
          G.nop
          [I64Type]
          Region.size
          StableMem.get_mem_size)

  let grow env =
    E.require_stable_memory env;
    Func.share_code1 Func.Always env "__stablememory_grow" ("pages", I64Type) [I64Type]
      (fun env get_pages ->
        if_regions env
          get_pages
          [I64Type]
          Region.grow
          (fun env ->
            (* logical grow *)
            StableMem.grow env))

  let load_blob env =
    E.require_stable_memory env;
    Func.share_code2 Func.Never env "__stablememory_load_blob"
      (("offset", I64Type), ("len", I64Type)) [I64Type]
      (fun env offset len ->
        if_regions env
          (offset ^^ len)
          [I64Type]
          Region.load_blob
          StableMem.load_blob)
  let store_blob env =
    E.require_stable_memory env;
    Func.share_code2 Func.Never env "__stablememory_store_blob"
      (("offset", I64Type), ("blob", I64Type)) []
      (fun env offset blob ->
        if_regions env
          (offset ^^ blob)
          []
          Region.store_blob
          StableMem.store_blob)

  let load_word8 env =
    E.require_stable_memory env;
    Func.share_code1 Func.Never env "__stablememory_load_word8"
      ("offset", I64Type) [I32Type]
      (fun env offset ->
        if_regions env
          offset
          [I32Type]
          Region.load_word8
          StableMem.load_word8)
  let store_word8 env =
    E.require_stable_memory env;
    Func.share_code2 Func.Never env "__stablememory_store_word8"
      (("offset", I64Type), ("value", I32Type)) []
      (fun env offset value ->
        if_regions env
          (offset ^^ value)
          []
          Region.store_word8
          StableMem.store_word8)

  let load_word16 env =
    E.require_stable_memory env;
    Func.share_code1 Func.Never env "__stablememory_load_word16"
      ("offset", I64Type) [I32Type]
      (fun env offset->
        if_regions env
          offset
          [I32Type]
          Region.load_word16
          StableMem.load_word16)
  let store_word16 env =
    E.require_stable_memory env;
    Func.share_code2 Func.Never env "__stablememory_store_word16"
      (("offset", I64Type), ("value", I32Type)) []
      (fun env offset value ->
        if_regions env
          (offset ^^ value)
          []
          Region.store_word16
          StableMem.store_word16)

  let load_word32 env =
    E.require_stable_memory env;
    Func.share_code1 Func.Never env "__stablememory_load_word32"
      ("offset", I64Type) [I32Type]
      (fun env offset ->
        if_regions env
          offset
          [I32Type]
          Region.load_word32
          StableMem.load_word32)
  let store_word32 env =
    E.require_stable_memory env;
    Func.share_code2 Func.Never env "__stablememory_store_word32"
      (("offset", I64Type), ("value", I32Type)) []
      (fun env offset value ->
        if_regions env
          (offset ^^ value)
          []
          Region.store_word32
          StableMem.store_word32)

  let load_word64 env =
    E.require_stable_memory env;
    Func.share_code1 Func.Never env "__stablememory_load_word64" ("offset", I64Type) [I64Type]
      (fun env offset ->
        if_regions env
          offset
          [I64Type]
          Region.load_word64
          StableMem.load_word64)
  let store_word64 env =
    E.require_stable_memory env;
    Func.share_code2 Func.Never env "__stablememory_store_word64"
      (("offset", I64Type), ("value", I64Type)) []
      (fun env offset value ->
        if_regions env
          (offset ^^ value)
          []
          Region.store_word64
          StableMem.store_word64)

  let load_float64 env =
    E.require_stable_memory env;
    Func.share_code1 Func.Never env "__stablememory_load_float64"
      ("offset", I64Type) [F64Type]
      (fun env offset ->
        if_regions env
          offset
          [F64Type]
          Region.load_float64
          StableMem.load_float64)
  let store_float64 env =
    Func.share_code2 Func.Never env "__stablememory_store_float64"
      (("offset", I64Type), ("value", F64Type)) []
      (fun env offset value ->
        if_regions env
          (offset ^^ value)
          []
          Region.store_float64
          StableMem.store_float64)

end

module UpgradeStatistics = struct
  let get_upgrade_instructions env =
    E.call_import env "rts" "get_upgrade_instructions"
  let set_upgrade_instructions env =
    E.call_import env "rts" "set_upgrade_instructions"

  let add_instructions env =
    get_upgrade_instructions env ^^
    GC.instruction_counter env ^^
    G.i (Binary (Wasm_exts.Values.I64 I64Op.Add)) ^^
    set_upgrade_instructions env

  let set_instructions env =
    GC.instruction_counter env ^^
    set_upgrade_instructions env
end

module RTS_Exports = struct
  (* Must be called late, after main codegen, to ensure correct generation of
     of functioning or unused-but-trapping stable memory exports (as required)
   *)
  let system_exports env =

    (* Value constructors *)

    let int_from_int64_fi = E.add_fun env "int_from_int64" (
      Func.of_body env ["v", I64Type] [I64Type] (fun env ->
        let get_v = G.i (LocalGet (nr 0l)) in
        get_v ^^ BigNum.from_signed_word64 env
      )
    ) in
    E.add_export env (nr {
      name = Lib.Utf8.decode "int_from_int64";
      edesc = nr (FuncExport (nr int_from_int64_fi))
    });

    (* Traps *)

    let bigint_trap_fi = E.add_fun env "bigint_trap" (
      Func.of_body env [] [] (fun env ->
        E.trap_with env "bigint function error"
      )
    ) in
    E.add_export env (nr {
      name = Lib.Utf8.decode "bigint_trap";
      edesc = nr (FuncExport (nr bigint_trap_fi))
    });
   

    let rts_trap_fi = E.add_fun env "rts_trap" (
      (* `libc` stil uses 32-bit length parameter for `rts_trap` *)
      Func.of_body env ["str", I64Type; "len", I32Type] [] (fun env ->
        let get_str = G.i (LocalGet (nr 0l)) in
        let get_len = G.i (LocalGet (nr 1l)) in
        get_str ^^ 
        get_len ^^ 
        G.i (Convert (Wasm_exts.Values.I64 I64Op.ExtendUI32)) ^^
        IC.trap_ptr_len env
      )
    ) in
    E.add_export env (nr {
      name = Lib.Utf8.decode "rts_trap";
      edesc = nr (FuncExport (nr rts_trap_fi))
    });

    let when_stable_memory_required_else_trap env code =
      if E.requires_stable_memory env then
        code() else
        E.trap_with env "unreachable" in

    let ic0_stable64_write_fi =
      match E.mode env with
      | Flags.ICMode | Flags.RefMode ->
        E.reuse_import env "ic0" "stable64_write"
      | Flags.WASIMode | Flags.WasmMode ->
        E.add_fun env "ic0_stable64_write" (
          Func.of_body env ["offset", I64Type; "src", I64Type; "size", I64Type] []
            (fun env ->
              when_stable_memory_required_else_trap env (fun () ->
               let get_offset = G.i (LocalGet (nr 0l)) in
               let get_src = G.i (LocalGet (nr 1l)) in
               let get_size = G.i (LocalGet (nr 2l)) in
               get_offset ^^
               get_src ^^
               get_size ^^
               StableMem.stable64_write env))
          )
    in
    E.add_export env (nr {
      name = Lib.Utf8.decode "ic0_stable64_write";
      edesc = nr (FuncExport (nr ic0_stable64_write_fi))
    });

    let ic0_stable64_read_fi =
      match E.mode env with
      | Flags.ICMode | Flags.RefMode ->
        E.reuse_import env "ic0" "stable64_read"
      | Flags.WASIMode | Flags.WasmMode ->
        E.add_fun env "ic0_stable64_read" (
          Func.of_body env ["dst", I64Type; "offset", I64Type; "size", I64Type] []
            (fun env ->
              when_stable_memory_required_else_trap env (fun () ->
              let get_dst = G.i (LocalGet (nr 0l)) in
              let get_offset = G.i (LocalGet (nr 1l)) in
              let get_size = G.i (LocalGet (nr 2l)) in
              get_dst ^^
              get_offset ^^
              get_size ^^
              StableMem.stable64_read env))
          )
    in
    E.add_export env (nr {
      name = Lib.Utf8.decode "ic0_stable64_read";
      edesc = nr (FuncExport (nr ic0_stable64_read_fi))
    });

    let ic0_stable64_size_fi =
      match E.mode env with
      | Flags.ICMode | Flags.RefMode ->
        E.reuse_import env "ic0" "stable64_size"
      | Flags.WASIMode | Flags.WasmMode ->
        E.add_fun env "ic0_stable64_size" (
          Func.of_body env [] [I64Type]
            (fun env ->
              if E.requires_stable_memory env then
                StableMem.stable64_size env
              else
                (* The RTS also checks the persistence mode on Wasi without stable memory support *)
                compile_unboxed_const 0L
            )
          )
    in
    E.add_export env (nr {
      name = Lib.Utf8.decode "ic0_stable64_size";
      edesc = nr (FuncExport (nr ic0_stable64_size_fi))
    });

    let moc_stable_mem_grow_fi =
      E.add_fun env "moc_stable_mem_grow" (
        Func.of_body env ["newPages", I64Type] [I64Type]
          (fun env ->
            when_stable_memory_required_else_trap env (fun () ->
            G.i (LocalGet (nr 0l)) ^^
            StableMem.grow env))
        )
    in
    E.add_export env (nr {
      name = Lib.Utf8.decode "moc_stable_mem_grow";
      edesc = nr (FuncExport (nr moc_stable_mem_grow_fi))
    });

    let moc_stable_mem_size_fi =
      E.add_fun env "moc_stable_mem_size" (
        Func.of_body env [] [I64Type]
          (fun env ->
             when_stable_memory_required_else_trap env (fun () ->
             StableMem.get_mem_size env))
        )
    in
    E.add_export env (nr {
      name = Lib.Utf8.decode "moc_stable_mem_size";
      edesc = nr (FuncExport (nr moc_stable_mem_size_fi))
    });

    let moc_stable_mem_get_version_fi =
      E.add_fun env "moc_stable_mem_get_version" (
        Func.of_body env [] [I64Type]
          (fun env ->
             StableMem.get_version env)
        )
    in
    E.add_export env (nr {
      name = Lib.Utf8.decode "moc_stable_mem_get_version";
      edesc = nr (FuncExport (nr moc_stable_mem_get_version_fi))
    });

    let moc_stable_mem_set_version_fi =
      E.add_fun env "moc_stable_mem_set_version" (
        Func.of_body env ["version", I64Type] []
          (fun env ->
             G.i (LocalGet (nr 0l)) ^^
             StableMem.set_version env
          )
        )
    in
    E.add_export env (nr {
      name = Lib.Utf8.decode "moc_stable_mem_set_version";
      edesc = nr (FuncExport (nr moc_stable_mem_set_version_fi))
    })

end (* RTS_Exports *)

module Serialization = struct
  (*
    The general serialization strategy is as follows:
    * We statically generate the IDL type description header.
    * We traverse the data to calculate the size needed for the data buffer and the
      reference buffer.
    * We allocate memory for the data buffer and the reference buffer
      (this memory area is not referenced, so will be dead with the next GC)
    * We copy the IDL type header to the data buffer.
    * We traverse the data and serialize it into the data buffer.
      This is type driven, and we use the `share_code` machinery and names that
      properly encode the type to resolve loops in a convenient way.
    * We externalize all that new data space into a databuf
    * We externalize the reference space into a elembuf
    * We pass both databuf and elembuf to shared functions
      (this mimicks the future system API)

    The deserialization is analogous:
    * We allocate some scratch space, and internalize the databuf and elembuf into it.
    * We parse the data, in a type-driven way, using normal construction and
      allocation, while keeping tabs on the type description header for subtyping.
    * At the end, the scratch space is a hole in the heap, and will be reclaimed
      by the next GC.
  *)

  module Strm = struct
    (* Creates a fresh stream with header, storing stream token. *)
    let create env get_data_size set_data_buf get_data_buf header =
      let header_size = Int64.of_int (String.length header) in
      get_data_size ^^ compile_add_const header_size ^^
      Blob.dyn_alloc_scratch env ^^ set_data_buf ^^
      get_data_buf ^^
      Blob.lit env Tagged.B header ^^ Blob.payload_ptr_unskewed env ^^
      compile_unboxed_const header_size ^^
      Heap.memcpy env ^^
      get_data_buf ^^ compile_add_const header_size ^^ set_data_buf

    (* Checks the stream's filling, traps if unexpected *)
    let check_filled env get_data_buf get_data_size =
      get_data_buf ^^ get_data_size ^^ G.i (Binary (Wasm_exts.Values.I64 I64Op.Add)) ^^
      compile_comparison I64Op.Eq ^^
      E.else_trap_with env "data buffer not filled"

    (* Finishes the stream, performing consistency checks. 
      Returns payload address and size including the header. *)
    let terminate env get_data_buf get_data_size header_size =
      get_data_buf ^^ compile_sub_const header_size ^^
      get_data_size ^^ compile_add_const header_size

    (* Builds a unique name for a name seed and a type. *)
    let name_for fn_name ts = "@" ^ fn_name ^ "<" ^ Typ_hash.typ_seq_hash ts ^ ">"

    let advance_data_buf get_data_buf =
      get_data_buf ^^ G.i (Binary (Wasm_exts.Values.I64 I64Op.Add)) ^^ G.setter_for get_data_buf

    (* Pushes the stream's current absolute byte offset on stack.
      The requirement is that the difference between two uses
      of this method must give a correct _relative_ offset. *)
    let absolute_offset _env get_data_buf = get_data_buf

    (* Opportunity to flush or update the token. Stream token is on stack. *)
    let checkpoint _env get_data_buf = G.setter_for get_data_buf

    (* Reserve a small fixed number of bytes in the stream and return an
       address to it. The address is invalidated by a GC, and as such must
       be written to in the next few instructions. *)
    let reserve _env get_data_buf bytes =
      get_data_buf ^^ get_data_buf ^^ compile_add_const bytes ^^ G.setter_for get_data_buf

    let write_word_leb env get_data_buf code =
      let set_word, get_word = new_local env "word" in
      code ^^ set_word ^^
      I32Leb.compile_store_to_data_buf_unsigned env get_word get_data_buf ^^
      advance_data_buf get_data_buf

    let write_word_32 env get_data_buf code =
      let word32_size = 4L in
      get_data_buf ^^ code ^^ G.i (Convert (Wasm_exts.Values.I32 I32Op.WrapI64)) ^^
      G.i (Store {ty = I32Type; align = 0; offset = 0L; sz = None}) ^^
      compile_unboxed_const word32_size ^^ 
      advance_data_buf get_data_buf

    let write_byte _env get_data_buf code =
      get_data_buf ^^ code ^^ G.i (Convert (Wasm_exts.Values.I32 I32Op.WrapI64)) ^^    
      G.i (Store {ty = I32Type; align = 0; offset = 0L; sz = Some Wasm_exts.Types.Pack8}) ^^
      compile_unboxed_const 1L ^^ advance_data_buf get_data_buf

    let write_blob env get_data_buf get_x =
      let set_len, get_len = new_local env "len" in
      get_x ^^ Blob.len env ^^ set_len ^^
      write_word_leb env get_data_buf get_len ^^
      get_data_buf ^^
      get_x ^^ Blob.payload_ptr_unskewed env ^^
      get_len ^^
      Heap.memcpy env ^^
      get_len ^^ advance_data_buf get_data_buf

    let write_text env get_data_buf get_x =
      let set_len, get_len = new_local env "len" in
      get_x ^^ Text.size env ^^ set_len ^^
      write_word_leb env get_data_buf get_len ^^
      get_x ^^ get_data_buf ^^ Text.to_buf env ^^
      get_len ^^ advance_data_buf get_data_buf

    let write_bignum_leb env get_data_buf get_x =
      get_data_buf ^^
      get_x ^^
      BigNum.compile_store_to_data_buf_unsigned env ^^
      advance_data_buf get_data_buf

    let write_bignum_sleb env get_data_buf get_x =
      get_data_buf ^^
      get_x ^^
      BigNum.compile_store_to_data_buf_signed env ^^
      advance_data_buf get_data_buf
  end (* Strm *)
  (* Globals recording known Candid types
    See Note [Candid subtype checks]
  *)

  let register_delayed_globals env =
    (E.add_global64_delayed env "__candid_data_length" Immutable,
    E.add_global64_delayed env "__type_offsets_length" Immutable,
    E.add_global64_delayed env "__idl_types_length" Immutable)

  let get_candid_data_length env =
    G.i (GlobalGet (nr (E.get_global env "__candid_data_length")))
  let get_type_offsets_length env =
    G.i (GlobalGet (nr (E.get_global env "__type_offsets_length")))
  let get_idl_types_length env =
    G.i (GlobalGet (nr (E.get_global env "__idl_types_length")))

  let candid_type_offset_size = 8L

  let get_global_type_descriptor env =
    match !(E.(env.global_type_descriptor)) with
    | Some descriptor -> descriptor
    | None -> assert false

  let get_global_candid_data env =
    Tagged.share env (fun env -> 
      let descriptor = get_global_type_descriptor env in
      Blob.load_data_segment env Tagged.B E.(descriptor.candid_data_segment) (get_candid_data_length env)
    )

  let get_global_type_offsets env =
    Tagged.share env (fun env -> 
      let descriptor = get_global_type_descriptor env in
      Blob.load_data_segment env Tagged.B E.(descriptor.type_offsets_segment) (get_type_offsets_length env)
    )

  let get_global_idl_types env =
    Tagged.share env (fun env -> 
      let descriptor = get_global_type_descriptor env in
      Blob.load_data_segment env Tagged.B E.(descriptor.idl_types_segment) (get_idl_types_length env)
    )
      
  module Registers = struct
    let register_globals env =
      E.add_global64 env "@@rel_buf_opt" Mutable 0L;
      E.add_global64 env "@@data_buf" Mutable 0L;
      E.add_global64 env "@@ref_buf" Mutable 0L;
      E.add_global64 env "@@typtbl" Mutable 0L;
      E.add_global64 env "@@typtbl_end" Mutable 0L;
      E.add_global64 env "@@typtbl_size" Mutable 0L;
      E.add_global64 env "@@global_typtbl" Mutable 0L;
      E.add_global64 env "@@global_typtbl_end" Mutable 0L;
      E.add_global64 env "@@global_typtbl_size" Mutable 0L

    let get_rel_buf_opt env =
      G.i (GlobalGet (nr (E.get_global env "@@rel_buf_opt")))
    let set_rel_buf_opt env =
      G.i (GlobalSet (nr (E.get_global env "@@rel_buf_opt")))

    let get_data_buf env =
      G.i (GlobalGet (nr (E.get_global env "@@data_buf")))
    let set_data_buf env =
      G.i (GlobalSet (nr (E.get_global env "@@data_buf")))

    let get_ref_buf env =
      G.i (GlobalGet (nr (E.get_global env "@@ref_buf")))
    let set_ref_buf env =
      G.i (GlobalSet (nr (E.get_global env "@@ref_buf")))

    let get_typtbl env =
      G.i (GlobalGet (nr (E.get_global env "@@typtbl")))
    let set_typtbl env =
      G.i (GlobalSet (nr (E.get_global env "@@typtbl")))

    let get_typtbl_end env =
      G.i (GlobalGet (nr (E.get_global env "@@typtbl_end")))
    let set_typtbl_end env =
      G.i (GlobalSet (nr (E.get_global env "@@typtbl_end")))

    let get_typtbl_size env =
      G.i (GlobalGet (nr (E.get_global env "@@typtbl_size")))
    let set_typtbl_size env =
      G.i (GlobalSet (nr (E.get_global env "@@typtbl_size")))

    let get_global_typtbl env =
      G.i (GlobalGet (nr (E.get_global env "@@global_typtbl")))
    let set_global_typtbl env =
      G.i (GlobalSet (nr (E.get_global env "@@global_typtbl")))

    let get_global_typtbl_end env =
      G.i (GlobalGet (nr (E.get_global env "@@global_typtbl_end")))
    let set_global_typtbl_end env =
      G.i (GlobalSet (nr (E.get_global env "@@global_typtbl_end")))

    let get_global_typtbl_size env =
      G.i (GlobalGet (nr (E.get_global env "@@global_typtbl_size")))
    let set_global_typtbl_size env =
      G.i (GlobalSet (nr (E.get_global env "@@global_typtbl_size")))

    (* Used as safety guard that no temporary pointers remain in the registers across GC increments. *)
    let clear_registers env =
      compile_unboxed_const 0L ^^ set_rel_buf_opt env ^^
      compile_unboxed_const 0L ^^ set_data_buf env ^^
      compile_unboxed_const 0L ^^ set_ref_buf env ^^
      compile_unboxed_const 0L ^^ set_typtbl env ^^
      compile_unboxed_const 0L ^^ set_typtbl_end env ^^
      compile_unboxed_const 0L ^^ set_typtbl_size env ^^ (* also reset for symmetry, even if no pointer *)
      compile_unboxed_const 0L ^^ set_global_typtbl env ^^
      compile_unboxed_const 0L ^^ set_global_typtbl_end env ^^
      compile_unboxed_const 0L ^^ set_global_typtbl_size env (* also reset for symmetry, even if no pointer *)
  end

  open Typ_hash

  let sort_by_hash fs =
    List.sort
      (fun (h1,_) (h2,_) -> Lib.Uint32.compare h1 h2)
      (List.map (fun f -> (Idllib.Escape.unescape_hash f.Type.lab, f)) fs)

  (* The IDL serialization prefaces the data with a type description.
     We can statically create the type description in Ocaml code,
     store it in the program, and just copy it to the beginning of the message.

     At some point this can be factored into a function from Motoko type to IDL,
     type and a function like this for IDL types. But due to recursion handling
     it is easier to start like this.
  *)

  module TM = Map.Make (Type.Ord)

  type mode =
    | Candid
    | Persistence

  let to_idl_prim mode = let open Type in function
    | Prim Null | Tup [] -> Some 1l
    | Prim Bool -> Some 2l
    | Prim Nat -> Some 3l
    | Prim Int -> Some 4l
    | Prim Nat8 -> Some 5l
    | Prim Nat16 -> Some 6l
    | Prim (Nat32|Char) -> Some 7l
    | Prim Nat64 -> Some 8l
    | Prim Int8 -> Some 9l
    | Prim Int16 -> Some 10l
    | Prim Int32 -> Some 11l
    | Prim Int64 -> Some 12l
    | Prim Float -> Some 14l
    | Prim Text -> Some 15l
    (* NB: Prim Blob does not map to a primitive IDL type *)
    | Any -> Some 16l
    | Non -> Some 17l
    | Prim Principal -> Some 24l
    | Prim Region -> Some 128l
    (* only used for memory compatibility checks *)
    | Prim Blob -> 
      (match mode with
      | Candid -> None
      | Persistence -> Some 129l)
    | _ -> None

  (* some constants, also see rts/idl.c *)
  let idl_opt       = -18l
  let idl_vec       = -19l
  let idl_record    = -20l
  let idl_variant   = -21l
  let idl_func      = -22l
  let idl_service   = -23l
  let idl_alias     = 1l (* see Note [mutable stable values] *)
  
  (* only used for memory compatibility checks *)
  let idl_tuple     = -130l

  (* TODO: use record *)
  let type_desc env mode ts :
     string * int list * int32 list  (* type_desc, (relative offsets), indices of ts *)
    =
    let open Type in

    (* Type traversal *)
    (* We do a first traversal to find out the indices of non-primitive types *)
    let (typs, idx) =
      let typs = ref [] in
      let idx = ref TM.empty in
      let rec go t =
        let t = Type.normalize t in
        if to_idl_prim mode t <> None then () else
        if TM.mem t !idx then () else begin
          idx := TM.add t (Lib.List32.length !typs) !idx;
          typs := !typs @ [ t ];
          match t with
          | Tup ts -> List.iter go ts
          | Obj (_, fs) ->
            List.iter (fun f -> go f.typ) fs
          | Array (Mut t) -> go (Array t)
          | Array t -> go t
          | Opt t -> go t
          | Variant vs -> List.iter (fun f -> go f.typ) vs
          | Func (s, c, tbs, ts1, ts2) ->
            List.iter go ts1; List.iter go ts2
          | Prim Blob -> ()
          | Mut t -> go t
          | _ ->
            Printf.eprintf "type_desc: unexpected type %s\n" (string_of_typ t);
            assert false
        end
      in
      List.iter go ts;
      (!typs, !idx)
    in

    (* buffer utilities *)
    let buf = Buffer.create 16 in

    let add_u8 i =
      Buffer.add_char buf (Char.chr (i land 0xff)) in

    let rec add_leb128_32 (i : Lib.Uint32.t) =
      let open Lib.Uint32 in
      let b = logand i (of_int32 0x7fl) in
      if of_int32 0l <= i && i < of_int32 128l
      then add_u8 (to_int b)
      else begin
        add_u8 (to_int (logor b (of_int32 0x80l)));
        add_leb128_32 (shift_right_logical i 7)
      end in

    let add_leb128 i =
      assert (i >= 0);
      add_leb128_32 (Lib.Uint32.of_int i) in

    let rec add_sleb128 (i : int32) =
      let open Int32 in
      let b = logand i 0x7fl in
      if -64l <= i && i < 64l
      then add_u8 (to_int b)
      else begin
        add_u8 (to_int (logor b 0x80l));
        add_sleb128 (shift_right i 7)
      end in

    (* Actual binary data *)

    let add_idx t =
      let t = Type.normalize t in
      match to_idl_prim mode t with
      | Some i -> add_sleb128 (Int32.neg i)
      | None -> add_sleb128 (TM.find (normalize t) idx) in

    let idx t =
      let t = Type.normalize t in
      match to_idl_prim mode t with
      | Some i -> Int32.neg i
      | None -> TM.find (normalize t) idx in

    let rec add_typ t =
      match t with
      | Non -> assert false
      | Prim Blob -> 
        assert (mode = Candid);
        add_typ Type.(Array (Prim Nat8))
      | Prim Region ->
        add_sleb128 idl_alias; add_idx t
      | Prim _ -> assert false
      | Tup ts ->
        add_sleb128 (match mode with
        | Candid -> idl_record
        | Persistence -> idl_tuple);
        add_leb128 (List.length ts);
        List.iteri (fun i t ->
          add_leb128 i;
          add_idx t;
        ) ts
      | Obj ((Object | Memory), fs) ->
        add_sleb128 idl_record;
        add_leb128 (List.length fs);
        List.iter (fun (h, f) ->
          add_leb128_32 h;
          add_idx f.typ
        ) (sort_by_hash fs)
      | Array (Mut t) ->
        add_sleb128 idl_alias; add_idx (Array t)
      | Array t ->
        add_sleb128 idl_vec; add_idx t
      | Opt t ->
        add_sleb128 idl_opt; add_idx t
      | Variant vs ->
        add_sleb128 idl_variant;
        add_leb128 (List.length vs);
        List.iter (fun (h, f) ->
          add_leb128_32 h;
          add_idx f.typ
        ) (sort_by_hash vs)
      | Func (s, c, tbs, ts1, ts2) ->
        assert (Type.is_shared_sort s);
        add_sleb128 idl_func;
        add_leb128 (List.length ts1);
        List.iter add_idx ts1;
        add_leb128 (List.length ts2);
        List.iter add_idx ts2;
        begin match s, c with
          | _, Returns ->
            add_leb128 1; add_u8 2; (* oneway *)
          | Shared Write, _ ->
            add_leb128 0; (* no annotation *)
          | Shared Query, _ ->
            add_leb128 1; add_u8 1; (* query *)
          | Shared Composite, _ ->
            add_leb128 1; add_u8 3; (* composite *)
          | _ -> assert false
        end
      | Obj (Actor, fs) ->
        add_sleb128 idl_service;
        add_leb128 (List.length fs);
        List.iter (fun f ->
          add_leb128 (String.length f.lab);
          Buffer.add_string buf f.lab;
          add_idx f.typ
        ) fs
      | Mut t ->
        add_sleb128 idl_alias; add_idx t
      | _ -> assert false in

    Buffer.add_string buf "DIDL";
    add_leb128 (List.length typs);
    let offsets = List.map (fun typ ->
      let offset = Buffer.length buf in
      add_typ typ;
      offset)
      typs
    in
    add_leb128 (List.length ts);
    List.iter add_idx ts;
    (Buffer.contents buf,
     offsets,
     List.map idx ts)

  (* See Note [Candid subtype checks] *)
  let reserve_global_type_descriptor (env : E.t) =
    let candid_data_segment = E.add_data_segment env "" in
    let type_offsets_segment = E.add_data_segment env "" in
    let idl_types_segment = E.add_data_segment env "" in
    E.(env.global_type_descriptor := Some {
      candid_data_segment;
      type_offsets_segment;
      idl_types_segment;
    })

  let create_global_type_descriptor (env : E.t) (set_candid_data_length, set_type_offsets_length, set_idl_types_length) =
    let descriptor = get_global_type_descriptor env in
    let candid_data, type_offsets, idl_types = type_desc env Candid (E.get_typtbl_typs env) in
    let candid_data_binary = [StaticBytes.Bytes candid_data] in
    let candid_data_length = E.replace_data_segment env E.(descriptor.candid_data_segment) candid_data_binary in
    set_candid_data_length candid_data_length;
    let type_offsets_binary = [StaticBytes.i64s (List.map Int64.of_int type_offsets)] in
    let type_offsets_length = E.replace_data_segment env E.(descriptor.type_offsets_segment) type_offsets_binary in
    set_type_offsets_length type_offsets_length;
    let idl_types_64 = List.map Wasm.I64_convert.extend_i32_u idl_types in
    let idl_types_binary = [StaticBytes.i64s idl_types_64] in
    let idl_types_length = E.replace_data_segment env E.(descriptor.idl_types_segment) idl_types_binary in
    set_idl_types_length idl_types_length

  (* Returns data (in bytes) and reference buffer size (in entries) needed *)
  let rec buffer_size env t =
    let open Type in
    let t = Type.normalize t in
    let name = "@buffer_size<" ^ typ_hash t ^ ">" in
    Func.share_code1 Func.Always env name ("x", I64Type) [I64Type; I64Type]
    (fun env get_x ->

      (* Some combinators for writing values *)
      let (set_data_size, get_data_size) = new_local env "data_size" in
      let (set_ref_size, get_ref_size) = new_local env "ref_size" in
      compile_unboxed_const 0L ^^ set_data_size ^^
      compile_unboxed_const 0L ^^ set_ref_size ^^

      let inc_data_size code =
        get_data_size ^^
        code ^^
        G.i (Binary (Wasm_exts.Values.I64 I64Op.Add)) ^^
        set_data_size
      in

      let size_word env code =
        let (set_word, get_word) = new_local env "word" in
        code ^^ set_word ^^
        inc_data_size (I32Leb.compile_leb128_size get_word)
      in

      let size env t =
        let (set_inc, get_inc) = new_local env "inc" in
        buffer_size env t ^^
        get_ref_size ^^ G.i (Binary (Wasm_exts.Values.I64 I64Op.Add)) ^^ set_ref_size ^^
        set_inc ^^ inc_data_size get_inc
      in

      (* the incremental GC leaves array slice information in tag,
         the slice information can be removed and the tag reset to array
         as the GC can resume marking from the array beginning *)
      let clear_array_slicing =
        let (set_temp, get_temp) = new_local env "temp" in
        set_temp ^^
        get_temp ^^ compile_unboxed_const Tagged.(int_of_tag StableSeen) ^^
        compile_comparison I64Op.Ne ^^
        get_temp ^^ compile_unboxed_const Tagged.(int_of_tag CoercionFailure) ^^
        compile_comparison I64Op.Ne ^^
        G.i (Binary (Wasm_exts.Values.I64 I64Op.And)) ^^
        get_temp ^^ compile_unboxed_const Tagged.(int_of_tag ArraySliceMinimum) ^^
<<<<<<< HEAD
        compile_comparison I64Op.GeU ^^
        G.i (Binary (Wasm_exts.Values.I64 I64Op.And)) ^^
        E.if1 I64Type begin
=======
        G.i (Compare (Wasm.Values.I32 I32Op.GeU)) ^^
        G.i (Binary (Wasm.Values.I32 I32Op.And)) ^^
        G.if1 I32Type begin
>>>>>>> e7bf60c7
          (compile_unboxed_const Tagged.(int_of_tag (Array M)))
        end begin
          get_temp
        end
      in

      let size_alias size_thing =
        (* see Note [mutable stable values] *)
        let (set_tag, get_tag) = new_local env "tag" in
        get_x ^^ Tagged.load_tag env ^^ clear_array_slicing ^^ set_tag ^^
        (* Sanity check *)
        get_tag ^^ compile_eq_const Tagged.(int_of_tag StableSeen) ^^
        get_tag ^^ compile_eq_const Tagged.(int_of_tag MutBox) ^^
        G.i (Binary (Wasm_exts.Values.I64 I64Op.Or)) ^^
        get_tag ^^ compile_eq_const Tagged.(int_of_tag ObjInd) ^^
<<<<<<< HEAD
        G.i (Binary (Wasm_exts.Values.I64 I64Op.Or)) ^^
        get_tag ^^ compile_eq_const Tagged.(int_of_tag (Array M)) ^^
        G.i (Binary (Wasm_exts.Values.I64 I64Op.Or)) ^^
=======
        G.i (Binary (Wasm.Values.I32 I32Op.Or)) ^^
        get_tag ^^ compile_eq_const Tagged.(int_of_tag (Array M)) ^^
        G.i (Binary (Wasm.Values.I32 I32Op.Or)) ^^
>>>>>>> e7bf60c7
        get_tag ^^ compile_eq_const Tagged.(int_of_tag Region) ^^
        G.i (Binary (Wasm_exts.Values.I64 I64Op.Or)) ^^
        E.else_trap_with env "object_size/Mut: Unexpected tag." ^^
        (* Check if we have seen this before *)
        get_tag ^^ compile_eq_const Tagged.(int_of_tag StableSeen) ^^
        E.if0 begin
          (* Seen before *)
          (* One byte marker, one word offset *)
          (* TODO: Support 64-bit pointer in serialization *)
          inc_data_size (compile_unboxed_const 5L)
        end begin
          (* Not yet seen *)
          (* One byte marker, two words scratch space *)
          inc_data_size (compile_unboxed_const 9L) ^^
          (* Mark it as seen *)
          get_x ^^ Tagged.(store_tag env StableSeen) ^^
          (* and descend *)
          size_thing ()
        end
      in

      (* Now the actual type-dependent code *)
      begin match t with
      | Prim Nat -> inc_data_size (get_x ^^ BigNum.compile_data_size_unsigned env)
      | Prim Int -> inc_data_size (get_x ^^ BigNum.compile_data_size_signed env)
      | Prim (Int8|Nat8) -> inc_data_size (compile_unboxed_const 1L)
      | Prim (Int16|Nat16) -> inc_data_size (compile_unboxed_const 2L)
      | Prim (Int32|Nat32|Char) -> inc_data_size (compile_unboxed_const 4L)
      | Prim (Int64|Nat64|Float) -> inc_data_size (compile_unboxed_const 8L)
      | Prim Bool -> inc_data_size (compile_unboxed_const 1L)
      | Prim Null -> G.nop
      | Any -> G.nop
      | Tup [] -> G.nop (* e(()) = null *)
      | Tup ts ->
        G.concat_mapi (fun i t ->
          get_x ^^ Tuple.load_n env (Int64.of_int i) ^^
          size env t
          ) ts
      | Obj ((Object | Memory), fs) ->
        G.concat_map (fun (_h, f) ->
          get_x ^^ Object.load_idx_raw env f.Type.lab ^^
          size env f.typ
          ) (sort_by_hash fs)
      | Array (Mut t) ->
        size_alias (fun () -> get_x ^^ size env (Array t))
      | Array t ->
        size_word env (get_x ^^ Arr.len env) ^^
        get_x ^^ Arr.len env ^^
        from_0_to_n env (fun get_i ->
          get_x ^^ get_i ^^ Arr.unsafe_idx env ^^ load_ptr ^^
          size env t
        )
      | Prim Blob ->
        let (set_len, get_len) = new_local env "len" in
        get_x ^^ Blob.len env ^^ set_len ^^
        size_word env get_len ^^
        inc_data_size get_len
      | Prim Text ->
        let (set_len, get_len) = new_local env "len" in
        get_x ^^ Text.size env ^^ set_len ^^
        size_word env get_len ^^
        inc_data_size get_len
      | Opt t ->
        inc_data_size (compile_unboxed_const 1L) ^^ (* one byte tag *)
        get_x ^^ Opt.is_some env ^^
        E.if0 (get_x ^^ Opt.project env ^^ size env t) G.nop
      | Variant vs ->
        List.fold_right (fun (i, {lab = l; typ = t; _}) continue ->
            get_x ^^
            Variant.test_is env l ^^
            E.if0
              ( size_word env (compile_unboxed_const (Int64.of_int i)) ^^
                get_x ^^ Variant.project env ^^ size env t
              ) continue
          )
          ( List.mapi (fun i (_h, f) -> (i,f)) (sort_by_hash vs) )
          ( E.trap_with env "buffer_size: unexpected variant" )
      | Func _ ->
        inc_data_size (compile_unboxed_const 1L) ^^ (* one byte tag *)
        get_x ^^ Arr.load_field env 0L ^^ size env (Obj (Actor, [])) ^^
        get_x ^^ Arr.load_field env 1L ^^ size env (Prim Text)
      | Obj (Actor, _) | Prim Principal ->
        inc_data_size (compile_unboxed_const 1L) ^^ (* one byte tag *)
        get_x ^^ size env (Prim Blob)
      | Non ->
        E.trap_with env "buffer_size called on value of type None"
      | Prim Region ->
         size_alias (fun () ->
          inc_data_size (compile_unboxed_const 12L) ^^ (* |id| + |page_count| = 8 + 4 *)
          get_x ^^ Region.vec_pages env ^^ size env (Prim Blob))
      | Mut t ->
        size_alias (fun () -> get_x ^^ MutBox.load_field env ^^ size env t)
      | _ -> todo "buffer_size" (Arrange_ir.typ t) G.nop
      end ^^
      (* Check 32-bit overflow of buffer_size *)
      (* TODO: Support 64-bit buffer *)
      get_data_size ^^
      compile_shrU_const 32L ^^
      compile_test I64Op.Eqz ^^
      E.else_trap_with env "buffer_size overflow" ^^
      get_data_size ^^
      get_ref_size
    )

  (* TODO: Change serialization version because format changes with 64-bit *)
  (* Copies x to the data_buffer, storing references after ref_count entries in ref_base *)
  let rec serialize_go env t =
    let open Type in
    let t = Type.normalize t in
    let name = Strm.name_for "serialize_go" [t] in
    Func.share_code3 Func.Always env name (("x", I64Type), ("data_buffer", I64Type), ("ref_buffer", I64Type)) [I64Type; I64Type]
    (fun env get_x get_data_buf get_ref_buf ->
      let set_ref_buf = G.setter_for get_ref_buf in

      (* Some combinators for writing values *)
      let open Strm in

      let write env t =
        get_data_buf ^^
        get_ref_buf ^^
        serialize_go env t ^^
        set_ref_buf ^^
        checkpoint env get_data_buf
      in

      let write_alias write_thing =
        (* see Note [mutable stable values] *)
        (* Check heap tag *)
        let (set_tag, get_tag) = new_local env "tag" in
        get_x ^^ Tagged.load_tag env ^^ set_tag ^^
        get_tag ^^ compile_eq_const Tagged.(int_of_tag StableSeen) ^^
        E.if0
        begin
          (* This is the real data *)
          write_byte env get_data_buf (compile_unboxed_const 0L) ^^
          (* Remember the current offset in the tag word *)
          get_x ^^ Tagged.load_forwarding_pointer env ^^ Strm.absolute_offset env get_data_buf ^^
          Tagged.store_field env Tagged.tag_field ^^
          (* Leave space in the output buffer for the decoder's bookkeeping *)
          (* For compatibility, this is still in 32-bit format, but not useful in 64-bit *)
          write_word_32 env get_data_buf (compile_unboxed_const 0L) ^^
          write_word_32 env get_data_buf (compile_unboxed_const 0L) ^^
          (* Now the data, following the object field mutbox indirection *)
          write_thing ()
        end
        begin
          (* This is a reference *)
          write_byte env get_data_buf (compile_unboxed_const 1L) ^^
          (* Sanity Checks *)
          get_tag ^^ compile_eq_const Tagged.(int_of_tag MutBox) ^^
          E.then_trap_with env "unvisited mutable data in serialize_go (MutBox)" ^^
          get_tag ^^ compile_eq_const Tagged.(int_of_tag ObjInd) ^^
          E.then_trap_with env "unvisited mutable data in serialize_go (ObjInd)" ^^
          get_tag ^^ compile_eq_const Tagged.(int_of_tag (Array M)) ^^
          E.then_trap_with env "unvisited mutable data in serialize_go (Array)" ^^
          get_tag ^^ compile_eq_const Tagged.(int_of_tag Region) ^^
          E.then_trap_with env "unvisited mutable data in serialize_go (Region)" ^^
          (* Second time we see this *)
          (* Calculate relative offset *)
          let set_offset, get_offset = new_local env "offset" in
          get_tag ^^ Strm.absolute_offset env get_data_buf ^^ G.i (Binary (Wasm_exts.Values.I64 I64Op.Sub)) ^^
          set_offset ^^
          (* A sanity check *)
          get_offset ^^ compile_unboxed_const 0L ^^
          compile_comparison I64Op.LtS ^^
          E.else_trap_with env "Odd offset" ^^
          (* TODO: Support serialization beyond 32-bit *)
          get_offset ^^ compile_unboxed_const 0xffff_ffff_0000_0000L ^^
          compile_comparison I64Op.GeS ^^
          E.else_trap_with env "64-bit offsets not yet supported during serialization" ^^
          (* Write the offset to the output buffer *)
          write_word_32 env get_data_buf get_offset
        end
      in

      (* Now the actual serialization *)

      begin match t with
      | Prim Nat ->
        write_bignum_leb env get_data_buf get_x
      | Prim Int ->
        write_bignum_sleb env get_data_buf get_x
      | Prim Float ->
        reserve env get_data_buf 8L ^^
        get_x ^^ Float.unbox env ^^
        G.i (Store {ty = F64Type; align = 0; offset = 0L; sz = None})
      | Prim ((Int64|Nat64) as pty) ->
        reserve env get_data_buf 8L ^^
        get_x ^^ BoxedWord64.unbox env pty ^^
        G.i (Store {ty = I64Type; align = 0; offset = 0L; sz = None})
      | Prim ((Int32|Nat32) as ty) ->
        write_word_32 env get_data_buf (get_x ^^ TaggedSmallWord.lsb_adjust ty)
      | Prim Char ->
        write_word_32 env get_data_buf (get_x ^^ TaggedSmallWord.lsb_adjust_codepoint env)
      | Prim ((Int16|Nat16) as ty) ->
        reserve env get_data_buf 2L ^^
        get_x ^^ TaggedSmallWord.lsb_adjust ty ^^ G.i (Convert (Wasm_exts.Values.I32 I32Op.WrapI64)) ^^
        G.i (Store {ty = I32Type; align = 0; offset = 0L; sz = Some Wasm_exts.Types.Pack16})
      | Prim ((Int8|Nat8) as ty) ->
        write_byte env get_data_buf (get_x ^^ TaggedSmallWord.lsb_adjust ty)
      | Prim Bool ->
        write_byte env get_data_buf get_x
      | Tup [] -> (* e(()) = null *)
        G.nop
      | Tup ts ->
        G.concat_mapi (fun i t ->
          get_x ^^ Tuple.load_n env (Int64.of_int i) ^^
          write env t
        ) ts
      | Obj ((Object | Memory), fs) ->
        G.concat_map (fun (_h, f) ->
          get_x ^^ Object.load_idx_raw env f.Type.lab ^^
          write env f.typ
        ) (sort_by_hash fs)
      | Array (Mut t) ->
        write_alias (fun () -> get_x ^^ write env (Array t))
      | Prim Region ->
        write_alias (fun () ->
          reserve env get_data_buf 8L ^^
          get_x ^^ Region.id env ^^
          G.i (Store {ty = I64Type; align = 0; offset = 0L; sz = None}) ^^
          write_word_32 env get_data_buf (get_x ^^ Region.page_count env) ^^
          write_blob env get_data_buf (get_x ^^ Region.vec_pages env)
        )
      | Array t ->
        write_word_leb env get_data_buf (get_x ^^ Arr.len env) ^^
        get_x ^^ Arr.len env ^^
        from_0_to_n env (fun get_i ->
          get_x ^^ get_i ^^ Arr.unsafe_idx env ^^ load_ptr ^^
          write env t
        )
      | Prim Null -> G.nop
      | Any -> G.nop
      | Opt t ->
        get_x ^^
        Opt.is_some env ^^
        E.if0
          (write_byte env get_data_buf (compile_unboxed_const 1L) ^^ get_x ^^ Opt.project env ^^ write env t)
          (write_byte env get_data_buf (compile_unboxed_const 0L))
      | Variant vs ->
        List.fold_right (fun (i, {lab = l; typ = t; _}) continue ->
            get_x ^^
            Variant.test_is env l ^^
            E.if0
              ( write_word_leb env get_data_buf (compile_unboxed_const (Int64.of_int i)) ^^
                get_x ^^ Variant.project env ^^ write env t)
              continue
          )
          ( List.mapi (fun i (_h, f) -> (i,f)) (sort_by_hash vs) )
          ( E.trap_with env "serialize_go: unexpected variant" )
      | Prim Blob ->
        write_blob env get_data_buf get_x
      | Prim Text ->
        write_text env get_data_buf get_x
      | Func _ ->
        write_byte env get_data_buf (compile_unboxed_const 1L) ^^
        get_x ^^ Arr.load_field env 0L ^^ write env (Obj (Actor, [])) ^^
        get_x ^^ Arr.load_field env 1L ^^ write env (Prim Text)
      | Obj (Actor, _) | Prim Principal ->
        write_byte env get_data_buf (compile_unboxed_const 1L) ^^
        get_x ^^ write env (Prim Blob)
      | Non ->
        E.trap_with env "serializing value of type None"
      | Mut t ->
        write_alias (fun () ->
          get_x ^^ MutBox.load_field env ^^ write env t
        )
      | _ -> todo "serialize" (Arrange_ir.typ t) G.nop
      end ^^
      get_data_buf ^^
      get_ref_buf
    )

  (* This value is returned by deserialize_go if deserialization fails in a way
     that should be recoverable by opt parsing.
     It is an (invalid) sentinel pointer value (in skewed format) and can be used for pointer comparison.
     It will be never placed on the heap and must not be dereferenced.
     If unskewed, it refers to the unallocated last Wasm memory page.
  *)
  let coercion_error_value env = 0xffff_ffff_ffff_fffdL

  (* See Note [Candid subtype checks] *)
  let with_rel_buf_opt env extended get_typtbl_size1 get_typtbl_size2 f =
    if extended then
      f (compile_unboxed_const 0L)
    else
      get_typtbl_size1 ^^ get_typtbl_size2 ^^
      E.call_import env "rts" "idl_sub_buf_words" ^^
      Stack.dynamic_with_words env "rel_buf" (fun get_ptr ->
        get_ptr ^^ get_typtbl_size1 ^^ get_typtbl_size2 ^^
        E.call_import env "rts" "idl_sub_buf_init" ^^
        f get_ptr)

  (* See Note [Candid subtype checks] *)
  let idl_sub env t2 =
    let idx = Wasm.I64_convert.extend_i32_u (E.add_typtbl_typ env t2) in
    get_global_idl_types env ^^
    Blob.payload_ptr_unskewed env ^^
    G.i (Load {ty = I64Type; align = 0; offset = Int64.mul idx candid_type_offset_size (*!*); sz = None}) ^^
    Func.share_code2 Func.Always env ("idl_sub")
      (("idltyp1", I64Type),
       ("idltyp2", I64Type)
      )
      [I64Type]
      (fun env get_idltyp1 get_idltyp2 ->
        Registers.get_rel_buf_opt env ^^
        E.else_trap_with env "null rel_buf" ^^
        Registers.get_rel_buf_opt env ^^
        Registers.get_typtbl env ^^
        Registers.get_global_typtbl env ^^
        Registers.get_typtbl_end env ^^
        Registers.get_global_typtbl_end env ^^
        Registers.get_typtbl_size env ^^
        Registers.get_global_typtbl_size env ^^
        get_idltyp1 ^^
        G.i (Convert (Wasm_exts.Values.I32 I32Op.WrapI64)) ^^
        get_idltyp2 ^^
        G.i (Convert (Wasm_exts.Values.I32 I32Op.WrapI64)) ^^
        E.call_import env "rts" "idl_sub" ^^
        G.i (Convert (Wasm_exts.Values.I64 I64Op.ExtendUI32))
        )

  (* The main deserialization function, generated once per type hash.

     We use a combination of RTS stack locals and registers (Wasm globals) for
     recursive parameter passing to avoid exhausting the Wasm stack, which is instead
     used solely for return values and (implicit) return addresses.

     Its RTS stack parameters are (c.f. module Stack):

       * idltyp:      The idl type (prim type or table index) to decode now
       * depth:       Recursion counter; reset when we make progres on the value
       * can_recover: Whether coercion errors are recoverable, see coercion_failed below

     Its register parameters are (c.f. Registers):
       * rel_buf_opt: The optional subtype check memoization table
          (non-null for untrusted Candid but null for trusted de-stablization (see `with_rel_buf_opt`).)
       * data_buffer: The current position of the input data buffer
       * ref_buffer:  The current position of the input references buffer
       * typtbl:      The type table, as returned by parse_idl_header
       * typtbl_size: The size of the type table, used to limit recursion

     It returns the value of type t (vanilla representation) or coercion_error_value,
     It advances the data_buffer past the decoded value (even if it returns coercion_error_value!)

  *)

  (* symbolic names for arguments passed on RTS stack *)
  module StackArgs = struct
    let idltyp = 0L
    let depth = 1L
    let can_recover = 2L
  end

  let rec deserialize_go env t =
    let open Type in
    let t = Type.normalize t in
    let name = "@deserialize_go<" ^ typ_hash t ^ ">" in
    Func.share_code0 Func.Always env name
      [I64Type]
      (fun env  ->
      let get_idltyp = Stack.get_local env StackArgs.idltyp in
      let get_depth = Stack.get_local env StackArgs.depth in
      let get_can_recover = Stack.get_local env StackArgs.can_recover in
      let get_rel_buf_opt = Registers.get_rel_buf_opt env in
      let get_data_buf = Registers.get_data_buf env in
      let _get_ref_buf = Registers.get_ref_buf env in
      let get_typtbl = Registers.get_typtbl env in
      let _get_typtbl_end = Registers.get_typtbl_end env in
      let get_typtbl_size = Registers.get_typtbl_size env in

      (* Check recursion depth (protects against empty record etc.) *)
      (* Factor 2 because at each step, the expected type could go through one
         level of opt that is not present in the value type
      *)
      get_depth ^^
      get_typtbl_size ^^ compile_add_const 1L ^^ compile_mul_const 2L ^^
      compile_comparison I64Op.LeU ^^
      E.else_trap_with env ("IDL error: circular record read") ^^

      (* Remember data buffer position, to detect progress *)
      let (set_old_pos, get_old_pos) = new_local env "old_pos" in
      ReadBuf.get_ptr get_data_buf ^^ set_old_pos ^^

      let go' can_recover env t =
        (* assumes idltyp on stack *)
        Stack.with_frame env "frame_ptr" 3L (fun () ->
          Stack.set_local env StackArgs.idltyp ^^
          (* set up frame arguments *)
          ( (* Reset depth counter if we made progress *)
            ReadBuf.get_ptr get_data_buf ^^ get_old_pos ^^
            compile_comparison I64Op.Eq ^^
            E.if1 I64Type
              (Stack.get_prev_local env 1L ^^ compile_add_const 1L)
              (compile_unboxed_const 0L)
            ) ^^
          Stack.set_local env StackArgs.depth ^^
          (if can_recover
             then compile_unboxed_const 1L
             else Stack.get_prev_local env 2L) ^^
          Stack.set_local env StackArgs.can_recover ^^
          deserialize_go env t)
      in

      let go = go' false in
      let go_can_recover = go' true in

      let skip get_typ =
        get_data_buf ^^ get_typtbl ^^ get_typ ^^  G.i (Convert (Wasm_exts.Values.I32 I32Op.WrapI64)) ^^ compile_const_32 0l ^^
        E.call_import env "rts" "skip_any"
      in

      (* This flag is set to return a coercion error at the very end
         We cannot use (G.i Return) for early exit, or we’d leak stack space,
         as Stack.with_words is used to allocate scratch space.
      *)
      let (set_failed, get_failed) = new_local env "failed" in
      let set_failure = compile_unboxed_const 1L ^^ set_failed in
      let when_failed f = get_failed ^^ E.if0 f G.nop in

      (* This looks at a value and if it is coercion_error_value, sets the failure flag.
         This propagates the error out of arrays, records, etc.
       *)
      let remember_failure get_val =
          get_val ^^ compile_eq_const (coercion_error_value env) ^^
          E.if0 set_failure G.nop
      in

      (* This sets the failure flag and puts coercion_error_value on the stack *)
      let coercion_failed msg =
        (* If we know that there is no backtracking `opt t` around, then just trap.
           This gives a better error message
        *)
        get_can_recover ^^ E.else_trap_with env msg ^^
        set_failure ^^ compile_unboxed_const (coercion_error_value env) in

      (* returns true if we are looking at primitive type with this id *)
      let check_prim_typ t =
        get_idltyp ^^
        compile_eq_const (Wasm.I64_convert.extend_i32_s (Int32.neg (Option.get (to_idl_prim Candid t))))
      in

      let with_prim_typ t f =
        check_prim_typ t ^^
        E.if1 I64Type f
          ( skip get_idltyp ^^
            coercion_failed ("IDL error: unexpected IDL type when parsing " ^ string_of_typ t)
          )
      in

      let read_byte_tagged = function
        | [code0; code1] ->
          ReadBuf.read_byte env get_data_buf ^^
          let (set_b, get_b) = new_local env "b" in
          set_b ^^
          get_b ^^
          compile_eq_const 0L ^^
          E.if1 I64Type
          begin code0
          end begin
            get_b ^^ compile_eq_const 1L ^^
            E.else_trap_with env "IDL error: byte tag not 0 or 1" ^^
            code1
          end
        | _ -> assert false; (* can be generalized later as needed *)
      in

      let read_blob () =
        let (set_len, get_len) = new_local env "len" in
        let (set_x, get_x) = new_local env "x" in
        ReadBuf.read_leb128 env get_data_buf ^^ set_len ^^

        Blob.alloc env Tagged.B get_len ^^ set_x ^^
        get_x ^^ Blob.payload_ptr_unskewed env ^^
        ReadBuf.read_blob env get_data_buf get_len ^^
        get_x
      in

      let read_principal sort () =
        let (set_len, get_len) = new_local env "len" in
        let (set_x, get_x) = new_local env "x" in
        ReadBuf.read_leb128 env get_data_buf ^^ set_len ^^

        (* at most 29 bytes, according to
           https://sdk.dfinity.org/docs/interface-spec/index.html#principal
        *)
        get_len ^^ compile_unboxed_const 29L ^^ compile_comparison I64Op.LeU ^^
        E.else_trap_with env "IDL error: principal too long" ^^

        Blob.alloc env sort get_len ^^ set_x ^^
        get_x ^^ Blob.payload_ptr_unskewed env ^^
        ReadBuf.read_blob env get_data_buf get_len ^^
        get_x
      in

      let read_text () =
        let (set_len, get_len) = new_local env "len" in
        ReadBuf.read_leb128 env get_data_buf ^^ set_len ^^
        let (set_ptr, get_ptr) = new_local env "x" in
        ReadBuf.get_ptr get_data_buf ^^ set_ptr ^^
        ReadBuf.advance get_data_buf get_len ^^
        (* validate *)
        get_ptr ^^ get_len ^^ E.call_import env "rts" "utf8_validate" ^^
        (* copy *)
        get_ptr ^^ get_len ^^ Text.of_ptr_size env
      in

      let read_actor_data () =
        read_byte_tagged
          [ E.trap_with env "IDL error: unexpected actor reference"
          ; read_principal Tagged.A ()
          ]
      in

      (* returns true if get_arg_typ is a composite type of this id *)
      let check_composite_typ get_arg_typ idl_tycon_id =
        get_arg_typ ^^
        compile_unboxed_const 0L ^^ compile_comparison I64Op.GeS ^^
        E.if1 I64Type
        begin
          ReadBuf.alloc env (fun get_typ_buf ->
            (* Update typ_buf *)
            ReadBuf.set_ptr get_typ_buf (
              get_typtbl ^^
              get_arg_typ ^^ compile_mul_const Heap.word_size ^^
              G.i (Binary (Wasm_exts.Values.I64 I64Op.Add)) ^^
              load_unskewed_ptr
            ) ^^
            ReadBuf.set_end get_typ_buf (ReadBuf.get_end get_data_buf) ^^
            (* read sleb128 *)
            ReadBuf.read_sleb128 env get_typ_buf ^^
            (* Check it is the expected value *)
            compile_eq_const (Wasm.I64_convert.extend_i32_s idl_tycon_id)
          )
        end
        (compile_unboxed_const 0L)
      in


      (* checks that arg_typ is positive, looks it up in the table,
         creates a fresh typ_buf pointing into the type description,
         reads the type constructor index and traps or fails if it is the wrong one.
         and passes the typ_buf to a subcomputation to read the type arguments *)
      let with_composite_arg_typ get_arg_typ idl_tycon_id f =
        (* make sure index is not negative *)
        get_arg_typ ^^
        compile_unboxed_const 0L ^^ compile_comparison I64Op.GeS ^^
        E.if1 I64Type
        begin
          ReadBuf.alloc env (fun get_typ_buf ->
            (* Update typ_buf *)
            ReadBuf.set_ptr get_typ_buf (
              get_typtbl ^^
              get_arg_typ ^^ compile_mul_const Heap.word_size ^^
              G.i (Binary (Wasm_exts.Values.I64 I64Op.Add)) ^^
              load_unskewed_ptr
            ) ^^
            ReadBuf.set_end get_typ_buf (ReadBuf.get_end get_data_buf) ^^
            (* read sleb128 *)
            ReadBuf.read_sleb128 env get_typ_buf ^^
            (* Check it is the expected type constructor *)
            compile_eq_const (Wasm.I64_convert.extend_i32_s idl_tycon_id) ^^
            E.if1 I64Type
            begin
              f get_typ_buf
            end
            begin
              skip get_arg_typ ^^
              coercion_failed ("IDL error: unexpected IDL type when parsing " ^ string_of_typ t)
            end
          )
        end
        begin
          skip get_arg_typ ^^
          coercion_failed ("IDL error: unexpected IDL type when parsing " ^ string_of_typ t)
        end
      in

      let with_alias_typ get_arg_typ =
        get_arg_typ ^^
        compile_unboxed_const 0L ^^ compile_comparison I64Op.GeS ^^
        E.if1 I64Type
        begin
            with_composite_arg_typ get_arg_typ idl_alias (ReadBuf.read_sleb128 env)
        end
        begin
          (* sanity check *)
          get_arg_typ ^^
          compile_eq_const (Wasm.I64_convert.extend_i32_s (Int32.neg (Option.get (to_idl_prim Candid (Prim Region))))) ^^
          E.else_trap_with env "IDL error: unexpecting primitive alias type" ^^
          get_arg_typ
        end
      in

      let with_composite_typ idl_tycon_id f =
        with_composite_arg_typ get_idltyp idl_tycon_id f
      in

      let with_record_typ f = with_composite_typ idl_record (fun get_typ_buf ->
        Stack.with_words env "get_n_ptr" 1L (fun get_n_ptr ->
          get_n_ptr ^^
          ReadBuf.read_leb128 env get_typ_buf ^^
          store_unskewed_ptr ^^
          f get_typ_buf get_n_ptr
        )
      ) in

      let with_blob_typ env f =
        with_composite_typ idl_vec (fun get_typ_buf ->
          ReadBuf.read_sleb128 env get_typ_buf ^^
          compile_eq_const (-5L) (* Nat8 *) ^^
          E.if1 I64Type
            f
            begin
              skip get_idltyp ^^
              coercion_failed "IDL error: blob not a vector of nat8"
            end
        )
      in

      let store_word32 =
        G.i (Convert (Wasm_exts.Values.I32 I32Op.WrapI64)) ^^
        G.i (Store {ty = I32Type; align = 0; offset = 0L; sz = None}) in

      (* See comment on 64-bit destabilization on Note [mutable stable values] *)
      let pointer_compression_shift = 3L in (* log2(word_size), 3 unused lower bits with 64-bit alignment *)
      
      let write_compressed_pointer env =
        let (set_pointer, get_pointer) = new_local env "pointer" in
        compile_add_const ptr_unskew ^^
        compile_shrU_const pointer_compression_shift ^^
        compile_add_const ptr_skew ^^
        set_pointer ^^ get_pointer ^^
        compile_unboxed_const 0xffff_ffffL ^^
        compile_comparison I64Op.LeU ^^
        E.else_trap_with env "Pointer cannot be compressed to 32 bit" ^^  
        get_pointer ^^
        store_word32
      in

      let read_compressed_pointer env get_buf =
        let (set_pointer, get_pointer) = new_local env "pointer" in
        ReadBuf.read_word32 env get_buf ^^
        set_pointer ^^ get_pointer ^^
        compile_eq_const 0L ^^
        E.if1 I64Type
          begin
            get_pointer
          end
          begin
            get_pointer ^^
            compile_add_const ptr_unskew ^^
            compile_shl_const pointer_compression_shift ^^
            compile_add_const ptr_skew
          end
      in

      let read_alias env t read_thing =
        (* see Note [mutable stable values] *)
        let (set_is_ref, get_is_ref) = new_local env "is_ref" in
        let (set_result, get_result) = new_local env "result" in
        let (set_cur, get_cur) = new_local env "cur" in
        let (set_memo, get_memo) = new_local env "memo" in

        let (set_arg_typ, get_arg_typ) = new_local env "arg_typ" in

        with_alias_typ get_idltyp ^^ set_arg_typ ^^

        (* Find out if it is a reference or not *)
        ReadBuf.read_byte env get_data_buf ^^ set_is_ref ^^

        (* If it is a reference, temporarily set the read buffer to that place *)
        get_is_ref ^^
        E.if0 begin
          let (set_offset, get_offset) = new_local env "offset" in
          ReadBuf.read_signed_word32 env get_data_buf ^^ 
          set_offset ^^
          (* A sanity check *)
          get_offset ^^ compile_unboxed_const 0L ^^
          compile_comparison I64Op.LtS ^^
          E.else_trap_with env "Odd offset" ^^

          ReadBuf.get_ptr get_data_buf ^^ set_cur ^^
          ReadBuf.advance get_data_buf (get_offset ^^ compile_add_const (-4L))
        end G.nop ^^

        (* Remember location of ptr *)
        ReadBuf.get_ptr get_data_buf ^^ set_memo ^^
        (* Did we decode this already? *)
        read_compressed_pointer env get_data_buf ^^ 
        set_result ^^
        get_result ^^ compile_eq_const 0L ^^
        E.if0 begin
          (* No, not yet decoded *)
          (* Skip over type hash field *)
          ReadBuf.read_word32 env get_data_buf ^^ compile_eq_const 0L ^^
          E.else_trap_with env "Odd: Type hash scratch space not empty" ^^

          (* Read the content *)
          read_thing get_arg_typ (fun get_thing ->
            (* This is called after allocation, but before descending
               We update the memo location here so that loops work
            *)
            get_thing ^^ set_result ^^
<<<<<<< HEAD
            get_memo ^^ get_result ^^ write_compressed_pointer env ^^
            get_memo ^^ compile_add_const 4L ^^ Blob.lit env Tagged.B (typ_hash t) ^^ write_compressed_pointer env
          )
          end begin
          (* Decoded before. Check type hash *)
          read_compressed_pointer env get_data_buf ^^ Blob.lit env Tagged.B (typ_hash t) ^^
=======
            get_memo ^^ get_result ^^ store_unskewed_ptr ^^
            get_memo ^^ compile_add_const 4l ^^ Blob.lit env Tagged.B (typ_hash t) ^^ store_unskewed_ptr
          )
          end begin
          (* Decoded before. Check type hash *)
          ReadBuf.read_word32 env get_data_buf ^^ Blob.lit env Tagged.B (typ_hash t) ^^
>>>>>>> e7bf60c7
          Blob.compare env (Some Operator.EqOp) ^^
          E.else_trap_with env ("Stable memory error: Aliased at wrong type, expected: " ^ typ_hash t)
        end ^^

        (* If this was a reference, reset read buffer *)
        get_is_ref ^^
        E.if0 (ReadBuf.set_ptr get_data_buf get_cur) G.nop ^^

        get_result
      in


      (* Now the actual deserialization *)
      begin match t with
      (* Primitive types *)
      | Prim Nat ->
        with_prim_typ t
        begin
          BigNum.compile_load_from_data_buf env get_data_buf false
        end
      | Prim Int ->
        (* Subtyping with nat *)
        check_prim_typ (Prim Nat) ^^
        E.if1 I64Type
          begin
            BigNum.compile_load_from_data_buf env get_data_buf false
          end
          begin
            with_prim_typ t
            begin
              BigNum.compile_load_from_data_buf env get_data_buf true
            end
          end
      | Prim Float ->
        with_prim_typ t
        begin
          ReadBuf.read_float64 env get_data_buf ^^
          Float.box env
        end
      | Prim ((Int64|Nat64) as pty) ->
        with_prim_typ t
        begin
          ReadBuf.read_word64 env get_data_buf ^^
          BoxedWord64.box env pty
        end
      | Prim ((Int32|Nat32) as ty) ->
        with_prim_typ t
        begin
          ReadBuf.read_word32 env get_data_buf ^^
          TaggedSmallWord.msb_adjust ty ^^
          TaggedSmallWord.tag env ty
        end
      | Prim Char ->
        with_prim_typ t
        begin
          ReadBuf.read_word32 env get_data_buf ^^
          TaggedSmallWord.check_and_msb_adjust_codepoint env ^^
          TaggedSmallWord.tag env Char
        end
      | Prim ((Int16|Nat16) as ty) ->
        with_prim_typ t
        begin
          ReadBuf.read_word16 env get_data_buf ^^
          TaggedSmallWord.msb_adjust ty ^^
          TaggedSmallWord.tag env ty
        end
      | Prim ((Int8|Nat8) as ty) ->
        with_prim_typ t
        begin
          ReadBuf.read_byte env get_data_buf ^^
          TaggedSmallWord.msb_adjust ty ^^
          TaggedSmallWord.tag env ty
        end
      | Prim Bool ->
        with_prim_typ t
        begin
          read_byte_tagged
            [ Bool.lit false
            ; Bool.lit true
            ]
        end
      | Prim Null ->
        with_prim_typ t (Opt.null_lit env)
      | Any ->
        skip get_idltyp ^^
        (* Any vanilla value works here *)
        Opt.null_lit env
      | Prim Blob ->
        with_blob_typ env (read_blob ())
      | Prim Principal ->
        with_prim_typ t
        begin
          read_byte_tagged
            [ E.trap_with env "IDL error: unexpected principal reference"
            ; read_principal Tagged.P ()
            ]
        end
      | Prim Text ->
        with_prim_typ t (read_text ())
      | Tup [] -> (* e(()) = null *)
        with_prim_typ t (Tuple.from_stack env 0)
      (* Composite types *)
      | Tup ts ->
        with_record_typ (fun get_typ_buf get_n_ptr ->
          let (set_val, get_val) = new_local env "val" in

          G.concat_mapi (fun i t ->
            (* skip all possible intermediate extra fields *)
            get_typ_buf ^^ get_data_buf ^^ get_typtbl ^^ compile_const_32 (Int32.of_int i) ^^ get_n_ptr ^^
            E.call_import env "rts" "find_field" ^^
            Bool.from_rts_int32 ^^
            E.if1 I64Type
              begin
                ReadBuf.read_sleb128 env get_typ_buf ^^
                go env t ^^ set_val ^^
                remember_failure get_val ^^
                get_val
              end
              begin
                match normalize t with
                | Opt _ | Any -> Opt.null_lit env
                | _ -> coercion_failed "IDL error: did not find tuple field in record"
              end
          ) ts ^^

          (* skip all possible trailing extra fields *)
          get_typ_buf ^^ get_data_buf ^^ get_typtbl ^^ get_n_ptr ^^
          E.call_import env "rts" "skip_fields" ^^

          Tuple.from_stack env (List.length ts)
        )
      | Obj ((Object | Memory), fs) ->
        with_record_typ (fun get_typ_buf get_n_ptr ->
          let (set_val, get_val) = new_local env "val" in

          Object.lit_raw env (List.map (fun (h,f) ->
            f.Type.lab, fun () ->
              (* skip all possible intermediate extra fields *)
              get_typ_buf ^^ get_data_buf ^^ get_typtbl ^^ compile_const_32 (Lib.Uint32.to_int32 h) ^^ get_n_ptr ^^
              E.call_import env "rts" "find_field" ^^
              Bool.from_rts_int32 ^^
              E.if1 I64Type
                begin
                  ReadBuf.read_sleb128 env get_typ_buf ^^
                  go env f.typ ^^ set_val ^^
                  remember_failure get_val ^^
                  get_val
                  end
                begin
                  match normalize f.typ with
                  | Opt _ | Any -> Opt.null_lit env
                  | _ -> coercion_failed (Printf.sprintf "IDL error: did not find field %s in record" f.lab)
                end
          ) (sort_by_hash fs)) ^^

          (* skip all possible trailing extra fields *)
          get_typ_buf ^^ get_data_buf ^^ get_typtbl ^^ get_n_ptr ^^
          E.call_import env "rts" "skip_fields"
          )
      | Array (Mut t) ->
        read_alias env (Array (Mut t)) (fun get_array_typ on_alloc ->
          let (set_len, get_len) = new_local env "len" in
          let (set_x, get_x) = new_local env "x" in
          let (set_val, get_val) = new_local env "val" in
          let (set_arg_typ, get_arg_typ) = new_local env "arg_typ" in
          (* TODO: if possible refactor to match new Array t code,
             (perhaps too risky and unnecessary for extended candid due to lack of fancy opt subtyping, see #4243)
          *)
          with_composite_arg_typ get_array_typ idl_vec (ReadBuf.read_sleb128 env) ^^ set_arg_typ ^^
          ReadBuf.read_leb128 env get_data_buf ^^ set_len ^^
          Arr.alloc env Tagged.M get_len ^^ set_x ^^
          on_alloc get_x ^^
          get_len ^^ from_0_to_n env (fun get_i ->
            get_x ^^ get_i ^^ Arr.unsafe_idx env ^^
            get_arg_typ ^^ go env t ^^ set_val ^^
            remember_failure get_val ^^
            get_val ^^ store_ptr
          ) ^^
          get_x ^^
          Tagged.allocation_barrier env ^^
          G.i Drop
        )
      | Prim Region ->
         read_alias env (Prim Region) (fun get_region_typ on_alloc ->
          let (set_region, get_region) = new_local env "region" in
          (* sanity check *)
          get_region_typ ^^
          compile_eq_const (Wasm.I64_convert.extend_i32_s (Int32.neg (Option.get (to_idl_prim Candid (Prim Region))))) ^^
          E.else_trap_with env "deserialize_go (Region): unexpected idl_typ" ^^
          (* pre-allocate a region object, with dummy fields *)
<<<<<<< HEAD
          compile_unboxed_const 0L ^^ (* id *)
          compile_unboxed_const 0L ^^ (* pagecount *)
=======
          compile_const_64 0L ^^ (* id *)
          compile_unboxed_const 0l ^^ (* pagecount *)
>>>>>>> e7bf60c7
          Blob.lit env Tagged.B "" ^^ (* vec_pages *)
          Region.alloc_region env ^^
          set_region ^^
          on_alloc get_region ^^
          (* read and initialize the region's fields *)
          get_region ^^
          ReadBuf.read_word64 env get_data_buf ^^ (* id *)
          ReadBuf.read_word32 env get_data_buf ^^ (* pagecount *)
          read_blob () ^^ (* vec_pages *)
          Region.init_region env
        )
      | Array t ->
        let (set_len, get_len) = new_local env "len" in
        let (set_x, get_x) = new_local env "x" in
        let (set_val, get_val) = new_local env "val" in
        let (set_arg_typ, get_arg_typ) = new_local env "arg_typ" in
        with_composite_typ idl_vec (fun get_typ_buf ->
          ReadBuf.read_sleb128 env get_typ_buf ^^
          set_arg_typ ^^
          ReadBuf.read_leb128 env get_data_buf ^^ set_len ^^
          Arr.alloc env Tagged.I get_len ^^ set_x ^^
          get_len ^^ from_0_to_n env (fun get_i ->
          get_x ^^ get_i ^^ Arr.unsafe_idx env ^^
          get_arg_typ ^^ go env t ^^ set_val ^^
          remember_failure get_val ^^
          get_val ^^ store_ptr
        ) ^^
        get_x ^^
        Tagged.allocation_barrier env)
      | Opt t ->
        check_prim_typ (Prim Null) ^^
        E.if1 I64Type (Opt.null_lit env)
        begin
          check_prim_typ Any ^^ (* reserved *)
          E.if1 I64Type (Opt.null_lit env)
          begin
            check_composite_typ get_idltyp idl_opt ^^
            E.if1 I64Type
            begin
              let (set_arg_typ, get_arg_typ) = new_local env "arg_typ" in
              with_composite_typ idl_opt (ReadBuf.read_sleb128 env) ^^ set_arg_typ ^^
              read_byte_tagged
                [ Opt.null_lit env
                ; let (set_val, get_val) = new_local env "val" in
                  get_arg_typ ^^ go_can_recover env t ^^ set_val ^^
                  get_val ^^ compile_eq_const (coercion_error_value env) ^^
                  E.if1 I64Type
                    (* decoding failed, but this is opt, so: return null *)
                    (Opt.null_lit env)
                    (* decoding succeeded, return opt value *)
                    (Opt.inject env get_val)
                ]
            end
            begin
              (* this check corresponds to `not (null <: <t>)` in the spec *)
              match normalize t with
              | Prim Null | Opt _ | Any ->
                (* Ignore and return null *)
                skip get_idltyp ^^
                Opt.null_lit env
              | _ ->
                (* Try constituent type *)
                let (set_val, get_val) = new_local env "val" in
                get_idltyp ^^ go_can_recover env t ^^ set_val ^^
                get_val ^^ compile_eq_const (coercion_error_value env) ^^
                E.if1 I64Type
                  (* decoding failed, but this is opt, so: return null *)
                  (Opt.null_lit env)
                  (* decoding succeeded, return opt value *)
                  (Opt.inject env get_val)
            end
          end
        end
      | Variant vs ->
        let (set_val, get_val) = new_local env "val" in
        with_composite_typ idl_variant (fun get_typ_buf ->
          (* Find the tag *)
          let (set_n, get_n) = new_local env "len" in
          ReadBuf.read_leb128 env get_typ_buf ^^ set_n ^^

          let (set_tagidx, get_tagidx) = new_local env "tagidx" in
          ReadBuf.read_leb128 env get_data_buf ^^ set_tagidx ^^

          get_tagidx ^^ get_n ^^
          compile_comparison I64Op.LtU ^^
          E.else_trap_with env "IDL error: variant index out of bounds" ^^

          (* Zoom past the previous entries *)
          get_tagidx ^^ from_0_to_n env (fun _ ->
            get_typ_buf ^^ E.call_import env "rts" "skip_leb128" ^^
            get_typ_buf ^^ E.call_import env "rts" "skip_leb128"
          ) ^^

          (* Now read the tag *)
          let (set_tag, get_tag) = new_local env "tag" in
          ReadBuf.read_leb128 env get_typ_buf ^^ set_tag ^^
          let (set_arg_typ, get_arg_typ) = new_local env "arg_typ" in
          ReadBuf.read_sleb128 env get_typ_buf ^^ set_arg_typ ^^

          List.fold_right (fun (h, {lab = l; typ = t; _}) continue ->
              get_tag ^^ compile_eq_const (Wasm.I64_convert.extend_i32_u (Lib.Uint32.to_int32 h)) ^^
              E.if1 I64Type
                ( Variant.inject env l (
                  get_arg_typ ^^ go env t ^^ set_val ^^
                  remember_failure get_val ^^
                  get_val
                ))
                continue
            )
            ( sort_by_hash vs )
            ( skip get_arg_typ ^^
              coercion_failed "IDL error: unexpected variant tag" )
        )
      | Func _ ->
        (* See Note [Candid subtype checks] *)
        get_rel_buf_opt ^^
        E.if1 I64Type
          begin
            get_idltyp ^^
            idl_sub env t
          end
          (Bool.lit true) ^^ (* if we don't have a subtype memo table, assume the types are ok *)
        E.if1 I64Type
          (with_composite_typ idl_func (fun _get_typ_buf ->
            read_byte_tagged
              [ E.trap_with env "IDL error: unexpected function reference"
              ; let (set_actor, get_actor) = new_local env "actor" in
                let (set_func, get_func) = new_local env "func" in
                read_actor_data () ^^ set_actor ^^
                read_text () ^^ set_func ^^
                Arr.lit env Tagged.S [get_actor; get_func]
              ]))
          (skip get_idltyp ^^
           coercion_failed "IDL error: incompatible function type")
      | Obj (Actor, _) ->
        (* See Note [Candid subtype checks] *)
        get_rel_buf_opt ^^
        E.if1 I64Type
          begin
            get_idltyp ^^
            idl_sub env t
          end
          (Bool.lit true) ^^
        E.if1 I64Type
          (with_composite_typ idl_service
             (fun _get_typ_buf -> read_actor_data ()))
          (skip get_idltyp ^^
           coercion_failed "IDL error: incompatible actor type")
      | Mut t ->
        read_alias env (Mut t) (fun get_arg_typ on_alloc ->
          let (set_result, get_result) = new_local env "result" in
          Tagged.obj env Tagged.ObjInd [ compile_unboxed_const 0L ] ^^ set_result ^^
          on_alloc get_result ^^
          get_result ^^
          get_arg_typ ^^ go env t ^^
          MutBox.store_field env
        )
      | Non ->
        skip get_idltyp ^^
        coercion_failed "IDL error: deserializing value of type None"
      | _ -> todo_trap env "deserialize" (Arrange_ir.typ t)
      end ^^
      (* Parsed value on the stack, return that, unless the failure flag is set *)
      when_failed (compile_unboxed_const (coercion_error_value env) ^^ G.i Return)
    )

  let serialize env ts : G.t =
    let name = Strm.name_for "serialize" ts in
    (* returns data/length pointers (will be GC’ed next time!) *)
    Func.share_code1 Func.Always env name ("x", I64Type) [I64Type; I64Type] (fun env get_x ->
      let (set_data_size, get_data_size) = new_local env "data_size" in
      let (set_refs_size, get_refs_size) = new_local env "refs_size" in

      let (tydesc, _offsets, _idltyps) = type_desc env Candid ts in
      let tydesc_len = Int64.of_int (String.length tydesc) in

      (* Get object sizes *)
      get_x ^^
      buffer_size env (Type.seq ts) ^^
      set_refs_size ^^
      set_data_size ^^
      (* check for overflow *)
      get_data_size ^^
      compile_add_const tydesc_len ^^
      compile_unboxed_const tydesc_len ^^
      compile_comparison I64Op.LtU ^^
      E.then_trap_with env "serialization overflow" ^^

      let (set_data_start, get_data_start) = new_local env "data_start" in
      let (set_refs_start, get_refs_start) = new_local env "refs_start" in

      (* Create a stream with suitable capacity and given header *)
      Strm.create env get_data_size set_data_start get_data_start tydesc ^^
      get_refs_size ^^ compile_mul_const Heap.word_size ^^ Blob.dyn_alloc_scratch env ^^ set_refs_start ^^

      (* Serialize x into the buffer *)
      get_x ^^
      get_data_start ^^
      get_refs_start ^^
      serialize_go env (Type.seq ts) ^^

      (* Sanity check: Did we fill exactly the buffer *)
      get_refs_start ^^ get_refs_size ^^ compile_mul_const Heap.word_size ^^ G.i (Binary (Wasm_exts.Values.I64 I64Op.Add)) ^^
      compile_comparison I64Op.Eq ^^
      E.else_trap_with env "reference buffer not filled" ^^

      (* Verify that the stream is correctly filled *)
      Strm.check_filled env get_data_start get_data_size ^^
      get_refs_size ^^
      compile_eq_const 0L ^^
      E.else_trap_with env "cannot send references on IC System API" ^^

      (* Extract the payload if possible *)
      Strm.terminate env get_data_start get_data_size tydesc_len
    )


  let deserialize_from_blob extended env ts =
    let ts_name = typ_seq_hash ts in
    let name =
      (* TODO(#3185): this specialization on `extended` seems redundant,
         removing it might simplify things *and* share more code in binaries.
         The only tricky bit might be the conditional Stack.dynamic_with_words bit... *)
      if extended
      then "@deserialize_extended<" ^ ts_name ^ ">"
      else "@deserialize<" ^ ts_name ^ ">" in
    Func.share_code2 Func.Always env name (("blob", I64Type), ("can_recover", I64Type)) (List.map (fun _ -> I64Type) ts) (fun env get_blob get_can_recover ->
      let (set_data_size, get_data_size) = new_local env "data_size" in
      let (set_refs_size, get_refs_size) = new_local env "refs_size" in
      let (set_data_start, get_data_start) = new_local env "data_start" in
      let (set_refs_start, get_refs_start) = new_local env "refs_start" in
      let (set_arg_count, get_arg_count) = new_local env "arg_count" in
      let (set_val, get_val) = new_local env "val" in

      get_blob ^^ Blob.len env ^^ set_data_size ^^
      get_blob ^^ Blob.payload_ptr_unskewed env ^^ set_data_start ^^

      (* Allocate space for the reference buffer and copy it *)
      compile_unboxed_const 0L ^^ set_refs_size (* none yet *) ^^

      (* Allocate space for out parameters of parse_idl_header *)
      Stack.with_words env "get_typtbl_size_ptr" 1L (fun get_typtbl_size_ptr ->
      Stack.with_words env "get_typtbl_ptr" 1L (fun get_typtbl_ptr ->
      Stack.with_words env "get_maintyps_ptr" 1L (fun get_maintyps_ptr ->

      (* Allocate space for out parameters of idl_alloc_typtbl *)
      Stack.with_words env "get_global_typtbl_ptr" 1L (fun get_global_typtbl_ptr ->
      Stack.with_words env "get_global_typtbl_end_ptr" 1L (fun get_global_typtbl_end_ptr ->
      Stack.with_words env "get_global_typtbl_size_ptr" 1L (fun get_global_typtbl_size_ptr ->

      (* Set up read buffers *)
      ReadBuf.alloc env (fun get_data_buf -> ReadBuf.alloc env (fun get_ref_buf ->

      ReadBuf.set_ptr get_data_buf get_data_start ^^
      ReadBuf.set_size get_data_buf get_data_size ^^
      ReadBuf.set_ptr get_ref_buf get_refs_start ^^
      ReadBuf.set_size get_ref_buf (get_refs_size ^^ compile_mul_const Heap.word_size) ^^

      (* Go! *)
      Bool.lit extended ^^ Bool.to_rts_int32 ^^ get_data_buf ^^ get_typtbl_ptr ^^ get_typtbl_size_ptr ^^ get_maintyps_ptr ^^
      E.call_import env "rts" "parse_idl_header" ^^

      (* Allocate global type type, if necessary for subtype checks *)
      (if extended then
         G.nop
       else begin
         get_global_candid_data env ^^
         get_global_type_offsets env ^^
         get_global_typtbl_ptr ^^ get_global_typtbl_end_ptr ^^ get_global_typtbl_size_ptr ^^
         E.call_import env "rts" "idl_alloc_typtbl"
      end) ^^

      (* Allocate memo table, if necessary *)
      with_rel_buf_opt env extended
        (get_typtbl_size_ptr ^^ load_unskewed_ptr)
        (get_global_typtbl_size_ptr ^^ load_unskewed_ptr)
        (fun get_rel_buf_opt ->

      (* set up a dedicated read buffer for the list of main types *)
      ReadBuf.alloc env (fun get_main_typs_buf ->
        ReadBuf.set_ptr get_main_typs_buf (get_maintyps_ptr ^^ load_unskewed_ptr) ^^
        ReadBuf.set_end get_main_typs_buf (ReadBuf.get_end get_data_buf) ^^
        ReadBuf.read_leb128 env get_main_typs_buf ^^ set_arg_count ^^

        G.concat_map (fun t ->
          let can_recover, default_or_trap = Type.(
            match normalize t with
            | Opt _ | Any ->
              (Bool.lit true, fun msg -> Opt.null_lit env)
            | _ ->
              (get_can_recover, fun msg ->
                get_can_recover ^^
                E.if1 I64Type
                   (compile_unboxed_const (coercion_error_value env))
                   (E.trap_with env msg)))
          in
          get_arg_count ^^
          compile_eq_const 0L ^^
          E.if1 I64Type
           (default_or_trap ("IDL error: too few arguments " ^ ts_name))
           (begin
              begin
                (* set up invariant register arguments *)
                get_rel_buf_opt ^^ Registers.set_rel_buf_opt env ^^
                get_data_buf ^^ Registers.set_data_buf env ^^
                get_ref_buf ^^ Registers.set_ref_buf env ^^
                get_typtbl_ptr ^^ load_unskewed_ptr ^^ Registers.set_typtbl env ^^
                get_maintyps_ptr ^^ load_unskewed_ptr ^^ Registers.set_typtbl_end env ^^
                get_typtbl_size_ptr ^^ load_unskewed_ptr ^^ Registers.set_typtbl_size env ^^
                get_global_typtbl_ptr ^^ load_unskewed_ptr ^^ Registers.set_global_typtbl env ^^
                get_global_typtbl_end_ptr ^^ load_unskewed_ptr ^^ Registers.set_global_typtbl_end env ^^
                get_global_typtbl_size_ptr ^^ load_unskewed_ptr ^^ Registers.set_global_typtbl_size env
              end ^^
              (* set up variable frame arguments *)
              Stack.with_frame env "frame_ptr" 3L (fun () ->
                (* idltyp *)
                ReadBuf.read_sleb128 env get_main_typs_buf ^^
                Stack.set_local env StackArgs.idltyp ^^
                (* depth *)
                compile_unboxed_const 0L ^^
                Stack.set_local env StackArgs.depth ^^
                (* recovery mode *)
                can_recover ^^
                Stack.set_local env StackArgs.can_recover ^^
                deserialize_go env t
             )
             ^^ set_val ^^
             get_arg_count ^^ compile_sub_const 1L ^^ set_arg_count ^^
             get_val ^^ compile_eq_const (coercion_error_value env) ^^
             (E.if1 I64Type
               (default_or_trap "IDL error: coercion failure encountered")
               get_val)
            end)
        ) ts ^^

        (* Skip any extra arguments *)
        compile_while env
         (get_arg_count ^^ compile_rel_const I64Op.GtU 0L)
         begin
           get_data_buf ^^
           get_typtbl_ptr ^^ load_unskewed_ptr ^^
           ReadBuf.read_sleb128 env get_main_typs_buf ^^
           G.i (Convert (Wasm_exts.Values.I32 I32Op.WrapI64)) ^^
           compile_const_32 0l ^^
           E.call_import env "rts" "skip_any" ^^
           get_arg_count ^^ compile_sub_const 1L ^^ set_arg_count
         end ^^

        ReadBuf.is_empty env get_data_buf ^^
        E.else_trap_with env ("IDL error: left-over bytes " ^ ts_name) ^^
        ReadBuf.is_empty env get_ref_buf ^^
        E.else_trap_with env ("IDL error: left-over references " ^ ts_name) ^^

        (* Safety guard: The temporary pointers in the registers must no longer be used when a GC increment runs. *)
        Registers.clear_registers env
      )))))))))

    ))

  let deserialize env ts =
    IC.arg_data env ^^
    Bool.lit false ^^ (* can't recover *)
    deserialize_from_blob false env ts

(*
Note [speculating for short (S)LEB encoded bignums]
~~~~~~~~~~~~~~~~~~~~~~~~~~~~~~~~~~~~~~~~~~~~~~~~~~~

#3098 highlighted that a lot of heap garbage can be generated while reading in
(S)LEB-encoded bignums. To make heap consumption optimal for every compactly
representable `Int`, we resort to speculatively reading a 64-byte chunk from
the `ReadBuf`. We call it speculative, because it may read past the end of the
buffer (and thus end up containing junk bytes) or even fail because reading
across Wasm page boundaries could cause trapping. (Consider the buffer ending
3 bytes before the last-memory-page boundary and issuing a speculative 64-bit read for the
address 2 bytes less than buffer end.) In case of failure to read data, `-1`
(a sentinel) is returned. (The sentinel could be use-case specific when later
the need arises.)

In most cases the speculative read will come back with valid bytes. How many
of those are relevant, can be judged by consulting the buffer-end pointer or
analysing the 64-bit word directly. In the case of (S)LEB, the continuation and
termination bits can be filtered and thus the encoding's last byte detected when
present in the 64-bit word.

If such a LEB boundary is detected, avenues open up for a much faster (than
bytewise-sequential) parsing.

After the data is interpreted, it's the client's responsibility to adjust the
current buffer position.

 *)

(*
Note [mutable stable values]
~~~~~~~~~~~~~~~~~~~~~~~~~~~~

We currently use a Candid derivative to serialize stable values. In addition to
storing sharable data, we can also store mutable data (records with mutable
fields and mutable arrays), and we need to preserve aliasing.

To that end we extend Candid with a type constructor `alias t`.

In the type table, alias t is represented by type code 1. All Candid type constructors
are represented by negative numbers, so this cannot clash with anything and,
conveniently, makes such values illegal Candid.

The values of `alias t` are either

 * i8(0) 0x00000000 0x00000000 M(v)
   for one (typically the first) occurrence of v
   The first 0x00000000 is the “memo field”, the second is the “type hash field”.
   Both are scratch spaces for the benefit of the decoder.
   We use **pointer compression** to store 64-bit pointer that are potentially larger
   than 4GB but small enough to fit into 32-bit with the compressed representation.
   Pointers are expected to refer to at most 8GB as the memory representation may grow
   up to two times by switching from 32-bit to 64-bit.

or

 * i8(1) i32(offset) M(v)
   for all other occurrences of v, where offset is the relative position of the
   above occurrences from this reference.

We map Motoko types to this as follows:

  e([var t]) = alias e([t]) = alias vec e(t)
  e({var field : t}) = record { field : alias e(t) }

Why different? Because we need to alias arrays as a whole (we can’t even alias
their fields, as they are manifestly part of the array heap structure), but
aliasing records does not work, as aliased record values may appear at
different types (due to subtyping), and Candid serialization is type-driven.
Luckily records put all mutable fields behind an indirection (ObjInd), so this
works.

The type-driven code in this module treats `Type.Mut` to always refer to an
`ObjInd`; for arrays the mutable case is handled directly.

To detect and preserve aliasing, these steps are taken:

 * In `buffer_size`, when we see a mutable thing (`Array` or `ObjInd`), the
   first time, we mark it by setting the heap tag to `StableSeen`.
   This way, when we see it a second time, we can skip the value in the size
   calculation.
 * In `serialize`, when we see it a first time (tag still `StableSeen`),
   we serialize it (first form above), and remember the absolute position
   in the output buffer, abusing the heap tag here.
   (Invariant: This absolute position is never `StableSeen`)
   Upon a second visit (tag not `StableSeen`), we can thus fetch that absolute
   position and calculate the offset.
 * In `deserialize`, when we come across a `alias t`, we follow the offset (if
   needed) to find the content.

   If the memo field is still `0x00000000`, this is the first time we read
   this, so we deserialize to the Motoko heap, and remember the **compressed**
   64-bit vanilla pointer by overwriting the memo field.
   We also store the **compressed** pointer to a blob with the type hash of 
   the type we are serializing at in the type hash field.

   NOTE for 64-bit destabilization: The Candid destabilization format historically 
   only reserves 32-bit space for remembering addresses of aliases. However, when 
   upgrading from old Candid destabilization to new enhanced orthogonal persistence, 
   the deserialized objects may occupy larger object space (worst case the double space), 
   such that pointers may be larger than 4GB. Therefore, we use pointer compression to 
   safely narrow 64-bit addresses into 32-bit Candid(ish) memo space. The compression 
   relies on the property that the 3 lower bits of the unskewed pointer are zero due 
   to the 8-bit (64-bit) object alignment.

   If it is not `0x00000000` then we can simply read the **compressed** pointer 
   from there, after checking the type hash field to make sure we are aliasing at 
   the same type.

 *)

(*
Note [Candid subtype checks]
~~~~~~~~~~~~~~~~~~~~~~~~~~~~

Deserializing Candid values requires a Candid subtype check when
deserializing values of reference types (actors and functions).

The subtype test is performed directly on the expected and actual
candid type tables using RTS functions `idl_sub_buf_words`,
`idl_sub_buf_init` and `idl_sub`. One type table and vector of types
is generated statically from the list of statically known types
encountered during code generation, the other is determined
dynamically by, e.g. message payload. The latter will vary with
each payload to decode.

The static type table and a type descriptor are stored in passive 
data segments. Instead of absolute memory addresses, the static type 
table in the data segment only contains relative offsets into type 
descriptor. When loaded, these offsets are patched by static addresses 
that point into the type descriptor.

The known Motoko types are accumulated in a global list as required
and then, in a final compilation step, encoded to global type table
and the type descriptor (sequence of type indices). The encoding is 
stored in passive data segments referenced (by way of segment indices) 
from dedicated wasm globals so that we can generate code that 
references the globals before their final definitions are known.

Deserializing a proper (not extended) Candid value stack allocates a
mutable word buffer, of size determined by `idl_sub_buf_words`.
The word buffer is used to initialize and provide storage for a
Rust memo table (see bitrel.rs) memoizing the result of sub and
super type tests performed during deserialization of a given Candid
value sequence. The memo table is initialized once, using `idl_sub_buf_init`,
then shared between recursive calls to deserialize, by threading the (possibly
null) wasm address of the word buffer as an optional argument. The
word buffer is stack allocated in generated code, not Rust, because
it's size is dynamic and Rust doesn't seem to support dynamically-sized
stack allocation.

Currently, we only perform Candid subtype checks when decoding proper
(not extended) Candid values. Extended values are required for
stable variables only: we can omit the check, because compatibility
should already be enforced by the static signature compatibility
check. We use the `null`-ness of the word buffer pointer to
dynamically determine whether to omit or perform Candid subtype checks.

NB: Extending `idl_sub` to support extended, "stable" types (with mutable,
invariant type constructors) would require extending the polarity argument
from a Boolean to a three-valued argument to efficiently check equality for
invariant type constructors in a single pass.
*)

end (* Serialization *)

(* OldStabilization as migration code: 
  Deserializing a last time from explicit stable memory into the stable heap:
   * stable variables; and
   * virtual stable memory.
   c.f.
   * ../../design/Stable.md
   * ../../design/StableMemory.md
*)
module OldStabilization = struct
  let load_word32 = G.i (Load {ty = I32Type; align = 0; offset = 0L; sz = None})
  let store_word32 = G.i (Store {ty = I32Type; align = 0; offset = 0L; sz = None})
  let write_word32 env = StableMem.write env false "word32" I32Type 4L store_word32

  (* read and clear word32 from stable mem offset on stack *)
  let read_and_clear_word32 env =
    match E.mode env with
    | Flags.ICMode | Flags.RefMode ->
      Func.share_code1 Func.Always env "__stablemem_read_and_clear_word32"
        ("offset", I64Type) [I64Type]
        (fun env get_offset ->
          Stack.with_words env "temp_ptr" 1L (fun get_temp_ptr ->
            let (set_word, get_word) = new_local32 env "word" in
            (* read word *)
            get_temp_ptr ^^
            get_offset ^^
            compile_unboxed_const 4L ^^
            StableMem.stable64_read env ^^
            get_temp_ptr ^^ load_word32 ^^
            set_word ^^
            (* write 0 *)
            get_temp_ptr ^^ compile_const_32 0l ^^ store_word32 ^^
            get_offset ^^
            get_temp_ptr ^^
            compile_unboxed_const 4L ^^
            StableMem.stable64_write env ^^
            (* return word *)
            get_word ^^
            G.i (Convert (Wasm_exts.Values.I64 I64Op.ExtendUI32))
        ))
    | _ -> assert false

  (* TODO: rewrite using MemoryFill *)
  let blob_clear env =
    Func.share_code1 Func.Always env "blob_clear" ("x", I64Type) [] (fun env get_x ->
      let (set_ptr, get_ptr) = new_local env "ptr" in
      let (set_len, get_len) = new_local env "len" in
      get_x ^^
      Blob.as_ptr_len env ^^
      set_len ^^
      set_ptr ^^

      (* round to word size *)
      get_len ^^
      compile_add_const (Int64.sub Heap.word_size 1L) ^^
      compile_divU_const Heap.word_size ^^

      (* clear all words *)
      from_0_to_n env (fun get_i ->
        get_ptr ^^
        compile_unboxed_const 0L ^^
        store_unskewed_ptr ^^
        get_ptr ^^
        compile_add_const Heap.word_size ^^
        set_ptr))

  let old_destabilize env ty save_version =
    match E.mode env with
    | Flags.ICMode | Flags.RefMode ->
      let (set_pages, get_pages) = new_local env "pages" in
      StableMem.stable64_size env ^^
      set_pages ^^

      get_pages ^^
      compile_test I64Op.Eqz ^^
      E.if1 I64Type
        begin
          (* Case: Size zero ==> Nothing in stable memory,
             so result becomes the nil-valued record. *)
          let (_, fs) = Type.as_obj ty in
          let fs' = List.map
           (fun f -> (f.Type.lab, fun () -> Opt.null_lit env))
           fs
          in
          StableMem.get_mem_size env ^^
          compile_test I64Op.Eqz ^^
          E.else_trap_with env "StableMem.mem_size non-zero" ^^
          compile_unboxed_const StableMem.version_stable_heap_no_regions ^^
          save_version ^^
          Object.lit_raw env fs'
        end
        begin
          (* Case: Non-zero size. *)
          let (set_marker, get_marker) = new_local env "marker" in
          let (set_len, get_len) = new_local env "len" in
          let (set_offset, get_offset) = new_local env "offset" in
          compile_unboxed_const 0L ^^
          read_and_clear_word32 env ^^
          set_marker ^^

          get_marker ^^
          compile_test I64Op.Eqz ^^
          E.if0
            begin
              (* Sub-Case: version 1 or 2:
                 Regions/Experimental API and stable vars. *)
              let (set_M, get_M) = new_local env "M" in
              let (set_version, get_version) = new_local env "version" in
              let (set_N, get_N) = new_local env "N" in

              StableMem.stable64_size env ^^
              compile_sub_const 1L ^^
              compile_shl_const (Int64.of_int page_size_bits) ^^
              set_M ^^

              (* read version *)
              get_M ^^
              compile_add_const (Int64.sub page_size 4L) ^^
              read_and_clear_word32 env ^^
              set_version ^^
              get_version ^^
              save_version ^^

              (* check version *)
              get_version ^^
              compile_unboxed_const (StableMem.version_max) ^^
              compile_comparison I64Op.GtU ^^
              E.then_trap_with env (Printf.sprintf
                "higher stable memory version (expected 1..%s)"
                (Int64.to_string StableMem.version_max)) ^^

              (* restore StableMem bytes [0..4) *)
              compile_unboxed_const 0L ^^
              get_M ^^
              compile_add_const (Int64.sub page_size 8L) ^^
              read_and_clear_word32 env ^^
              G.i (Convert (Wasm_exts.Values.I32 I32Op.WrapI64)) ^^
              write_word32 env ^^

              (* restore mem_size *)
              get_M ^^
              compile_add_const (Int64.sub page_size 12L) ^^
              read_and_clear_word32 env ^^ (*TODO: use 64 bits *)
              StableMem.set_mem_size env ^^

              StableMem.get_mem_size env ^^
              compile_shl_const (Int64.of_int page_size_bits) ^^
              set_N ^^

              (* set len *)
              get_N ^^
              read_and_clear_word32 env ^^
              set_len ^^

              (* set offset *)
              get_N ^^
              compile_add_const 4L ^^
              set_offset
            end
            begin
              (* Sub-Case: Version 0.
                 Stable vars with NO Regions/Experimental API. *)
              (* assert mem_size == 0 *)
              StableMem.get_mem_size env ^^
              compile_test I64Op.Eqz ^^
              E.else_trap_with env "unexpected, non-zero stable memory size" ^^

              (* set len *)
              get_marker ^^
              set_len ^^

              (* set offset *)
              compile_unboxed_const 4L ^^
              set_offset ^^

              compile_unboxed_const (Int64.of_int 0) ^^
              save_version
            end ^^ (* if_ *)

          let (set_blob, get_blob) = new_local env "blob" in
          (* read blob from stable memory *)
          Blob.alloc env Tagged.B get_len ^^ set_blob ^^
<<<<<<< HEAD
          get_blob ^^ Blob.payload_ptr_unskewed env ^^
=======
          extend64 (get_blob ^^ Blob.payload_ptr_unskewed env) ^^
>>>>>>> e7bf60c7
          get_offset ^^
          get_len ^^
          StableMem.stable64_read env ^^

          let (set_val, get_val) = new_local env "val" in
          (* deserialize blob to val *)
          get_blob ^^
          Bool.lit false ^^ (* can't recover *)
          Serialization.deserialize_from_blob true env [ty] ^^
          set_val ^^

          (* clear blob contents *)
          get_blob ^^
          blob_clear env ^^

          (* copy zeros from blob to stable memory *)
          get_offset ^^
          get_blob ^^ Blob.payload_ptr_unskewed env ^^
          get_blob ^^ Blob.len env ^^
          StableMem.stable64_write env ^^

          (* return val *)
          get_val
        end
    | _ -> assert false
end

(* New stable memory layout with new version.
   Prevents forward compatibility of old compiled programs that rely on deserialization.
  If size == 0: empty
  let end = physical size * page_size
  If logical size N > 0:
    [0..4)          0 (first word is backed up at `end-8`)
    [4..N)          <stable memory>
            <zero padding>
    [end-16..end-8) <size N>
    [end-8..end-4)  <first word>
    [end-4..end)   <new version>
  ending at page boundary
  Note: The first word must be empty to distinguish this version from the Candid legacy version 0 (which has first word != 0).
*)
module NewStableMemory = struct
  let physical_size env =
    IC.system_call env "stable64_size" ^^
    compile_shl_const (Int64.of_int page_size_bits)

  let store_at_end env offset typ get_value =
    physical_size env ^^
    compile_sub_const offset ^^
    get_value ^^
    match typ with
    | I32Type -> StableMem.write_word32 env
    | I64Type -> StableMem.write_word64 env
    | _ -> assert false

  let read_from_end env offset typ =
    physical_size env ^^
    compile_sub_const offset ^^
    match typ with
    | I32Type -> StableMem.read_word32 env
    | I64Type -> StableMem.read_word64 env
    | _ -> assert false

  let clear_at_end env offset typ =
    store_at_end env offset typ 
    (match typ with
    | I32Type -> compile_const_32 0l
    | I64Type -> compile_unboxed_const 0L
    | _ -> assert false
    )

  let logical_size_offset = 16L
  let first_word_backup_offset = 8L
  let version_offset = 4L

  let upgrade_version env =
    StableMem.set_version env ^^
    StableMem.get_version env ^^
    compile_eq_const StableMem.legacy_version_no_stable_memory ^^
    StableMem.get_version env ^^
    compile_eq_const StableMem.legacy_version_some_stable_memory ^^
    G.i (Binary (Wasm_exts.Values.I64 I64Op.Or)) ^^
    (E.if0
      (compile_unboxed_const StableMem.version_stable_heap_no_regions ^^
      StableMem.set_version env)
      G.nop) ^^
    StableMem.get_version env ^^
    compile_eq_const StableMem.legacy_version_regions ^^
    (E.if0
      (compile_unboxed_const StableMem.version_stable_heap_regions ^^
      StableMem.set_version env)
      G.nop)
      
  let grow_size env amount =
    StableMem.get_mem_size env ^^
    compile_shl_const (Int64.of_int page_size_bits) ^^
    compile_unboxed_const amount ^^
    StableMem.ensure env

  let backup env =
    let (set_first_word, get_first_word) = new_local32 env "first_word" in
    physical_size env ^^
    compile_test I64Op.Eqz ^^
    E.if0
      G.nop
      begin
        (* read and clear first word *)
        compile_unboxed_const 0L ^^ StableMem.read_word32 env ^^ set_first_word ^^
        compile_unboxed_const 0L ^^ compile_const_32 0l ^^ StableMem.write_word32 env ^^

        grow_size env logical_size_offset ^^

        (* backup logical size *)
        store_at_end env logical_size_offset I64Type (StableMem.get_mem_size env) ^^

        (* backup first word *)
        store_at_end env first_word_backup_offset I32Type get_first_word ^^

        (* store the version *)
        store_at_end env version_offset I32Type (StableMem.get_version env ^^ G.i (Convert (Wasm_exts.Values.I32 I32Op.WrapI64)))
      end

  let restore env =
    let (set_first_word, get_first_word) = new_local32 env "first_word" in
    physical_size env ^^
    compile_test I64Op.Eqz ^^
    E.if0
      begin
        compile_unboxed_const 0L ^^ StableMem.set_mem_size env
      end
      begin
        (* check the version *)
        read_from_end env version_offset I32Type ^^
        G.i (Convert (Wasm_exts.Values.I64 I64Op.ExtendUI32)) ^^
        StableMem.set_version env ^^
        StableMem.get_version env ^^
        compile_eq_const StableMem.version_stable_heap_no_regions ^^
        StableMem.get_version env ^^
        compile_eq_const StableMem.version_stable_heap_regions ^^
        G.i (Binary (Wasm_exts.Values.I64 I64Op.Or)) ^^
        E.else_trap_with env (Printf.sprintf
          "unsupported stable memory version (expected %s or %s)"
           (Int64.to_string StableMem.version_stable_heap_no_regions)
           (Int64.to_string StableMem.version_stable_heap_regions)) ^^

        (* read first word *)
        read_from_end env first_word_backup_offset I32Type ^^
        set_first_word ^^
        
        (* restore logical size *)
        read_from_end env logical_size_offset I64Type ^^
        StableMem.set_mem_size env ^^

        (* clear size and version *)
        clear_at_end env logical_size_offset I64Type ^^
        clear_at_end env first_word_backup_offset I32Type ^^
        clear_at_end env version_offset I32Type ^^

        (* restore first word *)
        compile_unboxed_const 0L ^^ get_first_word ^^ StableMem.write_word32 env
      end
end

module Persistence = struct
  let load_stable_actor env = E.call_import env "rts" "load_stable_actor"
    
  let save_stable_actor env = E.call_import env "rts" "save_stable_actor"

  let free_stable_actor env = E.call_import env "rts" "free_stable_actor"

  let register_stable_type env actor_type =
    let (candid_type_desc, type_offsets, type_indices) = Serialization.(type_desc env Persistence [actor_type]) in
    let serialized_offsets = StaticBytes.(as_bytes [i64s (List.map Int64.of_int type_offsets)]) in
    assert (type_indices = [0l]);
    Blob.lit env Tagged.B candid_type_desc ^^
    Blob.lit env Tagged.B serialized_offsets ^^
    E.call_import env "rts" "register_stable_type"

  let create_actor env actor_type get_field_value =
    let (_, field_declarations) = Type.as_obj actor_type in
    let field_initializers = List.map
      (fun field -> (field.Type.lab, fun () -> (get_field_value field)))
      field_declarations
    in
    Object.lit_raw env field_initializers

  let recover_actor env actor_type =
    let load_old_field env field =
      if field.Type.typ = Type.(Opt Any) then
        (* A stable variable may have been promoted to type `Any`: Therefore, drop its former content. *)
        Opt.inject env (Tuple.compile_unit env)
      else
        (load_stable_actor env ^^ Object.load_idx_raw env field.Type.lab) in
    let recover_field field = 
      load_stable_actor env ^^
      Object.contains_field env field.Type.lab ^^
      (E.if1 I64Type
        (load_old_field env field)
        (Opt.null_lit env)
      ) in
    create_actor env actor_type recover_field ^^
    free_stable_actor env

  let save env actor_type =
    save_stable_actor env ^^
    NewStableMemory.backup env ^^
    UpgradeStatistics.set_instructions env

  let load env actor_type =
    register_stable_type env actor_type ^^
    load_stable_actor env ^^
    compile_test I64Op.Eqz ^^
    (E.if1 I64Type
      begin
        OldStabilization.old_destabilize env actor_type (NewStableMemory.upgrade_version env)
      end
      begin
        recover_actor env actor_type ^^
        NewStableMemory.restore env
      end) ^^
    StableMem.region_init env ^^
    UpgradeStatistics.add_instructions env
end

module GCRoots = struct
  let register_static_variables env = 
    E.(env.object_pool.frozen) := true;
    Func.share_code0 Func.Always env "initialize_root_array" [] (fun env ->
<<<<<<< HEAD
      let length = Int64.of_int (E.object_pool_size env) in
=======
      let length = Int32.of_int (E.object_pool_size env) in
>>>>>>> e7bf60c7
      compile_unboxed_const length ^^
      E.call_import env "rts" "initialize_static_variables" ^^
      E.iterate_object_pool env (fun index allocation ->
        compile_unboxed_const (Int64.of_int index) ^^
        allocation env ^^
        E.call_import env "rts" "set_static_variable"
      )
    )
end (* GCRoots *)

module StackRep = struct
  open SR

  (*
     Most expressions have a “preferred”, most optimal, form. Hence,
     compile_exp put them on the stack in that form, and also returns
     the form it chose.

     But the users of compile_exp usually want a specific form as well.
     So they use compile_exp_as, indicating the form they expect.
     compile_exp_as then does the necessary coercions.
   *)

  let of_arity n =
    if n = 1 then Vanilla else UnboxedTuple n

  (* The stack rel of a primitive type, i.e. what the binary operators expect *)
  let of_type t =
    let open Type in
    match normalize t with
    | Prim Bool -> SR.bool
    | Prim (Nat | Int) -> Vanilla
    | Prim ((Nat8 | Nat16 | Nat32 | Nat64 | Int8 | Int16 | Int32 | Int64 | Char) as pty) -> UnboxedWord64 pty
    | Prim (Text | Blob | Principal) -> Vanilla
    | Prim Float -> UnboxedFloat64
    | Obj (Actor, _) -> Vanilla
    | Func (Shared _, _, _, _, _) -> Vanilla
    | p -> todo "StackRep.of_type" (Arrange_ir.typ p) Vanilla

  (* The env looks unused, but will be needed once we can use multi-value, to register
     the complex types in the environment.
     For now, multi-value block returns are handled via FakeMultiVal. *)
  let to_block_type env = function
    | Vanilla -> [I64Type]
    | UnboxedWord64 _ -> [I64Type]
    | UnboxedFloat64 -> [F64Type]
    | UnboxedTuple n -> Lib.List.make n I64Type
    | Const _ -> []
    | Unreachable -> []

  let to_string = function
    | Vanilla -> "Vanilla"
    | UnboxedWord64 pty -> prim_fun_name pty "UnboxedWord64"
    | UnboxedFloat64 -> "UnboxedFloat64"
    | UnboxedTuple n -> Printf.sprintf "UnboxedTuple %d" n
    | Unreachable -> "Unreachable"
    | Const _ -> "Const"

  let join (sr1 : t) (sr2 : t) = match sr1, sr2 with
    | _, _ when SR.eq sr1 sr2 -> sr1
    | Unreachable, sr2 -> sr2
    | sr1, Unreachable -> sr1

    | Const _, Const _ -> Vanilla
    | Const _, sr2_ -> sr2
    | sr1, Const _ -> sr1

    | _, Vanilla -> Vanilla
    | Vanilla, _ -> Vanilla

    | UnboxedTuple n, UnboxedTuple m when n = m -> sr1

    | _, _ ->
      Printf.eprintf "Invalid stack rep join (%s, %s)\n"
        (to_string sr1) (to_string sr2); sr1

  let joins = List.fold_left join Unreachable

  let drop env (sr_in : t) =
    match sr_in with
    | Vanilla | UnboxedWord64 _ | UnboxedFloat64 -> G.i Drop
    | UnboxedTuple n -> G.table n (fun _ -> G.i Drop)
    | Const _ | Unreachable -> G.nop

  let rec build_constant env = function
  | Const.Lit (Const.Vanilla value) -> E.Vanilla value
  | Const.Lit (Const.Bool number) -> E.Vanilla (Bool.vanilla_lit number)
  | Const.Lit (Const.Text payload) -> Blob.constant env Tagged.T payload
  | Const.Lit (Const.Blob payload) -> Blob.constant env Tagged.B payload
  | Const.Lit (Const.Null) -> E.Vanilla Opt.null_vanilla_lit
  | Const.Lit (Const.BigInt number) -> BigNum.constant env number
  | Const.Lit (Const.Word64 (pty, number)) -> BoxedWord64.constant env pty number
  | Const.Lit (Const.Float64 number) -> Float.constant env number
  | Const.Opt value -> Opt.constant env (build_constant env value)
  | Const.Fun (_, get_fi, _) -> Closure.constant env get_fi
  | Const.Message _ -> assert false
  | Const.Unit -> E.Vanilla (Tuple.unit_vanilla_lit env)
  | Const.Tag (tag, value) ->
      let payload = build_constant env value in
      Tagged.shared_object env (fun env ->
        let materialized_payload = Tagged.materialize_shared_value env payload in
        Variant.inject env tag materialized_payload
      )
  | Const.Array elements -> 
      let constant_elements = List.map (build_constant env) elements in
      Arr.constant env Tagged.I constant_elements
  | Const.Tuple elements -> 
      let constant_elements = List.map (build_constant env) elements in
      Arr.constant env Tagged.T constant_elements
  | Const.Obj fields ->
      let constant_fields = List.map (fun (name, value) -> (name, build_constant env value)) fields in
      Object.constant env constant_fields

  let materialize_constant env value =
    Tagged.materialize_shared_value env (build_constant env value)

  let adjust env (sr_in : t) sr_out =
    if eq sr_in sr_out
    then G.nop
    else match sr_in, sr_out with
    | Unreachable, Unreachable -> G.nop
    | Unreachable, _ -> G.i Unreachable

    | UnboxedTuple n, Vanilla -> Tuple.from_stack env n
    | Vanilla, UnboxedTuple n -> Tuple.to_stack env n

    (* BoxedWord64 types *)
    | UnboxedWord64 (Type.(Int64 | Nat64) as pty), Vanilla ->
      BoxedWord64.box env pty
    | Vanilla, UnboxedWord64 (Type.(Int64 | Nat64) as pty) -> 
      BoxedWord64.unbox env pty

    (* TaggedSmallWord types *)
    | UnboxedWord64 (Type.(Int8 | Nat8 | Int16 | Nat16 | Int32 | Nat32 | Char) as pty), Vanilla ->
      TaggedSmallWord.tag env pty
    | Vanilla, UnboxedWord64 (Type.(Nat8 | Int8 | Nat16 | Int16 | Int32 | Nat32 | Char) as pty) ->
      TaggedSmallWord.untag env pty

    | UnboxedFloat64, Vanilla -> Float.box env
    | Vanilla, UnboxedFloat64 -> Float.unbox env

    | Const value, Vanilla -> 
        materialize_constant env value
    | Const Const.Lit (Const.Vanilla n), UnboxedWord64 ty ->
        compile_unboxed_const n ^^
        TaggedSmallWord.untag env ty
    | Const Const.Lit (Const.Word64 (ty1, n)), UnboxedWord64 ty2 when ty1 = ty2 -> 
        compile_unboxed_const n
    | Const Const.Lit (Const.Float64 f), UnboxedFloat64 -> Float.compile_unboxed_const f
    | Const c, UnboxedTuple 0 -> G.nop
    | Const Const.Tuple cs, UnboxedTuple n ->
      assert (n = List.length cs);
      G.concat_map (fun c -> materialize_constant env c) cs
    | _, _ ->
      Printf.eprintf "Unknown stack_rep conversion %s -> %s\n"
        (to_string sr_in) (to_string sr_out);
      assert false

end (* StackRep *)

module VarEnv = struct

  (* A type to record where Motoko names are stored. *)
  type varloc =
    (* A Wasm Local of the current function, directly containing the value,
       in the given stackrep (Vanilla, UnboxedWord64, …) so far
       Used for immutable and mutable, non-captured data *)
    | Local of SR.t * int32
    (* A Wasm Local of the current function, that points to memory location,
       which is a MutBox.  Used for mutable captured data *)
    | HeapInd of int32
    (* A static variable accessed by an index via the runtime system, refers to a MutBox,
       belonging to the GC root set *)
    | Static of int64
    (* Constant literals can reside in dynamic heap *)
    | Const of Const.v
    (* public method *)
    | PublicMethod of int32 * string

  let is_non_local : varloc -> bool = function
    | Local _
    | HeapInd _ -> false
    | Static _
    | PublicMethod _
    | Const _ -> true

  type lvl = TopLvl | NotTopLvl

  (*
  The source variable environment:
   - Whether we are on the top level
   - In-scope variables
   - scope jump labels
  *)


  module NameEnv = Env.Make(String)
  type t = {
    lvl : lvl;
    vars : (varloc * Type.typ) NameEnv.t; (* variables ↦ their location and type *)
    labels : G.depth NameEnv.t; (* jump label ↦ their depth *)
  }

  let empty_ae = {
    lvl = TopLvl;
    vars = NameEnv.empty;
    labels = NameEnv.empty;
  }

  (* Creating a local environment, resetting the local fields,
     and removing bindings for local variables (unless they are at global locations)
  *)

  let mk_fun_ae ae = { ae with
    lvl = NotTopLvl;
    vars = NameEnv.filter (fun v (l, _) ->
      let non_local = is_non_local l in
      (* For debugging, enable this:
      (if not non_local then Printf.eprintf "VarEnv.mk_fun_ae: Removing %s\n" v);
      *)
      non_local
    ) ae.vars;
  }
  let lookup ae var =
    match NameEnv.find_opt var ae.vars with
      | Some e -> Some e
      | None   -> Printf.eprintf "Could not find %s\n" var; None

  let lookup_var ae var =
    match lookup ae var with
      | Some (l, _) -> Some l
      | None -> None

  let needs_capture ae var = match lookup_var ae var with
    | Some l -> not (is_non_local l)
    | None -> assert false

  let add_local_with_heap_ind env (ae : t) name typ =
      let i = E.add_anon_local env I64Type in
      E.add_local_name env i name;
      ({ ae with vars = NameEnv.add name ((HeapInd i), typ) ae.vars }, i)

  let add_static_variable (ae : t) name index typ =
      { ae with vars = NameEnv.add name ((Static index), typ) ae.vars }

  let add_local_public_method (ae : t) name (fi, exported_name) typ =
      { ae with vars = NameEnv.add name ((PublicMethod (fi, exported_name) : varloc), typ) ae.vars }

  let add_local_const (ae : t) name cv typ =
      { ae with vars = NameEnv.add name ((Const cv : varloc), typ) ae.vars }

  let add_local_local env (ae : t) name sr i typ =
      { ae with vars = NameEnv.add name ((Local (sr, i)), typ) ae.vars }

  let add_direct_local env (ae : t) name sr typ =
      let i = E.add_anon_local env (SR.to_var_type sr) in
      E.add_local_name env i name;
      (add_local_local env ae name sr i typ, i)

  (* Adds the names to the environment and returns a list of setters *)
  let rec add_arguments env (ae : t) as_local = function
    | [] -> ae
    | ((name, typ) :: remainder) ->
      if as_local name then
        let i = E.add_anon_local env I64Type in
        E.add_local_name env i name;
        let ae' = { ae with vars = NameEnv.add name ((Local (SR.Vanilla, i)), typ) ae.vars } in
        add_arguments env ae' as_local remainder
      else
        let index = MutBox.add_global_mutbox env in
        let ae' = add_static_variable ae name index typ in
        add_arguments env ae' as_local remainder

  let add_argument_locals env (ae : t) =
    add_arguments env ae (fun _ -> true)

  let add_label (ae : t) name (d : G.depth) =
      { ae with labels = NameEnv.add name d ae.labels }

  let get_label_depth (ae : t) name : G.depth  =
    match NameEnv.find_opt name ae.labels with
      | Some d -> d
      | None   -> raise (CodegenError (Printf.sprintf "Could not find %s\n" name))

end (* VarEnv *)

(* type for wrapping code with context, context is establishment
   of (pattern) binding, argument is the code using the binding,
   result is e.g. the code for `case p e`. *)
type scope_wrap = G.t -> G.t

let unmodified : scope_wrap = fun code -> code

let rec can_be_pointer typ nested_optional =
  Type.(match normalize typ with
  | Mut t -> (can_be_pointer t nested_optional)
  | Opt t -> (if nested_optional then true else (can_be_pointer t true))
  | Prim (Null| Bool | Char | Nat8 | Nat16 | Int8 | Int16) | Non | Tup [] -> false
  | _ -> true)

let potential_pointer typ : bool =
  (* must not eliminate nested optional types as they refer to a heap object for ??null, ???null etc. *)
  can_be_pointer typ false

module Var = struct
  (* This module is all about looking up Motoko variables in the environment,
     and dealing with mutable variables *)

  open VarEnv

  (* Returns desired stack representation, preparation code and code to consume
     the value onto the stack *)
  let set_val env ae var : G.t * SR.t * G.t = match VarEnv.lookup ae var with
    | Some ((Local (sr, i)), _) ->
      G.nop,
      sr,
      G.i (LocalSet (nr i))
    | Some ((HeapInd i), typ) when potential_pointer typ ->
      G.i (LocalGet (nr i)) ^^
      Tagged.load_forwarding_pointer env ^^
      compile_add_const ptr_unskew ^^
      compile_add_const (Int64.mul MutBox.field Heap.word_size),
      SR.Vanilla,
      Tagged.write_with_barrier env
    | Some ((HeapInd i), typ) ->
      G.i (LocalGet (nr i)),
      SR.Vanilla,
      MutBox.store_field env
    | Some ((Static index), typ) when potential_pointer typ ->
      Heap.get_static_variable env index ^^
      Tagged.load_forwarding_pointer env ^^
      compile_add_const ptr_unskew ^^
      compile_add_const (Int64.mul MutBox.field Heap.word_size),
      SR.Vanilla,
      Tagged.write_with_barrier env
    | Some ((Static index), typ) ->
      Heap.get_static_variable env index,
      SR.Vanilla,
      MutBox.store_field env
    | Some ((Const _), _) -> fatal "set_val: %s is const" var
    | Some ((PublicMethod _), _) -> fatal "set_val: %s is PublicMethod" var
    | None -> fatal "set_val: %s missing" var

  (* Stores the payload. Returns stack preparation code, and code that consumes the values from the stack *)
  let set_val_vanilla env ae var : G.t * G.t =
    let pre_code, sr, code = set_val env ae var in
    pre_code, StackRep.adjust env SR.Vanilla sr ^^ code

  (* Stores the payload (which is found on the stack, in Vanilla stackrep) *)
  let set_val_vanilla_from_stack env ae var : G.t =
    let pre_code, code = set_val_vanilla env ae var in
    if G.is_nop pre_code
    then code
    else
      (* Need to shuffle the stack entries *)
      let (set_x, get_x) = new_local env "var_scrut" in
      set_x ^^
      pre_code ^^
      get_x ^^
      code

  (* Returns the payload (optimized representation) *)
  let get_val (env : E.t) (ae : VarEnv.t) var = match VarEnv.lookup_var ae var with
    | Some (Local (sr, i)) ->
      sr, G.i (LocalGet (nr i))
    | Some (HeapInd i) ->
      SR.Vanilla, G.i (LocalGet (nr i)) ^^ MutBox.load_field env
    | Some (Static index) ->
      SR.Vanilla, 
      Heap.get_static_variable env index ^^
      MutBox.load_field env
    | Some (Const c) ->
      SR.Const c, G.nop
    | Some (PublicMethod (_, name)) ->
      SR.Vanilla,
      IC.get_self_reference env ^^
      IC.actor_public_field env name
    | None -> assert false

  (* Returns the payload (vanilla representation) *)
  let get_val_vanilla (env : E.t) (ae : VarEnv.t) var =
    let sr, code = get_val env ae var in
    code ^^ StackRep.adjust env sr SR.Vanilla

  (* Returns the value to put in the closure,
     and code to restore it, including adding to the environment
  *)
  let capture old_env ae0 var : G.t * (E.t -> VarEnv.t -> VarEnv.t * scope_wrap) =
    match VarEnv.lookup ae0 var with
    | Some ((Local (sr, i)), typ) ->
      ( G.i (LocalGet (nr i)) ^^ StackRep.adjust old_env sr SR.Vanilla
      , fun new_env ae1 ->
        (* we use SR.Vanilla in the restored environment. We could use sr;
           like for parameters hard to predict what’s better *)
        let ae2, j = VarEnv.add_direct_local new_env ae1 var SR.Vanilla typ in
        let restore_code = G.i (LocalSet (nr j))
        in ae2, fun body -> restore_code ^^ body
      )
    | Some ((HeapInd i), typ) ->
      ( G.i (LocalGet (nr i))
      , fun new_env ae1 ->
        let ae2, j = VarEnv.add_local_with_heap_ind new_env ae1 var typ in
        let restore_code = G.i (LocalSet (nr j))
        in ae2, fun body -> restore_code ^^ body
      )
    | _ -> assert false

  (* This is used when putting a mutable field into an object.
     In the IR, mutable fields of objects are pre-allocated as MutBox objects,
     to allow the async/await.
     So we expect the variable to be in a HeapInd (pointer to MutBox on the heap),
     or Static (static variable represented as a MutBox that is accessed via the 
     runtime system) and we use the pointer.
  *)
  let get_aliased_box env ae var = match VarEnv.lookup_var ae var with
    | Some (HeapInd i) -> G.i (LocalGet (nr i))
    | Some (Static index) -> Heap.get_static_variable env index
    | _ -> assert false

  let capture_aliased_box env ae var = match VarEnv.lookup_var ae var with
    | Some (HeapInd i) ->
      G.i (LocalSet (nr i))
    | _ -> assert false

end (* Var *)

(* Calling well-known prelude functions *)
(* FIXME: calling into the prelude will not work if we ever need to compile a program
   that requires top-level cps conversion;
   use new prims instead *)
module Internals = struct
  let call_prelude_function env ae var =
    match VarEnv.lookup_var ae var with
    | Some (VarEnv.Const Const.Fun (_, mk_fi, _)) ->
       compile_unboxed_zero ^^ (* A dummy closure *)
       G.i (Call (nr (mk_fi())))
    | _ -> assert false

  let add_cycles env ae = call_prelude_function env ae "@add_cycles"
  let reset_cycles env ae = call_prelude_function env ae "@reset_cycles"
  let reset_refund env ae = call_prelude_function env ae "@reset_refund"
end

(* This comes late because it also deals with messages *)
module FuncDec = struct
  let bind_args env ae0 first_arg args =
    let rec go i ae = function
    | [] -> ae
    | a::args ->
      (* Function arguments are always vanilla, due to subtyping and uniform representation.
         We keep them as such here for now. We _could_ always unpack those that can be unpacked
         (Nat32 etc.). It is generally hard to predict which strategy is better. *)
      let ae' = VarEnv.add_local_local env ae a.it SR.Vanilla (Int32.of_int i) a.note in
      go (i+1) ae' args in
    go first_arg ae0 args

  (* Create a WebAssembly func from a pattern (for the argument) and the body.
   Parameter `captured` should contain the, well, captured local variables that
   the function will find in the closure. *)
  let compile_local_function outer_env outer_ae restore_env args mk_body ret_tys at =
    let arg_names = List.map (fun a -> a.it, I64Type) args in
    let return_arity = List.length ret_tys in
    let retty = Lib.List.make return_arity I64Type in
    let ae0 = VarEnv.mk_fun_ae outer_ae in
    Func.of_body outer_env (["clos", I64Type] @ arg_names) retty (fun env -> G.with_region at (
      let get_closure = G.i (LocalGet (nr 0l)) ^^ Tagged.load_forwarding_pointer env in

      let ae1, closure_codeW = restore_env env ae0 get_closure in

      (* Add arguments to the environment (shifted by 1) *)
      let ae2 = bind_args env ae1 1 args in

      closure_codeW (mk_body env ae2)
    ))

  let message_start env sort = match sort with
      | Type.Shared Type.Write ->
        Lifecycle.trans env Lifecycle.InUpdate
      | Type.Shared Type.Query ->
        Lifecycle.trans env Lifecycle.InQuery
      | Type.Shared Type.Composite ->
        Lifecycle.trans env Lifecycle.InComposite
      | _ -> assert false

  let message_cleanup env sort = match sort with
      | Type.Shared Type.Write ->
        GC.collect_garbage env ^^
        Lifecycle.trans env Lifecycle.Idle
      | Type.Shared Type.Query ->
        Lifecycle.trans env Lifecycle.PostQuery
      | Type.Shared Type.Composite ->
        Lifecycle.trans env Lifecycle.Idle
      | _ -> assert false

  let compile_const_message outer_env outer_ae sort control args mk_body ret_tys at : E.func_with_names =
    let ae0 = VarEnv.mk_fun_ae outer_ae in
    Func.of_body outer_env [] [] (fun env -> G.with_region at (
      message_start env sort ^^
      (* cycles *)
      Internals.reset_cycles env outer_ae ^^
      Internals.reset_refund env outer_ae ^^
      (* reply early for a oneway *)
      (if control = Type.Returns
       then
         Tuple.compile_unit env ^^
         Serialization.serialize env [] ^^
         IC.reply_with_data env
       else G.nop) ^^
      (* Deserialize argument and add params to the environment *)
      let arg_list = List.map (fun a -> (a.it, a.note)) args in
      let arg_names = List.map (fun a -> a.it) args in
      let arg_tys = List.map (fun a -> a.note) args in
      let ae1 = VarEnv.add_argument_locals env ae0 arg_list in
      Serialization.deserialize env arg_tys ^^
      G.concat_map (Var.set_val_vanilla_from_stack env ae1) (List.rev arg_names) ^^
      mk_body env ae1 ^^
      message_cleanup env sort
    ))

  (* Compile a closed function declaration (captures no local variables) *)
  let closed pre_env sort control name args mk_body fun_rhs ret_tys at =
    if Type.is_shared_sort sort
    then begin
      let (fi, fill) = E.reserve_fun pre_env name in
      ( Const.Message fi, fun env ae ->
        fill (compile_const_message env ae sort control args mk_body ret_tys at)
      )
    end else begin
      assert (control = Type.Returns);
      let lf = E.make_lazy_function pre_env name in
      let fun_id = E.get_constant_function_id pre_env in
      ( Const.Fun (fun_id, (fun () -> Lib.AllocOnUse.use lf), fun_rhs), fun env ae ->
        let restore_no_env _env ae _ = ae, unmodified in
        Lib.AllocOnUse.def lf (lazy (compile_local_function env ae restore_no_env args mk_body ret_tys at))
      )
    end

  (* Compile a closure declaration (captures local variables) *)
  let closure env ae sort control name captured args mk_body ret_tys at =
      let is_local = sort = Type.Local in

      let set_clos, get_clos = new_local env (name ^ "_clos") in

      let len = Wasm.I64.of_int_u (List.length captured) in
      let store_env, restore_env =
        let rec go i = function
          | [] -> (G.nop, fun _env ae1 _ -> ae1, unmodified)
          | (v::vs) ->
              let store_rest, restore_rest = go (i + 1) vs in
              let store_this, restore_this = Var.capture env ae v in
              let store_env =
                get_clos ^^
                store_this ^^
                Closure.store_data env (Wasm.I64.of_int_u i) ^^
                store_rest in
              let restore_env env ae1 get_env =
                let ae2, codeW = restore_this env ae1 in
                let ae3, code_restW = restore_rest env ae2 get_env in
                (ae3,
                 fun body ->
                 get_env ^^
                 Closure.load_data env (Wasm.I64.of_int_u i) ^^
                 codeW (code_restW body)
                )
              in store_env, restore_env in
        go 0 captured in

      let f =
        if is_local
        then compile_local_function env ae restore_env args mk_body ret_tys at
        else assert false (* no first class shared functions yet *) in

      let fi = E.add_fun env name f in

      let code =
        (* Allocate a heap object for the closure *)
        Tagged.alloc env (Int64.add Closure.header_size len) Tagged.Closure ^^
        set_clos ^^

        (* Store the function pointer number: *)
        get_clos ^^
        compile_unboxed_const (Wasm.I64_convert.extend_i32_u (E.add_fun_ptr env fi)) ^^
        Tagged.store_field env Closure.funptr_field ^^

        (* Store the length *)
        get_clos ^^
        compile_unboxed_const len ^^
        Tagged.store_field env Closure.len_field ^^

        (* Store all captured values *)
        store_env ^^

        get_clos ^^
        Tagged.allocation_barrier env ^^
        G.i Drop
      in

      if is_local
      then
        SR.Vanilla,
        code ^^
        get_clos
      else assert false (* no first class shared functions *)

  let lit env ae name sort control free_vars args mk_body ret_tys at =
    let captured = List.filter (VarEnv.needs_capture ae) free_vars in

    if ae.VarEnv.lvl = VarEnv.TopLvl then assert (captured = []);

    if captured = []
    then
      let (ct, fill) = closed env sort control name args mk_body Const.Complicated ret_tys at in
      fill env ae;
      (SR.Const ct, G.nop)
    else closure env ae sort control name captured args mk_body ret_tys at

  (* Returns a closure corresponding to a future (async block) *)
  let async_body env ae ts free_vars mk_body at =
    (* We compile this as a local, returning function, so set return type to [] *)
    let sr, code = lit env ae "anon_async" Type.Local Type.Returns free_vars [] mk_body [] at in
    code ^^
    StackRep.adjust env sr SR.Vanilla

  (* Takes the reply and reject callbacks, tuples them up (with administrative extras),
     adds them to the continuation table, and returns the two callbacks expected by
     ic.call_new.

     The tupling is necessary because we want to free _both_/_all_ closures
     when the call is answered.

     The reply callback function exists once per type (as it has to do
     deserialization); the reject callback function is unique.
  *)

  let closures_to_reply_reject_callbacks_aux env ts_opt =
    let arity, reply_name, from_arg_data =
      match ts_opt with
      | Some ts ->
        (List.length ts,
         "@callback<" ^ Typ_hash.typ_hash (Type.Tup ts) ^ ">",
         fun env -> Serialization.deserialize env ts)
      | None ->
        (1,
         "@callback",
         (fun env ->
           Blob.of_size_copy env Tagged.B
<<<<<<< HEAD
           (fun env -> 
            IC.system_call env "msg_arg_data_size" ^^ 
            G.i (Convert (Wasm_exts.Values.I64 I64Op.ExtendUI32)))
           (fun env -> 
            IC.system_call env "msg_arg_data_copy_64")
           (fun env -> compile_unboxed_const 0L)))
=======
           (fun env -> IC.system_call env "msg_arg_data_size")
           (fun env -> IC.system_call env "msg_arg_data_copy")
           (fun env -> compile_unboxed_const 0l)))
>>>>>>> e7bf60c7
    in
    Func.define_built_in env reply_name ["env", I32Type] [] (fun env ->
        message_start env (Type.Shared Type.Write) ^^
        (* Look up continuation *)
        let (set_closure, get_closure) = new_local env "closure" in
        G.i (LocalGet (nr 0l)) ^^
        G.i (Convert (Wasm_exts.Values.I64 I64Op.ExtendUI32)) ^^
        ContinuationTable.recall env ^^
        Arr.load_field env 0L ^^ (* get the reply closure *)
        set_closure ^^
        get_closure ^^
        Closure.prepare_closure_call env ^^

        (* Deserialize/Blobify reply arguments  *)
        from_arg_data env ^^

        get_closure ^^
        Closure.call_closure env arity 0 ^^

        message_cleanup env (Type.Shared Type.Write)
      );

    let reject_name = "@reject_callback" in
    Func.define_built_in env reject_name ["env", I32Type] [] (fun env ->
        message_start env (Type.Shared Type.Write) ^^
        (* Look up continuation *)
        let (set_closure, get_closure) = new_local env "closure" in
        G.i (LocalGet (nr 0l)) ^^
        G.i (Convert (Wasm_exts.Values.I64 I64Op.ExtendUI32)) ^^
        ContinuationTable.recall env ^^
        Arr.load_field env 1L ^^ (* get the reject closure *)
        set_closure ^^
        get_closure ^^
        Closure.prepare_closure_call env ^^
        (* Synthesize value of type `Text`, the error message
           (The error code is fetched via a prim)
        *)
        IC.error_value env ^^

        get_closure ^^
        Closure.call_closure env 1 0 ^^

        message_cleanup env (Type.Shared Type.Write)
      );

    (* result is a function that accepts a list of closure getters, from which
       the first and second must be the reply and reject continuations. *)
    fun closure_getters ->
<<<<<<< HEAD
      let (set_cb_index, get_cb_index) = new_local32 env "cb_index" in
=======
      let (set_cb_index, get_cb_index) = new_local env "cb_index" in
>>>>>>> e7bf60c7
      Arr.lit env Tagged.T closure_getters ^^
      ContinuationTable.remember env ^^
      G.i (Convert (Wasm_exts.Values.I32 I32Op.WrapI64)) ^^
      set_cb_index ^^

      (* return arguments for the ic.call *)
      compile_const_32 (E.add_fun_ptr env (E.built_in env reply_name)) ^^
      get_cb_index ^^
      compile_const_32 (E.add_fun_ptr env (E.built_in env reject_name)) ^^
      get_cb_index

  let closures_to_reply_reject_callbacks env ts =
    closures_to_reply_reject_callbacks_aux env (Some ts)
  let closures_to_raw_reply_reject_callbacks env  =
    closures_to_reply_reject_callbacks_aux env None

  let ignoring_callback env =
    (* for one-way calls, we use an invalid table entry as the callback. this
       way, the callback, when it comes back, will (safely) trap, even if the
       module has completely changed in between. This way, one-way calls do not
       get in the way of safe instantaneous upgrades *)
    compile_const_32 0xFFFF_FFFFl (* 32-bit -1l *)

  let cleanup_callback env =
    let name = "@cleanup_callback" in
    Func.define_built_in env name ["env", I32Type] [] (fun env ->
        G.i (LocalGet (nr 0l)) ^^
        G.i (Convert (Wasm_exts.Values.I64 I64Op.ExtendUI32)) ^^
        ContinuationTable.recall env ^^
        G.i Drop);
    compile_const_32 (E.add_fun_ptr env (E.built_in env name))

  let ic_call_threaded env purpose get_meth_pair push_continuations
    add_data add_cycles =
    match E.mode env with
    | Flags.ICMode
    | Flags.RefMode ->
      let message = Printf.sprintf "could not perform %s" purpose in
      let (set_cb_index, get_cb_index) = new_local32 env "cb_index" in
      (* The callee *)
      get_meth_pair ^^ Arr.load_field env 0L ^^ Blob.as_ptr_len env ^^
      (* The method name *)
      get_meth_pair ^^ Arr.load_field env 1L ^^ Blob.as_ptr_len env ^^
      (* The reply and reject callback *)
      push_continuations ^^
      set_cb_index ^^ get_cb_index ^^
      (* initiate call *)
      IC.system_call env "call_new_64" ^^
      cleanup_callback env ^^ 
      get_cb_index ^^
      IC.system_call env "call_on_cleanup" ^^
      (* the data *)
      add_data (get_cb_index ^^ G.i (Convert (Wasm_exts.Values.I64 I64Op.ExtendUI32))) ^^
      IC.system_call env "call_data_append_64" ^^
      (* the cycles *)
      add_cycles ^^
      (* done! *)
      IC.system_call env "call_perform" ^^
      G.i (Convert (Wasm_exts.Values.I64 I64Op.ExtendUI32)) ^^
      IC.set_call_perform_status env ^^
      Blob.lit env Tagged.T message ^^
      IC.set_call_perform_message env ^^
      IC.get_call_perform_status env ^^
      compile_unboxed_const 0L ^^
      compile_comparison I64Op.Ne ^^
      (* save error code, cleanup on error *)
      E.if0
      begin (* send failed *)
        if !Flags.trap_on_call_error then
          E.trap_with env message
        else
        (* Recall (don't leak) continuations *)
        get_cb_index ^^ G.i (Convert (Wasm_exts.Values.I64 I64Op.ExtendUI32)) ^^
        ContinuationTable.recall env ^^
        G.i Drop
      end
      begin (* send succeeded *)
        G.nop
      end
    | _ ->
      E.trap_with env (Printf.sprintf "cannot perform %s when running locally" purpose)

  let ic_call env ts1 ts2 get_meth_pair get_arg get_k get_r =
    ic_call_threaded
      env
      "remote call"
      get_meth_pair
      (closures_to_reply_reject_callbacks env ts2 [get_k; get_r])
      (fun _ -> get_arg ^^ Serialization.serialize env ts1)

  let ic_call_raw env get_meth_pair get_arg get_k get_r =
    ic_call_threaded
      env
      "raw call"
      get_meth_pair
      (closures_to_raw_reply_reject_callbacks env [get_k; get_r])
      (fun _ -> get_arg ^^ Blob.as_ptr_len env)

  let ic_self_call env ts get_meth_pair get_future get_k get_r =
    ic_call_threaded
      env
      "self call"
      get_meth_pair
      (* Storing the tuple away, future_array_index = 2, keep in sync with rts/continuation_table.rs *)
      (closures_to_reply_reject_callbacks env ts [get_k; get_r; get_future])
      (fun get_cb_index ->
        get_cb_index ^^
        TaggedSmallWord.msb_adjust Type.Nat32 ^^
        Serialization.serialize env Type.[Prim Nat32])

  let ic_call_one_shot env ts get_meth_pair get_arg add_cycles =
    match E.mode env with
    | Flags.ICMode
    | Flags.RefMode ->
      (* The callee *)
      get_meth_pair ^^ Arr.load_field env 0L ^^ Blob.as_ptr_len env ^^
      (* The method name *)
      get_meth_pair ^^ Arr.load_field env 1L ^^ Blob.as_ptr_len env ^^
      (* The reply callback *)
      ignoring_callback env ^^
      compile_const_32 0l ^^
      (* The reject callback *)
      ignoring_callback env ^^
      compile_const_32 0l ^^
      IC.system_call env "call_new_64" ^^
      (* the data *)
      get_arg ^^ Serialization.serialize env ts ^^
      IC.system_call env "call_data_append_64" ^^
      (* the cycles *)
      add_cycles ^^
      IC.system_call env "call_perform" ^^
      G.i (Convert (Wasm_exts.Values.I64 I64Op.ExtendUI32)) ^^
      (* This is a one-shot function: just remember error code *)
      (if !Flags.trap_on_call_error then
         (* legacy: discard status, proceed as if all well *)
         G.i Drop ^^
         compile_unboxed_zero ^^
         IC.set_call_perform_status env ^^
         Blob.lit env Tagged.T "" ^^
         IC.set_call_perform_message env
       else
         IC.set_call_perform_status env ^^
         Blob.lit env Tagged.T "could not perform oneway" ^^
         IC.set_call_perform_message env)

    | _ -> assert false

  let equate_msgref env =
    let (set_meth_pair1, get_meth_pair1) = new_local env "meth_pair1" in
    let (set_meth_pair2, get_meth_pair2) = new_local env "meth_pair2" in
    set_meth_pair2 ^^ set_meth_pair1 ^^
    get_meth_pair1 ^^ Arr.load_field env 0L ^^
    get_meth_pair2 ^^ Arr.load_field env 0L ^^
    Blob.compare env (Some Operator.EqOp) ^^
    E.if1 I64Type
    begin
      get_meth_pair1 ^^ Arr.load_field env 1L ^^
      get_meth_pair2 ^^ Arr.load_field env 1L ^^
      Blob.compare env (Some Operator.EqOp)
    end
    begin
      Bool.lit false
    end

  let export_async_method env =
    let name = IC.async_method_name in
    begin match E.mode env with
    | Flags.ICMode | Flags.RefMode ->
      Func.define_built_in env name [] [] (fun env ->
        let (set_closure, get_closure) = new_local env "closure" in

        message_start env (Type.Shared Type.Write) ^^

        (* Check that we are calling this *)
        IC.assert_caller_self env ^^

        (* Deserialize and look up continuation argument *)
        Serialization.deserialize env Type.[Prim Nat32] ^^
        TaggedSmallWord.lsb_adjust Type.Nat32 ^^
        ContinuationTable.peek_future env ^^
        set_closure ^^
        get_closure ^^
        Closure.prepare_closure_call env ^^
        get_closure ^^
        Closure.call_closure env 0 0 ^^
        message_cleanup env (Type.Shared Type.Write)
      );

      let fi = E.built_in env name in
      E.add_export env (nr {
        name = Lib.Utf8.decode ("canister_update " ^ name);
        edesc = nr (FuncExport (nr fi))
      })
    | _ -> ()
    end

  let export_gc_trigger_method env =
    let name = IC.gc_trigger_method_name in
    begin match E.mode env with
    | Flags.ICMode | Flags.RefMode ->
      Func.define_built_in env name [] [] (fun env ->
        message_start env (Type.Shared Type.Write) ^^
        (* Check that we are called from this or a controller, w/o allocation *)
        IC.assert_caller_self_or_controller env ^^
        (* To avoid more failing allocation, don't deserialize args nor serialize reply,
           i.e. don't even try to do this:
        Serialization.deserialize env [] ^^
        Tuple.compile_unit env ^^
        Serialization.serialize env [] ^^
        *)
        (* Instead, just ignore the argument and
           send a *statically* allocated, nullary reply *)
        Blob.lit_ptr_len env Tagged.B "DIDL\x00\x00" ^^
        IC.reply_with_data env ^^
        (* Finally, act like
        message_cleanup env (Type.Shared Type.Write)
           but *force* collection *)
        GC.record_mutator_instructions env ^^
        E.collect_garbage env true ^^
        GC.record_collector_instructions env ^^
        Lifecycle.trans env Lifecycle.Idle
      );

      let fi = E.built_in env name in
      E.add_export env (nr {
        name = Lib.Utf8.decode ("canister_update " ^ name);
        edesc = nr (FuncExport (nr fi))
      })
    | _ -> ()
    end

end (* FuncDec *)


module PatCode = struct
  (* Pattern failure code on demand.

  Patterns in general can fail, so we want a block around them with a
  jump-label for the fail case. But many patterns cannot fail, in particular
  function arguments that are simple variables. In these cases, we do not want
  to create the block and the (unused) jump label. So we first generate the
  code, either as plain code (CannotFail) or as code with hole for code to run
  in case of failure (CanFail).
  *)

  type patternCode =
    | CannotFail of G.t
    | CanFail of (G.t -> G.t)

  let definiteFail = CanFail (fun fail -> fail)

  let (^^^) : patternCode -> patternCode -> patternCode = function
    | CannotFail is1 ->
      begin function
      | CannotFail is2 -> CannotFail (is1 ^^ is2)
      | CanFail is2 -> CanFail (fun k -> is1 ^^ is2 k)
      end
    | CanFail is1 ->
      begin function
      | CannotFail is2 -> CanFail (fun k ->  is1 k ^^ is2)
      | CanFail is2 -> CanFail (fun k -> is1 k ^^ is2 k)
      end

  let with_fail (fail_code : G.t) : patternCode -> G.t = function
    | CannotFail is -> is
    | CanFail is -> is fail_code

  let orElse : patternCode -> patternCode -> patternCode = function
    | CannotFail is1 -> fun _ -> CannotFail is1
    | CanFail is1 -> function
      | CanFail is2 -> CanFail (fun fail_code ->
          let inner_fail = G.new_depth_label () in
          let inner_fail_code = Bool.lit false ^^ G.branch_to_ inner_fail in
          G.labeled_block1 I64Type inner_fail (is1 inner_fail_code ^^ Bool.lit true) ^^
          E.if0 G.nop (is2 fail_code)
        )
      | CannotFail is2 -> CannotFail (
          let inner_fail = G.new_depth_label () in
          let inner_fail_code = Bool.lit false ^^ G.branch_to_ inner_fail in
          G.labeled_block1 I64Type inner_fail (is1 inner_fail_code ^^ Bool.lit true) ^^
          E.if0 G.nop is2
        )

  let orElses : patternCode list -> patternCode -> patternCode =
    List.fold_right orElse

  let patternFailTrap env = E.trap_with env "pattern failed"

  let orPatternFailure env pcode =
    with_fail (patternFailTrap env) pcode

  let orsPatternFailure env pcodes =
    orPatternFailure env (orElses pcodes definiteFail)

  let with_region at = function
    | CannotFail is -> CannotFail (G.with_region at is)
    | CanFail is -> CanFail (fun k -> G.with_region at (is k))

end (* PatCode *)
open PatCode

(* All the code above is independent of the IR *)
open Ir

module AllocHow = struct
  (*
  When compiling a (recursive) block, we need to do a dependency analysis, to
  find out how the things are allocated. The options are:
  - const:  completely known, constant, not stored anywhere (think static function)
            (no need to mention in a closure)
  - local:  only needed locally, stored in a Wasm local, immutable
            (can be copied into a closure by value)
  - local mutable: only needed locally, stored in a Wasm local, mutable
            (cannot be copied into a closure)
  - heap allocated: stored on the dynamic heap, address in Wasm local
            (can be copied into a closure by reference)
  - static heap: stored on the static heap, address known statically
            (no need to mention in a closure)

  The goal is to avoid dynamic allocation where possible (and use locals), and
  to avoid turning function references into closures.

  The rules are:
  - functions are const, unless they capture something that is not a const
    function or a static heap allocation.
    in particular, top-level functions are always const
  - everything that is captured on the top-level needs to be statically
    heap-allocated
  - everything that is captured before it is defined, or is captured and mutable
    needs to be dynamically heap-allocated
  - the rest can be local
  *)

  module M = Freevars.M
  module S = Freevars.S

  (*
  We represent this as a lattice as follows:
  *)
  type how = Const | LocalImmut of SR.t | LocalMut of SR.t | StoreHeap | StoreStatic
  type allocHow = how M.t

  let disjoint_union : allocHow -> allocHow -> allocHow =
    M.union (fun v _ _ -> fatal "AllocHow.disjoint_union: %s" v)

  let join : allocHow -> allocHow -> allocHow =
    M.union (fun _ x y -> Some (match x, y with
      | StoreStatic, StoreHeap | StoreHeap, StoreStatic
      ->  fatal "AllocHow.join: cannot join StoreStatic and StoreHeap"

      | _, StoreHeap     | StoreHeap,      _ -> StoreHeap
      | _, StoreStatic   | StoreStatic,    _ -> StoreStatic
      | _, LocalMut sr   | LocalMut sr,    _ -> LocalMut sr
      | _, LocalImmut sr | LocalImmut sr,  _ -> LocalImmut sr

      | Const, Const -> Const
    ))
  let joins = List.fold_left join M.empty

  let map_of_set = Freevars.map_of_set
  let set_of_map = Freevars.set_of_map

  (* Various filters used in the set operations below *)
  let is_local_mut _ = function
    | LocalMut _ -> true
    | _ -> false

  let is_local _ = function
    | LocalImmut _ | LocalMut _ -> true
    | _ -> false

  let how_captured lvl how seen captured =
    (* What to do so that we can capture something?
       * For local blocks, put on the dynamic heap:
         - mutable things
         - not yet defined things
       * For top-level blocks, put on the static heap:
         - everything that is non-static (i.e. still in locals)
    *)
    match lvl with
    | VarEnv.NotTopLvl ->
      map_of_set StoreHeap (S.union
        (S.inter (set_of_map (M.filter is_local_mut how)) captured)
        (S.inter (set_of_map (M.filter is_local how)) (S.diff captured seen))
      )
    | VarEnv.TopLvl ->
      map_of_set StoreStatic
        (S.inter (set_of_map (M.filter is_local how)) captured)

  (* A bit like StackRep.of_type, but only for those types and stackreps that
     we support in local variables *)
  let stackrep_of_type t =
    let open Type in
    match normalize t with
    | Prim ((Nat64 | Int64 | Nat32 | Int32 | Nat16 | Int16 | Nat8 | Int8 | Char) as pty) ->
       SR.UnboxedWord64 pty
    | Prim Float -> SR.UnboxedFloat64
    | _ -> SR.Vanilla

  let dec lvl how_outer (seen, how0) dec =
    let how_all = disjoint_union how_outer how0 in

    let (f,d) = Freevars.dec dec in
    let captured = S.inter (set_of_map how0) (Freevars.captured_vars f) in

    (* Which allocation is required for the things defined here? *)
    let how1 = match dec.it with
      (* Mutable variables are, well, mutable *)
      | VarD _ ->
        M.map (fun t -> LocalMut (stackrep_of_type t)) d

      (* Constant expressions (trusting static_vals.ml) *)
      | LetD (_, e) when e.note.Note.const ->
        M.map (fun _ -> (Const : how)) d

      (* References to mutboxes *)
      | RefD _ ->
        M.map (fun _ -> StoreHeap) d

      (* Everything else needs at least a local *)
      | _ ->
        M.map (fun t -> LocalImmut (stackrep_of_type t)) d in

    (* Which allocation does this require for its captured things? *)
    let how2 = how_captured lvl how_all seen captured in

    let how = joins [how0; how1; how2] in
    let seen' = S.union seen (set_of_map d)
    in (seen', how)

  (* find the allocHow for the variables currently in scope *)
  (* we assume things are mutable, as we do not know better here *)
  let how_of_ae ae : allocHow =
    M.map (fun (l, _) -> match l with
    | VarEnv.Const _        -> (Const : how)
    | VarEnv.Static _       -> StoreStatic
    | VarEnv.HeapInd _      -> StoreHeap
    | VarEnv.Local (sr, _)  -> LocalMut sr (* conservatively assume mutable *)
    | VarEnv.PublicMethod _ -> LocalMut SR.Vanilla
    ) ae.VarEnv.vars

  let decs (ae : VarEnv.t) decs captured_in_body : allocHow =
    let lvl = ae.VarEnv.lvl in
    let how_outer = how_of_ae ae in
    let defined_here = snd (Freevars.decs decs) in (* TODO: implement gather_decs more directly *)
    let how_outer = Freevars.diff how_outer defined_here in (* shadowing *)
    let how0 = M.map (fun _t -> (Const : how)) defined_here in
    let captured = S.inter (set_of_map defined_here) captured_in_body in
    let rec go how =
      let seen, how1 = List.fold_left (dec lvl how_outer) (S.empty, how) decs in
      assert (S.equal seen (set_of_map defined_here));
      let how2 = how_captured lvl how1 seen captured in
      let how' = join how1 how2 in
      if M.equal (=) how how' then how' else go how' in
    go how0

  (* Functions to extend the environment (and possibly allocate memory)
     based on how we want to store them. *)
  let add_local env ae how name typ : VarEnv.t * G.t =
    match M.find name how with
    | (Const : how) -> (ae, G.nop)
    | LocalImmut sr | LocalMut sr ->
      let ae1, _ = VarEnv.add_direct_local env ae name sr typ in
      (ae1, G.nop)
    | StoreHeap ->
      let ae1, i = VarEnv.add_local_with_heap_ind env ae name typ in
      let alloc_code = MutBox.alloc env ^^ G.i (LocalSet (nr i)) in
      (ae1, alloc_code)
    | StoreStatic ->
      let index = MutBox.add_global_mutbox env in
      let ae1 = VarEnv.add_static_variable ae name index typ in
      (ae1, G.nop)

  let add_local_for_alias env ae how name typ : VarEnv.t * G.t =
    match M.find name how with
    | StoreHeap ->
      let ae1, _ = VarEnv.add_local_with_heap_ind env ae name typ in
      ae1, G.nop
    | _ -> assert false

end (* AllocHow *)

(* The actual compiler code that looks at the AST *)

(* wraps a bigint in range [0…2^64-1] into range [-2^63…2^63-1] *)
let nat64_to_int64 n =
  let open Big_int in
  if ge_big_int n (power_int_positive_int 2 63)
  then sub_big_int n (power_int_positive_int 2 64)
  else n

let const_lit_of_lit : Ir.lit -> Const.lit = function
  | BoolLit b     -> Const.Bool b
  | IntLit n
  | NatLit n      -> Const.BigInt (Numerics.Nat.to_big_int n)
  | Int8Lit n     -> Const.Vanilla (TaggedSmallWord.vanilla_lit Type.Int8 (Numerics.Int_8.to_int n))
  | Nat8Lit n     -> Const.Vanilla (TaggedSmallWord.vanilla_lit Type.Nat8 (Numerics.Nat8.to_int n))
  | Int16Lit n    -> Const.Vanilla (TaggedSmallWord.vanilla_lit Type.Int16 (Numerics.Int_16.to_int n))
  | Nat16Lit n    -> Const.Vanilla (TaggedSmallWord.vanilla_lit Type.Nat16 (Numerics.Nat16.to_int n))
  | Int32Lit n    -> Const.Vanilla (TaggedSmallWord.vanilla_lit Type.Int32 (Numerics.Int_32.to_int n))
  | Nat32Lit n    -> Const.Vanilla (TaggedSmallWord.vanilla_lit Type.Nat32 (Numerics.Nat32.to_int n))
  | Int64Lit n    -> Const.Word64 (Type.Int64, (Big_int.int64_of_big_int (Numerics.Int_64.to_big_int n)))
  | Nat64Lit n    -> Const.Word64 (Type.Nat64, (Big_int.int64_of_big_int (nat64_to_int64 (Numerics.Nat64.to_big_int n))))
  | CharLit c     -> Const.Vanilla (TaggedSmallWord.vanilla_lit Type.Char c)
  | NullLit       -> Const.Null
  | TextLit t     -> Const.Text t
  | BlobLit t     -> Const.Blob t
  | FloatLit f    -> Const.Float64 f

let const_of_lit lit =
  Const.Lit (const_lit_of_lit lit)

let compile_lit lit =
  SR.Const (const_of_lit lit), G.nop

let compile_lit_as env sr_out lit =
  let sr_in, code = compile_lit lit in
  code ^^ StackRep.adjust env sr_in sr_out

(* helper, traps with message *)
let then_arithmetic_overflow env =
  E.then_trap_with env "arithmetic overflow"

(* The first returned StackRep is for the arguments (expected), the second for the results (produced) *)
let compile_unop env t op =
  let open Operator in
  match op, t with
  | _, Type.Non ->
    SR.Vanilla, SR.Unreachable, G.i Unreachable
  | NegOp, Type.(Prim Int) ->
    SR.Vanilla, SR.Vanilla,
    BigNum.compile_neg env
  | NegOp, Type.(Prim ((Int8 | Int16 | Int32 | Int64) as p)) ->
    StackRep.of_type t, StackRep.of_type t,
    Func.share_code1 Func.Never env (prim_fun_name p "neg_trap") ("n", I64Type) [I64Type] (fun env get_n ->
      get_n ^^
      compile_eq_const 0x8000_0000_0000_0000L ^^
      then_arithmetic_overflow env ^^
      compile_unboxed_zero ^^
      get_n ^^
      G.i (Binary (Wasm_exts.Values.I64 I64Op.Sub))
    )
  | NegOp, Type.(Prim Float) ->
    SR.UnboxedFloat64, SR.UnboxedFloat64,
    G.i (Unary (Wasm_exts.Values.F64 F64Op.Neg))
  | NotOp, Type.(Prim (Nat64|Int64 as p)) ->
     SR.UnboxedWord64 p, SR.UnboxedWord64 p,
     compile_xor_const (-1L)
  | NotOp, Type.(Prim (Nat8|Nat16|Nat32|Int8|Int16|Int32 as ty)) ->
     StackRep.of_type t, StackRep.of_type t,
     compile_unboxed_const (TaggedSmallWord.mask_of_type ty) ^^
     G.i (Binary (Wasm_exts.Values.I64 I64Op.Xor))
  | _ ->
    todo "compile_unop"
      (Wasm.Sexpr.Node ("BinOp", [ Arrange_ops.unop op ]))
      (SR.Vanilla, SR.Unreachable, E.trap_with env "TODO: compile_unop")

(* Logarithmic helpers for deciding whether we can carry out operations in constant bitwidth *)

(* helper, traps with message *)
let else_arithmetic_overflow env =
  E.else_trap_with env "arithmetic overflow"

(* helpers to decide if Int64 arithmetic can be carried out on the fast path *)
let additiveInt64_shortcut fast env get_a get_b slow =
  get_a ^^ get_a ^^ compile_shl_const 1L ^^ G.i (Binary (Wasm_exts.Values.I64 I64Op.Xor)) ^^ compile_shrU_const 63L ^^
  get_b ^^ get_b ^^ compile_shl_const 1L ^^ G.i (Binary (Wasm_exts.Values.I64 I64Op.Xor)) ^^ compile_shrU_const 63L ^^
  G.i (Binary (Wasm_exts.Values.I64 I64Op.Or)) ^^
  compile_test I64Op.Eqz ^^
  E.if1 I64Type
    (get_a ^^ get_b ^^ fast)
    slow

let mulInt64_shortcut fast env get_a get_b slow =
  get_a ^^ get_a ^^ compile_shl_const 1L ^^ G.i (Binary (Wasm_exts.Values.I64 I64Op.Xor)) ^^ G.i (Unary (Wasm_exts.Values.I64 I64Op.Clz)) ^^
  get_b ^^ get_b ^^ compile_shl_const 1L ^^ G.i (Binary (Wasm_exts.Values.I64 I64Op.Xor)) ^^ G.i (Unary (Wasm_exts.Values.I64 I64Op.Clz)) ^^
  G.i (Binary (Wasm_exts.Values.I64 I64Op.Add)) ^^
  compile_unboxed_const 65L ^^ compile_comparison I64Op.GeU ^^
  E.if1 I64Type
    (get_a ^^ get_b ^^ fast)
    slow

let powInt64_shortcut fast env get_a get_b slow =
  get_b ^^ compile_test I64Op.Eqz ^^
  E.if1 I64Type
    (compile_unboxed_const 1L) (* ^0 *)
    begin (* ^(1+n) *)
      get_a ^^ compile_unboxed_const (-1L) ^^ compile_comparison I64Op.Eq ^^
      E.if1 I64Type
        begin (* -1 ** (1+exp) == if even (1+exp) then 1 else -1 *)
          get_b ^^ compile_unboxed_const 1L ^^
          G.i (Binary (Wasm_exts.Values.I64 I64Op.And)) ^^ compile_test I64Op.Eqz ^^
          E.if1 I64Type
            (compile_unboxed_const 1L)
            get_a
        end
        begin
          get_a ^^ compile_shrS_const 1L ^^
          compile_test I64Op.Eqz ^^
          E.if1 I64Type
            get_a (* {0,1}^(1+n) *)
            begin
              get_b ^^ compile_unboxed_const 64L ^^
              compile_comparison I64Op.GeU ^^ then_arithmetic_overflow env ^^
              get_a ^^ get_a ^^ compile_shl_const 1L ^^ G.i (Binary (Wasm_exts.Values.I64 I64Op.Xor)) ^^
              G.i (Unary (Wasm_exts.Values.I64 I64Op.Clz)) ^^ compile_sub_const 63L ^^
              get_b ^^ G.i (Binary (Wasm_exts.Values.I64 I64Op.Mul)) ^^
              compile_unboxed_const (-63L) ^^ compile_comparison I64Op.GeS ^^
              E.if1 I64Type
                (get_a ^^ get_b ^^ fast)
                slow
            end
        end
    end


(* kernel for Int64 arithmetic, invokes estimator for fast path *)
let compile_Int64_kernel env name op shortcut =
  Func.share_code2 Func.Always env (prim_fun_name Type.Int64 name)
    (("a", I64Type), ("b", I64Type)) [I64Type]
    BigNum.(fun env get_a get_b ->
    shortcut
      env
      get_a
      get_b
      begin
        let (set_res, get_res) = new_local env "res" in
        get_a ^^ from_signed_word64 env ^^
        get_b ^^ from_signed_word64 env ^^
        op env ^^
        set_res ^^ get_res ^^
        fits_signed_bits env 64 ^^
        else_arithmetic_overflow env ^^
        get_res ^^ truncate_to_word64 env
      end)


(* helpers to decide if Nat64 arithmetic can be carried out on the fast path *)
let additiveNat64_shortcut fast env get_a get_b slow =
  get_a ^^ compile_shrU_const 62L ^^
  get_b ^^ compile_shrU_const 62L ^^
  G.i (Binary (Wasm_exts.Values.I64 I64Op.Or)) ^^
  compile_test I64Op.Eqz ^^
  E.if1 I64Type
    (get_a ^^ get_b ^^ fast)
    slow

let mulNat64_shortcut fast env get_a get_b slow =
  get_a ^^ G.i (Unary (Wasm_exts.Values.I64 I64Op.Clz)) ^^
  get_b ^^ G.i (Unary (Wasm_exts.Values.I64 I64Op.Clz)) ^^
  G.i (Binary (Wasm_exts.Values.I64 I64Op.Add)) ^^
  compile_unboxed_const 64L ^^ compile_comparison I64Op.GeU ^^
  E.if1 I64Type
    (get_a ^^ get_b ^^ fast)
    slow

let powNat64_shortcut fast env get_a get_b slow =
  get_b ^^ compile_test I64Op.Eqz ^^
  E.if1 I64Type
    (compile_unboxed_const 1L) (* ^0 *)
    begin (* ^(1+n) *)
      get_a ^^ compile_shrU_const 1L ^^
      compile_test I64Op.Eqz ^^
      E.if1 I64Type
        get_a (* {0,1}^(1+n) *)
        begin
          get_b ^^ compile_unboxed_const 64L ^^ compile_comparison I64Op.GeU ^^ then_arithmetic_overflow env ^^
          get_a ^^ G.i (Unary (Wasm_exts.Values.I64 I64Op.Clz)) ^^ compile_sub_const 64L ^^
          get_b ^^ G.i (Binary (Wasm_exts.Values.I64 I64Op.Mul)) ^^ compile_unboxed_const (-64L) ^^ compile_comparison I64Op.GeS ^^
          E.if1 I64Type
            (get_a ^^ get_b ^^ fast)
            slow
        end
    end


(* kernel for Nat64 arithmetic, invokes estimator for fast path *)
let compile_Nat64_kernel env name op shortcut =
  Func.share_code2 Func.Always env (prim_fun_name Type.Nat64 name)
    (("a", I64Type), ("b", I64Type)) [I64Type]
    BigNum.(fun env get_a get_b ->
    shortcut
      env
      get_a
      get_b
      begin
        let (set_res, get_res) = new_local env "res" in
        get_a ^^ from_word64 env ^^
        get_b ^^ from_word64 env ^^
        op env ^^
        set_res ^^ get_res ^^
        fits_unsigned_bits env 64 ^^
        else_arithmetic_overflow env ^^
        get_res ^^ truncate_to_word64 env
      end)


(* Compiling Int/Nat32 ops by conversion to/from i64. *)

(* helper, expects i64 on stack *)
let enforce_32_unsigned_bits env =
  compile_bitand_const 0xFFFF_FFFF_0000_0000L ^^
  compile_test I64Op.Eqz ^^
  else_arithmetic_overflow env

(* helper, expects two identical i64s on stack *)
let enforce_32_signed_bits env =
  compile_shl_const 1L ^^
  G.i (Binary (Wasm_exts.Values.I64 I64Op.Xor)) ^^
  enforce_32_unsigned_bits env

(* TODO: Combine this with `compile_smallInt_kernel`, to support `Int32`, `Int16`, and `Int8` at once. *)
let compile_Int32_kernel env name op =
     Func.share_code2 Func.Always env (prim_fun_name Type.Int32 name)
       (("a", I64Type), ("b", I64Type)) [I64Type]
       (fun env get_a get_b ->
         let (set_res, get_res) = new_local env "res" in
         get_a ^^ compile_shrS_const 32L ^^
         get_b ^^ compile_shrS_const 32L ^^
         G.i (Binary (Wasm_exts.Values.I64 op)) ^^
         set_res ^^ get_res ^^ get_res ^^
         enforce_32_signed_bits env ^^
         get_res ^^ compile_shl_const 32L)

(* TODO: Combine this with `compile_smallInt_kernel`, to support `Nat32`, `Nat16`, and `Nat8` at once. *)
let compile_Nat32_kernel env name op =
     Func.share_code2 Func.Always env (prim_fun_name Type.Nat32 name)
       (("a", I64Type), ("b", I64Type)) [I64Type]
       (fun env get_a get_b ->
         let (set_res, get_res) = new_local env "res" in
         get_a ^^ compile_shrU_const 32L ^^
         get_b ^^ compile_shrU_const 32L ^^
         G.i (Binary (Wasm_exts.Values.I64 op)) ^^
         set_res ^^ get_res ^^
         enforce_32_unsigned_bits env ^^
         get_res ^^ compile_shl_const 32L)

(* Customisable kernels for 8/16bit arithmetic via 64 bits. *)
(* TODO: Include the support for 32bit which is now also compact on 64-bit. 
   Eventually, `compile_Int32_kernel` and `compile_Nat32_kernel` can be removed. *)

(* helper, expects i64 on stack *)
let enforce_unsigned_bits env n =
  compile_bitand_const Int64.(shift_left minus_one n) ^^
  compile_test I64Op.Eqz ^^
  else_arithmetic_overflow env

let enforce_16_unsigned_bits env = enforce_unsigned_bits env 16

(* helper, expects two identical i64s on stack *)
let enforce_signed_bits env n =
  compile_shl_const 1L ^^ 
  G.i (Binary (Wasm_exts.Values.I64 I64Op.Xor)) ^^
  enforce_unsigned_bits env n

let enforce_16_signed_bits env = enforce_signed_bits env 16

let compile_smallInt_kernel' env ty name op =
  Func.share_code2 Func.Always env (prim_fun_name ty name)
    (("a", I64Type), ("b", I64Type)) [I64Type]
    (fun env get_a get_b ->
      let (set_res, get_res) = new_local env "res" in
      get_a ^^ compile_shrS_const 48L ^^
      get_b ^^ compile_shrS_const 48L ^^
      op ^^
      set_res ^^ get_res ^^ get_res ^^
      enforce_16_signed_bits env ^^
      get_res ^^ compile_shl_const 48L)

let compile_smallInt_kernel env ty name op =
  compile_smallInt_kernel' env ty name (G.i (Binary (Wasm_exts.Values.I64 op)))

let compile_smallNat_kernel' env ty name op =
  Func.share_code2 Func.Always env (prim_fun_name ty name)
    (("a", I64Type), ("b", I64Type)) [I64Type]
    (fun env get_a get_b ->
      let (set_res, get_res) = new_local env "res" in
      get_a ^^ compile_shrU_const 48L ^^
      get_b ^^ compile_shrU_const 48L ^^
      op ^^
      set_res ^^ get_res ^^
      enforce_16_unsigned_bits env ^^
      get_res ^^ compile_shl_const 48L)

let compile_smallNat_kernel env ty name op =
  compile_smallNat_kernel' env ty name (G.i (Binary (Wasm_exts.Values.I64 op)))

(* The first returned StackRep is for the arguments (expected), the second for the results (produced) *)
let compile_binop env t op : SR.t * SR.t * G.t =
  if t = Type.Non then SR.Vanilla, SR.Unreachable, G.i Unreachable else
  StackRep.of_type t,
  StackRep.of_type t,
  Operator.(match t, op with
  | Type.(Prim (Nat | Int)),                  AddOp -> BigNum.compile_add env
  | Type.(Prim (Nat64|Int64)),                WAddOp -> G.i (Binary (Wasm_exts.Values.I64 I64Op.Add))
  | Type.(Prim Int64),                        AddOp ->
    compile_Int64_kernel env "add" BigNum.compile_add
      (additiveInt64_shortcut (G.i (Binary (Wasm_exts.Values.I64 I64Op.Add))))
  | Type.(Prim Nat64),                        AddOp ->
    compile_Nat64_kernel env "add" BigNum.compile_add
      (additiveNat64_shortcut (G.i (Binary (Wasm_exts.Values.I64 I64Op.Add))))
  | Type.(Prim Nat),                          SubOp -> BigNum.compile_unsigned_sub env
  | Type.(Prim Int),                          SubOp -> BigNum.compile_signed_sub env
  | Type.(Prim (Nat | Int)),                  MulOp -> BigNum.compile_mul env
  | Type.(Prim (Nat64|Int64)),                WMulOp -> G.i (Binary (Wasm_exts.Values.I64 I64Op.Mul))
  | Type.(Prim Int64),                        MulOp ->
    compile_Int64_kernel env "mul" BigNum.compile_mul
      (mulInt64_shortcut (G.i (Binary (Wasm_exts.Values.I64 I64Op.Mul))))
  | Type.(Prim Nat64),                        MulOp ->
    compile_Nat64_kernel env "mul" BigNum.compile_mul
      (mulNat64_shortcut (G.i (Binary (Wasm_exts.Values.I64 I64Op.Mul))))
  | Type.(Prim Nat64),                        DivOp -> G.i (Binary (Wasm_exts.Values.I64 I64Op.DivU))
  | Type.(Prim Nat64) ,                       ModOp -> G.i (Binary (Wasm_exts.Values.I64 I64Op.RemU))
  | Type.(Prim Int64),                        DivOp -> G.i (Binary (Wasm_exts.Values.I64 I64Op.DivS))
  | Type.(Prim Int64) ,                       ModOp -> G.i (Binary (Wasm_exts.Values.I64 I64Op.RemS))
  | Type.(Prim Nat),                          DivOp -> BigNum.compile_unsigned_div env
  | Type.(Prim Nat),                          ModOp -> BigNum.compile_unsigned_rem env
  | Type.(Prim (Nat64|Int64)),                WSubOp -> G.i (Binary (Wasm_exts.Values.I64 I64Op.Sub))
  | Type.(Prim Int64),                        SubOp ->
    compile_Int64_kernel env "sub" BigNum.compile_signed_sub
      (additiveInt64_shortcut (G.i (Binary (Wasm_exts.Values.I64 I64Op.Sub))))
  | Type.(Prim Nat64),                        SubOp ->
    compile_Nat64_kernel env "sub" BigNum.compile_unsigned_sub
      (fun env get_a get_b ->
        additiveNat64_shortcut
          (compile_comparison I64Op.GeU ^^
           else_arithmetic_overflow env ^^
           get_a ^^ get_b ^^ G.i (Binary (Wasm_exts.Values.I64 I64Op.Sub)))
          env get_a get_b)
  | Type.(Prim Int),                          DivOp -> BigNum.compile_signed_div env
  | Type.(Prim Int),                          ModOp -> BigNum.compile_signed_mod env

  | Type.Prim Type.(Nat8|Nat16|Nat32|Int8|Int16|Int32),
                                              WAddOp -> G.i (Binary (Wasm_exts.Values.I64 I64Op.Add))
  | Type.(Prim Int32),                        AddOp -> compile_Int32_kernel env "add" I64Op.Add
  | Type.Prim Type.(Int8 | Int16 as ty),      AddOp -> compile_smallInt_kernel env ty "add" I64Op.Add
  | Type.(Prim Nat32),                        AddOp -> compile_Nat32_kernel env "add" I64Op.Add
  | Type.Prim Type.(Nat8 | Nat16 as ty),      AddOp -> compile_smallNat_kernel env ty "add" I64Op.Add
  | Type.(Prim Float),                        AddOp -> G.i (Binary (Wasm_exts.Values.F64 F64Op.Add))
  | Type.Prim Type.(Nat8|Nat16|Nat32|Int8|Int16|Int32),
                                              WSubOp -> G.i (Binary (Wasm_exts.Values.I64 I64Op.Sub))
  | Type.(Prim Int32),                        SubOp -> compile_Int32_kernel env "sub" I64Op.Sub
  | Type.(Prim (Int8|Int16 as ty)),           SubOp -> compile_smallInt_kernel env ty "sub" I64Op.Sub
  | Type.(Prim Nat32),                        SubOp -> compile_Nat32_kernel env "sub" I64Op.Sub
  | Type.(Prim (Nat8|Nat16 as ty)),           SubOp -> compile_smallNat_kernel env ty "sub" I64Op.Sub
  | Type.(Prim Float),                        SubOp -> G.i (Binary (Wasm_exts.Values.F64 F64Op.Sub))
  | Type.Prim Type.(Nat8|Nat16|Nat32|Int8|Int16|Int32 as ty),
                                              WMulOp -> TaggedSmallWord.compile_word_mul env ty
  | Type.(Prim Int32),                        MulOp -> compile_Int32_kernel env "mul" I64Op.Mul
  | Type.(Prim Int16),                        MulOp -> compile_smallInt_kernel env Type.Int16 "mul" I64Op.Mul
  | Type.(Prim Int8),                         MulOp -> compile_smallInt_kernel' env Type.Int8 "mul"
                                                         (compile_shrS_const 8L ^^ G.i (Binary (Wasm_exts.Values.I64 I64Op.Mul)))
  | Type.(Prim Nat32),                        MulOp -> compile_Nat32_kernel env "mul" I64Op.Mul
  | Type.(Prim Nat16),                        MulOp -> compile_smallNat_kernel env Type.Nat16 "mul" I64Op.Mul
  | Type.(Prim Nat8),                         MulOp -> compile_smallNat_kernel' env Type.Nat8 "mul"
                                                         (compile_shrU_const 8L ^^ G.i (Binary (Wasm_exts.Values.I64 I64Op.Mul)))
  | Type.(Prim Float),                        MulOp -> G.i (Binary (Wasm_exts.Values.F64 F64Op.Mul))
  | Type.(Prim (Nat8|Nat16|Nat32 as ty)),     DivOp -> G.i (Binary (Wasm_exts.Values.I64 I64Op.DivU)) ^^
                                                       TaggedSmallWord.msb_adjust ty
  | Type.(Prim (Nat8|Nat16|Nat32)),           ModOp -> G.i (Binary (Wasm_exts.Values.I64 I64Op.RemU))
  | Type.(Prim (Int8|Int16|Int32 as ty)),           DivOp ->
    Func.share_code2 Func.Always env (prim_fun_name ty "div")
      (("a", I64Type), ("b", I64Type)) [I64Type]
      (fun env get_a get_b ->
        let (set_res, get_res) = new_local env "res" in
        get_a ^^ get_b ^^ G.i (Binary (Wasm_exts.Values.I64 I64Op.DivS)) ^^
        TaggedSmallWord.msb_adjust ty ^^ set_res ^^
        get_a ^^ compile_eq_const 0x8000_0000_0000_0000L ^^
        E.if_ env [I64Type]
          begin
            get_b ^^ TaggedSmallWord.lsb_adjust ty ^^ compile_eq_const (-1L) ^^
            E.if_ env [I64Type]
              (G.i Unreachable)
              get_res
          end
          get_res)
  | Type.(Prim Float),                        DivOp -> G.i (Binary (Wasm_exts.Values.F64 F64Op.Div))
  | Type.(Prim Float),                        ModOp -> E.call_import env "rts" "fmod" (* musl *)
  | Type.(Prim (Int8|Int16|Int32)),           ModOp -> G.i (Binary (Wasm_exts.Values.I64 I64Op.RemS))
  | Type.(Prim (Nat8|Nat16|Nat32 as ty)),     WPowOp -> TaggedSmallWord.compile_nat_power env ty
  | Type.(Prim (Int8|Int16|Int32 as ty)),     WPowOp -> TaggedSmallWord.compile_int_power env ty
  | Type.(Prim ((Nat8|Nat16|Nat32) as ty)),         PowOp ->
    Func.share_code2 Func.Always env (prim_fun_name ty "pow")
      (("n", I64Type), ("exp", I64Type)) [I64Type]
      (fun env get_n get_exp ->
        let (set_res, get_res) = new_local env "res" in
        let bits = TaggedSmallWord.bits_of_type ty in
        let set_n = G.setter_for get_n in
        let set_exp = G.setter_for get_exp in
        get_n ^^ TaggedSmallWord.lsb_adjust ty ^^ set_n ^^
        get_exp ^^ TaggedSmallWord.lsb_adjust ty ^^ set_exp ^^
        get_exp ^^ Bool.from_int64 ^^
        E.if1 I64Type
          begin
            get_n ^^ compile_shrU_const 1L ^^
            Bool.from_int64 ^^
            E.if1 I64Type
              begin
                let overflow_type = match ty with
                | Type.Nat32 -> Type.Nat64 
                | Type.(Nat8 | Nat16) -> Type.Nat32 
                | _ -> assert false in
                let overflow_type_bits = TaggedSmallWord.bits_of_type overflow_type in
                let overflow_boundary = -Int.(sub (mul overflow_type_bits 2) 2) in
                get_exp ^^ compile_unboxed_const 64L ^^
                compile_comparison I64Op.GeU ^^ then_arithmetic_overflow env ^^
                unsigned_dynamics get_n ^^ compile_sub_const (Int64.of_int bits) ^^
                get_exp ^^ G.i (Binary (Wasm_exts.Values.I64 I64Op.Mul)) ^^
                compile_unboxed_const (Int64.of_int overflow_boundary) ^^
                compile_comparison I64Op.LtS ^^ then_arithmetic_overflow env ^^
                get_n ^^ get_exp ^^
                TaggedSmallWord.compile_nat_power env Type.Nat64 ^^ set_res ^^
                get_res ^^ enforce_unsigned_bits env bits ^^
                get_res ^^ TaggedSmallWord.msb_adjust ty
              end
              (get_n ^^ TaggedSmallWord.msb_adjust ty) (* n@{0,1} ** (1+exp) == n *)
          end
          (compile_unboxed_one ^^ TaggedSmallWord.msb_adjust ty)) (* x ** 0 == 1 *)
  | Type.(Prim ((Int8|Int16|Int32) as ty)),         PowOp ->
    Func.share_code2 Func.Always env (prim_fun_name ty "pow")
      (("n", I64Type), ("exp", I64Type)) [I64Type]
      (fun env get_n get_exp ->
        let (set_res, get_res) = new_local env "res" in
        let bits = TaggedSmallWord.bits_of_type ty in
        let set_n = G.setter_for get_n in
        let set_exp = G.setter_for get_exp in
        get_n ^^ TaggedSmallWord.lsb_adjust ty ^^ set_n ^^
        get_exp ^^ TaggedSmallWord.lsb_adjust ty ^^ set_exp ^^
        get_exp ^^ compile_unboxed_zero ^^
        compile_comparison I64Op.LtS ^^ E.then_trap_with env "negative power" ^^
        get_exp ^^ Bool.from_int64 ^^
        E.if1 I64Type
          begin
            get_n ^^ compile_unboxed_one ^^ compile_comparison I64Op.LeS ^^
            get_n ^^ compile_unboxed_const (-1L) ^^ compile_comparison I64Op.GeS ^^
            G.i (Binary (Wasm_exts.Values.I64 I64Op.And)) ^^
            E.if1 I64Type
              begin
                get_n ^^ compile_unboxed_zero ^^ compile_comparison I64Op.LtS ^^
                E.if1 I64Type
                  begin
                    (* -1 ** (1+exp) == if even (1+exp) then 1 else -1 *)
                    get_exp ^^ compile_unboxed_one ^^ G.i (Binary (Wasm_exts.Values.I64 I64Op.And)) ^^
                    E.if1 I64Type
                      (get_n ^^ TaggedSmallWord.msb_adjust ty)
                      (compile_unboxed_const
                        Int64.(shift_left one (to_int (TaggedSmallWord.shift_of_type ty))))
                  end
                  (get_n ^^ TaggedSmallWord.msb_adjust ty) (* n@{0,1} ** (1+exp) == n *)
              end
              begin
                let overflow_type = match ty with
                | Type.Int32 -> Type.Int64 
                | Type.(Int8 | Int16) -> Type.Int32 
                | _ -> assert false in
                let overflow_type_bits = TaggedSmallWord.bits_of_type overflow_type in
                let overflow_boundary = -Int.(sub (mul overflow_type_bits 2) 2) in
                get_exp ^^ compile_unboxed_const 64L ^^
                compile_comparison I64Op.GeU ^^ then_arithmetic_overflow env ^^
                signed_dynamics get_n ^^ compile_sub_const (Int64.of_int (Int.sub bits 1)) ^^
                get_exp ^^
                G.i (Binary (Wasm_exts.Values.I64 I64Op.Mul)) ^^
                compile_unboxed_const (Int64.of_int overflow_boundary) ^^
                compile_comparison I64Op.LtS ^^ then_arithmetic_overflow env ^^
                get_n ^^ get_exp ^^
                TaggedSmallWord.compile_nat_power env Type.Nat64 ^^ set_res ^^ 
                get_res ^^ get_res ^^ enforce_signed_bits env bits ^^
                get_res ^^ TaggedSmallWord.msb_adjust ty
              end
          end
          (compile_unboxed_one ^^ TaggedSmallWord.msb_adjust ty)) (* x ** 0 == 1 *)
  | Type.(Prim Int),                          PowOp ->
    let pow = BigNum.compile_unsigned_pow env in
    let (set_n, get_n) = new_local env "n" in
    let (set_exp, get_exp) = new_local env "exp" in
    set_exp ^^ set_n ^^
    get_exp ^^ BigNum.compile_is_negative env ^^
    E.then_trap_with env "negative power" ^^
    get_n ^^ get_exp ^^ pow
  | Type.(Prim Nat64),                        WPowOp -> Word64.compile_unsigned_pow env
  | Type.(Prim Int64),                        WPowOp -> Word64.compile_signed_wpow env
  | Type.(Prim Nat64),                        PowOp ->
    compile_Nat64_kernel env "pow"
      BigNum.compile_unsigned_pow
      (powNat64_shortcut (Word64.compile_unsigned_pow env))
  | Type.(Prim Int64),                        PowOp ->
    let (set_exp, get_exp) = new_local env "exp" in
    set_exp ^^ get_exp ^^
    compile_unboxed_const 0L ^^
    compile_comparison I64Op.LtS ^^
    E.then_trap_with env "negative power" ^^
    get_exp ^^
    compile_Int64_kernel
      env "pow" BigNum.compile_unsigned_pow
      (powInt64_shortcut (Word64.compile_unsigned_pow env))
  | Type.(Prim Nat),                          PowOp -> BigNum.compile_unsigned_pow env
  | Type.(Prim Float),                        PowOp -> E.call_import env "rts" "pow" (* musl *)
  | Type.(Prim (Nat8|Nat16|Nat32|Nat64|Int8|Int16|Int32|Int64)),
                                              AndOp -> G.i (Binary (Wasm_exts.Values.I64 I64Op.And))
  | Type.(Prim (Nat8|Nat16|Nat32|Nat64|Int8|Int16|Int32|Int64)),
                                              OrOp  -> G.i (Binary (Wasm_exts.Values.I64 I64Op.Or))
  | Type.(Prim (Nat8|Nat16|Nat32|Nat64|Int8|Int16|Int32|Int64)),
                                              XorOp -> G.i (Binary (Wasm_exts.Values.I64 I64Op.Xor))
  | Type.(Prim (Nat64|Int64)),                ShLOp -> G.i (Binary (Wasm_exts.Values.I64 I64Op.Shl))
  | Type.(Prim (Nat8|Nat16|Nat32|Int8|Int16|Int32 as ty)),
                                              ShLOp -> TaggedSmallWord.(
     lsb_adjust ty ^^ clamp_shift_amount ty ^^
     G.i (Binary (Wasm_exts.Values.I64 I64Op.Shl)))
  | Type.(Prim Nat64),                        ShROp -> G.i (Binary (Wasm_exts.Values.I64 I64Op.ShrU))
  | Type.(Prim (Nat8|Nat16|Nat32 as ty)),     ShROp -> TaggedSmallWord.(
     lsb_adjust ty ^^ clamp_shift_amount ty ^^
     G.i (Binary (Wasm_exts.Values.I64 I64Op.ShrU)) ^^
     sanitize_word_result ty)
  | Type.(Prim Int64),                        ShROp -> G.i (Binary (Wasm_exts.Values.I64 I64Op.ShrS))
  | Type.(Prim (Int8|Int16|Int32 as ty)),     ShROp -> TaggedSmallWord.(
     lsb_adjust ty ^^ clamp_shift_amount ty ^^
     G.i (Binary (Wasm_exts.Values.I64 I64Op.ShrS)) ^^
     sanitize_word_result ty)
  | Type.(Prim (Nat64|Int64)),                RotLOp -> G.i (Binary (Wasm_exts.Values.I64 I64Op.Rotl))
  | Type.(Prim (Nat8|Nat16|Nat32|Int8|Int16|Int32 as ty)),
                                              RotLOp -> TaggedSmallWord.rotl env ty
  | Type.(Prim (Nat64|Int64)),                RotROp -> G.i (Binary (Wasm_exts.Values.I64 I64Op.Rotr))
  | Type.(Prim (Nat8|Nat16|Nat32|Int8|Int16|Int32 as ty)),
                                              RotROp -> TaggedSmallWord.rotr env ty
  | Type.(Prim Text), CatOp -> Text.concat env
  | Type.Non, _ -> G.i Unreachable
  | _ -> todo_trap env "compile_binop" (Wasm.Sexpr.Node ("BinOp", [ Arrange_ops.binop op; Arrange_type.typ t]))
  )

let compile_eq env =
  let open Type in
  function
  | Prim Text -> Text.compare env Operator.EqOp
  | Prim (Blob|Principal) | Obj (Actor, _) -> Blob.compare env (Some Operator.EqOp)
  | Func (Shared _, _, _, _, _) -> FuncDec.equate_msgref env
  | Prim (Nat | Int) -> BigNum.compile_eq env
  | Prim (Bool | Int8 | Nat8 | Int16 | Nat16 | Int32 | Nat32 | Int64 | Nat64 | Char) ->
    compile_comparison I64Op.Eq
  | Non -> G.i Unreachable
  | Prim Float -> compile_comparison_f64 F64Op.Eq
  | t -> todo_trap env "compile_eq" (Arrange_type.typ t)

let get_relops = Operator.(function
  | GeOp -> Ge, I64Op.GeU, I64Op.GeS
  | GtOp -> Gt, I64Op.GtU, I64Op.GtS
  | LeOp -> Le, I64Op.LeU, I64Op.LeS
  | LtOp -> Lt, I64Op.LtU, I64Op.LtS
  | NeqOp -> assert false
  | _ -> failwith "uncovered relop")

let compile_comparison_op env t op =
  let bigintop, u64op, s64op = get_relops op in
  let open Type in
  match t with
    | Nat | Int -> BigNum.compile_relop env bigintop
    | Nat8 | Nat16 | Nat32 | Nat64 | Char -> compile_comparison u64op
    | Int8 | Int16 | Int32 | Int64 -> compile_comparison s64op
    | _ -> todo_trap env "compile_comparison" (Arrange_type.prim t)

let compile_relop env t op =
  if t = Type.Non then SR.Vanilla, G.i Unreachable else
  StackRep.of_type t,
  let open Operator in
  match t, op with
  | Type.(Prim Text), _ -> Text.compare env op
  | Type.(Prim (Blob|Principal)), _ -> Blob.compare env (Some op)
  | _, EqOp -> compile_eq env t
  | Type.(Prim (Nat | Nat8 | Nat16 | Nat32 | Nat64 | Int | Int8 | Int16 | Int32 | Int64 | Char as t1)), op1 ->
    compile_comparison_op env t1 op1
  | Type.(Prim Float), GtOp -> compile_comparison_f64 F64Op.Gt
  | Type.(Prim Float), GeOp -> compile_comparison_f64 F64Op.Ge
  | Type.(Prim Float), LeOp -> compile_comparison_f64 F64Op.Le
  | Type.(Prim Float), LtOp -> compile_comparison_f64 F64Op.Lt
  | _ -> todo_trap env "compile_relop" (Arrange_ops.relop op)

let compile_load_field env typ name =
  Object.load_idx env typ name


(* compile_lexp is used for expressions on the left of an assignment operator.
   Produces
   * preparation code, to run first
   * an expected stack rep
   * code that expects the value to be written in that stackrep, and consumes it
*)
let rec compile_lexp (env : E.t) ae lexp : G.t * SR.t * G.t =
  (fun (code, sr, fill_code) -> G.(with_region lexp.at code, sr, with_region lexp.at fill_code)) @@
  match lexp.it with
  | VarLE var -> Var.set_val env ae var
  | IdxLE (e1, e2) when potential_pointer (Arr.element_type env e1.note.Note.typ) ->
    compile_array_index env ae e1 e2 ^^
    compile_add_const ptr_unskew,
    SR.Vanilla,
    Tagged.write_with_barrier env
  | IdxLE (e1, e2) ->
    compile_array_index env ae e1 e2,
    SR.Vanilla,
    store_ptr
  | DotLE (e, n) when potential_pointer (Object.field_type env e.note.Note.typ n) ->
    compile_exp_vanilla env ae e ^^
    (* Only real objects have mutable fields, no need to branch on the tag *)
    Object.idx env e.note.Note.typ n ^^
    compile_add_const ptr_unskew,
    SR.Vanilla,
    Tagged.write_with_barrier env
  | DotLE (e, n) ->
    compile_exp_vanilla env ae e ^^
    (* Only real objects have mutable fields, no need to branch on the tag *)
    Object.idx env e.note.Note.typ n,
    SR.Vanilla,
    store_ptr

(* Common code for a[e] as lexp and as exp.
Traps or pushes the pointer to the element on the stack
*)
and compile_array_index env ae e1 e2 =
    compile_exp_vanilla env ae e1 ^^ (* offset to array *)
    compile_exp_vanilla env ae e2 ^^ (* idx *)
    Arr.idx_bigint env

and compile_prim_invocation (env : E.t) ae p es at =
  (* for more concise code when all arguments and result use the same sr *)
  let const_sr sr inst = sr, G.concat_map (compile_exp_as env ae sr) es ^^ inst in

  begin match p, es with
  (* Calls *)
  | CallPrim _, [e1; e2] ->
    let sort, control, _, arg_tys, ret_tys = Type.as_func e1.note.Note.typ in
    let n_args = List.length arg_tys in
    let return_arity = match control with
      | Type.Returns -> List.length ret_tys
      | Type.Replies -> 0
      | Type.Promises -> assert false in

    let fun_sr, code1 = compile_exp env ae e1 in

    (* we duplicate this pattern match to emulate pattern guards *)
    let call_as_prim = match fun_sr, sort with
      | SR.Const Const.Fun (_, mk_fi, Const.PrimWrapper prim), _ ->
         begin match n_args, e2.it with
         | 0, _ -> true
         | 1, _ -> true
         | n, PrimE (TupPrim, es) when List.length es = n -> true
         | _, _ -> false
         end
      | _ -> false in

    begin match fun_sr, sort with
      | SR.Const Const.Fun (_, mk_fi, Const.PrimWrapper prim), _ when call_as_prim ->
         assert (sort = Type.Local);
         (* Handle argument tuples *)
         begin match n_args, e2.it with
         | 0, _ ->
           let sr, code2 = compile_prim_invocation env ae prim [] at in
           sr,
           code1 ^^
           compile_exp_as env ae (StackRep.of_arity 0) e2 ^^
           code2
         | 1, _ ->
           compile_prim_invocation env ae prim [e2] at
         | n, PrimE (TupPrim, es) ->
           assert (List.length es = n);
           compile_prim_invocation env ae prim es at
         | _, _ ->
           (* ugly case; let's just call this as a function for now *)
           raise (Invalid_argument "call_as_prim was true?")
         end
      | SR.Const Const.Fun (_, mk_fi, _), _ ->
         assert (sort = Type.Local);
         StackRep.of_arity return_arity,

         code1 ^^
         compile_unboxed_zero ^^ (* A dummy closure *)
         compile_exp_as env ae (StackRep.of_arity n_args) e2 ^^ (* the args *)
         G.i (Call (nr (mk_fi()))) ^^
         FakeMultiVal.load env (Lib.List.make return_arity I64Type)
      | _, Type.Local ->
         let (set_clos, get_clos) = new_local env "clos" in

         StackRep.of_arity return_arity,
         code1 ^^ StackRep.adjust env fun_sr SR.Vanilla ^^
         set_clos ^^
         get_clos ^^
         Closure.prepare_closure_call env ^^
         compile_exp_as env ae (StackRep.of_arity n_args) e2 ^^
         get_clos ^^
         Closure.call_closure env n_args return_arity
      | _, Type.Shared _ ->
         (* Non-one-shot functions have been rewritten in async.ml *)
         assert (control = Type.Returns);

         let (set_meth_pair, get_meth_pair) = new_local env "meth_pair" in
         let (set_arg, get_arg) = new_local env "arg" in
         let _, _, _, ts, _ = Type.as_func e1.note.Note.typ in
         let add_cycles = Internals.add_cycles env ae in

         StackRep.of_arity return_arity,
         code1 ^^ StackRep.adjust env fun_sr SR.Vanilla ^^
         set_meth_pair ^^
         compile_exp_vanilla env ae e2 ^^ set_arg ^^

         FuncDec.ic_call_one_shot env ts get_meth_pair get_arg add_cycles
    end

  (* Operators *)
  | UnPrim (_, Operator.PosOp), [e1] -> compile_exp env ae e1
  | UnPrim (t, op), [e1] ->
    let sr_in, sr_out, code = compile_unop env t op in
    sr_out,
    compile_exp_as env ae sr_in e1 ^^
    code
  | BinPrim (t, op), [e1;e2] ->
    let sr_in, sr_out, code = compile_binop env t op in
    sr_out,
    compile_exp_as env ae sr_in e1 ^^
    compile_exp_as env ae sr_in e2 ^^
    code
  (* special case: recognize negation *)
  | RelPrim (Type.(Prim Bool), Operator.EqOp), [e1; {it = LitE (BoolLit false); _}] ->
    SR.bool,
    compile_exp_as_test env ae e1 ^^
    compile_test I64Op.Eqz
  | RelPrim (t, op), [e1;e2] ->
    let sr, code = compile_relop env t op in
    SR.bool,
    compile_exp_as env ae sr e1 ^^
    compile_exp_as env ae sr e2 ^^
    code

  (* Tuples *)
  | TupPrim, es ->
    SR.UnboxedTuple (List.length es),
    G.concat_map (compile_exp_vanilla env ae) es
  | ProjPrim n, [e1] ->
    SR.Vanilla,
    compile_exp_vanilla env ae e1 ^^ (* offset to tuple (an array) *)
    Tuple.load_n env (Int64.of_int n)

  | OptPrim, [e] ->
    SR.Vanilla,
    Opt.inject env (compile_exp_vanilla env ae e)
  | TagPrim l, [e] ->
    SR.Vanilla,
    Variant.inject env l (compile_exp_vanilla env ae e)

  | DotPrim name, [e] ->
    let sr, code1 = compile_exp env ae e in
    begin match sr with
    | SR.Const Const.Obj fs ->
      let c = List.assoc name fs in
      SR.Const c, code1
    | _ ->
      SR.Vanilla,
      code1 ^^ StackRep.adjust env sr SR.Vanilla ^^
      Object.load_idx env e.note.Note.typ name
    end
  | ActorDotPrim name, [e] ->
    SR.Vanilla,
    compile_exp_vanilla env ae e ^^
    IC.actor_public_field env name

  | ArrayPrim (m, t), es ->
    SR.Vanilla,
    Arr.lit env Tagged.(if m = Ir.Var then M else I) (List.map (compile_exp_vanilla env ae) es)
  | IdxPrim, [e1; e2] ->
    SR.Vanilla,
    compile_array_index env ae e1 e2 ^^
    load_ptr
  (* NB: all these operations assume a valid array offset fits in a compact bignum *)
  | NextArrayOffset, [e] ->
    let one_untagged = Int64.shift_left 1L (64 - BitTagged.ubits_of Type.Int) in
    SR.Vanilla,
    compile_exp_vanilla env ae e ^^ (* previous byte offset to array *)
    compile_add_const one_untagged (* preserving the tag in low bits *)
  | EqArrayOffset, [e1; e2] ->
    SR.bool,
    compile_exp_vanilla env ae e1 ^^
    BitTagged.sanity_check_tag __LINE__ env Type.Int ^^
    compile_exp_vanilla env ae e2 ^^
    BitTagged.sanity_check_tag __LINE__ env Type.Int ^^
    (* equate (without untagging) *)
    compile_comparison I64Op.Eq
  | DerefArrayOffset, [e1; e2] ->
    SR.Vanilla,
    (* NB: no bounds check on index *)
    compile_exp_vanilla env ae e1 ^^ (* skewed pointer to array *)
    Tagged.load_forwarding_pointer env ^^
    compile_exp_vanilla env ae e2 ^^ (* byte offset *)
    BitTagged.untag __LINE__ env Type.Int ^^
    (* TODO: Refactor 3L to use word_size *)
    compile_shl_const 3L ^^ (* effectively a multiplication by word_size *)
    (* Note: the below two lines compile to `i64.add; i64.load offset=OFFSET`
       with `OFFSET = Arr.header_size * word_size + ptr_unskew`,
       thus together also unskewing the pointer and skipping administrative
       fields, effectively arriving at the desired element *)
    G.i (Binary (Wasm_exts.Values.I64 I64Op.Add)) ^^
    (* Not using Tagged.load_field since it is not a proper pointer to the array start *)
    Heap.load_field Arr.header_size (* loads the element at the byte offset *)
  | GetLastArrayOffset, [e] ->
    assert (BitTagged.can_tag_const Type.Int (Int64.sub Arr.max_array_size 1L));
    SR.Vanilla,
    compile_exp_vanilla env ae e ^^ (* array *)
    Arr.len env ^^
    compile_sub_const 1L ^^
    BigNum.from_signed_word_compact env

  | BreakPrim name, [e] ->
    let d = VarEnv.get_label_depth ae name in
    SR.Unreachable,
    compile_exp_vanilla env ae e ^^
    G.branch_to_ d
  | AssertPrim, [e1] ->
    SR.unit,
    compile_exp_as env ae SR.bool e1 ^^
    E.if0 G.nop (IC.fail_assert env at)
  | RetPrim, [e] ->
    SR.Unreachable,
    compile_exp_as env ae (StackRep.of_arity (E.get_return_arity env)) e ^^
    FakeMultiVal.store env (Lib.List.make (E.get_return_arity env) I64Type) ^^
    G.i Return

  (* Numeric conversions *)
  | NumConvWrapPrim (t1, t2), [e] -> begin
    let open Type in
    match t1, t2 with
    | (Nat|Int), (Nat8|Nat16|Nat32|Int8|Int16|Int32) ->
      SR.UnboxedWord64 t2, (* ! *)
      compile_exp_vanilla env ae e ^^
      Prim.prim_intToWordNShifted env (TaggedSmallWord.shift_of_type t2)

    | (Nat|Int), ((Nat64|Int64) as p) ->
      SR.UnboxedWord64 p,
      compile_exp_vanilla env ae e ^^
      BigNum.truncate_to_word64 env

    | Nat64, Int64 | Int64, Nat64 ->
      SR.UnboxedWord64 t2,
      compile_exp_as env ae (SR.UnboxedWord64 t1) e
    | Nat32, Int32 | Int32, Nat32 ->
      SR.UnboxedWord64 t2,
      compile_exp_as env ae (SR.UnboxedWord64 t1) e
    | Nat16, Int16 | Int16, Nat16
    | Nat8, Int8 | Int8, Nat8 ->
      SR.UnboxedWord64 t2,
      compile_exp_as env ae (SR.UnboxedWord64 t1) e
    | Char, Nat32 ->
      SR.UnboxedWord64 Nat32,
      compile_exp_as env ae (SR.UnboxedWord64 t1) e ^^
      TaggedSmallWord.lsb_adjust_codepoint env ^^
      TaggedSmallWord.msb_adjust Nat32

    | _ -> SR.Unreachable, todo_trap env "compile_prim_invocation" (Arrange_ir.prim p)
    end

  | NumConvTrapPrim (t1, t2), [e] -> begin
    let open Type in
    match t1, t2 with

    | Int, Int64 ->
      SR.UnboxedWord64 Int64,
      compile_exp_vanilla env ae e ^^
      Func.share_code1 Func.Never env "Int->Int64" ("n", I64Type) [I64Type] (fun env get_n ->
        get_n ^^
        BigNum.fits_signed_bits env 64 ^^
        E.else_trap_with env "losing precision" ^^
        get_n ^^
        BigNum.truncate_to_word64 env)

    | Int, (Int8|Int16|Int32 as pty) ->
      StackRep.of_type (Prim pty),
      compile_exp_vanilla env ae e ^^
      Func.share_code1 Func.Never env (prim_fun_name pty "Int->") ("n", I64Type) [I64Type] (fun env get_n ->
        get_n ^^
        BigNum.fits_signed_bits env (TaggedSmallWord.bits_of_type pty) ^^
        E.else_trap_with env "losing precision" ^^
        get_n ^^
        BigNum.truncate_to_word32 env ^^
        TaggedSmallWord.msb_adjust pty)

    | Nat, Nat64 ->
      SR.UnboxedWord64 Nat64,
      compile_exp_vanilla env ae e ^^
      Func.share_code1 Func.Never env "Nat->Nat64" ("n", I64Type) [I64Type] (fun env get_n ->
        get_n ^^
        BigNum.fits_unsigned_bits env 64 ^^
        E.else_trap_with env "losing precision" ^^
        get_n ^^
        BigNum.truncate_to_word64 env)

    | Nat, (Nat8|Nat16|Nat32 as pty) ->
      StackRep.of_type (Prim pty),
      compile_exp_vanilla env ae e ^^
      Func.share_code1 Func.Never env (prim_fun_name pty "Nat->") ("n", I64Type) [I64Type] (fun env get_n ->
        get_n ^^
        BigNum.fits_unsigned_bits env (TaggedSmallWord.bits_of_type pty) ^^
        E.else_trap_with env "losing precision" ^^
        get_n ^^
        BigNum.truncate_to_word32 env ^^
        TaggedSmallWord.msb_adjust pty)

    | (Nat8|Nat16|Nat32), Nat ->
      SR.Vanilla,
      compile_exp_as env ae (SR.UnboxedWord64 t1) e ^^
      Prim.prim_shiftWordNtoUnsigned env (TaggedSmallWord.shift_of_type t1)

    | (Int8|Int16|Int32), Int ->
      SR.Vanilla,
      compile_exp_as env ae (SR.UnboxedWord64 t1) e ^^
      Prim.prim_shiftWordNtoSigned env (TaggedSmallWord.shift_of_type t1)

    | Nat64, Nat ->
      SR.Vanilla,
      compile_exp_as env ae (SR.UnboxedWord64 Nat64) e ^^
      BigNum.from_word64 env

    | Int64, Int ->
      SR.Vanilla,
      compile_exp_as env ae (SR.UnboxedWord64 Int64) e ^^
      BigNum.from_signed_word64 env

    | Nat32, Char ->
      SR.UnboxedWord64 Type.Char, (* ! *)
      compile_exp_as env ae (SR.UnboxedWord64 Nat32) e ^^
      TaggedSmallWord.lsb_adjust Nat32 ^^
      TaggedSmallWord.check_and_msb_adjust_codepoint env (* TBR *)

    | Float, Int ->
      SR.Vanilla,
      compile_exp_as env ae SR.UnboxedFloat64 e ^^
      E.call_import env "rts" "bigint_of_float64"

    | Int, Float ->
      SR.UnboxedFloat64,
      compile_exp_vanilla env ae e ^^
      let set_b, get_b = new_local env "b" in
      set_b ^^
      get_b ^^
      BitTagged.if_tagged_scalar env [F64Type]
        (get_b ^^
         BitTagged.untag __LINE__ env Type.Int ^^
         G.i (Convert (Wasm_exts.Values.F64 F64Op.ConvertSI64)))
        (get_b ^^
         E.call_import env "rts" "bigint_to_float64")

    | Float, Int64 ->
      SR.UnboxedWord64 Int64,
      compile_exp_as env ae SR.UnboxedFloat64 e ^^
      G.i (Convert (Wasm_exts.Values.I64 I64Op.TruncSF64))

    | Int64, Float ->
      SR.UnboxedFloat64,
      compile_exp_as env ae (SR.UnboxedWord64 Int64) e ^^
      G.i (Convert (Wasm_exts.Values.F64 F64Op.ConvertSI64))
    | (Nat8 as from_typ), (Nat16 as to_typ)
    | (Nat16 as from_typ), (Nat32 as to_typ)
    | (Nat32 as from_typ), (Nat64 as to_typ) ->
      SR.UnboxedWord64 to_typ,
      compile_exp_as env ae (SR.UnboxedWord64 from_typ) e ^^
      TaggedSmallWord.lsb_adjust from_typ ^^
      TaggedSmallWord.msb_adjust to_typ
    | (Nat16 as from_typ), (Nat8 as to_typ)
    | (Nat32 as from_typ), (Nat16 as to_typ)
    | (Nat64 as from_typ), (Nat32 as to_typ) ->
      SR.UnboxedWord64 to_typ,
      let num_bits = (TaggedSmallWord.bits_of_type to_typ) in
      let set_val, get_val = new_local env "convertee" in
      compile_exp_as env ae (SR.UnboxedWord64 from_typ) e ^^
      set_val ^^
      get_val ^^
      compile_shrU_const (Int64.of_int (64 - num_bits)) ^^
      E.then_trap_with env "losing precision" ^^
      get_val ^^
      compile_shl_const (Int64.of_int num_bits)
    | (Int8 as from_typ), (Int16 as to_typ)
    | (Int16 as from_typ), (Int32 as to_typ)
    | (Int32 as from_typ), (Int64 as to_typ) ->
      SR.UnboxedWord64 to_typ,
      compile_exp_as env ae (SR.UnboxedWord64 from_typ) e ^^
      TaggedSmallWord.lsb_adjust from_typ ^^
      TaggedSmallWord.msb_adjust to_typ
    | (Int16 as from_typ), (Int8 as to_typ)
    | (Int32 as from_typ), (Int16 as to_typ)
    | (Int64 as from_typ), (Int32 as to_typ) ->
      SR.UnboxedWord64 to_typ,
      let num_bits = (TaggedSmallWord.bits_of_type to_typ) in
      let set_val, get_val = new_local env "convertee" in
      compile_exp_as env ae (SR.UnboxedWord64 from_typ)  e ^^
      set_val ^^
      get_val ^^
      compile_shl_const (Int64.of_int num_bits) ^^
      compile_shrS_const (Int64.of_int num_bits) ^^
      get_val ^^
      compile_eq env Type.(Prim from_typ) ^^
      E.else_trap_with env "losing precision" ^^
      get_val ^^
      compile_shl_const (Int64.of_int num_bits)
    | _ -> SR.Unreachable, todo_trap env "compile_prim_invocation" (Arrange_ir.prim p)
    end

  | SerializePrim ts, [e] ->
    SR.Vanilla,
    compile_exp_vanilla env ae e ^^
    Serialization.serialize env ts ^^
    Blob.of_ptr_size env

  | DeserializePrim ts, [e] ->
    StackRep.of_arity (List.length ts),
    compile_exp_vanilla env ae e ^^
    Bool.lit false ^^ (* can't recover *)
    Serialization.deserialize_from_blob false env ts

  | DeserializeOptPrim ts, [e] ->
    SR.Vanilla,
    compile_exp_vanilla env ae e ^^
    Bool.lit true ^^ (* can (!) recover *)
    Serialization.deserialize_from_blob false env ts ^^
    begin match ts with
    | [] ->
      (* return some () *)
      Opt.inject env (Tuple.compile_unit env)
    | [t] ->
      (* save to local, propagate error as null or return some value *)
      let (set_val, get_val) = new_local env "val" in
      set_val ^^
      get_val ^^
      compile_eq_const (Serialization.coercion_error_value env) ^^
      E.if1 I64Type
        (Opt.null_lit env)
        (Opt.inject env get_val)
    | ts ->
      (* propagate any errors as null or return some tuples using shared code *)
      let n = List.length ts in
      let name = Printf.sprintf "to_opt_%i_tuple" n in
      let args = Lib.List.table n (fun i -> (Printf.sprintf "arg%i" i, I64Type)) in
      Func.share_code Func.Always env name args [I64Type] (fun env getters ->
        let locals =
          Lib.List.table n (fun i -> List.nth getters i) in
        let rec go ls =
          match ls with
          | get_val::ls' ->
            get_val ^^
            compile_eq_const (Serialization.coercion_error_value env) ^^
            E.if1 I64Type
              (Opt.null_lit env)
              (go ls')
          | [] ->
            Opt.inject env (Arr.lit env Tagged.T locals)
        in
        go locals)
    end

  | ICPerformGC, [] ->
    SR.unit,
    GC.collect_garbage env

  | ICStableSize t, [e] ->
    SR.UnboxedWord64 Type.Nat64,
    let (tydesc, _, _) = Serialization.(type_desc env Candid [t]) in
    let tydesc_len = Int64.of_int (String.length tydesc) in
    compile_exp_vanilla env ae e ^^
    Serialization.buffer_size env t ^^
    G.i Drop ^^
    compile_add_const tydesc_len

  (* Other prims, unary *)

  | OtherPrim "array_len", [e] ->
    SR.Vanilla,
    compile_exp_vanilla env ae e ^^
    Arr.len env ^^
    BigNum.from_word64 env

  | OtherPrim "text_len", [e] ->
    SR.Vanilla, compile_exp_vanilla env ae e ^^ Text.len_nat env
  | OtherPrim "text_iter", [e] ->
    SR.Vanilla, compile_exp_vanilla env ae e ^^ Text.iter env
  | OtherPrim "text_iter_done", [e] ->
    SR.bool, compile_exp_vanilla env ae e ^^ Text.iter_done env
  | OtherPrim "text_iter_next", [e] ->
    SR.UnboxedWord64 Type.Char, compile_exp_vanilla env ae e ^^ Text.iter_next env
  | OtherPrim "text_compare", [e1; e2] ->
    SR.UnboxedWord64 Type.Int8,
    compile_exp_vanilla env ae e1 ^^
    compile_exp_vanilla env ae e2 ^^
    E.call_import env "rts" "text_compare" ^^
    TaggedSmallWord.msb_adjust Type.Int8
  | OtherPrim "blob_compare", [e1; e2] ->
    SR.UnboxedWord64 Type.Int8,
    compile_exp_vanilla env ae e1 ^^
    compile_exp_vanilla env ae e2 ^^
    Blob.compare env None ^^
    TaggedSmallWord.msb_adjust Type.Int8

  | OtherPrim "blob_size", [e] ->
    SR.Vanilla, compile_exp_vanilla env ae e ^^ Blob.len_nat env
  | OtherPrim "blob_vals_iter", [e] ->
    SR.Vanilla, compile_exp_vanilla env ae e ^^ Blob.iter env
  | OtherPrim "blob_iter_done", [e] ->
    SR.bool, compile_exp_vanilla env ae e ^^ Blob.iter_done env
  | OtherPrim "blob_iter_next", [e] ->
    SR.UnboxedWord64 Type.Nat8, (* ! *)
    compile_exp_vanilla env ae e ^^ Blob.iter_next env

  | OtherPrim "lsh_Nat", [e1; e2] ->
    SR.Vanilla,
    compile_exp_vanilla env ae e1 ^^
    compile_exp_as env ae (SR.UnboxedWord64 Type.Nat32) e2 ^^
    BigNum.compile_lsh env

  | OtherPrim "rsh_Nat", [e1; e2] ->
    SR.Vanilla,
    compile_exp_vanilla env ae e1 ^^
    compile_exp_as env ae (SR.UnboxedWord64 Type.Nat32) e2 ^^
    BigNum.compile_rsh env

  | OtherPrim "abs", [e] ->
    SR.Vanilla,
    compile_exp_vanilla env ae e ^^
    BigNum.compile_abs env

  | OtherPrim "fabs", [e] ->
    SR.UnboxedFloat64,
    compile_exp_as env ae SR.UnboxedFloat64 e ^^
    G.i (Unary (Wasm_exts.Values.F64 F64Op.Abs))

  | OtherPrim "fsqrt", [e] ->
    SR.UnboxedFloat64,
    compile_exp_as env ae SR.UnboxedFloat64 e ^^
    G.i (Unary (Wasm_exts.Values.F64 F64Op.Sqrt))

  | OtherPrim "fceil", [e] ->
    SR.UnboxedFloat64,
    compile_exp_as env ae SR.UnboxedFloat64 e ^^
    G.i (Unary (Wasm_exts.Values.F64 F64Op.Ceil))

  | OtherPrim "ffloor", [e] ->
    SR.UnboxedFloat64,
    compile_exp_as env ae SR.UnboxedFloat64 e ^^
    G.i (Unary (Wasm_exts.Values.F64 F64Op.Floor))

  | OtherPrim "ftrunc", [e] ->
    SR.UnboxedFloat64,
    compile_exp_as env ae SR.UnboxedFloat64 e ^^
    G.i (Unary (Wasm_exts.Values.F64 F64Op.Trunc))

  | OtherPrim "fnearest", [e] ->
    SR.UnboxedFloat64,
    compile_exp_as env ae SR.UnboxedFloat64 e ^^
    G.i (Unary (Wasm_exts.Values.F64 F64Op.Nearest))

  | OtherPrim "fmin", [e; f] ->
    SR.UnboxedFloat64,
    compile_exp_as env ae SR.UnboxedFloat64 e ^^
    compile_exp_as env ae SR.UnboxedFloat64 f ^^
    G.i (Binary (Wasm_exts.Values.F64 F64Op.Min))

  | OtherPrim "fmax", [e; f] ->
    SR.UnboxedFloat64,
    compile_exp_as env ae SR.UnboxedFloat64 e ^^
    compile_exp_as env ae SR.UnboxedFloat64 f ^^
    G.i (Binary (Wasm_exts.Values.F64 F64Op.Max))

  | OtherPrim "fcopysign", [e; f] ->
    SR.UnboxedFloat64,
    compile_exp_as env ae SR.UnboxedFloat64 e ^^
    compile_exp_as env ae SR.UnboxedFloat64 f ^^
    G.i (Binary (Wasm_exts.Values.F64 F64Op.CopySign))

  | OtherPrim "Float->Text", [e] ->
    SR.Vanilla,
    compile_exp_as env ae SR.UnboxedFloat64 e ^^
    compile_unboxed_const (TaggedSmallWord.vanilla_lit Type.Nat8 6) ^^
    compile_unboxed_const (TaggedSmallWord.vanilla_lit Type.Nat8 0) ^^
    E.call_import env "rts" "float_fmt"

  | OtherPrim "fmtFloat->Text", [f; prec; mode] ->
    SR.Vanilla,
    compile_exp_as env ae SR.UnboxedFloat64 f ^^
    compile_exp_vanilla env ae prec ^^
    compile_exp_vanilla env ae mode ^^
    E.call_import env "rts" "float_fmt"

  | OtherPrim "fsin", [e] ->
    SR.UnboxedFloat64,
    compile_exp_as env ae SR.UnboxedFloat64 e ^^
    E.call_import env "rts" "sin" (* musl *)

  | OtherPrim "fcos", [e] ->
    SR.UnboxedFloat64,
    compile_exp_as env ae SR.UnboxedFloat64 e ^^
    E.call_import env "rts" "cos" (* musl *)

  | OtherPrim "ftan", [e] ->
    SR.UnboxedFloat64,
    compile_exp_as env ae SR.UnboxedFloat64 e ^^
    E.call_import env "rts" "tan" (* musl *)

  | OtherPrim "fasin", [e] ->
    SR.UnboxedFloat64,
    compile_exp_as env ae SR.UnboxedFloat64 e ^^
    E.call_import env "rts" "asin" (* musl *)

  | OtherPrim "facos", [e] ->
    SR.UnboxedFloat64,
    compile_exp_as env ae SR.UnboxedFloat64 e ^^
    E.call_import env "rts" "acos" (* musl *)

  | OtherPrim "fatan", [e] ->
    SR.UnboxedFloat64,
    compile_exp_as env ae SR.UnboxedFloat64 e ^^
    E.call_import env "rts" "atan" (* musl *)

  | OtherPrim "fatan2", [y; x] ->
    SR.UnboxedFloat64,
    compile_exp_as env ae SR.UnboxedFloat64 y ^^
    compile_exp_as env ae SR.UnboxedFloat64 x ^^
    E.call_import env "rts" "atan2" (* musl *)

  | OtherPrim "fexp", [e] ->
    SR.UnboxedFloat64,
    compile_exp_as env ae SR.UnboxedFloat64 e ^^
    E.call_import env "rts" "exp" (* musl *)

  | OtherPrim "flog", [e] ->
    SR.UnboxedFloat64,
    compile_exp_as env ae SR.UnboxedFloat64 e ^^
    E.call_import env "rts" "log" (* musl *)

  (* Other prims, nullary *)

  | SystemTimePrim, [] ->
    SR.UnboxedWord64 Type.Nat64,
    IC.get_system_time env

  | OtherPrim "call_perform_status", [] ->
    SR.UnboxedWord64 Type.Nat32,
    IC.get_call_perform_status env ^^
    TaggedSmallWord.msb_adjust Type.Nat32

  | OtherPrim "call_perform_message", [] ->
    SR.Vanilla,
    IC.get_call_perform_message env

  | OtherPrim "rts_version", [] ->
    SR.Vanilla,
    E.call_import env "rts" "version"

  | OtherPrim "rts_heap_size", [] ->
    SR.Vanilla,
    Heap.get_heap_size env ^^ Prim.prim_word64toNat env

  | OtherPrim "rts_memory_size", [] ->
    SR.Vanilla,
    Heap.get_memory_size ^^ BigNum.from_word64 env

  | OtherPrim "rts_total_allocation", [] ->
    SR.Vanilla,
    Heap.get_total_allocation env ^^ BigNum.from_word64 env

  | OtherPrim "rts_reclaimed", [] ->
    SR.Vanilla,
    Heap.get_reclaimed env ^^ BigNum.from_word64 env

  | OtherPrim "rts_max_live_size", [] ->
    SR.Vanilla,
    Heap.get_max_live_size env ^^ BigNum.from_word64 env

  | OtherPrim "rts_max_stack_size", [] ->
    SR.Vanilla,
    Stack.get_max_stack_size env ^^ Prim.prim_word64toNat env

  | OtherPrim "rts_callback_table_count", [] ->
    SR.Vanilla,
    ContinuationTable.count env ^^ Prim.prim_word64toNat env

  | OtherPrim "rts_callback_table_size", [] ->
    SR.Vanilla,
    ContinuationTable.size env ^^ Prim.prim_word64toNat env

  | OtherPrim "rts_mutator_instructions", [] ->
    SR.Vanilla,
    GC.get_mutator_instructions env ^^ BigNum.from_word64 env

  | OtherPrim "rts_collector_instructions", [] ->
    SR.Vanilla,
    GC.get_collector_instructions env ^^ BigNum.from_word64 env

  | OtherPrim "rts_upgrade_instructions", [] ->
    SR.Vanilla,
    UpgradeStatistics.get_upgrade_instructions env ^^ BigNum.from_word64 env

  | OtherPrim "rts_stable_memory_size", [] ->
    SR.Vanilla,
    StableMem.stable64_size env ^^ BigNum.from_word64 env

  | OtherPrim "rts_logical_stable_memory_size", [] ->
    SR.Vanilla,
    StableMem.get_mem_size env ^^ BigNum.from_word64 env

  (* Regions *)

  | OtherPrim "regionNew", [] ->
    SR.Vanilla,
    Region.new_ env

  | OtherPrim "regionId", [e0] ->
     SR.Vanilla,
     compile_exp_as env ae SR.Vanilla e0 ^^
     Region.id env ^^
     BigNum.from_word64 env

  | OtherPrim ("regionGrow"), [e0; e1] ->
    SR.UnboxedWord64 Type.Nat64,
    compile_exp_as env ae SR.Vanilla e0 ^^
    compile_exp_as env ae (SR.UnboxedWord64 Type.Nat64) e1 ^^
    Region.grow env

  | OtherPrim "regionSize", [e0] ->
    SR.UnboxedWord64 Type.Nat64,
    compile_exp_as env ae SR.Vanilla e0 ^^
    Region.size env

  | OtherPrim ("regionLoadBlob"), [e0; e1; e2] ->
    SR.Vanilla,
    compile_exp_as env ae SR.Vanilla e0 ^^
    compile_exp_as env ae (SR.UnboxedWord64 Type.Nat64) e1 ^^
    compile_exp_as env ae SR.Vanilla e2 ^^
<<<<<<< HEAD
    BigNum.to_word64_with env (Blob.lit env Tagged.T "Blob size out of bounds") ^^
=======
    BigNum.to_word32_with env (Blob.lit env Tagged.T "Blob size out of bounds") ^^
>>>>>>> e7bf60c7
    Region.load_blob env

  | OtherPrim ("regionStoreBlob"), [e0; e1; e2] ->
    SR.unit,
    compile_exp_as env ae SR.Vanilla e0 ^^
    compile_exp_as env ae (SR.UnboxedWord64 Type.Nat64) e1 ^^
    compile_exp_as env ae SR.Vanilla e2 ^^
    Region.store_blob env

  | OtherPrim (("regionLoadNat8" | "regionLoadInt8" as p)), [e0; e1] ->
    let ty = Type.(if p = "regionLoadNat8" then Nat8 else Int8) in
    SR.UnboxedWord64 ty,
    compile_exp_as env ae SR.Vanilla e0 ^^
    compile_exp_as env ae (SR.UnboxedWord64 Type.Nat64) e1 ^^
    Region.load_word8 env ^^
    G.i (Convert (Wasm_exts.Values.I64 I64Op.(if ty = Type.Nat8 then ExtendUI32 else ExtendSI32))) ^^
    TaggedSmallWord.msb_adjust ty

  | OtherPrim (("regionStoreNat8" | "regionStoreInt8") as p), [e0; e1; e2] ->
    let ty = Type.(if p = "regionStoreNat8" then Nat8 else Int8) in
    SR.unit,
    compile_exp_as env ae SR.Vanilla e0 ^^
    compile_exp_as env ae (SR.UnboxedWord64 Type.Nat64) e1 ^^
    compile_exp_as env ae (SR.UnboxedWord64 ty) e2 ^^
    TaggedSmallWord.lsb_adjust ty ^^
    G.i (Convert (Wasm_exts.Values.I32 I32Op.WrapI64)) ^^
    Region.store_word8 env

  | OtherPrim (("regionLoadNat16" | "regionLoadInt16") as p), [e0; e1] ->
    let ty = Type.(if p = "regionLoadNat16" then Nat16 else Int16) in
    SR.UnboxedWord64 ty,
    compile_exp_as env ae SR.Vanilla e0 ^^
    compile_exp_as env ae (SR.UnboxedWord64 Type.Nat64) e1 ^^
    Region.load_word16 env ^^
    G.i (Convert (Wasm_exts.Values.I64 I64Op.(if ty = Type.Nat16 then ExtendUI32 else ExtendSI32))) ^^
    TaggedSmallWord.msb_adjust ty

  | OtherPrim (("regionStoreNat16" | "regionStoreInt16") as p), [e0; e1; e2] ->
    let ty = Type.(if p = "regionStoreNat16" then Nat16 else Int16) in
    SR.unit,
    compile_exp_as env ae SR.Vanilla e0 ^^
    compile_exp_as env ae (SR.UnboxedWord64 Type.Nat64) e1 ^^
    compile_exp_as env ae (SR.UnboxedWord64 ty) e2 ^^
    TaggedSmallWord.lsb_adjust ty ^^
    G.i (Convert (Wasm_exts.Values.I32 I32Op.WrapI64)) ^^
    Region.store_word16 env

  | OtherPrim (("regionLoadNat32" | "regionLoadInt32") as p), [e0; e1] ->
    let ty = Type.(if p = "regionLoadNat32" then Nat32 else Int32) in
    SR.UnboxedWord64 ty,
    compile_exp_as env ae SR.Vanilla e0 ^^
    compile_exp_as env ae (SR.UnboxedWord64 Type.Nat64) e1 ^^
    Region.load_word32 env ^^
    G.i (Convert (Wasm_exts.Values.I64 I64Op.(if ty = Type.Nat32 then ExtendUI32 else ExtendSI32))) ^^
    TaggedSmallWord.msb_adjust ty

  | OtherPrim (("regionStoreNat32" | "regionStoreInt32") as p), [e0; e1; e2] ->
    let ty = Type.(if p = "regionStoreNat32" then Nat32 else Int32) in
    SR.unit,
    compile_exp_as env ae SR.Vanilla e0 ^^
    compile_exp_as env ae (SR.UnboxedWord64 Type.Nat64) e1 ^^
    compile_exp_as env ae (SR.UnboxedWord64 ty) e2 ^^
    TaggedSmallWord.lsb_adjust ty ^^
    G.i (Convert (Wasm_exts.Values.I32 I32Op.WrapI64)) ^^
    Region.store_word32 env

  | OtherPrim (("regionLoadNat64" | "regionLoadInt64") as p), [e0; e1] ->
    let ty = Type.(if p = "regionLoadNat64" then Nat64 else Int64) in
    SR.UnboxedWord64 ty,
    compile_exp_as env ae SR.Vanilla e0 ^^
    compile_exp_as env ae (SR.UnboxedWord64 Type.Nat64) e1 ^^
    Region.load_word64 env

  | OtherPrim (("regionStoreNat64" | "regionStoreInt64") as p), [e0; e1; e2] ->
    let ty = Type.(if p = "regionStoreNat64" then Nat64 else Int64) in
    SR.unit,
    compile_exp_as env ae SR.Vanilla e0 ^^
    compile_exp_as env ae (SR.UnboxedWord64 Type.Nat64) e1 ^^
    compile_exp_as env ae (SR.UnboxedWord64 ty) e2 ^^
    Region.store_word64 env

  | OtherPrim ("regionLoadFloat"), [e0; e1] ->
    SR.UnboxedFloat64,
    compile_exp_as env ae SR.Vanilla e0 ^^
    compile_exp_as env ae (SR.UnboxedWord64 Type.Nat64) e1 ^^
    Region.load_float64 env

  | OtherPrim ("regionStoreFloat"), [e0; e1; e2] ->
    SR.unit,
    compile_exp_as env ae SR.Vanilla e0 ^^
    compile_exp_as env ae (SR.UnboxedWord64 Type.Nat64) e1 ^^
    compile_exp_as env ae SR.UnboxedFloat64 e2 ^^
    Region.store_float64 env

  (* Other prims, unary *)

  | OtherPrim "global_timer_set", [e] ->
    SR.UnboxedWord64 Type.Nat64,
    compile_exp_as env ae (SR.UnboxedWord64 Type.Nat64) e ^^
    IC.system_call env "global_timer_set"

  | OtherPrim "is_controller", [e] ->
    SR.Vanilla,
    let set_principal, get_principal = new_local env "principal" in
    compile_exp_vanilla env ae e ^^
    set_principal ^^ get_principal ^^
    Blob.payload_ptr_unskewed env ^^
    get_principal ^^
    Blob.len env ^^
    IC.is_controller env

  | OtherPrim "canister_version", [] ->
    SR.UnboxedWord64 Type.Nat64,
    IC.canister_version env

  | OtherPrim "crc32Hash", [e] ->
    SR.UnboxedWord64 Type.Nat32,
    compile_exp_vanilla env ae e ^^
    E.call_import env "rts" "compute_crc32" ^^
    G.i (Convert (Wasm_exts.Values.I64 I64Op.ExtendUI32)) ^^
    TaggedSmallWord.msb_adjust Type.Nat32

  | OtherPrim "idlHash", [e] ->
    SR.Vanilla,
    E.trap_with env "idlHash only implemented in interpreter"


  | OtherPrim "popcnt8", [e] ->
    SR.UnboxedWord64 Type.Nat8,
    compile_exp_as env ae (SR.UnboxedWord64 Type.Nat8) e ^^
    G.i (Unary (Wasm_exts.Values.I64 I64Op.Popcnt)) ^^
    TaggedSmallWord.msb_adjust Type.Nat8
  | OtherPrim "popcnt16", [e] ->
    SR.UnboxedWord64 Type.Nat16,
    compile_exp_as env ae (SR.UnboxedWord64 Type.Nat16) e ^^
    G.i (Unary (Wasm_exts.Values.I64 I64Op.Popcnt)) ^^
    TaggedSmallWord.msb_adjust Type.Nat16
  | OtherPrim "popcntInt8", [e] ->
    SR.UnboxedWord64 Type.Int8,
    compile_exp_as env ae (SR.UnboxedWord64 Type.Int8) e ^^
    G.i (Unary (Wasm_exts.Values.I64 I64Op.Popcnt)) ^^
    TaggedSmallWord.msb_adjust Type.Int8
  | OtherPrim "popcntInt16", [e] ->
    SR.UnboxedWord64 Type.Int16,
    compile_exp_as env ae (SR.UnboxedWord64 Type.Int16) e ^^
    G.i (Unary (Wasm_exts.Values.I64 I64Op.Popcnt)) ^^
    TaggedSmallWord.msb_adjust Type.Int16
  | OtherPrim "popcnt32", [e] ->
     SR.UnboxedWord64 Type.Nat32,
     compile_exp_as env ae (SR.UnboxedWord64 Type.Nat32) e ^^
     G.i (Unary (Wasm_exts.Values.I64 I64Op.Popcnt)) ^^
     TaggedSmallWord.msb_adjust Type.Nat32
  | OtherPrim "popcntInt32", [e] ->
     SR.UnboxedWord64 Type.Int32,
     compile_exp_as env ae (SR.UnboxedWord64 Type.Int32) e ^^
     G.i (Unary (Wasm_exts.Values.I64 I64Op.Popcnt))^^
     TaggedSmallWord.msb_adjust Type.Int32
  | OtherPrim "popcnt64", [e] ->
     SR.UnboxedWord64 Type.Nat64,
     compile_exp_as env ae (SR.UnboxedWord64 Type.Nat64) e ^^
     G.i (Unary (Wasm_exts.Values.I64 I64Op.Popcnt))
  | OtherPrim "popcntInt64", [e] ->
     SR.UnboxedWord64 Type.Int64,
     compile_exp_as env ae (SR.UnboxedWord64 Type.Int64) e ^^
     G.i (Unary (Wasm_exts.Values.I64 I64Op.Popcnt))
  | OtherPrim "clz8", [e] ->
     SR.UnboxedWord64 Type.Nat8,
     compile_exp_as env ae (SR.UnboxedWord64 Type.Nat8) e ^^
     TaggedSmallWord.clz_kernel Type.Nat8
  | OtherPrim "clz16", [e] ->
     SR.UnboxedWord64 Type.Nat16,
     compile_exp_as env ae (SR.UnboxedWord64 Type.Nat16) e ^^
     TaggedSmallWord.clz_kernel Type.Nat16
  | OtherPrim "clzInt8", [e] ->
     SR.UnboxedWord64 Type.Int8,
     compile_exp_as env ae (SR.UnboxedWord64 Type.Int8) e ^^
     TaggedSmallWord.clz_kernel Type.Int8
  | OtherPrim "clzInt16", [e] ->
     SR.UnboxedWord64 Type.Int16,
     compile_exp_as env ae (SR.UnboxedWord64 Type.Int16) e ^^
     TaggedSmallWord.clz_kernel Type.Int16
  | OtherPrim "clz32", [e] ->
     SR.UnboxedWord64 Type.Nat32,
     compile_exp_as env ae (SR.UnboxedWord64 Type.Nat32) e ^^ 
     TaggedSmallWord.clz_kernel Type.Nat32
  | OtherPrim "clzInt32", [e] ->
     SR.UnboxedWord64 Type.Int32,
     compile_exp_as env ae (SR.UnboxedWord64 Type.Int32) e ^^ 
     TaggedSmallWord.clz_kernel Type.Int32
  | OtherPrim "clz64", [e] ->
     SR.UnboxedWord64 Type.Nat64,
     compile_exp_as env ae (SR.UnboxedWord64 Type.Nat64) e ^^ 
     G.i (Unary (Wasm_exts.Values.I64 I64Op.Clz))
  | OtherPrim "clzInt64", [e] ->
     SR.UnboxedWord64 Type.Int64,
     compile_exp_as env ae (SR.UnboxedWord64 Type.Int64) e ^^ 
     G.i (Unary (Wasm_exts.Values.I64 I64Op.Clz))
  | OtherPrim "ctz8", [e] ->
     SR.UnboxedWord64 Type.Nat8,
     compile_exp_as env ae (SR.UnboxedWord64 Type.Nat8) e ^^
     TaggedSmallWord.ctz_kernel Type.Nat8
  | OtherPrim "ctz16", [e] ->
     SR.UnboxedWord64 Type.Nat16,
     compile_exp_as env ae (SR.UnboxedWord64 Type.Nat16) e ^^
     TaggedSmallWord.ctz_kernel Type.Nat16
  | OtherPrim "ctzInt8", [e] ->
     SR.UnboxedWord64 Type.Int8,
     compile_exp_as env ae (SR.UnboxedWord64 Type.Int8) e ^^
     TaggedSmallWord.ctz_kernel Type.Int8
  | OtherPrim "ctzInt16", [e] ->
     SR.UnboxedWord64 Type.Int16,
     compile_exp_as env ae (SR.UnboxedWord64 Type.Int16) e ^^
     TaggedSmallWord.ctz_kernel Type.Int16
  | OtherPrim "ctz32", [e] ->
    SR.UnboxedWord64 Type.Nat32,
    compile_exp_as env ae (SR.UnboxedWord64 Type.Nat32) e ^^ 
    TaggedSmallWord.ctz_kernel Type.Nat32
  | OtherPrim "ctzInt32", [e] ->
    SR.UnboxedWord64 Type.Int32,
    compile_exp_as env ae (SR.UnboxedWord64 Type.Int32) e ^^ 
    TaggedSmallWord.ctz_kernel Type.Int32
  | OtherPrim "ctz64", [e] ->
    SR.UnboxedWord64 Type.Nat64,
    compile_exp_as env ae (SR.UnboxedWord64 Type.Nat64) e ^^ 
    G.i (Unary (Wasm_exts.Values.I64 I64Op.Ctz))
  | OtherPrim "ctzInt64", [e] ->
    SR.UnboxedWord64 Type.Int64,
    compile_exp_as env ae (SR.UnboxedWord64 Type.Int64) e ^^ 
    G.i (Unary (Wasm_exts.Values.I64 I64Op.Ctz))

  | OtherPrim "conv_Char_Text", [e] ->
    SR.Vanilla,
    compile_exp_vanilla env ae e ^^
    Text.prim_showChar env

  | OtherPrim "char_to_upper", [e] ->
    compile_char_to_char_rts env ae e "char_to_upper"

  | OtherPrim "char_to_lower", [e] ->
    compile_char_to_char_rts env ae e "char_to_lower"

  | OtherPrim "char_is_whitespace", [e] ->
    compile_char_to_bool_rts env ae e "char_is_whitespace"

  | OtherPrim "char_is_lowercase", [e] ->
    compile_char_to_bool_rts env ae e "char_is_lowercase"

  | OtherPrim "char_is_uppercase", [e] ->
    compile_char_to_bool_rts env ae e "char_is_uppercase"

  | OtherPrim "char_is_alphabetic", [e] ->
    compile_char_to_bool_rts env ae e "char_is_alphabetic"

  | OtherPrim "print", [e] ->
    SR.unit,
    compile_exp_vanilla env ae e ^^
    IC.print_text env

  | OtherPrim "text_lowercase", [e] ->
    SR.Vanilla,
    compile_exp_vanilla env ae e ^^
    Text.lowercase env

  | OtherPrim "text_uppercase", [e] ->
    SR.Vanilla,
    compile_exp_vanilla env ae e ^^
    Text.uppercase env

  | OtherPrim "performanceCounter", [e] ->
    (SR.UnboxedWord64 Type.Nat64),
    compile_exp_as env ae (SR.UnboxedWord64 Type.Nat32) e ^^
    IC.performance_counter env

  | OtherPrim "trap", [e] ->
    SR.Unreachable,
    compile_exp_vanilla env ae e ^^
    IC.trap_text env

  | OtherPrim "principalOfBlob", e ->
    const_sr SR.Vanilla (Blob.copy env Tagged.B Tagged.P)
  | OtherPrim "blobOfPrincipal", e ->
    const_sr SR.Vanilla (Blob.copy env Tagged.P Tagged.B)
  | OtherPrim "principalOfActor", e ->
    const_sr SR.Vanilla (Blob.copy env Tagged.A Tagged.P)

  | OtherPrim "blobToArray", e ->
    const_sr SR.Vanilla (Arr.ofBlob env Tagged.I)
  | OtherPrim "blobToArrayMut", e ->
    const_sr SR.Vanilla (Arr.ofBlob env Tagged.M)

  | OtherPrim ("arrayToBlob" | "arrayMutToBlob"), e ->
    const_sr SR.Vanilla (Arr.toBlob env)

  | OtherPrim (("stableMemoryLoadNat32" | "stableMemoryLoadInt32") as p), [e] ->
    let ty = Type.(if p = "stableMemoryLoadNat32" then Nat32 else Int32) in
    SR.UnboxedWord64 ty,
    compile_exp_as env ae (SR.UnboxedWord64 Type.Nat64) e ^^
    StableMemoryInterface.load_word32 env ^^
    G.i (Convert (Wasm_exts.Values.I64 I64Op.(if ty = Type.Nat32 then ExtendUI32 else ExtendSI32))) ^^
    TaggedSmallWord.msb_adjust ty

  | OtherPrim (("stableMemoryStoreNat32" | "stableMemoryStoreInt32") as p), [e1; e2] ->
    let ty = Type.(if p = "stableMemoryStoreNat32" then Nat32 else Int32) in
    SR.unit,
    compile_exp_as env ae (SR.UnboxedWord64 Type.Nat64) e1 ^^
    compile_exp_as env ae (SR.UnboxedWord64 ty) e2 ^^
    TaggedSmallWord.lsb_adjust ty ^^
    G.i (Convert (Wasm_exts.Values.I32 I32Op.WrapI64)) ^^
    StableMemoryInterface.store_word32 env

  | OtherPrim (("stableMemoryLoadNat8" | "stableMemoryLoadInt8") as p), [e] ->
    let ty = Type.(if p = "stableMemoryLoadNat8" then Nat8 else Int8) in
    SR.UnboxedWord64 ty,
    compile_exp_as env ae (SR.UnboxedWord64 Type.Nat64) e ^^
    StableMemoryInterface.load_word8 env ^^
    G.i (Convert (Wasm_exts.Values.I64 I64Op.(if ty = Type.Nat8 then ExtendUI32 else ExtendSI32))) ^^
    TaggedSmallWord.msb_adjust ty

  (* Other prims, binary *)

  | OtherPrim (("stableMemoryStoreNat8" | "stableMemoryStoreInt8") as p), [e1; e2] ->
    let ty = Type.(if p = "stableMemoryStoreNat8" then Nat8 else Int8) in
    SR.unit,
    compile_exp_as env ae (SR.UnboxedWord64 Type.Nat64) e1 ^^
    compile_exp_as env ae (SR.UnboxedWord64 ty) e2 ^^
    TaggedSmallWord.lsb_adjust ty ^^
    G.i (Convert (Wasm_exts.Values.I32 I32Op.WrapI64)) ^^
    StableMemoryInterface.store_word8 env

  | OtherPrim (("stableMemoryLoadNat16" | "stableMemoryLoadInt16") as p), [e] ->
    let ty = Type.(if p = "stableMemoryLoadNat16" then Nat16 else Int16) in
    SR.UnboxedWord64 ty,
    compile_exp_as env ae (SR.UnboxedWord64 Type.Nat64) e ^^
    StableMemoryInterface.load_word16 env ^^
    G.i (Convert (Wasm_exts.Values.I64 I64Op.(if ty = Type.Nat16 then ExtendUI32 else ExtendSI32))) ^^
    TaggedSmallWord.msb_adjust ty

  | OtherPrim (("stableMemoryStoreNat16" | "stableMemoryStoreInt16") as p), [e1; e2] ->
    let ty = Type.(if p = "stableMemoryStoreNat16" then Nat16 else Int16) in
    SR.unit,
    compile_exp_as env ae (SR.UnboxedWord64 Type.Nat64) e1 ^^
    compile_exp_as env ae (SR.UnboxedWord64 ty) e2 ^^
    TaggedSmallWord.lsb_adjust ty ^^
    G.i (Convert (Wasm_exts.Values.I32 I32Op.WrapI64)) ^^
    StableMemoryInterface.store_word16 env

  | OtherPrim (("stableMemoryLoadNat64" | "stableMemoryLoadInt64") as p), [e] ->
    let ty = Type.(if p = "stableMemoryLoadNat64" then Nat64 else Int64) in
    SR.UnboxedWord64 ty,
    compile_exp_as env ae (SR.UnboxedWord64 Type.Nat64) e ^^
    StableMemoryInterface.load_word64 env

  | OtherPrim (("stableMemoryStoreNat64" | "stableMemoryStoreInt64") as p), [e1; e2] ->
    let ty = Type.(if p = "stableMemoryStoreNat64" then Nat64 else Int64) in
    SR.unit,
    compile_exp_as env ae (SR.UnboxedWord64 Type.Nat64) e1 ^^
    compile_exp_as env ae (SR.UnboxedWord64 ty) e2 ^^
    StableMemoryInterface.store_word64 env

  | OtherPrim "stableMemoryLoadFloat", [e] ->
    SR.UnboxedFloat64,
    compile_exp_as env ae (SR.UnboxedWord64 Type.Nat64) e ^^
    StableMemoryInterface.load_float64 env

  | OtherPrim "stableMemoryStoreFloat", [e1; e2] ->
    SR.unit,
    compile_exp_as env ae (SR.UnboxedWord64 Type.Nat64) e1 ^^
    compile_exp_as env ae SR.UnboxedFloat64 e2 ^^
    StableMemoryInterface.store_float64 env

  | OtherPrim "stableMemoryLoadBlob", [e1; e2] ->
    SR.Vanilla,
    compile_exp_as env ae (SR.UnboxedWord64 Type.Nat64) e1 ^^
    compile_exp_as env ae SR.Vanilla e2 ^^
<<<<<<< HEAD
    BigNum.to_word64_with env (Blob.lit env Tagged.T "Blob size out of bounds") ^^
=======
    BigNum.to_word32_with env (Blob.lit env Tagged.T "Blob size out of bounds") ^^
>>>>>>> e7bf60c7
    StableMemoryInterface.load_blob env

  | OtherPrim "stableMemoryStoreBlob", [e1; e2] ->
    SR.unit,
    compile_exp_as env ae (SR.UnboxedWord64 Type.Nat64) e1 ^^
    compile_exp_as env ae SR.Vanilla e2 ^^
    StableMemoryInterface.store_blob env

  | OtherPrim "stableMemorySize", [] ->
    SR.UnboxedWord64 Type.Nat64,
    StableMemoryInterface.size env

  | OtherPrim "stableMemoryGrow", [e] ->
    SR.UnboxedWord64 Type.Nat64,
    compile_exp_as env ae (SR.UnboxedWord64 Type.Nat64) e ^^
    StableMemoryInterface.grow env

  | OtherPrim "stableVarQuery", [] ->
    SR.Vanilla,
    IC.get_self_reference env ^^
    IC.actor_public_field env Type.(motoko_stable_var_info_fld.lab)

  (* Other prims, binary*)
  | OtherPrim "Array.init", [_;_] ->
    const_sr SR.Vanilla (Arr.init env)
  | OtherPrim "Array.tabulate", [_;_] ->
    const_sr SR.Vanilla (Arr.tabulate env)
  | OtherPrim "btst8", [_;_] ->
    (* TODO: btstN returns Bool, not a small value *)
    const_sr (SR.UnboxedWord64 Type.Nat8) (TaggedSmallWord.btst_kernel env Type.Nat8)
  | OtherPrim "btst16", [_;_] ->
    const_sr (SR.UnboxedWord64 Type.Nat16) (TaggedSmallWord.btst_kernel env Type.Nat16)
  | OtherPrim "btstInt8", [_;_] ->
    const_sr (SR.UnboxedWord64 Type.Int8) (TaggedSmallWord.btst_kernel env Type.Int8)
  | OtherPrim "btstInt16", [_;_] ->
    const_sr (SR.UnboxedWord64 Type.Int16) (TaggedSmallWord.btst_kernel env Type.Int16)
  | OtherPrim "btst32", [_;_] ->
     const_sr (SR.UnboxedWord64 Type.Nat32) (TaggedSmallWord.btst_kernel env Type.Nat32)
  | OtherPrim "btstInt32", [_;_] ->
     const_sr (SR.UnboxedWord64 Type.Int32) (TaggedSmallWord.btst_kernel env Type.Int32) (* ! *)
  | OtherPrim "btst64", [_;_] ->
    const_sr (SR.UnboxedWord64 Type.Nat64) (Word64.btst_kernel env)
  | OtherPrim "btstInt64", [_;_] ->
    const_sr (SR.UnboxedWord64 Type.Int64) (Word64.btst_kernel env)

  (* Coercions for abstract types *)
  | CastPrim (_,_), [e] ->
    compile_exp env ae e

  | DecodeUtf8, [_] ->
    const_sr SR.Vanilla (Text.of_blob env)
  | EncodeUtf8, [_] ->
    const_sr SR.Vanilla (Text.to_blob env)

  (* textual to bytes *)
  | BlobOfIcUrl, [_] ->
    const_sr SR.Vanilla (E.call_import env "rts" "blob_of_principal")
  (* The other direction *)
  | IcUrlOfBlob, [_] ->
    const_sr SR.Vanilla (E.call_import env "rts" "principal_of_blob")

  (* Actor ids are blobs in the RTS *)
  | ActorOfIdBlob _, [e] ->
    SR.Vanilla,
    let (set_blob, get_blob) = new_local env "blob" in
    compile_exp_vanilla env ae e ^^
    set_blob ^^
    get_blob ^^
    Blob.len env ^^
    compile_unboxed_const 29L ^^
    compile_comparison I64Op.LeU ^^
    E.else_trap_with env "blob too long for actor principal" ^^
    get_blob ^^
    Blob.copy env Tagged.B Tagged.A

  | SelfRef _, [] ->
    SR.Vanilla, IC.get_self_reference env

  | ICArgDataPrim, [] ->
    SR.Vanilla, IC.arg_data env

  | ICReplyPrim ts, [e] ->
    SR.unit, begin match E.mode env with
    | Flags.ICMode | Flags.RefMode ->
      compile_exp_vanilla env ae e ^^
      (* TODO: We can try to avoid the boxing and pass the arguments to
        serialize individually *)
      Serialization.serialize env ts ^^
      IC.reply_with_data env
    | _ ->
      E.trap_with env (Printf.sprintf "cannot reply when running locally")
    end

  | ICRejectPrim, [e] ->
    SR.unit, IC.reject env (compile_exp_vanilla env ae e)

  | ICCallerPrim, [] ->
    SR.Vanilla, IC.caller env

  | ICCallPrim, [f;e;k;r] ->
    SR.unit, begin
    (* TBR: Can we do better than using the notes? *)
    let _, _, _, ts1, _ = Type.as_func f.note.Note.typ in
    let _, _, _, ts2, _ = Type.as_func k.note.Note.typ in
    let (set_meth_pair, get_meth_pair) = new_local env "meth_pair" in
    let (set_arg, get_arg) = new_local env "arg" in
    let (set_k, get_k) = new_local env "k" in
    let (set_r, get_r) = new_local env "r" in
    let add_cycles = Internals.add_cycles env ae in
    compile_exp_vanilla env ae f ^^ set_meth_pair ^^
    compile_exp_vanilla env ae e ^^ set_arg ^^
    compile_exp_vanilla env ae k ^^ set_k ^^
    compile_exp_vanilla env ae r ^^ set_r ^^
    FuncDec.ic_call env ts1 ts2 get_meth_pair get_arg get_k get_r add_cycles
    end
  | ICCallRawPrim, [p;m;a;k;r] ->
    SR.unit, begin
    let (set_meth_pair, get_meth_pair) = new_local env "meth_pair" in
    let (set_arg, get_arg) = new_local env "arg" in
    let (set_k, get_k) = new_local env "k" in
    let (set_r, get_r) = new_local env "r" in
    let add_cycles = Internals.add_cycles env ae in
    compile_exp_vanilla env ae p ^^
    compile_exp_vanilla env ae m ^^ Text.to_blob env ^^
    Tagged.load_forwarding_pointer env ^^
    Tuple.from_stack env 2 ^^ set_meth_pair ^^
    compile_exp_vanilla env ae a ^^ set_arg ^^
    compile_exp_vanilla env ae k ^^ set_k ^^
    compile_exp_vanilla env ae r ^^ set_r ^^
    FuncDec.ic_call_raw env get_meth_pair get_arg get_k get_r add_cycles
    end

  | ICMethodNamePrim, [] ->
    SR.Vanilla, IC.method_name env

  | ICStableRead ty, [] ->
    SR.Vanilla,
    Persistence.load env ty
  | ICStableWrite ty, [e] ->
    SR.unit,
    compile_exp_vanilla env ae e ^^
    Persistence.save env ty

  (* Cycles *)
  | SystemCyclesBalancePrim, [] ->
    SR.Vanilla, Cycles.balance env
  | SystemCyclesAddPrim, [e1] ->
    SR.unit, compile_exp_vanilla env ae e1 ^^ Cycles.add env
  | SystemCyclesAcceptPrim, [e1] ->
    SR.Vanilla, compile_exp_vanilla env ae e1 ^^ Cycles.accept env
  | SystemCyclesAvailablePrim, [] ->
    SR.Vanilla, Cycles.available env
  | SystemCyclesRefundedPrim, [] ->
    SR.Vanilla, Cycles.refunded env

  | SetCertifiedData, [e1] ->
    SR.unit, compile_exp_vanilla env ae e1 ^^ IC.set_certified_data env
  | GetCertificate, [] ->
    SR.Vanilla,
    IC.get_certificate env

  (* Unknown prim *)
  | _ -> SR.Unreachable, todo_trap env "compile_prim_invocation" (Arrange_ir.prim p)
  end

(* Compile, infer and return stack representation *)
and compile_exp (env : E.t) ae exp =
  compile_exp_with_hint env ae None exp

(* Compile to given stack representation *)
and compile_exp_as env ae sr_out e =
  let sr_in, code = compile_exp_with_hint env ae (Some sr_out) e in
  code ^^ StackRep.adjust env sr_in sr_out

and single_case e (cs : Ir.case list) =
  match cs, e.note.Note.typ with
  | [{it={pat={it=TagP (l, _);_}; _}; _}], Type.(Variant [{lab; _}]) -> l = lab
  | _ -> false

and known_tag_pat p = TagP ("", p)

and simplify_cases e (cs : Ir.case list) =
  match cs, e.note.Note.typ with
  (* for a 2-cased variant type, the second comparison can be omitted when the first pattern
     (with irrefutable subpattern) didn't match, and the pattern types line up *)
  | [{it={pat={it=TagP (l1, ip); _}; _}; _} as c1; {it={pat={it=TagP (l2, pat'); _} as pat2; exp}; _} as c2], Type.(Variant [{lab=el1; _}; {lab=el2; _}])
       when Ir_utils.is_irrefutable ip
            && (l1 = el1 || l1 = el2)
            && (l2 = el1 || l2 = el2) ->
     [c1; {c2 with it = {exp; pat = {pat2 with it = known_tag_pat pat'}}}]
  | _ -> cs

(* Compile, infer and return stack representation, taking the hint into account *)
and compile_exp_with_hint (env : E.t) ae sr_hint exp =
  (fun (sr,code) -> (sr, G.with_region exp.at code)) @@
  if exp.note.Note.const
  then let (c, fill) = compile_const_exp env ae exp in fill env ae; (SR.Const c, G.nop)
  else match exp.it with
  | PrimE (p, es) when List.exists (fun e -> Type.is_non e.note.Note.typ) es ->
    (* Handle dead code separately, so that we can rely on useful type
       annotations below *)
    SR.Unreachable,
    G.concat_map (compile_exp_ignore env ae) es ^^
    G.i Unreachable

  | PrimE (p, es) ->
    compile_prim_invocation (env : E.t) ae p es exp.at
  | VarE var ->
    Var.get_val env ae var
  | AssignE (e1,e2) ->
    SR.unit,
    let (prepare_code, sr, store_code) = compile_lexp env ae e1 in
    prepare_code ^^
    compile_exp_as env ae sr e2 ^^
    store_code
  | LitE l ->
    compile_lit l
  | IfE (scrut, e1, e2) ->
    let code_scrut = compile_exp_as_test env ae scrut in
    let sr1, code1 = compile_exp_with_hint env ae sr_hint e1 in
    let sr2, code2 = compile_exp_with_hint env ae sr_hint e2 in
    (* Use the expected stackrep, if given, else infer from the branches *)
    let sr = match sr_hint with
      | Some sr -> sr
      | None -> StackRep.join sr1 sr2
    in
    sr,
    code_scrut ^^
    FakeMultiVal.if_ env
      (StackRep.to_block_type env sr)
      (code1 ^^ StackRep.adjust env sr1 sr)
      (code2 ^^ StackRep.adjust env sr2 sr)
  | BlockE (decs, exp) ->
    let captured = Freevars.captured_vars (Freevars.exp exp) in
    let ae', codeW1 = compile_decs env ae decs captured in
    let (sr, code2) = compile_exp_with_hint env ae' sr_hint exp in
    (sr, codeW1 code2)
  | LabelE (name, _ty, e) ->
    (* The value here can come from many places -- the expression,
       or any of the nested returns. Hard to tell which is the best
       stack representation here.
       So let’s go with Vanilla. *)
    SR.Vanilla,
    E.block_ env (StackRep.to_block_type env SR.Vanilla) (
      G.with_current_depth (fun depth ->
        let ae1 = VarEnv.add_label ae name depth in
        compile_exp_vanilla env ae1 e
      )
    )
  | LoopE e ->
    SR.Unreachable,
    let ae' = VarEnv.{ ae with lvl = NotTopLvl } in
    G.loop0 (compile_exp_unit env ae' e ^^ G.i (Br (nr 0l))
    )
    ^^
   G.i Unreachable

  | SwitchE (e, cs) when single_case e cs ->
    let code1 = compile_exp_vanilla env ae e in
    let [@warning "-8"] [{it={pat={it=TagP (_, pat');_} as pat; exp}; _}] = cs in
    let ae1, pat_code = compile_pat_local env ae {pat with it = known_tag_pat pat'} in
    let sr, rhs_code = compile_exp_with_hint env ae1 sr_hint exp in

    (* Use the expected stackrep, if given, else infer from the branches *)
    let final_sr = match sr_hint with
      | Some sr -> sr
      | None -> sr
    in

    final_sr,
    (* Run rest in block to exit from *)
    FakeMultiVal.block_ env (StackRep.to_block_type env final_sr) (fun branch_code ->
       orsPatternFailure env (List.map (fun (sr, c) ->
          c ^^^ CannotFail (StackRep.adjust env sr final_sr ^^ branch_code)
       ) [sr, CannotFail code1 ^^^ pat_code ^^^ CannotFail rhs_code]) ^^
       G.i Unreachable (* We should always exit using the branch_code *)
    )

  | SwitchE (e, cs) ->
    let code1 = compile_exp_vanilla env ae e in
    let (set_i, get_i) = new_local env "switch_in" in

    (* compile subexpressions and collect the provided stack reps *)
    let codes = List.map (fun {it={pat; exp=e}; _} ->
      let (ae1, pat_code) = compile_pat_local env ae pat in
      let (sr, rhs_code) = compile_exp_with_hint env ae1 sr_hint e in
      (sr, CannotFail get_i ^^^ pat_code ^^^ CannotFail rhs_code)
      ) (simplify_cases e cs) in

    (* Use the expected stackrep, if given, else infer from the branches *)
    let final_sr = match sr_hint with
      | Some sr -> sr
      | None -> StackRep.joins (List.map fst codes)
    in

    final_sr,
    (* Run scrut *)
    code1 ^^ set_i ^^
    (* Run rest in block to exit from *)
    FakeMultiVal.block_ env (StackRep.to_block_type env final_sr) (fun branch_code ->
       orsPatternFailure env (List.map (fun (sr, c) ->
          c ^^^ CannotFail (StackRep.adjust env sr final_sr ^^ branch_code)
       ) codes) ^^
       G.i Unreachable (* We should always exit using the branch_code *)
    )
  (* Async-wait lowering support features *)
  | DeclareE (name, typ, e) ->
    let ae1, i = VarEnv.add_local_with_heap_ind env ae name typ in
    let sr, code = compile_exp env ae1 e in
    sr,
    MutBox.alloc env ^^ G.i (LocalSet (nr i)) ^^
    code
  | DefineE (name, _, e) ->
    SR.unit,
    let pre_code, sr, code = Var.set_val env ae name in
    pre_code ^^
    compile_exp_as env ae sr e ^^
    code
  | FuncE (x, sort, control, typ_binds, args, res_tys, e) ->
    let captured = Freevars.captured exp in
    let return_tys = match control with
      | Type.Returns -> res_tys
      | Type.Replies -> []
      | Type.Promises -> assert false in
    let return_arity = List.length return_tys in
    let mk_body env1 ae1 = compile_exp_as env1 ae1 (StackRep.of_arity return_arity) e in
    FuncDec.lit env ae x sort control captured args mk_body return_tys exp.at
  | SelfCallE (ts, exp_f, exp_k, exp_r) ->
    SR.unit,
    let (set_future, get_future) = new_local env "future" in
    let (set_k, get_k) = new_local env "k" in
    let (set_r, get_r) = new_local env "r" in
    let mk_body env1 ae1 = compile_exp_as env1 ae1 SR.unit exp_f in
    let captured = Freevars.captured exp_f in
    let add_cycles = Internals.add_cycles env ae in
    FuncDec.async_body env ae ts captured mk_body exp.at ^^
    Tagged.load_forwarding_pointer env ^^
    set_future ^^

    compile_exp_vanilla env ae exp_k ^^ set_k ^^
    compile_exp_vanilla env ae exp_r ^^ set_r ^^

    FuncDec.ic_self_call env ts
      IC.(get_self_reference env ^^
          actor_public_field env async_method_name)
      get_future
      get_k
      get_r
      add_cycles
  | ActorE (ds, fs, _, _) ->
    fatal "Local actors not supported by backend"
  | NewObjE (Type.(Object | Module | Memory) as _sort, fs, _) ->
    (*
    We can enable this warning once we treat everything as static that
    mo_frontend/static.ml accepts, including _all_ literals.
    if sort = Type.Module then Printf.eprintf "%s" "Warning: Non-static module\n";
    *)
    SR.Vanilla,
    let fs' = fs |> List.map
      (fun (f : Ir.field) -> (f.it.name, fun () ->
        if Type.is_mut f.note
        then Var.get_aliased_box env ae f.it.var
        else Var.get_val_vanilla env ae f.it.var)) in
    Object.lit_raw env fs'
  | _ -> SR.unit, todo_trap env "compile_exp" (Arrange_ir.exp exp)

and compile_exp_ignore env ae e =
  let sr, code = compile_exp env ae e in
  code ^^ StackRep.drop env sr

and compile_exp_as_opt env ae sr_out_o e =
  let sr_in, code = compile_exp_with_hint env ae sr_out_o e in
  G.with_region e.at (
    code ^^
    match sr_out_o with
    | None -> StackRep.drop env sr_in
    | Some sr_out -> StackRep.adjust env sr_in sr_out
  )

and compile_exp_vanilla (env : E.t) ae exp =
  compile_exp_as env ae SR.Vanilla exp

and compile_exp_unit (env : E.t) ae exp =
  compile_exp_as env ae SR.unit exp

(* compiles to something that works with IfE or Eqz
   (SR.UnboxedWord64 or SR.Vanilla are _both_ ok)
*)
and compile_exp_as_test env ae e =
  let sr, code = compile_exp env ae e in
  code ^^
  (if sr != SR.bool then StackRep.adjust env sr SR.Vanilla else G.nop)

(* Compile a prim of type Char -> Char to a RTS call. *)
and compile_char_to_char_rts env ae exp rts_fn =
  SR.UnboxedWord64 Type.Char,
  compile_exp_as env ae (SR.UnboxedWord64 Type.Char) exp ^^
  TaggedSmallWord.lsb_adjust_codepoint env ^^
  G.i (Convert (Wasm_exts.Values.I32 I32Op.WrapI64)) ^^
  E.call_import env "rts" rts_fn ^^
  G.i (Convert (Wasm_exts.Values.I64 I64Op.ExtendUI32)) ^^
  TaggedSmallWord.msb_adjust_codepoint


(* Compile a prim of type Char -> Bool to a RTS call. The RTS function should
   have type int32_t -> int32_t where the return value is 0 for 'false' and 1
   for 'true'. *)
and compile_char_to_bool_rts (env : E.t) (ae : VarEnv.t) exp rts_fn =
  SR.bool,
  compile_exp_as env ae (SR.UnboxedWord64 Type.Char) exp ^^
  TaggedSmallWord.lsb_adjust_codepoint env ^^
  G.i (Convert (Wasm_exts.Values.I32 I32Op.WrapI64)) ^^
  (* The RTS function returns Motoko True/False values (which are represented as
     1 and 0, respectively) so we don't need any marshalling *)
  E.call_import env "rts" rts_fn ^^
  Bool.from_rts_int32

(*
The compilation of declarations (and patterns!) needs to handle mutual recursion.
This requires conceptually three passes:
 1. First we need to collect all names bound in a block,
    and find locations for then (which extends the environment).
    The environment is extended monotonically: The type-checker ensures that
    a Block does not bind the same name twice.
    We would not need to pass in the environment, just out ... but because
    it is bundled in the E.t type, threading it through is also easy.

 2. We need to allocate memory for them, and store the pointer in the
    WebAssembly local, so that they can be captured by closures.

 3. We go through the declarations, generate the actual code and fill the
    allocated memory.
    This includes creating the actual closure references.

We could do this in separate functions, but I chose to do it in one
 * it means all code related to one constructor is in one place and
 * when generating the actual code, we still “know” the id of the local that
   has the memory location, and don’t have to look it up in the environment.

The first phase works with the `pre_env` passed to `compile_dec`,
while the third phase is a function that expects the final environment. This
enabled mutual recursion.
*)


and compile_lit_pat env l =
  match l with
  | NullLit ->
    Opt.is_null env
  | BoolLit true ->
    G.nop
  | BoolLit false ->
    compile_test I64Op.Eqz
  | (NatLit _ | IntLit _) ->
    compile_lit_as env SR.Vanilla l ^^
    BigNum.compile_eq env
  | Nat8Lit _ ->
    compile_lit_as env SR.Vanilla l ^^
    compile_eq env Type.(Prim Nat8)
  | Nat16Lit _ ->
    compile_lit_as env SR.Vanilla l ^^
    compile_eq env Type.(Prim Nat16)
  | Nat32Lit _ ->
    compile_lit_as env SR.Vanilla l ^^
    compile_eq env Type.(Prim Nat32)
  | Nat64Lit _ ->
    BoxedWord64.unbox env Type.Nat64 ^^
    compile_lit_as env (SR.UnboxedWord64 Type.Nat64) l ^^
    compile_eq env Type.(Prim Nat64)
  | Int8Lit _ ->
    compile_lit_as env SR.Vanilla l ^^
    compile_eq env Type.(Prim Int8)
  | Int16Lit _ ->
    compile_lit_as env SR.Vanilla l ^^
    compile_eq env Type.(Prim Int16)
  | Int32Lit _ ->
    compile_lit_as env SR.Vanilla l ^^
    compile_eq env Type.(Prim Int32)
  | Int64Lit _ ->
    BoxedWord64.unbox env Type.Int64 ^^
    compile_lit_as env (SR.UnboxedWord64 Type.Int64) l ^^
    compile_eq env Type.(Prim Int64)
  | CharLit _ ->
    compile_lit_as env SR.Vanilla l ^^
    compile_eq env Type.(Prim Char)
  | TextLit t ->
    compile_lit_as env SR.Vanilla l ^^
    Text.compare env Operator.EqOp
  | BlobLit t ->
    compile_lit_as env SR.Vanilla l ^^
    Blob.compare env (Some Operator.EqOp)
  | FloatLit _ ->
    todo_trap env "compile_lit_pat" (Arrange_ir.lit l)

and fill_pat env ae pat : patternCode =
  PatCode.with_region pat.at @@
  match pat.it with
  | _ when Ir_utils.is_irrefutable_nonbinding pat -> CannotFail (G.i Drop)
  | WildP -> assert false (* matched above *)
  | OptP p when Ir_utils.is_irrefutable_nonbinding p ->
      CanFail (fun fail_code ->
        Opt.is_some env ^^
        E.if0 G.nop fail_code)
  | OptP p ->
      let (set_x, get_x) = new_local env "opt_scrut" in
      CanFail (fun fail_code ->
        set_x ^^
        get_x ^^
        Opt.is_some env ^^
        E.if0
          ( get_x ^^
            Opt.project env ^^
            with_fail fail_code (fill_pat env ae p)
          )
          fail_code
      )
  | TagP ("", p) -> (* these only come from known_tag_pat *)
    if Ir_utils.is_irrefutable_nonbinding p
    then CannotFail (G.i Drop)
    else CannotFail (Variant.project env) ^^^ fill_pat env ae p
  | TagP (l, p) when Ir_utils.is_irrefutable_nonbinding p ->
      CanFail (fun fail_code ->
        Variant.test_is env l ^^
        E.if0 G.nop fail_code)
  | TagP (l, p) ->
      let (set_x, get_x) = new_local env "tag_scrut" in
      CanFail (fun fail_code ->
        set_x ^^
        get_x ^^
        Variant.test_is env l ^^
        E.if0
          ( get_x ^^
            Variant.project env ^^
            with_fail fail_code (fill_pat env ae p)
          )
          fail_code
      )
  | LitP l ->
      CanFail (fun fail_code ->
        compile_lit_pat env l ^^
        E.if0 G.nop fail_code)
  | VarP name ->
      CannotFail (Var.set_val_vanilla_from_stack env ae name)
  | TupP ps ->
      let (set_i, get_i) = new_local env "tup_scrut" in
      let rec go i = function
        | [] -> CannotFail G.nop
        | p::ps ->
          let code1 = fill_pat env ae p in
          let code2 = go (Int64.add i 1L) ps in
          CannotFail (get_i ^^ Tuple.load_n env i) ^^^ code1 ^^^ code2 in
      CannotFail set_i ^^^ go 0L ps
  | ObjP pfs ->
      let project = compile_load_field env pat.note in
      let (set_i, get_i) = new_local env "obj_scrut" in
      let rec go = function
        | [] -> CannotFail G.nop
        | {it={name; pat}; _}::pfs' ->
          let code1 = fill_pat env ae pat in
          let code2 = go pfs' in
          CannotFail (get_i ^^ project name) ^^^ code1 ^^^ code2 in
      CannotFail set_i ^^^ go pfs
  | AltP (p1, p2) ->
      let code1 = fill_pat env ae p1 in
      let code2 = fill_pat env ae p2 in
      let (set_i, get_i) = new_local env "alt_scrut" in
      CannotFail set_i ^^^
      orElse (CannotFail get_i ^^^ code1)
             (CannotFail get_i ^^^ code2)

and alloc_pat_local env ae pat =
  let d = Freevars.pat pat in
  AllocHow.M.fold (fun v typ ae ->
    let (ae1, _i) = VarEnv.add_direct_local env ae v SR.Vanilla typ
    in ae1
  ) d ae

and alloc_pat env ae how pat : VarEnv.t * G.t  =
  (fun (ae, code) -> (ae, G.with_region pat.at code)) @@
  let d = Freevars.pat pat in
  AllocHow.M.fold (fun v typ (ae, code0) ->
    let ae1, code1 = AllocHow.add_local env ae how v typ
    in (ae1, code0 ^^ code1)
  ) d (ae, G.nop)

and compile_pat_local env ae pat : VarEnv.t * patternCode =
  (* It returns:
     - the extended environment
     - the patternCode to do the pattern matching.
       This expects the  undestructed value is on top of the stack,
       consumes it, and fills the heap.
       If the pattern matches, execution continues (with nothing on the stack).
       If the pattern does not match, it fails (in the sense of PatCode.CanFail)
  *)
  let ae1 = alloc_pat_local env ae pat in
  let fill_code = fill_pat env ae1 pat in
  (ae1, fill_code)

(* Used for let patterns:
   If the pattern can consume its scrutinee in a better form than vanilla (e.g.
   unboxed tuple, unboxed 32/64), lets do that.
*)
and compile_unboxed_pat env ae how pat
  : VarEnv.t * G.t * G.t * SR.t option * G.t =
  (* It returns:
     - the extended environment
     - the code to allocate memory
     - the code to prepare the stack (e.g. push destination addresses)
       before the scrutinee is pushed
     - the desired stack rep. None means: Do not even push the scrutinee.
     - the code to do the pattern matching.
       This expects the undestructed value is on top of the stack,
       consumes it, and fills the heap
       If the pattern does not match, it traps with pattern failure
  *)
  let (ae1, alloc_code) = alloc_pat env ae how pat in
  let pre_code, sr, fill_code = match pat.it with
    (* Nothing to match: Do not even put something on the stack *)
    | WildP -> G.nop, None, G.nop
    (* Tuple patterns *)
    | TupP ps when List.length ps <> 1 ->
      G.nop,
      Some (SR.UnboxedTuple (List.length ps)),
      (* We have to fill the pattern in reverse order, to take things off the
         stack. This is only ok as long as patterns have no side effects.
      *)
      G.concat_mapi (fun i p -> orPatternFailure env (fill_pat env ae1 p)) (List.rev ps)
    (* Variable patterns *)
    | VarP name ->
      let pre_code, sr, code = Var.set_val env ae1 name in
      pre_code, Some sr, code
    (* The general case: Create a single value, match that. *)
    | _ ->
      G.nop,
      Some SR.Vanilla,
      orPatternFailure env (fill_pat env ae1 pat) in
  let pre_code = G.with_region pat.at pre_code in
  let fill_code = G.with_region pat.at fill_code in
  (ae1, alloc_code, pre_code, sr, fill_code)

and compile_dec env pre_ae how v2en dec : VarEnv.t * G.t * (VarEnv.t -> scope_wrap) =
  (fun (pre_ae, alloc_code, mk_code, wrap) ->
       G.(pre_ae, with_region dec.at alloc_code, fun ae body_code ->
          with_region dec.at (mk_code ae) ^^ wrap body_code)) @@

  match dec.it with
  (* A special case for public methods *)
  (* This relies on the fact that in the top-level mutually recursive group, no shadowing happens. *)
  | LetD ({it = VarP v; _}, e) when E.NameEnv.mem v v2en ->
    let (const, fill) = compile_const_exp env pre_ae e in
    let fi = match const with
      | Const.Message fi -> fi
      | _ -> assert false in
    let pre_ae1 = VarEnv.add_local_public_method pre_ae v (fi, (E.NameEnv.find v v2en)) e.note.Note.typ in
    G.( pre_ae1, nop, (fun ae -> fill env ae; nop), unmodified)

  (* A special case for constant expressions *)
  | LetD (p, e) when e.note.Note.const ->
    (* constant expression matching with patterns is fully decidable *)
    if const_exp_matches_pat env pre_ae p e then (* not refuted *)
      let extend, fill = compile_const_dec env pre_ae dec in
      G.(extend pre_ae, nop, (fun ae -> fill env ae; nop), unmodified)
    else (* refuted *)
      (pre_ae, G.nop, (fun _ -> PatCode.patternFailTrap env), unmodified)

  | LetD (p, e) ->
    let (pre_ae1, alloc_code, pre_code, sr, fill_code) = compile_unboxed_pat env pre_ae how p in
    ( pre_ae1, alloc_code,
      (fun ae -> pre_code ^^ compile_exp_as_opt env ae sr e ^^ fill_code),
      unmodified
    )

  | VarD (name, content_typ, e) ->
    assert AllocHow.(match M.find_opt name how with
                     | Some (LocalMut _ | StoreHeap | StoreStatic) -> true
                     | _ -> false);
    let var_typ = Type.Mut content_typ in
    let pre_ae1, alloc_code = AllocHow.add_local env pre_ae how name var_typ in
    ( pre_ae1,
      alloc_code,
      (fun ae -> let pre_code, sr, code = Var.set_val env ae name in
                 pre_code ^^ compile_exp_as env ae sr e ^^ code),
      unmodified
    )

  | RefD (name, typ, { it = DotLE (e, n); _ }) ->
    let pre_ae1, alloc_code = AllocHow.add_local_for_alias env pre_ae how name typ in

    ( pre_ae1,
      alloc_code,
      (fun ae ->
        compile_exp_vanilla env ae e ^^
        Object.load_idx_raw env n ^^
        Var.capture_aliased_box env ae name),
      unmodified
    )
  | RefD _ -> assert false

and compile_decs_public env pre_ae decs v2en captured_in_body : VarEnv.t * scope_wrap =
  let how = AllocHow.decs pre_ae decs captured_in_body in
  let rec go pre_ae = function
    | []        -> (pre_ae, G.nop, fun _ -> unmodified)
    | [dec]     -> compile_dec env pre_ae how v2en dec
    | dec::decs ->
        let (pre_ae1, alloc_code1, mk_codeW1) = compile_dec env pre_ae how v2en dec in
        let (pre_ae2, alloc_code2, mk_codeW2) = go              pre_ae1 decs in
        ( pre_ae2,
          alloc_code1 ^^ alloc_code2,
          fun ae -> let codeW1 = mk_codeW1 ae in
                    let codeW2 = mk_codeW2 ae in
                    fun body_code -> codeW1 (codeW2 body_code)
        ) in
  let (ae1, alloc_code, mk_codeW) = go pre_ae decs in
  (ae1, fun body_code -> alloc_code ^^ mk_codeW ae1 body_code)

and compile_decs env ae decs captured_in_body : VarEnv.t * scope_wrap =
  compile_decs_public env ae decs E.NameEnv.empty captured_in_body

(* This compiles expressions determined to be const as per the analysis in
   ir_passes/const.ml. See there for more details.
*)
and compile_const_exp env pre_ae exp : Const.v * (E.t -> VarEnv.t -> unit) =
  match exp.it with
  | FuncE (name, sort, control, typ_binds, args, res_tys, e) ->
    let fun_rhs =

      (* a few prims cannot be safely inlined *)
      let inlineable_prim = function
      | RetPrim -> false
      | BreakPrim _ -> false
      | ThrowPrim -> fatal "internal error: left-over ThrowPrim"
      | _ -> true in

      match sort, control, typ_binds, e.it with
      (* Special cases for prim-wrapping functions *)

      | Type.Local, Type.Returns, [], PrimE (prim, prim_args) when
          inlineable_prim prim &&
          List.length args = List.length prim_args &&
          List.for_all2 (fun p a -> a.it = VarE p.it) args prim_args ->
        Const.PrimWrapper prim
      | _, _, _, _ -> Const.Complicated
    in
    let return_tys = match control with
      | Type.Returns -> res_tys
      | Type.Replies -> []
      | Type.Promises -> assert false in
    let mk_body env ae =
      List.iter (fun v ->
        if not (VarEnv.NameEnv.mem v ae.VarEnv.vars)
        then fatal "internal error: const \"%s\": captures \"%s\", not found in static environment\n" name v
      ) (Freevars.M.keys (Freevars.exp e));
      compile_exp_as env ae (StackRep.of_arity (List.length return_tys)) e in
    FuncDec.closed env sort control name args mk_body fun_rhs return_tys exp.at
  | BlockE (decs, e) ->
    let (extend, fill1) = compile_const_decs env pre_ae decs in
    let ae' = extend pre_ae in
    let (c, fill2) = compile_const_exp env ae' e in
    (c, fun env ae ->
      let ae' = extend ae in
      fill1 env ae';
      fill2 env ae')
  | VarE v ->
    let c =
      match VarEnv.lookup_var pre_ae v with
      | Some (VarEnv.Const c) -> c
      | _ -> fatal "compile_const_exp/VarE: \"%s\" not found" v
    in
    (c, fun _ _ -> ())
  | NewObjE (Type.(Object | Module | Memory), fs, _) ->
    let static_fs = List.map (fun f ->
          let st =
            match VarEnv.lookup_var pre_ae f.it.var with
            | Some (VarEnv.Const c) -> c
            | _ -> fatal "compile_const_exp/ObjE: \"%s\" not found" f.it.var
          in f.it.name, st) fs
    in
    (Const.Obj static_fs), fun _ _ -> ()
  | PrimE (DotPrim name, [e]) ->
    let (object_ct, fill) = compile_const_exp env pre_ae e in
    let fs = match object_ct with
      | Const.Obj fs -> fs
      | _ -> fatal "compile_const_exp/DotE: not a static object" in
    let member_ct = List.assoc name fs in
    (member_ct, fill)
  | PrimE (ProjPrim i, [e]) ->
    let (object_ct, fill) = compile_const_exp env pre_ae e in
    let cs = match object_ct with
      | Const.Tuple cs -> cs
      | _ -> fatal "compile_const_exp/ProjE: not a static tuple" in
    (List.nth cs i, fill)
  | LitE l -> Const.(Lit (const_lit_of_lit l)), (fun _ _ -> ())
  | PrimE (TupPrim, []) -> Const.Unit, (fun _ _ -> ())
  | PrimE (ArrayPrim (Const, _), es) ->
    let (cs, fills) = List.split (List.map (compile_const_exp env pre_ae) es) in
    (Const.Array cs),
    (fun env ae -> List.iter (fun fill -> fill env ae) fills)
  | PrimE (TupPrim, es) ->
    let (cs, fills) = List.split (List.map (compile_const_exp env pre_ae) es) in
    (Const.Tuple cs),
    (fun env ae -> List.iter (fun fill -> fill env ae) fills)
  | PrimE (TagPrim i, [e]) ->
    let (arg_ct, fill) = compile_const_exp env pre_ae e in
    (Const.Tag (i, arg_ct)),
    fill
  | PrimE (OptPrim, [e]) ->
    let (arg_ct, fill) = compile_const_exp env pre_ae e in
    (Const.Opt arg_ct),
    fill

  | _ -> assert false

and compile_const_decs env pre_ae decs : (VarEnv.t -> VarEnv.t) * (E.t -> VarEnv.t -> unit) =
  let rec go pre_ae = function
    | []          -> (fun ae -> ae), (fun _ _ -> ())
    | [dec]       -> compile_const_dec env pre_ae dec
    | (dec::decs) ->
        let (extend1, fill1) = compile_const_dec env pre_ae dec in
        let pre_ae1 = extend1 pre_ae in
        let (extend2, fill2) = go                    pre_ae1 decs in
        (fun ae -> extend2 (extend1 ae)),
        (fun env ae -> fill1 env ae; fill2 env ae) in
  go pre_ae decs

and const_exp_matches_pat env ae pat exp : bool =
  assert exp.note.Note.const;
  let c, _ = compile_const_exp env ae exp in
  match destruct_const_pat VarEnv.empty_ae pat c with Some _ -> true | _ -> false

and destruct_const_pat ae pat const : VarEnv.t option = match pat.it with
  | WildP -> Some ae
  | VarP v -> Some (VarEnv.add_local_const ae v const pat.note)
  | ObjP pfs ->
    let fs = match const with Const.Obj fs -> fs | _ -> assert false in
    List.fold_left (fun ae (pf : pat_field) ->
      match ae, List.find_opt (fun (n, _) -> pf.it.name = n) fs with
      | None, _ -> None
      | Some ae, Some (_, c) -> destruct_const_pat ae pf.it.pat c
      | _, None -> assert false
    ) (Some ae) pfs
  | AltP (p1, p2) ->
    let l = destruct_const_pat ae p1 const in
    if l = None then destruct_const_pat ae p2 const
    else l
  | TupP ps ->
    let cs = match const with Const.Tuple cs -> cs | Const.Unit -> [] | _ -> assert false in
    let go ae p c = match ae with
      | Some ae -> destruct_const_pat ae p c
      | _ -> None in
    List.fold_left2 go (Some ae) ps cs
  | LitP lp ->
    begin match const with
    | Const.Lit lc when Const.lit_eq (const_lit_of_lit lp) lc -> Some ae
    | _ -> None
    end
  | OptP p ->
    begin match const with
      | Const.Opt c -> destruct_const_pat ae p c
      | Const.(Lit Null) -> None
      | _ -> assert false
    end
  | TagP (i, p) ->
     match const with
     | Const.Tag (ic, c) when i = ic -> destruct_const_pat ae p c
     | Const.Tag _ -> None
     | _ -> assert false

and compile_const_dec env pre_ae dec : (VarEnv.t -> VarEnv.t) * (E.t -> VarEnv.t -> unit) =
  (* This returns a _function_ to extend the VarEnv, instead of doing it, because
  it needs to be extended twice: Once during the pass that gets the outer, static values
  (no forward references), and then to implement the `fill`, which compiles the bodies
  of functions (may contain forward references.) *)
  match dec.it with
  (* This should only contain constants (cf. is_const_exp) *)
  | LetD (p, e) ->
    let (const, fill) = compile_const_exp env pre_ae e in
    (fun ae -> match destruct_const_pat ae p const with Some ae -> ae | _ -> assert false),
    (fun env ae -> fill env ae)
  | VarD _ | RefD _ -> fatal "compile_const_dec: Unexpected VarD/RefD"

and compile_init_func mod_env ((cu, flavor) : Ir.prog) =
  assert (not flavor.has_typ_field);
  assert (not flavor.has_poly_eq);
  assert (not flavor.has_show);
  assert (not flavor.has_await);
  assert (not flavor.has_async_typ);
  match cu with
  | LibU _ -> fatal "compile_start_func: Cannot compile library"
  | ProgU ds ->
    Func.define_built_in mod_env "init" [] [] (fun env ->
      let _ae, codeW = compile_decs env VarEnv.empty_ae ds Freevars.S.empty in
      codeW G.nop
    )
  | ActorU (as_opt, ds, fs, up, _t) ->
    main_actor as_opt mod_env ds fs up

and export_actor_field env  ae (f : Ir.field) =
  (* A public actor field is guaranteed to be compiled as a PublicMethod *)
  let fi =
    match VarEnv.lookup_var ae f.it.var with
    | Some (VarEnv.PublicMethod (fi, _)) -> fi
    | _ -> assert false in

  E.add_export env (nr {
    name = Lib.Utf8.decode (match E.mode env with
      | Flags.ICMode | Flags.RefMode ->
        Mo_types.Type.(
        match normalize f.note with
        |  Func(Shared sort,_,_,_,_) ->
           (match sort with
            | Write -> "canister_update " ^ f.it.name
            | Query -> "canister_query " ^ f.it.name
            | Composite -> "canister_composite_query " ^ f.it.name
           )
        | _ -> assert false)
      | _ -> assert false);
    edesc = nr (FuncExport (nr fi))
  })

(* Main actor *)
and main_actor as_opt mod_env ds fs up =
  Func.define_built_in mod_env "init" [] [] (fun env ->
    let ae0 = VarEnv.empty_ae in

    let captured = Freevars.captured_vars (Freevars.actor ds fs up) in
    (* Add any params to the environment *)
    (* Captured ones need to go into static memory, the rest into locals *)
    let args = match as_opt with None -> [] | Some as_ -> as_ in
    let arg_list = List.map (fun a -> (a.it, a.note)) args in
    let arg_names = List.map (fun a -> a.it) args in
    let arg_tys = List.map (fun a -> a.note) args in
    let as_local n = not (Freevars.S.mem n captured) in
    let ae1 = VarEnv.add_arguments env ae0 as_local arg_list in

    (* Reverse the fs, to a map from variable to exported name *)
    let v2en = E.NameEnv.from_list (List.map (fun f -> (f.it.var, f.it.name)) fs) in

    (* Compile the declarations *)
    let ae2, decls_codeW = compile_decs_public env ae1 ds v2en
      Freevars.(captured_vars (system up))
    in

    (* Export the public functions *)
    List.iter (export_actor_field env ae2) fs;

    (* Export upgrade hooks *)
    Func.define_built_in env "pre_exp" [] [] (fun env ->
      compile_exp_as env ae2 SR.unit up.preupgrade);
    Func.define_built_in env "post_exp" [] [] (fun env ->
      compile_exp_as env ae2 SR.unit up.postupgrade);
    IC.export_upgrade_methods env;

    (* Export heartbeat (but only when required) *)
    begin match up.heartbeat.it with
     | Ir.PrimE (Ir.TupPrim, []) -> ()
     | _ ->
       Func.define_built_in env "heartbeat_exp" [] [] (fun env ->
         compile_exp_as env ae2 SR.unit up.heartbeat);
       IC.export_heartbeat env;
    end;

    (* Export timer (but only when required) *)
    begin match up.timer.it with
     | Ir.PrimE (Ir.TupPrim, []) -> ()
     | _ ->
       Func.define_built_in env "timer_exp" [] [] (fun env ->
         compile_exp_as env ae2 SR.unit up.timer);
       IC.export_timer env;
    end;

    (* Export inspect (but only when required) *)
    begin match up.inspect.it with
     | Ir.PrimE (Ir.TupPrim, []) -> ()
     | _ ->
       Func.define_built_in env "inspect_exp" [] [] (fun env ->
         compile_exp_as env ae2 SR.unit up.inspect);
       IC.export_inspect env;
    end;

    (* Export metadata *)
    env.E.stable_types := metadata "motoko:stable-types" up.meta.sig_;
    env.E.service := metadata "candid:service" up.meta.candid.service;
    env.E.args := metadata "candid:args" up.meta.candid.args;

    (* Deserialize any arguments *)
    begin match as_opt with
      | None
      | Some [] ->
        (* Liberally accept empty as well as unit argument *)
        assert (arg_tys = []);
        IC.system_call env "msg_arg_data_size" ^^
        Bool.from_rts_int32 ^^
        E.if0 (Serialization.deserialize env arg_tys) G.nop
      | Some (_ :: _) ->
        Serialization.deserialize env arg_tys ^^
        G.concat_map (Var.set_val_vanilla_from_stack env ae1) (List.rev arg_names)
    end ^^
    begin
      if up.timer.at <> no_region then
        (* initiate a timer pulse *)
        compile_unboxed_const 1L ^^
        IC.system_call env "global_timer_set" ^^
        G.i Drop
      else
        G.nop
    end ^^
    IC.init_globals env ^^
    (* Continue with decls *)
    decls_codeW G.nop
  )

and metadata name value =
  if List.mem name !Flags.omit_metadata_names then None
  else Some (
           List.mem name !Flags.public_metadata_names,
           value)

and conclude_module env set_serialization_globals start_fi_o =

  RTS_Exports.system_exports env;

  FuncDec.export_async_method env;
  FuncDec.export_gc_trigger_method env;

  (* See Note [Candid subtype checks] *)
  Serialization.create_global_type_descriptor env set_serialization_globals;

  (* declare before building GC *)

  (* add beginning-of-heap pointer, may be changed by linker *)
  (* needs to happen here now that we know the size of static memory *)
  let set_heap_base = E.add_global64_delayed env "__heap_base" Immutable in
  E.export_global env "__heap_base";

  Heap.register env;
  IC.register env;

  let dynamic_heap_start = Lifecycle.end_ () in
  set_heap_base dynamic_heap_start;

  (* Wrap the start function with the RTS initialization *)
  let rts_start_fi = E.add_fun env "rts_start" (Func.of_body env [] [] (fun env1 ->
    E.call_import env "rts" ("initialize_incremental_gc") ^^
    GCRoots.register_static_variables env ^^
    match start_fi_o with
    | Some fi ->
      G.i (Call fi)
    | None ->
      Lifecycle.set env Lifecycle.PreInit
  )) in

  IC.default_exports env;

  let func_imports = E.get_func_imports env in
  let ni = List.length func_imports in
  let ni' = Int32.of_int ni in

  let other_imports = E.get_other_imports env in

  let initial_memory_pages = Int64.(add (div dynamic_heap_start page_size) 1L) in
  let memories = E.get_memories env initial_memory_pages in

  let funcs = E.get_funcs env in

  let datas = List.map (fun (dinit) -> nr {
    dinit;
    dmode = (nr Wasm_exts.Ast.Passive);
    }) (E.get_data_segments env) in

  let elems = List.map (fun (fi, fp) -> nr {
    index = nr 0l;
    offset = nr (G.to_instr_list (compile_const_32 fp));
    init = [ nr fi ];
    }) (E.get_elems env) in

  let table_sz = E.get_end_of_table env in

  let module_ = {
      types = List.map nr (E.get_types env);
      funcs = List.map (fun (f,_,_) -> f) funcs;
      tables = [ nr { ttype = TableType ({min = table_sz; max = Some table_sz}, FuncRefType) } ];
      elems;
      start = Some (nr rts_start_fi);
      globals = E.get_globals env;
      memories;
      imports = func_imports @ other_imports;
      exports = E.get_exports env;
      datas
    } in

  let emodule =
    let open Wasm_exts.CustomModule in
    { module_;
      dylink = None;
      name = { empty_name_section with function_names =
                 List.mapi (fun i (f,n,_) -> Int32.(add ni' (of_int i), n)) funcs;
               locals_names =
                 List.mapi (fun i (f,_,ln) -> Int32.(add ni' (of_int i), ln)) funcs; };
      motoko = {
        labels = E.get_labs env;
        stable_types = !(env.E.stable_types);
        compiler = metadata "motoko:compiler" (Lib.Option.get Source_id.release Source_id.id);
      };
      enhanced_orthogonal_persistence = Some (false, "64-bit, layout version 1");
      candid = {
        args = !(env.E.args);
        service = !(env.E.service);
      };
      source_mapping_url = None;
      wasm_features = E.get_features env;
    } in

  match E.get_rts env with
  | None -> emodule
  | Some rts -> Linking.LinkModule.link emodule "rts" rts

let compile mode rts (prog : Ir.prog) : Wasm_exts.CustomModule.extended_module =
  assert !Flags.rtti; (* orthogonal persistence requires a fixed layout. *)
  let env = E.mk_global mode rts IC.trap_with in

  IC.register_globals env;
  Stack.register_globals env;
  GC.register_globals env;
  StableMem.register_globals env;
  Serialization.Registers.register_globals env;

  (* See Note [Candid subtype checks] *)
  let set_serialization_globals = Serialization.register_delayed_globals env in
  Serialization.reserve_global_type_descriptor env;
  
  IC.system_imports env;
  RTS.system_imports env;

  compile_init_func env prog;
  let start_fi_o = match E.mode env with
    | Flags.ICMode | Flags.RefMode ->
      IC.export_init env;
      None
    | Flags.WASIMode ->
      IC.export_wasi_start env;
      None
    | Flags.WasmMode ->
      Some (nr (E.built_in env "init"))
  in

  conclude_module env set_serialization_globals start_fi_o<|MERGE_RESOLUTION|>--- conflicted
+++ resolved
@@ -1260,16 +1260,10 @@
     E.add_func_import env "rts" "get_reclaimed" [] [I64Type];
     E.add_func_import env "rts" "alloc_words" [I64Type] [I64Type];
     E.add_func_import env "rts" "get_total_allocations" [] [I64Type];
-<<<<<<< HEAD
     E.add_func_import env "rts" "get_heap_size" [] [I64Type];
     E.add_func_import env "rts" "alloc_blob" [I64Type; I64Type] [I64Type];
     E.add_func_import env "rts" "alloc_array" [I64Type; I64Type] [I64Type];
     E.add_func_import env "rts" "buffer_in_32_bit_range" [] [I64Type];
-=======
-    E.add_func_import env "rts" "get_heap_size" [] [I32Type];
-    E.add_func_import env "rts" "alloc_blob" [I32Type; I32Type] [I32Type];
-    E.add_func_import env "rts" "alloc_array" [I32Type; I32Type] [I32Type];
->>>>>>> e7bf60c7
     ()
 
 end (* RTS *)
@@ -1894,11 +1888,7 @@
     | T (* (T,+) *)
     | S (* shared ... -> ... *)
   type blob_sort =
-<<<<<<< HEAD
     | B (* Blob *)
-=======
-    |  B (* Blob *)
->>>>>>> e7bf60c7
     | T (* Text *)
     | P (* Principal *)
     | A (* actor { ... } *)
@@ -1914,10 +1904,6 @@
     | Variant
     | Blob of blob_sort
     | Indirection (* Only used by the GC *)
-<<<<<<< HEAD
-=======
-    | Bits32 of bits_sort (* Contains a 32 bit value *)
->>>>>>> e7bf60c7
     | BigInt
     | Concat (* String concatenation, used by rts/text.c *)
     | OneWordFiller (* Only used by the RTS *)
@@ -1933,7 +1919,6 @@
      (Reminder: objects and fields are word-aligned so will have the lowest two
      bits unset) *)
   let int_of_tag = function
-<<<<<<< HEAD
     | Object -> 1L
     | ObjInd -> 3L
     | Array I -> 5L
@@ -1958,35 +1943,6 @@
     | OneWordFiller -> 43L
     | FreeSpace -> 45L
     | ArraySliceMinimum -> 46L
-=======
-    | Object -> 1l
-    | ObjInd -> 3l
-    | Array I -> 5l
-    | Array M -> 7l
-    | Array T -> 9l
-    | Array S -> 11l
-    | Bits64 U -> 13l
-    | Bits64 S -> 15l
-    | Bits64 F -> 17l
-    | MutBox -> 19l
-    | Closure -> 21l
-    | Some -> 23l
-    | Variant -> 25l
-    | Blob B -> 27l
-    | Blob T -> 29l
-    | Blob P -> 31l
-    | Blob A -> 33l
-    | Indirection -> 35l
-    | Bits32 U -> 37l
-    | Bits32 S -> 39l
-    | Bits32 F -> 41l
-    | BigInt -> 43l
-    | Concat -> 45l
-    | Region -> 47l
-    | OneWordFiller -> 49l
-    | FreeSpace -> 51l
-    | ArraySliceMinimum -> 52l
->>>>>>> e7bf60c7
     (* Next two tags won't be seen by the GC, so no need to set the lowest bit
        for `CoercionFailure` and `StableSeen` *)
     | CoercionFailure -> 0xffff_ffff_ffff_fffeL
@@ -2047,28 +2003,16 @@
 
   let sanity_check_tag line env tag =
     let tag = int_of_tag tag in
-<<<<<<< HEAD
     let name = "sanity_check_tag_" ^ Int64.to_string tag ^
                  (if TaggingScheme.debug then Int.to_string line else "")
     in
     if TaggingScheme.debug || !Flags.sanity then
       Func.share_code1 Func.Always env name ("obj", I64Type) [I64Type]
-=======
-    let name = "sanity_check_tag_" ^ Int32.to_string tag ^
-                 (if TaggingScheme.debug then Int.to_string line else "")
-    in
-    if TaggingScheme.debug || !Flags.sanity then
-      Func.share_code1 Func.Always env name ("obj", I32Type) [I32Type]
->>>>>>> e7bf60c7
         (fun env get_obj ->
          get_obj ^^
          load_tag env  ^^
          compile_unboxed_const tag ^^
-<<<<<<< HEAD
          compile_comparison I64Op.Eq ^^
-=======
-         G.i (Compare (Wasm.Values.I32 I32Op.Eq)) ^^
->>>>>>> e7bf60c7
          E.else_trap_with env name ^^
          get_obj)
     else
@@ -2450,11 +2394,7 @@
         (get_n ^^
          Tagged.load_forwarding_pointer env ^^
          Tagged.(sanity_check_tag __LINE__ env (heap_tag env pty)) ^^
-<<<<<<< HEAD
          Tagged.load_field env payload_field)
-=======
-         Tagged.load_field64 env payload_field)
->>>>>>> e7bf60c7
     )
 end (* BoxedWord64 *)
 
@@ -2534,76 +2474,6 @@
 
 end (* BoxedWord64 *)
 
-<<<<<<< HEAD
-=======
-
-module BoxedSmallWord = struct
-  (* We store proper 32bit Word32 in immutable boxed 32bit heap objects.
-
-     Small values are stored unboxed, tagged, see BitTagged.
-
-     The heap layout of a BoxedSmallWord is:
-
-       ┌──────┬─────┬─────┐
-       │ obj header │ i32 │
-       └──────┴─────┴─────┘
-
-     The object header includes the object tag (Bits32) and the forwarding pointer.
-     The forwarding pointer is only reserved if compiled for the incremental GC.
-
-  *)
-
-  let heap_tag env pty =
-    match pty with
-    | Type.Nat32 -> Tagged.(Bits32 U)
-    | Type.Int32 -> Tagged.(Bits32 S)
-    | _ -> assert false
-
-  let payload_field = Tagged.header_size
-
-  let constant env pty i =
-    if BitTagged.can_tag_const pty (Int64.of_int (Int32.to_int i))
-    then
-      E.Vanilla (BitTagged.tag_const pty (Int64.of_int (Int32.to_int i)))
-    else
-      Tagged.shared_object env (fun env -> (Tagged.obj env (heap_tag env pty) [
-        compile_unboxed_const i
-      ]))
-
-  let compile_box env pty compile_elem : G.t =
-    let (set_i, get_i) = new_local env "boxed_i32" in
-    let size = 3l in
-    Tagged.alloc env size (heap_tag env pty) ^^
-    set_i ^^
-    get_i ^^ compile_elem ^^ Tagged.store_field env payload_field ^^
-    get_i ^^
-    Tagged.allocation_barrier env
-
-  let box env pty =
-    Func.share_code1 Func.Never env
-      (prim_fun_name pty "box") ("n", I32Type) [I32Type] (fun env get_n ->
-      get_n ^^ BitTagged.if_can_tag_i32 env pty [I32Type]
-        (get_n ^^ BitTagged.tag_i32 env pty)
-        (compile_box env pty get_n)
-    )
-
-  let unbox env pty =
-    Func.share_code1 Func.Never env
-      (prim_fun_name pty "unbox") ("n", I32Type) [I32Type] (fun env get_n ->
-      get_n ^^
-      BitTagged.if_tagged_scalar env [I32Type]
-        (get_n ^^ BitTagged.untag_i32 __LINE__ env pty)
-        (get_n ^^
-         Tagged.load_forwarding_pointer env ^^
-         Tagged.(sanity_check_tag __LINE__ env (heap_tag env pty)) ^^
-         Tagged.load_field env payload_field)
-    )
-
-  let _lit env pty n = compile_unboxed_const n ^^ box env pty
-
-end (* BoxedSmallWord *)
-
->>>>>>> e7bf60c7
 module TaggedSmallWord = struct
   (* While smaller-than-64bit words are treated as i64 from the WebAssembly
      perspective, there are certain differences that are type based. This module
@@ -2853,11 +2723,7 @@
 
   let box env = Func.share_code1 Func.Never env "box_f64" ("f", F64Type) [I64Type] (fun env get_f ->
     let (set_i, get_i) = new_local env "boxed_f64" in
-<<<<<<< HEAD
     let size = Int64.add Tagged.header_size 2L in
-=======
-    let size = Int32.add Tagged.header_size  2l in
->>>>>>> e7bf60c7
     Tagged.alloc env size Tagged.(Bits64 F) ^^
     set_i ^^
     get_i ^^ get_f ^^ Tagged.store_field_float64 env payload_field ^^
@@ -3877,17 +3743,10 @@
 
   let copy env src_sort dst_sort =
     let name = Printf.sprintf "blob_copy_%s_%s"
-<<<<<<< HEAD
                  (Int64.to_string (Tagged.int_of_tag (Tagged.Blob src_sort)))
                  (Int64.to_string (Tagged.int_of_tag (Tagged.Blob dst_sort)))
     in
     Func.share_code1 Func.Never env name ("src", I64Type) [I64Type] (
-=======
-                 (Int32.to_string (Tagged.int_of_tag (Tagged.Blob src_sort)))
-                 (Int32.to_string (Tagged.int_of_tag (Tagged.Blob dst_sort)))
-    in
-    Func.share_code1 Func.Never env name ("src", I32Type) [I32Type] (
->>>>>>> e7bf60c7
       fun env get_src ->
        let (set_dst, get_dst) = new_local env "dst" in
        alloc env dst_sort (get_src ^^ len env) ^^ set_dst ^^
@@ -4092,11 +3951,7 @@
         List.map (fun (n,_) -> E.hash env n) |>
         List.sort compare in
       let hash_blob =
-<<<<<<< HEAD
         let hash_payload = StaticBytes.[ i64s hashes ] in
-=======
-        let hash_payload = StaticBytes.[ i32s hashes ] in
->>>>>>> e7bf60c7
         Blob.constant env Tagged.B (StaticBytes.as_bytes hash_payload)
       in
       
@@ -4366,15 +4221,9 @@
     set_blob ^^
     get_blob ^^ Blob.as_ptr_len env ^^
     E.call_import env "rts" "utf8_valid" ^^
-<<<<<<< HEAD
     Bool.from_rts_int32 ^^
     E.if1 I64Type
-      (get_blob ^^ Blob.as_ptr_len env ^^
-       of_ptr_size env ^^ (* creates text blob *)
-=======
-    G.if1 I32Type
       (get_blob ^^ Blob.copy env Tagged.B Tagged.T ^^
->>>>>>> e7bf60c7
        set_blob ^^
        Opt.inject_simple env get_blob)
       (Opt.null_lit env)
@@ -4477,11 +4326,7 @@
     Func.share_code2 Func.Never env "Array.idx_bigint" (("array", I64Type), ("idx", I64Type)) [I64Type] (fun env get_array get_idx ->
       get_array ^^
       get_idx ^^
-<<<<<<< HEAD
       BigNum.to_word64_with env (Blob.lit env Tagged.T "Array index out of bounds") ^^
-=======
-      BigNum.to_word32_with env (Blob.lit env Tagged.T "Array index out of bounds") ^^
->>>>>>> e7bf60c7
       idx env
   )
 
@@ -4492,11 +4337,7 @@
   (* Compile an array literal. *)
   let lit env sort element_instructions =
     Tagged.obj env Tagged.(Array sort)
-<<<<<<< HEAD
      ([ compile_unboxed_const (Wasm.I64.of_int_u (List.length element_instructions))
-=======
-     ([ compile_unboxed_const (Wasm.I32.of_int_u (List.length element_instructions))
->>>>>>> e7bf60c7
       ] @ element_instructions)
 
   let constant env sort elements =
@@ -4556,11 +4397,7 @@
     set_x ^^
 
     (* Allocate *)
-<<<<<<< HEAD
     BigNum.to_word64 env ^^
-=======
-    BigNum.to_word32 env ^^
->>>>>>> e7bf60c7
     set_r ^^
     alloc env Tagged.M get_r ^^
     set_r ^^
@@ -4583,11 +4420,7 @@
     set_f ^^
 
     (* Allocate *)
-<<<<<<< HEAD
     BigNum.to_word64 env ^^
-=======
-    BigNum.to_word32 env ^^
->>>>>>> e7bf60c7
     set_r ^^
     alloc env Tagged.I get_r ^^
     set_r ^^
@@ -4621,11 +4454,7 @@
 
   let ofBlob env sort =
     let name = Tagged.(match sort with I -> "Arr.ofBlob" | M -> "Arr.ofBlobMut" | _ -> assert false) in
-<<<<<<< HEAD
     Func.share_code1 Func.Always env name ("blob", I64Type) [I64Type] (fun env get_blob ->
-=======
-    Func.share_code1 Func.Always env name ("blob", I32Type) [I32Type] (fun env get_blob ->
->>>>>>> e7bf60c7
       let (set_len, get_len) = new_local env "len" in
       let (set_r, get_r) = new_local env "r" in
 
@@ -4686,24 +4515,15 @@
   let load_n env n =
     Tagged.load_forwarding_pointer env ^^
     Tagged.(sanity_check_tag __LINE__ env (Array T)) ^^
-<<<<<<< HEAD
     Tagged.load_field env (Int64.add Arr.header_size n)
-=======
-    Tagged.load_field env (Int32.add Arr.header_size n)
->>>>>>> e7bf60c7
 
   (* Takes n elements of the stack and produces an argument tuple *)
   let from_stack env n =
     if n = 0 then compile_unit env
     else
       let name = Printf.sprintf "to_%i_tuple" n in
-<<<<<<< HEAD
       let args = Lib.List.table n (fun i -> Printf.sprintf "arg%i" i, I64Type) in
       Func.share_code Func.Never env name args [I64Type] (fun env getters ->
-=======
-      let args = Lib.List.table n (fun i -> Printf.sprintf "arg%i" i, I32Type) in
-      Func.share_code Func.Never env name args [I32Type] (fun env getters ->
->>>>>>> e7bf60c7
         Arr.lit env Tagged.T (Lib.List.table n (fun i -> List.nth getters i))
       )
 
@@ -5164,7 +4984,6 @@
   let get_self_reference env =
     match E.mode env with
     | Flags.ICMode | Flags.RefMode ->
-<<<<<<< HEAD
       Func.share_code0 Func.Never env "canister_self" [I64Type] (fun env ->
         Blob.of_size_copy env Tagged.A
           (fun env -> 
@@ -5173,13 +4992,6 @@
           (fun env ->
             system_call env "canister_self_copy_64")
           (fun env -> compile_unboxed_const 0L)
-=======
-      Func.share_code0 Func.Never env "canister_self" [I32Type] (fun env ->
-        Blob.of_size_copy env Tagged.A
-          (fun env -> system_call env "canister_self_size")
-          (fun env -> system_call env "canister_self_copy")
-          (fun env -> compile_unboxed_const 0l)
->>>>>>> e7bf60c7
       )
     | _ ->
       E.trap_with env "cannot get self-actor-reference when running locally"
@@ -5195,18 +5007,12 @@
     match E.mode env with
     | Flags.ICMode | Flags.RefMode ->
       Blob.of_size_copy env Tagged.P
-<<<<<<< HEAD
         (fun env -> 
           system_call env "msg_caller_size" ^^
           G.i (Convert (Wasm_exts.Values.I64 I64Op.ExtendUI32)))
         (fun env -> 
           system_call env "msg_caller_copy_64")
         (fun env -> compile_unboxed_const 0L)
-=======
-        (fun env -> system_call env "msg_caller_size")
-        (fun env -> system_call env "msg_caller_copy")
-        (fun env -> compile_unboxed_const 0l)
->>>>>>> e7bf60c7
     | _ ->
       E.trap_with env (Printf.sprintf "cannot get caller when running locally")
 
@@ -5214,18 +5020,12 @@
     match E.mode env with
     | Flags.ICMode | Flags.RefMode ->
       Blob.of_size_copy env Tagged.T
-<<<<<<< HEAD
         (fun env -> 
           system_call env "msg_method_name_size" ^^ 
           G.i (Convert (Wasm_exts.Values.I64 I64Op.ExtendUI32)))
         (fun env ->
           system_call env "msg_method_name_copy_64")
         (fun env -> compile_unboxed_const 0L)
-=======
-        (fun env -> system_call env "msg_method_name_size")
-        (fun env -> system_call env "msg_method_name_copy")
-        (fun env -> compile_unboxed_const 0l)
->>>>>>> e7bf60c7
     | _ ->
       E.trap_with env (Printf.sprintf "cannot get method_name when running locally")
 
@@ -5233,18 +5033,12 @@
     match E.mode env with
     | Flags.ICMode | Flags.RefMode ->
       Blob.of_size_copy env Tagged.B
-<<<<<<< HEAD
         (fun env -> 
           system_call env "msg_arg_data_size" ^^ 
           G.i (Convert (Wasm_exts.Values.I64 I64Op.ExtendUI32)))
         (fun env -> 
           system_call env "msg_arg_data_copy_64")
         (fun env -> compile_unboxed_const 0L)
-=======
-        (fun env -> system_call env "msg_arg_data_size")
-        (fun env -> system_call env "msg_arg_data_copy")
-        (fun env -> compile_unboxed_const 0l)
->>>>>>> e7bf60c7
     | _ ->
       E.trap_with env (Printf.sprintf "cannot get arg_data when running locally")
 
@@ -5278,7 +5072,6 @@
         (Variant.inject env "future" (get_code ^^ BitTagged.tag env Type.Nat32)))
 
   let error_message env =
-<<<<<<< HEAD
     Func.share_code0 Func.Never env "error_message" [I64Type] (fun env ->
       Blob.of_size_copy env Tagged.T
         (fun env -> system_call env "msg_reject_msg_size" ^^ 
@@ -5286,13 +5079,6 @@
         (fun env ->
           system_call env "msg_reject_msg_copy_64")
         (fun env -> compile_unboxed_const 0L)
-=======
-    Func.share_code0 Func.Never env "error_message" [I32Type] (fun env ->
-      Blob.of_size_copy env Tagged.T
-        (fun env -> system_call env "msg_reject_msg_size")
-        (fun env -> system_call env "msg_reject_msg_copy")
-        (fun env -> compile_unboxed_const 0l)
->>>>>>> e7bf60c7
     )
 
   let error_value env =
@@ -5316,11 +5102,7 @@
     (* simply tuple canister name and function name *)
     Tagged.(sanity_check_tag __LINE__ env (Blob A)) ^^
     Blob.lit env Tagged.T name ^^
-<<<<<<< HEAD
     Func.share_code2 Func.Never env "actor_public_field" (("actor", I64Type), ("func", I64Type)) [] (
-=======
-    Func.share_code2 Func.Never env "actor_public_field" (("actor", I32Type), ("func", I32Type)) [] (
->>>>>>> e7bf60c7
       fun env get_actor get_func ->
       Arr.lit env Tagged.S [get_actor; get_func]
    )
@@ -5438,18 +5220,12 @@
       begin
         Opt.inject_simple env (
           Blob.of_size_copy env Tagged.B
-<<<<<<< HEAD
             (fun env -> 
               system_call env "data_certificate_size" ^^ 
               G.i (Convert (Wasm_exts.Values.I64 I64Op.ExtendUI32)))
             (fun env -> 
               system_call env "data_certificate_copy_64")
             (fun env -> compile_unboxed_const 0L)
-=======
-            (fun env -> system_call env "data_certificate_size")
-            (fun env -> system_call env "data_certificate_copy")
-            (fun env -> compile_unboxed_const 0l)
->>>>>>> e7bf60c7
         )
       end (Opt.null_lit env)
     | _ ->
@@ -5890,11 +5666,7 @@
           get_len ^^
           guard_range env ^^
           Blob.alloc env Tagged.B get_len ^^ set_blob ^^
-<<<<<<< HEAD
           get_blob ^^ Blob.payload_ptr_unskewed env ^^
-=======
-          get_blob ^^ Blob.payload_ptr_unskewed env ^^ G.i (Convert (Wasm.Values.I64 I64Op.ExtendUI32)) ^^
->>>>>>> e7bf60c7
           get_offset ^^
           get_len ^^
           stable64_read env ^^
@@ -6802,15 +6574,9 @@
         compile_comparison I64Op.Ne ^^
         G.i (Binary (Wasm_exts.Values.I64 I64Op.And)) ^^
         get_temp ^^ compile_unboxed_const Tagged.(int_of_tag ArraySliceMinimum) ^^
-<<<<<<< HEAD
         compile_comparison I64Op.GeU ^^
         G.i (Binary (Wasm_exts.Values.I64 I64Op.And)) ^^
         E.if1 I64Type begin
-=======
-        G.i (Compare (Wasm.Values.I32 I32Op.GeU)) ^^
-        G.i (Binary (Wasm.Values.I32 I32Op.And)) ^^
-        G.if1 I32Type begin
->>>>>>> e7bf60c7
           (compile_unboxed_const Tagged.(int_of_tag (Array M)))
         end begin
           get_temp
@@ -6826,15 +6592,9 @@
         get_tag ^^ compile_eq_const Tagged.(int_of_tag MutBox) ^^
         G.i (Binary (Wasm_exts.Values.I64 I64Op.Or)) ^^
         get_tag ^^ compile_eq_const Tagged.(int_of_tag ObjInd) ^^
-<<<<<<< HEAD
         G.i (Binary (Wasm_exts.Values.I64 I64Op.Or)) ^^
         get_tag ^^ compile_eq_const Tagged.(int_of_tag (Array M)) ^^
         G.i (Binary (Wasm_exts.Values.I64 I64Op.Or)) ^^
-=======
-        G.i (Binary (Wasm.Values.I32 I32Op.Or)) ^^
-        get_tag ^^ compile_eq_const Tagged.(int_of_tag (Array M)) ^^
-        G.i (Binary (Wasm.Values.I32 I32Op.Or)) ^^
->>>>>>> e7bf60c7
         get_tag ^^ compile_eq_const Tagged.(int_of_tag Region) ^^
         G.i (Binary (Wasm_exts.Values.I64 I64Op.Or)) ^^
         E.else_trap_with env "object_size/Mut: Unexpected tag." ^^
@@ -7539,21 +7299,12 @@
                We update the memo location here so that loops work
             *)
             get_thing ^^ set_result ^^
-<<<<<<< HEAD
             get_memo ^^ get_result ^^ write_compressed_pointer env ^^
             get_memo ^^ compile_add_const 4L ^^ Blob.lit env Tagged.B (typ_hash t) ^^ write_compressed_pointer env
           )
           end begin
           (* Decoded before. Check type hash *)
           read_compressed_pointer env get_data_buf ^^ Blob.lit env Tagged.B (typ_hash t) ^^
-=======
-            get_memo ^^ get_result ^^ store_unskewed_ptr ^^
-            get_memo ^^ compile_add_const 4l ^^ Blob.lit env Tagged.B (typ_hash t) ^^ store_unskewed_ptr
-          )
-          end begin
-          (* Decoded before. Check type hash *)
-          ReadBuf.read_word32 env get_data_buf ^^ Blob.lit env Tagged.B (typ_hash t) ^^
->>>>>>> e7bf60c7
           Blob.compare env (Some Operator.EqOp) ^^
           E.else_trap_with env ("Stable memory error: Aliased at wrong type, expected: " ^ typ_hash t)
         end ^^
@@ -7744,13 +7495,8 @@
           compile_eq_const (Wasm.I64_convert.extend_i32_s (Int32.neg (Option.get (to_idl_prim Candid (Prim Region))))) ^^
           E.else_trap_with env "deserialize_go (Region): unexpected idl_typ" ^^
           (* pre-allocate a region object, with dummy fields *)
-<<<<<<< HEAD
           compile_unboxed_const 0L ^^ (* id *)
           compile_unboxed_const 0L ^^ (* pagecount *)
-=======
-          compile_const_64 0L ^^ (* id *)
-          compile_unboxed_const 0l ^^ (* pagecount *)
->>>>>>> e7bf60c7
           Blob.lit env Tagged.B "" ^^ (* vec_pages *)
           Region.alloc_region env ^^
           set_region ^^
@@ -8462,11 +8208,7 @@
           let (set_blob, get_blob) = new_local env "blob" in
           (* read blob from stable memory *)
           Blob.alloc env Tagged.B get_len ^^ set_blob ^^
-<<<<<<< HEAD
           get_blob ^^ Blob.payload_ptr_unskewed env ^^
-=======
-          extend64 (get_blob ^^ Blob.payload_ptr_unskewed env) ^^
->>>>>>> e7bf60c7
           get_offset ^^
           get_len ^^
           StableMem.stable64_read env ^^
@@ -8695,11 +8437,7 @@
   let register_static_variables env = 
     E.(env.object_pool.frozen) := true;
     Func.share_code0 Func.Always env "initialize_root_array" [] (fun env ->
-<<<<<<< HEAD
       let length = Int64.of_int (E.object_pool_size env) in
-=======
-      let length = Int32.of_int (E.object_pool_size env) in
->>>>>>> e7bf60c7
       compile_unboxed_const length ^^
       E.call_import env "rts" "initialize_static_variables" ^^
       E.iterate_object_pool env (fun index allocation ->
@@ -9346,18 +9084,12 @@
          "@callback",
          (fun env ->
            Blob.of_size_copy env Tagged.B
-<<<<<<< HEAD
            (fun env -> 
             IC.system_call env "msg_arg_data_size" ^^ 
             G.i (Convert (Wasm_exts.Values.I64 I64Op.ExtendUI32)))
            (fun env -> 
             IC.system_call env "msg_arg_data_copy_64")
            (fun env -> compile_unboxed_const 0L)))
-=======
-           (fun env -> IC.system_call env "msg_arg_data_size")
-           (fun env -> IC.system_call env "msg_arg_data_copy")
-           (fun env -> compile_unboxed_const 0l)))
->>>>>>> e7bf60c7
     in
     Func.define_built_in env reply_name ["env", I32Type] [] (fun env ->
         message_start env (Type.Shared Type.Write) ^^
@@ -9406,11 +9138,7 @@
     (* result is a function that accepts a list of closure getters, from which
        the first and second must be the reply and reject continuations. *)
     fun closure_getters ->
-<<<<<<< HEAD
       let (set_cb_index, get_cb_index) = new_local32 env "cb_index" in
-=======
-      let (set_cb_index, get_cb_index) = new_local env "cb_index" in
->>>>>>> e7bf60c7
       Arr.lit env Tagged.T closure_getters ^^
       ContinuationTable.remember env ^^
       G.i (Convert (Wasm_exts.Values.I32 I32Op.WrapI64)) ^^
@@ -11238,11 +10966,7 @@
     compile_exp_as env ae SR.Vanilla e0 ^^
     compile_exp_as env ae (SR.UnboxedWord64 Type.Nat64) e1 ^^
     compile_exp_as env ae SR.Vanilla e2 ^^
-<<<<<<< HEAD
     BigNum.to_word64_with env (Blob.lit env Tagged.T "Blob size out of bounds") ^^
-=======
-    BigNum.to_word32_with env (Blob.lit env Tagged.T "Blob size out of bounds") ^^
->>>>>>> e7bf60c7
     Region.load_blob env
 
   | OtherPrim ("regionStoreBlob"), [e0; e1; e2] ->
@@ -11617,11 +11341,7 @@
     SR.Vanilla,
     compile_exp_as env ae (SR.UnboxedWord64 Type.Nat64) e1 ^^
     compile_exp_as env ae SR.Vanilla e2 ^^
-<<<<<<< HEAD
     BigNum.to_word64_with env (Blob.lit env Tagged.T "Blob size out of bounds") ^^
-=======
-    BigNum.to_word32_with env (Blob.lit env Tagged.T "Blob size out of bounds") ^^
->>>>>>> e7bf60c7
     StableMemoryInterface.load_blob env
 
   | OtherPrim "stableMemoryStoreBlob", [e1; e2] ->
