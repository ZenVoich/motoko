--- conflicted
+++ resolved
@@ -6193,13 +6193,8 @@
         E.else_trap_with env "IDL error: principal too long" ^^
 
         get_len ^^ Blob.alloc env ^^ set_x ^^
-<<<<<<< HEAD
-        get_x ^^ Blob.payload_ptr_unskewed ^^
+        get_x ^^ Blob.payload_ptr_unskewed env ^^
         read_blob env get_data_buf get_len ^^
-=======
-        get_x ^^ Blob.payload_ptr_unskewed env ^^
-        ReadBuf.read_blob env get_data_buf get_len ^^
->>>>>>> 66c55a14
         get_x
       in
 
@@ -6209,13 +6204,8 @@
         read_leb128 env get_data_buf ^^ set_len ^^
 
         get_len ^^ Blob.alloc env ^^ set_x ^^
-<<<<<<< HEAD
-        get_x ^^ Blob.payload_ptr_unskewed ^^
+        get_x ^^ Blob.payload_ptr_unskewed env ^^
         read_blob env get_data_buf get_len ^^
-=======
-        get_x ^^ Blob.payload_ptr_unskewed env ^^
-        ReadBuf.read_blob env get_data_buf get_len ^^
->>>>>>> 66c55a14
         get_x
       in
 
