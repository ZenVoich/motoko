--- conflicted
+++ resolved
@@ -1589,7 +1589,6 @@
 
   (* Note: Post allocation barrier must be applied after initialization *)
   let alloc env size tag =
-<<<<<<< HEAD
     let name = Printf.sprintf "alloc_size<%d>_tag<%d>" (Int32.to_int size) (Int32.to_int (int_of_tag tag)) in
     Func.share_code0 env name [I32Type] (fun env ->
       let (set_object, get_object) = new_local env "new_object" in
@@ -1602,20 +1601,6 @@
       Heap.store_field forwarding_pointer_field ^^
       get_object
     )
-=======
-    let (set_object, get_object) = new_local env "new_object" in
-    Heap.alloc env size ^^
-    set_object ^^ get_object ^^
-    compile_unboxed_const (int_of_tag tag) ^^
-    Heap.store_field tag_field ^^
-    get_object ^^ (* object pointer *)
-    get_object ^^ (* forwarding pointer *)
-    Heap.store_field forwarding_pointer_field ^^
-    get_object
-
-  let load_forwarding_pointer env =
-    Heap.load_field forwarding_pointer_field
->>>>>>> 20a2dba8
 
   let load_forwarding_pointer env =
     (if !Flags.gc_strategy = Flags.Incremental then
@@ -1633,7 +1618,6 @@
     Heap.load_field tag_field
 
   let check_forwarding env unskewed =
-<<<<<<< HEAD
     (if !Flags.gc_strategy = Flags.Incremental then
       let name = "check_forwarding_" ^ if unskewed then "unskewed" else "skewed" in
       Func.share_code1 env name ("object", I32Type) [I32Type] (fun env get_object ->
@@ -1654,22 +1638,6 @@
           compile_unboxed_const ptr_unskew ^^
           G.i (Binary (Wasm.Values.I32 I32Op.Add))
         else G.nop))
-=======
-    let (set_object, get_object) = new_local env "object" in
-    (if unskewed then
-      compile_unboxed_const ptr_skew ^^
-      G.i (Binary (Wasm.Values.I32 I32Op.Add))
-    else G.nop) ^^
-    set_object ^^ get_object ^^
-    load_forwarding_pointer env ^^
-    get_object ^^
-    G.i (Compare (Wasm.Values.I32 I32Op.Eq)) ^^
-    E.else_trap_with env "missing object forwarding"  ^^
-    get_object ^^
-    (if unskewed then
-      compile_unboxed_const ptr_unskew ^^
-      G.i (Binary (Wasm.Values.I32 I32Op.Add))
->>>>>>> 20a2dba8
     else G.nop)
 
   let check_forwarding_for_store env typ =
