(*
This module is the backend of the Motoko compiler. It takes a program in
the intermediate representation (ir.ml), and produces a WebAssembly module,
with Internet Computer extensions (customModule.ml). An important helper module is
instrList.ml, which provides a more convenient way of assembling WebAssembly
instruction lists, as it takes care of (1) source locations and (2) labels.

This file is split up in a number of modules, purely for namespacing and
grouping. Every module has a high-level prose comment explaining the concept;
this keeps documentation close to the code (a lesson learned from Simon PJ).
*)

open Ir_def
open Mo_values
open Mo_types
open Mo_config

open Wasm_exts.Ast
open Wasm.Types
open Source
(* Re-shadow Source.(@@), to get Stdlib.(@@) *)
let (@@) = Stdlib.(@@)

module G = InstrList
let (^^) = G.(^^) (* is this how we import a single operator from a module that we otherwise use qualified? *)

(* WebAssembly pages are 64kb. *)
let page_size = Int32.of_int (64*1024)
let page_size64 = Int64.of_int32 page_size
let page_size_bits = 16

(* Our code depends on OCaml int having at least 32 bits *)
let _ = assert (Sys.int_size >= 32)

(* Scalar Tagging Scheme *)

(* Rationale:
   Scalar tags are variable length LSBs.
   A tag (in binary) is either
   * 10 for Int (leaving 30 bits payload)
   * 01(0+)0 for unsigned, e.g 0100 for Nat64
   * 11(0+)0 for signed,   e.g.1100 for Int64
   Types must be distinguished by tag.
   LSB must always be 0.
   Decoding the type of scalar is easy using `ctz` to count the trailing zeros, then
   switching on the MSB of the tag for sign (if any).
   We use the *longest* tag that accommodates the required payload bits, to allow room
   for any future tags that may require more payload bits,
   e.g. 01(0^14) for Nat8, 11(0^14) for Int8
   01(0^30) is used for the unit tag (the payload is a trivial zero-length bit string).
*)

module TaggingScheme = struct

  (*
     Enable for development only to sanity check value tags and
     locate unexpected tag errors to compile.ml source lines.
     Flags.sanity_check will check tags, but not further locate them.
  *)

  let debug = false (* should never be true in master! *)

  type bit = I | O
  let _ = (I,O) (* silence warning on unused constructors *)

  type tag =
    TBool
  | TRef
  | TNum
  | TNat64 | TInt64
  | TNat32 | TInt32
  | TChar
  | TNat8 | TInt8
  | TNat16 | TInt16
  | TUnit
  | TUnused

  (* Leverage OCaml pattern match compilation to check tagging scheme is injective *)
  let _decode u32 =
    match u32 with
    | ((O,O,O,O,O,O,O,O), (O,O,O,O,O,O,O,O), (O,O,O,O,O,O,O,O), (O,O,O,O,O,O,O,O)) -> TBool (* false *)
    | ((O,O,O,O,O,O,O,O), (O,O,O,O,O,O,O,O), (O,O,O,O,O,O,O,O), (O,O,O,O,O,O,O,I)) -> TBool (* true *)
    | ((_,_,_,_,_,_,_,_), (_,_,_,_,_,_,_,_), (_,_,_,_,_,_,_,_), (_,_,_,_,_,_,I,I)) -> TRef  (* 30 bit *)
    | ((_,_,_,_,_,_,_,_), (_,_,_,_,_,_,_,_), (_,_,_,_,_,_,_,_), (_,_,_,_,_,_,I,O)) -> TNum   (* 30 bit *)
    | ((_,_,_,_,_,_,_,_), (_,_,_,_,_,_,_,_), (_,_,_,_,_,_,_,_), (_,_,_,_,O,I,O,O)) -> TNat64 (* 28 bit *)
    | ((_,_,_,_,_,_,_,_), (_,_,_,_,_,_,_,_), (_,_,_,_,_,_,_,_), (_,_,_,_,I,I,O,O)) -> TInt64
    | ((_,_,_,_,_,_,_,_), (_,_,_,_,_,_,_,_), (_,_,_,_,_,_,_,_), (_,_,_,O,I,O,O,O)) -> TNat32 (* 27 bit *)
    | ((_,_,_,_,_,_,_,_), (_,_,_,_,_,_,_,_), (_,_,_,_,_,_,_,_), (_,_,_,I,I,O,O,O)) -> TInt32
    | ((_,_,_,_,_,_,_,_), (_,_,_,_,_,_,_,_), (_,_,_,_,_,O,I,O), (O,O,O,O,O,O,O,O)) -> TChar
    | ((_,_,_,_,_,_,_,_), (_,_,_,_,_,_,_,_), (O,I,O,O,O,O,O,O), (O,O,O,O,O,O,O,O)) -> TNat16
    | ((_,_,_,_,_,_,_,_), (_,_,_,_,_,_,_,_), (I,I,O,O,O,O,O,O), (O,O,O,O,O,O,O,O)) -> TInt16
    | ((_,_,_,_,_,_,_,_), (O,I,O,O,O,O,O,O), (O,O,O,O,O,O,O,O), (O,O,O,O,O,O,O,O)) -> TNat8
    | ((_,_,_,_,_,_,_,_), (I,I,O,O,O,O,O,O), (O,O,O,O,O,O,O,O), (O,O,O,O,O,O,O,O)) -> TInt8
    | ((O,I,O,O,O,O,O,O), (O,O,O,O,O,O,O,O), (O,O,O,O,O,O,O,O), (O,O,O,O,O,O,O,O)) -> TUnit
    | _                                                                            -> TUnused

  let tag_of_typ pty = Type.(
    if !Flags.rtti then
      match pty with
      | Nat
      | Int ->                                    0b10l
      | Nat64 ->                                0b0100l
      | Int64 ->                                0b1100l
      | Nat32 ->                               0b01000l
      | Int32 ->                               0b11000l
      | Char  ->                        0b010_00000000l
      | Nat16 ->                   0b01000000_00000000l
      | Int16 ->                   0b11000000_00000000l
      | Nat8  ->          0b01000000_00000000_00000000l
      | Int8  ->          0b11000000_00000000_00000000l
      | _  -> assert false
    else
      (* no tag *)
      match pty with
      | Nat
      | Int
      | Nat64
      | Int64
      | Nat32
      | Int32
      | Char
      | Nat16
      | Int16
      | Nat8
      | Int8 -> 0l
      | _  -> assert false)

  let unit_tag () =
    if !Flags.rtti then
      (* all tag, no payload (none needed) *)
      0b01000000_00000000_00000000_00000000l
    else
      (* no tag *)
      0l

  (* Number of payload bits in compact representation, including any sign *)
  let ubits_of pty = Type.(
    if !Flags.rtti then
      match pty with
      | Nat   | Int   -> 30
      | Nat64 | Int64 -> 28
      | Nat32 | Int32 -> 27
      | Char          -> 21 (* suffices for 21-bit UTF8 codepoints *)
      | Nat16 | Int16 -> 16
      | Nat8  | Int8  ->  8
      | _ -> assert false
   else
      match pty with
      | Nat   | Int   -> 31
      | Nat64 | Int64 -> 31
      | Nat32 | Int32 -> 31
      | Char          -> 21 (* suffices for 21-bit UTF8 codepoints *)
      | Nat16 | Int16 -> 16
      | Nat8  | Int8  ->  8
      | _ -> assert false)
end

(*
Pointers are skewed (translated) -1 relative to the actual offset.
See documentation of module BitTagged for more detail.
*)
let ptr_skew = -1l
let ptr_unskew = 1l

(* Generating function names for functions parametrized by prim types *)
let prim_fun_name p stem = Printf.sprintf "%s<%s>" stem (Type.string_of_prim p)

(* Helper functions to produce annotated terms (Wasm.AST) *)
let nr x = Wasm.Source.{ it = x; at = no_region }

let todo fn se x = Printf.eprintf "%s: %s" fn (Wasm.Sexpr.to_string 80 se); x

exception CodegenError of string
let fatal fmt = Printf.ksprintf (fun s -> raise (CodegenError s)) fmt

module StaticBytes = struct
  (* A very simple DSL to describe static memory *)

  type t_ =
    | I32 of int32
    | I64 of int64
    | Seq of t
    | Bytes of string

  and t = t_ list

  let i32s is = Seq (List.map (fun i -> I32 i) is)

  let rec add : Buffer.t -> t_ -> unit = fun buf -> function
    | I32 i -> Buffer.add_int32_le buf i
    | I64 i -> Buffer.add_int64_le buf i
    | Seq xs -> List.iter (add buf) xs
    | Bytes b -> Buffer.add_string buf b

  let as_bytes : t -> string = fun xs ->
    let buf = Buffer.create 16 in
    List.iter (add buf) xs;
    Buffer.contents buf

end (* StaticBytes *)

module Const = struct

  (* Literals, as used in constant values. This is a projection of Ir.Lit,
     combining cases whose details we no longer care about.
     Should be still precise enough to map to the cases supported by SR.t.

     In other words: It is the smallest type that allows these three functions:

       (* projection of Ir.list. NB: pure, no access to env *)
       const_lit_of_lit : Ir.lit -> Const.lit (* NB: pure, no access to env *)

       (* creates vanilla representation (e.g. to put in static data structures *)
       vanilla_lit : E.env -> Const.lit -> i32

       (* creates efficient stack representation *)
       compile_lit : E.env -> Const.lit -> (SR.t, code)

  *)

  type lit =
    | Vanilla of int32 (* small words, no static data, already in vanilla format *)
    | BigInt of Big_int.big_int
    | Bool of bool
    | Word32 of Type.prim * int32
    | Word64 of Type.prim * int64
    | Float64 of Numerics.Float.t
    | Blob of string
    | Null

  let lit_eq = function
    | Vanilla i, Vanilla j -> i = j
    | BigInt i, BigInt j -> Big_int.eq_big_int i j
    | Word32 (tyi, i), Word32 (tyj, j) -> tyi = tyj && i = j
    | Word64 (tyi, i), Word64 (tyj, j) -> tyi = tyj && i = j
    | Float64 i, Float64 j -> i = j
    | Bool i, Bool j -> i = j
    | Blob s, Blob t -> s = t
    | Null, Null -> true
    | _ -> false

  (* Inlineable functions

     The prelude/prim.mo is full of functions simply wrapping a prim, e.g.

        func int64ToNat64(n : Int64) : Nat64 = (prim "num_wrap_Int64_Nat64" : Int64 -> Nat64) n;

     generating a Wasm function for them and calling them is absurdly expensive
     when the prim is just a simple Wasm instruction. Also, it requires boxing
     and unboxing arguments and results.

     So we recognize such functions when creating the `const` summary, and use the prim
     directly when calling such function.

     Can be extended to cover more forms of inlineable functions.
  *)
  type fun_rhs =
    | Complicated (* no inlining possible *)
    | PrimWrapper of Ir.prim

  (* Constant known values.

     These are values that
     * are completely known constantly
     * do not require Wasm code to be executed (e.g. in `start`)
     * can be used directly (e.g. Call, not CallIndirect)
     * can be turned into Vanilla heap data on demand

     See ir_passes/const.ml for what precisely we can compile as const now.
  *)

  type v =
    | Fun of (unit -> int32) * fun_rhs (* function pointer calculated upon first use *)
    | Message of int32 (* anonymous message, only temporary *)
    | Obj of (string * t) list
    | Unit
    | Array of t list (* also tuples, but not nullary *)
    | Tag of (string * t)
    | Opt of t
    | Lit of lit

  (* A constant known value together with a vanilla pointer.
     Typically a static memory location, could be an unboxed scalar.
     Filled on demand.
   *)
  and t = (int32 Lib.Promise.t * v)

  let t_of_v v = (Lib.Promise.make (), v)

end (* Const *)

module SR = struct
  (* This goes with the StackRep module, but we need the types earlier *)

  (* Value representation on the stack:

     Compiling an expression means putting its value on the stack. But
     there are various ways of putting a value onto the stack -- unboxed,
     tupled etc.
   *)
  type t =
    | Vanilla
    | UnboxedTuple of int
    | UnboxedWord64 of Type.prim
    | UnboxedWord32 of Type.prim
    | UnboxedFloat64
    | Unreachable
    | Const of Const.t

  let unit = UnboxedTuple 0

  let bool = Vanilla

  (* Because t contains Const.t, and that contains Const.v, and that contains
     Const.lit, and that contains Big_int, we cannot just use normal `=`. So we
     have to write our own equality.

     This equalty is, I believe, used when joining branches. So for Const, we
     just compare the promises, and do not descend into the Const.v. This is
     conservative; the only downside is that if a branch returns different
     Const.t with (semantically) the same Const.v we do not propagate that as
     Const, but materialize before the branch.
     Which is not really expected or important.
  *)
  let eq (t1 : t) (t2 : t) = match t1, t2 with
    | Const (p1, _), Const (p2, _) -> p1 == p2
    | _ -> t1 = t2

  let to_var_type : t -> value_type = function
    | Vanilla -> I32Type
    | UnboxedWord64 _ -> I64Type
    | UnboxedWord32 _ -> I32Type
    | UnboxedFloat64 -> F64Type
    | UnboxedTuple n -> fatal "to_var_type: UnboxedTuple"
    | Const _ -> fatal "to_var_type: Const"
    | Unreachable -> fatal "to_var_type: Unreachable"

end (* SR *)

(*

** The compiler environment.

Of course, as we go through the code we have to track a few things; these are
put in the compiler environment, type `E.t`. Some fields are valid globally, some
only make sense locally, i.e. within a single function (but we still put them
in one big record, for convenience).

The fields fall into the following categories:

 1. Static global fields. Never change.
    Example: whether we are compiling with -no-system-api

 2. Mutable global fields. Change only monotonically.
    These are used to register things like functions. This should be monotone
    in the sense that entries are only added, and that the order should not
    matter in a significant way. In some instances, the list contains futures
    so that we can reserve and know the _position_ of the thing before we have
    to actually fill it in.

 3. Static local fields. Never change within a function.
    Example: number of parameters and return values

 4. Mutable local fields. See above
    Example: Name and type of locals.

**)

(* Before we can define the environment, we need some auxillary types *)

module E = struct

  (* Utilities, internal to E *)
  let reg (ref : 'a list ref) (x : 'a) : int32 =
      let i = Wasm.I32.of_int_u (List.length !ref) in
      ref := !ref @ [ x ];
      i

  let reserve_promise (ref : 'a Lib.Promise.t list ref) _s : (int32 * ('a -> unit)) =
      let p = Lib.Promise.make () in (* For debugging with named promises, use s here *)
      let i = Wasm.I32.of_int_u (List.length !ref) in
      ref := !ref @ [ p ];
      (i, Lib.Promise.fulfill p)


  (* The environment type *)
  module NameEnv = Env.Make(String)
  module StringEnv = Env.Make(String)
  module LabSet = Set.Make(String)
  module FeatureSet = Set.Make(String)

  module FunEnv = Env.Make(Int32)
  type local_names = (int32 * string) list (* For the debug section: Names of locals *)
  type func_with_names = func * local_names
  type lazy_function = (int32, func_with_names) Lib.AllocOnUse.t
  type t = {
    (* Global fields *)
    (* Static *)
    mode : Flags.compile_mode;
    rts : Wasm_exts.CustomModule.extended_module option; (* The rts. Re-used when compiling actors *)
    trap_with : t -> string -> G.t;
      (* Trap with message; in the env for dependency injection *)

    (* Per module fields (only valid/used inside a module) *)
    (* Immutable *)

    (* Mutable *)
    func_types : func_type list ref;
    func_imports : import list ref;
    other_imports : import list ref;
    exports : export list ref;
    funcs : (func * string * local_names) Lib.Promise.t list ref;
    func_ptrs : int32 FunEnv.t ref;
    end_of_table : int32 ref;
    globals : (global Lib.Promise.t * string) list ref;
    global_names : int32 NameEnv.t ref;
    named_imports : int32 NameEnv.t ref;
    built_in_funcs : lazy_function NameEnv.t ref;
    static_strings : int32 StringEnv.t ref;
      (* Pool for shared static objects. Their lookup needs to be specifically
         handled by using the tag and the payload without the forwarding pointer.
         This is because the forwarding pointer depends on the allocation adddress.
         The lookup is different to `static_string` that has no such
         allocation-dependent content and can thus be immediately looked up by
         the string value. *)
    object_pool : int32 StringEnv.t ref;
    end_of_static_memory : int32 ref; (* End of statically allocated memory *)
    static_memory : (int32 * string) list ref; (* Content of static memory *)
    static_memory_frozen : bool ref;
      (* Sanity check: Nothing should bump end_of_static_memory once it has been read *)
    static_roots : int32 list ref;
      (* GC roots in static memory. (Everything that may be mutable.) *)

    (* Types accumulated in global typtbl (for candid subtype checks)
       See Note [Candid subtype checks]
    *)
    typtbl_typs : Type.typ list ref;

    (* Metadata *)
    args : (bool * string) option ref;
    service : (bool * string) option ref;
    stable_types : (bool * string) option ref;
    labs : LabSet.t ref; (* Used labels (fields and variants),
                            collected for Motoko custom section 0 *)

    (* Local fields (only valid/used inside a function) *)
    (* Static *)
    n_param : int32; (* Number of parameters (to calculate indices of locals) *)
    return_arity : int; (* Number of return values (for type of Return) *)

    (* Mutable *)
    locals : value_type list ref; (* Types of locals *)
    local_names : (int32 * string) list ref; (* Names of locals *)

    features : FeatureSet.t ref; (* Wasm features using wasmtime naming *)

    (* requires stable memory (and emulation on wasm targets) *)
    requires_stable_memory : bool ref;
  }


  (* The initial global environment *)
  let mk_global mode rts trap_with dyn_mem : t = {
    mode;
    rts;
    trap_with;
    func_types = ref [];
    func_imports = ref [];
    other_imports = ref [];
    exports = ref [];
    funcs = ref [];
    func_ptrs = ref FunEnv.empty;
    end_of_table = ref 0l;
    globals = ref [];
    global_names = ref NameEnv.empty;
    named_imports = ref NameEnv.empty;
    built_in_funcs = ref NameEnv.empty;
    static_strings = ref StringEnv.empty;
    object_pool = ref StringEnv.empty;
    end_of_static_memory = ref dyn_mem;
    static_memory = ref [];
    static_memory_frozen = ref false;
    static_roots = ref [];
    typtbl_typs = ref [];
    (* Metadata *)
    args = ref None;
    service = ref None;
    stable_types = ref None;
    labs = ref LabSet.empty;
    (* Actually unused outside mk_fun_env: *)
    n_param = 0l;
    return_arity = 0;
    locals = ref [];
    local_names = ref [];
    features = ref FeatureSet.empty;
    requires_stable_memory = ref false;
  }

  (* This wraps Mo_types.Hash.hash to also record which labels we have seen,
      so that that data can be put in a custom section, useful for debugging.
      Thus Mo_types.Hash.hash should not be called directly!
   *)
  let hash (env : t) lab =
    env.labs := LabSet.add lab (!(env.labs));
    Mo_types.Hash.hash lab

  let get_labs env = LabSet.elements (!(env.labs))

  let mk_fun_env env n_param return_arity =
    { env with
      n_param;
      return_arity;
      locals = ref [];
      local_names = ref [];
    }

  (* We avoid accessing the fields of t directly from outside of E, so here are a
     bunch of accessors. *)

  let mode (env : t) = env.mode

  let add_anon_local (env : t) ty =
    let i = reg env.locals ty in
    Wasm.I32.add env.n_param i

  let add_local_name (env : t) li name =
    let _ = reg env.local_names (li, name) in ()

  let get_locals (env : t) = !(env.locals)
  let get_local_names (env : t) : (int32 * string) list = !(env.local_names)

  let _add_other_import (env : t) m =
    ignore (reg env.other_imports m)

  let add_export (env : t) e =
    ignore (reg env.exports e)

  let add_global (env : t) name g =
    assert (not (NameEnv.mem name !(env.global_names)));
    let gi = reg env.globals (g, name) in
    env.global_names := NameEnv.add name gi !(env.global_names)

  let add_global32_delayed (env : t) name mut : int32 -> unit =
    let p = Lib.Promise.make () in
    add_global env name p;
    (fun init ->
      Lib.Promise.fulfill p (nr {
        gtype = GlobalType (I32Type, mut);
        value = nr (G.to_instr_list (G.i (Const (nr (Wasm.Values.I32 init)))))
      })
    )

  let add_global32 (env : t) name mut init =
    add_global32_delayed env name mut init

  (* TODO, refactor with previous two *)
  let add_global64_delayed (env : t) name mut : int64 -> unit =
    let p = Lib.Promise.make () in
    add_global env name p;
    (fun init ->
      Lib.Promise.fulfill p (nr {
        gtype = GlobalType (I64Type, mut);
        value = nr (G.to_instr_list (G.i (Const (nr (Wasm.Values.I64 init)))))
      })
    )
  let add_global64 (env : t) name mut init =
    add_global64_delayed env name mut init

  let get_global (env : t) name : int32 =
    match NameEnv.find_opt name !(env.global_names) with
    | Some gi -> gi
    | None -> raise (Invalid_argument (Printf.sprintf "No global named %s declared" name))

  let get_global32_lazy (env : t) name mut init : int32 =
    match NameEnv.find_opt name !(env.global_names) with
    | Some gi -> gi
    | None -> add_global32 env name mut init; get_global env name

  let export_global env name =
    add_export env (nr {
      name = Lib.Utf8.decode name;
      edesc = nr (GlobalExport (nr (get_global env name)))
    })

  let get_globals (env : t) = List.map (fun (g,n) -> Lib.Promise.value g) !(env.globals)

  let reserve_fun (env : t) name =
    let (j, fill) = reserve_promise env.funcs name in
    let n = Int32.of_int (List.length !(env.func_imports)) in
    let fi = Int32.add j n in
    let fill_ (f, local_names) = fill (f, name, local_names) in
    (fi, fill_)

  let add_fun (env : t) name (f, local_names) =
    let (fi, fill) = reserve_fun env name in
    fill (f, local_names);
    fi

  let make_lazy_function env name : lazy_function =
    Lib.AllocOnUse.make (fun () -> reserve_fun env name)

  let lookup_built_in (env : t) name : lazy_function =
    match NameEnv.find_opt name !(env.built_in_funcs) with
    | None ->
      let lf = make_lazy_function env name in
      env.built_in_funcs := NameEnv.add name lf !(env.built_in_funcs);
      lf
    | Some lf -> lf

  let built_in (env : t) name : int32 =
    Lib.AllocOnUse.use (lookup_built_in env name)

  let define_built_in (env : t) name mk_fun : unit =
    Lib.AllocOnUse.def  (lookup_built_in env name) mk_fun

  let get_return_arity (env : t) = env.return_arity

  let get_func_imports (env : t) = !(env.func_imports)
  let get_other_imports (env : t) = !(env.other_imports)
  let get_exports (env : t) = !(env.exports)
  let get_funcs (env : t) = List.map Lib.Promise.value !(env.funcs)

  let func_type (env : t) ty =
    let rec go i = function
      | [] -> env.func_types := !(env.func_types) @ [ ty ]; Int32.of_int i
      | ty'::tys when ty = ty' -> Int32.of_int i
      | _ :: tys -> go (i+1) tys
       in
    go 0 !(env.func_types)

  let get_types (env : t) = !(env.func_types)

  let add_func_import (env : t) modname funcname arg_tys ret_tys =
    if !(env.funcs) <> [] then
      raise (CodegenError "Add all imports before all functions!");

    let i = {
      module_name = Lib.Utf8.decode modname;
      item_name = Lib.Utf8.decode funcname;
      idesc = nr (FuncImport (nr (func_type env (FuncType (arg_tys, ret_tys)))))
    } in
    let fi = reg env.func_imports (nr i) in
    let name = modname ^ "." ^ funcname in
    assert (not (NameEnv.mem name !(env.named_imports)));
    env.named_imports := NameEnv.add name fi !(env.named_imports)

  let call_import (env : t) modname funcname =
    let name = modname ^ "." ^ funcname in
    match NameEnv.find_opt name !(env.named_imports) with
      | Some fi -> G.i (Call (nr fi))
      | _ ->
        raise (Invalid_argument (Printf.sprintf "Function import not declared: %s\n" name))

  let reuse_import (env : t) modname funcname =
    let name = modname ^ "." ^ funcname in
    match NameEnv.find_opt name !(env.named_imports) with
      | Some fi -> fi
      | _ ->
        raise (Invalid_argument (Printf.sprintf "Function import not declared: %s\n" name))

  let get_rts (env : t) = env.rts

  let as_block_type env : stack_type -> block_type = function
    | [] -> ValBlockType None
    | [t] -> ValBlockType (Some t)
    | ts -> VarBlockType (nr (func_type env (FuncType ([], ts))))

  let if_ env tys thn els = G.if_ (as_block_type env tys) thn els

  (* NB: confuses wasm-opt, don't use for now
  let _multi_if_ env tys1 tys2 thn els =
    G.if_
      (VarBlockType (nr (func_type env (FuncType (tys1, tys2)))))
      thn els
  *)

  let block_ env tys bdy = G.block_ (as_block_type env tys) bdy


  let trap_with env msg = env.trap_with env msg
  let then_trap_with env msg = G.if0 (trap_with env msg) G.nop
  let else_trap_with env msg = G.if0 G.nop (trap_with env msg)

  let reserve_static_memory (env : t) size : int32 =
    if !(env.static_memory_frozen) then raise (Invalid_argument "Static memory frozen");
    let ptr = !(env.end_of_static_memory) in
    let aligned = Int32.logand (Int32.add size 3l) (Int32.lognot 3l) in
    env.end_of_static_memory := Int32.add ptr aligned;
    ptr

  let write_static_memory (env : t) ptr data =
    env.static_memory := !(env.static_memory) @ [ (ptr, data) ];
    ()

  let add_mutable_static_bytes (env : t) data : int32 =
    let ptr = reserve_static_memory env (Int32.of_int (String.length data)) in
    env.static_memory := !(env.static_memory) @ [ (ptr, data) ];
    Int32.(add ptr ptr_skew) (* Return a skewed pointer *)

  let add_fun_ptr (env : t) fi : int32 =
    match FunEnv.find_opt fi !(env.func_ptrs) with
    | Some fp -> fp
    | None ->
      let fp = !(env.end_of_table) in
      env.func_ptrs := FunEnv.add fi fp !(env.func_ptrs);
      env.end_of_table := Int32.add !(env.end_of_table) 1l;
      fp

  let get_elems env =
    FunEnv.bindings !(env.func_ptrs)

  let get_end_of_table env : int32 =
    !(env.end_of_table)

  let add_static (env : t) (data : StaticBytes.t) : int32 =
    let b = StaticBytes.as_bytes data in
    match StringEnv.find_opt b !(env.static_strings)  with
    | Some ptr -> ptr
    | None ->
      let ptr = add_mutable_static_bytes env b  in
      env.static_strings := StringEnv.add b ptr !(env.static_strings);
      ptr

  let object_pool_find (env: t) (key: string) : int32 option =
    StringEnv.find_opt key !(env.object_pool)

  let object_pool_add (env: t) (key: string) (ptr : int32)  : unit =
    env.object_pool := StringEnv.add key ptr !(env.object_pool);
    ()

  let add_static_unskewed (env : t) (data : StaticBytes.t) : int32 =
    Int32.add (add_static env data) ptr_unskew

  let get_end_of_static_memory env : int32 =
    env.static_memory_frozen := true;
    !(env.end_of_static_memory)

  let add_static_root (env : t) ptr =
    env.static_roots := ptr :: !(env.static_roots)

  let get_static_roots (env : t) =
    !(env.static_roots)

  let get_static_memory env =
    !(env.static_memory)

  let mem_size env =
    Int32.(add (div (get_end_of_static_memory env) page_size) 1l)

  let gc_strategy_name gc_strategy = match gc_strategy with
    | Flags.MarkCompact -> "compacting"
    | Flags.Copying -> "copying"
    | Flags.Generational -> "generational"
    | Flags.Incremental -> "incremental"

  let collect_garbage env force =
    (* GC function name = "schedule_"? ("compacting" | "copying" | "generational" | "incremental") "_gc" *)
    let name = gc_strategy_name !Flags.gc_strategy in
    let gc_fn = if force || !Flags.force_gc then name else "schedule_" ^ name in
    call_import env "rts" (gc_fn ^ "_gc")

  (* See Note [Candid subtype checks] *)
  (* NB: we don't bother detecting duplicate registrations here because the code sharing machinery
     ensures that `add_typtbl_typ t` is called at most once for any `t` with a distinct type hash *)
  let add_typtbl_typ (env : t) ty : Int32.t =
    reg env.typtbl_typs ty

  let get_typtbl_typs (env : t) : Type.typ list =
    !(env.typtbl_typs)

  let add_feature (env : t) f =
    env.features := FeatureSet.add f (!(env.features))

  let get_features (env : t) = FeatureSet.elements (!(env.features))

  let require_stable_memory (env : t)  =
    if not !(env.requires_stable_memory)
    then
      (env.requires_stable_memory := true;
       match mode env with
       | Flags.ICMode | Flags.RefMode ->
          ()
       | Flags.WASIMode | Flags.WasmMode ->
          add_feature env "bulk-memory";
          add_feature env "multi-memory")

  let requires_stable_memory (env : t) =
    !(env.requires_stable_memory)

  let get_memories (env : t) =
    nr {mtype = MemoryType {min = mem_size env; max = None}}
    ::
    match mode env with
    | Flags.WASIMode | Flags.WasmMode when !(env.requires_stable_memory) ->
      [ nr {mtype = MemoryType {min = Int32.zero; max = None}} ]
    | _ -> []
end


(* General code generation functions:
   Rule of thumb: Here goes stuff that independent of the Motoko AST.
*)

(* Function called compile_* return a list of instructions (and maybe other stuff) *)

let compile_unboxed_const i = G.i (Const (nr (Wasm.Values.I32 i)))
let compile_const_64 i = G.i (Const (nr (Wasm.Values.I64 i)))
let compile_unboxed_zero = compile_unboxed_const 0l
let compile_unboxed_one = compile_unboxed_const 1l

(* Some common arithmetic, used for pointer and index arithmetic *)
let compile_op_const op i =
    compile_unboxed_const i ^^
    G.i (Binary (Wasm.Values.I32 op))
let compile_add_const = compile_op_const I32Op.Add
let compile_sub_const = compile_op_const I32Op.Sub
let compile_mul_const = compile_op_const I32Op.Mul
let compile_divU_const = compile_op_const I32Op.DivU
let compile_shrU_const = compile_op_const I32Op.ShrU
let compile_shrS_const = compile_op_const I32Op.ShrS
let compile_shl_const = compile_op_const I32Op.Shl
let compile_rotl_const = compile_op_const I32Op.Rotl
let compile_rotr_const = compile_op_const I32Op.Rotr
let compile_bitand_const = compile_op_const I32Op.And
let compile_bitor_const = function
  | 0l -> G.nop | n -> compile_op_const I32Op.Or n
let compile_rel_const rel i =
  compile_unboxed_const i ^^
  G.i (Compare (Wasm.Values.I32 rel))
let compile_eq_const = function
  | 0l -> G.i (Test (Wasm.Values.I32 I32Op.Eqz))
  | i -> compile_rel_const I32Op.Eq i

let compile_op64_const op i =
    compile_const_64 i ^^
    G.i (Binary (Wasm.Values.I64 op))
let compile_add64_const = compile_op64_const I64Op.Add
let compile_sub64_const = compile_op64_const I64Op.Sub
let compile_mul64_const = compile_op64_const I64Op.Mul
let _compile_divU64_const = compile_op64_const I64Op.DivU
let compile_shrU64_const = function
  | 0L -> G.nop | n -> compile_op64_const I64Op.ShrU n
let compile_shrS64_const = function
  | 0L -> G.nop | n -> compile_op64_const I64Op.ShrS n
let compile_shl64_const = function
  | 0L -> G.nop | n -> compile_op64_const I64Op.Shl n
let compile_bitand64_const = compile_op64_const I64Op.And
let _compile_bitor64_const = function
  | 0L -> G.nop | n -> compile_op64_const I64Op.Or n
let compile_xor64_const = function
  | 0L -> G.nop | n -> compile_op64_const I64Op.Xor n
let compile_eq64_const i =
  compile_const_64 i ^^
  G.i (Compare (Wasm.Values.I64 I64Op.Eq))

(* more random utilities *)

let bytes_of_int32 (i : int32) : string =
  let b = Buffer.create 4 in
  let i = Int32.to_int i in
  Buffer.add_char b (Char.chr (i land 0xff));
  Buffer.add_char b (Char.chr ((i lsr 8) land 0xff));
  Buffer.add_char b (Char.chr ((i lsr 16) land 0xff));
  Buffer.add_char b (Char.chr ((i lsr 24) land 0xff));
  Buffer.contents b

(* A common variant of todo *)

let todo_trap env fn se = todo fn se (E.trap_with env ("TODO: " ^ fn))
let _todo_trap_SR env fn se = todo fn se (SR.Unreachable, E.trap_with env ("TODO: " ^ fn))

(* Locals *)

let new_local_ env t name =
  let i = E.add_anon_local env t in
  E.add_local_name env i name;
  ( G.i (LocalSet (nr i))
  , G.i (LocalGet (nr i))
  , i
  )

let new_local env name =
  let (set_i, get_i, _) = new_local_ env I32Type name
  in (set_i, get_i)

let new_local64 env name =
  let (set_i, get_i, _) = new_local_ env I64Type name
  in (set_i, get_i)

(* Some common code macros *)

(* Iterates while cond is true. *)
let compile_while env cond body =
    G.loop0 (
      cond ^^ G.if0 (body ^^ G.i (Br (nr 1l))) G.nop
    )

(* Expects a number n on the stack. Iterates from m to below that number. *)
let from_m_to_n env m mk_body =
    let (set_n, get_n) = new_local env "n" in
    let (set_i, get_i) = new_local env "i" in
    set_n ^^
    compile_unboxed_const m ^^
    set_i ^^

    compile_while env
      ( get_i ^^
        get_n ^^
        G.i (Compare (Wasm.Values.I32 I32Op.LtU))
      ) (
        mk_body get_i ^^

        get_i ^^
        compile_add_const 1l ^^
        set_i
      )

(* Expects a number on the stack. Iterates from zero to below that number. *)
let from_0_to_n env mk_body = from_m_to_n env 0l mk_body

(* Pointer reference and dereference  *)

let load_unskewed_ptr : G.t =
  G.i (Load {ty = I32Type; align = 2; offset = 0l; sz = None})

let store_unskewed_ptr : G.t =
  G.i (Store {ty = I32Type; align = 2; offset = 0l; sz = None})

let load_ptr : G.t =
  G.i (Load {ty = I32Type; align = 2; offset = ptr_unskew; sz = None})

let store_ptr : G.t =
  G.i (Store {ty = I32Type; align = 2; offset = ptr_unskew; sz = None})

module FakeMultiVal = struct
  (* For some use-cases (e.g. processing the compiler output with analysis
     tools) it is useful to avoid the multi-value extension.

     This module provides mostly transparent wrappers that put multiple values
     in statically allocated globals and pull them off again.

     So far only does I32Type (but that could be changed).

     If the multi_value flag is on, these do not do anything.
  *)
  let ty tys =
    if !Flags.multi_value || List.length tys <= 1
    then tys
    else []

  let global env i =
    E.get_global32_lazy env (Printf.sprintf "multi_val_%d" i) Mutable 0l

  let store env tys =
    if !Flags.multi_value || List.length tys <= 1 then G.nop else
    G.concat_mapi (fun i ty ->
      assert(ty = I32Type);
      G.i (GlobalSet (nr (global env i)))
    ) tys

  let load env tys =
    if !Flags.multi_value || List.length tys <= 1 then G.nop else
    let n = List.length tys - 1 in
    G.concat_mapi (fun i ty ->
      assert(ty = I32Type);
      G.i (GlobalGet (nr (global env (n - i))))
    ) tys

  (* A drop-in replacement for E.if_ *)
  let if_ env bt thn els =
    E.if_ env (ty bt) (thn ^^ store env bt) (els ^^ store env bt) ^^
    load env bt

  (* A block that can be exited from *)
  let block_ env bt body =
    E.block_ env (ty bt) (G.with_current_depth (fun depth ->
      body (store env bt ^^ G.branch_to_ depth)
    )) ^^
    load env bt

end (* FakeMultiVal *)

module Func = struct
  (* This module contains basic bookkeeping functionality to define functions,
     in particular creating the environment, and finally adding it to the environment.
  *)


  let of_body env params retty mk_body =
    let env1 = E.mk_fun_env env (Int32.of_int (List.length params)) (List.length retty) in
    List.iteri (fun i (n,_t) -> E.add_local_name env1 (Int32.of_int i) n) params;
    let ty = FuncType (List.map snd params, FakeMultiVal.ty retty) in
    let body = G.to_instr_list (
      mk_body env1 ^^ FakeMultiVal.store env1 retty
    ) in
    (nr { ftype = nr (E.func_type env ty);
          locals = E.get_locals env1;
          body }
    , E.get_local_names env1)

  let define_built_in env name params retty mk_body =
    E.define_built_in env name (lazy (of_body env params retty mk_body))

  type sharing =
    Always (* i.e. never inline *)
  | Never  (* i.e. always inline *)

  (* (Almost) transparently lift code into a function and call this function,
     unless sharing = Never and not (!Flags.share_code) in which case the code
     is inlined.
     NB: inlined code must not be recursive nor `return`.
  *)
  (* Also add a hack to support multiple return values *)
  let share_code sharing env name params retty mk_body =
    if sharing = Always || !Flags.share_code
    then
      let getters =
        List.mapi
          (fun i (n, t) -> (G.i (LocalGet (nr (Int32.of_int i)))))
          params
      in
      define_built_in env name params retty (fun env -> mk_body env getters);
      G.i (Call (nr (E.built_in env name))) ^^
      FakeMultiVal.load env retty
    else begin
      assert (sharing = Never);
      let locals =
        List.map
           (fun (n, t) -> new_local_ env t n)
           params
      in
      let set_locals = List.fold_right (fun (set, get, _) is-> is ^^ set) locals G.nop in
      let getters = List.map (fun (set, get, _) -> get) locals in
      set_locals ^^
      mk_body env getters ^^ FakeMultiVal.store env retty ^^
      FakeMultiVal.load env retty
   end

  (* Shorthands for various arities *)
  let [@warning "-8"] share_code0 sharing env name retty mk_body =
    share_code sharing env name [] retty (fun env [] -> mk_body env)
  let [@warning "-8"] share_code1 sharing env name p1 retty mk_body =
    share_code sharing env name [p1] retty (fun env [g1] -> mk_body env
        g1
    )
  let [@warning "-8"] share_code2 sharing env name (p1,p2) retty mk_body =
    share_code sharing env name [p1; p2] retty (fun env [g1; g2] -> mk_body env
      g1
      g2
    )
  let [@warning "-8"] share_code3 sharing env name (p1, p2, p3) retty mk_body =
    share_code sharing env name [p1; p2; p3] retty (fun env [g1; g2; g3] -> mk_body env
      g1
      g2
      g3
    )
  let [@warning "-8"] _share_code4 sharing env name (p1, p2, p3, p4) retty mk_body =
    share_code sharing env name [p1; p2; p3; p4] retty (fun env [g1; g2; g3; g4]-> mk_body env
      g1
      g2
      g3
      g4
    )
  let [@warning "-8"] share_code6 sharing env name (p1, p2, p3, p4, p5, p6) retty mk_body =
    share_code sharing env name [p1; p2; p3; p4; p5; p6] retty (fun env [g1; g2; g3; g4; g5; g6] -> mk_body env
      g1
      g2
      g3
      g4
      g5
      g6
    )
  let [@warning "-8"] _share_code7 sharing env name (p1, p2, p3, p4, p5, p6, p7) retty mk_body =
    share_code sharing env name [p1; p2; p3; p4; p5; p6; p7] retty (fun env [g1; g2; g3; g4; g5; g6; g7] -> mk_body env
      g1
      g2
      g3
      g4
      g5
      g6
      g7
    )

  let [@warning "-8"] _share_code9 sharing env name (p1, p2, p3, p4, p5, p6, p7, p8, p9) retty mk_body =
    share_code sharing env name [p1; p2; p3; p4; p5; p6; p7; p8; p9] retty (fun env [g1; g2; g3; g4; g5; g6; g7; g8; g9] -> mk_body env
      g1
      g2
      g3
      g4
      g5
      g6
      g7
      g8
      g9
    )


end (* Func *)

module RTS = struct
  let incremental_gc_imports env =
    E.add_func_import env "rts" "initialize_incremental_gc" [] [];
    E.add_func_import env "rts" "schedule_incremental_gc" [] [];
    E.add_func_import env "rts" "incremental_gc" [] [];
    E.add_func_import env "rts" "write_with_barrier" [I32Type; I32Type] [];
    E.add_func_import env "rts" "allocation_barrier" [I32Type] [I32Type];
    E.add_func_import env "rts" "stop_gc_on_upgrade" [] [];
    E.add_func_import env "rts" "running_gc" [] [I32Type];
    ()

  let non_incremental_gc_imports env =
    E.add_func_import env "rts" "initialize_copying_gc" [] [];
    E.add_func_import env "rts" "initialize_compacting_gc" [] [];
    E.add_func_import env "rts" "initialize_generational_gc" [] [];
    E.add_func_import env "rts" "schedule_copying_gc" [] [];
    E.add_func_import env "rts" "schedule_compacting_gc" [] [];
    E.add_func_import env "rts" "schedule_generational_gc" [] [];
    E.add_func_import env "rts" "copying_gc" [] [];
    E.add_func_import env "rts" "compacting_gc" [] [];
    E.add_func_import env "rts" "generational_gc" [] [];
    E.add_func_import env "rts" "post_write_barrier" [I32Type] [];
    ()

  (* The connection to the C and Rust parts of the RTS *)
  let system_imports env =
    E.add_func_import env "rts" "memcpy" [I32Type; I32Type; I32Type] [I32Type]; (* standard libc memcpy *)
    E.add_func_import env "rts" "memcmp" [I32Type; I32Type; I32Type] [I32Type];
    E.add_func_import env "rts" "version" [] [I32Type];
    E.add_func_import env "rts" "parse_idl_header" [I32Type; I32Type; I32Type; I32Type; I32Type] [];
    E.add_func_import env "rts" "idl_sub_buf_words" [I32Type; I32Type] [I32Type];
    E.add_func_import env "rts" "idl_sub_buf_init" [I32Type; I32Type; I32Type] [];
    E.add_func_import env "rts" "idl_sub"
      [I32Type; I32Type; I32Type; I32Type; I32Type; I32Type; I32Type; I32Type; I32Type] [I32Type];
    E.add_func_import env "rts" "leb128_decode" [I32Type] [I32Type];
    E.add_func_import env "rts" "sleb128_decode" [I32Type] [I32Type];
    E.add_func_import env "rts" "bigint_of_word32" [I32Type] [I32Type];
    E.add_func_import env "rts" "bigint_of_int32" [I32Type] [I32Type];
    E.add_func_import env "rts" "bigint_to_word32_wrap" [I32Type] [I32Type];
    E.add_func_import env "rts" "bigint_to_word32_trap" [I32Type] [I32Type];
    E.add_func_import env "rts" "bigint_to_word32_trap_with" [I32Type; I32Type] [I32Type];
    E.add_func_import env "rts" "bigint_of_word64" [I64Type] [I32Type];
    E.add_func_import env "rts" "bigint_of_int64" [I64Type] [I32Type];
    E.add_func_import env "rts" "bigint_of_float64" [F64Type] [I32Type];
    E.add_func_import env "rts" "bigint_to_float64" [I32Type] [F64Type];
    E.add_func_import env "rts" "bigint_to_word64_wrap" [I32Type] [I64Type];
    E.add_func_import env "rts" "bigint_to_word64_trap" [I32Type] [I64Type];
    E.add_func_import env "rts" "bigint_eq" [I32Type; I32Type] [I32Type];
    E.add_func_import env "rts" "bigint_isneg" [I32Type] [I32Type];
    E.add_func_import env "rts" "bigint_count_bits" [I32Type] [I32Type];
    E.add_func_import env "rts" "bigint_2complement_bits" [I32Type] [I32Type];
    E.add_func_import env "rts" "bigint_lt" [I32Type; I32Type] [I32Type];
    E.add_func_import env "rts" "bigint_gt" [I32Type; I32Type] [I32Type];
    E.add_func_import env "rts" "bigint_le" [I32Type; I32Type] [I32Type];
    E.add_func_import env "rts" "bigint_ge" [I32Type; I32Type] [I32Type];
    E.add_func_import env "rts" "bigint_add" [I32Type; I32Type] [I32Type];
    E.add_func_import env "rts" "bigint_sub" [I32Type; I32Type] [I32Type];
    E.add_func_import env "rts" "bigint_mul" [I32Type; I32Type] [I32Type];
    E.add_func_import env "rts" "bigint_rem" [I32Type; I32Type] [I32Type];
    E.add_func_import env "rts" "bigint_div" [I32Type; I32Type] [I32Type];
    E.add_func_import env "rts" "bigint_pow" [I32Type; I32Type] [I32Type];
    E.add_func_import env "rts" "bigint_neg" [I32Type] [I32Type];
    E.add_func_import env "rts" "bigint_lsh" [I32Type; I32Type] [I32Type];
    E.add_func_import env "rts" "bigint_rsh" [I32Type; I32Type] [I32Type];
    E.add_func_import env "rts" "bigint_abs" [I32Type] [I32Type];
    E.add_func_import env "rts" "bigint_leb128_size" [I32Type] [I32Type];
    E.add_func_import env "rts" "bigint_leb128_encode" [I32Type; I32Type] [];
    E.add_func_import env "rts" "bigint_leb128_stream_encode" [I32Type; I32Type] [];
    E.add_func_import env "rts" "bigint_leb128_decode" [I32Type] [I32Type];
    E.add_func_import env "rts" "bigint_leb128_decode_word64" [I64Type; I64Type; I32Type] [I32Type];
    E.add_func_import env "rts" "bigint_sleb128_size" [I32Type] [I32Type];
    E.add_func_import env "rts" "bigint_sleb128_encode" [I32Type; I32Type] [];
    E.add_func_import env "rts" "bigint_sleb128_stream_encode" [I32Type; I32Type] [];
    E.add_func_import env "rts" "bigint_sleb128_decode" [I32Type] [I32Type];
    E.add_func_import env "rts" "bigint_sleb128_decode_word64" [I64Type; I64Type; I32Type] [I32Type];
    E.add_func_import env "rts" "leb128_encode" [I32Type; I32Type] [];
    E.add_func_import env "rts" "sleb128_encode" [I32Type; I32Type] [];
    E.add_func_import env "rts" "utf8_valid" [I32Type; I32Type] [I32Type];
    E.add_func_import env "rts" "utf8_validate" [I32Type; I32Type] [];
    E.add_func_import env "rts" "skip_leb128" [I32Type] [];
    E.add_func_import env "rts" "skip_any" [I32Type; I32Type; I32Type; I32Type] [];
    E.add_func_import env "rts" "find_field" [I32Type; I32Type; I32Type; I32Type; I32Type] [I32Type];
    E.add_func_import env "rts" "skip_fields" [I32Type; I32Type; I32Type; I32Type] [];
    E.add_func_import env "rts" "remember_continuation" [I32Type] [I32Type];
    E.add_func_import env "rts" "recall_continuation" [I32Type] [I32Type];
    E.add_func_import env "rts" "peek_future_continuation" [I32Type] [I32Type];
    E.add_func_import env "rts" "continuation_count" [] [I32Type];
    E.add_func_import env "rts" "continuation_table_size" [] [I32Type];
    E.add_func_import env "rts" "blob_of_text" [I32Type] [I32Type];
    E.add_func_import env "rts" "text_compare" [I32Type; I32Type] [I32Type];
    E.add_func_import env "rts" "text_concat" [I32Type; I32Type] [I32Type];
    E.add_func_import env "rts" "text_iter_done" [I32Type] [I32Type];
    E.add_func_import env "rts" "text_iter" [I32Type] [I32Type];
    E.add_func_import env "rts" "text_iter_next" [I32Type] [I32Type];
    E.add_func_import env "rts" "text_len" [I32Type] [I32Type];
    E.add_func_import env "rts" "text_of_ptr_size" [I32Type; I32Type] [I32Type];
    E.add_func_import env "rts" "text_singleton" [I32Type] [I32Type];
    E.add_func_import env "rts" "text_size" [I32Type] [I32Type];
    E.add_func_import env "rts" "text_to_buf" [I32Type; I32Type] [];
    E.add_func_import env "rts" "text_lowercase" [I32Type] [I32Type];
    E.add_func_import env "rts" "text_uppercase" [I32Type] [I32Type];
    E.add_func_import env "rts" "region_init" [I32Type] [];
    E.add_func_import env "rts" "alloc_region" [I64Type; I32Type; I32Type] [I32Type];
    E.add_func_import env "rts" "init_region" [I32Type; I64Type; I32Type; I32Type] [];
    E.add_func_import env "rts" "region_new" [] [I32Type];
    E.add_func_import env "rts" "region_id" [I32Type] [I64Type];
    E.add_func_import env "rts" "region_page_count" [I32Type] [I32Type];
    E.add_func_import env "rts" "region_vec_pages" [I32Type] [I32Type];
    E.add_func_import env "rts" "region_size" [I32Type] [I64Type];
    E.add_func_import env "rts" "region_grow" [I32Type; I64Type] [I64Type];
    E.add_func_import env "rts" "region_load_blob" [I32Type; I64Type; I32Type] [I32Type];
    E.add_func_import env "rts" "region_store_blob" [I32Type; I64Type; I32Type] [];
    E.add_func_import env "rts" "region_load_word8" [I32Type; I64Type] [I32Type];
    E.add_func_import env "rts" "region_store_word8" [I32Type; I64Type; I32Type] [];
    E.add_func_import env "rts" "region_load_word16" [I32Type; I64Type] [I32Type];
    E.add_func_import env "rts" "region_store_word16" [I32Type; I64Type; I32Type] [];
    E.add_func_import env "rts" "region_load_word32" [I32Type; I64Type] [I32Type];
    E.add_func_import env "rts" "region_store_word32" [I32Type; I64Type; I32Type] [];
    E.add_func_import env "rts" "region_load_word64" [I32Type; I64Type] [I64Type];
    E.add_func_import env "rts" "region_store_word64" [I32Type; I64Type; I64Type] [];
    E.add_func_import env "rts" "region_load_float64" [I32Type; I64Type] [F64Type];
    E.add_func_import env "rts" "region_store_float64" [I32Type; I64Type; F64Type] [];
    E.add_func_import env "rts" "region0_get" [] [I32Type];
    E.add_func_import env "rts" "blob_of_principal" [I32Type] [I32Type];
    E.add_func_import env "rts" "principal_of_blob" [I32Type] [I32Type];
    E.add_func_import env "rts" "compute_crc32" [I32Type] [I32Type];
    E.add_func_import env "rts" "blob_iter_done" [I32Type] [I32Type];
    E.add_func_import env "rts" "blob_iter" [I32Type] [I32Type];
    E.add_func_import env "rts" "blob_iter_next" [I32Type] [I32Type];
    E.add_func_import env "rts" "pow" [F64Type; F64Type] [F64Type]; (* musl *)
    E.add_func_import env "rts" "sin" [F64Type] [F64Type]; (* musl *)
    E.add_func_import env "rts" "cos" [F64Type] [F64Type]; (* musl *)
    E.add_func_import env "rts" "tan" [F64Type] [F64Type]; (* musl *)
    E.add_func_import env "rts" "asin" [F64Type] [F64Type]; (* musl *)
    E.add_func_import env "rts" "acos" [F64Type] [F64Type]; (* musl *)
    E.add_func_import env "rts" "atan" [F64Type] [F64Type]; (* musl *)
    E.add_func_import env "rts" "atan2" [F64Type; F64Type] [F64Type]; (* musl *)
    E.add_func_import env "rts" "exp" [F64Type] [F64Type]; (* musl *)
    E.add_func_import env "rts" "log" [F64Type] [F64Type]; (* musl *)
    E.add_func_import env "rts" "fmod" [F64Type; F64Type] [F64Type]; (* remainder, musl *)
    E.add_func_import env "rts" "float_fmt" [F64Type; I32Type; I32Type] [I32Type];
    E.add_func_import env "rts" "char_to_upper" [I32Type] [I32Type];
    E.add_func_import env "rts" "char_to_lower" [I32Type] [I32Type];
    E.add_func_import env "rts" "char_is_whitespace" [I32Type] [I32Type];
    E.add_func_import env "rts" "char_is_lowercase" [I32Type] [I32Type];
    E.add_func_import env "rts" "char_is_uppercase" [I32Type] [I32Type];
    E.add_func_import env "rts" "char_is_alphabetic" [I32Type] [I32Type];
    E.add_func_import env "rts" "get_max_live_size" [] [I32Type];
    E.add_func_import env "rts" "get_reclaimed" [] [I64Type];
    E.add_func_import env "rts" "alloc_words" [I32Type] [I32Type];
    E.add_func_import env "rts" "get_total_allocations" [] [I64Type];
    E.add_func_import env "rts" "get_heap_size" [] [I32Type];
    E.add_func_import env "rts" "alloc_blob" [I32Type] [I32Type];
    E.add_func_import env "rts" "alloc_array" [I32Type] [I32Type];
    E.add_func_import env "rts" "alloc_stream" [I32Type] [I32Type];
    E.add_func_import env "rts" "stream_write" [I32Type; I32Type; I32Type] [];
    E.add_func_import env "rts" "stream_write_byte" [I32Type; I32Type] [];
    E.add_func_import env "rts" "stream_write_text" [I32Type; I32Type] [];
    E.add_func_import env "rts" "stream_split" [I32Type] [I32Type];
    E.add_func_import env "rts" "stream_shutdown" [I32Type] [];
    E.add_func_import env "rts" "stream_reserve" [I32Type; I32Type] [I32Type];
    E.add_func_import env "rts" "stream_stable_dest" [I32Type; I64Type; I64Type] [];
    if !Flags.gc_strategy = Flags.Incremental then
      incremental_gc_imports env
    else
      non_incremental_gc_imports env;
    ()

end (* RTS *)

module GC = struct
  (* Record mutator/gc instructions counts *)

  let instruction_counter env =
    compile_unboxed_zero ^^
    E.call_import env "ic0" "performance_counter"

  let register_globals env =
    E.add_global64 env "__mutator_instructions" Mutable 0L;
    E.add_global64 env "__collector_instructions" Mutable 0L;
    if !Flags.gc_strategy <> Flags.Incremental then
      E.add_global32 env "_HP" Mutable 0l

  let get_mutator_instructions env =
    G.i (GlobalGet (nr (E.get_global env "__mutator_instructions")))
  let set_mutator_instructions env =
    G.i (GlobalSet (nr (E.get_global env "__mutator_instructions")))

  let get_collector_instructions env =
    G.i (GlobalGet (nr (E.get_global env "__collector_instructions")))
  let set_collector_instructions env =
    G.i (GlobalSet (nr (E.get_global env "__collector_instructions")))

  let get_heap_pointer env =
    if !Flags.gc_strategy <> Flags.Incremental then
      G.i (GlobalGet (nr (E.get_global env "_HP")))
    else
      assert false
  let set_heap_pointer env =
    if !Flags.gc_strategy <> Flags.Incremental then
      G.i (GlobalSet (nr (E.get_global env "_HP")))
    else
      assert false

  let record_mutator_instructions env =
    match E.mode env with
    | Flags.(ICMode | RefMode)  ->
      instruction_counter env ^^
      set_mutator_instructions env
    | _ -> G.nop

  let record_collector_instructions env =
    match E.mode env with
    | Flags.(ICMode | RefMode)  ->
      instruction_counter env ^^
      get_mutator_instructions env ^^
      G.i (Binary (Wasm.Values.I64 I64Op.Sub)) ^^
      set_collector_instructions env
    | _ -> G.nop

  let collect_garbage env =
    record_mutator_instructions env ^^
    E.collect_garbage env false ^^
    record_collector_instructions env

end (* GC *)

module Heap = struct
  (* General heap object functionality (allocation, setting fields, reading fields) *)

  (* Memory addresses are 32 bit (I32Type). *)
  let word_size = 4l

  (* The heap base global can only be used late, see conclude_module
     and GHC.register *)
  let get_heap_base env =
    G.i (GlobalGet (nr (E.get_global env "__heap_base")))

  let get_total_allocation env =
    E.call_import env "rts" "get_total_allocations"

  let get_reclaimed env =
    E.call_import env "rts" "get_reclaimed"

  let get_memory_size =
    G.i MemorySize ^^
    G.i (Convert (Wasm.Values.I64 I64Op.ExtendUI32)) ^^
    compile_mul64_const page_size64

  let get_max_live_size env =
    E.call_import env "rts" "get_max_live_size"

  (* Static allocation (always words)
     (uses dynamic allocation for smaller and more readable code) *)
  let alloc env (n : int32) : G.t =
    compile_unboxed_const n ^^
    E.call_import env "rts" "alloc_words"

  let ensure_allocated env =
    alloc env 0l ^^ G.i Drop (* dummy allocation, ensures that the page HP points into is backed *)

  (* Heap objects *)

  (* At this level of abstraction, heap objects are just flat arrays of words *)

  let load_field_unskewed (i : int32) : G.t =
    let offset = Int32.mul word_size i in
    G.i (Load {ty = I32Type; align = 2; offset; sz = None})

  let load_field (i : int32) : G.t =
    let offset = Int32.(add (mul word_size i) ptr_unskew) in
    G.i (Load {ty = I32Type; align = 2; offset; sz = None})

  let store_field (i : int32) : G.t =
    let offset = Int32.(add (mul word_size i) ptr_unskew) in
    G.i (Store {ty = I32Type; align = 2; offset; sz = None})

  (* Although we occasionally want to treat two consecutive
     32 bit fields as one 64 bit number *)

  (* Requires little-endian encoding, see also `Stream` in `types.rs` *)
  let load_field64_unskewed (i : int32) : G.t =
    let offset = Int32.mul word_size i in
    G.i (Load {ty = I64Type; align = 2; offset; sz = None})

  let load_field64 (i : int32) : G.t =
    let offset = Int32.(add (mul word_size i) ptr_unskew) in
    G.i (Load {ty = I64Type; align = 2; offset; sz = None})

  let store_field64 (i : int32) : G.t =
    let offset = Int32.(add (mul word_size i) ptr_unskew) in
    G.i (Store {ty = I64Type; align = 2; offset; sz = None})

  (* Or even as a single 64 bit float *)

  let load_field_float64 (i : int32) : G.t =
    let offset = Int32.(add (mul word_size i) ptr_unskew) in
    G.i (Load {ty = F64Type; align = 2; offset; sz = None})

  let store_field_float64 (i : int32) : G.t =
    let offset = Int32.(add (mul word_size i) ptr_unskew) in
    G.i (Store {ty = F64Type; align = 2; offset; sz = None})

  (* Convenience functions related to memory *)
  (* Copying bytes (works on unskewed memory addresses) *)
  let memcpy env = E.call_import env "rts" "memcpy" ^^ G.i Drop
  (* Comparing bytes (works on unskewed memory addresses) *)
  let memcmp env = E.call_import env "rts" "memcmp"

  let register env =
    let get_heap_base_fn = E.add_fun env "get_heap_base" (Func.of_body env [] [I32Type] (fun env ->
      get_heap_base env
    )) in

    E.add_export env (nr {
      name = Lib.Utf8.decode "get_heap_base";
      edesc = nr (FuncExport (nr get_heap_base_fn))
    })

  let get_heap_size env =
    E.call_import env "rts" "get_heap_size"

end (* Heap *)

module Stack = struct
  (* The RTS includes C code which requires a shadow stack in linear memory.
     We reserve some space for it at the beginning of memory space (just like
     wasm-l would), this way stack overflow would cause out-of-memory, and not
     just overwrite static data.

     We sometimes use the stack space if we need small amounts of scratch space.

     All pointers here are unskewed.

     (We report logical stack overflow as "RTS Stack underflow" as the stack
     grows downwards.)
  *)

  let end_ () = Int32.mul (Int32.of_int (!Flags.rts_stack_pages)) page_size

  let register_globals env =
    (* stack pointer *)
    E.add_global32 env "__stack_pointer" Mutable (end_());
    (* frame pointer *)
    E.add_global32 env "__frame_pointer" Mutable (end_());
    (* low watermark *)
    if !Flags.measure_rts_stack then
      E.add_global32 env "__stack_min" Mutable (end_());
    E.export_global env "__stack_pointer"

  let get_stack_ptr env =
    G.i (GlobalGet (nr (E.get_global env "__stack_pointer")))
  let set_stack_ptr env =
    G.i (GlobalSet (nr (E.get_global env "__stack_pointer")))

  let get_min env =
    G.i (GlobalGet (nr (E.get_global env "__stack_min")))
  let set_min env =
    G.i (GlobalSet (nr (E.get_global env "__stack_min")))

  let get_max_stack_size env =
    if !Flags.measure_rts_stack then
      compile_unboxed_const (end_()) ^^
      get_min env ^^
      G.i (Binary (Wasm.Values.I32 I32Op.Sub))
    else (* report max available *)
      compile_unboxed_const (end_())

  let update_stack_min env =
    if !Flags.measure_rts_stack then
    get_stack_ptr env ^^
    get_min env ^^
    G.i (Compare (Wasm.Values.I32 I32Op.LtU)) ^^
    (G.if0
       (get_stack_ptr env ^^
        set_min env)
      G.nop)
    else G.nop

  let stack_overflow env =
    Func.share_code0 Func.Never env "stack_overflow" [] (fun env ->
      (* read last word of reserved page to force trap *)
      compile_unboxed_const 0xFFFF_FFFCl ^^
      G.i (Load {ty = I32Type; align = 2; offset = 0l; sz = None}) ^^
      G.i Unreachable
    )

  let alloc_words env n =
    let n_bytes = Int32.mul n Heap.word_size in
    (* avoid absurd allocations *)
    assert Int32.(to_int n_bytes < !Flags.rts_stack_pages * to_int page_size);
    (* alloc words *)
    get_stack_ptr env ^^
    compile_unboxed_const n_bytes ^^
    G.i (Binary (Wasm.Values.I32 I32Op.Sub)) ^^
    set_stack_ptr env ^^
    update_stack_min env ^^
    get_stack_ptr env ^^
    (* check for stack overflow, if necessary *)
    if n_bytes >= page_size then
      get_stack_ptr env ^^
      G.i (Unary (Wasm.Values.I32 I32Op.Clz)) ^^
      G.if0
        G.nop (* we found leading zeros, i.e. no wraparound *)
        (stack_overflow env)
    else
      G.nop

  let free_words env n =
    get_stack_ptr env ^^
    compile_unboxed_const (Int32.mul n Heap.word_size) ^^
    G.i (Binary (Wasm.Values.I32 I32Op.Add)) ^^
    set_stack_ptr env

  (* TODO: why not just remember and reset the stack pointer, instead of calling free_words? Also below *)
  let with_words env name n f =
    let (set_x, get_x) = new_local env name in
    alloc_words env n ^^ set_x ^^
    f get_x ^^
    free_words env n


  let dynamic_alloc_words env get_n =
    get_stack_ptr env ^^
    compile_divU_const Heap.word_size ^^
    get_n ^^
    G.i (Compare (Wasm.Values.I32 I32Op.LtU)) ^^
    (G.if0
      (stack_overflow env)
      G.nop) ^^
    get_stack_ptr env ^^
    get_n ^^
    compile_mul_const Heap.word_size ^^
    G.i (Binary (Wasm.Values.I32 I32Op.Sub)) ^^
    set_stack_ptr env ^^
    update_stack_min env ^^
    get_stack_ptr env

  let dynamic_free_words env get_n =
    get_stack_ptr env ^^
    get_n ^^
    compile_mul_const Heap.word_size ^^
    G.i (Binary (Wasm.Values.I32 I32Op.Add)) ^^
    set_stack_ptr env

  (* TODO: why not just remember and reset the stack pointer, instead of calling free_words? Also above*)
  let dynamic_with_words env name f =
    let (set_n, get_n) = new_local env "n" in
    let (set_x, get_x) = new_local env name in
    set_n ^^
    dynamic_alloc_words env get_n ^^ set_x ^^
    f get_x ^^
    dynamic_free_words env get_n

  let dynamic_with_bytes env name f =
    (* round up to nearest wordsize *)
    compile_add_const (Int32.sub Heap.word_size 1l) ^^
    compile_divU_const Heap.word_size ^^
    dynamic_with_words env name f

  (* Stack Frames *)

  (* Traditional frame pointer for accessing statically allocated locals/args (all words)
     Used (sofar) only in serialization to compress Wasm stack
     at cost of expanding Rust/C Stack (whose size we control)*)
  let get_frame_ptr env =
    G.i (GlobalGet (nr (E.get_global env "__frame_pointer")))
  let set_frame_ptr env =
    G.i (GlobalSet (nr (E.get_global env "__frame_pointer")))

  (* Frame pointer operations *)

  (* Enter/exit a new frame of `n` words, saving and restoring prev frame pointer *)
  let with_frame env name n f =
    (* reserve space for n words + saved frame_ptr *)
    alloc_words env (Int32.add n 1l) ^^
    (* store the current frame_ptr at offset 0*)
    get_frame_ptr env ^^
    G.i (Store {ty = I32Type; align = 2; offset = 0l; sz = None}) ^^
    get_stack_ptr env ^^
    (* set_frame_ptr to stack_ptr *)
    set_frame_ptr env ^^
    (* do as f *)
    f () ^^
    (* assert frame_ptr == stack_ptr *)
    get_frame_ptr env ^^
    get_stack_ptr env ^^
    G.i (Compare (Wasm.Values.I32 I32Op.Eq)) ^^
    E.else_trap_with env "frame_ptr <> stack_ptr" ^^
    (* restore the saved frame_ptr *)
    get_frame_ptr env ^^
    G.i (Load {ty = I32Type; align = 2; offset = 0l; sz = None}) ^^
    set_frame_ptr env ^^
    (* free the frame *)
    free_words env (Int32.add n 1l)

  (* read local n of current frame *)
  let get_local env n =
    let offset = Int32.mul (Int32.add n 1l) Heap.word_size in
    get_frame_ptr env ^^
      G.i (Load { ty = I32Type; align = 2; offset; sz = None})

  (* read local n of previous frame *)
  let get_prev_local env n =
    let offset = Int32.mul (Int32.add n 1l) Heap.word_size in
    (* indirect through save frame_ptr at offset 0 *)
    get_frame_ptr env ^^
    G.i (Load { ty = I32Type; align = 2; offset = 0l; sz = None}) ^^
    G.i (Load { ty = I32Type; align = 2; offset; sz = None})

  (* set local n of current frame *)
  let set_local env n =
    let offset = Int32.mul (Int32.add n 1l) Heap.word_size in
    Func.share_code1 Func.Never env ("set_local %i" ^ Int32.to_string n) ("val", I32Type) []
      (fun env get_val ->
         get_frame_ptr env ^^
         get_val ^^
         G.i (Store { ty = I32Type; align = 2; offset; sz = None}))

end (* Stack *)


module ContinuationTable = struct
  (* See rts/motoko-rts/src/closure_table.rs *)
  let remember env : G.t = E.call_import env "rts" "remember_continuation"
  let recall env : G.t = E.call_import env "rts" "recall_continuation"
  let peek_future env : G.t = E.call_import env "rts" "peek_future_continuation"
  let count env : G.t = E.call_import env "rts" "continuation_count"
  let size env : G.t = E.call_import env "rts" "continuation_table_size"
end (* ContinuationTable *)

module Bool = struct
  (* Boolean literals are either 0 or 1, at StackRep Vanilla
     They need not be shifted before put in the heap,
     because the "zero page" never contains GC-ed objects
  *)

  let vanilla_lit = function
    | false -> 0l
    | true -> 1l

  let lit b = compile_unboxed_const (vanilla_lit b)

  let neg = G.i (Test (Wasm.Values.I32 I32Op.Eqz))

end (* Bool *)

module BitTagged = struct

  (* This module takes care of pointer tagging:

     A pointer to an object at offset `i` on the heap is represented as
     `i-1`, so the low two bits of the pointer are always set (0b…11).
     We call `i-1` a *skewed* pointer, in a feeble attempt to avoid the term
     shifted, which may sound like a logical shift.

     We use the constants ptr_skew and ptr_unskew to change a pointer as a
     signpost where we switch between raw pointers to skewed ones.

     This means we can store a small unboxed scalar x as (x `lsl` 1), and still
     tell it apart from a pointer by looking at the last bits: if set, it is a
     pointer.

     Small here means:

     * 0 ≤ x < 2^(ubits ty) for an unsigned type ty with (ubits ty) payload bits
     * -2^sbits ≤ x < 2^sbits, for a signed type ty with (sbits ty) (= (ubits ty) - 1) payload bits
       (i.e. excluding sign bit),
     with the exception that compact Nat is regarded as signed to support subtyping.

     Tagging needs to happen with a
     * shift left by (32-ubits ty) for a signed or unsigned type ty; then
     * a logical or of the (variable length) tag bits for ty.

     Untagging needs to happen with an
     * logical right shift (for unsigned type ty in Nat{8,16,32,64}, Char).
     * _arithmetic_ right shift (for signed type ty Int{8,16,32,64}, Int but also Nat).
       This is the right thing to do for signed numbers.
       Nat is treated as signed to allow coercion-free subtyping.

     The low bits 32 - (ubits ty) store the tag bits of the value.

     Boolean false is a non-pointer by construction.
     Boolean true (1) needs not be shifted as GC will not consider it.

     Summary:

       0b…11: A pointer
       0b…x0: A shifted scalar
       0b000: `false`
       0b001: `true`

     Note that {Nat,Int}{8,16} and compact {Int,Nat}{32,64} and compact Int, Nat are explicitly tagged.
     The bits are stored in the _most_ significant bits of the `i32`,
     with the lower bits storing the variable length tag.

     {Int,Nat}{32,64} are stored in signed and unsigned forms.

     Compact {Int,Nat} are (both) stored in signed form to support coercion free subtyping of Nat < Int.
     That means that one bit, the highest bit, of the compact Nat representation is unused and the
     representable range for both compact Int and Nat values is -2^(sbits Int) ≤ x < 2^(sbits Int).

     This describes the vanilla representation of small and compact scalars,
     used as the uniform representation of values and when stored in heap structures.

     See module TaggedSmallWord.

     The stack representation of a small scalars, UnboxedWord32 {Int,Nat}{8,16},
     on the other hand, always has all tag bits cleared, with the payload in the high bits of the word.

     The stack representation of compact or unboxed scalars, UnboxedWord32 {Int,Nat}32 or
     UnboxedWord64 {Int,Nat}64, on the other hand, is the natural (unpadded) machine representation.

     All arithmetic is implemented directly on the stack (not vanilla) representation of scalars.
     Proper tags bits are removed/added when loading from vanilla or storing to vanilla representation.

  *)
  let is_true_literal env =
    compile_eq_const 1l

  (* Note: `true` is not handled here, needs specific check where needed. *)
  let if_tagged_scalar env retty is1 is2 =
    compile_bitand_const 0x1l ^^
    E.if_ env retty is2 is1

  (* With two bit-tagged pointers on the stack, decide
     whether both are scalars and invoke is1 (the fast path)
     if so, and otherwise is2 (the slow path).
     Note: `true` is not handled here, needs specific check where needed.
  *)
  let if_both_tagged_scalar env retty is1 is2 =
    G.i (Binary (Wasm.Values.I32 I32Op.Or)) ^^
    compile_bitand_const 0x1l ^^
    E.if_ env retty is2 is1

  let ubits_of pty = TaggingScheme.ubits_of pty

  let sbits_of pty = (ubits_of pty) - 1

  (* 64 bit numbers *)

  (* static *)
  let can_tag_const pty (n : int64) = Type.(
    match pty with
    | Nat | Int | Int64 | Int32 ->
      let sbits = sbits_of pty in
      let lower_bound = Int64.(neg (shift_left 1L sbits)) in
      let upper_bound = Int64.shift_left 1L sbits in
      lower_bound <= n && n < upper_bound
    | Nat64 | Nat32 ->
      let ubits = ubits_of pty in
      let upper_bound = Int64.shift_left 1L ubits in
      0L <= n && n < upper_bound
    | _ -> assert false)

  let tag_const pty i = Type.(
    match pty with
    |  Nat | Int | Int64 | Int32
    |  Nat64 | Nat32 ->
      Int32.shift_left (Int64.to_int32 i) (32 - ubits_of pty)
      (* tag *)
      |> Int32.logor (TaggingScheme.tag_of_typ pty)
    | _ -> assert false)

  (* dynamic *)
  let sanity_check_can_tag_i64 env pty get_x =
    if TaggingScheme.debug || !Flags.sanity then
      get_x ^^
      Func.share_code2 Func.Always env (prim_fun_name pty "check_can_tag_i64") (("res", I32Type), ("x", I64Type)) [I32Type]
        (fun env get_res get_x -> Type.(
          match pty with
          | Nat | Int | Int64 | Int32 ->
            let sbits = sbits_of pty in
            let lower_bound = Int64.(neg (shift_left 1L sbits)) in
            let upper_bound = Int64.shift_left 1L sbits in
            (* lower_bound <= x < upper_bound *)
            compile_const_64 lower_bound ^^
            get_x ^^
            G.i (Compare (Wasm.Values.I64 I32Op.LeS)) ^^
            get_x ^^ compile_const_64 upper_bound ^^
            G.i (Compare (Wasm.Values.I64 I32Op.LtS)) ^^
            G.i (Binary (Wasm.Values.I32 I32Op.And))
         | Nat64 | Nat32 ->
            let ubits = ubits_of pty in
            let upper_bound = Int64.shift_left 1L ubits in
            (* 0 <= x < upper_bound *)
            get_x ^^ compile_const_64 upper_bound ^^
            G.i (Compare (Wasm.Values.I64 I32Op.LtU))
         | _ ->
            assert false) ^^
         get_res ^^
         G.i (Compare (Wasm.Values.I32 I32Op.Eq)) ^^
         E.else_trap_with env (prim_fun_name pty "check_can_tag_i64") ^^
         get_res)
    else
      G.nop

  let if_can_tag_i64 env pty retty is1 is2 = Type.(
    match pty with
    | Nat | Int | Int64 | Int32 ->
      Func.share_code1 Func.Never env
        (prim_fun_name pty "if_can_tag_i64") ("x", I64Type) [I32Type] (fun env get_x ->
        (* checks that all but the low sbits are either all 0 or all 1 *)
        get_x ^^
        get_x ^^ compile_shrS64_const (Int64.of_int (64 - sbits_of pty)) ^^
        G.i (Binary (Wasm.Values.I64 I32Op.Xor)) ^^
        compile_shrU64_const (Int64.of_int (sbits_of pty)) ^^
        G.i (Test (Wasm.Values.I64 I64Op.Eqz)) ^^
        sanity_check_can_tag_i64 env pty get_x) ^^
      E.if_ env retty is1 is2
    | Nat64 | Nat32 ->
      Func.share_code1 Func.Never env
         (prim_fun_name pty "if_can_tag_i64") ("x", I64Type) [I32Type] (fun env get_x ->
          (* checks that all but the low ubits are 0 *)
          get_x ^^ compile_shrU64_const (Int64.of_int (ubits_of pty)) ^^
          G.i (Test (Wasm.Values.I64 I32Op.Eqz)) ^^
          sanity_check_can_tag_i64 env pty get_x) ^^
      E.if_ env retty is1 is2
     | _ -> assert false)

  let if_can_tag_u64 env pty retty is1 is2 = Type.(
    match pty with
    |  Nat | Int | Int64 | Int32 ->
      let sbitsL = Int64.of_int (sbits_of pty) in
      compile_shrU64_const sbitsL ^^
      G.i (Test (Wasm.Values.I64 I64Op.Eqz)) ^^
      E.if_ env retty is1 is2
    | Nat64 | Nat32 ->
      let ubitsL = Int64.of_int (ubits_of pty) in
      compile_shrU64_const ubitsL ^^
      E.if_ env retty is2 is1 (* NB: swapped branches *)
    | _ -> assert false)

  let tag env pty = (* TBR *)
    let ubitsl = Int32.of_int (ubits_of pty) in
    G.i (Convert (Wasm.Values.I32 I32Op.WrapI64)) ^^
    compile_shl_const (Int32.sub 32l ubitsl) ^^
    (* tag *)
    compile_bitor_const (TaggingScheme.tag_of_typ pty)

  let sanity_check_tag line env ty =
    if TaggingScheme.debug || !(Flags.sanity) then
      let name =
        (prim_fun_name ty "sanity_check_tag") ^
          (if TaggingScheme.debug then Int.to_string line else "")
      in
      let tag_mask = Int32.(sub (shift_left 1l (32 - TaggingScheme.ubits_of ty)) one) in
      (Func.share_code1 Func.Always env name ("v", I32Type) [I32Type] (fun env get_n ->
         get_n ^^
         compile_bitand_const tag_mask ^^
         compile_eq_const (TaggingScheme.tag_of_typ ty) ^^
         E.else_trap_with env "unexpected tag" ^^
         get_n))
    else G.nop

  let untag line env pty = Type.(match pty with
    | Nat | Int | Int64 | Int32 ->
      let ubitsl = Int32.of_int (ubits_of pty) in
      sanity_check_tag line env pty ^^
      compile_shrS_const (Int32.sub 32l ubitsl) ^^
      G.i (Convert (Wasm.Values.I64 I64Op.ExtendSI32))
    | Nat64 | Nat32 ->
      let ubitsl = Int32.of_int (ubits_of pty) in
      sanity_check_tag line env pty ^^
      compile_shrU_const (Int32.sub 32l ubitsl) ^^
      G.i (Convert (Wasm.Values.I64 I64Op.ExtendUI32))
    | _ -> assert false)

  (* 32 bit numbers, dynamic, w.r.t `Int` *)

  let sanity_check_can_tag_i32 env pty get_x =
    if TaggingScheme.debug || !Flags.sanity then
      get_x ^^
      Func.share_code2 Func.Always env (prim_fun_name pty "check_can_tag_i32") (("res", I32Type), ("x", I32Type)) [I32Type]
        (fun env get_res get_x -> Type.(
          match pty with
          | Nat | Int | Int64 | Int32 ->
            let sbits = sbits_of pty in
            let lower_bound = Int32.(neg (shift_left 1l sbits)) in
            let upper_bound = Int32.shift_left 1l sbits in
            (* lower_bound <= x < upper_bound *)
            compile_unboxed_const lower_bound ^^
            get_x ^^
            G.i (Compare (Wasm.Values.I32 I32Op.LeS)) ^^
            get_x ^^ compile_unboxed_const upper_bound ^^
            G.i (Compare (Wasm.Values.I32 I32Op.LtS)) ^^
            G.i (Binary (Wasm.Values.I32 I32Op.And))
         | Nat64 | Nat32 ->
            let ubits = ubits_of pty in
            let upper_bound = Int32.shift_left 1l ubits in
            (* 0 <= x < upper_bound *)
            get_x ^^ compile_unboxed_const upper_bound ^^
            G.i (Compare (Wasm.Values.I32 I32Op.LtU))
         | _ ->
            assert false) ^^
         get_res ^^
         G.i (Compare (Wasm.Values.I32 I32Op.Eq)) ^^
         E.else_trap_with env (prim_fun_name pty "check_can_tag_i32") ^^
         get_res)
    else
      G.nop

  let if_can_tag_i32 env pty retty is1 is2 = Type.(match pty with
    | Nat | Int | Int64 | Int32 ->
      Func.share_code1 Func.Never env
        (prim_fun_name pty "if_can_tag_i32") ("x", I32Type) [I32Type] (fun env get_x ->
          (* checks that all but the low sbits are both either 0 or 1 *)
          get_x ^^
          get_x ^^ compile_shrS_const (Int32.of_int (32 - sbits_of pty)) ^^
          G.i (Binary (Wasm.Values.I32 I32Op.Xor)) ^^
          compile_shrU_const (Int32.of_int (sbits_of pty)) ^^
          G.i (Test (Wasm.Values.I32 I32Op.Eqz)) ^^
          sanity_check_can_tag_i32 env pty get_x)
      ^^
      E.if_ env retty is1 is2
    | Nat64 | Nat32 ->
       Func.share_code1 Func.Never env
         (prim_fun_name pty "if_can_tag_i32") ("x", I32Type) [I32Type] (fun env get_x ->
          (* checks that all but the low ubits are 0 *)
          get_x ^^ compile_shrU_const (Int32.of_int (ubits_of pty)) ^^
          G.i (Test (Wasm.Values.I32 I32Op.Eqz)) ^^
          sanity_check_can_tag_i32 env pty get_x)
      ^^
      E.if_ env retty is1 is2
    | _ -> assert false)

  let if_can_tag_u32 env pty retty is1 is2 = Type.(
    match pty with
    | Nat | Int | Int64 | Int32 ->
      let sbits = sbits_of pty in
      compile_shrU_const (Int32.of_int sbits) ^^
      E.if_ env retty is2 is1 (* NB: swapped branches *)
    | Nat64 | Nat32 ->
      let ubits = ubits_of pty in
      compile_shrU_const (Int32.of_int ubits) ^^
      E.if_ env retty is2 is1 (* NB: swapped branches *)
    | _ -> assert false)

  let tag_i32 env pty =
    let ubits = ubits_of pty in
    compile_shl_const (Int32.sub 32l (Int32.of_int ubits)) ^^
    (* tag *)
    compile_bitor_const (TaggingScheme.tag_of_typ pty)

  let untag_i32 line env pty = Type.(match pty with
    | Nat | Int | Int64 | Int32 ->
      let ubits = ubits_of pty in
      (* check tag *)
      sanity_check_tag line env pty ^^
      compile_shrS_const (Int32.sub 32l (Int32.of_int ubits))
    | Nat64 | Nat32 ->
      let ubits = ubits_of pty in
      (* check tag *)
      sanity_check_tag line env pty ^^
      compile_shrU_const (Int32.sub 32l (Int32.of_int ubits))
    | _ -> assert false)

  let clear_tag env pty =
    if TaggingScheme.tag_of_typ pty <> 0l then
      let shift_amount = 32 - ubits_of pty in
      let mask = Int32.(lognot (sub (shift_left one shift_amount) one)) in
      compile_bitand_const mask
    else G.nop

end (* BitTagged *)

module Tagged = struct
  (* Tagged objects all have an object header consisting of a tag and a forwarding pointer.
     The forwarding pointer is only reserved if compiled for the incremental GC.
     The tag is to describe their runtime type and serves to traverse the heap
     (serialization, GC), but also for objectification of arrays.

     The tag is a word at the beginning of the object.

     The (skewed) forwarding pointer supports object moving in the incremental garbage collection.

         obj header
     ┌──────┬─────────┬──
     │ tag  │ fwd ptr │ ...
     └──────┴─────────┴──

     The copying GC requires that all tagged objects in the dynamic heap space have at least
     two words in order to replace them by `Indirection`. This condition is except for `Null`
     that only lives in static heap space and is therefore not replaced by `Indirection` during
     copying GC.

     Attention: This mapping is duplicated in these places
       * here
       * motoko-rts/src/types.rs
       * motoko-rts/src/stream.rs
       * motoko-rts/src/text.rs
       * motoko-rts/src/memory.rs
       * motoko-rts/src/bigint.rs
       * motoko-rts/src/blob-iter.rs
       * motoko-rts/src/static-checks.rs
       * In all GC implementations in motoko-rts/src/gc/
     so update all!
   *)

  type [@warning "-37"] tag  =
    | Object
    | ObjInd (* The indirection used for object fields *)
    | Array (* Also a tuple *)
    | Bits64 (* Contains a 64 bit number *)
    | MutBox (* used for mutable heap-allocated variables *)
    | Closure
    | Some (* For opt *)
    | Variant
    | Blob
    | Indirection (* Only used by the GC *)
    | Bits32 (* Contains a 32 bit unsigned number *)
    | BigInt
    | Concat (* String concatenation, used by rts/text.c *)
    | Null (* For opt. Static singleton! *)
    | OneWordFiller (* Only used by the RTS *)
    | FreeSpace (* Only used by the RTS *)
    | Region
    | ArraySliceMinimum (* Used by the GC for incremental array marking *)
    | StableSeen (* Marker that we have seen this thing before *)
    | CoercionFailure (* Used in the Candid decoder. Static singleton! *)

  (* Tags needs to have the lowest bit set, to allow distinguishing object
     headers from heap locations (object or field addresses).

     (Reminder: objects and fields are word-aligned so will have the lowest two
     bits unset) *)
  let int_of_tag = function
    | Object -> 1l
    | ObjInd -> 3l
    | Array -> 5l
    | Bits64 -> 7l
    | MutBox -> 9l
    | Closure -> 11l
    | Some -> 13l
    | Variant -> 15l
    | Blob -> 17l
    | Indirection -> 19l
    | Bits32 -> 21l
    | BigInt -> 23l
    | Concat -> 25l
    | Region -> 27l
    | Null -> 29l
    | OneWordFiller -> 31l
    | FreeSpace -> 33l
    | ArraySliceMinimum -> 34l
    (* Next two tags won't be seen by the GC, so no need to set the lowest bit
       for `CoercionFailure` and `StableSeen` *)
    | CoercionFailure -> 0xfffffffel
    | StableSeen -> 0xffffffffl

  (* Declare `env` for lazy computation of the header size when the compile environment with compile flags are defined *)
  let header_size env =
    if !Flags.gc_strategy = Flags.Incremental then 2l else 1l

  (* The tag *)
  let tag_field = 0l
  let forwarding_pointer_field env =
    assert (!Flags.gc_strategy = Flags.Incremental);
    1l

  (* Note: post-allocation barrier must be applied after initialization *)
  let alloc env size tag =
    assert (size > 1l);
    let name = Printf.sprintf "alloc_size<%d>_tag<%d>" (Int32.to_int size) (Int32.to_int (int_of_tag tag)) in
    (* Computes a (conservative) mask for the bumped HP, so that the existence of non-zero bits under it
       guarantees that a page boundary crossing didn't happen (i.e. no ripple-carry). *)
    let overflow_mask increment =
      let n = Int32.to_int increment in
      assert (n > 0 && n < 0x8000);
      let page_mask = Int32.sub page_size 1l in
      (* We can extend the mask to the right if the bump increment is a power of two. *)
      let ext = if Numerics.Nat16.(to_int (popcnt (of_int n))) = 1 then increment else 0l in
      Int32.(logor ext (logand page_mask (shift_left minus_one (16 - Numerics.Nat16.(to_int (clz (of_int n))))))) in
    (* always inline *)
    Func.share_code0 Func.Never env name [I32Type] (fun env ->
      let set_object, get_object = new_local env "new_object" in
      let size_in_bytes = Int32.(mul size Heap.word_size) in
      let half_page_size = Int32.div page_size 2l in
      (if !Flags.gc_strategy <> Flags.Incremental && size_in_bytes < half_page_size then
         GC.get_heap_pointer env ^^
         GC.get_heap_pointer env ^^
         compile_add_const size_in_bytes ^^
         GC.set_heap_pointer env ^^
         GC.get_heap_pointer env ^^
         compile_bitand_const (overflow_mask size_in_bytes) ^^
         G.if0
           G.nop (* no page crossing *)
           (Heap.ensure_allocated env) (* ensure that HP's page is allocated *)
       else
         Heap.alloc env size) ^^
      set_object ^^ get_object ^^
      compile_unboxed_const (int_of_tag tag) ^^
      Heap.store_field tag_field ^^
      (if !Flags.gc_strategy = Flags.Incremental then
        get_object ^^ (* object pointer *)
        get_object ^^ (* forwarding pointer *)
        Heap.store_field (forwarding_pointer_field env)
      else
        G.nop) ^^
      get_object
    )

  let load_forwarding_pointer env =
    (if !Flags.gc_strategy = Flags.Incremental then
      Heap.load_field (forwarding_pointer_field env)
    else
      G.nop)

  let store_tag env tag =
    load_forwarding_pointer env ^^
    compile_unboxed_const (int_of_tag tag) ^^
    Heap.store_field tag_field

  let load_tag env =
    load_forwarding_pointer env ^^
    Heap.load_field tag_field

  let check_forwarding env unskewed =
    (if !Flags.gc_strategy = Flags.Incremental then
      let name = "check_forwarding_" ^ if unskewed then "unskewed" else "skewed" in
      Func.share_code1 Func.Always env name ("object", I32Type) [I32Type] (fun env get_object ->
        let set_object = G.setter_for get_object in
        (if unskewed then
          get_object ^^
          compile_unboxed_const ptr_skew ^^
          G.i (Binary (Wasm.Values.I32 I32Op.Add)) ^^
          set_object
        else G.nop) ^^
        get_object ^^
        load_forwarding_pointer env ^^
        get_object ^^
        G.i (Compare (Wasm.Values.I32 I32Op.Eq)) ^^
        E.else_trap_with env "missing object forwarding" ^^
        get_object ^^
        (if unskewed then
          compile_unboxed_const ptr_unskew ^^
          G.i (Binary (Wasm.Values.I32 I32Op.Add))
        else G.nop))
    else G.nop)

  let check_forwarding_for_store env typ =
    (if !Flags.gc_strategy = Flags.Incremental then
      let (set_value, get_value, _) = new_local_ env typ "value" in
      set_value ^^ check_forwarding env false ^^ get_value
    else G.nop)

  let load_field env index =
    (if !Flags.sanity then check_forwarding env false else G.nop) ^^
    Heap.load_field index

  let store_field env index =
    (if !Flags.sanity then check_forwarding_for_store env I32Type else G.nop) ^^
    Heap.store_field index

  let load_field_unskewed env index =
    (if !Flags.sanity then check_forwarding env true else G.nop) ^^
    Heap.load_field_unskewed index

  let load_field64_unskewed env index =
    (if !Flags.sanity then check_forwarding env true else G.nop) ^^
    Heap.load_field64_unskewed index

  let load_field64 env index =
    (if !Flags.sanity then check_forwarding env false else G.nop) ^^
    Heap.load_field64 index

  let store_field64 env index =
    (if !Flags.sanity then check_forwarding_for_store env I64Type else G.nop) ^^
    Heap.store_field64 index

  let load_field_float64 env index =
    (if !Flags.sanity then check_forwarding env false else G.nop) ^^
    Heap.load_field_float64 index

  let store_field_float64 env index =
    (if !Flags.sanity then check_forwarding_for_store env F64Type else G.nop) ^^
    Heap.store_field_float64 index

  (* Branches based on the tag of the object pointed to,
     leaving the object on the stack afterwards. *)
  let branch_default env retty def (cases : (tag * G.t) list) : G.t =
    let (set_tag, get_tag) = new_local env "tag" in

    let rec go = function
      | [] -> def
      | ((tag, code) :: cases) ->
        get_tag ^^
        compile_eq_const (int_of_tag tag) ^^
        E.if_ env retty code (go cases)
    in
    load_tag env ^^
    set_tag ^^
    go cases

  (* like branch_default but also pushes the scrutinee on the stack for the
   * branch's consumption *)
  let _branch_default_with env retty def cases =
    let (set_o, get_o) = new_local env "o" in
    let prep (t, code) = (t, get_o ^^ code)
    in set_o ^^ get_o ^^ branch_default env retty def (List.map prep cases)

  (* like branch_default_with but the tag is known statically *)
  let branch_with env retty = function
    | [] -> G.i Unreachable
    | [_, code] -> code
    | (_, code) :: cases ->
       let (set_o, get_o) = new_local env "o" in
       let prep (t, code) = (t, get_o ^^ code)
       in set_o ^^ get_o ^^ branch_default env retty (get_o ^^ code) (List.map prep cases)

  (* Can a value of this type be represented by a heap object with this tag? *)
  (* Needs to be conservative, i.e. return `true` if unsure *)
  (* This function can also be used as assertions in a lint mode, e.g. in compile_exp *)
  let can_have_tag ty tag =
    let open Mo_types.Type in
    match (tag : tag) with
    | Region ->
      begin match normalize ty with
      | (Con _ | Any) -> true
      | (Prim Region) -> true
      | (Prim _ | Obj _ | Array _ | Tup _ | Opt _ | Variant _ | Func _ | Non) -> false
      | (Pre | Async _ | Mut _ | Var _ | Typ _) -> assert false
      end
    | Array ->
      begin match normalize ty with
      | (Con _ | Any) -> true
      | (Array _ | Tup _) -> true
      | (Prim _ |  Obj _ | Opt _ | Variant _ | Func _ | Non) -> false
      | (Pre | Async _ | Mut _ | Var _ | Typ _) -> assert false
      end
    | Blob ->
      begin match normalize ty with
      | (Con _ | Any) -> true
      | (Prim (Text|Blob|Principal)) -> true
      | (Prim _ | Obj _ | Array _ | Tup _ | Opt _ | Variant _ | Func _ | Non) -> false
      | (Pre | Async _ | Mut _ | Var _ | Typ _) -> assert false
      end
    | Object ->
      begin match normalize ty with
      | (Con _ | Any) -> true
      | (Obj _) -> true
      | (Prim _ | Array _ | Tup _ | Opt _ | Variant _ | Func _ | Non) -> false
      | (Pre | Async _ | Mut _ | Var _ | Typ _) -> assert false
      end
    | _ -> true

  (* like branch_with but with type information to statically skip some branches *)
  let _branch_typed_with env ty retty branches =
    branch_with env retty (List.filter (fun (tag,c) -> can_have_tag ty tag) branches)

  let allocation_barrier env =
    (if !Flags.gc_strategy = Flags.Incremental then
      E.call_import env "rts" "allocation_barrier"
    else
      G.nop)

  let write_with_barrier env =
    let (set_value, get_value) = new_local env "written_value" in
    let (set_location, get_location) = new_local env "write_location" in
    set_value ^^ set_location ^^
    (* performance gain by first checking the GC state *)
    E.call_import env "rts" "running_gc" ^^
    G.if0 (
      get_location ^^ get_value ^^
      E.call_import env "rts" "write_with_barrier"
    ) (
      get_location ^^ get_value ^^
      store_unskewed_ptr
    )

  let obj env tag element_instructions : G.t =
    let n = List.length element_instructions in
    let size = (Int32.add (Wasm.I32.of_int_u n) (header_size env)) in
    let (set_object, get_object) = new_local env "new_object" in
    alloc env size tag ^^
    set_object ^^
    let init_elem idx instrs : G.t =
      get_object ^^
      instrs ^^
      Heap.store_field (Int32.add (Wasm.I32.of_int_u idx) (header_size env))
    in
    G.concat_mapi init_elem element_instructions ^^
    get_object ^^
    allocation_barrier env

  let new_static_obj env tag payload =
    let payload = StaticBytes.as_bytes payload in
    let header_size = Int32.(mul Heap.word_size (header_size env)) in
    let size = Int32.(add header_size (Int32.of_int (String.length payload))) in
    let unskewed_ptr = E.reserve_static_memory env size in
    let skewed_ptr = Int32.(add unskewed_ptr ptr_skew) in
    let tag = bytes_of_int32 (int_of_tag tag) in
    let forward = bytes_of_int32 skewed_ptr in (* forwarding pointer *)
    (if !Flags.gc_strategy = Flags.Incremental then
      let incremental_gc_data = tag ^ forward ^ payload in
      E.write_static_memory env unskewed_ptr incremental_gc_data
    else
      let non_incremental_gc_data = tag ^ payload in
      E.write_static_memory env unskewed_ptr non_incremental_gc_data
    );
    skewed_ptr

  let shared_static_obj env tag payload =
    let tag_word = bytes_of_int32 (int_of_tag tag) in
    let payload_bytes = StaticBytes.as_bytes payload in
    let key = tag_word ^ payload_bytes in
    match E.object_pool_find env key with
    | Some ptr -> ptr (* no forwarding pointer dereferencing needed as static objects do not move *)
    | None ->
      let ptr = new_static_obj env tag payload in
      E.object_pool_add env key ptr;
      ptr

end (* Tagged *)

module MutBox = struct
  (*
      Mutable heap objects

       ┌──────┬─────┬─────────┐
       │ obj header │ payload │
       └──────┴─────┴─────────┘

     The object header includes the obj tag (MutBox) and the forwarding pointer.
     The forwarding pointer is only reserved if compiled for the incremental GC.
  *)

  let field = Tagged.header_size

  let alloc env =
    Tagged.obj env Tagged.MutBox [ compile_unboxed_zero ]

  let static env =
    let ptr = Tagged.new_static_obj env Tagged.MutBox StaticBytes.[
      I32 0l; (* zero *)
    ] in
    E.add_static_root env ptr;
    ptr

  let load_field env =
    Tagged.load_forwarding_pointer env ^^
    Tagged.load_field env (field env)

  let store_field env =
    let (set_mutbox_value, get_mutbox_value) = new_local env "mutbox_value" in
    set_mutbox_value ^^
    Tagged.load_forwarding_pointer env ^^
    get_mutbox_value ^^
    Tagged.store_field env (field env)
end


module Opt = struct
  (* The Option type. Optional values are represented as

    1. ┌──────┐
       │ null │
       └──────┘

       A special null value. It is fully static, and because it is unique, can
       be recognized by pointer comparison (only the GC will care about the heap
       tag).


    2. ┌──────┬─────────┐
       │ some │ payload │
       └──────┴─────────┘

       A heap-allocated box for `?v` values. Should only ever contain null or
       another such box.

    3. Anything else (pointer or unboxed scalar): Constituent value, implicitly
       injected into the opt type.

    This way, `?t` is represented without allocation, with the only exception of
    the value `?ⁿnull` for n>0.

    NB: `?ⁿnull` is essentially represented by the unary encoding of the number
    of n. This could be optimized further, by storing `n` in the Some payload,
    instead of a pointer, but unlikely worth it.

  *)

  let some_payload_field = Tagged.header_size

  (* This relies on the fact that add_static deduplicates *)
  let null_vanilla_lit env : int32 =
    Tagged.shared_static_obj env Tagged.Null []

  let null_lit env =
    compile_unboxed_const (null_vanilla_lit env)

  let vanilla_lit env ptr : int32 =
    Tagged.shared_static_obj env Tagged.Some StaticBytes.[
      I32 ptr
    ]

 let is_some env =
    null_lit env ^^
    G.i (Compare (Wasm.Values.I32 I32Op.Ne))

  let inject env e =
    e ^^
    Func.share_code1 Func.Never env "opt_inject" ("x", I32Type) [I32Type] (fun env get_x ->
      get_x ^^ BitTagged.if_tagged_scalar env [I32Type]
        ( get_x ) (* scalar, no wrapping *)
        ( get_x ^^ BitTagged.is_true_literal env ^^ (* exclude true literal since `branch_default` follows the forwarding pointer *)
          E.if_ env [I32Type]
            ( get_x ) (* true literal, no wrapping *)
            ( get_x ^^ Tagged.branch_default env [I32Type]
              ( get_x ) (* default tag, no wrapping *)
              [ Tagged.Null,
                (* NB: even ?null does not require allocation: We use a static
                  singleton for that: *)
                compile_unboxed_const (vanilla_lit env (null_vanilla_lit env))
              ; Tagged.Some,
                Tagged.obj env Tagged.Some [get_x]
              ]
            )
        )
    )

  (* This function is used where conceptually, Opt.inject should be used, but
  we know for sure that it wouldn’t do anything anyways, except dereferencing the forwarding pointer *)
  let inject_simple env e =
    e ^^ Tagged.load_forwarding_pointer env

  let load_some_payload_field env =
    Tagged.load_forwarding_pointer env ^^
    Tagged.load_field env (some_payload_field env)

  let project env =
    Func.share_code1 Func.Never env "opt_project" ("x", I32Type) [I32Type] (fun env get_x ->
      get_x ^^ BitTagged.if_tagged_scalar env [I32Type]
        ( get_x ) (* scalar, no wrapping *)
        ( get_x ^^ BitTagged.is_true_literal env ^^ (* exclude true literal since `branch_default` follows the forwarding pointer *)
          E.if_ env [I32Type]
            ( get_x ) (* true literal, no wrapping *)
            ( get_x ^^ Tagged.branch_default env [I32Type]
              ( get_x ) (* default tag, no wrapping *)
              [ Tagged.Some,
                get_x ^^ load_some_payload_field env
              ; Tagged.Null,
                E.trap_with env "Internal error: opt_project: null!"
              ]
            )
        )
    )

end (* Opt *)

module Variant = struct
  (* The Variant type. We store the variant tag in a first word; we can later
     optimize and squeeze it in the Tagged tag. We can also later support unboxing
     variants with an argument of type ().

       ┌──────┬─────┬────────────┬─────────┐
       │ obj header │ varianttag │ payload │
       └──────┴─────┴────────────┴─────────┘

     The object header includes the obj tag (TAG_VARIANT) and the forwarding pointer.
     The forwarding pointer is only reserved if compiled for the incremental GC.
  *)

  let variant_tag_field = Tagged.header_size
  let payload_field env = Int32.add (variant_tag_field env) 1l

  let hash_variant_label env : Mo_types.Type.lab -> int32 =
    E.hash env

  let inject env l e =
    Tagged.obj env Tagged.Variant [compile_unboxed_const (hash_variant_label env l); e]

  let get_variant_tag env =
    Tagged.load_forwarding_pointer env ^^
    Tagged.load_field env (variant_tag_field env)

  let project env =
    Tagged.load_forwarding_pointer env ^^
    Tagged.load_field env (payload_field env)

  (* Test if the top of the stack points to a variant with this label *)
  let test_is env l =
    get_variant_tag env ^^
    compile_eq_const (hash_variant_label env l)

  let vanilla_lit env i ptr =
    Tagged.shared_static_obj env Tagged.Variant StaticBytes.[
      I32 (hash_variant_label env i);
      I32 ptr
    ]

end (* Variant *)


module Closure = struct
  (* In this module, we deal with closures, i.e. functions that capture parts
     of their environment.

     The structure of a closure is:

       ┌──────┬─────┬───────┬──────┬──────────────┐
       │ obj header │ funid │ size │ captured ... │
       └──────┴─────┴───────┴──────┴──────────────┘

     The object header includes the object tag (TAG_CLOSURE) and the forwarding pointer.
     The forwarding pointer is only reserved if compiled for the incremental GC.

  *)
  let header_size env = Int32.add (Tagged.header_size env) 2l

  let funptr_field = Tagged.header_size
  let len_field env = Int32.add 1l (Tagged.header_size env)

  let load_data env i =
    Tagged.load_forwarding_pointer env ^^
    Tagged.load_field env (Int32.add (header_size env) i)

  let store_data env i =
    let (set_closure_data, get_closure_data) = new_local env "closure_data" in
    set_closure_data ^^
    Tagged.load_forwarding_pointer env ^^
    get_closure_data ^^
    Tagged.store_field env (Int32.add (header_size env) i)

  let prepare_closure_call env =
    Tagged.load_forwarding_pointer env

  (* Expect on the stack
     * the function closure (using prepare_closure_call)
     * and arguments (n-ary!)
     * the function closure again!
  *)
  let call_closure env n_args n_res =
    (* Calculate the wasm type for a given calling convention.
       An extra first argument for the closure! *)
    let ty = E.func_type env (FuncType (
      I32Type :: Lib.List.make n_args I32Type,
      FakeMultiVal.ty (Lib.List.make n_res I32Type))) in
    (* get the table index *)
    Tagged.load_forwarding_pointer env ^^
    Tagged.load_field env (funptr_field env) ^^
    (* All done: Call! *)
    G.i (CallIndirect (nr ty)) ^^
    FakeMultiVal.load env (Lib.List.make n_res I32Type)

  let static_closure env fi : int32 =
    Tagged.shared_static_obj env Tagged.Closure StaticBytes.[
      I32 (E.add_fun_ptr env fi);
      I32 0l
    ]

end (* Closure *)


module BoxedWord64 = struct
  (* We store large word64s, nat64s and int64s in immutable boxed 64bit heap objects.

     Small values are stored unboxed, tagged, see BitTagged. The bit-tagging logic is
     contained in BitTagged; here we just do the boxing.

     The heap layout of a BoxedWord64 is:

       ┌──────┬─────┬─────┬─────┐
       │ obj header │    i64    │
       └──────┴─────┴─────┴─────┘

     The object header includes the object tag (Bits64) and the forwarding pointer.
     The forwarding pointer is only reserved if compiled for the incremental GC.

  *)

  let payload_field = Tagged.header_size

  let heap_tag env pty = Tagged.Bits64 (* TODO *)

  let vanilla_lit env pty i =
    if BitTagged.can_tag_const pty i
    then BitTagged.tag_const pty i
    else
      Tagged.shared_static_obj env (heap_tag env pty) StaticBytes.[
        I64 i
      ]

  let compile_box env pty compile_elem : G.t =
    let (set_i, get_i) = new_local env "boxed_i64" in
    let size = if !Flags.gc_strategy = Flags.Incremental then 4l else 3l in
    Tagged.alloc env size (heap_tag env pty) ^^
    set_i ^^
    get_i ^^ compile_elem ^^ Tagged.store_field64 env (payload_field env) ^^
    get_i ^^
    Tagged.allocation_barrier env

  let box env pty =
    Func.share_code1 Func.Never env
      (prim_fun_name pty "box64") ("n", I64Type) [I32Type] (fun env get_n ->
      get_n ^^ BitTagged.if_can_tag_i64 env pty [I32Type]
        (get_n ^^ BitTagged.tag env pty)
        (compile_box env pty get_n)
    )

  let unbox env pty =
    Func.share_code1 Func.Never env
      (prim_fun_name pty "unbox64") ("n", I32Type) [I64Type] (fun env get_n ->
      get_n ^^
      BitTagged.if_tagged_scalar env [I64Type]
        (get_n ^^ BitTagged.untag __LINE__ env pty)
        (get_n ^^ Tagged.load_forwarding_pointer env ^^ Tagged.load_field64 env (payload_field env))
    )
end (* BoxedWord64 *)

module Word64 = struct

  let compile_add env = G.i (Binary (Wasm.Values.I64 I64Op.Add))
  let compile_signed_sub env = G.i (Binary (Wasm.Values.I64 I64Op.Sub))
  let compile_mul env = G.i (Binary (Wasm.Values.I64 I64Op.Mul))
  let compile_signed_div env = G.i (Binary (Wasm.Values.I64 I64Op.DivS))
  let compile_signed_mod env = G.i (Binary (Wasm.Values.I64 I64Op.RemS))
  let compile_unsigned_div env = G.i (Binary (Wasm.Values.I64 I64Op.DivU))
  let compile_unsigned_rem env = G.i (Binary (Wasm.Values.I64 I64Op.RemU))
  let compile_unsigned_sub env =
    Func.share_code2 Func.Never env "nat_sub" (("n1", I64Type), ("n2", I64Type)) [I64Type] (fun env get_n1 get_n2 ->
      get_n1 ^^ get_n2 ^^ G.i (Compare (Wasm.Values.I64 I64Op.LtU)) ^^
      E.then_trap_with env "Natural subtraction underflow" ^^
      get_n1 ^^ get_n2 ^^ G.i (Binary (Wasm.Values.I64 I64Op.Sub))
    )

  let compile_unsigned_pow env =
    let name = prim_fun_name Type.Nat64 "wpow_nat" in
    Func.share_code2 Func.Always env name (("n", I64Type), ("exp", I64Type)) [I64Type]
      (fun env get_n get_exp ->
        let set_n = G.setter_for get_n in
        let set_exp = G.setter_for get_exp in
        let (set_acc, get_acc) = new_local64 env "acc" in

        (* start with result = 1 *)
        compile_const_64 1L ^^ set_acc ^^

        (* handle exp == 0 *)
        get_exp ^^ G.i (Test (Wasm.Values.I64 I64Op.Eqz)) ^^
        G.if1 I64Type get_acc (* done *)
        begin
          G.loop0 begin
            (* Are we done? *)
            get_exp ^^ compile_const_64 1L ^^ G.i (Compare (Wasm.Values.I64 I64Op.LeU)) ^^
            G.if0 G.nop (* done *)
            begin
              (* Check low bit of exp to see if we need to multiply *)
              get_exp ^^ compile_shl64_const 63L ^^ G.i (Test (Wasm.Values.I64 I64Op.Eqz)) ^^
              G.if0 G.nop
              begin
                (* Multiply! *)
                get_acc ^^ get_n ^^ G.i (Binary (Wasm.Values.I64 I64Op.Mul)) ^^ set_acc
              end ^^
              (* Square n, and shift exponent *)
              get_n ^^ get_n ^^ G.i (Binary (Wasm.Values.I64 I64Op.Mul)) ^^ set_n ^^
              get_exp ^^ compile_shrU64_const 1L ^^ set_exp ^^
              (* And loop *)
              G.i (Br (nr 1l))
            end
          end ^^
          (* Multiply a last time *)
          get_acc ^^ get_n ^^ G.i (Binary (Wasm.Values.I64 I64Op.Mul))
        end
      )


  let compile_signed_wpow env =
    Func.share_code2 Func.Never env "wrap_pow_Int64" (("n", I64Type), ("exp", I64Type)) [I64Type]
      (fun env get_n get_exp ->
        get_exp ^^
        compile_const_64 0L ^^
        G.i (Compare (Wasm.Values.I64 I64Op.GeS)) ^^
        E.else_trap_with env "negative power" ^^
        get_n ^^ get_exp ^^ compile_unsigned_pow env
      )

  let _compile_eq env = G.i (Compare (Wasm.Values.I64 I64Op.Eq))
  let compile_relop env i64op = G.i (Compare (Wasm.Values.I64 i64op))

  let btst_kernel env =
    let (set_b, get_b) = new_local64 env "b" in
    set_b ^^ compile_const_64 1L ^^ get_b ^^ G.i (Binary (Wasm.Values.I64 I64Op.Shl)) ^^
    G.i (Binary (Wasm.Values.I64 I64Op.And))

end (* BoxedWord64 *)


module BoxedSmallWord = struct
  (* We store proper 32bit Word32 in immutable boxed 32bit heap objects.

     Small values are stored unboxed, tagged, see BitTagged.

     The heap layout of a BoxedSmallWord is:

       ┌──────┬─────┬─────┐
       │ obj header │ i32 │
       └──────┴─────┴─────┘

     The object header includes the object tag (Bits32) and the forwarding pointer.
     The forwarding pointer is only reserved if compiled for the incremental GC.

  *)

  let heap_tag env pty = Tagged.Bits32 (* TODO *)

  let payload_field env = Tagged.header_size env

  let vanilla_lit env pty i =
    if BitTagged.can_tag_const pty (Int64.of_int (Int32.to_int i))
    then BitTagged.tag_const pty (Int64.of_int (Int32.to_int i))
    else
      Tagged.shared_static_obj env (heap_tag env pty) StaticBytes.[
        I32 i
      ]

  let compile_box env pty compile_elem : G.t =
    let (set_i, get_i) = new_local env "boxed_i32" in
    let size = if !Flags.gc_strategy = Flags.Incremental then 3l else 2l in
    Tagged.alloc env size (heap_tag env pty) ^^
    set_i ^^
    get_i ^^ compile_elem ^^ Tagged.store_field env (payload_field env) ^^
    get_i ^^
    Tagged.allocation_barrier env

  let box env pty =
    Func.share_code1 Func.Never env
      (prim_fun_name pty "box") ("n", I32Type) [I32Type] (fun env get_n ->
      get_n ^^ BitTagged.if_can_tag_i32 env pty [I32Type]
        (get_n ^^ BitTagged.tag_i32 env pty)
        (compile_box env pty get_n)
    )

  let unbox env pty =
    Func.share_code1 Func.Never env
      (prim_fun_name pty "unbox") ("n", I32Type) [I32Type] (fun env get_n ->
      get_n ^^
      BitTagged.if_tagged_scalar env [I32Type]
        (get_n ^^ BitTagged.untag_i32 __LINE__ env pty)
        (get_n ^^ Tagged.load_forwarding_pointer env ^^ Tagged.load_field env (payload_field env))
    )

  let _lit env pty n = compile_unboxed_const n ^^ box env pty

end (* BoxedSmallWord *)

module TaggedSmallWord = struct
  (* While smaller-than-32bit words are treated as i32 from the WebAssembly
     perspective, there are certain differences that are type based. This module
     provides helpers to abstract over those.

     Caution: Some functions here are also used for unboxed Nat32/Int32, while others
     are _only_ used for the small ones. Check call-sites!
  *)

  let toNat = Type.(function
    | Int8 | Nat8 -> Nat8
    | Int16 | Nat16 -> Nat16
    | Int32 | Nat32 -> Nat32
    | _ -> assert false)

  let bits_of_type = Type.(function
    | Int8 | Nat8 -> 8
    | Int16 | Nat16 -> 16
    | Char -> 21
    (* unboxed on stack *)
    | Nat32 | Int32 -> 32
    | _  -> assert false)

  let tag_of_type pty = Type.(match pty with
    | Int8 | Nat8
    | Int16 | Nat16
    | Char ->
      TaggingScheme.tag_of_typ pty
    (* unboxed on stack *)
    | Int32 | Nat32 -> 0l
    | _ -> assert false)

  let shift_of_type ty = Int32.of_int (32 - bits_of_type ty)

  let bitwidth_mask_of_type = function
    | Type.(Int8|Nat8) -> 0b111l
    | Type.(Int16|Nat16) -> 0b1111l
    | p -> todo "bitwidth_mask_of_type" (Arrange_type.prim p) 0l

  let const_of_type ty n = Int32.(shift_left n (to_int (shift_of_type ty)))

  let padding_of_type ty = Int32.(sub (const_of_type ty 1l) one)

  let mask_of_type ty = Int32.lognot (padding_of_type ty)

  (* Makes sure that we only shift/rotate the maximum number of bits available in the word. *)
  let clamp_shift_amount = function
    | Type.(Nat32|Int32) -> G.nop
    | ty -> compile_bitand_const (bitwidth_mask_of_type ty)

  let shift_leftWordNtoI32 = compile_shl_const

  (* Makes sure that the word payload (e.g. shift/rotate amount) is in the LSB bits of the word. *)
  let lsb_adjust = function
    | Type.(Int32|Nat32) -> G.nop
    | Type.(Nat8|Nat16) as ty -> compile_shrU_const (shift_of_type ty)
    | Type.(Int8|Int16) as ty -> compile_shrS_const (shift_of_type ty)
    | Type.Char as ty -> compile_shrU_const (shift_of_type ty)
    | _ -> assert false

  (* Makes sure that the word payload (e.g. operation result) is in the MSB bits of the word. *)
  let msb_adjust = function
    | Type.(Int32|Nat32) -> G.nop
    | ty -> shift_leftWordNtoI32 (shift_of_type ty)
  (* Makes sure that the word representation invariant is restored. *)
  let sanitize_word_result = function
    | Type.(Nat32|Int32) -> G.nop
    | ty -> compile_bitand_const (mask_of_type ty)

  (* Sets the number (according to the type's word invariant) of LSBs. *)
  let compile_word_padding = function
    | Type.(Nat32|Int32) -> G.nop
    | ty -> compile_bitor_const (padding_of_type ty)

  (* Kernel for counting leading zeros, according to the word invariant. *)
  let clz_kernel ty =
    compile_word_padding ty ^^
    G.i (Unary (Wasm.Values.I32 I32Op.Clz)) ^^
    msb_adjust ty

  (* Kernel for counting trailing zeros, according to the word invariant. *)
  let ctz_kernel ty =
    compile_word_padding ty ^^
    compile_rotr_const (shift_of_type ty) ^^
    G.i (Unary (Wasm.Values.I32 I32Op.Ctz)) ^^
    msb_adjust ty

  (* Kernel for testing a bit position, according to the word invariant. *)
  let btst_kernel env ty =
    let (set_b, get_b) = new_local env "b"
    in lsb_adjust ty ^^ set_b ^^ lsb_adjust ty ^^
       compile_unboxed_one ^^ get_b ^^ clamp_shift_amount ty ^^
       G.i (Binary (Wasm.Values.I32 I32Op.Shl)) ^^
       G.i (Binary (Wasm.Values.I32 I32Op.And)) ^^
       msb_adjust ty

  (* Code points occupy 21 bits, so can always be tagged scalars *)
  let lsb_adjust_codepoint env = lsb_adjust Type.Char
  let msb_adjust_codepoint = msb_adjust Type.Char

  (* Checks (n < 0xD800 || 0xE000 ≤ n ≤ 0x10FFFF),
     ensuring the codepoint range and the absence of surrogates. *)
  let check_and_msb_adjust_codepoint env =
    Func.share_code1 Func.Always env "Nat32->Char" ("n", I32Type) [I32Type] (fun env get_n ->
      get_n ^^ compile_unboxed_const 0xD800l ^^
      G.i (Compare (Wasm.Values.I32 I32Op.GeU)) ^^
      get_n ^^ compile_unboxed_const 0xE000l ^^
      G.i (Compare (Wasm.Values.I32 I32Op.LtU)) ^^
      G.i (Binary (Wasm.Values.I32 I32Op.And)) ^^
      get_n ^^ compile_unboxed_const 0x10FFFFl ^^
      G.i (Compare (Wasm.Values.I32 I32Op.GtU)) ^^
      G.i (Binary (Wasm.Values.I32 I32Op.Or)) ^^
      E.then_trap_with env "codepoint out of range" ^^
      get_n ^^ msb_adjust_codepoint
    )

  let vanilla_lit ty v =
    Int32.(shift_left (of_int v) (to_int (shift_of_type ty)))
    |> Int32.logor (tag_of_type ty)

  (* Wrapping implementation for multiplication and exponentiation. *)

  let compile_word_mul env ty =
    lsb_adjust ty ^^
    G.i (Binary (Wasm.Values.I32 I32Op.Mul))

  let compile_nat_power env ty =
    (* Square- and multiply exponentiation *)
    let name = prim_fun_name ty "wpow_nat" in
    Func.share_code2 Func.Always env name (("n", I32Type), ("exp", I32Type)) [I32Type]
      (fun env get_n get_exp ->
        let set_n = G.setter_for get_n in
        let set_exp = G.setter_for get_exp in
        let (set_acc, get_acc) = new_local env "acc" in

        (* unshift arguments *)
        get_exp ^^ compile_shrU_const (shift_of_type ty) ^^ set_exp ^^
        get_n ^^ compile_shrU_const (shift_of_type ty) ^^ set_n ^^

        (* The accumulator starts with and stays shifted, so no other shifts needed. *)
        compile_unboxed_const (const_of_type ty 1l) ^^ set_acc ^^

        (* handle exp == 0 *)
        get_exp ^^ G.i (Test (Wasm.Values.I32 I32Op.Eqz)) ^^
        G.if1 I32Type get_acc (* done *)
        begin
          G.loop0 begin
            (* Are we done? *)
            get_exp ^^ compile_unboxed_const 1l ^^ G.i (Compare (Wasm.Values.I32 I32Op.LeU)) ^^
            G.if0 G.nop (* done *)
            begin
              (* Check low bit of exp to see if we need to multiply *)
              get_exp ^^ compile_shl_const 31l ^^ G.i (Test (Wasm.Values.I32 I32Op.Eqz)) ^^
              G.if0 G.nop
              begin
                (* Multiply! *)
                get_acc ^^ get_n ^^ G.i (Binary (Wasm.Values.I32 I32Op.Mul)) ^^ set_acc
              end ^^
              (* Square n, and shift exponent *)
              get_n ^^ get_n ^^ G.i (Binary (Wasm.Values.I32 I32Op.Mul)) ^^ set_n ^^
              get_exp ^^ compile_shrU_const 1l ^^ set_exp ^^
              (* And loop *)
              G.i (Br (nr 1l))
            end
          end ^^
          (* Multiply a last time *)
          get_acc ^^ get_n ^^ G.i (Binary (Wasm.Values.I32 I32Op.Mul))
          (* Accumulator was shifted, so no further shift needed here *)
        end
      )

  let compile_int_power env ty =
    let name = prim_fun_name ty "wpow_int" in
    Func.share_code2 Func.Never env name (("n", I32Type), ("exp", I32Type)) [I32Type]
      (fun env get_n get_exp ->
        get_exp ^^
        compile_unboxed_const 0l ^^
        G.i (Compare (Wasm.Values.I32 I32Op.GeS)) ^^
        E.else_trap_with env "negative power" ^^
        get_n ^^ get_exp ^^ compile_nat_power env (toNat ty))

  (* To rotate, first rotate a copy by bits_of_type into the other direction *)
  let rotl env ty =
     Func.share_code2 Func.Never env (prim_fun_name ty "rotl") (("n", I32Type), ("by", I32Type)) [I32Type]
       (fun env get_n get_by ->
        let open Wasm.Values in
        let beside_adjust = compile_rotr_const (Int32.of_int (bits_of_type ty)) in
        get_n ^^ get_n ^^ beside_adjust ^^ G.i (Binary (I32 I32Op.Or)) ^^
        get_by ^^ lsb_adjust ty ^^ clamp_shift_amount ty ^^ G.i (Binary (I32 I32Op.Rotl)) ^^
        sanitize_word_result ty
       )

  let rotr env ty =
     Func.share_code2 Func.Never env (prim_fun_name ty "rotr") (("n", I32Type), ("by", I32Type)) [I32Type]
       (fun env get_n get_by ->
        let open Wasm.Values in
        let beside_adjust = compile_rotl_const (Int32.of_int (bits_of_type ty)) in
        get_n ^^ get_n ^^ beside_adjust ^^ G.i (Binary (I32 I32Op.Or)) ^^
        get_by ^^ lsb_adjust ty ^^ clamp_shift_amount ty ^^ G.i (Binary (I32 I32Op.Rotr)) ^^
        sanitize_word_result ty
       )

  let tag env pty =
    match pty with
    | Type.(Nat8 | Int8 | Nat16 | Int16 | Char) ->
      (* TODO:  could sanity check low bits clear *)
      (* add tag *)
      compile_bitor_const (tag_of_type pty)
    | _ -> assert false

  let untag env pty =
    match pty with
    | Type.(Nat8 | Int8 | Nat16 | Int16 | Char) ->
       (* check tag *)
       BitTagged.sanity_check_tag __LINE__ env pty ^^
       (* clear tag *)
       BitTagged.clear_tag env pty
    | _ -> assert false

end (* TaggedSmallWord *)


module Float = struct
  (* We store floats (C doubles) in immutable boxed 64bit heap objects.

     The heap layout of a Float is:

       ┌──────┬─────┬─────┬─────┐
       │ obj header │    f64    │
       └──────┴─────┴─────┴─────┘

     For now the tag stored is that of a Bits64, because the payload is
     treated opaquely by the RTS. We'll introduce a separate tag when the need of
     debug inspection (or GC representation change) arises.

     The object header includes the object tag (Bits64) and the forwarding pointer.
     The forwarding pointer is only reserved if compiled for the incremental GC.
  *)

  let payload_field env = Tagged.header_size env

  let compile_unboxed_const f = G.i (Const (nr (Wasm.Values.F64 f)))

  let vanilla_lit env f =
    Tagged.shared_static_obj env Tagged.Bits64 StaticBytes.[
      I64 (Wasm.F64.to_bits f)
    ]

  let box env = Func.share_code1 Func.Never env "box_f64" ("f", F64Type) [I32Type] (fun env get_f ->
    let (set_i, get_i) = new_local env "boxed_f64" in
    let size = Int32.add (Tagged.header_size env)  2l in
    Tagged.alloc env size Tagged.Bits64 ^^
    set_i ^^
    get_i ^^ get_f ^^ Tagged.store_field_float64 env (payload_field env) ^^
    get_i ^^
    Tagged.allocation_barrier env
  )

  let unbox env = Tagged.load_forwarding_pointer env ^^ Tagged.load_field_float64 env (payload_field env)

end (* Float *)


module ReadBuf = struct
  (*
  Combinators to safely read from a dynamic buffer.

  We represent a buffer by a pointer to two words in memory (usually allocated
  on the shadow stack): The first is a pointer to the current position of the buffer,
  the second one a pointer to the end (to check out-of-bounds).

  Code that reads from this buffer will update the former, i.e. it is mutable.

  The format is compatible with C (pointer to a struct) and avoids the need for the
  multi-value extension that we used before to return both parse result _and_
  updated pointer.

  All pointers here are unskewed!

  This module is mostly for serialization, but because there are bits of
  serialization code in the BigNumType implementations, we put it here.
  *)

  let get_ptr get_buf =
    get_buf ^^ G.i (Load {ty = I32Type; align = 2; offset = 0l; sz = None})
  let get_end get_buf =
    get_buf ^^ G.i (Load {ty = I32Type; align = 2; offset = Heap.word_size; sz = None})
  let set_ptr get_buf new_val =
    get_buf ^^ new_val ^^ G.i (Store {ty = I32Type; align = 2; offset = 0l; sz = None})
  let set_end get_buf new_val =
    get_buf ^^ new_val ^^ G.i (Store {ty = I32Type; align = 2; offset = Heap.word_size; sz = None})
  let set_size get_buf get_size =
    set_end get_buf
      (get_ptr get_buf ^^ get_size ^^ G.i (Binary (Wasm.Values.I32 I32Op.Add)))

  let alloc env f = Stack.with_words env "buf" 2l f

  let advance get_buf get_delta =
    set_ptr get_buf (get_ptr get_buf ^^ get_delta ^^ G.i (Binary (Wasm.Values.I32 I32Op.Add)))

  let read_leb128 env get_buf =
    get_buf ^^ E.call_import env "rts" "leb128_decode"

  let read_sleb128 env get_buf =
    get_buf ^^ E.call_import env "rts" "sleb128_decode"

  let check_space env get_buf get_delta =
    get_delta ^^
    get_end get_buf ^^ get_ptr get_buf ^^ G.i (Binary (Wasm.Values.I32 I32Op.Sub)) ^^
    G.i (Compare (Wasm.Values.I32 I64Op.LeU)) ^^
    E.else_trap_with env "IDL error: out of bounds read"

  let check_page_end env get_buf incr_delta =
    get_ptr get_buf ^^ compile_bitand_const 0xFFFFl ^^
    incr_delta ^^
    compile_shrU_const 16l

  let is_empty env get_buf =
    get_end get_buf ^^ get_ptr get_buf ^^
    G.i (Compare (Wasm.Values.I32 I64Op.Eq))

  let read_byte env get_buf =
    check_space env get_buf (compile_unboxed_const 1l) ^^
    get_ptr get_buf ^^
    G.i (Load {ty = I32Type; align = 0; offset = 0l; sz = Some Wasm.Types.(Pack8, ZX)}) ^^
    advance get_buf (compile_unboxed_const 1l)

  let read_word16 env get_buf =
    check_space env get_buf (compile_unboxed_const 2l) ^^
    get_ptr get_buf ^^
    G.i (Load {ty = I32Type; align = 0; offset = 0l; sz = Some Wasm.Types.(Pack16, ZX)}) ^^
    advance get_buf (compile_unboxed_const 2l)

  let read_word32 env get_buf =
    check_space env get_buf (compile_unboxed_const 4l) ^^
    get_ptr get_buf ^^
    G.i (Load {ty = I32Type; align = 0; offset = 0l; sz = None}) ^^
    advance get_buf (compile_unboxed_const 4l)

  let speculative_read_word64 env get_buf =
    check_page_end env get_buf (compile_add_const 8l) ^^
    G.if1 I64Type
      (compile_const_64 (-1L))
      begin
        get_ptr get_buf ^^
        G.i (Load {ty = I64Type; align = 0; offset = 0l; sz = None})
      end

  let read_word64 env get_buf =
    check_space env get_buf (compile_unboxed_const 8l) ^^
    get_ptr get_buf ^^
    G.i (Load {ty = I64Type; align = 0; offset = 0l; sz = None}) ^^
    advance get_buf (compile_unboxed_const 8l)

  let read_float64 env get_buf =
    check_space env get_buf (compile_unboxed_const 8l) ^^
    get_ptr get_buf ^^
    G.i (Load {ty = F64Type; align = 0; offset = 0l; sz = None}) ^^
    advance get_buf (compile_unboxed_const 8l)

  let read_blob env get_buf get_len =
    check_space env get_buf get_len ^^
    (* Already has destination address on the stack *)
    get_ptr get_buf ^^
    get_len ^^
    Heap.memcpy env ^^
    advance get_buf get_len

end (* Buf *)


type comparator = Lt | Le | Ge | Gt

module type BigNumType =
sig
  (* word from SR.Vanilla, trapping, unsigned semantics *)
  val to_word32 : E.t -> G.t
  val to_word64 : E.t -> G.t
  val to_word32_with : E.t -> G.t (* with error message on stack (ptr/len) *)

  (* word from SR.Vanilla, lossy, raw bits *)
  val truncate_to_word32 : E.t -> G.t
  val truncate_to_word64 : E.t -> G.t

  (* unsigned word to SR.Vanilla *)
  val from_word32 : E.t -> G.t
  val from_word64 : E.t -> G.t

  (* signed word to SR.Vanilla *)
  val from_signed_word_compact : E.t -> G.t
  val from_signed_word32 : E.t -> G.t
  val from_signed_word64 : E.t -> G.t

  (* buffers *)
  (* given a numeric object on stack (vanilla),
     push the number (i32) of bytes necessary
     to externalize the numeric object *)
  val compile_data_size_signed : E.t -> G.t
  val compile_data_size_unsigned : E.t -> G.t
  (* given on stack
     - numeric object (vanilla, TOS)
     - data buffer
    store the binary representation of the numeric object into the data buffer,
    and push the number (i32) of bytes stored onto the stack
   *)
  val compile_store_to_data_buf_signed : E.t -> G.t
  val compile_store_to_data_buf_unsigned : E.t -> G.t
  (* given on stack
     - numeric object (vanilla, TOS)
     - (unskewed) stream
    store the binary representation of the numeric object into the stream
   *)
  val compile_store_to_stream_signed : E.t -> G.t
  val compile_store_to_stream_unsigned : E.t -> G.t
  (* given a ReadBuf on stack, consume bytes from it,
     deserializing to a numeric object
     and leave it on the stack (vanilla).
     The boolean argument is true if the value to be read is signed.
   *)
  val compile_load_from_data_buf : E.t -> G.t -> bool -> G.t

  (* literals *)
  val vanilla_lit : E.t -> Big_int.big_int -> int32

  (* arithmetic *)
  val compile_abs : E.t -> G.t
  val compile_neg : E.t -> G.t
  val compile_add : E.t -> G.t
  val compile_signed_sub : E.t -> G.t
  val compile_unsigned_sub : E.t -> G.t
  val compile_mul : E.t -> G.t
  val compile_signed_div : E.t -> G.t
  val compile_signed_mod : E.t -> G.t
  val compile_unsigned_div : E.t -> G.t
  val compile_unsigned_rem : E.t -> G.t
  val compile_unsigned_pow : E.t -> G.t
  val compile_lsh : E.t -> G.t
  val compile_rsh : E.t -> G.t

  (* comparisons *)
  val compile_eq : E.t -> G.t
  val compile_is_negative : E.t -> G.t
  val compile_relop : E.t -> comparator -> G.t

  (* representation checks *)
  (* given a numeric object on the stack as skewed pointer, check whether
     it can be faithfully stored in N bits, including a leading sign bit
     leaves boolean result on the stack
     N must be 2..64
   *)
  val fits_signed_bits : E.t -> int -> G.t
  (* given a numeric object on the stack as skewed pointer, check whether
     it can be faithfully stored in N unsigned bits
     leaves boolean result on the stack
     N must be 1..64
   *)
  val fits_unsigned_bits : E.t -> int -> G.t
end

let i64op_from_relop = function
  | Lt -> I64Op.LtS
  | Le -> I64Op.LeS
  | Ge -> I64Op.GeS
  | Gt -> I64Op.GtS

let name_from_relop = function
  | Lt -> "B_lt"
  | Le -> "B_le"
  | Ge -> "B_ge"
  | Gt -> "B_gt"

(* helper, measures the dynamics of the unsigned i32, returns (32 - effective bits) *)
let unsigned_dynamics get_x =
  get_x ^^
  G.i (Unary (Wasm.Values.I32 I32Op.Clz))

(* helper, measures the dynamics of the signed i32, returns (32 - effective bits) *)
let signed_dynamics get_x =
  get_x ^^ compile_shl_const 1l ^^
  get_x ^^
  G.i (Binary (Wasm.Values.I32 I32Op.Xor)) ^^
  G.i (Unary (Wasm.Values.I32 I32Op.Clz))

module I32Leb = struct
  let compile_size dynamics get_x =
    get_x ^^ G.if1 I32Type
      begin
        compile_unboxed_const 38l ^^
        dynamics get_x ^^
        G.i (Binary (Wasm.Values.I32 I32Op.Sub)) ^^
        compile_divU_const 7l
      end
      compile_unboxed_one

  let compile_leb128_size get_x = compile_size unsigned_dynamics get_x
  let compile_sleb128_size get_x = compile_size signed_dynamics get_x

  let compile_store_to_data_buf_unsigned env get_x get_buf =
    get_x ^^ get_buf ^^ E.call_import env "rts" "leb128_encode" ^^
    compile_leb128_size get_x

  let compile_store_to_data_buf_signed env get_x get_buf =
    get_x ^^ get_buf ^^ E.call_import env "rts" "sleb128_encode" ^^
    compile_sleb128_size get_x
end

module MakeCompact (Num : BigNumType) : BigNumType = struct

  (* Compact BigNums are a representation of signed BitTagged.ubit-bignums (of the
     underlying boxed representation `Num`), that fit into an i32 as per the
     BitTagged representation.

     Many arithmetic operations can be be performed on this right-zero-padded
     representation directly. For some operations (e.g. multiplication) the
     second argument needs to be furthermore right-shifted to avoid overflow.
     Similarly, for division the result must be left-shifted.

     Generally all operations begin with checking whether both arguments are
     already tagged scalars. If so, the arithmetic can be performed in machine
     registers (fast path). Otherwise one or both arguments need boxing and the
     arithmetic needs to be carried out on the underlying boxed bignum
     representation (slow path).

     The result appears as a boxed number in the latter case, so a check is
     performed if it can be a tagged scalar. Conversely in the former case the
     64-bit result can either be a tagged scalar or needs to be boxed.

     Manipulation of the result is unnecessary for the comparison predicates.

     For the `pow` operation the check that both arguments are tagged scalars
     is not sufficient. Here we count and multiply effective bitwidths to
     figure out whether the operation will overflow 64 bits, and if so, we fall
     back to the slow path.
   *)

  (* TODO: There is some unnecessary result shifting when the div result needs
     to be boxed. Is this possible at all to happen? With (/-1) maybe! *)

  (* TODO: Does the result of the rem/mod fast path ever needs boxing? *)

  (* examine the skewed pointer and determine if number fits into ubits *)
  let fits_in_vanilla env = Num.fits_signed_bits env (BitTagged.ubits_of Type.Int)

  let clear_tag env = BitTagged.clear_tag env Type.Int

  (* Tagged scalar to right-0-padded signed i64 *)
  let extend64 env =
    BitTagged.sanity_check_tag __LINE__ env Type.Int ^^
    (* clear tag *)
    clear_tag env ^^
    G.i (Convert (Wasm.Values.I64 I64Op.ExtendSI32))

  (* A variant of BitTagged.can_tag that works on right-0-tagged 64 bit numbers *)
  let if_can_tag_padded env retty is1 is2 =
    let ubitsL = Int64.of_int(BitTagged.ubits_of Type.Int) in
    compile_shrS64_const (Int64.sub 32L ubitsL) ^^ BitTagged.if_can_tag_i64 env Type.Int retty is1 is2

  (* right-0-padded signed i64 to tagged scalar *)
  let tag_padded env =
    G.i (Convert (Wasm.Values.I32 I32Op.WrapI64)) ^^
    compile_bitor_const (TaggingScheme.tag_of_typ Type.Int)


  (* creates a boxed bignum from a right-0-padded signed i64 *)
  let box64 env =
    let ubitsL = Int64.of_int(BitTagged.ubits_of Type.Int) in
    compile_shrS64_const (Int64.sub 32L ubitsL) ^^ Num.from_signed_word64 env

  (* creates a boxed bignum from an right-0-padded signed i32 *)
  let extend_and_box64 env = extend64 env ^^ box64 env

  (* check if both arguments are tagged scalars,
     if so, promote to right-0-padded, signed i64 and perform the fast path.
     Otherwise make sure that both arguments are in heap representation,
     and run the slow path on them.
     In both cases bring the results into normal form.
   *)
  let try_unbox2 name fast slow env =
    Func.share_code2 Func.Always env name (("a", I32Type), ("b", I32Type)) [I32Type]
      (fun env get_a get_b ->
        let set_res, get_res = new_local env "res" in
        let set_res64, get_res64 = new_local64 env "res64" in
        get_a ^^ get_b ^^
        BitTagged.if_both_tagged_scalar env [I32Type]
          begin
            get_a ^^ extend64 env ^^
            get_b ^^ extend64 env ^^
            fast env ^^ set_res64 ^^
            get_res64 ^^
            if_can_tag_padded env [I32Type]
              (get_res64 ^^ tag_padded env)
              (get_res64 ^^ box64 env)
          end
          begin
            get_a ^^ BitTagged.if_tagged_scalar env [I32Type]
              (get_a ^^ extend_and_box64 env)
              get_a ^^
            get_b ^^ BitTagged.if_tagged_scalar env [I32Type]
              (get_b ^^ extend_and_box64 env)
              get_b ^^
            slow env ^^ set_res ^^ get_res ^^
            fits_in_vanilla env ^^
            G.if1 I32Type
              (get_res ^^ Num.truncate_to_word32 env ^^ BitTagged.tag_i32 env Type.Int)
              get_res
          end
      )

  let compile_add = try_unbox2 "B_add" Word64.compile_add Num.compile_add

  let adjust_arg2 code env =
    compile_shrS64_const (Int64.of_int (32 - BitTagged.ubits_of Type.Int)) ^^
    code env (* TBR *)
  let adjust_result code env =
    code env ^^
    compile_shl64_const (Int64.of_int (32 - BitTagged.ubits_of Type.Int))

  let compile_mul = try_unbox2 "B_mul" (adjust_arg2 Word64.compile_mul) Num.compile_mul
  let compile_signed_sub = try_unbox2 "B+sub" Word64.compile_signed_sub Num.compile_signed_sub
  let compile_signed_div = try_unbox2 "B+div" (adjust_result Word64.compile_signed_div) Num.compile_signed_div
  let compile_signed_mod = try_unbox2 "B_mod" Word64.compile_signed_mod Num.compile_signed_mod
  let compile_unsigned_div = try_unbox2 "B_div" (adjust_result Word64.compile_unsigned_div) Num.compile_unsigned_div
  let compile_unsigned_rem = try_unbox2 "B_rem" Word64.compile_unsigned_rem Num.compile_unsigned_rem
  let compile_unsigned_sub = try_unbox2 "B_sub" Word64.compile_unsigned_sub Num.compile_unsigned_sub

  let compile_unsigned_pow env =
    Func.share_code2 Func.Always env "B_pow" (("a", I32Type), ("b", I32Type)) [I32Type]
    (fun env get_a get_b ->
    let set_res, get_res = new_local env "res" in
    let set_res64, get_res64 = new_local64 env "res64" in
    get_a ^^ get_b ^^
    BitTagged.if_both_tagged_scalar env [I32Type]
      begin
        let set_a64, get_a64 = new_local64 env "a64" in
        let set_b64, get_b64 = new_local64 env "b64" in
        (* Convert to plain Word64 *)
        get_a ^^ extend64 env ^^ compile_shrS64_const (Int64.of_int (32 - BitTagged.ubits_of Type.Int)) ^^ set_a64 ^^
        get_b ^^ extend64 env ^^ compile_shrS64_const (Int64.of_int (32 - BitTagged.ubits_of Type.Int)) ^^ set_b64 ^^

        (* estimate bitcount of result: `bits(a) * b <= 64` guarantees
           the absence of overflow in 64-bit arithmetic *)
        compile_const_64 64L ^^
        get_a64 ^^ G.i (Unary (Wasm.Values.I64 I64Op.Clz)) ^^ G.i (Binary (Wasm.Values.I64 I64Op.Sub)) ^^
        get_b64 ^^ G.i (Binary (Wasm.Values.I64 I64Op.Mul)) ^^
        compile_const_64 64L ^^ G.i (Compare (Wasm.Values.I64 I64Op.LeU)) ^^
        G.if1 I32Type
          begin
            get_a64 ^^ get_b64 ^^ Word64.compile_unsigned_pow env ^^ set_res64 ^^
            get_res64 ^^ BitTagged.if_can_tag_i64 env Type.Int [I32Type]
              (get_res64 ^^ BitTagged.tag env Type.Int)
              (get_res64 ^^ Num.from_word64 env)
          end
          begin
            get_a64 ^^ Num.from_signed_word64 env ^^
            get_b64 ^^ Num.from_signed_word64 env ^^
            Num.compile_unsigned_pow env ^^ set_res ^^
            get_res ^^ fits_in_vanilla env ^^
            G.if1 I32Type
              (get_res ^^ Num.truncate_to_word32 env ^^ BitTagged.tag_i32 env Type.Int)
              get_res
          end
      end
      begin
        get_a ^^ BitTagged.if_tagged_scalar env [I32Type]
          (get_a ^^ extend_and_box64 env)
          get_a ^^
        get_b ^^ BitTagged.if_tagged_scalar env [I32Type]
          (get_b ^^ extend_and_box64 env)
          get_b ^^
        Num.compile_unsigned_pow env ^^ set_res ^^
        get_res ^^ fits_in_vanilla env ^^
        G.if1 I32Type
          (get_res ^^ Num.truncate_to_word32 env ^^ BitTagged.tag_i32 env Type.Int)
          get_res
      end)

  (*
    Note [left shifting compact Nat]
    For compact Nats (i.e. non-heap allocated ones) we first try to perform the shift in the i64 domain.
    for this we extend (signed, but that doesn't really matter) to 64 bits and then perform the left shift.
    Then we check whether the result will fit back into the compact representation by either
     - comparing: truncate to i32, then sign-extend back to i64, with the shift result
     - count leading zeros >= 33 (currently we don't use this idea).
    If the test works out, we have to ensure that the shift amount was smaller than 64, due to Wasm semantics.
    If this is the case then the truncated i32 is the result (lowest bit is guaranteed to be clear),
    otherwise we have to fall back to bignum arithmetic. We have two choices:
     - reuse the 64-bit shift result going to heap (not currently, amount must be less than 33 for this to work)
     - convert the original base to bigum and do the shift there.

    N.B. we currently choose the shift cutoff as 42, just because (it must be <64).
   *)

  let compile_lsh env =
    Func.share_code2 Func.Always env "B_lsh" (("n", I32Type), ("amount", I32Type)) [I32Type]
    (fun env get_n get_amount ->
      get_n ^^
      BitTagged.if_tagged_scalar env [I32Type]
        ( (* see Note [left shifting compact Nat] *)
          get_n ^^ clear_tag env ^^
          G.i (Convert (Wasm.Values.I64 I64Op.ExtendSI32)) ^^
          get_amount ^^
          G.i (Convert (Wasm.Values.I64 I64Op.ExtendUI32)) ^^
          G.i (Binary (Wasm.Values.I64 I64Op.Shl)) ^^
          let set_remember, get_remember = new_local64 env "remember" in
          set_remember ^^ get_remember ^^
          G.i (Convert (Wasm.Values.I32 I32Op.WrapI64)) ^^
          let set_res, get_res = new_local env "res" in
          set_res ^^ get_res ^^
          G.i (Convert (Wasm.Values.I64 I64Op.ExtendSI32)) ^^ (* exclude sign flip *)
          get_remember ^^
          G.i (Compare (Wasm.Values.I64 I64Op.Eq)) ^^
          get_amount ^^ compile_rel_const I32Op.LeU 42l ^^
          G.i (Binary (Wasm.Values.I32 I32Op.And)) ^^
          G.if1 I32Type
            (get_res ^^ compile_bitor_const (TaggingScheme.tag_of_typ Type.Int))
            (get_n ^^ compile_shrS_const (Int32.of_int (32 - BitTagged.ubits_of Type.Int)) ^^
             Num.from_signed_word_compact env ^^ get_amount ^^ Num.compile_lsh env)
        )
        (get_n ^^ get_amount ^^ Num.compile_lsh env))

  let compile_rsh env =
    Func.share_code2 Func.Always env "B_rsh" (("n", I32Type), ("amount", I32Type)) [I32Type]
    (fun env get_n get_amount ->
      get_n ^^
      BitTagged.if_tagged_scalar env [I32Type]
        begin
          get_n ^^ clear_tag env ^^
          get_amount ^^
          G.i (Binary (Wasm.Values.I32 I32Op.ShrU)) ^^
          compile_bitand_const Int32.(shift_left minus_one (32 - BitTagged.ubits_of Type.Int)) ^^
          get_amount ^^ compile_rel_const I32Op.LeU (Int32.of_int (BitTagged.ubits_of Type.Int))^^
          G.i (Binary (Wasm.Values.I32 I32Op.Mul)) (* branch-free `if` *) ^^
          (* tag *)
          compile_bitor_const (TaggingScheme.tag_of_typ Type.Int)
        end
        begin
          get_n ^^ get_amount ^^ Num.compile_rsh env ^^
          let set_res, get_res = new_local env "res" in
          set_res ^^ get_res ^^
          fits_in_vanilla env ^^
          G.if1 I32Type
            (get_res ^^ Num.truncate_to_word32 env ^^ BitTagged.tag_i32 env Type.Int)
            get_res
        end)

  let compile_is_negative env =
    let set_n, get_n = new_local env "n" in
    set_n ^^ get_n ^^
    BitTagged.if_tagged_scalar env [I32Type]
      (get_n ^^ clear_tag env ^^ compile_unboxed_const 0l ^^ G.i (Compare (Wasm.Values.I32 I32Op.LtS)))
      (get_n ^^ Num.compile_is_negative env)

  let vanilla_lit env = function
    | n when Big_int.is_int_big_int n && BitTagged.can_tag_const Type.Int (Big_int.int64_of_big_int n) ->
      BitTagged.tag_const Type.Int (Big_int.int64_of_big_int n)
    | n -> Num.vanilla_lit env n

  let compile_neg env =
    let sminl = Int32.shift_left 1l (BitTagged.sbits_of Type.Int) in
    let sminl_shifted = Int32.shift_left sminl (32 - BitTagged.ubits_of Type.Int) in
    Func.share_code1 Func.Always env "B_neg" ("n", I32Type) [I32Type] (fun env get_n ->
      get_n ^^ BitTagged.if_tagged_scalar env [I32Type]
        begin
          get_n ^^ clear_tag env ^^ compile_eq_const sminl_shifted ^^ (* -2^sbits, shifted ubits *)
          G.if1 I32Type
            (compile_unboxed_const sminl ^^ Num.from_word32 env)
            begin
              compile_unboxed_const 0l ^^
              get_n ^^ clear_tag env ^^
              G.i (Binary (Wasm.Values.I32 I32Op.Sub)) ^^
              (* tag the result *)
              clear_tag env ^^
              compile_bitor_const (TaggingScheme.tag_of_typ Type.Int)
            end
        end
        (get_n ^^ Num.compile_neg env)
    )

  let try_comp_unbox2 name fast slow env =
    Func.share_code2 Func.Always env name (("a", I32Type), ("b", I32Type)) [I32Type]
      (fun env get_a get_b ->
        get_a ^^ get_b ^^
        BitTagged.if_both_tagged_scalar env [I32Type]
          begin
            get_a ^^ extend64 env ^^
            get_b ^^ extend64 env ^^
            fast env
          end
          begin
            get_a ^^ BitTagged.if_tagged_scalar env [I32Type]
              (get_a ^^ extend_and_box64 env)
              get_a ^^
            get_b ^^ BitTagged.if_tagged_scalar env [I32Type]
              (get_b ^^ extend_and_box64 env)
              get_b ^^
            slow env
          end)

  let compile_eq env =
    Func.share_code2 Func.Always env "B_eq" (("a", I32Type), ("b", I32Type)) [I32Type]
      (fun env get_a get_b ->
        get_a ^^ get_b ^^
        G.i (Compare (Wasm.Values.I32 I32Op.Eq)) ^^
        G.if1 I32Type
          (Bool.lit true)
          (get_a ^^ get_b ^^
           BitTagged.if_both_tagged_scalar env [I32Type]
             (Bool.lit false)
             begin
               get_a ^^ BitTagged.if_tagged_scalar env [I32Type]
                 (get_a ^^ extend_and_box64 env)
                 get_a ^^
               get_b ^^ BitTagged.if_tagged_scalar env [I32Type]
                 (get_b ^^ extend_and_box64 env)
                 get_b ^^
               Num.compile_eq env
             end))

  let compile_relop env bigintop =
    try_comp_unbox2 (name_from_relop bigintop)
      (fun env' -> Word64.compile_relop env' (i64op_from_relop bigintop))
      (fun env' -> Num.compile_relop env' bigintop)
      env

  let try_unbox iN fast slow env =
    let set_a, get_a = new_local env "a" in
    set_a ^^ get_a ^^
    BitTagged.if_tagged_scalar env [iN]
      (get_a ^^ fast env)
      (get_a ^^ slow env)

  let fits_unsigned_bits env n =
    try_unbox I32Type (fun _ -> match n with
        | 32 | 64 -> G.i Drop ^^ Bool.lit true
        | 8 | 16 ->
          (* use shifting to test that the payload including the tag fits the desired bit width. 
              E.g. this is now n + 2 for Type.Int. *)
          compile_bitand_const Int32.(shift_left minus_one (n + (32 - BitTagged.ubits_of Type.Int))) ^^
          G.i (Test (Wasm.Values.I32 I32Op.Eqz))
        | _ -> assert false
      )
      (fun env -> Num.fits_unsigned_bits env n)
      env

  let sanity_check_fits_signed_bits env n get_a =
     if TaggingScheme.debug || !Flags.sanity then
     get_a ^^
     Func.share_code2 Func.Always env ("check_fits_signed_bits_"^Int.to_string n) (("res", I32Type), ("a", I32Type)) [I32Type]
      (fun env get_res get_a ->
         let lower_bound = Int32.(neg (shift_left 1l (n-1))) in
         let upper_bound = Int32.shift_left 1l (n-1) in
         let set_a = G.setter_for get_a in
         get_a ^^
         compile_shrS_const (Int32.of_int (32 - BitTagged.ubits_of Type.Int)) ^^
         set_a ^^
         compile_unboxed_const lower_bound ^^
         get_a ^^
         G.i (Compare (Wasm.Values.I32 I32Op.LeS)) ^^
         get_a ^^ compile_unboxed_const upper_bound ^^
         G.i (Compare (Wasm.Values.I32 I32Op.LtS)) ^^
         G.i (Binary (Wasm.Values.I32 I32Op.And)) ^^
         get_res ^^
         G.i (Compare (Wasm.Values.I32 I32Op.Eq)) ^^
         E.else_trap_with env ("fit_signed_bits failure_"^Int.to_string n) ^^
         get_res)
     else G.nop

  let fits_signed_bits env n =
    let set_a, get_a = new_local env "a" in
    try_unbox I32Type (fun _ -> match n with
        | 32 | 64 -> G.i Drop ^^ Bool.lit true
        | 8 | 16 ->
           (* check all bits beyond signed payload are all 0 or all 1 *)
           set_a ^^
           get_a ^^ get_a ^^ compile_shrS_const 1l ^^
           G.i (Binary (Wasm.Values.I32 I32Op.Xor)) ^^
           compile_bitand_const
             Int32.(shift_left minus_one ((n-1) + (32 - BitTagged.ubits_of Type.Int))) ^^
           G.i (Test (Wasm.Values.I32 I32Op.Eqz)) ^^
           sanity_check_fits_signed_bits env n get_a
        | _ -> assert false
      )
      (fun env -> Num.fits_signed_bits env n)
      env

  let compile_abs env =
    let sminl = Int32.shift_left 1l (BitTagged.sbits_of Type.Int) in
    let sminl_shifted = Int32.shift_left sminl (32 - BitTagged.ubits_of Type.Int) in
    try_unbox I32Type
      begin
        fun _ ->
        let set_a, get_a = new_local env "a" in
        clear_tag env ^^
        set_a ^^
        get_a ^^ compile_unboxed_const 0l ^^ G.i (Compare (Wasm.Values.I32 I32Op.LtS)) ^^
        G.if1 I32Type
          begin
            get_a ^^
            (* -2^sbits is small enough for compact representation, but 2^sbits isn't *)
            compile_eq_const sminl_shifted ^^ (* i.e. -2^sbits shifted *)
            G.if1 I32Type
              (compile_unboxed_const sminl ^^ Num.from_word32 env)
              begin
                (* absolute value works directly on shifted representation *)
                compile_unboxed_const 0l ^^
                get_a ^^
                G.i (Binary (Wasm.Values.I32 I32Op.Sub)) ^^
                compile_bitor_const (TaggingScheme.tag_of_typ Type.Int)
              end
          end
          begin
            get_a ^^
            compile_bitor_const (TaggingScheme.tag_of_typ Type.Int)
          end
      end
      Num.compile_abs
      env

  let compile_load_from_word64 env get_data_buf = function
    | false -> get_data_buf ^^ E.call_import env "rts" "bigint_leb128_decode_word64"
    | true -> get_data_buf ^^ E.call_import env "rts" "bigint_sleb128_decode_word64"

  let compile_load_from_data_buf env get_data_buf signed =
    (* see Note [speculating for short (S)LEB encoded bignums] *)
    ReadBuf.speculative_read_word64 env get_data_buf ^^
    let set_a, get_a = new_local64 env "a" in
    set_a ^^ get_a ^^
    compile_xor64_const (-1L) ^^
    compile_bitand64_const 0b1000000010000000100000001000000010000000L ^^
    let set_eom, get_eom = new_local64 env "eom" in
    set_eom ^^ get_eom ^^
    G.i (Test (Wasm.Values.I64 I64Op.Eqz)) ^^
    G.if1 I32Type
      begin
        Num.compile_load_from_data_buf env get_data_buf signed
      end
      begin
        get_a ^^
        get_eom ^^ G.i (Unary (Wasm.Values.I64 I64Op.Ctz)) ^^
        compile_load_from_word64 env get_data_buf signed
      end

  let compile_store_to_data_buf_unsigned env =
    let set_x, get_x = new_local env "x" in
    let set_buf, get_buf = new_local env "buf" in
    set_x ^^ set_buf ^^
    get_x ^^
    try_unbox I32Type
      (fun env ->
        BitTagged.untag_i32 __LINE__ env Type.Int ^^ set_x ^^
        I32Leb.compile_store_to_data_buf_unsigned env get_x get_buf
      )
      (fun env ->
        G.i Drop ^^
        get_buf ^^ get_x ^^ Num.compile_store_to_data_buf_unsigned env)
      env

  let compile_store_to_data_buf_signed env =
    let set_x, get_x = new_local env "x" in
    let set_buf, get_buf = new_local env "buf" in
    set_x ^^ set_buf ^^
    get_x ^^
    try_unbox I32Type
      (fun env ->
        BitTagged.untag_i32 __LINE__ env Type.Int ^^ set_x ^^
        I32Leb.compile_store_to_data_buf_signed env get_x get_buf
      )
      (fun env ->
        G.i Drop ^^
        get_buf ^^ get_x ^^ Num.compile_store_to_data_buf_signed env)
      env

  let compile_store_to_stream_unsigned env =
    let set_x, get_x = new_local env "x" in
    let set_stream, get_stream = new_local env "stream" in
    set_x ^^ set_stream ^^
    get_x ^^
    try_unbox I32Type
      (fun env ->
        BitTagged.untag_i32 __LINE__ env Type.Int ^^ set_x ^^
        (* get size & reserve & encode *)
        let dest =
          get_stream ^^
          I32Leb.compile_leb128_size get_x ^^
          E.call_import env "rts" "stream_reserve" in
        I32Leb.compile_store_to_data_buf_unsigned env get_x dest)
      (fun env ->
        G.i Drop ^^
        get_stream ^^ get_x ^^ Num.compile_store_to_stream_unsigned env ^^
        compile_unboxed_zero)
      env ^^
      G.i Drop

  let compile_store_to_stream_signed env =
    let set_x, get_x = new_local env "x" in
    let set_stream, get_stream = new_local env "stream" in
    set_x ^^ set_stream ^^
    get_x ^^
    try_unbox I32Type
      (fun env ->
        BitTagged.untag_i32 __LINE__ env Type.Int ^^ set_x ^^
        (* get size & reserve & encode *)
        let dest =
          get_stream ^^
          I32Leb.compile_sleb128_size get_x ^^
          E.call_import env "rts" "stream_reserve" in
        I32Leb.compile_store_to_data_buf_signed env get_x dest)
      (fun env ->
        G.i Drop ^^
        get_stream ^^ get_x ^^ Num.compile_store_to_stream_signed env ^^
        compile_unboxed_zero)
      env ^^
      G.i Drop

  let compile_data_size_unsigned env =
    try_unbox I32Type
      (fun _ ->
        let set_x, get_x = new_local env "x" in
        BitTagged.untag_i32 __LINE__ env Type.Int ^^ set_x ^^
        I32Leb.compile_leb128_size get_x
      )
      (fun env -> Num.compile_data_size_unsigned env)
      env

  let compile_data_size_signed env =
    try_unbox I32Type
      (fun _ ->
        let set_x, get_x = new_local env "x" in
        BitTagged.untag_i32 __LINE__ env Type.Int ^^ set_x ^^
        I32Leb.compile_sleb128_size get_x
      )
      (fun env -> Num.compile_data_size_signed env)
      env

  let from_signed_word32 env =
    let set_a, get_a = new_local env "a" in
    set_a ^^
    get_a ^^ BitTagged.if_can_tag_i32 env Type.Int [I32Type]
      (get_a ^^ BitTagged.tag_i32 env Type.Int)
      (get_a ^^ Num.from_signed_word32 env)

  let from_signed_word64 env =
    let set_a, get_a = new_local64 env "a" in
    set_a ^^
    get_a ^^ BitTagged.if_can_tag_i64 env Type.Int [I32Type]
      (get_a ^^ BitTagged.tag env Type.Int)
      (get_a ^^ Num.from_signed_word64 env)

  let from_signed_word_compact env =
    begin
      if TaggingScheme.debug || !(Flags.sanity)
     then
      let set_a, get_a = new_local env "a" in
      set_a ^^
      get_a ^^ BitTagged.if_can_tag_i32 env Type.Int [I32Type]
        get_a
        (E.trap_with env "from_signed_word_compact")
      else G.nop
    end ^^
    BitTagged.tag_i32 env Type.Int

  let from_word32 env =
    let set_a, get_a = new_local env "a" in
    set_a ^^
    get_a ^^ BitTagged.if_can_tag_u32 env Type.Int [I32Type]
      (get_a ^^ BitTagged.tag_i32 env Type.Int)
      (get_a ^^ G.i (Convert (Wasm.Values.I64 I64Op.ExtendUI32)) ^^ Num.from_word64 env)

  let from_word64 env =
    let set_a, get_a = new_local64 env "a" in
    set_a ^^
    get_a ^^ BitTagged.if_can_tag_u64 env Type.Int [I32Type]
      (get_a ^^ BitTagged.tag env Type.Int)
      (get_a ^^ Num.from_word64 env)

  let truncate_to_word64 env =
    let set_a, get_a = new_local env "a" in
    set_a ^^ get_a ^^
    BitTagged.if_tagged_scalar env [I64Type]
      (get_a ^^ BitTagged.untag __LINE__ env Type.Int)
      (get_a ^^ Num.truncate_to_word64 env)

  let truncate_to_word32 env =
    let set_a, get_a = new_local env "a" in
    set_a ^^ get_a ^^
    BitTagged.if_tagged_scalar env [I32Type]
      (get_a ^^ BitTagged.untag_i32 __LINE__ env Type.Int)
      (get_a ^^ Num.truncate_to_word32 env)

  let to_word64 env =
    let set_a, get_a = new_local env "a" in
    set_a ^^ get_a ^^
    BitTagged.if_tagged_scalar env [I64Type]
      (get_a ^^ BitTagged.untag __LINE__ env Type.Int)
      (get_a ^^ Num.to_word64 env)

  let to_word32 env =
    let set_a, get_a = new_local env "a" in
    set_a ^^ get_a ^^
    BitTagged.if_tagged_scalar env [I32Type]
      (get_a ^^ BitTagged.untag_i32 __LINE__ env Type.Int) (*TBR*)
      (get_a ^^ Num.to_word32 env)

  let to_word32_with env =
    let set_a, get_a = new_local env "a" in
    let set_err_msg, get_err_msg = new_local env "err_msg" in
    set_err_msg ^^ set_a ^^
    get_a ^^
    BitTagged.if_tagged_scalar env [I32Type]
      (get_a ^^ BitTagged.untag_i32 __LINE__ env Type.Int) (* TBR *)
      (get_a ^^ get_err_msg ^^ Num.to_word32_with env)
end

module BigNumLibtommath : BigNumType = struct

  let to_word32 env = E.call_import env "rts" "bigint_to_word32_trap"
  let to_word64 env = E.call_import env "rts" "bigint_to_word64_trap"
  let to_word32_with env = E.call_import env "rts" "bigint_to_word32_trap_with"

  let truncate_to_word32 env = E.call_import env "rts" "bigint_to_word32_wrap"
  let truncate_to_word64 env = E.call_import env "rts" "bigint_to_word64_wrap"

  let from_signed_word_compact env = E.call_import env "rts" "bigint_of_int32"
  let from_word32 env = E.call_import env "rts" "bigint_of_word32"
  let from_word64 env = E.call_import env "rts" "bigint_of_word64"
  let from_signed_word32 env = E.call_import env "rts" "bigint_of_int32"
  let from_signed_word64 env = E.call_import env "rts" "bigint_of_int64"

  let compile_data_size_unsigned env = E.call_import env "rts" "bigint_leb128_size"
  let compile_data_size_signed env = E.call_import env "rts" "bigint_sleb128_size"

  let compile_store_to_data_buf_unsigned env =
    let (set_buf, get_buf) = new_local env "buf" in
    let (set_n, get_n) = new_local env "n" in
    set_n ^^ set_buf ^^
    get_n ^^ get_buf ^^ E.call_import env "rts" "bigint_leb128_encode" ^^
    get_n ^^ E.call_import env "rts" "bigint_leb128_size"

  let compile_store_to_stream_unsigned env =
    E.call_import env "rts" "bigint_leb128_stream_encode"

  let compile_store_to_data_buf_signed env =
    let (set_buf, get_buf) = new_local env "buf" in
    let (set_n, get_n) = new_local env "n" in
    set_n ^^ set_buf ^^
    get_n ^^ get_buf ^^ E.call_import env "rts" "bigint_sleb128_encode" ^^
    get_n ^^ E.call_import env "rts" "bigint_sleb128_size"

  let compile_store_to_stream_signed env =
    E.call_import env "rts" "bigint_sleb128_stream_encode"

  let compile_load_from_data_buf env get_data_buf = function
    | false -> get_data_buf ^^ E.call_import env "rts" "bigint_leb128_decode"
    | true -> get_data_buf ^^ E.call_import env "rts" "bigint_sleb128_decode"

  let vanilla_lit env n =
    (* See enum mp_sign *)
    let sign = if Big_int.sign_big_int n >= 0 then 0l else 1l in

    let n = Big_int.abs_big_int n in

    let limbs =
      (* see MP_DIGIT_BIT *)
      let twoto28 = Big_int.power_int_positive_int 2 28 in
      let rec go n =
        if Big_int.sign_big_int n = 0
        then []
        else
          let (a, b) = Big_int.quomod_big_int n twoto28 in
          [ Big_int.int32_of_big_int b ] @ go a
      in go n
    in
    (* how many 32 bit digits *)
    let size = Int32.of_int (List.length limbs) in

    (* cf. mp_int in tommath.h *)
    let ptr = Tagged.shared_static_obj env Tagged.BigInt StaticBytes.[
      I32 size; (* used *)
      I32 size; (* size; relying on Heap.word_size == size_of(mp_digit) *)
      I32 sign;
      I32 0l; (* dp; this will be patched in BigInt::mp_int_ptr in the RTS when used *)
      i32s limbs

    ] in
    ptr

  let assert_nonneg env =
    Func.share_code1 Func.Never env "assert_nonneg" ("n", I32Type) [I32Type] (fun env get_n ->
      get_n ^^
      E.call_import env "rts" "bigint_isneg" ^^
      E.then_trap_with env "Natural subtraction underflow" ^^
      get_n
    )

  let compile_abs env = E.call_import env "rts" "bigint_abs"
  let compile_neg env = E.call_import env "rts" "bigint_neg"
  let compile_add env = E.call_import env "rts" "bigint_add"
  let compile_mul env = E.call_import env "rts" "bigint_mul"
  let compile_signed_sub env = E.call_import env "rts" "bigint_sub"
  let compile_signed_div env = E.call_import env "rts" "bigint_div"
  let compile_signed_mod env = E.call_import env "rts" "bigint_rem"
  let compile_unsigned_sub env = E.call_import env "rts" "bigint_sub" ^^ assert_nonneg env
  let compile_unsigned_rem env = E.call_import env "rts" "bigint_rem"
  let compile_unsigned_div env = E.call_import env "rts" "bigint_div"
  let compile_unsigned_pow env = E.call_import env "rts" "bigint_pow"
  let compile_lsh env = E.call_import env "rts" "bigint_lsh"
  let compile_rsh env = E.call_import env "rts" "bigint_rsh"

  let compile_eq env = E.call_import env "rts" "bigint_eq"
  let compile_is_negative env = E.call_import env "rts" "bigint_isneg"
  let compile_relop env = function
      | Lt -> E.call_import env "rts" "bigint_lt"
      | Le -> E.call_import env "rts" "bigint_le"
      | Ge -> E.call_import env "rts" "bigint_ge"
      | Gt -> E.call_import env "rts" "bigint_gt"

  let fits_signed_bits env bits =
    E.call_import env "rts" "bigint_2complement_bits" ^^
    compile_unboxed_const (Int32.of_int bits) ^^
    G.i (Compare (Wasm.Values.I32 I32Op.LeU))
  let fits_unsigned_bits env bits =
    E.call_import env "rts" "bigint_count_bits" ^^
    compile_unboxed_const (Int32.of_int bits) ^^
    G.i (Compare (Wasm.Values.I32 I32Op.LeU))

end (* BigNumLibtommath *)

module BigNum = MakeCompact(BigNumLibtommath)

(* Primitive functions *)
module Prim = struct
  (* The {Nat,Int}{8,16} bits sit in the MSBs of the i32, in this manner
     we can perform almost all operations, with the exception of
     - Mul (needs shr of one operand)
     - Shr (needs masking of result)
     - Rot (needs duplication into LSBs, masking of amount and masking of result)
     - ctz (needs shr of operand or sub from result)

     Both {Nat,Int}{8,16} fit into the vanilla stackrep, so no boxing is necessary.
     This MSB-stored schema is also essentially what the interpreter is using.
  *)
  let prim_word32toNat = BigNum.from_word32
  let prim_shiftWordNtoUnsigned env b =
    compile_shrU_const b ^^
    prim_word32toNat env
  let prim_word32toInt = BigNum.from_signed_word32
  let prim_shiftWordNtoSigned env b =
    compile_shrS_const b ^^
    prim_word32toInt env
  let prim_intToWord32 = BigNum.truncate_to_word32
  let prim_intToWordNShifted env b =
    prim_intToWord32 env ^^
    TaggedSmallWord.shift_leftWordNtoI32 b
end (* Prim *)

module Object = struct
 (* An object with a mutable field1 and immutable field 2 has the following
    heap layout:

    ┌──────┬─────┬──────────┬──────────┬─────────┬─────────────┬───┐
    │ obj header │ n_fields │ hash_ptr │ ind_ptr │ field2_data │ … │
    └──────┴─────┴──────────┴┬─────────┴┬────────┴─────────────┴───┘
         ┌───────────────────┘          │
         │   ┌──────────────────────────┘
         │   ↓
         │  ╶─┬────────┬─────────────┐
         │    │ ObjInd │ field1_data │
         ↓    └────────┴─────────────┘
        ╶─┬─────────────┬─────────────┬───┐
          │ field1_hash │ field2_hash │ … │
          └─────────────┴─────────────┴───┘

    The object header includes the object tag (Object) and the forwarding pointer.
    The forwarding pointer is only reserved if compiled for the incremental GC.

    The field hash array lives in static memory (so no size header needed).
    The hash_ptr is skewed.

    The field2_data for immutable fields is a vanilla word.

    The field1_data for mutable fields are pointers to either an ObjInd, or a
    MutBox (they have the same layout). This indirection is a consequence of
    how we compile object literals with `await` instructions, as these mutable
    fields need to be able to alias local mutable variables.

    We could alternatively switch to an allocate-first approach in the
    await-translation of objects, and get rid of this indirection -- if it were
    not for the implementing of sharing of mutable stable values.
  *)

  let header_size env = Int32.add (Tagged.header_size env) 2l

  (* Number of object fields *)
  let size_field env = Int32.add (Tagged.header_size env) 0l
  let hash_ptr_field env = Int32.add (Tagged.header_size env) 1l

  module FieldEnv = Env.Make(String)

  (* This is for static objects *)
  let vanilla_lit env (fs : (string * int32) list) : int32 =
    let (hashes, ptrs) = fs
      |> List.map (fun (n, ptr) -> (Mo_types.Hash.hash n,ptr))
      |> List.sort compare
      |> List.split
    in

    let hash_ptr = E.add_static env StaticBytes.[ i32s hashes ] in

    Tagged.shared_static_obj env Tagged.Object StaticBytes.[
      I32 (Int32.of_int (List.length fs));
      I32 hash_ptr;
      i32s ptrs;
    ]

  (* This is for non-recursive objects, i.e. ObjNewE *)
  (* The instructions in the field already create the indirection if needed *)
  let lit_raw env (fs : (string * (unit -> G.t)) list ) =
    let name_pos_map =
      fs |>
      (* We could store only public fields in the object, but
         then we need to allocate separate boxes for the non-public ones:
         List.filter (fun (_, vis, f) -> vis.it = Public) |>
      *)
      List.map (fun (n,_) -> (E.hash env n, n)) |>
      List.sort compare |>
      List.mapi (fun i (_h,n) -> (n,Int32.of_int i)) |>
      List.fold_left (fun m (n,i) -> FieldEnv.add n i m) FieldEnv.empty in

    let sz = Int32.of_int (FieldEnv.cardinal name_pos_map) in

    (* Create hash array *)
    let hashes = fs |>
      List.map (fun (n,_) -> E.hash env n) |>
      List.sort compare in
    let hash_ptr = E.add_static env StaticBytes.[ i32s hashes ] in

    (* Allocate memory *)
    let (set_ri, get_ri, ri) = new_local_ env I32Type "obj" in
    Tagged.alloc env (Int32.add (header_size env) sz) Tagged.Object ^^
    set_ri ^^

    (* Set size *)
    get_ri ^^
    compile_unboxed_const sz ^^
    Tagged.store_field env (size_field env) ^^

    (* Set hash_ptr *)
    get_ri ^^
    compile_unboxed_const hash_ptr ^^
    Tagged.store_field env (hash_ptr_field env) ^^

    (* Write all the fields *)
    let init_field (name, mk_is) : G.t =
      (* Write the pointer to the indirection *)
      get_ri ^^
      mk_is () ^^
      let i = FieldEnv.find name name_pos_map in
      let offset = Int32.add (header_size env) i in
      Tagged.store_field env offset
    in
    G.concat_map init_field fs ^^

    (* Return the pointer to the object *)
    get_ri ^^
    Tagged.allocation_barrier env

  (* Returns a pointer to the object field (without following the field indirection) *)
  let idx_hash_raw env low_bound =
    let name = Printf.sprintf "obj_idx<%d>" low_bound  in
    Func.share_code2 Func.Always env name (("x", I32Type), ("hash", I32Type)) [I32Type] (fun env get_x get_hash ->
      let set_x = G.setter_for get_x in
      let set_h_ptr, get_h_ptr = new_local env "h_ptr" in

      get_x ^^ Tagged.load_forwarding_pointer env ^^ set_x ^^

      get_x ^^ Tagged.load_field env (hash_ptr_field env) ^^

      (* Linearly scan through the fields (binary search can come later) *)
      (* unskew h_ptr and advance both to low bound *)
      compile_add_const Int32.(add ptr_unskew (mul Heap.word_size (of_int low_bound))) ^^
      set_h_ptr ^^
      get_x ^^
      compile_add_const Int32.(mul Heap.word_size (add (header_size env) (of_int low_bound))) ^^
      set_x ^^
      G.loop0 (
          get_h_ptr ^^ load_unskewed_ptr ^^
          get_hash ^^ G.i (Compare (Wasm.Values.I32 I32Op.Eq)) ^^
          G.if0
            (get_x ^^ G.i Return)
            (get_h_ptr ^^ compile_add_const Heap.word_size ^^ set_h_ptr ^^
             get_x ^^ compile_add_const Heap.word_size ^^ set_x ^^
             G.i (Br (nr 1l)))
        ) ^^
      G.i Unreachable
    )

  (* Returns a pointer to the object field (possibly following the indirection) *)
  let idx_hash env low_bound indirect =
    if indirect
    then
      let name = Printf.sprintf "obj_idx_ind<%d>" low_bound in
      Func.share_code2 Func.Never env name (("x", I32Type), ("hash", I32Type)) [I32Type] (fun env get_x get_hash ->
      get_x ^^ get_hash ^^
      idx_hash_raw env low_bound ^^
      load_ptr ^^ Tagged.load_forwarding_pointer env ^^
      compile_add_const (Int32.mul (MutBox.field env) Heap.word_size)
    )
    else idx_hash_raw env low_bound

  let field_type env obj_type s =
    let _, fields = Type.as_obj_sub [s] obj_type in
    Type.lookup_val_field s fields

  (* Determines whether the field is mutable (and thus needs an indirection) *)
  let is_mut_field env obj_type s =
    let _, fields = Type.as_obj_sub [s] obj_type in
    Type.is_mut (Type.lookup_val_field s fields)

  (* Computes a lower bound for the positional index of a field in an object *)
  let field_lower_bound env obj_type s =
    let open Type in
    let _, fields = as_obj_sub [s] obj_type in
    List.iter (function {typ = Typ _; _} -> assert false | _ -> ()) fields;
    let sorted_by_hash =
      List.sort
        (fun (h1, _) (h2, _) -> Lib.Uint32.compare h1 h2)
        (List.map (fun f -> Lib.Uint32.of_int32 (E.hash env f.lab), f) fields) in
    match Lib.List.index_of s (List.map (fun (_, {lab; _}) -> lab) sorted_by_hash) with
    | Some i -> i
    | _ -> assert false

  (* Returns a pointer to the object field (without following the indirection) *)
  let idx_raw env f =
    compile_unboxed_const (E.hash env f) ^^
    idx_hash_raw env 0

  (* Returns a pointer to the object field (possibly following the indirection) *)
  let idx env obj_type f =
    compile_unboxed_const (E.hash env f) ^^
    idx_hash env (field_lower_bound env obj_type f) (is_mut_field env obj_type f)

  (* load the value (or the mutbox) *)
  let load_idx_raw env f =
    idx_raw env f ^^
    load_ptr

  (* load the actual value (dereferencing the mutbox) *)
  let load_idx env obj_type f =
    idx env obj_type f ^^
    load_ptr

end (* Object *)

module Blob = struct
  (* The layout of a blob object is

     ┌──────┬─────┬─────────┬──────────────────┐
     │ obj header │ n_bytes │ bytes (padded) … │
     └──────┴─────┴─────────┴──────────────────┘

    The object header includes the object tag (Blob) and the forwarding pointer.
    The forwarding pointer is only reserved if compiled for the incremental GC.

    This heap object is used for various kinds of binary, non-pointer data.

    When used for Text values, the bytes are UTF-8 encoded code points from
    Unicode.
  *)

  let header_size env = Int32.add (Tagged.header_size env) 1l
  let len_field env = Int32.add (Tagged.header_size env) 0l

  let len env =
    Tagged.load_forwarding_pointer env ^^
    Tagged.load_field env (len_field env)

  let len_nat env =
    Func.share_code1 Func.Never env "blob_len" ("text", I32Type) [I32Type] (fun env get ->
      get ^^
      len env ^^
      BigNum.from_word32 env
    )

  let vanilla_lit env s =
    Tagged.shared_static_obj env Tagged.Blob StaticBytes.[
      I32 (Int32.of_int (String.length s));
      Bytes s;
    ]

  let lit env s = compile_unboxed_const (vanilla_lit env s)

  let lit_ptr_len env s =
    compile_unboxed_const (Int32.add ptr_unskew (E.add_static env StaticBytes.[Bytes s])) ^^
    compile_unboxed_const (Int32.of_int (String.length s))

  let alloc env =
    E.call_import env "rts" "alloc_blob" ^^
    (* uninitialized blob payload is allowed by the barrier *)
    Tagged.allocation_barrier env

  let unskewed_payload_offset env = Int32.(add ptr_unskew (mul Heap.word_size (header_size env)))

  let payload_ptr_unskewed env =
    Tagged.load_forwarding_pointer env ^^
    compile_add_const (unskewed_payload_offset env)

  let as_ptr_len env = Func.share_code1 Func.Never env "as_ptr_size" ("x", I32Type) [I32Type; I32Type] (
    fun env get_x ->
      get_x ^^ payload_ptr_unskewed env ^^
      get_x ^^ len env
    )

  let of_ptr_size env = Func.share_code2 Func.Always env "blob_of_ptr_size" (("ptr", I32Type), ("size" , I32Type)) [I32Type] (
    fun env get_ptr get_size ->
      let (set_x, get_x) = new_local env "x" in
      get_size ^^ alloc env ^^ set_x ^^
      get_x ^^ payload_ptr_unskewed env ^^
      get_ptr ^^
      get_size ^^
      Heap.memcpy env ^^
      get_x
    )

  let of_size_copy env get_size_fun copy_fun offset_fun =
    let (set_len, get_len) = new_local env "len" in
    let (set_blob, get_blob) = new_local env "blob" in
    get_size_fun env ^^ set_len ^^

    get_len ^^ alloc env ^^ set_blob ^^
    get_blob ^^ payload_ptr_unskewed env ^^
    offset_fun env ^^
    get_len ^^
    copy_fun env ^^

    get_blob

  (* Lexicographic blob comparison. Expects two blobs on the stack.
     Either specialized to a specific comparison operator, and returns a boolean,
     or implements the generic comparison, returning -1, 0 or 1 as Int8.
  *)
  let rec compare env op =
    (* return convention for the generic comparison function *)
    let is_lt = compile_unboxed_const (TaggedSmallWord.vanilla_lit Type.Int8 (-1)) in
    let is_gt = compile_unboxed_const (TaggedSmallWord.vanilla_lit Type.Int8 1) in
    let is_eq = compile_unboxed_const (TaggedSmallWord.vanilla_lit Type.Int8 0) in
    let open Operator in
    let name = match op with
        | Some LtOp -> "Blob.compare_lt"
        | Some LeOp -> "Blob.compare_le"
        | Some GeOp -> "Blob.compare_ge"
        | Some GtOp -> "Blob.compare_gt"
        | Some EqOp -> "Blob.compare_eq"
        | Some NeqOp -> "Blob.compare_neq"
        | None -> "Blob.compare" in
    Func.share_code2 Func.Always env name (("x", I32Type), ("y", I32Type)) [I32Type] (fun env get_x get_y ->
      match op with
        (* Some operators can be reduced to the negation of other operators *)
        | Some LtOp -> get_x ^^ get_y ^^ compare env (Some GeOp) ^^ Bool.neg
        | Some GtOp -> get_x ^^ get_y ^^ compare env (Some LeOp) ^^ Bool.neg
        | Some NeqOp -> get_x ^^ get_y ^^ compare env (Some EqOp) ^^ Bool.neg
        | _ ->
      begin
        let set_x = G.setter_for get_x in
        let set_y = G.setter_for get_y in
        get_x ^^ Tagged.load_forwarding_pointer env ^^ set_x ^^
        get_y ^^ Tagged.load_forwarding_pointer env ^^ set_y ^^

        let (set_len1, get_len1) = new_local env "len1" in
        let (set_len2, get_len2) = new_local env "len2" in
        let (set_len, get_len) = new_local env "len" in
        let (set_a, get_a) = new_local env "a" in
        let (set_b, get_b) = new_local env "b" in

        get_x ^^ len env ^^ set_len1 ^^
        get_y ^^ len env ^^ set_len2 ^^

        (* Find minimum length *)
        begin if op = Some EqOp then
          (* Early exit for equality *)
          get_len1 ^^ get_len2 ^^ G.i (Compare (Wasm.Values.I32 I32Op.Eq)) ^^
          G.if0 G.nop (Bool.lit false ^^ G.i Return) ^^

          get_len1 ^^ set_len
        else
          get_len1 ^^ get_len2 ^^ G.i (Compare (Wasm.Values.I32 I32Op.LeU)) ^^
          G.if0
            (get_len1 ^^ set_len)
            (get_len2 ^^ set_len)
        end ^^

        (* We could do word-wise comparisons if we know that the trailing bytes
           are zeroed *)
        get_len ^^
        from_0_to_n env (fun get_i ->
          get_x ^^
          payload_ptr_unskewed env ^^
          get_i ^^
          G.i (Binary (Wasm.Values.I32 I32Op.Add)) ^^
          G.i (Load {ty = I32Type; align = 0; offset = 0l; sz = Some Wasm.Types.(Pack8, ZX)}) ^^
          set_a ^^

          get_y ^^
          payload_ptr_unskewed env ^^
          get_i ^^
          G.i (Binary (Wasm.Values.I32 I32Op.Add)) ^^
          G.i (Load {ty = I32Type; align = 0; offset = 0l; sz = Some Wasm.Types.(Pack8, ZX)}) ^^
          set_b ^^

          get_a ^^ get_b ^^ G.i (Compare (Wasm.Values.I32 I32Op.Eq)) ^^
          G.if0 G.nop (
            (* first non-equal elements *)
            begin match op with
            | Some LeOp -> get_a ^^ get_b ^^ G.i (Compare (Wasm.Values.I32 I32Op.LeU))
            | Some GeOp -> get_a ^^ get_b ^^ G.i (Compare (Wasm.Values.I32 I32Op.GeU))
            | Some EqOp -> Bool.lit false
            | None -> get_a ^^ get_b ^^ G.i (Compare (Wasm.Values.I32 I32Op.LtU)) ^^
                      G.if1 I32Type is_lt is_gt
            | _ -> assert false
            end ^^
            G.i Return
          )
        ) ^^
        (* Common prefix is same *)
        match op with
        | Some LeOp -> get_len1 ^^ get_len2 ^^ G.i (Compare (Wasm.Values.I32 I32Op.LeU))
        | Some GeOp -> get_len1 ^^ get_len2 ^^ G.i (Compare (Wasm.Values.I32 I32Op.GeU))
        | Some EqOp -> Bool.lit true (* NB: Different length handled above *)
        | None ->
            get_len1 ^^ get_len2 ^^ G.i (Compare (Wasm.Values.I32 I32Op.LtU)) ^^
            G.if1 I32Type is_lt (
              get_len1 ^^ get_len2 ^^ G.i (Compare (Wasm.Values.I32 I32Op.GtU)) ^^
              G.if1 I32Type is_gt is_eq
            )
        | _ -> assert false
      end
  )

  let iter env =
    E.call_import env "rts" "blob_iter"
  let iter_done env =
    E.call_import env "rts" "blob_iter_done"
  let iter_next env =
    E.call_import env "rts" "blob_iter_next" ^^
    TaggedSmallWord.msb_adjust Type.Nat8

  let dyn_alloc_scratch env = alloc env ^^ payload_ptr_unskewed env

  (* TODO: rewrite using MemoryFill *)
  let clear env =
    Func.share_code1 Func.Always env "blob_clear" ("x", I32Type) [] (fun env get_x ->
      let (set_ptr, get_ptr) = new_local env "ptr" in
      let (set_len, get_len) = new_local env "len" in
      get_x ^^
      as_ptr_len env ^^
      set_len ^^
      set_ptr ^^

      (* round to word size *)
      get_len ^^
      compile_add_const (Int32.sub Heap.word_size 1l) ^^
      compile_divU_const Heap.word_size ^^

      (* clear all words *)
      from_0_to_n env (fun get_i ->
        get_ptr ^^
        compile_unboxed_const 0l ^^
        store_unskewed_ptr ^^
        get_ptr ^^
        compile_add_const Heap.word_size ^^
        set_ptr))

end (* Blob *)

module Region = struct
  (*
    See rts/motoko-rts/src/region.rs
   *)

  (* Object layout:

     ┌─────┬──────────┬──────────────────┬─────────────────┐
     │ tag │ id_field │ page_count_field │ vec_pages_field │
     └─────┴──────────┴──────────────────┴─────────────────┘
            (unboxed, low 16 bits, rest 0-initialized padding)
                        unboxed u32
                                          Blob
  *)

  let alloc_region env =
    E.call_import env "rts" "alloc_region"

  let init_region env =
    E.call_import env "rts" "init_region"

  (* field accessors *)
  (* NB: all these opns must resolve forwarding pointers here or in RTS *)
  let id env =
    E.call_import env "rts" "region_id"

  let page_count env =
    E.call_import env "rts" "region_page_count"

  let vec_pages env =
    E.call_import env "rts" "region_vec_pages"

  let new_ env =
    E.require_stable_memory env;
    E.call_import env "rts" "region_new"

  let size env =
    E.require_stable_memory env;
    E.call_import env "rts" "region_size"

  let grow env =
    E.require_stable_memory env;
    E.call_import env "rts" "region_grow"

  let load_blob env =
    E.require_stable_memory env;
    E.call_import env "rts" "region_load_blob"
  let store_blob env =
    E.require_stable_memory env;
    E.call_import env "rts" "region_store_blob"

  let load_word8 env =
    E.require_stable_memory env;
    E.call_import env "rts" "region_load_word8"
  let store_word8 env =
    E.require_stable_memory env;
    E.call_import env "rts" "region_store_word8"

  let load_word16 env =
    E.require_stable_memory env;
    E.call_import env "rts" "region_load_word16"
  let store_word16 env =
    E.require_stable_memory env;
    E.call_import env "rts" "region_store_word16"

  let load_word32 env =
    E.require_stable_memory env;
    E.call_import env "rts" "region_load_word32"
  let store_word32 env =
    E.require_stable_memory env;
    E.call_import env "rts" "region_store_word32"

  let load_word64 env =
    E.require_stable_memory env;
    E.call_import env "rts" "region_load_word64"
  let store_word64 env =
    E.require_stable_memory env;
    E.call_import env "rts" "region_store_word64"

  let load_float64 env =
    E.require_stable_memory env;
    E.call_import env "rts" "region_load_float64"
  let store_float64 env =
    E.require_stable_memory env;
    E.call_import env "rts" "region_store_float64"

end

module Text = struct
  (*
  Most of the heavy lifting around text values is in rts/motoko-rts/src/text.rs
  *)

  (* The layout of a concatenation node is

     ┌──────┬─────┬─────────┬───────┬───────┐
     │ obj header │ n_bytes │ text1 │ text2 │
     └──────┴─────┴─────────┴───────┴───────┘

    The object header includes the object tag (TAG_CONCAT defined in rts/types.rs) and the forwarding pointer
    The forwarding pointer is only reserved if compiled for the incremental GC.

    This is internal to rts/text.c, with the exception of GC-related code.
  *)

  let of_ptr_size env =
    E.call_import env "rts" "text_of_ptr_size"
  let concat env =
    E.call_import env "rts" "text_concat"
  let size env =
    E.call_import env "rts" "text_size"
  let to_buf env =
    E.call_import env "rts" "text_to_buf"
  let len_nat env =
    Func.share_code1 Func.Never env "text_len" ("text", I32Type) [I32Type] (fun env get ->
      get ^^
      E.call_import env "rts" "text_len" ^^
      BigNum.from_word32 env
    )
  let prim_showChar env =
    TaggedSmallWord.lsb_adjust_codepoint env ^^
    E.call_import env "rts" "text_singleton"
  let to_blob env = E.call_import env "rts" "blob_of_text"

  let lowercase env = E.call_import env "rts" "text_lowercase"
  let uppercase env = E.call_import env "rts" "text_uppercase"

  let of_blob env =
    let (set_blob, get_blob) = new_local env "blob" in
    set_blob ^^
    get_blob ^^ Blob.as_ptr_len env ^^
    E.call_import env "rts" "utf8_valid" ^^
    G.if1 I32Type (Opt.inject_simple env get_blob) (Opt.null_lit env)

  let iter env =
    E.call_import env "rts" "text_iter"
  let iter_done env =
    E.call_import env "rts" "text_iter_done"
  let iter_next env =
    E.call_import env "rts" "text_iter_next" ^^
    TaggedSmallWord.msb_adjust_codepoint

  let compare env op =
    let open Operator in
    let name = match op with
        | LtOp -> "Text.compare_lt"
        | LeOp -> "Text.compare_le"
        | GeOp -> "Text.compare_ge"
        | GtOp -> "Text.compare_gt"
        | EqOp -> "Text.compare_eq"
        | NeqOp -> assert false in
    Func.share_code2 Func.Never env name (("x", I32Type), ("y", I32Type)) [I32Type] (fun env get_x get_y ->
      get_x ^^ Tagged.load_forwarding_pointer env ^^
      get_y ^^ Tagged.load_forwarding_pointer env ^^
      E.call_import env "rts" "text_compare" ^^
      compile_unboxed_const 0l ^^
      match op with
        | LtOp -> G.i (Compare (Wasm.Values.I32 I32Op.LtS))
        | LeOp -> G.i (Compare (Wasm.Values.I32 I32Op.LeS))
        | GtOp -> G.i (Compare (Wasm.Values.I32 I32Op.GtS))
        | GeOp -> G.i (Compare (Wasm.Values.I32 I32Op.GeS))
        | EqOp -> G.i (Compare (Wasm.Values.I32 I32Op.Eq))
        | NeqOp -> assert false
    )


end (* Text *)

module Arr = struct
  (* Object layout:

     ┌──────┬─────┬──────────┬────────┬───┐
     │ obj header │ n_fields │ field1 │ … │
     └──────┴─────┴──────────┴────────┴───┘

     The object  header includes the object tag (Array) and the forwarding pointer.
     The forwarding pointer is only reserved if compiled for the incremental GC.

     No difference between mutable and immutable arrays.
  *)

  (* NB max_array_size must agree with limit 2^29 imposed by RTS constants.MAX_ARRAY_SIZE *)
  let max_array_size env = Int32.shift_left 1l 29 (* inclusive *)

  let header_size env = Int32.add (Tagged.header_size env) 1l
  let element_size = 4l
  let len_field env = Int32.add (Tagged.header_size env) 0l

  let len env =
    Tagged.load_forwarding_pointer env ^^
    Tagged.load_field env (len_field env)

  (* Static array access. No checking *)
  let load_field env n =
    Tagged.load_forwarding_pointer env ^^
    Tagged.load_field env Int32.(add n (header_size env))

  (* Dynamic array access. Returns the address (not the value) of the field.
     Does no bounds checking *)
  let unsafe_idx env =
    Func.share_code2 Func.Never env "Array.unsafe_idx" (("array", I32Type), ("idx", I32Type)) [I32Type] (fun env get_array get_idx ->
      get_idx ^^
      compile_add_const (header_size env) ^^
      compile_mul_const element_size ^^
      get_array ^^
      Tagged.load_forwarding_pointer env ^^
      G.i (Binary (Wasm.Values.I32 I32Op.Add))
    )

  (* Dynamic array access. Returns the address (not the value) of the field.
     Does bounds checking *)
  let idx env =
    Func.share_code2 Func.Never env "Array.idx" (("array", I32Type), ("idx", I32Type)) [I32Type] (fun env get_array get_idx ->
      (* No need to check the lower bound, we interpret idx as unsigned *)
      (* Check the upper bound *)
      get_idx ^^
      get_array ^^ len env ^^
      G.i (Compare (Wasm.Values.I32 I32Op.LtU)) ^^
      E.else_trap_with env "Array index out of bounds" ^^

      get_idx ^^
      compile_add_const (header_size env) ^^
      compile_mul_const element_size ^^
      get_array ^^
      Tagged.load_forwarding_pointer env ^^
      G.i (Binary (Wasm.Values.I32 I32Op.Add))
    )

  (* As above, but taking a bigint (Nat), and reporting overflow as out of bounds *)
  let idx_bigint env =
    Func.share_code2 Func.Never env "Array.idx_bigint" (("array", I32Type), ("idx", I32Type)) [I32Type] (fun env get_array get_idx ->
      get_array ^^
      get_idx ^^
      Blob.lit env "Array index out of bounds" ^^
      BigNum.to_word32_with env ^^
      idx env
  )

  let element_type env typ = match Type.promote typ with
     | Type.Array element_type -> element_type
     | _ -> assert false

  let vanilla_lit env ptrs =
    Tagged.shared_static_obj env Tagged.Array StaticBytes.[
      I32 (Int32.of_int (List.length ptrs));
      i32s ptrs;
    ]

  (* Compile an array literal. *)
  let lit env element_instructions =
    Tagged.obj env Tagged.Array
     ([ compile_unboxed_const (Wasm.I32.of_int_u (List.length element_instructions))
      ] @ element_instructions)

  (* Does not initialize the fields! *)
  (* Note: Post allocation barrier must be applied after initialization *)
  let alloc env =
    E.call_import env "rts" "alloc_array"

  let iterate env get_array body =
    let (set_boundary, get_boundary) = new_local env "boundary" in
    let (set_pointer, get_pointer) = new_local env "pointer" in
    let set_array = G.setter_for get_array in

    get_array ^^ Tagged.load_forwarding_pointer env ^^ set_array ^^

    (* Initial element pointer, skewed *)
    compile_unboxed_const (header_size env) ^^
    compile_mul_const element_size ^^
    get_array ^^
    G.i (Binary (Wasm.Values.I32 I32Op.Add)) ^^
    set_pointer ^^

    (* Upper pointer boundary, skewed *)
    get_array ^^
    Tagged.load_field env (len_field env) ^^
    compile_mul_const element_size ^^
    get_pointer ^^
    G.i (Binary (Wasm.Values.I32 I32Op.Add)) ^^
    set_boundary ^^

    (* Loop through all elements *)
    compile_while env
    ( get_pointer ^^
      get_boundary ^^
      G.i (Compare (Wasm.Values.I32 I32Op.LtU))
    ) (
      body get_pointer ^^

      (* Next element pointer, skewed *)
      get_pointer ^^
      compile_add_const element_size ^^
      set_pointer
    )

  (* The primitive operations *)
  (* No need to wrap them in RTS functions: They occur only once, in the prelude. *)
  let init env =
    let (set_x, get_x) = new_local env "x" in
    let (set_r, get_r) = new_local env "r" in
    set_x ^^

    (* Allocate *)
    BigNum.to_word32 env ^^
    alloc env ^^
    set_r ^^

    (* Write elements *)
    iterate env get_r (fun get_pointer ->
      get_pointer ^^
      get_x ^^
      store_ptr
    ) ^^

    get_r ^^
    Tagged.allocation_barrier env

  let tabulate env =
    let (set_f, get_f) = new_local env "f" in
    let (set_r, get_r) = new_local env "r" in
    let (set_i, get_i) = new_local env "i" in
    set_f ^^

    (* Allocate *)
    BigNum.to_word32 env ^^
    alloc env ^^
    set_r ^^

    (* Initial index *)
    compile_unboxed_const 0l ^^
    set_i ^^

    (* Write elements *)
    iterate env get_r (fun get_pointer ->
      get_pointer ^^
      (* The closure *)
      get_f ^^
      Closure.prepare_closure_call env ^^
      (* The arg *)
      get_i ^^
      BigNum.from_word32 env ^^
      (* The closure again *)
      get_f ^^
      (* Call *)
      Closure.call_closure env 1 1 ^^
      store_ptr ^^

      (* Increment index *)
      get_i ^^
      compile_add_const 1l ^^
      set_i
    ) ^^
    get_r ^^
    Tagged.allocation_barrier env

  let ofBlob env =
    Func.share_code1 Func.Always env "Arr.ofBlob" ("blob", I32Type) [I32Type] (fun env get_blob ->
      let (set_len, get_len) = new_local env "len" in
      let (set_r, get_r) = new_local env "r" in

      get_blob ^^ Blob.len env ^^ set_len ^^

      get_len ^^ alloc env ^^ set_r ^^

      get_len ^^ from_0_to_n env (fun get_i ->
        get_r ^^ get_i ^^ unsafe_idx env ^^
        get_blob ^^ Blob.payload_ptr_unskewed env ^^
        get_i ^^ G.i (Binary (Wasm.Values.I32 I32Op.Add)) ^^
        G.i (Load {ty = I32Type; align = 0; offset = 0l; sz = Some Wasm.Types.(Pack8, ZX)}) ^^
        TaggedSmallWord.msb_adjust Type.Nat8 ^^
        TaggedSmallWord.tag env Type.Nat8 ^^
        store_ptr
      ) ^^
      get_r ^^
      Tagged.allocation_barrier env
    )

  let toBlob env =
    Func.share_code1 Func.Always env "Arr.toBlob" ("array", I32Type) [I32Type] (fun env get_a ->
      let (set_len, get_len) = new_local env "len" in
      let (set_r, get_r) = new_local env "r" in

      get_a ^^ len env ^^ set_len ^^

      get_len ^^ Blob.alloc env ^^ set_r ^^

      get_len ^^ from_0_to_n env (fun get_i ->
        get_r ^^ Blob.payload_ptr_unskewed env ^^
        get_i ^^ G.i (Binary (Wasm.Values.I32 I32Op.Add)) ^^
        get_a ^^ get_i ^^ unsafe_idx env ^^
        load_ptr ^^
        TaggedSmallWord.lsb_adjust Type.Nat8 ^^
        G.i (Store {ty = I32Type; align = 0; offset = 0l; sz = Some Wasm.Types.Pack8})
      ) ^^

      get_r
    )

end (* Array *)

module Tuple = struct
  (* Tuples use the same object representation (and same tag) as arrays.
     Even though we know the size statically, we still need the size
     information for the GC.

     One could introduce tags for small tuples, to save one word.
  *)

  (* We represent the boxed empty tuple as the unboxed scalar 0, i.e. simply as
     number (but really anything is fine, we never look at this) *)
  let unit_vanilla_lit env = TaggingScheme.unit_tag ()  (* all tag, trivial payload *)
  let compile_unit env = compile_unboxed_const (unit_vanilla_lit ())

  (* Expects on the stack the pointer to the array. *)
  let load_n env n =
    Tagged.load_forwarding_pointer env ^^
    Tagged.load_field env (Int32.add (Arr.header_size env) n)

  (* Takes n elements of the stack and produces an argument tuple *)
  let from_stack env n =
    if n = 0 then compile_unit env
    else
      let name = Printf.sprintf "to_%i_tuple" n in
      let args = Lib.List.table n (fun i -> Printf.sprintf "arg%i" i, I32Type) in
      Func.share_code Func.Never env name args [I32Type] (fun env getters ->
        Arr.lit env (Lib.List.table n (fun i -> List.nth getters i))
      )

  (* Takes an argument tuple and puts the elements on the stack: *)
  let to_stack env n =
    if n = 0 then G.i Drop else
    begin
      let name = Printf.sprintf "from_%i_tuple" n in
      let retty = Lib.List.make n I32Type in
      Func.share_code1 Func.Never env name ("tup", I32Type) retty (fun env get_tup ->
        G.table n (fun i -> get_tup ^^ load_n env (Int32.of_int i))
      )
    end

end (* Tuple *)

module Lifecycle = struct
  (*
  This module models the life cycle of a canister as a very simple state machine,
  keeps track of the current state of the canister, and traps noisily if an
  unexpected transition happens. Such a transition would either be a bug in the
  underlying system, or in our RTS.
  *)

  type state =
    | PreInit
  (* We do not use the (start) function when compiling canisters, so skip
     these two:
    | InStart
    | Started (* (start) has run *)
  *)
    | InInit (* canister_init *)
    | Idle (* basic steady state *)
    | InUpdate
    | InQuery
    | PostQuery (* an invalid state *)
    | InPreUpgrade
    | PostPreUpgrade (* an invalid state *)
    | InPostUpgrade
    | InComposite

  let string_of_state state = match state with
    | PreInit -> "PreInit"
    | InInit -> "InInit"
    | Idle -> "Idle"
    | InUpdate -> "InUpdate"
    | InQuery -> "InQuery"
    | PostQuery -> "PostQuery"
    | InPreUpgrade -> "InPreUpgrade"
    | PostPreUpgrade -> "PostPreUpgrade"
    | InPostUpgrade -> "InPostUpgrade"
    | InComposite -> "InComposite"

  let int_of_state = function
    | PreInit -> 0l (* Automatically null *)
    (*
    | InStart -> 1l
    | Started -> 2l
    *)
    | InInit -> 3l
    | Idle -> 4l
    | InUpdate -> 5l
    | InQuery -> 6l
    | PostQuery -> 7l
    | InPreUpgrade -> 8l
    | PostPreUpgrade -> 9l
    | InPostUpgrade -> 10l
    | InComposite -> 11l

  let ptr () = Stack.end_ ()
  let end_ () = Int32.add (Stack.end_ ()) Heap.word_size

  (* Which states may come before this *)
  let pre_states = function
    | PreInit -> []
    (*
    | InStart -> [PreInit]
    | Started -> [InStart]
    *)
    | InInit -> [PreInit]
    | Idle -> [InInit; InUpdate; InPostUpgrade; InComposite]
    | InUpdate -> [Idle]
    | InQuery -> [Idle]
    | PostQuery -> [InQuery]
    | InPreUpgrade -> [Idle]
    | PostPreUpgrade -> [InPreUpgrade]
    | InPostUpgrade -> [InInit]
    | InComposite -> [Idle; InComposite]

  let get env =
    compile_unboxed_const (ptr ()) ^^
    load_unskewed_ptr

  let set env new_state =
    compile_unboxed_const (ptr ()) ^^
    compile_unboxed_const (int_of_state new_state) ^^
    store_unskewed_ptr

  let trans env new_state =
    let name = "trans_state" ^ Int32.to_string (int_of_state new_state) in
    Func.share_code0 Func.Always env name [] (fun env ->
      G.block0 (
        let rec go = function
        | [] -> E.trap_with env
          ("internal error: unexpected state entering " ^ string_of_state new_state)
        | (s::ss) ->
          get env ^^ compile_eq_const (int_of_state s) ^^
          G.if0 (G.i (Br (nr 1l))) G.nop ^^
          go ss
        in go (pre_states new_state)
        ) ^^
      set env new_state
    )

  let is_in env state =
    get env ^^
    compile_eq_const (int_of_state state)

end (* Lifecycle *)


module IC = struct

  (* IC-specific stuff: System imports, databufs etc. *)

  let register_globals env =
    (* result of last ic0.call_perform  *)
    E.add_global32 env "__call_perform_status" Mutable 0l;
    E.add_global32 env "__call_perform_message" Mutable 0l
    (* NB: __call_perform_message is not a root so text contents *must* be static *)

  let get_call_perform_status env =
    G.i (GlobalGet (nr (E.get_global env "__call_perform_status")))
  let set_call_perform_status env =
    G.i (GlobalSet (nr (E.get_global env "__call_perform_status")))
  let get_call_perform_message env =
    G.i (GlobalGet (nr (E.get_global env "__call_perform_message")))
  let set_call_perform_message env =
    G.i (GlobalSet (nr (E.get_global env "__call_perform_message")))

  let init_globals env =
    Blob.lit env "" ^^
    set_call_perform_message env

  let i32s n = Lib.List.make n I32Type
  let i64s n = Lib.List.make n I64Type

  let import_ic0 env =
      E.add_func_import env "ic0" "accept_message" [] [];
      E.add_func_import env "ic0" "call_data_append" (i32s 2) [];
      E.add_func_import env "ic0" "call_cycles_add128" (i64s 2) [];
      E.add_func_import env "ic0" "call_new" (i32s 8) [];
      E.add_func_import env "ic0" "call_perform" [] [I32Type];
      E.add_func_import env "ic0" "call_on_cleanup" (i32s 2) [];
      E.add_func_import env "ic0" "canister_cycle_balance128" [I32Type] [];
      E.add_func_import env "ic0" "canister_self_copy" (i32s 3) [];
      E.add_func_import env "ic0" "canister_self_size" [] [I32Type];
      E.add_func_import env "ic0" "canister_status" [] [I32Type];
      E.add_func_import env "ic0" "canister_version" [] [I64Type];
      E.add_func_import env "ic0" "is_controller" (i32s 2) [I32Type];
      E.add_func_import env "ic0" "debug_print" (i32s 2) [];
      E.add_func_import env "ic0" "msg_arg_data_copy" (i32s 3) [];
      E.add_func_import env "ic0" "msg_arg_data_size" [] [I32Type];
      E.add_func_import env "ic0" "msg_caller_copy" (i32s 3) [];
      E.add_func_import env "ic0" "msg_caller_size" [] [I32Type];
      E.add_func_import env "ic0" "msg_cycles_available128" [I32Type] [];
      E.add_func_import env "ic0" "msg_cycles_refunded128" [I32Type] [];
      E.add_func_import env "ic0" "msg_cycles_accept128" [I64Type; I64Type; I32Type] [];
      E.add_func_import env "ic0" "certified_data_set" (i32s 2) [];
      E.add_func_import env "ic0" "data_certificate_present" [] [I32Type];
      E.add_func_import env "ic0" "data_certificate_size" [] [I32Type];
      E.add_func_import env "ic0" "data_certificate_copy" (i32s 3) [];
      E.add_func_import env "ic0" "msg_method_name_size" [] [I32Type];
      E.add_func_import env "ic0" "msg_method_name_copy" (i32s 3) [];
      E.add_func_import env "ic0" "msg_reject_code" [] [I32Type];
      E.add_func_import env "ic0" "msg_reject_msg_size" [] [I32Type];
      E.add_func_import env "ic0" "msg_reject_msg_copy" (i32s 3) [];
      E.add_func_import env "ic0" "msg_reject" (i32s 2) [];
      E.add_func_import env "ic0" "msg_reply_data_append" (i32s 2) [];
      E.add_func_import env "ic0" "msg_reply" [] [];
      E.add_func_import env "ic0" "performance_counter" [I32Type] [I64Type];
      E.add_func_import env "ic0" "trap" (i32s 2) [];
      E.add_func_import env "ic0" "stable64_write" (i64s 3) [];
      E.add_func_import env "ic0" "stable64_read" (i64s 3) [];
      E.add_func_import env "ic0" "stable64_size" [] [I64Type];
      E.add_func_import env "ic0" "stable64_grow" [I64Type] [I64Type];
      E.add_func_import env "ic0" "time" [] [I64Type];
      if !Flags.global_timer then
        E.add_func_import env "ic0" "global_timer_set" [I64Type] [I64Type];
      ()

  let system_imports env =
    match E.mode env with
    | Flags.ICMode ->
      import_ic0 env
    | Flags.RefMode  ->
      import_ic0 env
    | Flags.WASIMode ->
      E.add_func_import env "wasi_snapshot_preview1" "fd_write" [I32Type; I32Type; I32Type; I32Type] [I32Type];
    | Flags.WasmMode -> ()

  let system_call env funcname = E.call_import env "ic0" funcname

  let register env =

      Func.define_built_in env "print_ptr" [("ptr", I32Type); ("len", I32Type)] [] (fun env ->
        match E.mode env with
        | Flags.WasmMode -> G.i Nop
        | Flags.ICMode | Flags.RefMode ->
            G.i (LocalGet (nr 0l)) ^^
            G.i (LocalGet (nr 1l)) ^^
            system_call env "debug_print"
        | Flags.WASIMode -> begin
          let get_ptr = G.i (LocalGet (nr 0l)) in
          let get_len = G.i (LocalGet (nr 1l)) in

          Stack.with_words env "io_vec" 6l (fun get_iovec_ptr ->
            (* We use the iovec functionality to append a newline *)
            get_iovec_ptr ^^
            get_ptr ^^
            G.i (Store {ty = I32Type; align = 2; offset = 0l; sz = None}) ^^

            get_iovec_ptr ^^
            get_len ^^
            G.i (Store {ty = I32Type; align = 2; offset = 4l; sz = None}) ^^

            get_iovec_ptr ^^
            get_iovec_ptr ^^ compile_add_const 16l ^^
            G.i (Store {ty = I32Type; align = 2; offset = 8l; sz = None}) ^^

            get_iovec_ptr ^^
            compile_unboxed_const 1l ^^
            G.i (Store {ty = I32Type; align = 2; offset = 12l; sz = None}) ^^

            get_iovec_ptr ^^
            compile_unboxed_const (Int32.of_int (Char.code '\n')) ^^
            G.i (Store {ty = I32Type; align = 0; offset = 16l; sz = Some Wasm.Types.Pack8}) ^^

            (* Call fd_write twice to work around
               https://github.com/bytecodealliance/wasmtime/issues/629
            *)

            compile_unboxed_const 1l (* stdout *) ^^
            get_iovec_ptr ^^
            compile_unboxed_const 1l (* one string segment (2 doesn't work) *) ^^
            get_iovec_ptr ^^ compile_add_const 20l ^^ (* out for bytes written, we ignore that *)
            E.call_import env "wasi_snapshot_preview1" "fd_write" ^^
            G.i Drop ^^

            compile_unboxed_const 1l (* stdout *) ^^
            get_iovec_ptr ^^ compile_add_const 8l ^^
            compile_unboxed_const 1l (* one string segment *) ^^
            get_iovec_ptr ^^ compile_add_const 20l ^^ (* out for bytes written, we ignore that *)
            E.call_import env "wasi_snapshot_preview1" "fd_write" ^^
            G.i Drop)
          end);

      E.add_export env (nr {
        name = Lib.Utf8.decode "print_ptr";
        edesc = nr (FuncExport (nr (E.built_in env "print_ptr")))
      })


  let ic_system_call call env =
    match E.mode env with
    | Flags.(ICMode | RefMode) ->
      system_call env call
    | _ ->
      E.trap_with env Printf.(sprintf "cannot get %s when running locally" call)

  let performance_counter = ic_system_call "performance_counter"
  let is_controller = ic_system_call "is_controller"
  let canister_version = ic_system_call "canister_version"

  let print_ptr_len env = G.i (Call (nr (E.built_in env "print_ptr")))

  let print_text env =
    Func.share_code1 Func.Never env "print_text" ("str", I32Type) [] (fun env get_str ->
      let (set_blob, get_blob) = new_local env "blob" in
      get_str ^^ Text.to_blob env ^^ set_blob ^^
      get_blob ^^ Blob.payload_ptr_unskewed env ^^
      get_blob ^^ Blob.len env ^^
      print_ptr_len env
    )

  (* For debugging *)
  let _compile_static_print env s =
    Blob.lit_ptr_len env s ^^ print_ptr_len env

  let ic_trap env = system_call env "trap"

  let trap_ptr_len env =
    match E.mode env with
    | Flags.WasmMode -> G.i Unreachable
    | Flags.WASIMode -> print_ptr_len env ^^ G.i Unreachable
    | Flags.ICMode | Flags.RefMode -> ic_trap env ^^ G.i Unreachable

  let trap_with env s =
    Blob.lit_ptr_len env s ^^ trap_ptr_len env

  let trap_text env  =
    Text.to_blob env ^^ Blob.as_ptr_len env ^^ trap_ptr_len env

  let default_exports env =
    (* these exports seem to be wanted by the hypervisor/v8 *)
    E.add_export env (nr {
      name = Lib.Utf8.decode (
        match E.mode env with
        | Flags.WASIMode -> "memory"
        | _  -> "mem"
      );
      edesc = nr (MemoryExport (nr 0l))
    });
    E.add_export env (nr {
      name = Lib.Utf8.decode "table";
      edesc = nr (TableExport (nr 0l))
    })

  let export_init env =
    assert (E.mode env = Flags.ICMode || E.mode env = Flags.RefMode);
    let empty_f = Func.of_body env [] [] (fun env ->
      Lifecycle.trans env Lifecycle.InInit ^^
      G.i (Call (nr (E.built_in env "init"))) ^^
      GC.collect_garbage env ^^
      Lifecycle.trans env Lifecycle.Idle

    ) in
    let fi = E.add_fun env "canister_init" empty_f in
    E.add_export env (nr {
      name = Lib.Utf8.decode "canister_init";
      edesc = nr (FuncExport (nr fi))
      })

  let export_heartbeat env =
    assert (E.mode env = Flags.ICMode || E.mode env = Flags.RefMode);
    let fi = E.add_fun env "canister_heartbeat"
      (Func.of_body env [] [] (fun env ->
        G.i (Call (nr (E.built_in env "heartbeat_exp"))) ^^
        GC.collect_garbage env))
    in
    E.add_export env (nr {
      name = Lib.Utf8.decode "canister_heartbeat";
      edesc = nr (FuncExport (nr fi))
    })

  let export_timer env =
    assert !Flags.global_timer;
    assert (E.mode env = Flags.ICMode || E.mode env = Flags.RefMode);
    let fi = E.add_fun env "canister_global_timer"
      (Func.of_body env [] [] (fun env ->
        G.i (Call (nr (E.built_in env "timer_exp"))) ^^
        GC.collect_garbage env))
    in
    E.add_export env (nr {
      name = Lib.Utf8.decode "canister_global_timer";
      edesc = nr (FuncExport (nr fi))
    })

  let export_inspect env =
    assert (E.mode env = Flags.ICMode || E.mode env = Flags.RefMode);
    let fi = E.add_fun env "canister_inspect_message"
      (Func.of_body env [] [] (fun env ->
        G.i (Call (nr (E.built_in env "inspect_exp"))) ^^
        system_call env "accept_message" (* assumes inspect_exp traps to reject *)
        (* no need to GC !*)))
    in
    E.add_export env (nr {
      name = Lib.Utf8.decode "canister_inspect_message";
      edesc = nr (FuncExport (nr fi))
    })

  let export_wasi_start env =
    assert (E.mode env = Flags.WASIMode);
    let fi = E.add_fun env "_start" (Func.of_body env [] [] (fun env1 ->
      Lifecycle.trans env Lifecycle.InInit ^^
      G.i (Call (nr (E.built_in env "init"))) ^^
      Lifecycle.trans env Lifecycle.Idle
    )) in
    E.add_export env (nr {
      name = Lib.Utf8.decode "_start";
      edesc = nr (FuncExport (nr fi))
      })

  let export_upgrade_methods env =
    if E.mode env = Flags.ICMode || E.mode env = Flags.RefMode then
    let status_stopped = 3l in
    let pre_upgrade_fi = E.add_fun env "pre_upgrade" (Func.of_body env [] [] (fun env ->
      Lifecycle.trans env Lifecycle.InPreUpgrade ^^
      (* check status is stopped or trap on outstanding callbacks *)
      system_call env "canister_status" ^^ compile_eq_const status_stopped ^^
      G.if0
       (G.nop)
       (ContinuationTable.count env ^^
          E.then_trap_with env "canister_pre_upgrade attempted with outstanding message callbacks (try stopping the canister before upgrade)") ^^
      (* call pre_upgrade expression & any system method *)
      (G.i (Call (nr (E.built_in env "pre_exp")))) ^^
      Lifecycle.trans env Lifecycle.PostPreUpgrade
    )) in

    let post_upgrade_fi = E.add_fun env "post_upgrade" (Func.of_body env [] [] (fun env ->
      Lifecycle.trans env Lifecycle.InInit ^^
      G.i (Call (nr (E.built_in env "init"))) ^^
      Lifecycle.trans env Lifecycle.InPostUpgrade ^^
      G.i (Call (nr (E.built_in env "post_exp"))) ^^
      Lifecycle.trans env Lifecycle.Idle ^^
      GC.collect_garbage env
    )) in

    E.add_export env (nr {
      name = Lib.Utf8.decode "canister_pre_upgrade";
      edesc = nr (FuncExport (nr pre_upgrade_fi))
    });

    E.add_export env (nr {
      name = Lib.Utf8.decode "canister_post_upgrade";
      edesc = nr (FuncExport (nr post_upgrade_fi))
    })


  let get_self_reference env =
    match E.mode env with
    | Flags.ICMode | Flags.RefMode ->
      Func.share_code0 Func.Never env "canister_self" [I32Type] (fun env ->
        Blob.of_size_copy env
          (fun env -> system_call env "canister_self_size")
          (fun env -> system_call env "canister_self_copy")
          (fun env -> compile_unboxed_const 0l)
      )
    | _ ->
      E.trap_with env "cannot get self-actor-reference when running locally"

  let get_system_time env =
    match E.mode env with
    | Flags.ICMode | Flags.RefMode ->
      system_call env "time"
    | _ ->
      E.trap_with env "cannot get system time when running locally"

  let caller env =
    match E.mode env with
    | Flags.ICMode | Flags.RefMode ->
      Blob.of_size_copy env
        (fun env -> system_call env "msg_caller_size")
        (fun env -> system_call env "msg_caller_copy")
        (fun env -> compile_unboxed_const 0l)
    | _ ->
      E.trap_with env (Printf.sprintf "cannot get caller when running locally")

  let method_name env =
    match E.mode env with
    | Flags.ICMode | Flags.RefMode ->
      Blob.of_size_copy env
        (fun env -> system_call env "msg_method_name_size")
        (fun env -> system_call env "msg_method_name_copy")
        (fun env -> compile_unboxed_const 0l)
    | _ ->
      E.trap_with env (Printf.sprintf "cannot get method_name when running locally")

  let arg_data env =
    match E.mode env with
    | Flags.ICMode | Flags.RefMode ->
      Blob.of_size_copy env
        (fun env -> system_call env "msg_arg_data_size")
        (fun env -> system_call env "msg_arg_data_copy")
        (fun env -> compile_unboxed_const 0l)
    | _ ->
      E.trap_with env (Printf.sprintf "cannot get arg_data when running locally")

  let reject env arg_instrs =
    match E.mode env with
    | Flags.ICMode | Flags.RefMode ->
      arg_instrs ^^
      Text.to_blob env ^^
      Blob.as_ptr_len env ^^
      system_call env "msg_reject"
    | _ ->
      E.trap_with env (Printf.sprintf "cannot reject when running locally")

  let error_code env =
     Func.share_code0 Func.Always env "error_code" [I32Type] (fun env ->
      let (set_code, get_code) = new_local env "code" in
      system_call env "msg_reject_code" ^^ set_code ^^
      List.fold_right (fun (tag, const) code ->
        get_code ^^ compile_unboxed_const const ^^
        G.i (Compare (Wasm.Values.I32 I32Op.Eq)) ^^
        G.if1 I32Type
          (Variant.inject env tag (Tuple.compile_unit env))
          code)
        ["system_fatal", 1l;
         "system_transient", 2l;
         "destination_invalid", 3l;
         "canister_reject", 4l;
         "canister_error", 5l]
        (Variant.inject env "future" (get_code ^^ BoxedSmallWord.box env Type.Nat32)))

  let error_message env =
    Func.share_code0 Func.Never env "error_message" [I32Type] (fun env ->
      Blob.of_size_copy env
        (fun env -> system_call env "msg_reject_msg_size")
        (fun env -> system_call env "msg_reject_msg_copy")
        (fun env -> compile_unboxed_const 0l)
    )

  let error_value env =
    Func.share_code0 Func.Never env "error_value" [I32Type] (fun env ->
      error_code env ^^
      error_message env ^^
      Tuple.from_stack env 2
    )

  let reply_with_data env =
    Func.share_code2 Func.Never env "reply_with_data" (("start", I32Type), ("size", I32Type)) [] (
      fun env get_data_start get_data_size ->
        get_data_start ^^
        get_data_size ^^
        system_call env "msg_reply_data_append" ^^
        system_call env "msg_reply"
   )

  (* Actor reference on the stack *)
  let actor_public_field env name =
    (* simply tuple canister name and function name *)
    Blob.lit env name ^^
    Tuple.from_stack env 2

  let fail_assert env at =
    let open Source in
    let at = {
        left = {at.left with file = Filename.basename at.left.file};
        right = {at.right with file = Filename.basename at.right.file}
      }
    in
    E.trap_with env (Printf.sprintf "assertion failed at %s" (string_of_region at))

  let async_method_name = Type.(motoko_async_helper_fld.lab)
  let gc_trigger_method_name = Type.(motoko_gc_trigger_fld.lab)

  let is_self_call env =
    let (set_len_self, get_len_self) = new_local env "len_self" in
    let (set_len_caller, get_len_caller) = new_local env "len_caller" in
    system_call env "canister_self_size" ^^ set_len_self ^^
    system_call env "msg_caller_size" ^^ set_len_caller ^^
    get_len_self ^^ get_len_caller ^^ G.i (Compare (Wasm.Values.I32 I32Op.Eq)) ^^
    G.if1 I32Type
      begin
        get_len_self ^^ Stack.dynamic_with_bytes env "str_self" (fun get_str_self ->
          get_len_caller ^^ Stack.dynamic_with_bytes env "str_caller" (fun get_str_caller ->
            get_str_caller ^^ compile_unboxed_const 0l ^^ get_len_caller ^^
            system_call env "msg_caller_copy" ^^
            get_str_self ^^ compile_unboxed_const 0l ^^ get_len_self ^^
            system_call env "canister_self_copy" ^^
            get_str_self ^^ get_str_caller ^^ get_len_self ^^ Heap.memcmp env ^^
            compile_eq_const 0l))
      end
      begin
        compile_unboxed_const 0l
      end

  let assert_caller_self env =
    is_self_call env ^^
    E.else_trap_with env "not a self-call"

  let is_controller_call env =
    let (set_len_caller, get_len_caller) = new_local env "len_caller" in
    system_call env "msg_caller_size" ^^ set_len_caller ^^
    get_len_caller ^^ Stack.dynamic_with_bytes env "str_caller" (fun get_str_caller ->
      get_str_caller ^^ compile_unboxed_const 0l ^^ get_len_caller ^^
      system_call env "msg_caller_copy" ^^
      get_str_caller ^^ get_len_caller ^^ is_controller env)

  let assert_caller_self_or_controller env =
    is_self_call env ^^
    is_controller_call env ^^
    G.i (Binary (Wasm.Values.I32 I32Op.Or)) ^^
    E.else_trap_with env "not a self-call or call from controller"

  (* Cycles *)

  let cycle_balance env =
    match E.mode env with
    | Flags.ICMode
    | Flags.RefMode ->
      system_call env "canister_cycle_balance128"
    | _ ->
      E.trap_with env "cannot read balance when running locally"

  let cycles_add env =
    match E.mode env with
    | Flags.ICMode
    | Flags.RefMode ->
      system_call env "call_cycles_add128"
    | _ ->
      E.trap_with env "cannot accept cycles when running locally"

  let cycles_accept env =
    match E.mode env with
    | Flags.ICMode
    | Flags.RefMode ->
      system_call env "msg_cycles_accept128"
    | _ ->
      E.trap_with env "cannot accept cycles when running locally"

  let cycles_available env =
    match E.mode env with
    | Flags.ICMode
    | Flags.RefMode ->
      system_call env "msg_cycles_available128"
    | _ ->
      E.trap_with env "cannot get cycles available when running locally"

  let cycles_refunded env =
    match E.mode env with
    | Flags.ICMode
    | Flags.RefMode ->
      system_call env "msg_cycles_refunded128"
    | _ ->
      E.trap_with env "cannot get cycles refunded when running locally"

  let set_certified_data env =
    match E.mode env with
    | Flags.ICMode
    | Flags.RefMode ->
      Blob.as_ptr_len env ^^
      system_call env "certified_data_set"
    | _ ->
      E.trap_with env "cannot set certified data when running locally"

  let get_certificate env =
    match E.mode env with
    | Flags.ICMode
    | Flags.RefMode ->
      system_call env "data_certificate_present" ^^
      G.if1 I32Type
      begin
        Opt.inject_simple env (
          Blob.of_size_copy env
            (fun env -> system_call env "data_certificate_size")
            (fun env -> system_call env "data_certificate_copy")
            (fun env -> compile_unboxed_const 0l)
        )
      end (Opt.null_lit env)
    | _ ->
      E.trap_with env "cannot get certificate when running locally"

end (* IC *)

module Cycles = struct

  let from_word128_ptr env = Func.share_code1 Func.Never env "from_word128_ptr" ("ptr", I32Type) [I32Type]
    (fun env get_ptr ->
     let set_lower, get_lower = new_local env "lower" in
     get_ptr ^^
     G.i (Load {ty = I64Type; align = 0; offset = 0l; sz = None }) ^^
     BigNum.from_word64 env ^^
     set_lower ^^
     get_ptr ^^
     G.i (Load {ty = I64Type; align = 0; offset = 8l; sz = None }) ^^
     G.i (Test (Wasm.Values.I64 I64Op.Eqz)) ^^
     G.if1 I32Type
       get_lower
       begin
         get_lower ^^
         get_ptr ^^
         G.i (Load {ty = I64Type; align = 0; offset = 8l; sz = None }) ^^
         BigNum.from_word64 env ^^
         (* shift left 64 bits *)
         compile_unboxed_const 64l ^^
         BigNum.compile_lsh env ^^
         BigNum.compile_add env
       end)

  (* takes a bignum from the stack, traps if ≥2^128, and leaves two 64bit words on the stack *)
  (* only used twice, so ok to not use share_code1; that would require I64Type support in FakeMultiVal *)
  let to_two_word64 env =
    let (set_val, get_val) = new_local env "cycles" in
    set_val ^^
    get_val ^^
    compile_unboxed_const (BigNum.vanilla_lit env (Big_int.power_int_positive_int 2 128)) ^^
    BigNum.compile_relop env Lt ^^
    E.else_trap_with env "cycles out of bounds" ^^

    get_val ^^
    (* shift right 64 bits *)
    compile_unboxed_const 64l ^^
    BigNum.compile_rsh env ^^
    BigNum.truncate_to_word64 env ^^

    get_val ^^
    BigNum.truncate_to_word64 env

  let balance env =
    Func.share_code0 Func.Always env "cycle_balance" [I32Type] (fun env ->
      Stack.with_words env "dst" 4l (fun get_dst ->
        get_dst ^^
        IC.cycle_balance env ^^
        get_dst ^^
        from_word128_ptr env
      )
    )

  let add env =
    Func.share_code1 Func.Always env "cycle_add" ("cycles", I32Type) [] (fun env get_x ->
      get_x ^^
      to_two_word64 env ^^
      IC.cycles_add env
    )

  let accept env =
    Func.share_code1 Func.Always env "cycle_accept" ("cycles", I32Type) [I32Type] (fun env get_x ->
      Stack.with_words env "dst" 4l (fun get_dst ->
        get_x ^^
        to_two_word64 env ^^
        get_dst ^^
        IC.cycles_accept env ^^
        get_dst ^^
        from_word128_ptr env
      )
    )

  let available env =
    Func.share_code0 Func.Always env "cycle_available" [I32Type] (fun env ->
      Stack.with_words env "dst" 4l (fun get_dst ->
        get_dst ^^
        IC.cycles_available env ^^
        get_dst ^^
        from_word128_ptr env
      )
    )

  let refunded env =
    Func.share_code0 Func.Always env "cycle_refunded" [I32Type] (fun env ->
      Stack.with_words env "dst" 4l (fun get_dst ->
        get_dst ^^
        IC.cycles_refunded env ^^
        get_dst ^^
        from_word128_ptr env
      )
    )

end (* Cycles *)

(* Low-level, almost raw access to IC stable memory.
   Essentially a virtual page allocator
   * enforcing limit --max-stable-pages not exceeded
   * tracking virtual page count, ignoring physical pages added for stable variable serialization (global`__stable_mem_size`)
   * recording current format of contents (global `__stable_version`)
   Used to implement stable variable serialization, (experimental) stable memory library and Region type (see region.rs)
*)
module StableMem = struct


  let conv_u32 env get_u64 =
    get_u64 ^^
    compile_shrU64_const 32L ^^
    G.i (Convert (Wasm.Values.I32 I32Op.WrapI64)) ^^
    E.then_trap_with env "stable64 overflow" ^^
    get_u64  ^^
    G.i (Convert (Wasm.Values.I32 I32Op.WrapI64))

  (* Raw stable memory API,
     using ic0.stable64_xxx or
     emulating via (for now) 32-bit memory 1
  *)
  let stable64_grow env =
    E.require_stable_memory env;
    match E.mode env with
    | Flags.ICMode | Flags.RefMode ->
       IC.system_call env "stable64_grow"
    | _ ->
       Func.share_code1 Func.Always env "stable64_grow" ("pages", I64Type) [I64Type]
         (fun env get_pages ->
          let set_old_pages, get_old_pages = new_local env "old_pages" in
          conv_u32 env get_pages ^^
          G.i StableGrow ^^
          set_old_pages ^^
          get_old_pages ^^
          compile_unboxed_const (-1l) ^^
          G.i (Compare (Wasm.Values.I32 I32Op.Eq)) ^^
          G.if1 I64Type
            begin
             compile_const_64 (-1L)
            end
            begin
              get_old_pages ^^
              G.i (Convert (Wasm.Values.I64 I64Op.ExtendUI32))
            end)

  let stable64_size env =
    E.require_stable_memory env;
    match E.mode env with
    | Flags.ICMode | Flags.RefMode ->
       IC.system_call env "stable64_size"
    | _ ->
       Func.share_code0 Func.Always env "stable64_size" [I64Type]
         (fun env ->
          G.i StableSize ^^
          G.i (Convert (Wasm.Values.I64 I64Op.ExtendUI32)))

  let stable64_read env =
    E.require_stable_memory env;
    match E.mode env with
    | Flags.ICMode | Flags.RefMode ->
       IC.system_call env "stable64_read"
    | _ ->
       Func.share_code3 Func.Always env "stable64_read"
         (("dst", I64Type), ("offset", I64Type), ("size", I64Type)) []
         (fun env get_dst get_offset get_size ->
          conv_u32 env get_dst ^^
          conv_u32 env get_offset ^^
          conv_u32 env get_size ^^
          G.i StableRead)

  let stable64_write env =
    E.require_stable_memory env;
    match E.mode env with
    | Flags.ICMode | Flags.RefMode ->
       IC.system_call env "stable64_write"
    | _ ->
       Func.share_code3 Func.Always env "stable64_write"
         (("offset", I64Type), ("src", I64Type), ("size", I64Type)) []
         (fun env get_offset get_src get_size ->
          conv_u32 env get_offset ^^
          conv_u32 env get_src ^^
          conv_u32 env get_size ^^
          G.i StableWrite)


  (* Versioning (c.f. Region.rs) *)
  (* NB: these constants must agree with VERSION_NO_STABLE_MEMORY etc. in Region.rs *)
  let version_no_stable_memory = Int32.of_int 0 (* never manifest in serialized form *)
  let version_some_stable_memory = Int32.of_int 1
  let version_regions = Int32.of_int 2
  let version_max = version_regions

  let register_globals env =
    (* size (in pages) *)
    E.add_global64 env "__stablemem_size" Mutable 0L;
    E.add_global32 env "__stablemem_version" Mutable version_no_stable_memory

  let get_mem_size env =
    G.i (GlobalGet (nr (E.get_global env "__stablemem_size")))

  let set_mem_size env =
    G.i (GlobalSet (nr (E.get_global env "__stablemem_size")))

  let get_version env =
    G.i (GlobalGet (nr (E.get_global env "__stablemem_version")))

  let set_version env =
    G.i (GlobalSet (nr (E.get_global env "__stablemem_version")))

  (* stable memory bounds check *)
  let guard env =
       get_mem_size env ^^
       compile_const_64 (Int64.of_int page_size_bits) ^^
       G.i (Binary (Wasm.Values.I64 I64Op.Shl)) ^^
       G.i (Compare (Wasm.Values.I64 I64Op.GeU)) ^^
       E.then_trap_with env "StableMemory offset out of bounds"

  (* check both offset and [offset,.., offset + size) within bounds *)
  (* c.f. region.rs check_relative_range *)
  (* TODO: specialize on size *)
  let guard_range env =
      Func.share_code2 Func.Always env "__stablemem_guard_range"
        (("offset", I64Type), ("size", I32Type)) []
        (fun env get_offset get_size ->
          get_size ^^
          compile_unboxed_one ^^
          G.i (Compare (Wasm.Values.I32 I64Op.LeU)) ^^
          G.if0 begin
            get_offset ^^
            guard env
          end
          begin
            compile_const_64 (Int64.minus_one) ^^
            get_size ^^ G.i (Convert (Wasm.Values.I64 I64Op.ExtendUI32)) ^^
            G.i (Binary (Wasm.Values.I64 I64Op.Sub)) ^^
            get_offset ^^
            G.i (Compare (Wasm.Values.I64 I64Op.LtU)) ^^
            E.then_trap_with env "StableMemory range overflow" ^^
            get_offset ^^
            get_size ^^ G.i (Convert (Wasm.Values.I64 I64Op.ExtendUI32)) ^^
            G.i (Binary (Wasm.Values.I64 I64Op.Add)) ^^
            get_mem_size env ^^
            compile_const_64 (Int64.of_int page_size_bits) ^^
            G.i (Binary (Wasm.Values.I64 I64Op.Shl)) ^^
            G.i (Compare (Wasm.Values.I64 I64Op.GtU)) ^^
            E.then_trap_with env "StableMemory range out of bounds"
          end)

  let add_guard env guarded get_offset bytes =
    if guarded then
     (get_offset ^^
      if bytes = 1l then
        guard env
      else
        compile_unboxed_const bytes ^^
        guard_range env)
    else G.nop

  (* TODO: crusso in read/write could avoid stack allocation by reserving and re-using scratch memory instead *)
  let read env guarded name typ bytes load =
      Func.share_code1 Func.Never env (Printf.sprintf "__stablemem_%sread_%s" (if guarded then "guarded_" else "") name)
        ("offset", I64Type) [typ]
        (fun env get_offset ->
          let words = Int32.div (Int32.add bytes 3l) 4l in
          add_guard env guarded get_offset bytes ^^
          Stack.with_words env "temp_ptr" words (fun get_temp_ptr ->
            get_temp_ptr ^^ G.i (Convert (Wasm.Values.I64 I64Op.ExtendUI32)) ^^
            get_offset ^^
            compile_const_64 (Int64.of_int32 bytes) ^^
            stable64_read env ^^
            get_temp_ptr ^^ load))

  let write env guarded name typ bytes store =
      Func.share_code2 Func.Never env (Printf.sprintf "__stablemem_%swrite_%s" (if guarded then "guarded_" else "") name)
        (("offset", I64Type), ("value", typ)) []
        (fun env get_offset get_value ->
          let words = Int32.div (Int32.add bytes 3l) 4l in
          add_guard env guarded get_offset bytes ^^
          Stack.with_words env "temp_ptr" words (fun get_temp_ptr ->
            get_temp_ptr ^^ get_value ^^ store ^^
            get_offset ^^
            get_temp_ptr ^^ G.i (Convert (Wasm.Values.I64 I64Op.ExtendUI32)) ^^
            compile_const_64 (Int64.of_int32 bytes) ^^
            stable64_write env))

  let _read_word32 env =
    read env false "word32" I32Type 4l load_unskewed_ptr
  let write_word32 env =
    write env false "word32" I32Type 4l store_unskewed_ptr
  let write_word64 env =
    write env false "word64" I64Type 8l (G.i (Store {ty = I64Type; align = 2; offset = 0l; sz = None}))

  let read_and_clear env name typ bytes zero load store =
    Func.share_code1 Func.Always env (Printf.sprintf "__stablemem_read_and_clear_%s" name)
      ("offset", I64Type) [typ]
      (fun env get_offset ->
        let words = Int32.div (Int32.add bytes 3l) 4l in
        Stack.with_words env "temp_ptr" words (fun get_temp_ptr ->
          let (set_word, get_word, _) = new_local_ env typ "word" in
          (* read *)
          get_temp_ptr ^^ G.i (Convert (Wasm.Values.I64 I64Op.ExtendUI32)) ^^
          get_offset ^^
          compile_const_64 (Int64.of_int32 bytes) ^^
          stable64_read env ^^
          get_temp_ptr ^^ load ^^
          set_word ^^
          (* write 0 *)
          get_temp_ptr ^^ zero ^^ store ^^
          get_offset ^^
          get_temp_ptr ^^ G.i (Convert (Wasm.Values.I64 I64Op.ExtendUI32)) ^^
          compile_const_64 (Int64.of_int32 bytes) ^^
          stable64_write env ^^
          (* return word *)
          get_word
      ))

  let read_and_clear_word32 env =
    read_and_clear env "word32" I32Type 4l (compile_unboxed_const 0l) 
      load_unskewed_ptr store_unskewed_ptr
  let read_and_clear_word64 env =
    read_and_clear env "word64" I64Type 8l (compile_const_64 0L)
      (G.i (Load {ty = I64Type; align = 2; offset = 0l; sz = None}))
      (G.i (Store {ty = I64Type; align = 2; offset = 0l; sz = None}))

  (* ensure_pages : ensure at least num pages allocated,
     growing (real) stable memory if needed *)
  let ensure_pages env =
      Func.share_code1 Func.Always env "__stablemem_ensure_pages"
        ("pages", I64Type) [I64Type]
        (fun env get_pages ->
          let (set_size, get_size) = new_local64 env "size" in
          let (set_pages_needed, get_pages_needed) = new_local64 env "pages_needed" in

          stable64_size env ^^
          set_size ^^

          get_pages ^^
          get_size ^^
          G.i (Binary (Wasm.Values.I64 I64Op.Sub)) ^^
          set_pages_needed ^^

          get_pages_needed ^^
          compile_const_64 0L ^^
          G.i (Compare (Wasm.Values.I64 I64Op.GtS)) ^^
          G.if1 I64Type
            (get_pages_needed ^^
             stable64_grow env)
            get_size)

  (* ensure stable memory includes [offset..offset+size), assumes size > 0 *)
  let ensure env =
      Func.share_code2 Func.Always env "__stablemem_ensure"
        (("offset", I64Type), ("size", I64Type)) []
        (fun env get_offset get_size ->
          let (set_sum, get_sum) = new_local64 env "sum" in
          get_offset ^^
          get_size ^^
          G.i (Binary (Wasm.Values.I64 I64Op.Add)) ^^
          set_sum ^^
          (* check for overflow *)
          get_sum ^^
          get_offset ^^
          G.i (Compare (Wasm.Values.I64 I64Op.LtU)) ^^
          E.then_trap_with env "Range overflow" ^^
          (* ensure page *)
          get_sum ^^
          compile_const_64 (Int64.of_int page_size_bits) ^^
          G.i (Binary (Wasm.Values.I64 I64Op.ShrU)) ^^
          compile_add64_const 1L ^^
          ensure_pages env ^^
          (* Check result *)
          compile_const_64 0L ^^
          G.i (Compare (Wasm.Values.I64 I64Op.LtS)) ^^
          E.then_trap_with env "Out of stable memory.")

  (* low-level grow, respecting --max-stable-pages *)
  let grow env =
      Func.share_code1 Func.Always env "__stablemem_grow"
        ("pages", I64Type) [I64Type] (fun env get_pages ->
          let (set_size, get_size) = new_local64 env "size" in
          get_mem_size env ^^
          set_size ^^

          (* check within --max-stable-pages *)
          get_size ^^
          get_pages ^^
          G.i (Binary (Wasm.Values.I64 I64Op.Add)) ^^
          compile_const_64 (Int64.of_int (!Flags.max_stable_pages)) ^^
          G.i (Compare (Wasm.Values.I64 I64Op.GtU)) ^^
          G.if1 I64Type
            begin
             compile_const_64 (-1L) ^^
             G.i Return
            end
            begin
              let (set_new_size, get_new_size) = new_local64 env "new_size" in
              get_size ^^
              get_pages ^^
              G.i (Binary (Wasm.Values.I64 I64Op.Add)) ^^
              set_new_size ^^

              (* physical grow if necessary *)
              let (set_ensured, get_ensured) = new_local64 env "ensured" in
              get_new_size ^^
              ensure_pages env ^^
              set_ensured ^^

              (* Check result *)
              get_ensured ^^
              compile_const_64 0L ^^
              G.i (Compare (Wasm.Values.I64 I64Op.LtS)) ^^
              G.if1 I64Type
                ((* propagate failure -1; preserve logical size *)
                 get_ensured)
                ((* update logical size *)
                 get_new_size ^^
                 set_mem_size env ^^
                 (* return old logical size *)
                 get_size)
            end)

  let load_word32 env =
    read env true "word32" I32Type 4l load_unskewed_ptr
  let store_word32 env =
    write env true "word32" I32Type 4l store_unskewed_ptr

  let load_word8 env =
    read env true "word8" I32Type 1l
      (G.i (Load {ty = I32Type; align = 0; offset = 0l; sz = Some Wasm.Types.(Pack8, ZX)}))
  let store_word8 env =
    write env true "word8" I32Type 1l store_unskewed_ptr

  let load_word16 env =
    read env true "word16" I32Type 2l
      (G.i (Load {ty = I32Type; align = 0; offset = 0l; sz = Some Wasm.Types.(Pack16, ZX)}))
  let store_word16 env =
    write env true "word16" I32Type 2l store_unskewed_ptr

  let load_word64 env =
    read env true "word64" I64Type 8l
      (G.i (Load {ty = I64Type; align = 0; offset = 0l; sz = None }))
  let store_word64 env =
    write env true "word64" I64Type 8l
      (G.i (Store {ty = I64Type; align = 0; offset = 0l; sz = None}))

  let load_float64 env =
    read env true "float64" F64Type 8l
      (G.i (Load {ty = F64Type; align = 0; offset = 0l; sz = None }))
  let store_float64 env =
    write env true "float64" F64Type 8l
      (G.i (Store {ty = F64Type; align = 0; offset = 0l; sz = None}))

  let load_blob env =
      Func.share_code2 Func.Always env "__stablemem_load_blob"
        (("offset", I64Type), ("len", I32Type)) [I32Type]
        (fun env get_offset get_len ->
          let (set_blob, get_blob) = new_local env "blob" in
          get_offset ^^
          get_len ^^
          guard_range env ^^
          get_len ^^ Blob.alloc env ^^ set_blob ^^
          get_blob ^^ Blob.payload_ptr_unskewed env ^^ G.i (Convert (Wasm.Values.I64 I64Op.ExtendUI32)) ^^
          get_offset ^^
          get_len ^^ G.i (Convert (Wasm.Values.I64 I64Op.ExtendUI32)) ^^
          stable64_read env ^^
          get_blob)

  let store_blob env =
      Func.share_code2 Func.Always env "__stablemem_store_blob"
        (("offset", I64Type), ("blob", I32Type)) []
        (fun env get_offset get_blob ->
         let (set_len, get_len) = new_local env "len" in
          get_blob ^^ Blob.len env ^^ set_len ^^
          get_offset ^^
          get_len ^^
          guard_range env ^^
          get_offset ^^
          get_blob ^^ Blob.payload_ptr_unskewed env ^^ G.i (Convert (Wasm.Values.I64 I64Op.ExtendUI32)) ^^
          get_len ^^ G.i (Convert (Wasm.Values.I64 I64Op.ExtendUI32)) ^^
          stable64_write env)

end (* StableMem *)


(* StableMemoryInterface *)
(* Core, legacy interface to IC stable memory, used to implement prims `stableMemoryXXX` of
   library `ExperimentalStableMemory.mo`.
   Each operation dispatches on the state of `StableMem.get_version()`.
   * StableMem.version_no_stable_memory/StableMem.version_some_stable_memory:
     * use StableMem directly
     * switch to version_some_stable_memory on non-trivial grow.
   * StableMem.version_regions: use Region.mo
*)
module StableMemoryInterface = struct

  (* Helpers *)
  let get_region0 env = E.call_import env "rts" "region0_get"

  let if_regions env args tys is1 is2 =
    StableMem.get_version env ^^
    compile_unboxed_const StableMem.version_regions ^^
    G.i (Compare (Wasm.Values.I32 I32Op.Eq)) ^^
    E.if_ env tys
      (get_region0 env ^^ args ^^ is1 env)
      (args ^^ is2 env)

  (* Prims *)
  let size env =
    E.require_stable_memory env;
    Func.share_code0 Func.Always env "__stablememory_size" [I64Type]
      (fun env ->
        if_regions env
          G.nop
          [I64Type]
          Region.size
          StableMem.get_mem_size)

  let grow env =
    E.require_stable_memory env;
    Func.share_code1 Func.Always env "__stablememory_grow" ("pages", I64Type) [I64Type]
      (fun env get_pages ->
        if_regions env
          get_pages
          [I64Type]
          Region.grow
          (fun env ->
            (* do StableMem.grow, but detect and record change in version as well *)
            let (set_res, get_res) = new_local64 env "size" in
            (* logical grow *)
            StableMem.grow env ^^
            set_res ^^
            (* if version = version_no_stable_memory and new mem_size > 0
               then version := version_some_stable_memory *)
            StableMem.get_version env ^^
            compile_eq_const StableMem.version_no_stable_memory ^^
            StableMem.get_mem_size env ^^
            compile_const_64 0L ^^
            G.i (Compare (Wasm.Values.I64 I32Op.GtU)) ^^
            G.i (Binary (Wasm.Values.I32 I32Op.And)) ^^
            (G.if0
               begin
                 compile_unboxed_const StableMem.version_some_stable_memory ^^
                 StableMem.set_version env
               end
               G.nop) ^^
            (* return res *)
            get_res))

  let load_blob env =
    E.require_stable_memory env;
    Func.share_code2 Func.Never env "__stablememory_load_blob"
      (("offset", I64Type), ("len", I32Type)) [I32Type]
      (fun env offset len ->
        if_regions env
          (offset ^^ len)
          [I32Type]
          Region.load_blob
          StableMem.load_blob)
  let store_blob env =
    E.require_stable_memory env;
    Func.share_code2 Func.Never env "__stablememory_store_blob"
      (("offset", I64Type), ("blob", I32Type)) []
      (fun env offset blob ->
        if_regions env
          (offset ^^ blob)
          []
          Region.store_blob
          StableMem.store_blob)

  let load_word8 env =
    E.require_stable_memory env;
    Func.share_code1 Func.Never env "__stablememory_load_word8"
      ("offset", I64Type) [I32Type]
      (fun env offset ->
        if_regions env
          offset
          [I32Type]
          Region.load_word8
          StableMem.load_word8)
  let store_word8 env =
    E.require_stable_memory env;
    Func.share_code2 Func.Never env "__stablememory_store_word8"
      (("offset", I64Type), ("value", I32Type)) []
      (fun env offset value ->
        if_regions env
          (offset ^^ value)
          []
          Region.store_word8
          StableMem.store_word8)

  let load_word16 env =
    E.require_stable_memory env;
    Func.share_code1 Func.Never env "__stablememory_load_word16"
      ("offset", I64Type) [I32Type]
      (fun env offset->
        if_regions env
          offset
          [I32Type]
          Region.load_word16
          StableMem.load_word16)
  let store_word16 env =
    E.require_stable_memory env;
    Func.share_code2 Func.Never env "__stablememory_store_word16"
      (("offset", I64Type), ("value", I32Type)) []
      (fun env offset value ->
        if_regions env
          (offset ^^ value)
          []
          Region.store_word16
          StableMem.store_word16)

  let load_word32 env =
    E.require_stable_memory env;
    Func.share_code1 Func.Never env "__stablememory_load_word32"
      ("offset", I64Type) [I32Type]
      (fun env offset ->
        if_regions env
          offset
          [I32Type]
          Region.load_word32
          StableMem.load_word32)
  let store_word32 env =
    E.require_stable_memory env;
    Func.share_code2 Func.Never env "__stablememory_store_word32"
      (("offset", I64Type), ("value", I32Type)) []
      (fun env offset value ->
        if_regions env
          (offset ^^ value)
          []
          Region.store_word32
          StableMem.store_word32)

  let load_word64 env =
    E.require_stable_memory env;
    Func.share_code1 Func.Never env "__stablememory_load_word64" ("offset", I64Type) [I64Type]
      (fun env offset ->
        if_regions env
          offset
          [I64Type]
          Region.load_word64
          StableMem.load_word64)
  let store_word64 env =
    E.require_stable_memory env;
    Func.share_code2 Func.Never env "__stablememory_store_word64"
      (("offset", I64Type), ("value", I64Type)) []
      (fun env offset value ->
        if_regions env
          (offset ^^ value)
          []
          Region.store_word64
          StableMem.store_word64)

  let load_float64 env =
    E.require_stable_memory env;
    Func.share_code1 Func.Never env "__stablememory_load_float64"
      ("offset", I64Type) [F64Type]
      (fun env offset ->
        if_regions env
          offset
          [F64Type]
          Region.load_float64
          StableMem.load_float64)
  let store_float64 env =
    Func.share_code2 Func.Never env "__stablememory_store_float64"
      (("offset", I64Type), ("value", F64Type)) []
      (fun env offset value ->
        if_regions env
          (offset ^^ value)
          []
          Region.store_float64
          StableMem.store_float64)

end

module UpgradeStatistics = struct
  let register_globals env =
    E.add_global64 env "__upgrade_instructions" Mutable 0L

  let get_upgrade_instructions env =
    G.i (GlobalGet (nr (E.get_global env "__upgrade_instructions")))
  let set_upgrade_instructions env =
    G.i (GlobalSet (nr (E.get_global env "__upgrade_instructions")))
end

module RTS_Exports = struct
  (* Must be called late, after main codegen, to ensure correct generation of
     of functioning or unused-but-trapping stable memory exports (as required)
   *)
  let system_exports env =

    (* Value constructors *)

    let int_from_i32_fi = E.add_fun env "int_from_i32" (
      Func.of_body env ["v", I32Type] [I32Type] (fun env ->
        let get_v = G.i (LocalGet (nr 0l)) in
        get_v ^^ BigNum.from_signed_word32 env
      )
    ) in
    E.add_export env (nr {
      name = Lib.Utf8.decode "int_from_i32";
      edesc = nr (FuncExport (nr int_from_i32_fi))
    });

    (* Traps *)

    let bigint_trap_fi = E.add_fun env "bigint_trap" (
      Func.of_body env [] [] (fun env ->
        E.trap_with env "bigint function error"
      )
    ) in
    E.add_export env (nr {
      name = Lib.Utf8.decode "bigint_trap";
      edesc = nr (FuncExport (nr bigint_trap_fi))
    });

    let rts_trap_fi = E.add_fun env "rts_trap" (
      Func.of_body env ["str", I32Type; "len", I32Type] [] (fun env ->
        let get_str = G.i (LocalGet (nr 0l)) in
        let get_len = G.i (LocalGet (nr 1l)) in
        get_str ^^ get_len ^^ IC.trap_ptr_len env
      )
    ) in
    E.add_export env (nr {
      name = Lib.Utf8.decode "rts_trap";
      edesc = nr (FuncExport (nr rts_trap_fi))
    });

<<<<<<< HEAD
    let ic0_performance_counter_fi =
      if E.mode env = Flags.WASIMode then
        E.add_fun env "ic0_performance_counter" (
            Func.of_body env ["number", I32Type] [I64Type]
              (fun env ->
                E.trap_with env "ic0_performance_counter is not supposed to be called in WASI"
              )
          )
      else E.reuse_import env "ic0" "performance_counter" in
    E.add_export env (nr {
      name = Lib.Utf8.decode "ic0_performance_counter";
      edesc = nr (FuncExport (nr ic0_performance_counter_fi))
    });

    let set_upgrade_instructions_fi =
      E.add_fun env "__set_upgrade_instructions" (
      Func.of_body env ["instructions", I64Type] [] (fun env ->
        G.i (LocalGet (nr 0l)) ^^
        UpgradeStatistics.set_upgrade_instructions env
      )
    ) in
    E.add_export env (nr {
      name = Lib.Utf8.decode "set_upgrade_instructions";
      edesc = nr (FuncExport (nr set_upgrade_instructions_fi))
    });

    (* Keep a memory reserve when in update or init state. 
=======
    (* Keep a memory reserve when in update or init state.
>>>>>>> c8994627
       This reserve can be used by queries, composite queries, and upgrades. *)
    let keep_memory_reserve_fi = E.add_fun env "keep_memory_reserve" (
      Func.of_body env [] [I32Type] (fun env ->
        Lifecycle.get env ^^
        compile_eq_const Lifecycle.(int_of_state InUpdate) ^^
        Lifecycle.get env ^^
        compile_eq_const Lifecycle.(int_of_state InInit) ^^
        G.i (Binary (Wasm.Values.I32 I32Op.Or))
      )
    ) in
    E.add_export env (nr {
      name = Lib.Utf8.decode "keep_memory_reserve";
      edesc = nr (FuncExport (nr keep_memory_reserve_fi))
    });

    if !Flags.gc_strategy <> Flags.Incremental then
    begin
      let set_hp_fi =
        E.add_fun env "__set_hp" (
        Func.of_body env ["new_hp", I32Type] [] (fun env ->
          G.i (LocalGet (nr 0l)) ^^
          GC.set_heap_pointer env
        )
      ) in
      E.add_export env (nr {
        name = Lib.Utf8.decode "setHP";
        edesc = nr (FuncExport (nr set_hp_fi))
      });

      let get_hp_fi = E.add_fun env "__get_hp" (
        Func.of_body env [] [I32Type] (fun env ->
          GC.get_heap_pointer env
        )
      ) in
      E.add_export env (nr {
        name = Lib.Utf8.decode "getHP";
        edesc = nr (FuncExport (nr get_hp_fi))
      })
    end;


    (* Stable Memory related exports *)

    let when_stable_memory_required_else_trap env code =
      if E.requires_stable_memory env then
        code() else
        E.trap_with env "unreachable" in

    let ic0_stable64_write_fi =
      match E.mode env with
      | Flags.ICMode | Flags.RefMode ->
        E.reuse_import env "ic0" "stable64_write"
      | Flags.WASIMode | Flags.WasmMode ->
        E.add_fun env "ic0_stable64_write" (
          Func.of_body env ["offset", I64Type; "src", I64Type; "size", I64Type] []
            (fun env ->
              when_stable_memory_required_else_trap env (fun () ->
               let get_offset = G.i (LocalGet (nr 0l)) in
               let get_src = G.i (LocalGet (nr 1l)) in
               let get_size = G.i (LocalGet (nr 2l)) in
               get_offset ^^
               get_src ^^
               get_size ^^
               StableMem.stable64_write env))
          )
    in
    E.add_export env (nr {
      name = Lib.Utf8.decode "ic0_stable64_write";
      edesc = nr (FuncExport (nr ic0_stable64_write_fi))
    });

    let ic0_stable64_read_fi =
      match E.mode env with
      | Flags.ICMode | Flags.RefMode ->
        E.reuse_import env "ic0" "stable64_read"
      | Flags.WASIMode | Flags.WasmMode ->
        E.add_fun env "ic0_stable64_read" (
          Func.of_body env ["dst", I64Type; "offset", I64Type; "size", I64Type] []
            (fun env ->
              when_stable_memory_required_else_trap env (fun () ->
              let get_dst = G.i (LocalGet (nr 0l)) in
              let get_offset = G.i (LocalGet (nr 1l)) in
              let get_size = G.i (LocalGet (nr 2l)) in
              get_dst ^^
              get_offset ^^
              get_size ^^
              StableMem.stable64_read env))
          )
    in
    E.add_export env (nr {
      name = Lib.Utf8.decode "ic0_stable64_read";
      edesc = nr (FuncExport (nr ic0_stable64_read_fi))
    });

    let moc_stable_mem_grow_fi =
      E.add_fun env "moc_stable_mem_grow" (
        Func.of_body env ["newPages", I64Type] [I64Type]
          (fun env ->
            when_stable_memory_required_else_trap env (fun () ->
            G.i (LocalGet (nr 0l)) ^^
            StableMem.grow env))
        )
    in
    E.add_export env (nr {
      name = Lib.Utf8.decode "moc_stable_mem_grow";
      edesc = nr (FuncExport (nr moc_stable_mem_grow_fi))
    });

    let moc_stable_mem_size_fi =
      E.add_fun env "moc_stable_mem_size" (
        Func.of_body env [] [I64Type]
          (fun env ->
             when_stable_memory_required_else_trap env (fun () ->
             StableMem.get_mem_size env))
        )
    in
    E.add_export env (nr {
      name = Lib.Utf8.decode "moc_stable_mem_size";
      edesc = nr (FuncExport (nr moc_stable_mem_size_fi))
    });

    let moc_stable_mem_get_version_fi =
      E.add_fun env "moc_stable_mem_get_version" (
        Func.of_body env [] [I32Type]
          (fun env ->
             StableMem.get_version env)
        )
    in
    E.add_export env (nr {
      name = Lib.Utf8.decode "moc_stable_mem_get_version";
      edesc = nr (FuncExport (nr moc_stable_mem_get_version_fi))
    });

    let moc_stable_mem_set_version_fi =
      E.add_fun env "moc_stable_mem_set_version" (
        Func.of_body env ["version", I32Type] []
          (fun env ->
             G.i (LocalGet (nr 0l)) ^^
             StableMem.set_version env
          )
        )
    in
    E.add_export env (nr {
      name = Lib.Utf8.decode "moc_stable_mem_set_version";
      edesc = nr (FuncExport (nr moc_stable_mem_set_version_fi))
    })

end (* RTS_Exports *)


(* Below signature is needed by the serialiser to supply the
   methods various formats and auxiliary routines. A stream
   token refers to the stream itself. Depending on the stream's
   methodology, the token can be a (bump) pointer or a handle
   (like a `Blob`). The former needs to be updated at certain
   points because the token will normally reside in locals that
   nested functions won't have access to. *)
module type Stream = sig
  (* Bottleneck routines for streaming in different formats.
     The `code` must be used linearly. `token` is a fragment
     of Wasm that puts the stream token onto the stack.
     Arguments:    env    token  code *)
  val write_byte : E.t -> G.t -> G.t -> G.t
  val write_word_leb : E.t -> G.t -> G.t -> G.t
  val write_word_32 : E.t -> G.t -> G.t -> G.t
  val write_blob : E.t -> G.t -> G.t -> G.t
  val write_text : E.t -> G.t -> G.t -> G.t
  val write_bignum_leb : E.t -> G.t -> G.t -> G.t
  val write_bignum_sleb : E.t -> G.t -> G.t -> G.t

  (* Creates a fresh stream with header, storing stream token.
     Arguments:env    size   setter getter header *)
  val create : E.t -> G.t -> G.t -> G.t -> string -> G.t

  (* Checks the stream's filling, traps if unexpected
     Arguments:      env    token  size *)
  val check_filled : E.t -> G.t -> G.t -> G.t

  (* Pushes the stream's current absolute byte offset on stack.
     The requirement is that the difference between two uses
     of this method must give a correct _relative_ offset.
     Arguments:         env    token *)
  val absolute_offset : E.t -> G.t -> G.t

  (* Finishes the stream, performing consistency checks.
     Leaves two words on stack, whose interpretation depends
     on the Stream.
     Arguments:   env    token  size   header_size *)
  val terminate : E.t -> G.t -> G.t -> int32 -> G.t

  (* Executes code to eliminate the residual buffer
     that `terminate` returns (if at all) *)
  val finalize_buffer : G.t -> G.t

  (* Builds a unique name for a name seed and a type *)
  val name_for : string -> Type.typ list -> string

  (* Opportunity to flush or update the token. Stream token is on stack. *)
  val checkpoint : E.t -> G.t -> G.t

  (* Reserve a small fixed number of bytes in the stream and return an
     address to it. The address is invalidated by a GC, and as such must
     be written to in the next few instructions. *)
  val reserve : E.t -> G.t -> int32 -> G.t
end


module BumpStream : Stream = struct
  let create env get_data_size set_data_buf get_data_buf header =
    let header_size = Int32.of_int (String.length header) in
    get_data_size ^^ compile_add_const header_size ^^
    Blob.dyn_alloc_scratch env ^^ set_data_buf ^^
    get_data_buf ^^
    Blob.lit env header ^^ Blob.payload_ptr_unskewed env ^^
    compile_unboxed_const header_size ^^
    Heap.memcpy env ^^
    get_data_buf ^^ compile_add_const header_size ^^ set_data_buf

  let check_filled env get_data_buf get_data_size =
    get_data_buf ^^ get_data_size ^^ G.i (Binary (Wasm.Values.I32 I32Op.Add)) ^^
    G.i (Compare (Wasm.Values.I32 I32Op.Eq)) ^^
    E.else_trap_with env "data buffer not filled"

  let terminate env get_data_buf get_data_size header_size =
    get_data_buf ^^ compile_sub_const header_size ^^
    get_data_size ^^ compile_add_const header_size

  let finalize_buffer code = code

  let name_for fn_name ts = "@" ^ fn_name ^ "<" ^ Typ_hash.typ_seq_hash ts ^ ">"

  let advance_data_buf get_data_buf =
    get_data_buf ^^ G.i (Binary (Wasm.Values.I32 I32Op.Add)) ^^ G.setter_for get_data_buf

  let absolute_offset _env get_data_buf = get_data_buf

  let checkpoint _env get_data_buf = G.setter_for get_data_buf

  let reserve _env get_data_buf bytes =
    get_data_buf ^^ get_data_buf ^^ compile_add_const bytes ^^ G.setter_for get_data_buf

  let write_word_leb env get_data_buf code =
    let set_word, get_word = new_local env "word" in
    code ^^ set_word ^^
    I32Leb.compile_store_to_data_buf_unsigned env get_word get_data_buf ^^
    advance_data_buf get_data_buf

  let write_word_32 env get_data_buf code =
    get_data_buf ^^ code ^^
    G.i (Store {ty = I32Type; align = 0; offset = 0l; sz = None}) ^^
    compile_unboxed_const Heap.word_size ^^ advance_data_buf get_data_buf

  let write_byte _env get_data_buf code =
    get_data_buf ^^ code ^^
    G.i (Store {ty = I32Type; align = 0; offset = 0l; sz = Some Wasm.Types.Pack8}) ^^
    compile_unboxed_const 1l ^^ advance_data_buf get_data_buf

  let write_blob env get_data_buf get_x =
    let set_len, get_len = new_local env "len" in
    get_x ^^ Blob.len env ^^ set_len ^^
    write_word_leb env get_data_buf get_len ^^
    get_data_buf ^^
    get_x ^^ Blob.payload_ptr_unskewed env ^^
    get_len ^^
    Heap.memcpy env ^^
    get_len ^^ advance_data_buf get_data_buf

  let write_text env get_data_buf get_x =
    let set_len, get_len = new_local env "len" in
    get_x ^^ Text.size env ^^ set_len ^^
    write_word_leb env get_data_buf get_len ^^
    get_x ^^ get_data_buf ^^ Text.to_buf env ^^
    get_len ^^ advance_data_buf get_data_buf

  let write_bignum_leb env get_data_buf get_x =
    get_data_buf ^^
    get_x ^^
    BigNum.compile_store_to_data_buf_unsigned env ^^
    advance_data_buf get_data_buf

  let write_bignum_sleb env get_data_buf get_x =
    get_data_buf ^^
    get_x ^^
    BigNum.compile_store_to_data_buf_signed env ^^
    advance_data_buf get_data_buf

end

module MakeSerialization (Strm : Stream) = struct
  (*
    The general serialization strategy is as follows:
    * We statically generate the IDL type description header.
    * We traverse the data to calculate the size needed for the data buffer and the
      reference buffer.
    * We allocate memory for the data buffer and the reference buffer
      (this memory area is not referenced, so will be dead with the next GC)
    * We copy the IDL type header to the data buffer.
    * We traverse the data and serialize it into the data buffer.
      This is type driven, and we use the `share_code` machinery and names that
      properly encode the type to resolve loops in a convenient way.
    * We externalize all that new data space into a databuf
    * We externalize the reference space into a elembuf
    * We pass both databuf and elembuf to shared functions
      (this mimicks the future system API)

    The deserialization is analogous:
    * We allocate some scratch space, and internalize the databuf and elembuf into it.
    * We parse the data, in a type-driven way, using normal construction and
      allocation, while keeping tabs on the type description header for subtyping.
    * At the end, the scratch space is a hole in the heap, and will be reclaimed
      by the next GC.
  *)

  module Strm = Strm

  (* Globals recording known Candid types
     See Note [Candid subtype checks]
   *)

  let register_delayed_globals env =
    (E.add_global32_delayed env "__typtbl" Immutable,
     E.add_global32_delayed env "__typtbl_end" Immutable,
     E.add_global32_delayed env "__typtbl_size" Immutable,
     E.add_global32_delayed env "__typtbl_idltyps" Immutable)

  let get_typtbl env =
    G.i (GlobalGet (nr (E.get_global env "__typtbl")))
  let get_typtbl_size env =
    G.i (GlobalGet (nr (E.get_global env "__typtbl_size")))
  let get_typtbl_end env =
    G.i (GlobalGet (nr (E.get_global env "__typtbl_end")))
  let get_typtbl_idltyps env =
    G.i (GlobalGet (nr (E.get_global env "__typtbl_idltyps")))

  module Registers = struct
    let register_globals env =
      E.add_global32 env "@@rel_buf_opt" Mutable 0l;
      E.add_global32 env "@@data_buf" Mutable 0l;
      E.add_global32 env "@@ref_buf" Mutable 0l;
      E.add_global32 env "@@typtbl" Mutable 0l;
      E.add_global32 env "@@typtbl_end" Mutable 0l;
      E.add_global32 env "@@typtbl_size" Mutable 0l

    let get_rel_buf_opt env =
      G.i (GlobalGet (nr (E.get_global env "@@rel_buf_opt")))
    let set_rel_buf_opt env =
      G.i (GlobalSet (nr (E.get_global env "@@rel_buf_opt")))

    let get_data_buf env =
      G.i (GlobalGet (nr (E.get_global env "@@data_buf")))
    let set_data_buf env =
      G.i (GlobalSet (nr (E.get_global env "@@data_buf")))

    let get_ref_buf env =
      G.i (GlobalGet (nr (E.get_global env "@@ref_buf")))
    let set_ref_buf env =
      G.i (GlobalSet (nr (E.get_global env "@@ref_buf")))

    let get_typtbl env =
      G.i (GlobalGet (nr (E.get_global env "@@typtbl")))
    let set_typtbl env =
      G.i (GlobalSet (nr (E.get_global env "@@typtbl")))

    let get_typtbl_end env =
      G.i (GlobalGet (nr (E.get_global env "@@typtbl_end")))
    let set_typtbl_end env =
      G.i (GlobalSet (nr (E.get_global env "@@typtbl_end")))

    let get_typtbl_size env =
      G.i (GlobalGet (nr (E.get_global env "@@typtbl_size")))
    let set_typtbl_size env =
      G.i (GlobalSet (nr (E.get_global env "@@typtbl_size")))
  end

  open Typ_hash

  let sort_by_hash fs =
    List.sort
      (fun (h1,_) (h2,_) -> Lib.Uint32.compare h1 h2)
      (List.map (fun f -> (Idllib.Escape.unescape_hash f.Type.lab, f)) fs)

  (* The IDL serialization prefaces the data with a type description.
     We can statically create the type description in Ocaml code,
     store it in the program, and just copy it to the beginning of the message.

     At some point this can be factored into a function from Motoko type to IDL,
     type and a function like this for IDL types. But due to recursion handling
     it is easier to start like this.
  *)

  module TM = Map.Make (Type.Ord)
  let to_idl_prim = let open Type in function
    | Prim Null | Tup [] -> Some 1l
    | Prim Bool -> Some 2l
    | Prim Nat -> Some 3l
    | Prim Int -> Some 4l
    | Prim Nat8 -> Some 5l
    | Prim Nat16 -> Some 6l
    | Prim (Nat32|Char) -> Some 7l
    | Prim Nat64 -> Some 8l
    | Prim Int8 -> Some 9l
    | Prim Int16 -> Some 10l
    | Prim Int32 -> Some 11l
    | Prim Int64 -> Some 12l
    | Prim Float -> Some 14l
    | Prim Text -> Some 15l
    (* NB: Prim Blob does not map to a primitive IDL type *)
    | Any -> Some 16l
    | Non -> Some 17l
    | Prim Principal -> Some 24l
    | Prim Region -> Some 128l
    | _ -> None

  (* some constants, also see rts/idl.c *)
  let idl_opt       = -18l
  let idl_vec       = -19l
  let idl_record    = -20l
  let idl_variant   = -21l
  let idl_func      = -22l
  let idl_service   = -23l
  let idl_alias     = 1l (* see Note [mutable stable values] *)

  (* TODO: use record *)
  let type_desc env ts :
     string * int list * int32 list  (* type_desc, (relative offsets), indices of ts *)
    =
    let open Type in

    (* Type traversal *)
    (* We do a first traversal to find out the indices of non-primitive types *)
    let (typs, idx) =
      let typs = ref [] in
      let idx = ref TM.empty in
      let rec go t =
        let t = Type.normalize t in
        if to_idl_prim t <> None then () else
        if TM.mem t !idx then () else begin
          idx := TM.add t (Lib.List32.length !typs) !idx;
          typs := !typs @ [ t ];
          match t with
          | Tup ts -> List.iter go ts
          | Obj (_, fs) ->
            List.iter (fun f -> go f.typ) fs
          | Array (Mut t) -> go (Array t)
          | Array t -> go t
          | Opt t -> go t
          | Variant vs -> List.iter (fun f -> go f.typ) vs
          | Func (s, c, tbs, ts1, ts2) ->
            List.iter go ts1; List.iter go ts2
          | Prim Blob -> ()
          | Mut t -> go t
          | _ ->
            Printf.eprintf "type_desc: unexpected type %s\n" (string_of_typ t);
            assert false
        end
      in
      List.iter go ts;
      (!typs, !idx)
    in

    (* buffer utilities *)
    let buf = Buffer.create 16 in

    let add_u8 i =
      Buffer.add_char buf (Char.chr (i land 0xff)) in

    let rec add_leb128_32 (i : Lib.Uint32.t) =
      let open Lib.Uint32 in
      let b = logand i (of_int32 0x7fl) in
      if of_int32 0l <= i && i < of_int32 128l
      then add_u8 (to_int b)
      else begin
        add_u8 (to_int (logor b (of_int32 0x80l)));
        add_leb128_32 (shift_right_logical i 7)
      end in

    let add_leb128 i =
      assert (i >= 0);
      add_leb128_32 (Lib.Uint32.of_int i) in

    let rec add_sleb128 (i : int32) =
      let open Int32 in
      let b = logand i 0x7fl in
      if -64l <= i && i < 64l
      then add_u8 (to_int b)
      else begin
        add_u8 (to_int (logor b 0x80l));
        add_sleb128 (shift_right i 7)
      end in

    (* Actual binary data *)

    let add_idx t =
      let t = Type.normalize t in
      match to_idl_prim t with
      | Some i -> add_sleb128 (Int32.neg i)
      | None -> add_sleb128 (TM.find (normalize t) idx) in

    let idx t =
      let t = Type.normalize t in
      match to_idl_prim t with
      | Some i -> Int32.neg i
      | None -> TM.find (normalize t) idx in

    let rec add_typ t =
      match t with
      | Non -> assert false
      | Prim Blob ->
        add_typ Type.(Array (Prim Nat8))
      | Prim Region ->
        add_sleb128 idl_alias; add_idx t
      | Prim _ -> assert false
      | Tup ts ->
        add_sleb128 idl_record;
        add_leb128 (List.length ts);
        List.iteri (fun i t ->
          add_leb128 i;
          add_idx t;
        ) ts
      | Obj ((Object | Memory), fs) ->
        add_sleb128 idl_record;
        add_leb128 (List.length fs);
        List.iter (fun (h, f) ->
          add_leb128_32 h;
          add_idx f.typ
        ) (sort_by_hash fs)
      | Array (Mut t) ->
        add_sleb128 idl_alias; add_idx (Array t)
      | Array t ->
        add_sleb128 idl_vec; add_idx t
      | Opt t ->
        add_sleb128 idl_opt; add_idx t
      | Variant vs ->
        add_sleb128 idl_variant;
        add_leb128 (List.length vs);
        List.iter (fun (h, f) ->
          add_leb128_32 h;
          add_idx f.typ
        ) (sort_by_hash vs)
      | Func (s, c, tbs, ts1, ts2) ->
        assert (Type.is_shared_sort s);
        add_sleb128 idl_func;
        add_leb128 (List.length ts1);
        List.iter add_idx ts1;
        add_leb128 (List.length ts2);
        List.iter add_idx ts2;
        begin match s, c with
          | _, Returns ->
            add_leb128 1; add_u8 2; (* oneway *)
          | Shared Write, _ ->
            add_leb128 0; (* no annotation *)
          | Shared Query, _ ->
            add_leb128 1; add_u8 1; (* query *)
          | Shared Composite, _ ->
            add_leb128 1; add_u8 3; (* composite *)
          | _ -> assert false
        end
      | Obj (Actor, fs) ->
        add_sleb128 idl_service;
        add_leb128 (List.length fs);
        List.iter (fun f ->
          add_leb128 (String.length f.lab);
          Buffer.add_string buf f.lab;
          add_idx f.typ
        ) fs
      | Mut t ->
        add_sleb128 idl_alias; add_idx t
      | _ -> assert false in

    Buffer.add_string buf "DIDL";
    add_leb128 (List.length typs);
    let offsets = List.map (fun typ ->
      let offset = Buffer.length buf in
      add_typ typ;
      offset)
      typs
    in
    add_leb128 (List.length ts);
    List.iter add_idx ts;
    (Buffer.contents buf,
     offsets,
     List.map idx ts)

  (* See Note [Candid subtype checks] *)
  let set_delayed_globals (env : E.t) (set_typtbl, set_typtbl_end, set_typtbl_size, set_typtbl_idltyps) =
    let typdesc, offsets, idltyps = type_desc env (E.get_typtbl_typs env) in
    let static_typedesc = E.add_static_unskewed env [StaticBytes.Bytes typdesc] in
    let static_typtbl =
      let bytes = StaticBytes.i32s
        (List.map (fun offset ->
          Int32.(add static_typedesc (of_int(offset))))
        offsets)
      in
      E.add_static_unskewed env [bytes]
    in
    let static_idltyps = E.add_static_unskewed env [StaticBytes.i32s idltyps] in
    set_typtbl static_typtbl;
    set_typtbl_end Int32.(add static_typedesc (of_int (String.length typdesc)));
    set_typtbl_size (Int32.of_int (List.length offsets));
    set_typtbl_idltyps static_idltyps

  (* Returns data (in bytes) and reference buffer size (in entries) needed *)
  let rec buffer_size env t =
    let open Type in
    let t = Type.normalize t in
    let name = "@buffer_size<" ^ typ_hash t ^ ">" in
    Func.share_code1 Func.Always env name ("x", I32Type) [I32Type; I32Type]
    (fun env get_x ->

      (* Some combinators for writing values *)
      let (set_data_size, get_data_size) = new_local64 env "data_size" in
      let (set_ref_size, get_ref_size) = new_local env "ref_size" in
      compile_const_64 0L ^^ set_data_size ^^
      compile_unboxed_const 0l ^^ set_ref_size ^^

      let inc_data_size code =
        get_data_size ^^
        code ^^ G.i (Convert (Wasm.Values.I64 I64Op.ExtendUI32)) ^^
        G.i (Binary (Wasm.Values.I64 I64Op.Add)) ^^
        set_data_size
      in

      let size_word env code =
        let (set_word, get_word) = new_local env "word" in
        code ^^ set_word ^^
        inc_data_size (I32Leb.compile_leb128_size get_word)
      in

      let size env t =
        let (set_inc, get_inc) = new_local env "inc" in
        buffer_size env t ^^
        get_ref_size ^^ G.i (Binary (Wasm.Values.I32 I32Op.Add)) ^^ set_ref_size ^^
        set_inc ^^ inc_data_size get_inc
      in

      (* the incremental GC leaves array slice information in tag,
         the slice information can be removed and the tag reset to array
         as the GC can resume marking from the array beginning *)
      let clear_array_slicing =
        let (set_temp, get_temp) = new_local env "temp" in
        set_temp ^^
        get_temp ^^ compile_unboxed_const Tagged.(int_of_tag StableSeen) ^^
        G.i (Compare (Wasm.Values.I32 I32Op.Ne)) ^^
        get_temp ^^ compile_unboxed_const Tagged.(int_of_tag CoercionFailure) ^^
        G.i (Compare (Wasm.Values.I32 I32Op.Ne)) ^^
        G.i (Binary (Wasm.Values.I32 I32Op.And)) ^^
        get_temp ^^ compile_unboxed_const Tagged.(int_of_tag ArraySliceMinimum) ^^
        G.i (Compare (Wasm.Values.I32 I32Op.GeU)) ^^
        G.i (Binary (Wasm.Values.I32 I32Op.And)) ^^
        G.if1 I32Type begin
          (compile_unboxed_const Tagged.(int_of_tag Array))
        end begin
          get_temp
        end
      in

      let size_alias size_thing =
        (* see Note [mutable stable values] *)
        let (set_tag, get_tag) = new_local env "tag" in
        get_x ^^ Tagged.load_tag env ^^ clear_array_slicing ^^ set_tag ^^
        (* Sanity check *)
        get_tag ^^ compile_eq_const Tagged.(int_of_tag StableSeen) ^^
        get_tag ^^ compile_eq_const Tagged.(int_of_tag MutBox) ^^
        G.i (Binary (Wasm.Values.I32 I32Op.Or)) ^^
        get_tag ^^ compile_eq_const Tagged.(int_of_tag ObjInd) ^^
        G.i (Binary (Wasm.Values.I32 I32Op.Or)) ^^
        get_tag ^^ compile_eq_const Tagged.(int_of_tag Array) ^^
        G.i (Binary (Wasm.Values.I32 I32Op.Or)) ^^
        get_tag ^^ compile_eq_const Tagged.(int_of_tag Region) ^^
        G.i (Binary (Wasm.Values.I32 I32Op.Or)) ^^
        E.else_trap_with env "object_size/Mut: Unexpected tag." ^^
        (* Check if we have seen this before *)
        get_tag ^^ compile_eq_const Tagged.(int_of_tag StableSeen) ^^
        G.if0 begin
          (* Seen before *)
          (* One byte marker, one word offset *)
          inc_data_size (compile_unboxed_const 5l)
        end begin
          (* Not yet seen *)
          (* One byte marker, two words scratch space *)
          inc_data_size (compile_unboxed_const 9l) ^^
          (* Mark it as seen *)
          get_x ^^ Tagged.(store_tag env StableSeen) ^^
          (* and descend *)
          size_thing ()
        end
      in

      (* Now the actual type-dependent code *)
      begin match t with
      | Prim Nat -> inc_data_size (get_x ^^ BigNum.compile_data_size_unsigned env)
      | Prim Int -> inc_data_size (get_x ^^ BigNum.compile_data_size_signed env)
      | Prim (Int8|Nat8) -> inc_data_size (compile_unboxed_const 1l)
      | Prim (Int16|Nat16) -> inc_data_size (compile_unboxed_const 2l)
      | Prim (Int32|Nat32|Char) -> inc_data_size (compile_unboxed_const 4l)
      | Prim (Int64|Nat64|Float) -> inc_data_size (compile_unboxed_const 8l)
      | Prim Bool -> inc_data_size (compile_unboxed_const 1l)
      | Prim Null -> G.nop
      | Any -> G.nop
      | Tup [] -> G.nop (* e(()) = null *)
      | Tup ts ->
        G.concat_mapi (fun i t ->
          get_x ^^ Tuple.load_n env (Int32.of_int i) ^^
          size env t
          ) ts
      | Obj ((Object | Memory), fs) ->
        G.concat_map (fun (_h, f) ->
          get_x ^^ Object.load_idx_raw env f.Type.lab ^^
          size env f.typ
          ) (sort_by_hash fs)
      | Array (Mut t) ->
        size_alias (fun () -> get_x ^^ size env (Array t))
      | Array t ->
        size_word env (get_x ^^ Arr.len env) ^^
        get_x ^^ Arr.len env ^^
        from_0_to_n env (fun get_i ->
          get_x ^^ get_i ^^ Arr.unsafe_idx env ^^ load_ptr ^^
          size env t
        )
      | Prim Blob ->
        let (set_len, get_len) = new_local env "len" in
        get_x ^^ Blob.len env ^^ set_len ^^
        size_word env get_len ^^
        inc_data_size get_len
      | Prim Text ->
        let (set_len, get_len) = new_local env "len" in
        get_x ^^ Text.size env ^^ set_len ^^
        size_word env get_len ^^
        inc_data_size get_len
      | Opt t ->
        inc_data_size (compile_unboxed_const 1l) ^^ (* one byte tag *)
        get_x ^^ Opt.is_some env ^^
        G.if0 (get_x ^^ Opt.project env ^^ size env t) G.nop
      | Variant vs ->
        List.fold_right (fun (i, {lab = l; typ = t; _}) continue ->
            get_x ^^
            Variant.test_is env l ^^
            G.if0
              ( size_word env (compile_unboxed_const (Int32.of_int i)) ^^
                get_x ^^ Variant.project env ^^ size env t
              ) continue
          )
          ( List.mapi (fun i (_h, f) -> (i,f)) (sort_by_hash vs) )
          ( E.trap_with env "buffer_size: unexpected variant" )
      | Func _ ->
        inc_data_size (compile_unboxed_const 1l) ^^ (* one byte tag *)
        get_x ^^ Arr.load_field env 0l ^^ size env (Obj (Actor, [])) ^^
        get_x ^^ Arr.load_field env 1l ^^ size env (Prim Text)
      | Obj (Actor, _) | Prim Principal ->
        inc_data_size (compile_unboxed_const 1l) ^^ (* one byte tag *)
        get_x ^^ size env (Prim Blob)
      | Non ->
        E.trap_with env "buffer_size called on value of type None"
      | Prim Region ->
         size_alias (fun () ->
          inc_data_size (compile_unboxed_const 12l) ^^ (* |id| + |page_count| = 8 + 4 *)
          get_x ^^ Region.vec_pages env ^^ size env (Prim Blob))
      | Mut t ->
        size_alias (fun () -> get_x ^^ MutBox.load_field env ^^ size env t)
      | _ -> todo "buffer_size" (Arrange_ir.typ t) G.nop
      end ^^
      (* Check 32-bit overflow of buffer_size *)
      get_data_size ^^
      compile_shrU64_const 32L ^^
      G.i (Test (Wasm.Values.I64 I64Op.Eqz)) ^^
      E.else_trap_with env "buffer_size overflow" ^^
      (* Convert to 32-bit *)
      get_data_size ^^
      G.i (Convert (Wasm.Values.I32 I32Op.WrapI64)) ^^
      get_ref_size
    )

  (* Copies x to the data_buffer, storing references after ref_count entries in ref_base *)
  let rec serialize_go env t =
    let open Type in
    let t = Type.normalize t in
    let name = Strm.name_for "serialize_go" [t] in
    Func.share_code3 Func.Always env name (("x", I32Type), ("data_buffer", I32Type), ("ref_buffer", I32Type)) [I32Type; I32Type]
    (fun env get_x get_data_buf get_ref_buf ->
      let set_ref_buf = G.setter_for get_ref_buf in

      (* Some combinators for writing values *)
      let open Strm in

      let write env t =
        get_data_buf ^^
        get_ref_buf ^^
        serialize_go env t ^^
        set_ref_buf ^^
        checkpoint env get_data_buf
      in

      let write_alias write_thing =
        (* see Note [mutable stable values] *)
        (* Check heap tag *)
        let (set_tag, get_tag) = new_local env "tag" in
        get_x ^^ Tagged.load_tag env ^^ set_tag ^^
        get_tag ^^ compile_eq_const Tagged.(int_of_tag StableSeen) ^^
        G.if0
        begin
          (* This is the real data *)
          write_byte env get_data_buf (compile_unboxed_const 0l) ^^
          (* Remember the current offset in the tag word *)
          get_x ^^ Tagged.load_forwarding_pointer env ^^ Strm.absolute_offset env get_data_buf ^^
          Tagged.store_field env Tagged.tag_field ^^
          (* Leave space in the output buffer for the decoder's bookkeeping *)
          write_word_32 env get_data_buf (compile_unboxed_const 0l) ^^
          write_word_32 env get_data_buf (compile_unboxed_const 0l) ^^
          (* Now the data, following the object field mutbox indirection *)
          write_thing ()
        end
        begin
          (* This is a reference *)
          write_byte env get_data_buf (compile_unboxed_const 1l) ^^
          (* Sanity Checks *)
          get_tag ^^ compile_eq_const Tagged.(int_of_tag MutBox) ^^
          E.then_trap_with env "unvisited mutable data in serialize_go (MutBox)" ^^
          get_tag ^^ compile_eq_const Tagged.(int_of_tag ObjInd) ^^
          E.then_trap_with env "unvisited mutable data in serialize_go (ObjInd)" ^^
          get_tag ^^ compile_eq_const Tagged.(int_of_tag Array) ^^
          E.then_trap_with env "unvisited mutable data in serialize_go (Array)" ^^
          get_tag ^^ compile_eq_const Tagged.(int_of_tag Region) ^^
          E.then_trap_with env "unvisited mutable data in serialize_go (Region)" ^^
          (* Second time we see this *)
          (* Calculate relative offset *)
          let set_offset, get_offset = new_local env "offset" in
          get_tag ^^ Strm.absolute_offset env get_data_buf ^^ G.i (Binary (Wasm.Values.I32 I32Op.Sub)) ^^
          set_offset ^^
          (* A sanity check *)
          get_offset ^^ compile_unboxed_const 0l ^^
          G.i (Compare (Wasm.Values.I32 I32Op.LtS)) ^^
          E.else_trap_with env "Odd offset" ^^
          (* Write the offset to the output buffer *)
          write_word_32 env get_data_buf get_offset
        end
      in

      (* Now the actual serialization *)

      begin match t with
      | Prim Nat ->
        write_bignum_leb env get_data_buf get_x
      | Prim Int ->
        write_bignum_sleb env get_data_buf get_x
      | Prim Float ->
        reserve env get_data_buf 8l ^^
        get_x ^^ Float.unbox env ^^
        G.i (Store {ty = F64Type; align = 0; offset = 0l; sz = None})
      | Prim ((Int64|Nat64) as pty) ->
        reserve env get_data_buf 8l ^^
        get_x ^^ BoxedWord64.unbox env pty ^^
        G.i (Store {ty = I64Type; align = 0; offset = 0l; sz = None})
      | Prim ((Int32|Nat32) as ty) ->
        write_word_32 env get_data_buf (get_x ^^ BoxedSmallWord.unbox env ty)
      | Prim Char ->
        write_word_32 env get_data_buf (get_x ^^ TaggedSmallWord.lsb_adjust_codepoint env)
      | Prim ((Int16|Nat16) as ty) ->
        reserve env get_data_buf 2l ^^
        get_x ^^ TaggedSmallWord.lsb_adjust ty ^^
        G.i (Store {ty = I32Type; align = 0; offset = 0l; sz = Some Wasm.Types.Pack16})
      | Prim ((Int8|Nat8) as ty) ->
        write_byte env get_data_buf (get_x ^^ TaggedSmallWord.lsb_adjust ty)
      | Prim Bool ->
        write_byte env get_data_buf get_x
      | Tup [] -> (* e(()) = null *)
        G.nop
      | Tup ts ->
        G.concat_mapi (fun i t ->
          get_x ^^ Tuple.load_n env (Int32.of_int i) ^^
          write env t
        ) ts
      | Obj ((Object | Memory), fs) ->
        G.concat_map (fun (_h, f) ->
          get_x ^^ Object.load_idx_raw env f.Type.lab ^^
          write env f.typ
        ) (sort_by_hash fs)
      | Array (Mut t) ->
        write_alias (fun () -> get_x ^^ write env (Array t))
      | Prim Region ->
        write_alias (fun () ->
          reserve env get_data_buf 8l ^^
          get_x ^^ Region.id env ^^
          G.i (Store {ty = I64Type; align = 0; offset = 0l; sz = None}) ^^
          write_word_32 env get_data_buf (get_x ^^ Region.page_count env) ^^
          write_blob env get_data_buf (get_x ^^ Region.vec_pages env)
        )
      | Array t ->
        write_word_leb env get_data_buf (get_x ^^ Arr.len env) ^^
        get_x ^^ Arr.len env ^^
        from_0_to_n env (fun get_i ->
          get_x ^^ get_i ^^ Arr.unsafe_idx env ^^ load_ptr ^^
          write env t
        )
      | Prim Null -> G.nop
      | Any -> G.nop
      | Opt t ->
        get_x ^^
        Opt.is_some env ^^
        G.if0
          (write_byte env get_data_buf (compile_unboxed_const 1l) ^^ get_x ^^ Opt.project env ^^ write env t)
          (write_byte env get_data_buf (compile_unboxed_const 0l))
      | Variant vs ->
        List.fold_right (fun (i, {lab = l; typ = t; _}) continue ->
            get_x ^^
            Variant.test_is env l ^^
            G.if0
              ( write_word_leb env get_data_buf (compile_unboxed_const (Int32.of_int i)) ^^
                get_x ^^ Variant.project env ^^ write env t)
              continue
          )
          ( List.mapi (fun i (_h, f) -> (i,f)) (sort_by_hash vs) )
          ( E.trap_with env "serialize_go: unexpected variant" )
      | Prim Blob ->
        write_blob env get_data_buf get_x
      | Prim Text ->
        write_text env get_data_buf get_x
      | Func _ ->
        write_byte env get_data_buf (compile_unboxed_const 1l) ^^
        get_x ^^ Arr.load_field env 0l ^^ write env (Obj (Actor, [])) ^^
        get_x ^^ Arr.load_field env 1l ^^ write env (Prim Text)
      | Obj (Actor, _) | Prim Principal ->
        write_byte env get_data_buf (compile_unboxed_const 1l) ^^
        get_x ^^ write env (Prim Blob)
      | Non ->
        E.trap_with env "serializing value of type None"
      | Mut t ->
        write_alias (fun () ->
          get_x ^^ MutBox.load_field env ^^ write env t
        )
      | _ -> todo "serialize" (Arrange_ir.typ t) G.nop
      end ^^
      get_data_buf ^^
      get_ref_buf
    )

  (* This value is returned by deserialize_go if deserialization fails in a way
     that should be recoverable by opt parsing.
     By virtue of being a deduped static value, it can be detected by pointer
     comparison.
  *)
  let coercion_error_value env : int32 =
    Tagged.shared_static_obj env Tagged.CoercionFailure []

  (* See Note [Candid subtype checks] *)
  let with_rel_buf_opt env extended get_typtbl_size1 f =
    if extended then
      f (compile_unboxed_const 0l)
    else
      get_typtbl_size1 ^^ get_typtbl_size env ^^
      E.call_import env "rts" "idl_sub_buf_words" ^^
      Stack.dynamic_with_words env "rel_buf" (fun get_ptr ->
        get_ptr ^^ get_typtbl_size1 ^^ get_typtbl_size env ^^
        E.call_import env "rts" "idl_sub_buf_init" ^^
        f get_ptr)

  (* See Note [Candid subtype checks] *)
  let idl_sub env t2 =
    let idx = E.add_typtbl_typ env t2 in
    get_typtbl_idltyps env ^^
    G.i (Load {ty = I32Type; align = 0; offset = Int32.mul idx 4l (*!*); sz = None}) ^^
    Func.share_code6 Func.Always env ("idl_sub")
      (("rel_buf", I32Type),
       ("typtbl1", I32Type),
       ("typtbl_end1", I32Type),
       ("typtbl_size1", I32Type),
       ("idltyp1", I32Type),
       ("idltyp2", I32Type)
      )
      [I32Type]
      (fun env get_rel_buf get_typtbl1 get_typtbl_end1 get_typtbl_size1 get_idltyp1 get_idltyp2 ->
        get_rel_buf ^^
        E.else_trap_with env "null rel_buf" ^^
        get_rel_buf ^^
        get_typtbl1 ^^
        get_typtbl env ^^
        get_typtbl_end1 ^^
        get_typtbl_end env ^^
        get_typtbl_size1 ^^
        get_typtbl_size env ^^
        get_idltyp1 ^^
        get_idltyp2 ^^
        E.call_import env "rts" "idl_sub")

  (* The main deserialization function, generated once per type hash.

     We use a combination of RTS stack locals and registers (Wasm globals) for
     recursive parameter passing to avoid exhausting the Wasm stack, which is instead
     used solely for return values and (implicit) return addresses.

     Its RTS stack parameters are (c.f. module Stack):

       * idltyp:      The idl type (prim type or table index) to decode now
       * depth:       Recursion counter; reset when we make progres on the value
       * can_recover: Whether coercion errors are recoverable, see coercion_failed below

     Its register parameters are (c.f. Registers):
       * rel_buf_opt: The optional subtype check memoization table
          (non-null for untrusted Candid but null for trusted de-stablization (see `with_rel_buf_opt`).)
       * data_buffer: The current position of the input data buffer
       * ref_buffer:  The current position of the input references buffer
       * typtbl:      The type table, as returned by parse_idl_header
       * typtbl_size: The size of the type table, used to limit recursion

     It returns the value of type t (vanilla representation) or coercion_error_value,
     It advances the data_buffer past the decoded value (even if it returns coercion_error_value!)

  *)

  (* symbolic names for arguments passed on RTS stack *)
  module StackArgs = struct
    let idltyp = 0l
    let depth = 1l
    let can_recover = 2l
  end

  let rec deserialize_go env t =
    let open Type in
    let t = Type.normalize t in
    let name = "@deserialize_go<" ^ typ_hash t ^ ">" in
    Func.share_code0 Func.Always env name
      [I32Type]
      (fun env  ->
      let get_idltyp = Stack.get_local env StackArgs.idltyp in
      let get_depth = Stack.get_local env StackArgs.depth in
      let get_can_recover = Stack.get_local env StackArgs.can_recover in
      let get_rel_buf_opt = Registers.get_rel_buf_opt env in
      let get_data_buf = Registers.get_data_buf env in
      let _get_ref_buf = Registers.get_ref_buf env in
      let get_typtbl = Registers.get_typtbl env in
      let get_typtbl_end = Registers.get_typtbl_end env in
      let get_typtbl_size = Registers.get_typtbl_size env in

      (* Check recursion depth (protects against empty record etc.) *)
      (* Factor 2 because at each step, the expected type could go through one
         level of opt that is not present in the value type
      *)
      get_depth ^^
      get_typtbl_size ^^ compile_add_const 1l ^^ compile_mul_const 2l ^^
      G.i (Compare (Wasm.Values.I32 I32Op.LeU)) ^^
      E.else_trap_with env ("IDL error: circular record read") ^^

      (* Remember data buffer position, to detect progress *)
      let (set_old_pos, get_old_pos) = new_local env "old_pos" in
      ReadBuf.get_ptr get_data_buf ^^ set_old_pos ^^

      let go' can_recover env t =
        (* assumes idltyp on stack *)
        Stack.with_frame env "frame_ptr" 3l (fun () ->
          Stack.set_local env StackArgs.idltyp ^^
          (* set up frame arguments *)
          ( (* Reset depth counter if we made progress *)
            ReadBuf.get_ptr get_data_buf ^^ get_old_pos ^^
            G.i (Compare (Wasm.Values.I32 I32Op.Eq)) ^^
            G.if1 I32Type
              (Stack.get_prev_local env 1l ^^ compile_add_const 1l)
              (compile_unboxed_const 0l)
            ) ^^
          Stack.set_local env StackArgs.depth ^^
          (if can_recover
             then compile_unboxed_const 1l
             else Stack.get_prev_local env 2l) ^^
          Stack.set_local env StackArgs.can_recover ^^
          deserialize_go env t)
      in

      let go = go' false in
      let go_can_recover = go' true in

      let skip get_typ =
        get_data_buf ^^ get_typtbl ^^ get_typ ^^ compile_unboxed_const 0l ^^
        E.call_import env "rts" "skip_any"
      in

      (* This flag is set to return a coercion error at the very end
         We cannot use (G.i Return) for early exit, or we’d leak stack space,
         as Stack.with_words is used to allocate scratch space.
      *)
      let (set_failed, get_failed) = new_local env "failed" in
      let set_failure = compile_unboxed_const 1l ^^ set_failed in
      let when_failed f = get_failed ^^ G.if0 f G.nop in

      (* This looks at a value and if it is coercion_error_value, sets the failure flag.
         This propagates the error out of arrays, records, etc.
       *)
      let remember_failure get_val =
          get_val ^^ compile_eq_const (coercion_error_value env) ^^
          G.if0 set_failure G.nop
      in

      (* This sets the failure flag and puts coercion_error_value on the stack *)
      let coercion_failed msg =
        (* If we know that there is no backtracking `opt t` around, then just trap.
           This gives a better error message
        *)
        get_can_recover ^^ E.else_trap_with env msg ^^
        set_failure ^^ compile_unboxed_const (coercion_error_value env) in

      (* returns true if we are looking at primitive type with this id *)
      let check_prim_typ t =
        get_idltyp ^^
        compile_eq_const (Int32.neg (Option.get (to_idl_prim t)))
      in

      let with_prim_typ t f =
        check_prim_typ t ^^
        G.if1 I32Type f
          ( skip get_idltyp ^^
            coercion_failed ("IDL error: unexpected IDL type when parsing " ^ string_of_typ t)
          )
      in

      let read_byte_tagged = function
        | [code0; code1] ->
          ReadBuf.read_byte env get_data_buf ^^
          let (set_b, get_b) = new_local env "b" in
          set_b ^^
          get_b ^^
          compile_eq_const 0l ^^
          G.if1 I32Type
          begin code0
          end begin
            get_b ^^ compile_eq_const 1l ^^
            E.else_trap_with env "IDL error: byte tag not 0 or 1" ^^
            code1
          end
        | _ -> assert false; (* can be generalized later as needed *)
      in

      let read_blob () =
        let (set_len, get_len) = new_local env "len" in
        let (set_x, get_x) = new_local env "x" in
        ReadBuf.read_leb128 env get_data_buf ^^ set_len ^^

        get_len ^^ Blob.alloc env ^^ set_x ^^
        get_x ^^ Blob.payload_ptr_unskewed env ^^
        ReadBuf.read_blob env get_data_buf get_len ^^
        get_x
      in

      let read_principal () =
        let (set_len, get_len) = new_local env "len" in
        let (set_x, get_x) = new_local env "x" in
        ReadBuf.read_leb128 env get_data_buf ^^ set_len ^^

        (* at most 29 bytes, according to
           https://sdk.dfinity.org/docs/interface-spec/index.html#principal
        *)
        get_len ^^ compile_unboxed_const 29l ^^ G.i (Compare (Wasm.Values.I32 I32Op.LeU)) ^^
        E.else_trap_with env "IDL error: principal too long" ^^

        get_len ^^ Blob.alloc env ^^ set_x ^^
        get_x ^^ Blob.payload_ptr_unskewed env ^^
        ReadBuf.read_blob env get_data_buf get_len ^^
        get_x
      in

      let read_text () =
        let (set_len, get_len) = new_local env "len" in
        ReadBuf.read_leb128 env get_data_buf ^^ set_len ^^
        let (set_ptr, get_ptr) = new_local env "x" in
        ReadBuf.get_ptr get_data_buf ^^ set_ptr ^^
        ReadBuf.advance get_data_buf get_len ^^
        (* validate *)
        get_ptr ^^ get_len ^^ E.call_import env "rts" "utf8_validate" ^^
        (* copy *)
        get_ptr ^^ get_len ^^ Text.of_ptr_size env
      in

      let read_actor_data () =
        read_byte_tagged
          [ E.trap_with env "IDL error: unexpected actor reference"
          ; read_principal ()
          ]
      in

      (* returns true if get_arg_typ is a composite type of this id *)
      let check_composite_typ get_arg_typ idl_tycon_id =
        get_arg_typ ^^
        compile_unboxed_const 0l ^^ G.i (Compare (Wasm.Values.I32 I32Op.GeS)) ^^
        G.if1 I32Type
        begin
          ReadBuf.alloc env (fun get_typ_buf ->
            (* Update typ_buf *)
            ReadBuf.set_ptr get_typ_buf (
              get_typtbl ^^
              get_arg_typ ^^ compile_mul_const Heap.word_size ^^
              G.i (Binary (Wasm.Values.I32 I32Op.Add)) ^^
              load_unskewed_ptr
            ) ^^
            ReadBuf.set_end get_typ_buf (ReadBuf.get_end get_data_buf) ^^
            (* read sleb128 *)
            ReadBuf.read_sleb128 env get_typ_buf ^^
            (* Check it is the expected value *)
            compile_eq_const idl_tycon_id
          )
        end
        (compile_unboxed_const 0l)
      in


      (* checks that arg_typ is positive, looks it up in the table,
         creates a fresh typ_buf pointing into the type description,
         reads the type constructor index and traps or fails if it is the wrong one.
         and passes the typ_buf to a subcomputation to read the type arguments *)
      let with_composite_arg_typ get_arg_typ idl_tycon_id f =
        (* make sure index is not negative *)
        get_arg_typ ^^
        compile_unboxed_const 0l ^^ G.i (Compare (Wasm.Values.I32 I32Op.GeS)) ^^
        G.if1 I32Type
        begin
          ReadBuf.alloc env (fun get_typ_buf ->
            (* Update typ_buf *)
            ReadBuf.set_ptr get_typ_buf (
              get_typtbl ^^
              get_arg_typ ^^ compile_mul_const Heap.word_size ^^
              G.i (Binary (Wasm.Values.I32 I32Op.Add)) ^^
              load_unskewed_ptr
            ) ^^
            ReadBuf.set_end get_typ_buf (ReadBuf.get_end get_data_buf) ^^
            (* read sleb128 *)
            ReadBuf.read_sleb128 env get_typ_buf ^^
            (* Check it is the expected type constructor *)
            compile_eq_const idl_tycon_id ^^
            G.if1 I32Type
            begin
              f get_typ_buf
            end
            begin
              skip get_arg_typ ^^
              coercion_failed ("IDL error: unexpected IDL type when parsing " ^ string_of_typ t)
            end
          )
        end
        begin
          skip get_arg_typ ^^
          coercion_failed ("IDL error: unexpected IDL type when parsing " ^ string_of_typ t)
        end
      in

      let with_alias_typ get_arg_typ =
        get_arg_typ ^^
        compile_unboxed_const 0l ^^ G.i (Compare (Wasm.Values.I32 I32Op.GeS)) ^^
        G.if1 I32Type
        begin
            with_composite_arg_typ get_arg_typ idl_alias (ReadBuf.read_sleb128 env)
        end
        begin
          (* sanity check *)
          get_arg_typ ^^
          compile_eq_const (Int32.neg (Option.get (to_idl_prim (Prim Region)))) ^^
          E.else_trap_with env "IDL error: unexpecting primitive alias type" ^^
          get_arg_typ
        end
      in

      let with_composite_typ idl_tycon_id f =
        with_composite_arg_typ get_idltyp idl_tycon_id f
      in

      let with_record_typ f = with_composite_typ idl_record (fun get_typ_buf ->
        Stack.with_words env "get_n_ptr" 1l (fun get_n_ptr ->
          get_n_ptr ^^
          ReadBuf.read_leb128 env get_typ_buf ^^
          store_unskewed_ptr ^^
          f get_typ_buf get_n_ptr
        )
      ) in

      let with_blob_typ env f =
        with_composite_typ idl_vec (fun get_typ_buf ->
          ReadBuf.read_sleb128 env get_typ_buf ^^
          compile_eq_const (-5l) (* Nat8 *) ^^
          G.if1 I32Type
            f
            begin
              skip get_idltyp ^^
              coercion_failed "IDL error: blob not a vector of nat8"
            end
        )
      in

      let read_alias env t read_thing =
        (* see Note [mutable stable values] *)
        let (set_is_ref, get_is_ref) = new_local env "is_ref" in
        let (set_result, get_result) = new_local env "result" in
        let (set_cur, get_cur) = new_local env "cur" in
        let (set_memo, get_memo) = new_local env "memo" in

        let (set_arg_typ, get_arg_typ) = new_local env "arg_typ" in

        with_alias_typ get_idltyp ^^ set_arg_typ ^^

        (* Find out if it is a reference or not *)
        ReadBuf.read_byte env get_data_buf ^^ set_is_ref ^^

        (* If it is a reference, temporarily set the read buffer to that place *)
        get_is_ref ^^
        G.if0 begin
          let (set_offset, get_offset) = new_local env "offset" in
          ReadBuf.read_word32 env get_data_buf ^^ set_offset ^^
          (* A sanity check *)
          get_offset ^^ compile_unboxed_const 0l ^^
          G.i (Compare (Wasm.Values.I32 I32Op.LtS)) ^^
          E.else_trap_with env "Odd offset" ^^

          ReadBuf.get_ptr get_data_buf ^^ set_cur ^^
          ReadBuf.advance get_data_buf (get_offset ^^ compile_add_const (-4l))
        end G.nop ^^

        (* Remember location of ptr *)
        ReadBuf.get_ptr get_data_buf ^^ set_memo ^^
        (* Did we decode this already? *)
        ReadBuf.read_word32 env get_data_buf ^^ set_result ^^
        get_result ^^ compile_eq_const 0l ^^
        G.if0 begin
          (* No, not yet decoded *)
          (* Skip over type hash field *)
          ReadBuf.read_word32 env get_data_buf ^^ compile_eq_const 0l ^^
          E.else_trap_with env "Odd: Type hash scratch space not empty" ^^

          (* Read the content *)
          read_thing get_arg_typ (fun get_thing ->
            (* This is called after allocation, but before descending
               We update the memo location here so that loops work
            *)
            get_thing ^^ set_result ^^
            get_memo ^^ get_result ^^ store_unskewed_ptr ^^
            get_memo ^^ compile_add_const 4l ^^ Blob.lit env (typ_hash t) ^^ store_unskewed_ptr
          )
          end begin
          (* Decoded before. Check type hash *)
          ReadBuf.read_word32 env get_data_buf ^^ Blob.lit env (typ_hash t) ^^
          G.i (Compare (Wasm.Values.I32 I32Op.Eq)) ^^
          E.else_trap_with env ("Stable memory error: Aliased at wrong type, expected: " ^ typ_hash t)
        end ^^

        (* If this was a reference, reset read buffer *)
        get_is_ref ^^
        G.if0 (ReadBuf.set_ptr get_data_buf get_cur) G.nop ^^

        get_result
      in


      (* Now the actual deserialization *)
      begin match t with
      (* Primitive types *)
      | Prim Nat ->
        with_prim_typ t
        begin
          BigNum.compile_load_from_data_buf env get_data_buf false
        end
      | Prim Int ->
        (* Subtyping with nat *)
        check_prim_typ (Prim Nat) ^^
        G.if1 I32Type
          begin
            BigNum.compile_load_from_data_buf env get_data_buf false
          end
          begin
            with_prim_typ t
            begin
              BigNum.compile_load_from_data_buf env get_data_buf true
            end
          end
      | Prim Float ->
        with_prim_typ t
        begin
          ReadBuf.read_float64 env get_data_buf ^^
          Float.box env
        end
      | Prim ((Int64|Nat64) as pty) ->
        with_prim_typ t
        begin
          ReadBuf.read_word64 env get_data_buf ^^
          BoxedWord64.box env pty
        end
      | Prim ((Int32|Nat32) as pty) ->
        with_prim_typ t
        begin
          ReadBuf.read_word32 env get_data_buf ^^
          BoxedSmallWord.box env pty
        end
      | Prim Char ->
        with_prim_typ t
        begin
          ReadBuf.read_word32 env get_data_buf ^^
          TaggedSmallWord.check_and_msb_adjust_codepoint env ^^
          TaggedSmallWord.tag env Char
        end
      | Prim ((Int16|Nat16) as ty) ->
        with_prim_typ t
        begin
          ReadBuf.read_word16 env get_data_buf ^^
          TaggedSmallWord.msb_adjust ty ^^
          TaggedSmallWord.tag env ty
        end
      | Prim ((Int8|Nat8) as ty) ->
        with_prim_typ t
        begin
          ReadBuf.read_byte env get_data_buf ^^
          TaggedSmallWord.msb_adjust ty ^^
          TaggedSmallWord.tag env ty
        end
      | Prim Bool ->
        with_prim_typ t
        begin
          read_byte_tagged
            [ Bool.lit false
            ; Bool.lit true
            ]
        end
      | Prim Null ->
        with_prim_typ t (Opt.null_lit env)
      | Any ->
        skip get_idltyp ^^
        (* Any vanilla value works here *)
        Opt.null_lit env
      | Prim Blob ->
        with_blob_typ env (read_blob ())
      | Prim Principal ->
        with_prim_typ t
        begin
          read_byte_tagged
            [ E.trap_with env "IDL error: unexpected principal reference"
            ; read_principal ()
            ]
        end
      | Prim Text ->
        with_prim_typ t (read_text ())
      | Tup [] -> (* e(()) = null *)
        with_prim_typ t (Tuple.from_stack env 0)
      (* Composite types *)
      | Tup ts ->
        with_record_typ (fun get_typ_buf get_n_ptr ->
          let (set_val, get_val) = new_local env "val" in

          G.concat_mapi (fun i t ->
            (* skip all possible intermediate extra fields *)
            get_typ_buf ^^ get_data_buf ^^ get_typtbl ^^ compile_unboxed_const (Int32.of_int i) ^^ get_n_ptr ^^
            E.call_import env "rts" "find_field" ^^
            G.if1 I32Type
              begin
                ReadBuf.read_sleb128 env get_typ_buf ^^
                go env t ^^ set_val ^^
                remember_failure get_val ^^
                get_val
              end
              begin
                match normalize t with
                | Opt _ | Any -> Opt.null_lit env
                | _ -> coercion_failed "IDL error: did not find tuple field in record"
              end
          ) ts ^^

          (* skip all possible trailing extra fields *)
          get_typ_buf ^^ get_data_buf ^^ get_typtbl ^^ get_n_ptr ^^
          E.call_import env "rts" "skip_fields" ^^

          Tuple.from_stack env (List.length ts)
        )
      | Obj ((Object | Memory), fs) ->
        with_record_typ (fun get_typ_buf get_n_ptr ->
          let (set_val, get_val) = new_local env "val" in

          Object.lit_raw env (List.map (fun (h,f) ->
            f.Type.lab, fun () ->
              (* skip all possible intermediate extra fields *)
              get_typ_buf ^^ get_data_buf ^^ get_typtbl ^^ compile_unboxed_const (Lib.Uint32.to_int32 h) ^^ get_n_ptr ^^
              E.call_import env "rts" "find_field" ^^
              G.if1 I32Type
                begin
                  ReadBuf.read_sleb128 env get_typ_buf ^^
                  go env f.typ ^^ set_val ^^
                  remember_failure get_val ^^
                  get_val
                  end
                begin
                  match normalize f.typ with
                  | Opt _ | Any -> Opt.null_lit env
                  | _ -> coercion_failed (Printf.sprintf "IDL error: did not find field %s in record" f.lab)
                end
          ) (sort_by_hash fs)) ^^

          (* skip all possible trailing extra fields *)
          get_typ_buf ^^ get_data_buf ^^ get_typtbl ^^ get_n_ptr ^^
          E.call_import env "rts" "skip_fields"
          )
      | Array (Mut t) ->
        read_alias env (Array (Mut t)) (fun get_array_typ on_alloc ->
          let (set_len, get_len) = new_local env "len" in
          let (set_x, get_x) = new_local env "x" in
          let (set_val, get_val) = new_local env "val" in
          let (set_arg_typ, get_arg_typ) = new_local env "arg_typ" in
          (* TODO: if possible refactor to match new Array t code,
             (perhaps too risky and unnecessary for extended candid due to lack of fancy opt subtyping, see #4243)
          *)
          with_composite_arg_typ get_array_typ idl_vec (ReadBuf.read_sleb128 env) ^^ set_arg_typ ^^
          ReadBuf.read_leb128 env get_data_buf ^^ set_len ^^
          get_len ^^ Arr.alloc env ^^ set_x ^^
          on_alloc get_x ^^
          get_len ^^ from_0_to_n env (fun get_i ->
            get_x ^^ get_i ^^ Arr.unsafe_idx env ^^
            get_arg_typ ^^ go env t ^^ set_val ^^
            remember_failure get_val ^^
            get_val ^^ store_ptr
          ) ^^
          get_x ^^
          Tagged.allocation_barrier env ^^
          G.i Drop
        )
      | Prim Region ->
         read_alias env (Prim Region) (fun get_region_typ on_alloc ->
          let (set_region, get_region) = new_local env "region" in
          (* sanity check *)
          get_region_typ ^^
          compile_eq_const (Int32.neg (Option.get (to_idl_prim (Prim Region)))) ^^
          E.else_trap_with env "deserialize_go (Region): unexpected idl_typ" ^^
          (* pre-allocate a region object, with dummy fields *)
          compile_const_64 0L ^^ (* id *)
          compile_unboxed_const 0l ^^ (* pagecount *)
          Blob.lit env "" ^^ (* vec_pages *)
          Region.alloc_region env ^^
          set_region ^^
          on_alloc get_region ^^
          (* read and initialize the region's fields *)
          get_region ^^
          ReadBuf.read_word64 env get_data_buf ^^ (* id *)
          ReadBuf.read_word32 env get_data_buf ^^ (* pagecount *)
          read_blob () ^^ (* vec_pages *)
          Region.init_region env
        )
      | Array t ->
        let (set_len, get_len) = new_local env "len" in
        let (set_x, get_x) = new_local env "x" in
        let (set_val, get_val) = new_local env "val" in
        let (set_arg_typ, get_arg_typ) = new_local env "arg_typ" in
        with_composite_typ idl_vec (fun get_typ_buf ->
          ReadBuf.read_sleb128 env get_typ_buf ^^
          set_arg_typ ^^
          ReadBuf.read_leb128 env get_data_buf ^^ set_len ^^
          get_len ^^ Arr.alloc env ^^ set_x ^^
          get_len ^^ from_0_to_n env (fun get_i ->
          get_x ^^ get_i ^^ Arr.unsafe_idx env ^^
          get_arg_typ ^^ go env t ^^ set_val ^^
          remember_failure get_val ^^
          get_val ^^ store_ptr
        ) ^^
        get_x ^^
        Tagged.allocation_barrier env)
      | Opt t ->
        check_prim_typ (Prim Null) ^^
        G.if1 I32Type (Opt.null_lit env)
        begin
          check_prim_typ Any ^^ (* reserved *)
          G.if1 I32Type (Opt.null_lit env)
          begin
            check_composite_typ get_idltyp idl_opt ^^
            G.if1 I32Type
            begin
              let (set_arg_typ, get_arg_typ) = new_local env "arg_typ" in
              with_composite_typ idl_opt (ReadBuf.read_sleb128 env) ^^ set_arg_typ ^^
              read_byte_tagged
                [ Opt.null_lit env
                ; let (set_val, get_val) = new_local env "val" in
                  get_arg_typ ^^ go_can_recover env t ^^ set_val ^^
                  get_val ^^ compile_eq_const (coercion_error_value env) ^^
                  G.if1 I32Type
                    (* decoding failed, but this is opt, so: return null *)
                    (Opt.null_lit env)
                    (* decoding succeeded, return opt value *)
                    (Opt.inject env get_val)
                ]
            end
            begin
              (* this check corresponds to `not (null <: <t>)` in the spec *)
              match normalize t with
              | Prim Null | Opt _ | Any ->
                (* Ignore and return null *)
                skip get_idltyp ^^
                Opt.null_lit env
              | _ ->
                (* Try constituent type *)
                let (set_val, get_val) = new_local env "val" in
                get_idltyp ^^ go_can_recover env t ^^ set_val ^^
                get_val ^^ compile_eq_const (coercion_error_value env) ^^
                G.if1 I32Type
                  (* decoding failed, but this is opt, so: return null *)
                  (Opt.null_lit env)
                  (* decoding succeeded, return opt value *)
                  (Opt.inject env get_val)
            end
          end
        end
      | Variant vs ->
        let (set_val, get_val) = new_local env "val" in
        with_composite_typ idl_variant (fun get_typ_buf ->
          (* Find the tag *)
          let (set_n, get_n) = new_local env "len" in
          ReadBuf.read_leb128 env get_typ_buf ^^ set_n ^^

          let (set_tagidx, get_tagidx) = new_local env "tagidx" in
          ReadBuf.read_leb128 env get_data_buf ^^ set_tagidx ^^

          get_tagidx ^^ get_n ^^
          G.i (Compare (Wasm.Values.I32 I32Op.LtU)) ^^
          E.else_trap_with env "IDL error: variant index out of bounds" ^^

          (* Zoom past the previous entries *)
          get_tagidx ^^ from_0_to_n env (fun _ ->
            get_typ_buf ^^ E.call_import env "rts" "skip_leb128" ^^
            get_typ_buf ^^ E.call_import env "rts" "skip_leb128"
          ) ^^

          (* Now read the tag *)
          let (set_tag, get_tag) = new_local env "tag" in
          ReadBuf.read_leb128 env get_typ_buf ^^ set_tag ^^
          let (set_arg_typ, get_arg_typ) = new_local env "arg_typ" in
          ReadBuf.read_sleb128 env get_typ_buf ^^ set_arg_typ ^^

          List.fold_right (fun (h, {lab = l; typ = t; _}) continue ->
              get_tag ^^ compile_eq_const (Lib.Uint32.to_int32 h) ^^
              G.if1 I32Type
                ( Variant.inject env l (
                  get_arg_typ ^^ go env t ^^ set_val ^^
                  remember_failure get_val ^^
                  get_val
                ))
                continue
            )
            ( sort_by_hash vs )
            ( skip get_arg_typ ^^
              coercion_failed "IDL error: unexpected variant tag" )
        )
      | Func _ ->
        (* See Note [Candid subtype checks] *)
        get_rel_buf_opt ^^
        G.if1 I32Type
          begin
            get_rel_buf_opt ^^
            get_typtbl ^^
            get_typtbl_end ^^
            get_typtbl_size ^^
            get_idltyp ^^
            idl_sub env t
          end
          (Bool.lit true) ^^ (* if we don't have a subtype memo table, assume the types are ok *)
        G.if1 I32Type
          (with_composite_typ idl_func (fun _get_typ_buf ->
            read_byte_tagged
              [ E.trap_with env "IDL error: unexpected function reference"
              ; read_actor_data () ^^
                read_text () ^^
                Tuple.from_stack env 2
              ]))
          (skip get_idltyp ^^
           coercion_failed "IDL error: incompatible function type")
      | Obj (Actor, _) ->
        (* See Note [Candid subtype checks] *)
        get_rel_buf_opt ^^
        G.if1 I32Type
          begin
            get_rel_buf_opt ^^
            get_typtbl ^^
            get_typtbl_end ^^
            get_typtbl_size ^^
            get_idltyp ^^
            idl_sub env t
          end
          (Bool.lit true) ^^
        G.if1 I32Type
          (with_composite_typ idl_service
             (fun _get_typ_buf -> read_actor_data ()))
          (skip get_idltyp ^^
           coercion_failed "IDL error: incompatible actor type")
      | Mut t ->
        read_alias env (Mut t) (fun get_arg_typ on_alloc ->
          let (set_result, get_result) = new_local env "result" in
          Tagged.obj env Tagged.ObjInd [ compile_unboxed_const 0l ] ^^ set_result ^^
          on_alloc get_result ^^
          get_result ^^
          get_arg_typ ^^ go env t ^^
          MutBox.store_field env
        )
      | Non ->
        skip get_idltyp ^^
        coercion_failed "IDL error: deserializing value of type None"
      | _ -> todo_trap env "deserialize" (Arrange_ir.typ t)
      end ^^
      (* Parsed value on the stack, return that, unless the failure flag is set *)
      when_failed (compile_unboxed_const (coercion_error_value env) ^^ G.i Return)
    )

  let serialize env ts : G.t =
    let name = Strm.name_for "serialize" ts in
    (* returns data/length pointers (will be GC’ed next time!) *)
    Func.share_code1 Func.Always env name ("x", I32Type) [I32Type; I32Type] (fun env get_x ->
      let (set_data_size, get_data_size) = new_local env "data_size" in
      let (set_refs_size, get_refs_size) = new_local env "refs_size" in

      let (tydesc, _offsets, _idltyps) = type_desc env ts in
      let tydesc_len = Int32.of_int (String.length tydesc) in

      (* Get object sizes *)
      get_x ^^
      buffer_size env (Type.seq ts) ^^
      set_refs_size ^^
      set_data_size ^^
      (* check for overflow *)
      get_data_size ^^
      compile_add_const tydesc_len ^^
      compile_unboxed_const tydesc_len ^^
      G.i (Compare (Wasm.Values.I32 I32Op.LtU)) ^^
      E.then_trap_with env "serialization overflow" ^^

      let (set_data_start, get_data_start) = new_local env "data_start" in
      let (set_refs_start, get_refs_start) = new_local env "refs_start" in

      (* Create a stream with suitable capacity and given header *)
      Strm.create env get_data_size set_data_start get_data_start tydesc ^^
      get_refs_size ^^ compile_mul_const Heap.word_size ^^ Blob.dyn_alloc_scratch env ^^ set_refs_start ^^

      (* Serialize x into the buffer *)
      get_x ^^
      get_data_start ^^
      get_refs_start ^^
      serialize_go env (Type.seq ts) ^^

      (* Sanity check: Did we fill exactly the buffer *)
      get_refs_start ^^ get_refs_size ^^ compile_mul_const Heap.word_size ^^ G.i (Binary (Wasm.Values.I32 I32Op.Add)) ^^
      G.i (Compare (Wasm.Values.I32 I32Op.Eq)) ^^
      E.else_trap_with env "reference buffer not filled" ^^

      (* Verify that the stream is correctly filled *)
      Strm.check_filled env get_data_start get_data_size ^^
      get_refs_size ^^
      compile_eq_const 0l ^^
      E.else_trap_with env "cannot send references on IC System API" ^^

      (* Extract the payload if possible *)
      Strm.terminate env get_data_start get_data_size tydesc_len
    )


  let deserialize_from_blob extended env ts =
    let ts_name = typ_seq_hash ts in
    let name =
      (* TODO(#3185): this specialization on `extended` seems redundant,
         removing it might simplify things *and* share more code in binaries.
         The only tricky bit might be the conditional Stack.dynamic_with_words bit... *)
      if extended
      then "@deserialize_extended<" ^ ts_name ^ ">"
      else "@deserialize<" ^ ts_name ^ ">" in
    Func.share_code2 Func.Always env name (("blob", I32Type), ("can_recover", I32Type)) (List.map (fun _ -> I32Type) ts) (fun env get_blob get_can_recover ->
      let (set_data_size, get_data_size) = new_local env "data_size" in
      let (set_refs_size, get_refs_size) = new_local env "refs_size" in
      let (set_data_start, get_data_start) = new_local env "data_start" in
      let (set_refs_start, get_refs_start) = new_local env "refs_start" in
      let (set_arg_count, get_arg_count) = new_local env "arg_count" in
      let (set_val, get_val) = new_local env "val" in

      get_blob ^^ Blob.len env ^^ set_data_size ^^
      get_blob ^^ Blob.payload_ptr_unskewed env ^^ set_data_start ^^

      (* Allocate space for the reference buffer and copy it *)
      compile_unboxed_const 0l ^^ set_refs_size (* none yet *) ^^

      (* Allocate space for out parameters of parse_idl_header *)
      Stack.with_words env "get_typtbl_size_ptr" 1l (fun get_typtbl_size_ptr ->
      Stack.with_words env "get_typtbl_ptr" 1l (fun get_typtbl_ptr ->
      Stack.with_words env "get_maintyps_ptr" 1l (fun get_maintyps_ptr ->

      (* Set up read buffers *)
      ReadBuf.alloc env (fun get_data_buf -> ReadBuf.alloc env (fun get_ref_buf ->

      ReadBuf.set_ptr get_data_buf get_data_start ^^
      ReadBuf.set_size get_data_buf get_data_size ^^
      ReadBuf.set_ptr get_ref_buf get_refs_start ^^
      ReadBuf.set_size get_ref_buf (get_refs_size ^^ compile_mul_const Heap.word_size) ^^

      (* Go! *)
      Bool.lit extended ^^ get_data_buf ^^ get_typtbl_ptr ^^ get_typtbl_size_ptr ^^ get_maintyps_ptr ^^
      E.call_import env "rts" "parse_idl_header" ^^

      (* Allocate memo table, if necessary *)
      with_rel_buf_opt env extended (get_typtbl_size_ptr ^^ load_unskewed_ptr) (fun get_rel_buf_opt ->

      (* set up a dedicated read buffer for the list of main types *)
      ReadBuf.alloc env (fun get_main_typs_buf ->
        ReadBuf.set_ptr get_main_typs_buf (get_maintyps_ptr ^^ load_unskewed_ptr) ^^
        ReadBuf.set_end get_main_typs_buf (ReadBuf.get_end get_data_buf) ^^
        ReadBuf.read_leb128 env get_main_typs_buf ^^ set_arg_count ^^

        G.concat_map (fun t ->
          let can_recover, default_or_trap = Type.(
            match normalize t with
            | Opt _ | Any ->
              (Bool.lit true, fun msg -> Opt.null_lit env)
            | _ ->
              (get_can_recover, fun msg ->
                get_can_recover ^^
                G.if1 I32Type
                   (compile_unboxed_const (coercion_error_value env))
                   (E.trap_with env msg)))
          in
          get_arg_count ^^
          compile_eq_const 0l ^^
          G.if1 I32Type
           (default_or_trap ("IDL error: too few arguments " ^ ts_name))
           (begin
              begin
                (* set up invariant register arguments *)
                get_rel_buf_opt ^^ Registers.set_rel_buf_opt env ^^
                get_data_buf ^^ Registers.set_data_buf env ^^
                get_ref_buf ^^ Registers.set_ref_buf env ^^
                get_typtbl_ptr ^^ load_unskewed_ptr ^^ Registers.set_typtbl env ^^
                get_maintyps_ptr ^^ load_unskewed_ptr ^^ Registers.set_typtbl_end env ^^
                get_typtbl_size_ptr ^^ load_unskewed_ptr ^^ Registers.set_typtbl_size env
              end ^^
              (* set up variable frame arguments *)
              Stack.with_frame env "frame_ptr" 3l (fun () ->
                (* idltyp *)
                ReadBuf.read_sleb128 env get_main_typs_buf ^^
                Stack.set_local env StackArgs.idltyp ^^
                (* depth *)
                compile_unboxed_const 0l ^^
                Stack.set_local env StackArgs.depth ^^
                (* recovery mode *)
                can_recover ^^
                Stack.set_local env StackArgs.can_recover ^^
                deserialize_go env t
             )
             ^^ set_val ^^
             get_arg_count ^^ compile_sub_const 1l ^^ set_arg_count ^^
             get_val ^^ compile_eq_const (coercion_error_value env) ^^
             (G.if1 I32Type
               (default_or_trap "IDL error: coercion failure encountered")
               get_val)
            end)
        ) ts ^^

        (* Skip any extra arguments *)
        compile_while env
         (get_arg_count ^^ compile_rel_const I32Op.GtU 0l)
         begin
           get_data_buf ^^
           get_typtbl_ptr ^^ load_unskewed_ptr ^^
           ReadBuf.read_sleb128 env get_main_typs_buf ^^
           compile_unboxed_const 0l ^^
           E.call_import env "rts" "skip_any" ^^
           get_arg_count ^^ compile_sub_const 1l ^^ set_arg_count
         end ^^

        ReadBuf.is_empty env get_data_buf ^^
        E.else_trap_with env ("IDL error: left-over bytes " ^ ts_name) ^^
        ReadBuf.is_empty env get_ref_buf ^^
        E.else_trap_with env ("IDL error: left-over references " ^ ts_name)
      ))))))

    ))

  let deserialize env ts =
    IC.arg_data env ^^
    Bool.lit false ^^ (* can't recover *)
    deserialize_from_blob false env ts

(*
Note [speculating for short (S)LEB encoded bignums]
~~~~~~~~~~~~~~~~~~~~~~~~~~~~~~~~~~~~~~~~~~~~~~~~~~~

#3098 highlighted that a lot of heap garbage can be generated while reading in
(S)LEB-encoded bignums. To make heap consumption optimal for every compactly
representable `Int`, we resort to speculatively reading a 64-byte chunk from
the `ReadBuf`. We call it speculative, because it may read past the end of the
buffer (and thus end up containing junk bytes) or even fail because reading
across Wasm page boundaries could cause trapping. (Consider the buffer ending
3 bytes before the last-memory-page boundary and issuing a speculative 64-bit read for the
address 2 bytes less than buffer end.) In case of failure to read data, `-1`
(a sentinel) is returned. (The sentinel could be use-case specific when later
the need arises.)

In most cases the speculative read will come back with valid bytes. How many
of those are relevant, can be judged by consulting the buffer-end pointer or
analysing the 64-bit word directly. In the case of (S)LEB, the continuation and
termination bits can be filtered and thus the encoding's last byte detected when
present in the 64-bit word.

If such a LEB boundary is detected, avenues open up for a much faster (than
bytewise-sequential) parsing.

After the data is interpreted, it's the client's responsibility to adjust the
current buffer position.

 *)

(*
Note [mutable stable values]
~~~~~~~~~~~~~~~~~~~~~~~~~~~~

We currently use a Candid derivative to serialize stable values. In addition to
storing sharable data, we can also store mutable data (records with mutable
fields and mutable arrays), and we need to preserve aliasing.

To that end we extend Candid with a type constructor `alias t`.

In the type table, alias t is represented by type code 1. All Candid type constructors
are represented by negative numbers, so this cannot clash with anything and,
conveniently, makes such values illegal Candid.

The values of `alias t` are either

 * i8(0) 0x00000000 0x00000000 M(v)
   for one (typically the first) occurrence of v
   The first 0x00000000 is the “memo field”, the second is the “type hash field”.
   Both are scratch spaces for the benefit of the decoder.

or

 * i8(1) i32(offset) M(v)
   for all other occurrences of v, where offset is the relative position of the
   above occurrences from this reference.

We map Motoko types to this as follows:

  e([var t]) = alias e([t]) = alias vec e(t)
  e({var field : t}) = record { field : alias e(t) }

Why different? Because we need to alias arrays as a whole (we can’t even alias
their fields, as they are manifestly part of the array heap structure), but
aliasing records does not work, as aliased record values may appear at
different types (due to subtyping), and Candid serialization is type-driven.
Luckily records put all mutable fields behind an indirection (ObjInd), so this
works.

The type-driven code in this module treats `Type.Mut` to always refer to an
`ObjInd`; for arrays the mutable case is handled directly.

To detect and preserve aliasing, these steps are taken:

 * In `buffer_size`, when we see a mutable thing (`Array` or `ObjInd`), the
   first time, we mark it by setting the heap tag to `StableSeen`.
   This way, when we see it a second time, we can skip the value in the size
   calculation.
 * In `serialize`, when we see it a first time (tag still `StableSeen`),
   we serialize it (first form above), and remember the absolute position
   in the output buffer, abusing the heap tag here.
   (Invariant: This absolute position is never `StableSeen`)
   Upon a second visit (tag not `StableSeen`), we can thus fetch that absolute
   position and calculate the offset.
 * In `deserialize`, when we come across a `alias t`, we follow the offset (if
   needed) to find the content.

   If the memo field is still `0x00000000`, this is the first time we read
   this, so we deserialize to the Motoko heap, and remember the heap position
   (vanilla pointer) by overwriting the memo field.
   We also store the type hash of the type we are serializing at in the type
   hash field.

   If it is not `0x00000000` then we can simply read the pointer from there,
   after checking the type hash field to make sure we are aliasing at the same
   type.

 *)

(*
Note [Candid subtype checks]
~~~~~~~~~~~~~~~~~~~~~~~~~~~~

Deserializing Candid values requires a Candid subtype check when
deserializing values of reference types (actors and functions).

The subtype test is performed directly on the expected and actual
candid type tables using RTS functions `idl_sub_buf_words`,
`idl_sub_buf_init` and `idl_sub`.  One type table and vector of types
is generated statically from the list of statically known types
encountered during code generation, the other is determined
dynamically by, e.g. message payload. The latter will vary with
each payload to decode.

The known Motoko types are accumulated in a global list as required
and then, in a final compilation step, encoded to global type table
and sequence of type indices. The encoding is stored as static
data referenced by dedicated wasm globals so that we can generate
code that references the globals before their final definitions are
known.

Deserializing a proper (not extended) Candid value stack allocates a
mutable word buffer, of size determined by `idl_sub_buf_words`.
The word buffer is used to initialize and provide storage for a
Rust memo table (see bitrel.rs) memoizing the result of sub and
super type tests performed during deserialization of a given Candid
value sequence.  The memo table is initialized once, using `idl_sub_buf_init`,
then shared between recursive calls to deserialize, by threading the (possibly
null) wasm address of the word buffer as an optional argument.  The
word buffer is stack allocated in generated code, not Rust, because
it's size is dynamic and Rust doesn't seem to support dynamically-sized
stack allocation.

Currently, we only perform Candid subtype checks when decoding proper
(not extended) Candid values. Extended values are required for
stable variables only: we can omit the check, because compatibility
should already be enforced by the static signature compatibility
check.  We use the `null`-ness of the word buffer pointer to
dynamically determine whether to omit or perform Candid subtype checks.

NB: Extending `idl_sub` to support extended, "stable" types (with mutable,
invariant type constructors) would require extending the polarity argument
from a Boolean to a three-valued argument to efficiently check equality for
invariant type constructors in a single pass.
*)

end (* MakeSerialization *)

module Serialization = MakeSerialization(BumpStream)

module BlobStream : Stream = struct
  let create env get_data_size set_token get_token header =
    let header_size = Int32.of_int (String.length header) in
    get_data_size ^^ compile_add_const header_size ^^
    E.call_import env "rts" "alloc_stream" ^^ set_token ^^ (* allocation barrier called in alloc_stream *)
    get_token ^^
    Blob.lit env header ^^
    E.call_import env "rts" "stream_write_text"

  let check_filled env get_token get_data_size =
    G.i Drop

  let terminate env get_token _get_data_size _header_size =
    get_token ^^ E.call_import env "rts" "stream_split" ^^
    let set_blob, get_blob = new_local env "blob" in
    set_blob ^^
    get_blob ^^ Blob.payload_ptr_unskewed env ^^
    get_blob ^^ Blob.len env

  let finalize_buffer code = code

  let name_for fn_name ts = "@Bl_" ^ fn_name ^ "<" ^ Typ_hash.typ_seq_hash ts ^ ">"

  let absolute_offset env get_token =
    let offset = 8l in (* see invariant in `stream.rs` *)
    let filled_field = Int32.add (Blob.len_field env) offset in
    get_token ^^ Tagged.load_field_unskewed env filled_field

  let checkpoint _env _get_token = G.i Drop

  let reserve env get_token bytes =
    get_token ^^ compile_unboxed_const bytes ^^ E.call_import env "rts" "stream_reserve"

  let write_word_leb env get_token code =
    let set_word, get_word = new_local env "word" in
    code ^^ set_word ^^
    I32Leb.compile_store_to_data_buf_unsigned env get_word
      (get_token ^^ I32Leb.compile_leb128_size get_word ^^ E.call_import env "rts" "stream_reserve") ^^
    G.i Drop

  let write_word_32 env get_token code =
    reserve env get_token Heap.word_size ^^
    code ^^
    G.i (Store {ty = I32Type; align = 0; offset = 0l; sz = None})

  let write_byte env get_token code =
    get_token ^^ code ^^
    E.call_import env "rts" "stream_write_byte"

  let write_blob env get_token get_x =
    let set_len, get_len = new_local env "len" in
    get_x ^^ Blob.len env ^^ set_len ^^
    write_word_leb env get_token get_len ^^
    get_token ^^
    get_x ^^ Blob.payload_ptr_unskewed env ^^
    get_len ^^
    E.call_import env "rts" "stream_write"

  let write_text env get_token get_x =
    write_word_leb env get_token (get_x ^^ Text.size env) ^^
    get_token ^^ get_x ^^
    E.call_import env "rts" "stream_write_text"

  let write_bignum_leb env get_token get_x =
    get_token ^^ get_x ^^
    BigNum.compile_store_to_stream_unsigned env

  let write_bignum_sleb env get_token get_x =
    get_token ^^ get_x ^^
    BigNum.compile_store_to_stream_signed env

end


(* Stabilization (serialization to/from stable memory) of both:
   * stable variables; and
   * virtual stable memory.
   c.f.
   * ../../design/Stable.md
   * ../../design/StableMemory.md
*)

module Stabilization = struct

  let extend64 code = code ^^ G.i (Convert (Wasm.Values.I64 I64Op.ExtendUI32))

  (* The below stream implementation is geared towards the
     tail section of stable memory, where the serialised
     stable variables go. As such a few intimate details of
     the stable memory layout are burnt in, such as the
     variable `N` from the design document. *)
  module StableMemoryStream : Stream = struct
    include BlobStream

    let name_for fn_name ts = "@Sm_" ^ fn_name ^ "<" ^ Typ_hash.typ_seq_hash ts ^ ">"

    let create env get_data_size set_token get_token header =
      create env (compile_unboxed_const 0x8000l) set_token get_token header ^^
        (* TODO: push header directly? *)

      let (set_len, get_len) = new_local env "len" in
      get_data_size ^^
      compile_add_const (Int32.of_int (String.length header)) ^^
      set_len ^^

      let (set_dst, get_dst) = new_local64 env "dst" in
      StableMem.get_mem_size env ^^
      compile_shl64_const (Int64.of_int page_size_bits) ^^
      compile_add64_const 4L ^^ (* `N` is now on the stack *)
      set_dst ^^

      get_dst ^^
      extend64 get_len ^^
      StableMem.ensure env ^^

      get_token ^^
      get_dst ^^
      get_dst ^^ extend64 get_len ^^
      G.i (Binary (Wasm.Values.I64 I64Op.Add)) ^^
      E.call_import env "rts" "stream_stable_dest"

    let ptr64_field env =
      let offset = 1l in (* see invariant in `stream.rs` *)
      Int32.add (Blob.len_field env) offset (* see invariant in `stream.rs`, padding for 64-bit after Stream header *)

    let terminate env get_token get_data_size header_size =
      get_token ^^
      E.call_import env "rts" "stream_shutdown" ^^
      compile_unboxed_zero ^^ (* no need to write *)
      get_token ^^
      Tagged.load_field64_unskewed env (ptr64_field env) ^^
      StableMem.get_mem_size env ^^
      compile_shl64_const (Int64.of_int page_size_bits) ^^
      G.i (Binary (Wasm.Values.I64 I64Op.Sub)) ^^
      compile_sub64_const 4L ^^  (* `N` is now subtracted *)
      G.i (Convert (Wasm.Values.I32 I32Op.WrapI64))

    let finalize_buffer _ = G.nop (* everything is outputted already *)

    (* Returns a 32-bit unsigned int that is the number of bytes that would
       have been written to stable memory if flushed. The difference
       of two such numbers will always be an exact byte distance. *)
    let absolute_offset env get_token =
      let start64_field = Int32.add (ptr64_field env) 2l in (* see invariant in `stream.rs` *)
      absolute_offset env get_token ^^
      get_token ^^
      Tagged.load_field64_unskewed env (ptr64_field env) ^^
      get_token ^^
      Tagged.load_field64_unskewed env start64_field ^^
      G.i (Binary (Wasm.Values.I64 I64Op.Sub)) ^^
      G.i (Convert (Wasm.Values.I32 I32Op.WrapI64)) ^^
      G.i (Binary (Wasm.Values.I32 I32Op.Add))
  end

  module Externalization = MakeSerialization(StableMemoryStream)

  let stabilize env t =
    let (set_dst, get_dst) = new_local env "dst" in
    let (set_len, get_len) = new_local env "len" in

    (if !Flags.gc_strategy = Flags.Incremental then
      E.call_import env "rts" "stop_gc_on_upgrade"
    else
      G.nop) ^^


    Externalization.serialize env [t] ^^
    set_len ^^
    set_dst ^^

    StableMem.get_mem_size env ^^
    G.i (Test (Wasm.Values.I64 I64Op.Eqz)) ^^
    G.if0
      begin
        (* assert StableMem.get_version() == StableMem.version_no_stable_memory *)
        StableMem.get_version env ^^
        compile_eq_const StableMem.version_no_stable_memory ^^
        E.else_trap_with env "StableMem.get_version() != version_no_stable_memory" ^^

        (* Case-true: Stable variables only --
           no use of either regions or experimental API. *)
        (* ensure [0,..,3,...len+4, .. len+4+8 ) *)
        compile_const_64 0L ^^
        extend64 get_len ^^
        compile_add64_const 12L ^^  (* reserve 4 bytes for size, and 8 bytes for upgrade instructions *)
        StableMem.ensure env ^^

        (* write len to initial word of stable memory*)
        compile_const_64 0L ^^
        get_len ^^
        StableMem.write_word32 env ^^

        (* copy data to following stable memory *)
        Externalization.Strm.finalize_buffer
          begin
            compile_const_64 4L ^^
            extend64 get_dst ^^
            extend64 get_len ^^
            StableMem.stable64_write env
          end ^^

        (* store stabilization instructions at len + 4 *)
        extend64 get_len ^^ compile_add64_const 4L ^^
        GC.instruction_counter env ^^
        StableMem.write_word64 env
      end
      begin
        (* Case-false: Either regions or experimental API. *)
        let (set_N, get_N) = new_local64 env "N" in

        (* let N = !size * page_size *)
        StableMem.get_mem_size env ^^
        compile_shl64_const (Int64.of_int page_size_bits) ^^
        set_N ^^

        (* grow mem to page including address
           N + 4 + len + 4 + 4 + 4 + 8 = N + len + 24
        *)
        get_N ^^
        extend64 get_len ^^
        compile_add64_const 24L ^^
        StableMem.ensure env ^^

        get_N ^^
        get_len ^^
        StableMem.write_word32 env ^^

        (* copy data to following stable memory *)
        Externalization.Strm.finalize_buffer
          begin
            get_N ^^
            compile_add64_const 4L ^^
            extend64 get_dst ^^
            extend64 get_len ^^
            StableMem.stable64_write env
          end ^^

        (* let M = pagesize * ic0.stable64_size() - 1 *)
        (* M is beginning of last page *)
        let (set_M, get_M) = new_local64 env "M" in
        StableMem.stable64_size env ^^
        compile_sub64_const 1L ^^
        compile_shl64_const (Int64.of_int page_size_bits) ^^
        set_M ^^

        (* store stabilization instructions at M + (pagesize - 20) *)
        get_M ^^
        compile_add64_const (Int64.sub page_size64 20L) ^^
        GC.instruction_counter env ^^
        StableMem.write_word64 env ^^

        (* store mem_size at M + (pagesize - 12) *)
        get_M ^^
        compile_add64_const (Int64.sub page_size64 12L) ^^
        StableMem.get_mem_size env ^^
        G.i (Convert (Wasm.Values.I32 I32Op.WrapI64)) ^^
        (* TODO: write word64 *)
        StableMem.write_word32 env ^^

        (* save first word at M + (pagesize - 8);
           mark first word as 0 *)
        get_M ^^
        compile_add64_const (Int64.sub page_size64 8L) ^^
        compile_const_64 0L ^^
        StableMem.read_and_clear_word32 env ^^
        StableMem.write_word32 env ^^

        (* save version at M + (pagesize - 4) *)
        get_M ^^
        compile_add64_const (Int64.sub page_size64 4L) ^^

        (* assert StableMem.get_version() > StableMem.version_no_stable_memory *)
        StableMem.get_version env ^^
        compile_rel_const I32Op.GtU StableMem.version_no_stable_memory ^^
        E.else_trap_with env "StableMem.get_version() == version_no_stable_memory" ^^

        (* assert StableMem.get_version() <= StableMem.version_max *)
        StableMem.get_version env ^^
        compile_rel_const I32Op.LeU StableMem.version_max ^^
        E.else_trap_with env "StableMem.get_version() > version_max" ^^

        (* record the version *)
        StableMem.get_version env ^^
        StableMem.write_word32 env

      end

  let destabilize env ty save_version =
    match E.mode env with
    | Flags.ICMode | Flags.RefMode ->
      let (set_instructions, get_instructions) = new_local64 env "instructions" in
      compile_const_64 0L ^^ set_instructions ^^
      let (set_pages, get_pages) = new_local64 env "pages" in
      StableMem.stable64_size env ^^
      set_pages ^^

      get_pages ^^
      G.i (Test (Wasm.Values.I64 I64Op.Eqz)) ^^
      G.if1 I32Type
        begin
          (* Case: Size zero ==> Nothing in stable memory,
             so result becomes the nil-valued record. *)
          let (_, fs) = Type.as_obj ty in
          let fs' = List.map
           (fun f -> (f.Type.lab, fun () -> Opt.null_lit env))
           fs
          in
          StableMem.get_mem_size env ^^
          G.i (Test (Wasm.Values.I64 I64Op.Eqz)) ^^
          E.else_trap_with env "StableMem.mem_size non-zero" ^^
          compile_unboxed_const 0l ^^
          StableMem.set_version env ^^
          Object.lit_raw env fs'
        end
        begin
          (* Case: Non-zero size. *)
          let (set_marker, get_marker) = new_local env "marker" in
          let (set_len, get_len) = new_local env "len" in
          let (set_offset, get_offset) = new_local64 env "offset" in
          compile_const_64 0L ^^
          StableMem.read_and_clear_word32 env ^^
          set_marker ^^

          get_marker ^^
          G.i (Test (Wasm.Values.I32 I32Op.Eqz)) ^^
          G.if0
            begin
              (* Sub-Case: version 1 or 2:
                 Regions/Experimental API and stable vars. *)
              let (set_M, get_M) = new_local64 env "M" in
              let (set_version, get_version) = new_local env "version" in
              let (set_N, get_N) = new_local64 env "N" in

              StableMem.stable64_size env ^^
              compile_sub64_const 1L ^^
              compile_shl64_const (Int64.of_int page_size_bits) ^^
              set_M ^^

              (* read version *)
              get_M ^^
              compile_add64_const (Int64.sub page_size64 4L) ^^
              StableMem.read_and_clear_word32 env ^^
              set_version ^^
              get_version ^^
              save_version ^^

              (* check version *)
              get_version ^^
              compile_unboxed_const (StableMem.version_max) ^^
              G.i (Compare (Wasm.Values.I32 I32Op.GtU)) ^^
              E.then_trap_with env (Printf.sprintf
                "higher stable memory version (expected 1..%s)"
                (Int32.to_string StableMem.version_max)) ^^

              (* restore StableMem bytes [0..4) *)
              compile_const_64 0L ^^
              get_M ^^
              compile_add64_const (Int64.sub page_size64 8L) ^^
              StableMem.read_and_clear_word32 env ^^
              StableMem.write_word32 env ^^

              (* restore mem_size *)
              get_M ^^
              compile_add64_const (Int64.sub page_size64 12L) ^^
              extend64 (StableMem.read_and_clear_word32 env) ^^ (*TODO: use 64 bits *)
              StableMem.set_mem_size env ^^

              StableMem.get_mem_size env ^^
              compile_shl64_const (Int64.of_int page_size_bits) ^^
              set_N ^^

              (* set len *)
              get_N ^^
              StableMem.read_and_clear_word32 env ^^
              set_len ^^

              (* set offset *)
              get_N ^^
              compile_add64_const 4L ^^
              set_offset ^^

              (* Backwards compatibility: Check if upgrade instructions have space in the last page *)
              get_offset ^^ extend64 get_len ^^ G.i (Binary (Wasm.Values.I64 I64Op.Add)) ^^
              get_M ^^ compile_add64_const (Int64.sub page_size64 20L) ^^
              G.i (Compare (Wasm.Values.I64 I64Op.LeU)) ^^
              G.if0
              begin
                  (* load stabilization instructions *)
                  get_M ^^
                  compile_add64_const (Int64.sub page_size64 20L) ^^
                  StableMem.read_and_clear_word64 env ^^
                  set_instructions
              end
              G.nop
            end
            begin
              (* Sub-Case: Version 0.
                 Stable vars with NO Regions/Experimental API. *)
              (* assert mem_size == 0 *)
              let (set_M, get_M) = new_local64 env "M" in

              StableMem.get_mem_size env ^^
              G.i (Test (Wasm.Values.I64 I64Op.Eqz)) ^^
              E.else_trap_with env "unexpected, non-zero stable memory size" ^^

              StableMem.stable64_size env ^^
              compile_shl64_const (Int64.of_int page_size_bits) ^^
              set_M ^^
              
              (* set len *)
              get_marker ^^
              set_len ^^

              (* set offset *)
              compile_const_64 4L ^^
              set_offset ^^

              compile_unboxed_const (Int32.of_int 0) ^^
              save_version ^^

              (* Backwards compatibility: Check if upgrade instructions have space in the last page *)
              get_offset ^^ extend64 get_len ^^ G.i (Binary (Wasm.Values.I64 I64Op.Add)) ^^
              get_M ^^ compile_sub64_const 8L ^^
              G.i (Compare (Wasm.Values.I64 I64Op.LeU)) ^^
              G.if0
              begin
                  (* load stabilization instructions *)
                  get_offset ^^ extend64 get_len ^^ G.i (Binary (Wasm.Values.I64 I64Op.Add)) ^^
                  StableMem.read_and_clear_word64 env ^^
                  set_instructions
              end
              G.nop
            end ^^ (* if_ *)

          let (set_blob, get_blob) = new_local env "blob" in
          (* read blob from stable memory *)
          get_len ^^ Blob.alloc env ^^ set_blob ^^
          extend64 (get_blob ^^ Blob.payload_ptr_unskewed env) ^^
          get_offset ^^
          extend64 get_len ^^
          StableMem.stable64_read env ^^

          let (set_val, get_val) = new_local env "val" in
          (* deserialize blob to val *)
          get_blob ^^
          Bool.lit false ^^ (* can't recover *)
          Serialization.deserialize_from_blob true env [ty] ^^
          set_val ^^

          (* clear blob contents *)
          get_blob ^^
          Blob.clear env ^^

          (* copy zeros from blob to stable memory *)
          get_offset ^^
          extend64 (get_blob ^^ Blob.payload_ptr_unskewed env) ^^
          extend64 (get_blob ^^ Blob.len env) ^^
          StableMem.stable64_write env ^^

          (* return val *)
          get_val
        end ^^
        (* record total upgrade instructions *)
        get_instructions ^^
        GC.instruction_counter env ^^
        G.i (Binary (Wasm.Values.I64 I64Op.Add)) ^^
        UpgradeStatistics.set_upgrade_instructions env
    | _ -> assert false
end

module GCRoots = struct
  let register env static_roots =

    let get_static_roots = E.add_fun env "get_static_roots" (Func.of_body env [] [I32Type] (fun env ->
      compile_unboxed_const static_roots
    )) in

    E.add_export env (nr {
      name = Lib.Utf8.decode "get_static_roots";
      edesc = nr (FuncExport (nr get_static_roots))
    })

  let store_static_roots env =
    Arr.vanilla_lit env (E.get_static_roots env)

end (* GCRoots *)

module StackRep = struct
  open SR

  (*
     Most expressions have a “preferred”, most optimal, form. Hence,
     compile_exp put them on the stack in that form, and also returns
     the form it chose.

     But the users of compile_exp usually want a specific form as well.
     So they use compile_exp_as, indicating the form they expect.
     compile_exp_as then does the necessary coercions.
   *)

  let of_arity n =
    if n = 1 then Vanilla else UnboxedTuple n

  (* The stack rel of a primitive type, i.e. what the binary operators expect *)
  let of_type t =
    let open Type in
    match normalize t with
    | Prim Bool -> SR.bool
    | Prim (Nat | Int) -> Vanilla
    | Prim ((Nat64 | Int64) as pty) -> UnboxedWord64 pty
    | Prim ((Nat32 | Int32) as pty) -> UnboxedWord32 pty
    | Prim ((Nat8 | Nat16 | Int8 | Int16 | Char) as pty) -> UnboxedWord32 pty
    | Prim (Text | Blob | Principal) -> Vanilla
    | Prim Float -> UnboxedFloat64
    | Obj (Actor, _) -> Vanilla
    | Func (Shared _, _, _, _, _) -> Vanilla
    | p -> todo "StackRep.of_type" (Arrange_ir.typ p) Vanilla

  (* The env looks unused, but will be needed once we can use multi-value, to register
     the complex types in the environment.
     For now, multi-value block returns are handled via FakeMultiVal. *)
  let to_block_type env = function
    | Vanilla -> [I32Type]
    | UnboxedWord64 _ -> [I64Type]
    | UnboxedWord32 _ -> [I32Type]
    | UnboxedFloat64 -> [F64Type]
    | UnboxedTuple n -> Lib.List.make n I32Type
    | Const _ -> []
    | Unreachable -> []

  let to_string = function
    | Vanilla -> "Vanilla"
    | UnboxedWord64 pty -> prim_fun_name pty "UnboxedWord64"
    | UnboxedWord32 pty -> prim_fun_name pty "UnboxedWord32"
    | UnboxedFloat64 -> "UnboxedFloat64"
    | UnboxedTuple n -> Printf.sprintf "UnboxedTuple %d" n
    | Unreachable -> "Unreachable"
    | Const _ -> "Const"

  let join (sr1 : t) (sr2 : t) = match sr1, sr2 with
    | _, _ when SR.eq sr1 sr2 -> sr1
    | Unreachable, sr2 -> sr2
    | sr1, Unreachable -> sr1

    | Const _, Const _ -> Vanilla
    | Const _, sr2_ -> sr2
    | sr1, Const _ -> sr1

    | _, Vanilla -> Vanilla
    | Vanilla, _ -> Vanilla

    | UnboxedTuple n, UnboxedTuple m when n = m -> sr1

    | _, _ ->
      Printf.eprintf "Invalid stack rep join (%s, %s)\n"
        (to_string sr1) (to_string sr2); sr1

  let joins = List.fold_left join Unreachable

  let drop env (sr_in : t) =
    match sr_in with
    | Vanilla | UnboxedWord64 _ | UnboxedWord32 _ | UnboxedFloat64 -> G.i Drop
    | UnboxedTuple n -> G.table n (fun _ -> G.i Drop)
    | Const _ | Unreachable -> G.nop

  (* Materializes a Const.lit: If necessary, puts
     bytes into static memory, and returns a vanilla value.
  *)
  let materialize_lit env (lit : Const.lit) : int32 =
    match lit with
    | Const.Vanilla n  -> n
    | Const.Bool n     -> Bool.vanilla_lit n
    | Const.BigInt n   -> BigNum.vanilla_lit env n
    | Const.Word32 (pty, n) -> BoxedSmallWord.vanilla_lit env pty n
    | Const.Word64 (pty, n) -> BoxedWord64.vanilla_lit env pty n
    | Const.Float64 f  -> Float.vanilla_lit env f
    | Const.Blob t     -> Blob.vanilla_lit env t
    | Const.Null       -> Opt.null_vanilla_lit env

  let rec materialize_const_t env (p, cv) : int32 =
    Lib.Promise.lazy_value p (fun () -> materialize_const_v env cv)

  and materialize_const_v env = function
    | Const.Fun (get_fi, _) -> Closure.static_closure env (get_fi ())
    | Const.Message fi -> assert false
    | Const.Obj fs ->
      let fs' = List.map (fun (n, c) -> (n, materialize_const_t env c)) fs in
      Object.vanilla_lit env fs'
    | Const.Unit -> Tuple.unit_vanilla_lit env
    | Const.Array cs ->
      let ptrs = List.map (materialize_const_t env) cs in
      Arr.vanilla_lit env ptrs
    | Const.Tag (i, c) ->
      let ptr = materialize_const_t env c in
      Variant.vanilla_lit env i ptr
    | Const.Lit l -> materialize_lit env l
    | Const.Opt c ->
      let rec kernel = Const.(function
        | (_, Lit Null) -> None
        | (_, Opt c) -> kernel c
        | (_, other) -> Some (materialize_const_v env other)) in
      match kernel c with
      | Some ptr -> ptr
      | None -> Opt.vanilla_lit env (materialize_const_t env c)

  let adjust env (sr_in : t) sr_out =
    if eq sr_in sr_out
    then G.nop
    else match sr_in, sr_out with
    | Unreachable, Unreachable -> G.nop
    | Unreachable, _ -> G.i Unreachable

    | UnboxedTuple n, Vanilla -> Tuple.from_stack env n
    | Vanilla, UnboxedTuple n -> Tuple.to_stack env n

    (* BoxedWord64 types *)
    | UnboxedWord64 pty, Vanilla ->
       assert Type.(pty = Nat64 || pty = Int64);
       BoxedWord64.box env pty
    | Vanilla, UnboxedWord64 pty ->
       assert Type.(pty = Nat64 || pty = Int64);
       BoxedWord64.unbox env pty

    (* TaggedSmallWord types *)
    | UnboxedWord32 (Type.(Int8 | Nat8 | Int16 | Nat16 | Char) as pty), Vanilla ->
       TaggedSmallWord.tag env pty
    | Vanilla, UnboxedWord32 (Type.(Nat8 | Int8 | Nat16 | Int16 | Char) as pty) ->
       TaggedSmallWord.untag env pty

    (* BoxedSmallWord types *)
    | UnboxedWord32 pty, Vanilla ->
       assert Type.(pty = Nat32 || pty = Int32);
       BoxedSmallWord.box env pty
    | Vanilla, UnboxedWord32 ((Type.Nat32 | Type.Int32) as pty) ->
       assert Type.(pty = Nat32 || pty = Int32);
       BoxedSmallWord.unbox env pty

    | UnboxedFloat64, Vanilla -> Float.box env
    | Vanilla, UnboxedFloat64 -> Float.unbox env

    | Const (_, Const.Lit (Const.Bool b)), Vanilla -> Bool.lit b
    | Const c, Vanilla -> compile_unboxed_const (materialize_const_t env c)
    | Const (_, Const.Lit (Const.Vanilla n)), UnboxedWord32 ty ->
       compile_unboxed_const n ^^
       TaggedSmallWord.untag env ty
    | Const (_, Const.Lit (Const.Word32 (ty1, n))), UnboxedWord32 ty2 when ty1 = ty2 ->
       compile_unboxed_const n
    | Const (_, Const.Lit (Const.Word64 (ty1, n))), UnboxedWord64 ty2 when ty1 = ty2 ->
       compile_const_64 n
    | Const (_, Const.Lit (Const.Float64 f)), UnboxedFloat64 -> Float.compile_unboxed_const f
    | Const c, UnboxedTuple 0 -> G.nop
    | Const (_, Const.Array cs), UnboxedTuple n ->
      assert (n = List.length cs);
      G.concat_map (fun c -> compile_unboxed_const (materialize_const_t env c)) cs
    | _, _ ->
      Printf.eprintf "Unknown stack_rep conversion %s -> %s\n"
        (to_string sr_in) (to_string sr_out);
      assert false

end (* StackRep *)

module VarEnv = struct

  (* A type to record where Motoko names are stored. *)
  type varloc =
    (* A Wasm Local of the current function, directly containing the value,
       in the given stackrep (Vanilla, UnboxedWord32, …) so far
       Used for immutable and mutable, non-captured data *)
    | Local of SR.t * int32
    (* A Wasm Local of the current function, that points to memory location,
       which is a MutBox.  Used for mutable captured data *)
    | HeapInd of int32
    (* A static mutable memory location (static address of a MutBox object) *)
    (* TODO: Do we need static immutable? *)
    | HeapStatic of int32
    (* Not materialized (yet), statically known constant, static location on demand *)
    | Const of Const.t
    (* public method *)
    | PublicMethod of int32 * string

  let is_non_local : varloc -> bool = function
    | Local _
    | HeapInd _ -> false
    | HeapStatic _
    | PublicMethod _
    | Const _ -> true

  type lvl = TopLvl | NotTopLvl

  (*
  The source variable environment:
   - Whether we are on the top level
   - In-scope variables
   - scope jump labels
  *)


  module NameEnv = Env.Make(String)
  type t = {
    lvl : lvl;
    vars : (varloc * Type.typ) NameEnv.t; (* variables ↦ their location and type *)
    labels : G.depth NameEnv.t; (* jump label ↦ their depth *)
  }

  let empty_ae = {
    lvl = TopLvl;
    vars = NameEnv.empty;
    labels = NameEnv.empty;
  }

  (* Creating a local environment, resetting the local fields,
     and removing bindings for local variables (unless they are at global locations)
  *)

  let mk_fun_ae ae = { ae with
    lvl = NotTopLvl;
    vars = NameEnv.filter (fun v (l, _) ->
      let non_local = is_non_local l in
      (* For debugging, enable this:
      (if not non_local then Printf.eprintf "VarEnv.mk_fun_ae: Removing %s\n" v);
      *)
      non_local
    ) ae.vars;
  }
  let lookup ae var =
    match NameEnv.find_opt var ae.vars with
      | Some e -> Some e
      | None   -> Printf.eprintf "Could not find %s\n" var; None

  let lookup_var ae var =
    match lookup ae var with
      | Some (l, _) -> Some l
      | None -> None

  let needs_capture ae var = match lookup_var ae var with
    | Some l -> not (is_non_local l)
    | None -> assert false

  let add_local_with_heap_ind env (ae : t) name typ =
      let i = E.add_anon_local env I32Type in
      E.add_local_name env i name;
      ({ ae with vars = NameEnv.add name ((HeapInd i), typ) ae.vars }, i)

  let add_local_heap_static (ae : t) name ptr typ =
      { ae with vars = NameEnv.add name ((HeapStatic ptr), typ) ae.vars }

  let add_local_public_method (ae : t) name (fi, exported_name) typ =
      { ae with vars = NameEnv.add name ((PublicMethod (fi, exported_name) : varloc), typ) ae.vars }

  let add_local_const (ae : t) name cv typ =
      { ae with vars = NameEnv.add name ((Const cv : varloc), typ) ae.vars }

  let add_local_local env (ae : t) name sr i typ =
      { ae with vars = NameEnv.add name ((Local (sr, i)), typ) ae.vars }

  let add_direct_local env (ae : t) name sr typ =
      let i = E.add_anon_local env (SR.to_var_type sr) in
      E.add_local_name env i name;
      (add_local_local env ae name sr i typ, i)

  (* Adds the names to the environment and returns a list of setters *)
  let rec add_arguments env (ae : t) as_local = function
    | [] -> ae
    | ((name, typ) :: remainder) ->
      if as_local name then
        let i = E.add_anon_local env I32Type in
        E.add_local_name env i name;
        let ae' = { ae with vars = NameEnv.add name ((Local (SR.Vanilla, i)), typ) ae.vars } in
        add_arguments env ae' as_local remainder
      else (* needs to go to static memory *)
        let ptr = MutBox.static env in
        let ae' = add_local_heap_static ae name ptr typ in
        add_arguments env ae' as_local remainder

  let add_argument_locals env (ae : t) =
    add_arguments env ae (fun _ -> true)

  let add_label (ae : t) name (d : G.depth) =
      { ae with labels = NameEnv.add name d ae.labels }

  let get_label_depth (ae : t) name : G.depth  =
    match NameEnv.find_opt name ae.labels with
      | Some d -> d
      | None   -> raise (CodegenError (Printf.sprintf "Could not find %s\n" name))

end (* VarEnv *)

(* type for wrapping code with context, context is establishment
   of (pattern) binding, argument is the code using the binding,
   result is e.g. the code for `case p e`. *)
type scope_wrap = G.t -> G.t

let unmodified : scope_wrap = fun code -> code

let rec can_be_pointer typ nested_optional =
  Type.(match normalize typ with
  | Mut t -> (can_be_pointer t nested_optional)
  | Opt t -> (if nested_optional then true else (can_be_pointer t true))
  | Prim (Null| Bool | Char | Nat8 | Nat16 | Int8 | Int16) | Non | Tup [] -> false
  | _ -> true)

let potential_pointer typ : bool =
  (* must not eliminate nested optional types as they refer to a heap object for ??null, ???null etc. *)
  can_be_pointer typ false

module Var = struct
  (* This module is all about looking up Motoko variables in the environment,
     and dealing with mutable variables *)

  open VarEnv

  (* Returns desired stack representation, preparation code and code to consume
     the value onto the stack *)
  let set_val env ae var : G.t * SR.t * G.t = match (VarEnv.lookup ae var, !Flags.gc_strategy) with
    | (Some ((Local (sr, i)), _), _) ->
      G.nop,
      sr,
      G.i (LocalSet (nr i))
    | (Some ((HeapInd i), typ), Flags.Generational) when potential_pointer typ ->
      G.i (LocalGet (nr i)),
      SR.Vanilla,
      MutBox.store_field env ^^
      G.i (LocalGet (nr i)) ^^
      Tagged.load_forwarding_pointer env ^^ (* not needed for this GC, but only for forward pointer sanity checks *)
      compile_add_const ptr_unskew ^^
      compile_add_const (Int32.mul (MutBox.field env) Heap.word_size) ^^
      E.call_import env "rts" "post_write_barrier"
    | (Some ((HeapInd i), typ), Flags.Incremental) when potential_pointer typ ->
      G.i (LocalGet (nr i)) ^^
      Tagged.load_forwarding_pointer env ^^
      compile_add_const ptr_unskew ^^
      compile_add_const (Int32.mul (MutBox.field env) Heap.word_size),
      SR.Vanilla,
      Tagged.write_with_barrier env
    | (Some ((HeapInd i), typ), _) ->
      G.i (LocalGet (nr i)),
      SR.Vanilla,
      MutBox.store_field env
    | (Some ((HeapStatic ptr), typ), Flags.Generational) when potential_pointer typ ->
      compile_unboxed_const ptr,
      SR.Vanilla,
      MutBox.store_field env ^^
      compile_unboxed_const ptr ^^
      Tagged.load_forwarding_pointer env ^^ (* not needed for this GC, but only for forward pointer sanity checks *)
      compile_add_const ptr_unskew ^^
      compile_add_const (Int32.mul (MutBox.field env) Heap.word_size) ^^
      E.call_import env "rts" "post_write_barrier"
    | (Some ((HeapStatic ptr), typ), Flags.Incremental) when potential_pointer typ ->
      compile_unboxed_const ptr ^^
      Tagged.load_forwarding_pointer env ^^
      compile_add_const ptr_unskew ^^
      compile_add_const (Int32.mul (MutBox.field env) Heap.word_size),
      SR.Vanilla,
      Tagged.write_with_barrier env
    | (Some ((HeapStatic ptr), typ), _) ->
      compile_unboxed_const ptr,
      SR.Vanilla,
      MutBox.store_field env
    | (Some ((Const _), _), _) -> fatal "set_val: %s is const" var
    | (Some ((PublicMethod _), _), _) -> fatal "set_val: %s is PublicMethod" var
    | (None, _)   -> fatal "set_val: %s missing" var

  (* Stores the payload. Returns stack preparation code, and code that consumes the values from the stack *)
  let set_val_vanilla env ae var : G.t * G.t =
    let pre_code, sr, code = set_val env ae var in
    pre_code, StackRep.adjust env SR.Vanilla sr ^^ code

  (* Stores the payload (which is found on the stack, in Vanilla stackrep) *)
  let set_val_vanilla_from_stack env ae var : G.t =
    let pre_code, code = set_val_vanilla env ae var in
    if G.is_nop pre_code
    then code
    else
      (* Need to shuffle the stack entries *)
      let (set_x, get_x) = new_local env "var_scrut" in
      set_x ^^
      pre_code ^^
      get_x ^^
      code

  (* Returns the payload (optimized representation) *)
  let get_val (env : E.t) (ae : VarEnv.t) var = match VarEnv.lookup_var ae var with
    | Some (Local (sr, i)) ->
      sr, G.i (LocalGet (nr i))
    | Some (HeapInd i) ->
      SR.Vanilla, G.i (LocalGet (nr i)) ^^ MutBox.load_field env
    | Some (HeapStatic i) ->
      SR.Vanilla, compile_unboxed_const i ^^ MutBox.load_field env
    | Some (Const c) ->
      SR.Const c, G.nop
    | Some (PublicMethod (_, name)) ->
      SR.Vanilla,
      IC.get_self_reference env ^^
      IC.actor_public_field env name
    | None -> assert false

  (* Returns the payload (vanilla representation) *)
  let get_val_vanilla (env : E.t) (ae : VarEnv.t) var =
    let sr, code = get_val env ae var in
    code ^^ StackRep.adjust env sr SR.Vanilla

  (* Returns the value to put in the closure,
     and code to restore it, including adding to the environment
  *)
  let capture old_env ae0 var : G.t * (E.t -> VarEnv.t -> VarEnv.t * scope_wrap) =
    match VarEnv.lookup ae0 var with
    | Some ((Local (sr, i)), typ) ->
      ( G.i (LocalGet (nr i)) ^^ StackRep.adjust old_env sr SR.Vanilla
      , fun new_env ae1 ->
        (* we use SR.Vanilla in the restored environment. We could use sr;
           like for parameters hard to predict what’s better *)
        let ae2, j = VarEnv.add_direct_local new_env ae1 var SR.Vanilla typ in
        let restore_code = G.i (LocalSet (nr j))
        in ae2, fun body -> restore_code ^^ body
      )
    | Some ((HeapInd i), typ) ->
      ( G.i (LocalGet (nr i))
      , fun new_env ae1 ->
        let ae2, j = VarEnv.add_local_with_heap_ind new_env ae1 var typ in
        let restore_code = G.i (LocalSet (nr j))
        in ae2, fun body -> restore_code ^^ body
      )
    | _ -> assert false

  (* This is used when putting a mutable field into an object.
     In the IR, mutable fields of objects are pre-allocated as MutBox objects,
     to allow the async/await.
     So we expect the variable to be in a HeapInd (pointer to MutBox on the heap),
     or HeapStatic (statically known MutBox in the static memory) and we use
     the pointer.
  *)
  let get_aliased_box env ae var = match VarEnv.lookup_var ae var with
    | Some (HeapInd i) -> G.i (LocalGet (nr i))
    | Some (HeapStatic i) -> compile_unboxed_const i
    | _ -> assert false

  let capture_aliased_box env ae var = match VarEnv.lookup_var ae var with
    | Some (HeapInd i) ->
      G.i (LocalSet (nr i))
    | _ -> assert false

end (* Var *)

(* Calling well-known prelude functions *)
(* FIXME: calling into the prelude will not work if we ever need to compile a program
   that requires top-level cps conversion;
   use new prims instead *)
module Internals = struct
  let call_prelude_function env ae var =
    match VarEnv.lookup_var ae var with
    | Some (VarEnv.Const (_, Const.Fun (mk_fi, _))) ->
       compile_unboxed_zero ^^ (* A dummy closure *)
       G.i (Call (nr (mk_fi ())))
    | _ -> assert false

  let add_cycles env ae = call_prelude_function env ae "@add_cycles"
  let reset_cycles env ae = call_prelude_function env ae "@reset_cycles"
  let reset_refund env ae = call_prelude_function env ae "@reset_refund"
end

(* This comes late because it also deals with messages *)
module FuncDec = struct
  let bind_args env ae0 first_arg args =
    let rec go i ae = function
    | [] -> ae
    | a::args ->
      (* Function arguments are always vanilla, due to subtyping and uniform representation.
         We keep them as such here for now. We _could_ always unpack those that can be unpacked
         (Nat32 etc.). It is generally hard to predict which strategy is better. *)
      let ae' = VarEnv.add_local_local env ae a.it SR.Vanilla (Int32.of_int i) a.note in
      go (i+1) ae' args in
    go first_arg ae0 args

  (* Create a WebAssembly func from a pattern (for the argument) and the body.
   Parameter `captured` should contain the, well, captured local variables that
   the function will find in the closure. *)
  let compile_local_function outer_env outer_ae restore_env args mk_body ret_tys at =
    let arg_names = List.map (fun a -> a.it, I32Type) args in
    let return_arity = List.length ret_tys in
    let retty = Lib.List.make return_arity I32Type in
    let ae0 = VarEnv.mk_fun_ae outer_ae in
    Func.of_body outer_env (["clos", I32Type] @ arg_names) retty (fun env -> G.with_region at (
      let get_closure = G.i (LocalGet (nr 0l)) ^^ Tagged.load_forwarding_pointer env in

      let ae1, closure_codeW = restore_env env ae0 get_closure in

      (* Add arguments to the environment (shifted by 1) *)
      let ae2 = bind_args env ae1 1 args in

      closure_codeW (mk_body env ae2)
    ))

  let message_start env sort = match sort with
      | Type.Shared Type.Write ->
        Lifecycle.trans env Lifecycle.InUpdate
      | Type.Shared Type.Query ->
        Lifecycle.trans env Lifecycle.InQuery
      | Type.Shared Type.Composite ->
        Lifecycle.trans env Lifecycle.InComposite
      | _ -> assert false

  let message_cleanup env sort = match sort with
      | Type.Shared Type.Write ->
        GC.collect_garbage env ^^
        Lifecycle.trans env Lifecycle.Idle
      | Type.Shared Type.Query ->
        Lifecycle.trans env Lifecycle.PostQuery
      | Type.Shared Type.Composite ->
        (* Stay in composite query state such that callbacks of 
        composite queries can also use the memory reserve. 
        The state is isolated since memory changes of queries 
        are rolled back by the IC runtime system. *)
        Lifecycle.trans env Lifecycle.InComposite
      | _ -> assert false

  let callback_start env =
    Lifecycle.is_in env Lifecycle.InComposite ^^
    G.if0
      (G.nop)
      (message_start env (Type.Shared Type.Write))

  let callback_cleanup env =
    Lifecycle.is_in env Lifecycle.InComposite ^^
    G.if0
      (G.nop)
      (message_cleanup env (Type.Shared Type.Write))
  
  let compile_const_message outer_env outer_ae sort control args mk_body ret_tys at : E.func_with_names =
    let ae0 = VarEnv.mk_fun_ae outer_ae in
    Func.of_body outer_env [] [] (fun env -> G.with_region at (
      message_start env sort ^^
      (* cycles *)
      Internals.reset_cycles env outer_ae ^^
      Internals.reset_refund env outer_ae ^^
      (* reply early for a oneway *)
      (if control = Type.Returns
       then
         Tuple.compile_unit env ^^
         Serialization.serialize env [] ^^
         IC.reply_with_data env
       else G.nop) ^^
      (* Deserialize argument and add params to the environment *)
      let arg_list = List.map (fun a -> (a.it, a.note)) args in
      let arg_names = List.map (fun a -> a.it) args in
      let arg_tys = List.map (fun a -> a.note) args in
      let ae1 = VarEnv.add_argument_locals env ae0 arg_list in
      Serialization.deserialize env arg_tys ^^
      G.concat_map (Var.set_val_vanilla_from_stack env ae1) (List.rev arg_names) ^^
      mk_body env ae1 ^^
      message_cleanup env sort
    ))

  (* Compile a closed function declaration (captures no local variables) *)
  let closed pre_env sort control name args mk_body fun_rhs ret_tys at =
    if Type.is_shared_sort sort
    then begin
      let (fi, fill) = E.reserve_fun pre_env name in
      ( Const.t_of_v (Const.Message fi), fun env ae ->
        fill (compile_const_message env ae sort control args mk_body ret_tys at)
      )
    end else begin
      assert (control = Type.Returns);
      let lf = E.make_lazy_function pre_env name in
      ( Const.t_of_v (Const.Fun ((fun () -> Lib.AllocOnUse.use lf), fun_rhs)), fun env ae ->
        let restore_no_env _env ae _ = ae, unmodified in
        Lib.AllocOnUse.def lf (lazy (compile_local_function env ae restore_no_env args mk_body ret_tys at))
      )
    end

  (* Compile a closure declaration (captures local variables) *)
  let closure env ae sort control name captured args mk_body ret_tys at =
      let is_local = sort = Type.Local in

      let set_clos, get_clos = new_local env (name ^ "_clos") in

      let len = Wasm.I32.of_int_u (List.length captured) in
      let store_env, restore_env =
        let rec go i = function
          | [] -> (G.nop, fun _env ae1 _ -> ae1, unmodified)
          | (v::vs) ->
              let store_rest, restore_rest = go (i + 1) vs in
              let store_this, restore_this = Var.capture env ae v in
              let store_env =
                get_clos ^^
                store_this ^^
                Closure.store_data env (Wasm.I32.of_int_u i) ^^
                store_rest in
              let restore_env env ae1 get_env =
                let ae2, codeW = restore_this env ae1 in
                let ae3, code_restW = restore_rest env ae2 get_env in
                (ae3,
                 fun body ->
                 get_env ^^
                 Closure.load_data env (Wasm.I32.of_int_u i) ^^
                 codeW (code_restW body)
                )
              in store_env, restore_env in
        go 0 captured in

      let f =
        if is_local
        then compile_local_function env ae restore_env args mk_body ret_tys at
        else assert false (* no first class shared functions yet *) in

      let fi = E.add_fun env name f in

      let code =
        (* Allocate a heap object for the closure *)
        Tagged.alloc env (Int32.add (Closure.header_size env) len) Tagged.Closure ^^
        set_clos ^^

        (* Store the function pointer number: *)
        get_clos ^^
        compile_unboxed_const (E.add_fun_ptr env fi) ^^
        Tagged.store_field env (Closure.funptr_field env) ^^

        (* Store the length *)
        get_clos ^^
        compile_unboxed_const len ^^
        Tagged.store_field env (Closure.len_field env) ^^

        (* Store all captured values *)
        store_env ^^

        get_clos ^^
        Tagged.allocation_barrier env ^^
        G.i Drop
      in

      if is_local
      then
        SR.Vanilla,
        code ^^
        get_clos
      else assert false (* no first class shared functions *)

  let lit env ae name sort control free_vars args mk_body ret_tys at =
    let captured = List.filter (VarEnv.needs_capture ae) free_vars in

    if ae.VarEnv.lvl = VarEnv.TopLvl then assert (captured = []);

    if captured = []
    then
      let (ct, fill) = closed env sort control name args mk_body Const.Complicated ret_tys at in
      fill env ae;
      (SR.Const ct, G.nop)
    else closure env ae sort control name captured args mk_body ret_tys at

  (* Returns a closure corresponding to a future (async block) *)
  let async_body env ae ts free_vars mk_body at =
    (* We compile this as a local, returning function, so set return type to [] *)
    let sr, code = lit env ae "anon_async" Type.Local Type.Returns free_vars [] mk_body [] at in
    code ^^
    StackRep.adjust env sr SR.Vanilla

  (* Takes the reply and reject callbacks, tuples them up (with administrative extras),
     adds them to the continuation table, and returns the two callbacks expected by
     ic.call_new.

     The tupling is necessary because we want to free _both_/_all_ closures
     when the call is answered.

     The reply callback function exists once per type (as it has to do
     deserialization); the reject callback function is unique.
  *)

  let closures_to_reply_reject_callbacks_aux env ts_opt =
    let arity, reply_name, from_arg_data =
      match ts_opt with
      | Some ts ->
        (List.length ts,
         "@callback<" ^ Typ_hash.typ_hash (Type.Tup ts) ^ ">",
         fun env -> Serialization.deserialize env ts)
      | None ->
        (1,
         "@callback",
         (fun env ->
           Blob.of_size_copy env
           (fun env -> IC.system_call env "msg_arg_data_size")
           (fun env -> IC.system_call env "msg_arg_data_copy")
           (fun env -> compile_unboxed_const 0l)))
    in
    Func.define_built_in env reply_name ["env", I32Type] [] (fun env ->
        callback_start env ^^
        (* Look up continuation *)
        let (set_closure, get_closure) = new_local env "closure" in
        G.i (LocalGet (nr 0l)) ^^
        ContinuationTable.recall env ^^
        Arr.load_field env 0l ^^ (* get the reply closure *)
        set_closure ^^
        get_closure ^^
        Closure.prepare_closure_call env ^^

        (* Deserialize/Blobify reply arguments  *)
        from_arg_data env ^^

        get_closure ^^
        Closure.call_closure env arity 0 ^^

        callback_cleanup env
      );

    let reject_name = "@reject_callback" in
    Func.define_built_in env reject_name ["env", I32Type] [] (fun env ->
        callback_start env ^^
        (* Look up continuation *)
        let (set_closure, get_closure) = new_local env "closure" in
        G.i (LocalGet (nr 0l)) ^^
        ContinuationTable.recall env ^^
        Arr.load_field env 1l ^^ (* get the reject closure *)
        set_closure ^^
        get_closure ^^
        Closure.prepare_closure_call env ^^
        (* Synthesize value of type `Text`, the error message
           (The error code is fetched via a prim)
        *)
        IC.error_value env ^^

        get_closure ^^
        Closure.call_closure env 1 0 ^^

        callback_cleanup env
      );

    (* result is a function that accepts a list of closure getters, from which
       the first and second must be the reply and reject continuations. *)
    fun closure_getters ->
      let (set_cb_index, get_cb_index) = new_local env "cb_index" in
      Arr.lit env closure_getters ^^
      ContinuationTable.remember env ^^
      set_cb_index ^^

      (* return arguments for the ic.call *)
      compile_unboxed_const (E.add_fun_ptr env (E.built_in env reply_name)) ^^
      get_cb_index ^^
      compile_unboxed_const (E.add_fun_ptr env (E.built_in env reject_name)) ^^
      get_cb_index

  let closures_to_reply_reject_callbacks env ts =
    closures_to_reply_reject_callbacks_aux env (Some ts)
  let closures_to_raw_reply_reject_callbacks env  =
    closures_to_reply_reject_callbacks_aux env None

  let ignoring_callback env =
    (* for one-way calls, we use an invalid table entry as the callback. this
       way, the callback, when it comes back, will (safely) trap, even if the
       module has completely changed in between. This way, one-way calls do not
       get in the way of safe instantaneous upgrades *)
    compile_unboxed_const (-1l)

  let cleanup_callback env =
    let name = "@cleanup_callback" in
    Func.define_built_in env name ["env", I32Type] [] (fun env ->
        G.i (LocalGet (nr 0l)) ^^
        ContinuationTable.recall env ^^
        G.i Drop);
    compile_unboxed_const (E.add_fun_ptr env (E.built_in env name))

  let ic_call_threaded env purpose get_meth_pair push_continuations
    add_data add_cycles =
    match E.mode env with
    | Flags.ICMode
    | Flags.RefMode ->
      let message = Printf.sprintf "could not perform %s" purpose in
      let (set_cb_index, get_cb_index) = new_local env "cb_index" in
      (* The callee *)
      get_meth_pair ^^ Arr.load_field env 0l ^^ Blob.as_ptr_len env ^^
      (* The method name *)
      get_meth_pair ^^ Arr.load_field env 1l ^^ Blob.as_ptr_len env ^^
      (* The reply and reject callback *)
      push_continuations ^^
      set_cb_index ^^ get_cb_index ^^
      (* initiate call *)
      IC.system_call env "call_new" ^^
      cleanup_callback env ^^ get_cb_index ^^
      IC.system_call env "call_on_cleanup" ^^
      (* the data *)
      add_data get_cb_index ^^
      IC.system_call env "call_data_append" ^^
      (* the cycles *)
      add_cycles ^^
      (* done! *)
      IC.system_call env "call_perform" ^^
      IC.set_call_perform_status env ^^
      Blob.lit env message ^^
      IC.set_call_perform_message env ^^
      IC.get_call_perform_status env ^^
      (* save error code, cleanup on error *)
      G.if0
      begin (* send failed *)
        if !Flags.trap_on_call_error then
          E.trap_with env message
        else
        (* Recall (don't leak) continuations *)
        get_cb_index ^^
        ContinuationTable.recall env ^^
        G.i Drop
      end
      begin (* send succeeded *)
        G.nop
      end
    | _ ->
      E.trap_with env (Printf.sprintf "cannot perform %s when running locally" purpose)

  let ic_call env ts1 ts2 get_meth_pair get_arg get_k get_r =
    ic_call_threaded
      env
      "remote call"
      get_meth_pair
      (closures_to_reply_reject_callbacks env ts2 [get_k; get_r])
      (fun _ -> get_arg ^^ Serialization.serialize env ts1)

  let ic_call_raw env get_meth_pair get_arg get_k get_r =
    ic_call_threaded
      env
      "raw call"
      get_meth_pair
      (closures_to_raw_reply_reject_callbacks env [get_k; get_r])
      (fun _ -> get_arg ^^ Blob.as_ptr_len env)

  let ic_self_call env ts get_meth_pair get_future get_k get_r =
    ic_call_threaded
      env
      "self call"
      get_meth_pair
      (* Storing the tuple away, future_array_index = 2, keep in sync with rts/continuation_table.rs *)
      (closures_to_reply_reject_callbacks env ts [get_k; get_r; get_future])
      (fun get_cb_index ->
        get_cb_index ^^
        BoxedSmallWord.box env Type.Nat32 ^^
        Serialization.serialize env Type.[Prim Nat32])

  let ic_call_one_shot env ts get_meth_pair get_arg add_cycles =
    match E.mode env with
    | Flags.ICMode
    | Flags.RefMode ->
      (* The callee *)
      get_meth_pair ^^ Arr.load_field env 0l ^^ Blob.as_ptr_len env ^^
      (* The method name *)
      get_meth_pair ^^ Arr.load_field env 1l ^^ Blob.as_ptr_len env ^^
      (* The reply callback *)
      ignoring_callback env ^^
      compile_unboxed_zero ^^
      (* The reject callback *)
      ignoring_callback env ^^
      compile_unboxed_zero ^^
      IC.system_call env "call_new" ^^
      (* the data *)
      get_arg ^^ Serialization.serialize env ts ^^
      IC.system_call env "call_data_append" ^^
      (* the cycles *)
      add_cycles ^^
      IC.system_call env "call_perform" ^^
      (* This is a one-shot function: just remember error code *)
      (if !Flags.trap_on_call_error then
         (* legacy: discard status, proceed as if all well *)
         G.i Drop ^^
         compile_unboxed_zero ^^
         IC.set_call_perform_status env ^^
         Blob.lit env "" ^^
         IC.set_call_perform_message env
       else
         IC.set_call_perform_status env ^^
         Blob.lit env "could not perform oneway" ^^
         IC.set_call_perform_message env)

    | _ -> assert false

  let equate_msgref env =
    let (set_meth_pair1, get_meth_pair1) = new_local env "meth_pair1" in
    let (set_meth_pair2, get_meth_pair2) = new_local env "meth_pair2" in
    set_meth_pair2 ^^ set_meth_pair1 ^^
    get_meth_pair1 ^^ Arr.load_field env 0l ^^
    get_meth_pair2 ^^ Arr.load_field env 0l ^^
    Blob.compare env (Some Operator.EqOp) ^^
    G.if1 I32Type
    begin
      get_meth_pair1 ^^ Arr.load_field env 1l ^^
      get_meth_pair2 ^^ Arr.load_field env 1l ^^
      Blob.compare env (Some Operator.EqOp)
    end
    begin
      Bool.lit false
    end

  let export_async_method env =
    let name = IC.async_method_name in
    begin match E.mode env with
    | Flags.ICMode | Flags.RefMode ->
      Func.define_built_in env name [] [] (fun env ->
        let (set_closure, get_closure) = new_local env "closure" in

        message_start env (Type.Shared Type.Write) ^^

        (* Check that we are calling this *)
        IC.assert_caller_self env ^^

        (* Deserialize and look up continuation argument *)
        Serialization.deserialize env Type.[Prim Nat32] ^^
        BoxedSmallWord.unbox env Type.Nat32 ^^
        ContinuationTable.peek_future env ^^
        set_closure ^^
        get_closure ^^
        Closure.prepare_closure_call env ^^
        get_closure ^^
        Closure.call_closure env 0 0 ^^
        message_cleanup env (Type.Shared Type.Write)
      );

      let fi = E.built_in env name in
      E.add_export env (nr {
        name = Lib.Utf8.decode ("canister_update " ^ name);
        edesc = nr (FuncExport (nr fi))
      })
    | _ -> ()
    end

  let export_gc_trigger_method env =
    let name = IC.gc_trigger_method_name in
    begin match E.mode env with
    | Flags.ICMode | Flags.RefMode ->
      Func.define_built_in env name [] [] (fun env ->
        message_start env (Type.Shared Type.Write) ^^
        (* Check that we are called from this or a controller, w/o allocation *)
        IC.assert_caller_self_or_controller env ^^
        (* To avoid more failing allocation, don't deserialize args nor serialize reply,
           i.e. don't even try to do this:
        Serialization.deserialize env [] ^^
        Tuple.compile_unit env ^^
        Serialization.serialize env [] ^^
        *)
        (* Instead, just ignore the argument and
           send a *statically* allocated, nullary reply *)
        Blob.lit_ptr_len env "DIDL\x00\x00" ^^
        IC.reply_with_data env ^^
        (* Finally, act like
        message_cleanup env (Type.Shared Type.Write)
           but *force* collection *)
        GC.record_mutator_instructions env ^^
        E.collect_garbage env true ^^
        GC.record_collector_instructions env ^^
        Lifecycle.trans env Lifecycle.Idle
      );

      let fi = E.built_in env name in
      E.add_export env (nr {
        name = Lib.Utf8.decode ("canister_update " ^ name);
        edesc = nr (FuncExport (nr fi))
      })
    | _ -> ()
    end

end (* FuncDec *)


module PatCode = struct
  (* Pattern failure code on demand.

  Patterns in general can fail, so we want a block around them with a
  jump-label for the fail case. But many patterns cannot fail, in particular
  function arguments that are simple variables. In these cases, we do not want
  to create the block and the (unused) jump label. So we first generate the
  code, either as plain code (CannotFail) or as code with hole for code to run
  in case of failure (CanFail).
  *)

  type patternCode =
    | CannotFail of G.t
    | CanFail of (G.t -> G.t)

  let definiteFail = CanFail (fun fail -> fail)

  let (^^^) : patternCode -> patternCode -> patternCode = function
    | CannotFail is1 ->
      begin function
      | CannotFail is2 -> CannotFail (is1 ^^ is2)
      | CanFail is2 -> CanFail (fun k -> is1 ^^ is2 k)
      end
    | CanFail is1 ->
      begin function
      | CannotFail is2 -> CanFail (fun k ->  is1 k ^^ is2)
      | CanFail is2 -> CanFail (fun k -> is1 k ^^ is2 k)
      end

  let with_fail (fail_code : G.t) : patternCode -> G.t = function
    | CannotFail is -> is
    | CanFail is -> is fail_code

  let orElse : patternCode -> patternCode -> patternCode = function
    | CannotFail is1 -> fun _ -> CannotFail is1
    | CanFail is1 -> function
      | CanFail is2 -> CanFail (fun fail_code ->
          let inner_fail = G.new_depth_label () in
          let inner_fail_code = Bool.lit false ^^ G.branch_to_ inner_fail in
          G.labeled_block1 I32Type inner_fail (is1 inner_fail_code ^^ Bool.lit true) ^^
          G.if0 G.nop (is2 fail_code)
        )
      | CannotFail is2 -> CannotFail (
          let inner_fail = G.new_depth_label () in
          let inner_fail_code = Bool.lit false ^^ G.branch_to_ inner_fail in
          G.labeled_block1 I32Type inner_fail (is1 inner_fail_code ^^ Bool.lit true) ^^
          G.if0 G.nop is2
        )

  let orElses : patternCode list -> patternCode -> patternCode =
    List.fold_right orElse

  let patternFailTrap env = E.trap_with env "pattern failed"

  let orPatternFailure env pcode =
    with_fail (patternFailTrap env) pcode

  let orsPatternFailure env pcodes =
    orPatternFailure env (orElses pcodes definiteFail)

  let with_region at = function
    | CannotFail is -> CannotFail (G.with_region at is)
    | CanFail is -> CanFail (fun k -> G.with_region at (is k))

end (* PatCode *)
open PatCode

(* All the code above is independent of the IR *)
open Ir

module AllocHow = struct
  (*
  When compiling a (recursive) block, we need to do a dependency analysis, to
  find out how the things are allocated. The options are:
  - const:  completely known, constant, not stored anywhere (think static function)
            (no need to mention in a closure)
  - local:  only needed locally, stored in a Wasm local, immutable
            (can be copied into a closure by value)
  - local mutable: only needed locally, stored in a Wasm local, mutable
            (cannot be copied into a closure)
  - heap allocated: stored on the dynamic heap, address in Wasm local
            (can be copied into a closure by reference)
  - static heap: stored on the static heap, address known statically
            (no need to mention in a closure)

  The goal is to avoid dynamic allocation where possible (and use locals), and
  to avoid turning function references into closures.

  The rules are:
  - functions are const, unless they capture something that is not a const
    function or a static heap allocation.
    in particular, top-level functions are always const
  - everything that is captured on the top-level needs to be statically
    heap-allocated
  - everything that is captured before it is defined, or is captured and mutable
    needs to be dynamically heap-allocated
  - the rest can be local
  *)

  module M = Freevars.M
  module S = Freevars.S

  (*
  We represent this as a lattice as follows:
  *)
  type how = Const | LocalImmut of SR.t | LocalMut of SR.t | StoreHeap | StoreStatic
  type allocHow = how M.t

  let disjoint_union : allocHow -> allocHow -> allocHow =
    M.union (fun v _ _ -> fatal "AllocHow.disjoint_union: %s" v)

  let join : allocHow -> allocHow -> allocHow =
    M.union (fun _ x y -> Some (match x, y with
      | StoreStatic, StoreHeap | StoreHeap, StoreStatic
      ->  fatal "AllocHow.join: cannot join StoreStatic and StoreHeap"

      | _, StoreHeap     | StoreHeap,      _ -> StoreHeap
      | _, StoreStatic   | StoreStatic,    _ -> StoreStatic
      | _, LocalMut sr   | LocalMut sr,    _ -> LocalMut sr
      | _, LocalImmut sr | LocalImmut sr,  _ -> LocalImmut sr

      | Const, Const -> Const
    ))
  let joins = List.fold_left join M.empty

  let map_of_set = Freevars.map_of_set
  let set_of_map = Freevars.set_of_map

  (* Various filters used in the set operations below *)
  let is_local_mut _ = function
    | LocalMut _ -> true
    | _ -> false

  let is_local _ = function
    | LocalImmut _ | LocalMut _ -> true
    | _ -> false

  let how_captured lvl how seen captured =
    (* What to do so that we can capture something?
       * For local blocks, put on the dynamic heap:
         - mutable things
         - not yet defined things
       * For top-level blocks, put on the static heap:
         - everything that is non-static (i.e. still in locals)
    *)
    match lvl with
    | VarEnv.NotTopLvl ->
      map_of_set StoreHeap (S.union
        (S.inter (set_of_map (M.filter is_local_mut how)) captured)
        (S.inter (set_of_map (M.filter is_local how)) (S.diff captured seen))
      )
    | VarEnv.TopLvl ->
      map_of_set StoreStatic
        (S.inter (set_of_map (M.filter is_local how)) captured)

  (* A bit like StackRep.of_type, but only for those types and stackreps that
     we support in local variables *)
  let stackrep_of_type t =
    let open Type in
    match normalize t with
    | Prim ((Nat32 | Int32 | Nat16 | Int16 | Nat8 | Int8 | Char) as pty) ->
       SR.UnboxedWord32 pty
    | Prim ((Nat64 | Int64) as pty) -> SR.UnboxedWord64 pty
    | Prim Float -> SR.UnboxedFloat64
    | _ -> SR.Vanilla

  let dec lvl how_outer (seen, how0) dec =
    let how_all = disjoint_union how_outer how0 in

    let (f,d) = Freevars.dec dec in
    let captured = S.inter (set_of_map how0) (Freevars.captured_vars f) in

    (* Which allocation is required for the things defined here? *)
    let how1 = match dec.it with
      (* Mutable variables are, well, mutable *)
      | VarD _ ->
        M.map (fun t -> LocalMut (stackrep_of_type t)) d

      (* Constant expressions (trusting static_vals.ml) *)
      | LetD (_, e) when e.note.Note.const ->
        M.map (fun _ -> (Const : how)) d

      (* References to mutboxes *)
      | RefD _ ->
        M.map (fun _ -> StoreHeap) d

      (* Everything else needs at least a local *)
      | _ ->
        M.map (fun t -> LocalImmut (stackrep_of_type t)) d in

    (* Which allocation does this require for its captured things? *)
    let how2 = how_captured lvl how_all seen captured in

    let how = joins [how0; how1; how2] in
    let seen' = S.union seen (set_of_map d)
    in (seen', how)

  (* find the allocHow for the variables currently in scope *)
  (* we assume things are mutable, as we do not know better here *)
  let how_of_ae ae : allocHow =
    M.map (fun (l, _) -> match l with
    | VarEnv.Const _        -> (Const : how)
    | VarEnv.HeapStatic _   -> StoreStatic
    | VarEnv.HeapInd _      -> StoreHeap
    | VarEnv.Local (sr, _)  -> LocalMut sr (* conservatively assume mutable *)
    | VarEnv.PublicMethod _ -> LocalMut SR.Vanilla
    ) ae.VarEnv.vars

  let decs (ae : VarEnv.t) decs captured_in_body : allocHow =
    let lvl = ae.VarEnv.lvl in
    let how_outer = how_of_ae ae in
    let defined_here = snd (Freevars.decs decs) in (* TODO: implement gather_decs more directly *)
    let how_outer = Freevars.diff how_outer defined_here in (* shadowing *)
    let how0 = M.map (fun _t -> (Const : how)) defined_here in
    let captured = S.inter (set_of_map defined_here) captured_in_body in
    let rec go how =
      let seen, how1 = List.fold_left (dec lvl how_outer) (S.empty, how) decs in
      assert (S.equal seen (set_of_map defined_here));
      let how2 = how_captured lvl how1 seen captured in
      let how' = join how1 how2 in
      if M.equal (=) how how' then how' else go how' in
    go how0

  (* Functions to extend the environment (and possibly allocate memory)
     based on how we want to store them. *)
  let add_local env ae how name typ : VarEnv.t * G.t =
    match M.find name how with
    | (Const : how) -> (ae, G.nop)
    | LocalImmut sr | LocalMut sr ->
      let ae1, _ = VarEnv.add_direct_local env ae name sr typ in
      (ae1, G.nop)
    | StoreHeap ->
      let ae1, i = VarEnv.add_local_with_heap_ind env ae name typ in
      let alloc_code = MutBox.alloc env ^^ G.i (LocalSet (nr i)) in
      (ae1, alloc_code)
    | StoreStatic ->
      let ptr = MutBox.static env in
      let ae1 = VarEnv.add_local_heap_static ae name ptr typ in
      (ae1, G.nop)

  let add_local_for_alias env ae how name typ : VarEnv.t * G.t =
    match M.find name how with
    | StoreHeap ->
      let ae1, _ = VarEnv.add_local_with_heap_ind env ae name typ in
      ae1, G.nop
    | _ -> assert false

end (* AllocHow *)

(* The actual compiler code that looks at the AST *)

(* wraps a bigint in range [0…2^32-1] into range [-2^31…2^31-1] *)
let nat32_to_int32 n =
  let open Big_int in
  if ge_big_int n (power_int_positive_int 2 31)
  then sub_big_int n (power_int_positive_int 2 32)
  else n

(* wraps a bigint in range [0…2^64-1] into range [-2^63…2^63-1] *)
let nat64_to_int64 n =
  let open Big_int in
  if ge_big_int n (power_int_positive_int 2 63)
  then sub_big_int n (power_int_positive_int 2 64)
  else n

let const_lit_of_lit : Ir.lit -> Const.lit = function
  | BoolLit b     -> Const.Bool b
  | IntLit n
  | NatLit n      -> Const.BigInt (Numerics.Nat.to_big_int n)
  | Int8Lit n     -> Const.Vanilla (TaggedSmallWord.vanilla_lit Type.Int8 (Numerics.Int_8.to_int n))
  | Nat8Lit n     -> Const.Vanilla (TaggedSmallWord.vanilla_lit Type.Nat8 (Numerics.Nat8.to_int n))
  | Int16Lit n    -> Const.Vanilla (TaggedSmallWord.vanilla_lit Type.Int16 (Numerics.Int_16.to_int n))
  | Nat16Lit n    -> Const.Vanilla (TaggedSmallWord.vanilla_lit Type.Nat16 (Numerics.Nat16.to_int n))
  | Int32Lit n    -> Const.Word32 (Type.Int32, (Big_int.int32_of_big_int (Numerics.Int_32.to_big_int n)))
  | Nat32Lit n    -> Const.Word32 (Type.Nat32, (Big_int.int32_of_big_int (nat32_to_int32 (Numerics.Nat32.to_big_int n))))
  | Int64Lit n    -> Const.Word64 (Type.Int64, (Big_int.int64_of_big_int (Numerics.Int_64.to_big_int n)))
  | Nat64Lit n    -> Const.Word64 (Type.Nat64, (Big_int.int64_of_big_int (nat64_to_int64 (Numerics.Nat64.to_big_int n))))
  | CharLit c     -> Const.Vanilla (TaggedSmallWord.vanilla_lit Type.Char c)

  | NullLit       -> Const.Null
  | TextLit t
  | BlobLit t     -> Const.Blob t
  | FloatLit f    -> Const.Float64 f

let const_of_lit lit =
  Const.t_of_v (Const.Lit (const_lit_of_lit lit))

let compile_lit lit =
  SR.Const (const_of_lit lit), G.nop

let compile_lit_as env sr_out lit =
  let sr_in, code = compile_lit lit in
  code ^^ StackRep.adjust env sr_in sr_out

(* helper, traps with message *)
let then_arithmetic_overflow env =
  E.then_trap_with env "arithmetic overflow"

(* The first returned StackRep is for the arguments (expected), the second for the results (produced) *)
let compile_unop env t op =
  let open Operator in
  match op, t with
  | _, Type.Non ->
    SR.Vanilla, SR.Unreachable, G.i Unreachable
  | NegOp, Type.(Prim Int) ->
    SR.Vanilla, SR.Vanilla,
    BigNum.compile_neg env
  | NegOp, Type.(Prim Int64) ->
      SR.UnboxedWord64 Type.Int64, SR.UnboxedWord64 Type.Int64,
      Func.share_code1 Func.Never env "neg_trap" ("n", I64Type) [I64Type] (fun env get_n ->
        get_n ^^
        compile_eq64_const 0x8000000000000000L ^^
        then_arithmetic_overflow env ^^
        compile_const_64 0L ^^
        get_n ^^
        G.i (Binary (Wasm.Values.I64 I64Op.Sub))
      )
  | NegOp, Type.(Prim ((Int8 | Int16 | Int32) as p)) ->
    StackRep.of_type t, StackRep.of_type t,
    Func.share_code1 Func.Never env (prim_fun_name p "neg32_trap") ("n", I32Type) [I32Type] (fun env get_n ->
      get_n ^^
      compile_eq_const 0x80000000l ^^
      then_arithmetic_overflow env ^^
      compile_unboxed_zero ^^
      get_n ^^
      G.i (Binary (Wasm.Values.I32 I32Op.Sub))
    )
  | NegOp, Type.(Prim Float) ->
    SR.UnboxedFloat64, SR.UnboxedFloat64,
    G.i (Unary (Wasm.Values.F64 F64Op.Neg))
  | NotOp, Type.(Prim (Nat64|Int64 as p)) ->
     SR.UnboxedWord64 p, SR.UnboxedWord64 p,
     compile_xor64_const (-1L)
  | NotOp, Type.(Prim (Nat8|Nat16|Nat32|Int8|Int16|Int32 as ty)) ->
     StackRep.of_type t, StackRep.of_type t,
     compile_unboxed_const (TaggedSmallWord.mask_of_type ty) ^^
     G.i (Binary (Wasm.Values.I32 I32Op.Xor))
  | _ ->
    todo "compile_unop"
      (Wasm.Sexpr.Node ("BinOp", [ Arrange_ops.unop op ]))
      (SR.Vanilla, SR.Unreachable, E.trap_with env "TODO: compile_unop")

(* Logarithmic helpers for deciding whether we can carry out operations in constant bitwidth *)

(* helper, traps with message *)
let else_arithmetic_overflow env =
  E.else_trap_with env "arithmetic overflow"

(* helpers to decide if Int64 arithmetic can be carried out on the fast path *)
let additiveInt64_shortcut fast env get_a get_b slow =
  get_a ^^ get_a ^^ compile_shl64_const 1L ^^ G.i (Binary (Wasm.Values.I64 I64Op.Xor)) ^^ compile_shrU64_const 63L ^^
  get_b ^^ get_b ^^ compile_shl64_const 1L ^^ G.i (Binary (Wasm.Values.I64 I64Op.Xor)) ^^ compile_shrU64_const 63L ^^
  G.i (Binary (Wasm.Values.I64 I64Op.Or)) ^^
  G.i (Test (Wasm.Values.I64 I64Op.Eqz)) ^^
  G.if1 I64Type
    (get_a ^^ get_b ^^ fast)
    slow

let mulInt64_shortcut fast env get_a get_b slow =
  get_a ^^ get_a ^^ compile_shl64_const 1L ^^ G.i (Binary (Wasm.Values.I64 I64Op.Xor)) ^^ G.i (Unary (Wasm.Values.I64 I64Op.Clz)) ^^
  get_b ^^ get_b ^^ compile_shl64_const 1L ^^ G.i (Binary (Wasm.Values.I64 I64Op.Xor)) ^^ G.i (Unary (Wasm.Values.I64 I64Op.Clz)) ^^
  G.i (Binary (Wasm.Values.I64 I64Op.Add)) ^^
  compile_const_64 65L ^^ G.i (Compare (Wasm.Values.I64 I64Op.GeU)) ^^
  G.if1 I64Type
    (get_a ^^ get_b ^^ fast)
    slow

let powInt64_shortcut fast env get_a get_b slow =
  get_b ^^ G.i (Test (Wasm.Values.I64 I64Op.Eqz)) ^^
  G.if1 I64Type
    (compile_const_64 1L) (* ^0 *)
    begin (* ^(1+n) *)
      get_a ^^ compile_const_64 (-1L) ^^ G.i (Compare (Wasm.Values.I64 I64Op.Eq)) ^^
      G.if1 I64Type
        begin (* -1 ** (1+exp) == if even (1+exp) then 1 else -1 *)
          get_b ^^ compile_const_64 1L ^^
          G.i (Binary (Wasm.Values.I64 I64Op.And)) ^^ G.i (Test (Wasm.Values.I64 I64Op.Eqz)) ^^
          G.if1 I64Type
            (compile_const_64 1L)
            get_a
        end
        begin
          get_a ^^ compile_shrS64_const 1L ^^
          G.i (Test (Wasm.Values.I64 I64Op.Eqz)) ^^
          G.if1 I64Type
            get_a (* {0,1}^(1+n) *)
            begin
              get_b ^^ compile_const_64 64L ^^
              G.i (Compare (Wasm.Values.I64 I64Op.GeU)) ^^ then_arithmetic_overflow env ^^
              get_a ^^ get_a ^^ compile_shl64_const 1L ^^ G.i (Binary (Wasm.Values.I64 I64Op.Xor)) ^^
              G.i (Unary (Wasm.Values.I64 I64Op.Clz)) ^^ compile_sub64_const 63L ^^
              get_b ^^ G.i (Binary (Wasm.Values.I64 I64Op.Mul)) ^^
              compile_const_64 (-63L) ^^ G.i (Compare (Wasm.Values.I64 I64Op.GeS)) ^^
              G.if1 I64Type
                (get_a ^^ get_b ^^ fast)
                slow
            end
        end
    end


(* kernel for Int64 arithmetic, invokes estimator for fast path *)
let compile_Int64_kernel env name op shortcut =
  Func.share_code2 Func.Always env (prim_fun_name Type.Int64 name)
    (("a", I64Type), ("b", I64Type)) [I64Type]
    BigNum.(fun env get_a get_b ->
    shortcut
      env
      get_a
      get_b
      begin
        let (set_res, get_res) = new_local env "res" in
        get_a ^^ from_signed_word64 env ^^
        get_b ^^ from_signed_word64 env ^^
        op env ^^
        set_res ^^ get_res ^^
        fits_signed_bits env 64 ^^
        else_arithmetic_overflow env ^^
        get_res ^^ truncate_to_word64 env
      end)


(* helpers to decide if Nat64 arithmetic can be carried out on the fast path *)
let additiveNat64_shortcut fast env get_a get_b slow =
  get_a ^^ compile_shrU64_const 62L ^^
  get_b ^^ compile_shrU64_const 62L ^^
  G.i (Binary (Wasm.Values.I64 I64Op.Or)) ^^
  G.i (Test (Wasm.Values.I64 I64Op.Eqz)) ^^
  G.if1 I64Type
    (get_a ^^ get_b ^^ fast)
    slow

let mulNat64_shortcut fast env get_a get_b slow =
  get_a ^^ G.i (Unary (Wasm.Values.I64 I64Op.Clz)) ^^
  get_b ^^ G.i (Unary (Wasm.Values.I64 I64Op.Clz)) ^^
  G.i (Binary (Wasm.Values.I64 I64Op.Add)) ^^
  compile_const_64 64L ^^ G.i (Compare (Wasm.Values.I64 I64Op.GeU)) ^^
  G.if1 I64Type
    (get_a ^^ get_b ^^ fast)
    slow

let powNat64_shortcut fast env get_a get_b slow =
  get_b ^^ G.i (Test (Wasm.Values.I64 I64Op.Eqz)) ^^
  G.if1 I64Type
    (compile_const_64 1L) (* ^0 *)
    begin (* ^(1+n) *)
      get_a ^^ compile_shrU64_const 1L ^^
      G.i (Test (Wasm.Values.I64 I64Op.Eqz)) ^^
      G.if1 I64Type
        get_a (* {0,1}^(1+n) *)
        begin
          get_b ^^ compile_const_64 64L ^^ G.i (Compare (Wasm.Values.I64 I64Op.GeU)) ^^ then_arithmetic_overflow env ^^
          get_a ^^ G.i (Unary (Wasm.Values.I64 I64Op.Clz)) ^^ compile_sub64_const 64L ^^
          get_b ^^ G.i (Binary (Wasm.Values.I64 I64Op.Mul)) ^^ compile_const_64 (-64L) ^^ G.i (Compare (Wasm.Values.I64 I64Op.GeS)) ^^
          G.if1 I64Type
            (get_a ^^ get_b ^^ fast)
            slow
        end
    end


(* kernel for Nat64 arithmetic, invokes estimator for fast path *)
let compile_Nat64_kernel env name op shortcut =
  Func.share_code2 Func.Always env (prim_fun_name Type.Nat64 name)
    (("a", I64Type), ("b", I64Type)) [I64Type]
    BigNum.(fun env get_a get_b ->
    shortcut
      env
      get_a
      get_b
      begin
        let (set_res, get_res) = new_local env "res" in
        get_a ^^ from_word64 env ^^
        get_b ^^ from_word64 env ^^
        op env ^^
        set_res ^^ get_res ^^
        fits_unsigned_bits env 64 ^^
        else_arithmetic_overflow env ^^
        get_res ^^ truncate_to_word64 env
      end)


(* Compiling Int/Nat32 ops by conversion to/from i64. *)

(* helper, expects i64 on stack *)
let enforce_32_unsigned_bits env =
  compile_bitand64_const 0xFFFFFFFF00000000L ^^
  G.i (Test (Wasm.Values.I64 I64Op.Eqz)) ^^
  else_arithmetic_overflow env

(* helper, expects two identical i64s on stack *)
let enforce_32_signed_bits env =
  compile_shl64_const 1L ^^
  G.i (Binary (Wasm.Values.I64 I64Op.Xor)) ^^
  enforce_32_unsigned_bits env

let compile_Int32_kernel env name op =
     Func.share_code2 Func.Always env (prim_fun_name Type.Int32 name)
       (("a", I32Type), ("b", I32Type)) [I32Type]
       (fun env get_a get_b ->
         let (set_res, get_res) = new_local64 env "res" in
         get_a ^^ G.i (Convert (Wasm.Values.I64 I64Op.ExtendSI32)) ^^
         get_b ^^ G.i (Convert (Wasm.Values.I64 I64Op.ExtendSI32)) ^^
         G.i (Binary (Wasm.Values.I64 op)) ^^
         set_res ^^ get_res ^^ get_res ^^
         enforce_32_signed_bits env ^^
         get_res ^^ G.i (Convert (Wasm.Values.I32 I32Op.WrapI64)))

let compile_Nat32_kernel env name op =
     Func.share_code2 Func.Always env (prim_fun_name Type.Nat32 name)
       (("a", I32Type), ("b", I32Type)) [I32Type]
       (fun env get_a get_b ->
         let (set_res, get_res) = new_local64 env "res" in
         get_a ^^ G.i (Convert (Wasm.Values.I64 I64Op.ExtendUI32)) ^^
         get_b ^^ G.i (Convert (Wasm.Values.I64 I64Op.ExtendUI32)) ^^
         G.i (Binary (Wasm.Values.I64 op)) ^^
         set_res ^^ get_res ^^
         enforce_32_unsigned_bits env ^^
         get_res ^^ G.i (Convert (Wasm.Values.I32 I32Op.WrapI64)))

(* Customisable kernels for 8/16bit arithmetic via 32 bits. *)

(* helper, expects i32 on stack *)
let enforce_unsigned_bits env n =
  compile_bitand_const Int32.(shift_left minus_one n) ^^
  then_arithmetic_overflow env

let enforce_16_unsigned_bits env = enforce_unsigned_bits env 16

(* helper, expects two identical i32s on stack *)
let enforce_signed_bits env n =
  compile_shl_const 1l ^^ G.i (Binary (Wasm.Values.I32 I32Op.Xor)) ^^
  enforce_unsigned_bits env n

let enforce_16_signed_bits env = enforce_signed_bits env 16

let compile_smallInt_kernel' env ty name op =
  Func.share_code2 Func.Always env (prim_fun_name ty name)
    (("a", I32Type), ("b", I32Type)) [I32Type]
    (fun env get_a get_b ->
      let (set_res, get_res) = new_local env "res" in
      get_a ^^ compile_shrS_const 16l ^^
      get_b ^^ compile_shrS_const 16l ^^
      op ^^
      set_res ^^ get_res ^^ get_res ^^
      enforce_16_signed_bits env ^^
      get_res ^^ compile_shl_const 16l)

let compile_smallInt_kernel env ty name op =
  compile_smallInt_kernel' env ty name (G.i (Binary (Wasm.Values.I32 op)))

let compile_smallNat_kernel' env ty name op =
  Func.share_code2 Func.Always env (prim_fun_name ty name)
    (("a", I32Type), ("b", I32Type)) [I32Type]
    (fun env get_a get_b ->
      let (set_res, get_res) = new_local env "res" in
      get_a ^^ compile_shrU_const 16l ^^
      get_b ^^ compile_shrU_const 16l ^^
      op ^^
      set_res ^^ get_res ^^
      enforce_16_unsigned_bits env ^^
      get_res ^^ compile_shl_const 16l)

let compile_smallNat_kernel env ty name op =
  compile_smallNat_kernel' env ty name (G.i (Binary (Wasm.Values.I32 op)))

(* The first returned StackRep is for the arguments (expected), the second for the results (produced) *)
let compile_binop env t op : SR.t * SR.t * G.t =
  if t = Type.Non then SR.Vanilla, SR.Unreachable, G.i Unreachable else
  StackRep.of_type t,
  StackRep.of_type t,
  Operator.(match t, op with
  | Type.(Prim (Nat | Int)),                  AddOp -> BigNum.compile_add env
  | Type.(Prim (Nat64|Int64)),                WAddOp -> G.i (Binary (Wasm.Values.I64 I64Op.Add))
  | Type.(Prim Int64),                        AddOp ->
    compile_Int64_kernel env "add" BigNum.compile_add
      (additiveInt64_shortcut (G.i (Binary (Wasm.Values.I64 I64Op.Add))))
  | Type.(Prim Nat64),                        AddOp ->
    compile_Nat64_kernel env "add" BigNum.compile_add
      (additiveNat64_shortcut (G.i (Binary (Wasm.Values.I64 I64Op.Add))))
  | Type.(Prim Nat),                          SubOp -> BigNum.compile_unsigned_sub env
  | Type.(Prim Int),                          SubOp -> BigNum.compile_signed_sub env
  | Type.(Prim (Nat | Int)),                  MulOp -> BigNum.compile_mul env
  | Type.(Prim (Nat64|Int64)),                WMulOp -> G.i (Binary (Wasm.Values.I64 I64Op.Mul))
  | Type.(Prim Int64),                        MulOp ->
    compile_Int64_kernel env "mul" BigNum.compile_mul
      (mulInt64_shortcut (G.i (Binary (Wasm.Values.I64 I64Op.Mul))))
  | Type.(Prim Nat64),                        MulOp ->
    compile_Nat64_kernel env "mul" BigNum.compile_mul
      (mulNat64_shortcut (G.i (Binary (Wasm.Values.I64 I64Op.Mul))))
  | Type.(Prim Nat64),                        DivOp -> G.i (Binary (Wasm.Values.I64 I64Op.DivU))
  | Type.(Prim Nat64) ,                       ModOp -> G.i (Binary (Wasm.Values.I64 I64Op.RemU))
  | Type.(Prim Int64),                        DivOp -> G.i (Binary (Wasm.Values.I64 I64Op.DivS))
  | Type.(Prim Int64) ,                       ModOp -> G.i (Binary (Wasm.Values.I64 I64Op.RemS))
  | Type.(Prim Nat),                          DivOp -> BigNum.compile_unsigned_div env
  | Type.(Prim Nat),                          ModOp -> BigNum.compile_unsigned_rem env
  | Type.(Prim (Nat64|Int64)),                WSubOp -> G.i (Binary (Wasm.Values.I64 I64Op.Sub))
  | Type.(Prim Int64),                        SubOp ->
    compile_Int64_kernel env "sub" BigNum.compile_signed_sub
      (additiveInt64_shortcut (G.i (Binary (Wasm.Values.I64 I64Op.Sub))))
  | Type.(Prim Nat64),                        SubOp ->
    compile_Nat64_kernel env "sub" BigNum.compile_unsigned_sub
      (fun env get_a get_b ->
        additiveNat64_shortcut
          (G.i (Compare (Wasm.Values.I64 I64Op.GeU)) ^^
           else_arithmetic_overflow env ^^
           get_a ^^ get_b ^^ G.i (Binary (Wasm.Values.I64 I64Op.Sub)))
          env get_a get_b)
  | Type.(Prim Int),                          DivOp -> BigNum.compile_signed_div env
  | Type.(Prim Int),                          ModOp -> BigNum.compile_signed_mod env

  | Type.Prim Type.(Nat8|Nat16|Nat32|Int8|Int16|Int32),
                                              WAddOp -> G.i (Binary (Wasm.Values.I32 I32Op.Add))
  | Type.(Prim Int32),                        AddOp -> compile_Int32_kernel env "add" I64Op.Add
  | Type.Prim Type.(Int8 | Int16 as ty),      AddOp -> compile_smallInt_kernel env ty "add" I32Op.Add
  | Type.(Prim Nat32),                        AddOp -> compile_Nat32_kernel env "add" I64Op.Add
  | Type.Prim Type.(Nat8 | Nat16 as ty),      AddOp -> compile_smallNat_kernel env ty "add" I32Op.Add
  | Type.(Prim Float),                        AddOp -> G.i (Binary (Wasm.Values.F64 F64Op.Add))
  | Type.Prim Type.(Nat8|Nat16|Nat32|Int8|Int16|Int32),
                                              WSubOp -> G.i (Binary (Wasm.Values.I32 I32Op.Sub))
  | Type.(Prim Int32),                        SubOp -> compile_Int32_kernel env "sub" I64Op.Sub
  | Type.(Prim (Int8|Int16 as ty)),           SubOp -> compile_smallInt_kernel env ty "sub" I32Op.Sub
  | Type.(Prim Nat32),                        SubOp -> compile_Nat32_kernel env "sub" I64Op.Sub
  | Type.(Prim (Nat8|Nat16 as ty)),           SubOp -> compile_smallNat_kernel env ty "sub" I32Op.Sub
  | Type.(Prim Float),                        SubOp -> G.i (Binary (Wasm.Values.F64 F64Op.Sub))
  | Type.Prim Type.(Nat8|Nat16|Nat32|Int8|Int16|Int32 as ty),
                                              WMulOp -> TaggedSmallWord.compile_word_mul env ty
  | Type.(Prim Int32),                        MulOp -> compile_Int32_kernel env "mul" I64Op.Mul
  | Type.(Prim Int16),                        MulOp -> compile_smallInt_kernel env Type.Int16 "mul" I32Op.Mul
  | Type.(Prim Int8),                         MulOp -> compile_smallInt_kernel' env Type.Int8 "mul"
                                                         (compile_shrS_const 8l ^^ G.i (Binary (Wasm.Values.I32 I32Op.Mul)))
  | Type.(Prim Nat32),                        MulOp -> compile_Nat32_kernel env "mul" I64Op.Mul
  | Type.(Prim Nat16),                        MulOp -> compile_smallNat_kernel env Type.Nat16 "mul" I32Op.Mul
  | Type.(Prim Nat8),                         MulOp -> compile_smallNat_kernel' env Type.Nat8 "mul"
                                                         (compile_shrU_const 8l ^^ G.i (Binary (Wasm.Values.I32 I32Op.Mul)))
  | Type.(Prim Float),                        MulOp -> G.i (Binary (Wasm.Values.F64 F64Op.Mul))
  | Type.(Prim (Nat8|Nat16|Nat32 as ty)),     DivOp -> G.i (Binary (Wasm.Values.I32 I32Op.DivU)) ^^
                                                       TaggedSmallWord.msb_adjust ty
  | Type.(Prim (Nat8|Nat16|Nat32)),           ModOp -> G.i (Binary (Wasm.Values.I32 I32Op.RemU))
  | Type.(Prim Int32),                        DivOp -> G.i (Binary (Wasm.Values.I32 I32Op.DivS))
  | Type.(Prim (Int8|Int16 as ty)),           DivOp ->
    Func.share_code2 Func.Always env (prim_fun_name ty "div")
      (("a", I32Type), ("b", I32Type)) [I32Type]
      (fun env get_a get_b ->
        let (set_res, get_res) = new_local env "res" in
        get_a ^^ get_b ^^ G.i (Binary (Wasm.Values.I32 I32Op.DivS)) ^^
        TaggedSmallWord.msb_adjust ty ^^ set_res ^^
        get_a ^^ compile_eq_const 0x80000000l ^^
        E.if_ env (StackRep.to_block_type env (SR.UnboxedWord32 Type.Int32))
          begin
            get_b ^^ TaggedSmallWord.lsb_adjust ty ^^ compile_eq_const (-1l) ^^
            E.if_ env (StackRep.to_block_type env (SR.UnboxedWord32 ty))
              (G.i Unreachable)
              get_res
          end
          get_res)
  | Type.(Prim Float),                        DivOp -> G.i (Binary (Wasm.Values.F64 F64Op.Div))
  | Type.(Prim Float),                        ModOp -> E.call_import env "rts" "fmod" (* musl *)
  | Type.(Prim (Int8|Int16|Int32)),           ModOp -> G.i (Binary (Wasm.Values.I32 I32Op.RemS))
  | Type.(Prim (Nat8|Nat16|Nat32 as ty)),     WPowOp -> TaggedSmallWord.compile_nat_power env ty
  | Type.(Prim (Int8|Int16|Int32 as ty)),     WPowOp -> TaggedSmallWord.compile_int_power env ty
  | Type.(Prim ((Nat8|Nat16) as ty)),         PowOp ->
    Func.share_code2 Func.Always env (prim_fun_name ty "pow")
      (("n", I32Type), ("exp", I32Type)) [I32Type]
      (fun env get_n get_exp ->
        let (set_res, get_res) = new_local env "res" in
        let bits = TaggedSmallWord.bits_of_type ty in
        get_exp ^^
        G.if1 I32Type
          begin
            get_n ^^ compile_shrU_const Int32.(sub 33l (of_int bits)) ^^
            G.if1 I32Type
              begin
                unsigned_dynamics get_n ^^ compile_sub_const (Int32.of_int bits) ^^
                get_exp ^^ TaggedSmallWord.lsb_adjust ty ^^ G.i (Binary (Wasm.Values.I32 I32Op.Mul)) ^^
                compile_unboxed_const (-30l) ^^
                G.i (Compare (Wasm.Values.I32 I32Op.LtS)) ^^ then_arithmetic_overflow env ^^
                get_n ^^ TaggedSmallWord.lsb_adjust ty ^^
                get_exp ^^ TaggedSmallWord.lsb_adjust ty ^^
                TaggedSmallWord.compile_nat_power env Type.Nat32 ^^ set_res ^^
                get_res ^^ enforce_unsigned_bits env bits ^^
                get_res ^^ TaggedSmallWord.msb_adjust ty
              end
              get_n (* n@{0,1} ** (1+exp) == n *)
          end
          (compile_unboxed_const
             Int32.(shift_left one (to_int (TaggedSmallWord.shift_of_type ty))))) (* x ** 0 == 1 *)
  | Type.(Prim Nat32),                        PowOp ->
    Func.share_code2 Func.Always env (prim_fun_name Type.Nat32 "pow")
      (("n", I32Type), ("exp", I32Type)) [I32Type]
      (fun env get_n get_exp ->
        let (set_res, get_res) = new_local64 env "res" in
        get_exp ^^
        G.if1 I32Type
          begin
            get_n ^^ compile_shrU_const 1l ^^
            G.if1 I32Type
              begin
                get_exp ^^ compile_unboxed_const 32l ^^
                G.i (Compare (Wasm.Values.I32 I32Op.GeU)) ^^ then_arithmetic_overflow env ^^
                unsigned_dynamics get_n ^^ compile_sub_const 32l ^^
                get_exp ^^ TaggedSmallWord.lsb_adjust Type.Nat32 ^^ G.i (Binary (Wasm.Values.I32 I32Op.Mul)) ^^
                compile_unboxed_const (-62l) ^^
                G.i (Compare (Wasm.Values.I32 I32Op.LtS)) ^^ then_arithmetic_overflow env ^^
                get_n ^^ G.i (Convert (Wasm.Values.I64 I64Op.ExtendUI32)) ^^
                get_exp ^^ G.i (Convert (Wasm.Values.I64 I64Op.ExtendUI32)) ^^
                Word64.compile_unsigned_pow env ^^
                set_res ^^ get_res ^^ enforce_32_unsigned_bits env ^^
                get_res ^^ G.i (Convert (Wasm.Values.I32 I32Op.WrapI64))
              end
              get_n (* n@{0,1} ** (1+exp) == n *)
          end
          compile_unboxed_one) (* x ** 0 == 1 *)
  | Type.(Prim ((Int8|Int16) as ty)),         PowOp ->
    Func.share_code2 Func.Always env (prim_fun_name ty "pow")
      (("n", I32Type), ("exp", I32Type)) [I32Type]
      (fun env get_n get_exp ->
        let (set_res, get_res) = new_local env "res" in
        let bits = TaggedSmallWord.bits_of_type ty in
        get_exp ^^ compile_unboxed_zero ^^
        G.i (Compare (Wasm.Values.I32 I32Op.LtS)) ^^ E.then_trap_with env "negative power" ^^
        get_exp ^^
        G.if1 I32Type
          begin
            get_n ^^ compile_shrS_const Int32.(sub 33l (of_int bits)) ^^
            G.if1 I32Type
              begin
                signed_dynamics get_n ^^ compile_sub_const (Int32.of_int (bits - 1)) ^^
                get_exp ^^ TaggedSmallWord.lsb_adjust ty ^^ G.i (Binary (Wasm.Values.I32 I32Op.Mul)) ^^
                compile_unboxed_const (-30l) ^^
                G.i (Compare (Wasm.Values.I32 I32Op.LtS)) ^^ then_arithmetic_overflow env ^^
                get_n ^^ TaggedSmallWord.lsb_adjust ty ^^
                get_exp ^^ TaggedSmallWord.lsb_adjust ty ^^
                TaggedSmallWord.compile_nat_power env Type.Nat32 ^^
                set_res ^^ get_res ^^ get_res ^^ enforce_signed_bits env bits ^^
                get_res ^^ TaggedSmallWord.msb_adjust ty
              end
              get_n (* n@{0,1} ** (1+exp) == n *)
          end
          (compile_unboxed_one ^^ TaggedSmallWord.msb_adjust ty)) (* x ** 0 == 1 *)
  | Type.(Prim Int32),                        PowOp ->
    Func.share_code2 Func.Always env (prim_fun_name Type.Int32 "pow")
      (("n", I32Type), ("exp", I32Type)) [I32Type]
      (fun env get_n get_exp ->
        let (set_res, get_res) = new_local64 env "res" in
        get_exp ^^ compile_unboxed_zero ^^
        G.i (Compare (Wasm.Values.I32 I32Op.LtS)) ^^ E.then_trap_with env "negative power" ^^
        get_exp ^^
        G.if1 I32Type
          begin
            get_n ^^ compile_unboxed_one ^^ G.i (Compare (Wasm.Values.I32 I32Op.LeS)) ^^
            get_n ^^ compile_unboxed_const (-1l) ^^ G.i (Compare (Wasm.Values.I32 I32Op.GeS)) ^^
            G.i (Binary (Wasm.Values.I32 I32Op.And)) ^^
            G.if1 I32Type
              begin
                get_n ^^ compile_unboxed_zero ^^ G.i (Compare (Wasm.Values.I32 I32Op.LtS)) ^^
                G.if1 I32Type
                  begin
                    (* -1 ** (1+exp) == if even (1+exp) then 1 else -1 *)
                    get_exp ^^ compile_unboxed_one ^^ G.i (Binary (Wasm.Values.I32 I32Op.And)) ^^
                    G.if1 I32Type
                      get_n
                      compile_unboxed_one
                  end
                  get_n (* n@{0,1} ** (1+exp) == n *)
              end
              begin
                get_exp ^^ compile_unboxed_const 32l ^^
                G.i (Compare (Wasm.Values.I32 I32Op.GeU)) ^^ then_arithmetic_overflow env ^^
                signed_dynamics get_n ^^ compile_sub_const 31l ^^
                get_exp ^^ TaggedSmallWord.lsb_adjust Type.Int32 ^^ G.i (Binary (Wasm.Values.I32 I32Op.Mul)) ^^
                compile_unboxed_const (-62l) ^^
                G.i (Compare (Wasm.Values.I32 I32Op.LtS)) ^^ then_arithmetic_overflow env ^^
                get_n ^^ G.i (Convert (Wasm.Values.I64 I64Op.ExtendSI32)) ^^
                get_exp ^^ G.i (Convert (Wasm.Values.I64 I64Op.ExtendSI32)) ^^
                Word64.compile_unsigned_pow env ^^
                set_res ^^ get_res ^^ get_res ^^ enforce_32_signed_bits env ^^
                get_res ^^ G.i (Convert (Wasm.Values.I32 I32Op.WrapI64))
              end
          end
          compile_unboxed_one) (* x ** 0 == 1 *)
  | Type.(Prim Int),                          PowOp ->
    let pow = BigNum.compile_unsigned_pow env in
    let (set_n, get_n) = new_local env "n" in
    let (set_exp, get_exp) = new_local env "exp" in
    set_exp ^^ set_n ^^
    get_exp ^^ BigNum.compile_is_negative env ^^
    E.then_trap_with env "negative power" ^^
    get_n ^^ get_exp ^^ pow
  | Type.(Prim Nat64),                        WPowOp -> Word64.compile_unsigned_pow env
  | Type.(Prim Int64),                        WPowOp -> Word64.compile_signed_wpow env
  | Type.(Prim Nat64),                        PowOp ->
    compile_Nat64_kernel env "pow"
      BigNum.compile_unsigned_pow
      (powNat64_shortcut (Word64.compile_unsigned_pow env))
  | Type.(Prim Int64),                        PowOp ->
    let (set_exp, get_exp) = new_local64 env "exp" in
    set_exp ^^ get_exp ^^
    compile_const_64 0L ^^
    G.i (Compare (Wasm.Values.I64 I64Op.LtS)) ^^
    E.then_trap_with env "negative power" ^^
    get_exp ^^
    compile_Int64_kernel
      env "pow" BigNum.compile_unsigned_pow
      (powInt64_shortcut (Word64.compile_unsigned_pow env))
  | Type.(Prim Nat),                          PowOp -> BigNum.compile_unsigned_pow env
  | Type.(Prim Float),                        PowOp -> E.call_import env "rts" "pow" (* musl *)
  | Type.(Prim (Nat64|Int64)),                AndOp -> G.i (Binary (Wasm.Values.I64 I64Op.And))
  | Type.(Prim (Nat8|Nat16|Nat32|Int8|Int16|Int32)),
                                              AndOp -> G.i (Binary (Wasm.Values.I32 I32Op.And))
  | Type.(Prim (Nat64|Int64)),                OrOp  -> G.i (Binary (Wasm.Values.I64 I64Op.Or))
  | Type.(Prim (Nat8|Nat16|Nat32|Int8|Int16|Int32)),
                                              OrOp  -> G.i (Binary (Wasm.Values.I32 I32Op.Or))
  | Type.(Prim (Nat64|Int64)),                XorOp -> G.i (Binary (Wasm.Values.I64 I64Op.Xor))
  | Type.(Prim (Nat8|Nat16|Nat32|Int8|Int16|Int32)),
                                              XorOp -> G.i (Binary (Wasm.Values.I32 I32Op.Xor))
  | Type.(Prim (Nat64|Int64)),                ShLOp -> G.i (Binary (Wasm.Values.I64 I64Op.Shl))
  | Type.(Prim (Nat8|Nat16|Nat32|Int8|Int16|Int32 as ty)),
                                              ShLOp -> TaggedSmallWord.(
     lsb_adjust ty ^^ clamp_shift_amount ty ^^
     G.i (Binary (Wasm.Values.I32 I32Op.Shl)))
  | Type.(Prim Nat64),                        ShROp -> G.i (Binary (Wasm.Values.I64 I64Op.ShrU))
  | Type.(Prim (Nat8|Nat16|Nat32 as ty)),     ShROp -> TaggedSmallWord.(
     lsb_adjust ty ^^ clamp_shift_amount ty ^^
     G.i (Binary (Wasm.Values.I32 I32Op.ShrU)) ^^
     sanitize_word_result ty)
  | Type.(Prim Int64),                        ShROp -> G.i (Binary (Wasm.Values.I64 I64Op.ShrS))
  | Type.(Prim (Int8|Int16|Int32 as ty)),     ShROp -> TaggedSmallWord.(
     lsb_adjust ty ^^ clamp_shift_amount ty ^^
     G.i (Binary (Wasm.Values.I32 I32Op.ShrS)) ^^
     sanitize_word_result ty)
  | Type.(Prim (Nat64|Int64)),                RotLOp -> G.i (Binary (Wasm.Values.I64 I64Op.Rotl))
  | Type.(Prim (Nat32|Int32)),                RotLOp -> G.i (Binary (Wasm.Values.I32 I32Op.Rotl))
  | Type.(Prim (Nat8|Nat16|Int8|Int16 as ty)),
                                              RotLOp -> TaggedSmallWord.rotl env ty
  | Type.(Prim (Nat64|Int64)),                RotROp -> G.i (Binary (Wasm.Values.I64 I64Op.Rotr))
  | Type.(Prim (Nat32|Int32)),                RotROp -> G.i (Binary (Wasm.Values.I32 I32Op.Rotr))
  | Type.(Prim (Nat8|Nat16|Int8|Int16 as ty)),
                                              RotROp -> TaggedSmallWord.rotr env ty
  | Type.(Prim Text), CatOp -> Text.concat env
  | Type.Non, _ -> G.i Unreachable
  | _ -> todo_trap env "compile_binop" (Wasm.Sexpr.Node ("BinOp", [ Arrange_ops.binop op; Arrange_type.typ t]))
  )

let compile_eq env =
  let open Type in
  function
  | Prim Text -> Text.compare env Operator.EqOp
  | Prim (Blob|Principal) | Obj (Actor, _) -> Blob.compare env (Some Operator.EqOp)
  | Func (Shared _, _, _, _, _) -> FuncDec.equate_msgref env
  | Prim (Nat | Int) -> BigNum.compile_eq env
  | Prim (Int64 | Nat64) -> G.i (Compare (Wasm.Values.I64 I64Op.Eq))
  | Prim (Bool | Int8 | Nat8 | Int16 | Nat16 | Int32 | Nat32 | Char) ->
    G.i (Compare (Wasm.Values.I32 I32Op.Eq))
  | Non -> G.i Unreachable
  | Prim Float -> G.i (Compare (Wasm.Values.F64 F64Op.Eq))
  | t -> todo_trap env "compile_eq" (Arrange_type.typ t)

let get_relops = Operator.(function
  | GeOp -> Ge, I64Op.GeU, I64Op.GeS, I32Op.GeU, I32Op.GeS
  | GtOp -> Gt, I64Op.GtU, I64Op.GtS, I32Op.GtU, I32Op.GtS
  | LeOp -> Le, I64Op.LeU, I64Op.LeS, I32Op.LeU, I32Op.LeS
  | LtOp -> Lt, I64Op.LtU, I64Op.LtS, I32Op.LtU, I32Op.LtS
  | NeqOp -> assert false
  | _ -> failwith "uncovered relop")

let compile_comparison env t op =
  let bigintop, u64op, s64op, u32op, s32op = get_relops op in
  let open Type in
  match t with
    | Nat | Int -> BigNum.compile_relop env bigintop
    | Nat64 -> G.i (Compare (Wasm.Values.I64 u64op))
    | Nat8 | Nat16 | Nat32 | Char -> G.i (Compare (Wasm.Values.I32 u32op))
    | Int64 -> G.i (Compare (Wasm.Values.I64 s64op))
    | Int8 | Int16 | Int32 -> G.i (Compare (Wasm.Values.I32 s32op))
    | _ -> todo_trap env "compile_comparison" (Arrange_type.prim t)

let compile_relop env t op =
  if t = Type.Non then SR.Vanilla, G.i Unreachable else
  StackRep.of_type t,
  let open Operator in
  match t, op with
  | Type.(Prim Text), _ -> Text.compare env op
  | Type.(Prim (Blob|Principal)), _ -> Blob.compare env (Some op)
  | _, EqOp -> compile_eq env t
  | Type.(Prim (Nat | Nat8 | Nat16 | Nat32 | Nat64 | Int | Int8 | Int16 | Int32 | Int64 | Char as t1)), op1 ->
    compile_comparison env t1 op1
  | Type.(Prim Float), GtOp -> G.i (Compare (Wasm.Values.F64 F64Op.Gt))
  | Type.(Prim Float), GeOp -> G.i (Compare (Wasm.Values.F64 F64Op.Ge))
  | Type.(Prim Float), LeOp -> G.i (Compare (Wasm.Values.F64 F64Op.Le))
  | Type.(Prim Float), LtOp -> G.i (Compare (Wasm.Values.F64 F64Op.Lt))
  | _ -> todo_trap env "compile_relop" (Arrange_ops.relop op)

let compile_load_field env typ name =
  Object.load_idx env typ name


(* compile_lexp is used for expressions on the left of an assignment operator.
   Produces
   * preparation code, to run first
   * an expected stack rep
   * code that expects the value to be written in that stackrep, and consumes it
*)
let rec compile_lexp (env : E.t) ae lexp : G.t * SR.t * G.t =
  (fun (code, sr, fill_code) -> G.(with_region lexp.at code, sr, with_region lexp.at fill_code)) @@
  match lexp.it, !Flags.gc_strategy with
  | VarLE var, _ -> Var.set_val env ae var
  | IdxLE (e1, e2), Flags.Generational when potential_pointer (Arr.element_type env e1.note.Note.typ) ->
    let (set_field, get_field) = new_local env "field" in
    compile_array_index env ae e1 e2 ^^
    set_field ^^ (* peepholes to tee *)
    get_field,
    SR.Vanilla,
    store_ptr ^^
    get_field ^^
    compile_add_const ptr_unskew ^^
    E.call_import env "rts" "post_write_barrier"
  | IdxLE (e1, e2), Flags.Incremental when potential_pointer (Arr.element_type env e1.note.Note.typ) ->
    compile_array_index env ae e1 e2 ^^
    compile_add_const ptr_unskew,
    SR.Vanilla,
    Tagged.write_with_barrier env
  | IdxLE (e1, e2), _ ->
    compile_array_index env ae e1 e2,
    SR.Vanilla,
    store_ptr
  | DotLE (e, n), Flags.Generational when potential_pointer (Object.field_type env e.note.Note.typ n) ->
    let (set_field, get_field) = new_local env "field" in
    compile_exp_vanilla env ae e ^^
    Object.idx env e.note.Note.typ n ^^
    set_field ^^ (* peepholes to tee *)
    get_field,
    SR.Vanilla,
    store_ptr ^^
    get_field ^^
    compile_add_const ptr_unskew ^^
    E.call_import env "rts" "post_write_barrier"
  | DotLE (e, n), Flags.Incremental when potential_pointer (Object.field_type env e.note.Note.typ n) ->
    compile_exp_vanilla env ae e ^^
    (* Only real objects have mutable fields, no need to branch on the tag *)
    Object.idx env e.note.Note.typ n ^^
    compile_add_const ptr_unskew,
    SR.Vanilla,
    Tagged.write_with_barrier env
  | DotLE (e, n), _ ->
    compile_exp_vanilla env ae e ^^
    (* Only real objects have mutable fields, no need to branch on the tag *)
    Object.idx env e.note.Note.typ n,
    SR.Vanilla,
    store_ptr

(* Common code for a[e] as lexp and as exp.
Traps or pushes the pointer to the element on the stack
*)
and compile_array_index env ae e1 e2 =
    compile_exp_vanilla env ae e1 ^^ (* offset to array *)
    compile_exp_vanilla env ae e2 ^^ (* idx *)
    Arr.idx_bigint env

and compile_prim_invocation (env : E.t) ae p es at =
  (* for more concise code when all arguments and result use the same sr *)
  let const_sr sr inst = sr, G.concat_map (compile_exp_as env ae sr) es ^^ inst in

  begin match p, es with
  (* Calls *)
  | CallPrim _, [e1; e2] ->
    let sort, control, _, arg_tys, ret_tys = Type.as_func e1.note.Note.typ in
    let n_args = List.length arg_tys in
    let return_arity = match control with
      | Type.Returns -> List.length ret_tys
      | Type.Replies -> 0
      | Type.Promises -> assert false in

    let fun_sr, code1 = compile_exp env ae e1 in

    (* we duplicate this pattern match to emulate pattern guards *)
    let call_as_prim = match fun_sr, sort with
      | SR.Const (_, Const.Fun (mk_fi, Const.PrimWrapper prim)), _ ->
         begin match n_args, e2.it with
         | 0, _ -> true
         | 1, _ -> true
         | n, PrimE (TupPrim, es) when List.length es = n -> true
         | _, _ -> false
         end
      | _ -> false in

    begin match fun_sr, sort with
      | SR.Const (_, Const.Fun (mk_fi, Const.PrimWrapper prim)), _ when call_as_prim ->
         assert (sort = Type.Local);
         (* Handle argument tuples *)
         begin match n_args, e2.it with
         | 0, _ ->
           let sr, code2 = compile_prim_invocation env ae prim [] at in
           sr,
           code1 ^^
           compile_exp_as env ae (StackRep.of_arity 0) e2 ^^
           code2
         | 1, _ ->
           compile_prim_invocation env ae prim [e2] at
         | n, PrimE (TupPrim, es) ->
           assert (List.length es = n);
           compile_prim_invocation env ae prim es at
         | _, _ ->
           (* ugly case; let's just call this as a function for now *)
           raise (Invalid_argument "call_as_prim was true?")
         end
      | SR.Const (_, Const.Fun (mk_fi, _)), _ ->
         assert (sort = Type.Local);
         StackRep.of_arity return_arity,

         code1 ^^
         compile_unboxed_zero ^^ (* A dummy closure *)
         compile_exp_as env ae (StackRep.of_arity n_args) e2 ^^ (* the args *)
         G.i (Call (nr (mk_fi ()))) ^^
         FakeMultiVal.load env (Lib.List.make return_arity I32Type)
      | _, Type.Local ->
         let (set_clos, get_clos) = new_local env "clos" in

         StackRep.of_arity return_arity,
         code1 ^^ StackRep.adjust env fun_sr SR.Vanilla ^^
         set_clos ^^
         get_clos ^^
         Closure.prepare_closure_call env ^^
         compile_exp_as env ae (StackRep.of_arity n_args) e2 ^^
         get_clos ^^
         Closure.call_closure env n_args return_arity
      | _, Type.Shared _ ->
         (* Non-one-shot functions have been rewritten in async.ml *)
         assert (control = Type.Returns);

         let (set_meth_pair, get_meth_pair) = new_local env "meth_pair" in
         let (set_arg, get_arg) = new_local env "arg" in
         let _, _, _, ts, _ = Type.as_func e1.note.Note.typ in
         let add_cycles = Internals.add_cycles env ae in

         StackRep.of_arity return_arity,
         code1 ^^ StackRep.adjust env fun_sr SR.Vanilla ^^
         set_meth_pair ^^
         compile_exp_vanilla env ae e2 ^^ set_arg ^^

         FuncDec.ic_call_one_shot env ts get_meth_pair get_arg add_cycles
    end

  (* Operators *)
  | UnPrim (_, Operator.PosOp), [e1] -> compile_exp env ae e1
  | UnPrim (t, op), [e1] ->
    let sr_in, sr_out, code = compile_unop env t op in
    sr_out,
    compile_exp_as env ae sr_in e1 ^^
    code
  | BinPrim (t, op), [e1;e2] ->
    let sr_in, sr_out, code = compile_binop env t op in
    sr_out,
    compile_exp_as env ae sr_in e1 ^^
    compile_exp_as env ae sr_in e2 ^^
    code
  (* special case: recognize negation *)
  | RelPrim (Type.(Prim Bool), Operator.EqOp), [e1; {it = LitE (BoolLit false); _}] ->
    SR.bool,
    compile_exp_as_test env ae e1 ^^
    G.i (Test (Wasm.Values.I32 I32Op.Eqz))
  | RelPrim (t, op), [e1;e2] ->
    let sr, code = compile_relop env t op in
    SR.bool,
    compile_exp_as env ae sr e1 ^^
    compile_exp_as env ae sr e2 ^^
    code

  (* Tuples *)
  | TupPrim, es ->
    SR.UnboxedTuple (List.length es),
    G.concat_map (compile_exp_vanilla env ae) es
  | ProjPrim n, [e1] ->
    SR.Vanilla,
    compile_exp_vanilla env ae e1 ^^ (* offset to tuple (an array) *)
    Tuple.load_n env (Int32.of_int n)

  | OptPrim, [e] ->
    SR.Vanilla,
    Opt.inject env (compile_exp_vanilla env ae e)
  | TagPrim l, [e] ->
    SR.Vanilla,
    Variant.inject env l (compile_exp_vanilla env ae e)

  | DotPrim name, [e] ->
    let sr, code1 = compile_exp env ae e in
    begin match sr with
    | SR.Const (_, Const.Obj fs) ->
      let c = List.assoc name fs in
      SR.Const c, code1
    | _ ->
      SR.Vanilla,
      code1 ^^ StackRep.adjust env sr SR.Vanilla ^^
      Object.load_idx env e.note.Note.typ name
    end
  | ActorDotPrim name, [e] ->
    SR.Vanilla,
    compile_exp_vanilla env ae e ^^
    IC.actor_public_field env name

  | ArrayPrim (m, t), es ->
    SR.Vanilla,
    Arr.lit env (List.map (compile_exp_vanilla env ae) es)
  | IdxPrim, [e1; e2] ->
    SR.Vanilla,
    compile_array_index env ae e1 e2 ^^
    load_ptr
  (* NB: all these operations assume a valid array offset fits in a compact bignum *)
  | NextArrayOffset, [e] ->
    let one_untagged = Int32.shift_left 1l (32 - BitTagged.ubits_of Type.Int) in
    SR.Vanilla,
    compile_exp_vanilla env ae e ^^ (* previous byte offset to array *)
    compile_add_const one_untagged (* preserving the tag in low bits *)
  | EqArrayOffset, [e1; e2] ->
    SR.bool,
    compile_exp_vanilla env ae e1 ^^
    BitTagged.sanity_check_tag __LINE__ env Type.Int ^^
    compile_exp_vanilla env ae e2 ^^
    BitTagged.sanity_check_tag __LINE__ env Type.Int ^^
    (* equate (without untagging) *)
    G.i (Compare (Wasm.Values.I32 I32Op.Eq))
  | DerefArrayOffset, [e1; e2] ->
    SR.Vanilla,
    (* NB: no bounds check on index *)
    compile_exp_vanilla env ae e1 ^^ (* skewed pointer to array *)
    Tagged.load_forwarding_pointer env ^^
    compile_exp_vanilla env ae e2 ^^ (* byte offset *)
    BitTagged.untag_i32 __LINE__ env Type.Int ^^
    compile_shl_const 2l ^^ (* effectively a multiplication by word_size *)
    (* Note: the below two lines compile to `i32.add; i32.load offset=OFFSET`
       with OFFSET = 13 with forwarding pointers and OFFSET = 9 without forwarding pointers,
       thus together also unskewing the pointer and skipping administrative
       fields, effectively arriving at the desired element *)
    G.i (Binary (Wasm.Values.I32 I32Op.Add)) ^^
    (* Not using Tagged.load_field since it is not a proper pointer to the array start *)
    Heap.load_field (Arr.header_size env) (* loads the element at the byte offset *)
  | GetLastArrayOffset, [e] ->
    assert (BitTagged.can_tag_const Type.Int (Int64.of_int32 (Int32.sub (Arr.max_array_size env) 1l)));
    SR.Vanilla,
    compile_exp_vanilla env ae e ^^ (* array *)
    Arr.len env ^^
    compile_sub_const 1l ^^
    BigNum.from_signed_word_compact env

  | BreakPrim name, [e] ->
    let d = VarEnv.get_label_depth ae name in
    SR.Unreachable,
    compile_exp_vanilla env ae e ^^
    G.branch_to_ d
  | AssertPrim, [e1] ->
    SR.unit,
    compile_exp_as env ae SR.bool e1 ^^
    G.if0 G.nop (IC.fail_assert env at)
  | RetPrim, [e] ->
    SR.Unreachable,
    compile_exp_as env ae (StackRep.of_arity (E.get_return_arity env)) e ^^
    FakeMultiVal.store env (Lib.List.make (E.get_return_arity env) I32Type) ^^
    G.i Return

  (* Numeric conversions *)
  | NumConvWrapPrim (t1, t2), [e] -> begin
    let open Type in
    match t1, t2 with
    | (Nat|Int), (Nat8|Nat16|Int8|Int16) ->
      SR.UnboxedWord32 t2, (* ! *)
      compile_exp_vanilla env ae e ^^
      Prim.prim_intToWordNShifted env (TaggedSmallWord.shift_of_type t2)
    | (Nat|Int), ((Nat32|Int32 as p)) ->
      SR.UnboxedWord32 p,
      compile_exp_vanilla env ae e ^^
      Prim.prim_intToWord32 env

    | (Nat|Int), (Nat64|Int64 as p) ->
      SR.UnboxedWord64 p,
      compile_exp_vanilla env ae e ^^
      BigNum.truncate_to_word64 env

    | Nat64, Int64 | Int64, Nat64 ->
      SR.UnboxedWord64 t2,
      compile_exp_as env ae (SR.UnboxedWord64 t1) e
    | Nat32, Int32 | Int32, Nat32 ->
      SR.UnboxedWord32 t2,
      compile_exp_as env ae (SR.UnboxedWord32 t1) e
    | Nat16, Int16 | Int16, Nat16
    | Nat8, Int8 | Int8, Nat8 ->
      SR.UnboxedWord32 t2,
      compile_exp_as env ae (SR.UnboxedWord32 t1) e
    | Char, Nat32 ->
      SR.UnboxedWord32 Nat32,
      compile_exp_as env ae (SR.UnboxedWord32 t1) e ^^
      TaggedSmallWord.lsb_adjust_codepoint env

    | _ -> SR.Unreachable, todo_trap env "compile_prim_invocation" (Arrange_ir.prim p)
    end

  | NumConvTrapPrim (t1, t2), [e] -> begin
    let open Type in
    match t1, t2 with

    | Int, Int64 ->
      SR.UnboxedWord64 Int64,
      compile_exp_vanilla env ae e ^^
      Func.share_code1 Func.Never env "Int->Int64" ("n", I32Type) [I64Type] (fun env get_n ->
        get_n ^^
        BigNum.fits_signed_bits env 64 ^^
        E.else_trap_with env "losing precision" ^^
        get_n ^^
        BigNum.truncate_to_word64 env)

    | Int, (Int8|Int16|Int32 as pty) ->
      StackRep.of_type (Prim pty),
      compile_exp_vanilla env ae e ^^
      Func.share_code1 Func.Never env (prim_fun_name pty "Int->") ("n", I32Type) [I32Type] (fun env get_n ->
        get_n ^^
        BigNum.fits_signed_bits env (TaggedSmallWord.bits_of_type pty) ^^
        E.else_trap_with env "losing precision" ^^
        get_n ^^
        BigNum.truncate_to_word32 env ^^
        TaggedSmallWord.msb_adjust pty)

    | Nat, Nat64 ->
      SR.UnboxedWord64 Nat64,
      compile_exp_vanilla env ae e ^^
      Func.share_code1 Func.Never env "Nat->Nat64" ("n", I32Type) [I64Type] (fun env get_n ->
        get_n ^^
        BigNum.fits_unsigned_bits env 64 ^^
        E.else_trap_with env "losing precision" ^^
        get_n ^^
        BigNum.truncate_to_word64 env)

    | Nat, (Nat8|Nat16|Nat32 as pty) ->
      StackRep.of_type (Prim pty),
      compile_exp_vanilla env ae e ^^
      Func.share_code1 Func.Never env (prim_fun_name pty "Nat->") ("n", I32Type) [I32Type] (fun env get_n ->
        get_n ^^
        BigNum.fits_unsigned_bits env (TaggedSmallWord.bits_of_type pty) ^^
        E.else_trap_with env "losing precision" ^^
        get_n ^^
        BigNum.truncate_to_word32 env ^^
        TaggedSmallWord.msb_adjust pty)

    | (Nat8|Nat16), Nat ->
      SR.Vanilla,
      compile_exp_as env ae (SR.UnboxedWord32 t1) e ^^
      Prim.prim_shiftWordNtoUnsigned env (TaggedSmallWord.shift_of_type t1)

    | (Int8|Int16), Int ->
      SR.Vanilla,
      compile_exp_as env ae (SR.UnboxedWord32 t1) e ^^
      Prim.prim_shiftWordNtoSigned env (TaggedSmallWord.shift_of_type t1)

    | Nat32, Nat ->
      SR.Vanilla,
      compile_exp_as env ae (SR.UnboxedWord32 Nat32) e ^^
      Prim.prim_word32toNat env

    | Int32, Int ->
      SR.Vanilla,
      compile_exp_as env ae (SR.UnboxedWord32 Int32) e ^^
      Prim.prim_word32toInt env

    | Nat64, Nat ->
      SR.Vanilla,
      compile_exp_as env ae (SR.UnboxedWord64 Nat64) e ^^
      BigNum.from_word64 env

    | Int64, Int ->
      SR.Vanilla,
      compile_exp_as env ae (SR.UnboxedWord64 Int64) e ^^
      BigNum.from_signed_word64 env

    | Nat32, Char ->
      SR.UnboxedWord32 Type.Char, (* ! *)
      compile_exp_as env ae (SR.UnboxedWord32 Nat32) e ^^
      TaggedSmallWord.check_and_msb_adjust_codepoint env (* TBR *)

    | Float, Int ->
      SR.Vanilla,
      compile_exp_as env ae SR.UnboxedFloat64 e ^^
      E.call_import env "rts" "bigint_of_float64"

    | Int, Float ->
      SR.UnboxedFloat64,
      compile_exp_vanilla env ae e ^^
      let set_b, get_b = new_local env "b" in
      set_b ^^
      get_b ^^
      BitTagged.if_tagged_scalar env [F64Type]
        (get_b ^^
         BitTagged.untag_i32 __LINE__ env Type.Int ^^
         G.i (Convert (Wasm.Values.I64 I64Op.ExtendSI32)) ^^
         G.i (Convert (Wasm.Values.F64 F64Op.ConvertSI64)))
        (get_b ^^
         E.call_import env "rts" "bigint_to_float64")

    | Float, Int64 ->
      SR.UnboxedWord64 Int64,
      compile_exp_as env ae SR.UnboxedFloat64 e ^^
      G.i (Convert (Wasm.Values.I64 I64Op.TruncSF64))

    | Int64, Float ->
      SR.UnboxedFloat64,
      compile_exp_as env ae (SR.UnboxedWord64 Int64) e ^^
      G.i (Convert (Wasm.Values.F64 F64Op.ConvertSI64))
    | Nat8, Nat16 ->
      SR.UnboxedWord32 Nat16,
      compile_exp_as env ae (SR.UnboxedWord32 Nat8) e ^^
      TaggedSmallWord.lsb_adjust Nat8 ^^
      TaggedSmallWord.msb_adjust Nat16
    | Nat16, Nat32 ->
      SR.UnboxedWord32 Nat32,
      compile_exp_as env ae (SR.UnboxedWord32 Nat16) e ^^
      TaggedSmallWord.lsb_adjust Type.Nat16 ^^
      TaggedSmallWord.msb_adjust Nat32 (* NB: a nop for 32-bit present, but not for 64-bit future *)
    | Nat32, Nat64 ->
      SR.UnboxedWord64 Nat64,
      compile_exp_as env ae (SR.UnboxedWord32 Nat32) e ^^
      G.i (Convert (Wasm.Values.I64 I64Op.ExtendUI32))
    | Nat16, (Nat8 as pty) ->
      SR.UnboxedWord32 Nat8,
      let num_bits = (TaggedSmallWord.bits_of_type pty) in
      let set_val, get_val = new_local env "convertee" in
      compile_exp_as env ae (SR.UnboxedWord32 Nat16) e ^^
      set_val ^^
      get_val ^^
      compile_shrU_const (Int32.of_int (32 - num_bits)) ^^
      E.then_trap_with env "losing precision" ^^
      get_val ^^
      compile_shl_const (Int32.of_int num_bits)
    | Nat32, (Nat16 as pty) ->
      SR.UnboxedWord32 pty, (* ! *)
      let num_bits = Int32.of_int (TaggedSmallWord.bits_of_type pty) in
      let set_val, get_val = new_local env "convertee" in
      compile_exp_as env ae (SR.UnboxedWord32 Nat32) e ^^
      set_val ^^
      get_val ^^
      compile_shrU_const num_bits ^^
      E.then_trap_with env "losing precision" ^^
      get_val ^^
      compile_shl_const num_bits
    | Nat64, (Nat32 as pty) ->
      SR.UnboxedWord32 pty,
      let num_bits = Int64.of_int (TaggedSmallWord.bits_of_type pty) in
      let set_val, get_val = new_local64 env "convertee" in
      compile_exp_as env ae (SR.UnboxedWord64 Nat64) e ^^
      set_val ^^
      get_val ^^
      compile_shrU64_const num_bits ^^
      G.i (Convert (Wasm.Values.I32 I32Op.WrapI64)) ^^
      E.then_trap_with env "losing precision" ^^
      get_val ^^
      G.i (Convert (Wasm.Values.I32 I32Op.WrapI64))
    | Int8, Int16 ->
      SR.UnboxedWord32 Int16,
      compile_exp_as env ae (SR.UnboxedWord32 Int8) e ^^
      (* Optimization of TaggedSmallWord.lsb_adjust Int8 ^^ TabbedSmallWord.msb_adjust Int16 *)
      compile_shrS_const 8l

    | Int16, Int32 ->
      SR.UnboxedWord32 Int32,
      compile_exp_as env ae (SR.UnboxedWord32 Int16) e ^^
      (* Optimization of TaggedSmallWord.lsb_adjust Int16 ^^ TabbedSmallWord.msb_adjust Int32 *)
      compile_shrS_const 16l
    | Int32, Int64 ->
      SR.UnboxedWord64 Int64,
      compile_exp_as env ae (SR.UnboxedWord32 Int32) e ^^
      G.i (Convert (Wasm.Values.I64 I64Op.ExtendSI32))
    | Int16, (Int8 as pty) ->
      SR.UnboxedWord32 Int8,
      let num_bits = (TaggedSmallWord.bits_of_type pty) in
      let set_val, get_val = new_local env "convertee" in
      compile_exp_as env ae (SR.UnboxedWord32 Int16)  e ^^
      set_val ^^
      get_val ^^
      compile_shl_const (Int32.of_int num_bits) ^^
      compile_shrS_const (Int32.of_int num_bits) ^^
      get_val ^^
      compile_eq env Type.(Prim Int16) ^^
      E.else_trap_with env "losing precision" ^^
      get_val ^^
      compile_shl_const (Int32.of_int num_bits)
    | Int32, (Int16 as pty) ->
      SR.UnboxedWord32 Int16, (*!*)
      let num_bits = (TaggedSmallWord.bits_of_type pty) in
      let set_val, get_val = new_local env "convertee" in
      compile_exp_as env ae (SR.UnboxedWord32 Int32) e ^^
      set_val ^^
      get_val ^^
      compile_shl_const (Int32.of_int num_bits) ^^
      compile_shrS_const (Int32.of_int num_bits) ^^
      get_val ^^
      compile_eq env Type.(Prim Nat32) ^^
      E.else_trap_with env "losing precision" ^^
      get_val ^^
      compile_shl_const (Int32.of_int num_bits)
    | Int64, (Int32 as pty) ->
      SR.UnboxedWord32 pty,
      let num_bits = (TaggedSmallWord.bits_of_type pty) in
      let set_val, get_val = new_local64 env "convertee" in
      compile_exp_as env ae (SR.UnboxedWord64 Int64) e ^^
      set_val ^^
      get_val ^^
      compile_shl64_const (Int64.of_int num_bits) ^^
      compile_shrS64_const (Int64.of_int num_bits) ^^
      get_val ^^
      compile_eq env Type.(Prim Nat64) ^^
      E.else_trap_with env "losing precision" ^^
      get_val ^^
      G.i (Convert (Wasm.Values.I32 I32Op.WrapI64))
    | _ -> SR.Unreachable, todo_trap env "compile_prim_invocation" (Arrange_ir.prim p)
    end

  | SerializePrim ts, [e] ->
    SR.Vanilla,
    compile_exp_vanilla env ae e ^^
    Serialization.serialize env ts ^^
    Blob.of_ptr_size env

  | DeserializePrim ts, [e] ->
    StackRep.of_arity (List.length ts),
    compile_exp_vanilla env ae e ^^
    Bool.lit false ^^ (* can't recover *)
    Serialization.deserialize_from_blob false env ts

  | DeserializeOptPrim ts, [e] ->
    SR.Vanilla,
    compile_exp_vanilla env ae e ^^
    Bool.lit true ^^ (* can (!) recover *)
    Serialization.deserialize_from_blob false env ts ^^
    begin match ts with
    | [] ->
      (* return some () *)
      Opt.inject env (Tuple.compile_unit env)
    | [t] ->
      (* save to local, propagate error as null or return some value *)
      let (set_val, get_val) = new_local env "val" in
      set_val ^^
      get_val ^^
      compile_eq_const (Serialization.coercion_error_value env) ^^
      G.if1 I32Type
        (Opt.null_lit env)
        (Opt.inject env get_val)
    | ts ->
      (* propagate any errors as null or return some tuples using shared code *)
      let n = List.length ts in
      let name = Printf.sprintf "to_opt_%i_tuple" n in
      let args = Lib.List.table n (fun i -> (Printf.sprintf "arg%i" i, I32Type)) in
      Func.share_code Func.Always env name args [I32Type] (fun env getters ->
        let locals =
          Lib.List.table n (fun i -> List.nth getters i) in
        let rec go ls =
          match ls with
          | get_val::ls' ->
            get_val ^^
            compile_eq_const (Serialization.coercion_error_value env) ^^
            G.if1 I32Type
              (Opt.null_lit env)
              (go ls')
          | [] ->
            Opt.inject env (Arr.lit env locals)
        in
        go locals)
    end

  | ICPerformGC, [] ->
    SR.unit,
    GC.collect_garbage env

  | ICStableSize t, [e] ->
    SR.UnboxedWord64  Type.Nat64,
    let (tydesc, _, _) = Serialization.type_desc env [t] in
    let tydesc_len = Int32.of_int (String.length tydesc) in
    compile_exp_vanilla env ae e ^^
    Serialization.buffer_size env t ^^
    G.i Drop ^^
    compile_add_const tydesc_len ^^
    G.i (Convert (Wasm.Values.I64 I64Op.ExtendUI32))

  (* Other prims, unary *)

  | OtherPrim "array_len", [e] ->
    SR.Vanilla,
    compile_exp_vanilla env ae e ^^
    Arr.len env ^^
    BigNum.from_word32 env

  | OtherPrim "text_len", [e] ->
    SR.Vanilla, compile_exp_vanilla env ae e ^^ Text.len_nat env
  | OtherPrim "text_iter", [e] ->
    SR.Vanilla, compile_exp_vanilla env ae e ^^ Text.iter env
  | OtherPrim "text_iter_done", [e] ->
    SR.bool, compile_exp_vanilla env ae e ^^ Text.iter_done env
  | OtherPrim "text_iter_next", [e] ->
    SR.UnboxedWord32 Type.Char, compile_exp_vanilla env ae e ^^ Text.iter_next env
  | OtherPrim "text_compare", [e1; e2] ->
    SR.UnboxedWord32 Type.Int8,
    compile_exp_vanilla env ae e1 ^^
    compile_exp_vanilla env ae e2 ^^
    E.call_import env "rts" "text_compare" ^^
    TaggedSmallWord.msb_adjust Type.Int8
  | OtherPrim "blob_compare", [e1; e2] ->
    SR.Vanilla,
    compile_exp_vanilla env ae e1 ^^
    compile_exp_vanilla env ae e2 ^^
    Blob.compare env None

  | OtherPrim "blob_size", [e] ->
    SR.Vanilla, compile_exp_vanilla env ae e ^^ Blob.len_nat env
  | OtherPrim "blob_vals_iter", [e] ->
    SR.Vanilla, compile_exp_vanilla env ae e ^^ Blob.iter env
  | OtherPrim "blob_iter_done", [e] ->
    SR.bool, compile_exp_vanilla env ae e ^^ Blob.iter_done env
  | OtherPrim "blob_iter_next", [e] ->
    SR.UnboxedWord32 Type.Nat8, (* ! *)
    compile_exp_vanilla env ae e ^^ Blob.iter_next env

  | OtherPrim "lsh_Nat", [e1; e2] ->
    SR.Vanilla,
    compile_exp_vanilla env ae e1 ^^
    compile_exp_as env ae (SR.UnboxedWord32 Type.Nat32) e2 ^^
    BigNum.compile_lsh env

  | OtherPrim "rsh_Nat", [e1; e2] ->
    SR.Vanilla,
    compile_exp_vanilla env ae e1 ^^
    compile_exp_as env ae (SR.UnboxedWord32 Type.Nat32) e2 ^^
    BigNum.compile_rsh env

  | OtherPrim "abs", [e] ->
    SR.Vanilla,
    compile_exp_vanilla env ae e ^^
    BigNum.compile_abs env

  | OtherPrim "fabs", [e] ->
    SR.UnboxedFloat64,
    compile_exp_as env ae SR.UnboxedFloat64 e ^^
    G.i (Unary (Wasm.Values.F64 F64Op.Abs))

  | OtherPrim "fsqrt", [e] ->
    SR.UnboxedFloat64,
    compile_exp_as env ae SR.UnboxedFloat64 e ^^
    G.i (Unary (Wasm.Values.F64 F64Op.Sqrt))

  | OtherPrim "fceil", [e] ->
    SR.UnboxedFloat64,
    compile_exp_as env ae SR.UnboxedFloat64 e ^^
    G.i (Unary (Wasm.Values.F64 F64Op.Ceil))

  | OtherPrim "ffloor", [e] ->
    SR.UnboxedFloat64,
    compile_exp_as env ae SR.UnboxedFloat64 e ^^
    G.i (Unary (Wasm.Values.F64 F64Op.Floor))

  | OtherPrim "ftrunc", [e] ->
    SR.UnboxedFloat64,
    compile_exp_as env ae SR.UnboxedFloat64 e ^^
    G.i (Unary (Wasm.Values.F64 F64Op.Trunc))

  | OtherPrim "fnearest", [e] ->
    SR.UnboxedFloat64,
    compile_exp_as env ae SR.UnboxedFloat64 e ^^
    G.i (Unary (Wasm.Values.F64 F64Op.Nearest))

  | OtherPrim "fmin", [e; f] ->
    SR.UnboxedFloat64,
    compile_exp_as env ae SR.UnboxedFloat64 e ^^
    compile_exp_as env ae SR.UnboxedFloat64 f ^^
    G.i (Binary (Wasm.Values.F64 F64Op.Min))

  | OtherPrim "fmax", [e; f] ->
    SR.UnboxedFloat64,
    compile_exp_as env ae SR.UnboxedFloat64 e ^^
    compile_exp_as env ae SR.UnboxedFloat64 f ^^
    G.i (Binary (Wasm.Values.F64 F64Op.Max))

  | OtherPrim "fcopysign", [e; f] ->
    SR.UnboxedFloat64,
    compile_exp_as env ae SR.UnboxedFloat64 e ^^
    compile_exp_as env ae SR.UnboxedFloat64 f ^^
    G.i (Binary (Wasm.Values.F64 F64Op.CopySign))

  | OtherPrim "Float->Text", [e] ->
    SR.Vanilla,
    compile_exp_as env ae SR.UnboxedFloat64 e ^^
    compile_unboxed_const (TaggedSmallWord.vanilla_lit Type.Nat8 6) ^^
    compile_unboxed_const (TaggedSmallWord.vanilla_lit Type.Nat8 0) ^^
    E.call_import env "rts" "float_fmt"

  | OtherPrim "fmtFloat->Text", [f; prec; mode] ->
    SR.Vanilla,
    compile_exp_as env ae SR.UnboxedFloat64 f ^^
    compile_exp_vanilla env ae prec ^^
    compile_exp_vanilla env ae mode ^^
    E.call_import env "rts" "float_fmt"

  | OtherPrim "fsin", [e] ->
    SR.UnboxedFloat64,
    compile_exp_as env ae SR.UnboxedFloat64 e ^^
    E.call_import env "rts" "sin" (* musl *)

  | OtherPrim "fcos", [e] ->
    SR.UnboxedFloat64,
    compile_exp_as env ae SR.UnboxedFloat64 e ^^
    E.call_import env "rts" "cos" (* musl *)

  | OtherPrim "ftan", [e] ->
    SR.UnboxedFloat64,
    compile_exp_as env ae SR.UnboxedFloat64 e ^^
    E.call_import env "rts" "tan" (* musl *)

  | OtherPrim "fasin", [e] ->
    SR.UnboxedFloat64,
    compile_exp_as env ae SR.UnboxedFloat64 e ^^
    E.call_import env "rts" "asin" (* musl *)

  | OtherPrim "facos", [e] ->
    SR.UnboxedFloat64,
    compile_exp_as env ae SR.UnboxedFloat64 e ^^
    E.call_import env "rts" "acos" (* musl *)

  | OtherPrim "fatan", [e] ->
    SR.UnboxedFloat64,
    compile_exp_as env ae SR.UnboxedFloat64 e ^^
    E.call_import env "rts" "atan" (* musl *)

  | OtherPrim "fatan2", [y; x] ->
    SR.UnboxedFloat64,
    compile_exp_as env ae SR.UnboxedFloat64 y ^^
    compile_exp_as env ae SR.UnboxedFloat64 x ^^
    E.call_import env "rts" "atan2" (* musl *)

  | OtherPrim "fexp", [e] ->
    SR.UnboxedFloat64,
    compile_exp_as env ae SR.UnboxedFloat64 e ^^
    E.call_import env "rts" "exp" (* musl *)

  | OtherPrim "flog", [e] ->
    SR.UnboxedFloat64,
    compile_exp_as env ae SR.UnboxedFloat64 e ^^
    E.call_import env "rts" "log" (* musl *)

  (* Other prims, nullary *)

  | SystemTimePrim, [] ->
    SR.UnboxedWord64 Type.Nat64,
    IC.get_system_time env

  | OtherPrim "call_perform_status", [] ->
    SR.UnboxedWord32 Type.Nat32,
    IC.get_call_perform_status env

  | OtherPrim "call_perform_message", [] ->
    SR.Vanilla,
    IC.get_call_perform_message env

  | OtherPrim "rts_version", [] ->
    SR.Vanilla,
    E.call_import env "rts" "version"

  | OtherPrim "rts_heap_size", [] ->
    SR.Vanilla,
    Heap.get_heap_size env ^^ Prim.prim_word32toNat env

  | OtherPrim "rts_memory_size", [] ->
    SR.Vanilla,
    Heap.get_memory_size ^^ BigNum.from_word64 env

  | OtherPrim "rts_total_allocation", [] ->
    SR.Vanilla,
    Heap.get_total_allocation env ^^ BigNum.from_word64 env

  | OtherPrim "rts_reclaimed", [] ->
    SR.Vanilla,
    Heap.get_reclaimed env ^^ BigNum.from_word64 env

  | OtherPrim "rts_max_live_size", [] ->
    SR.Vanilla,
    Heap.get_max_live_size env ^^ BigNum.from_word32 env

  | OtherPrim "rts_max_stack_size", [] ->
    SR.Vanilla,
    Stack.get_max_stack_size env ^^ Prim.prim_word32toNat env

  | OtherPrim "rts_callback_table_count", [] ->
    SR.Vanilla,
    ContinuationTable.count env ^^ Prim.prim_word32toNat env

  | OtherPrim "rts_callback_table_size", [] ->
    SR.Vanilla,
    ContinuationTable.size env ^^ Prim.prim_word32toNat env

  | OtherPrim "rts_mutator_instructions", [] ->
    SR.Vanilla,
    GC.get_mutator_instructions env ^^ BigNum.from_word64 env

  | OtherPrim "rts_collector_instructions", [] ->
    SR.Vanilla,
    GC.get_collector_instructions env ^^ BigNum.from_word64 env

  | OtherPrim "rts_upgrade_instructions", [] ->
    SR.Vanilla,
    UpgradeStatistics.get_upgrade_instructions env ^^ BigNum.from_word64 env

  | OtherPrim "rts_stable_memory_size", [] ->
    SR.Vanilla,
    StableMem.stable64_size env ^^ BigNum.from_word64 env

  | OtherPrim "rts_logical_stable_memory_size", [] ->
    SR.Vanilla,
    StableMem.get_mem_size env ^^ BigNum.from_word64 env

  (* Regions *)

  | OtherPrim "regionNew", [] ->
    SR.Vanilla,
    Region.new_ env

  | OtherPrim "regionId", [e0] ->
     SR.Vanilla,
     compile_exp_as env ae SR.Vanilla e0 ^^
     Region.id env ^^
     BigNum.from_word64 env

  | OtherPrim ("regionGrow"), [e0; e1] ->
    SR.UnboxedWord64 Type.Nat64,
    compile_exp_as env ae SR.Vanilla e0 ^^
    compile_exp_as env ae (SR.UnboxedWord64 Type.Nat64) e1 ^^
    Region.grow env

  | OtherPrim "regionSize", [e0] ->
    SR.UnboxedWord64 Type.Nat64,
    compile_exp_as env ae SR.Vanilla e0 ^^
    Region.size env

  | OtherPrim ("regionLoadBlob"), [e0; e1; e2] ->
    SR.Vanilla,
    compile_exp_as env ae SR.Vanilla e0 ^^
    compile_exp_as env ae (SR.UnboxedWord64 Type.Nat64) e1 ^^
    compile_exp_as env ae SR.Vanilla e2 ^^
    Blob.lit env "Blob size out of bounds" ^^
    BigNum.to_word32_with env ^^
    Region.load_blob env

  | OtherPrim ("regionStoreBlob"), [e0; e1; e2] ->
    SR.unit,
    compile_exp_as env ae SR.Vanilla e0 ^^
    compile_exp_as env ae (SR.UnboxedWord64 Type.Nat64) e1 ^^
    compile_exp_as env ae SR.Vanilla e2 ^^
    Region.store_blob env

  | OtherPrim (("regionLoadNat8" | "regionLoadInt8" as p)), [e0; e1] ->
    let ty = Type.(if p = "regionLoadNat8" then Nat8 else Int8) in
    SR.UnboxedWord32 ty,
    compile_exp_as env ae SR.Vanilla e0 ^^
    compile_exp_as env ae (SR.UnboxedWord64 Type.Nat64) e1 ^^
    Region.load_word8 env ^^
    TaggedSmallWord.msb_adjust ty

  | OtherPrim (("regionStoreNat8" | "regionStoreInt8") as p), [e0; e1; e2] ->
    let ty = Type.(if p = "regionStoreNat8" then Nat8 else Int8) in
    SR.unit,
    compile_exp_as env ae SR.Vanilla e0 ^^
    compile_exp_as env ae (SR.UnboxedWord64 Type.Nat64) e1 ^^
    compile_exp_as env ae (SR.UnboxedWord32 ty) e2 ^^
    TaggedSmallWord.lsb_adjust ty ^^
    Region.store_word8 env

  | OtherPrim (("regionLoadNat16" | "regionLoadInt16") as p), [e0; e1] ->
    let ty = Type.(if p = "regionLoadNat16" then Nat16 else Int16) in
    SR.UnboxedWord32 ty,
    compile_exp_as env ae SR.Vanilla e0 ^^
    compile_exp_as env ae (SR.UnboxedWord64 Type.Nat64) e1 ^^
    Region.load_word16 env ^^
    TaggedSmallWord.msb_adjust ty

  | OtherPrim (("regionStoreNat16" | "regionStoreInt16") as p), [e0; e1; e2] ->
    SR.unit,
    let ty = Type.(if p = "regionStoreNat16" then Nat16 else Int16) in
    compile_exp_as env ae SR.Vanilla e0 ^^
    compile_exp_as env ae (SR.UnboxedWord64 Type.Nat64) e1 ^^
    compile_exp_as env ae (SR.UnboxedWord32 ty) e2 ^^
    TaggedSmallWord.lsb_adjust ty ^^
    Region.store_word16 env

  | OtherPrim (("regionLoadNat32" | "regionLoadInt32") as p), [e0; e1] ->
    SR.UnboxedWord32 Type.(if p = "regionLoadNat32" then Nat32 else Int32),
    compile_exp_as env ae SR.Vanilla e0 ^^
    compile_exp_as env ae (SR.UnboxedWord64 Type.Nat64) e1 ^^
    Region.load_word32 env

  | OtherPrim (("regionStoreNat32" | "regionStoreInt32") as p), [e0; e1; e2] ->
    SR.unit,
    compile_exp_as env ae SR.Vanilla e0 ^^
    compile_exp_as env ae (SR.UnboxedWord64 Type.Nat64) e1 ^^
    compile_exp_as env ae
      (SR.UnboxedWord32 Type.(if p = "regionStoreNat32" then Nat32 else Int32)) e2 ^^
    Region.store_word32 env

  | OtherPrim (("regionLoadNat64" | "regionLoadInt64") as p), [e0; e1] ->
    (SR.UnboxedWord64 Type.(if p = "regionLoadNat64" then Nat64 else Int64)),
    compile_exp_as env ae SR.Vanilla e0 ^^
    compile_exp_as env ae (SR.UnboxedWord64 Type.Nat64) e1 ^^
    Region.load_word64 env

  | OtherPrim (("regionStoreNat64" | "regionStoreInt64") as p), [e0; e1; e2] ->
    SR.unit,
    compile_exp_as env ae SR.Vanilla e0 ^^
    compile_exp_as env ae (SR.UnboxedWord64 Type.Nat64) e1 ^^
    compile_exp_as env ae
      (SR.UnboxedWord64 Type.(if p = "regionStoreNat64" then Nat64 else Int64))
      e2 ^^
    Region.store_word64 env

  | OtherPrim ("regionLoadFloat"), [e0; e1] ->
    SR.UnboxedFloat64,
    compile_exp_as env ae SR.Vanilla e0 ^^
    compile_exp_as env ae (SR.UnboxedWord64 Type.Nat64) e1 ^^
    Region.load_float64 env

  | OtherPrim ("regionStoreFloat"), [e0; e1; e2] ->
    SR.unit,
    compile_exp_as env ae SR.Vanilla e0 ^^
    compile_exp_as env ae (SR.UnboxedWord64 Type.Nat64) e1 ^^
    compile_exp_as env ae SR.UnboxedFloat64 e2 ^^
    Region.store_float64 env

  (* Other prims, unary *)

  | OtherPrim "global_timer_set", [e] ->
    SR.UnboxedWord64 Type.Nat64,
    compile_exp_as env ae (SR.UnboxedWord64 Type.Nat64) e ^^
    IC.system_call env "global_timer_set"

  | OtherPrim "is_controller", [e] ->
    SR.Vanilla,
    let set_principal, get_principal = new_local env "principal" in
    compile_exp_vanilla env ae e ^^
    set_principal ^^ get_principal ^^
    Blob.payload_ptr_unskewed env ^^
    get_principal ^^
    Blob.len env ^^
    IC.is_controller env

  | OtherPrim "canister_version", [] ->
    SR.UnboxedWord64 Type.Nat64,
    IC.canister_version env

  | OtherPrim "crc32Hash", [e] ->
    SR.UnboxedWord32 Type.Nat32,
    compile_exp_vanilla env ae e ^^
    E.call_import env "rts" "compute_crc32"

  | OtherPrim "idlHash", [e] ->
    SR.Vanilla,
    E.trap_with env "idlHash only implemented in interpreter"


  | OtherPrim "popcnt8", [e] ->
    SR.UnboxedWord32 Type.Nat8,
    compile_exp_as env ae (SR.UnboxedWord32 Type.Nat8) e ^^
    G.i (Unary (Wasm.Values.I32 I32Op.Popcnt)) ^^
    TaggedSmallWord.msb_adjust Type.Nat8
  | OtherPrim "popcnt16", [e] ->
    SR.UnboxedWord32 Type.Nat16,
    compile_exp_as env ae (SR.UnboxedWord32 Type.Nat16) e ^^
    G.i (Unary (Wasm.Values.I32 I32Op.Popcnt)) ^^
    TaggedSmallWord.msb_adjust Type.Nat16
  | OtherPrim "popcntInt8", [e] ->
    SR.UnboxedWord32 Type.Int8,
    compile_exp_as env ae (SR.UnboxedWord32 Type.Int8) e ^^
    G.i (Unary (Wasm.Values.I32 I32Op.Popcnt)) ^^
    TaggedSmallWord.msb_adjust Type.Int8
  | OtherPrim "popcntInt16", [e] ->
    SR.UnboxedWord32 Type.Int16,
    compile_exp_as env ae (SR.UnboxedWord32 Type.Int16) e ^^
    G.i (Unary (Wasm.Values.I32 I32Op.Popcnt)) ^^
    TaggedSmallWord.msb_adjust Type.Int16
  | OtherPrim "popcnt32", [e] ->
    SR.UnboxedWord32 Type.Nat32,
    compile_exp_as env ae (SR.UnboxedWord32 Type.Nat32) e ^^
    G.i (Unary (Wasm.Values.I32 I32Op.Popcnt))
  | OtherPrim "popcntInt32", [e] ->
    SR.UnboxedWord32 Type.Int32,
    compile_exp_as env ae (SR.UnboxedWord32 Type.Int32) e ^^
    G.i (Unary (Wasm.Values.I32 I32Op.Popcnt))
  | OtherPrim "popcnt64", [e] ->
    SR.UnboxedWord64 Type.Nat64,
    compile_exp_as env ae (SR.UnboxedWord64 Type.Nat64) e ^^
    G.i (Unary (Wasm.Values.I64 I64Op.Popcnt))
  | OtherPrim "popcntInt64", [e] ->
    SR.UnboxedWord64 Type.Int64,
    compile_exp_as env ae (SR.UnboxedWord64 Type.Int64) e ^^
    G.i (Unary (Wasm.Values.I64 I64Op.Popcnt))
  | OtherPrim "clz8", [e] ->
     SR.UnboxedWord32 Type.Nat8,
     compile_exp_as env ae (SR.UnboxedWord32 Type.Nat8) e ^^
     TaggedSmallWord.clz_kernel Type.Nat8
  | OtherPrim "clz16", [e] ->
     SR.UnboxedWord32 Type.Nat16,
     compile_exp_as env ae (SR.UnboxedWord32 Type.Nat16) e ^^
     TaggedSmallWord.clz_kernel Type.Nat16
  | OtherPrim "clzInt8", [e] ->
     SR.UnboxedWord32 Type.Int8,
     compile_exp_as env ae (SR.UnboxedWord32 Type.Int8) e ^^
     TaggedSmallWord.clz_kernel Type.Int8
  | OtherPrim "clzInt16", [e] ->
     SR.UnboxedWord32 Type.Int16,
     compile_exp_as env ae (SR.UnboxedWord32 Type.Int16) e ^^
     TaggedSmallWord.clz_kernel Type.Int16
  | OtherPrim "clz32", [e] ->
     SR.UnboxedWord32 Type.Nat32,
     compile_exp_as env ae (SR.UnboxedWord32 Type.Nat32) e ^^ G.i (Unary (Wasm.Values.I32 I32Op.Clz))
  | OtherPrim "clzInt32", [e] ->
     SR.UnboxedWord32 Type.Int32,
     compile_exp_as env ae (SR.UnboxedWord32 Type.Int32) e ^^ G.i (Unary (Wasm.Values.I32 I32Op.Clz))
  | OtherPrim "clz64", [e] ->
     SR.UnboxedWord64 Type.Nat64,
     compile_exp_as env ae (SR.UnboxedWord64 Type.Nat64) e ^^ G.i (Unary (Wasm.Values.I64 I64Op.Clz))
  | OtherPrim "clzInt64", [e] ->
     SR.UnboxedWord64 Type.Int64,
     compile_exp_as env ae (SR.UnboxedWord64 Type.Int64) e ^^ G.i (Unary (Wasm.Values.I64 I64Op.Clz))
  | OtherPrim "ctz8", [e] ->
     SR.UnboxedWord32 Type.Nat8,
     compile_exp_as env ae (SR.UnboxedWord32 Type.Nat8) e ^^
     TaggedSmallWord.ctz_kernel Type.Nat8
  | OtherPrim "ctz16", [e] ->
     SR.UnboxedWord32 Type.Nat16,
     compile_exp_as env ae (SR.UnboxedWord32 Type.Nat16) e ^^
     TaggedSmallWord.ctz_kernel Type.Nat16
  | OtherPrim "ctzInt8", [e] ->
     SR.UnboxedWord32 Type.Int8,
     compile_exp_as env ae (SR.UnboxedWord32 Type.Int8) e ^^
     TaggedSmallWord.ctz_kernel Type.Int8
  | OtherPrim "ctzInt16", [e] ->
     SR.UnboxedWord32 Type.Int16,
     compile_exp_as env ae (SR.UnboxedWord32 Type.Int16) e ^^
     TaggedSmallWord.ctz_kernel Type.Int16
  | OtherPrim "ctz32", [e] ->
    SR.UnboxedWord32 Type.Nat32,
    compile_exp_as env ae (SR.UnboxedWord32 Type.Nat32) e ^^ G.i (Unary (Wasm.Values.I32 I32Op.Ctz))
  | OtherPrim "ctzInt32", [e] ->
    SR.UnboxedWord32 Type.Int32,
    compile_exp_as env ae (SR.UnboxedWord32 Type.Int32) e ^^ G.i (Unary (Wasm.Values.I32 I32Op.Ctz))
  | OtherPrim "ctz64", [e] ->
    SR.UnboxedWord64 Type.Nat64,
    compile_exp_as env ae (SR.UnboxedWord64 Type.Nat64) e ^^ G.i (Unary (Wasm.Values.I64 I64Op.Ctz))
  | OtherPrim "ctzInt64", [e] ->
    SR.UnboxedWord64 Type.Int64,
    compile_exp_as env ae (SR.UnboxedWord64 Type.Int64) e ^^ G.i (Unary (Wasm.Values.I64 I64Op.Ctz))

  | OtherPrim "conv_Char_Text", [e] ->
    SR.Vanilla,
    compile_exp_vanilla env ae e ^^
    Text.prim_showChar env

  | OtherPrim "char_to_upper", [e] ->
    compile_char_to_char_rts env ae e "char_to_upper"

  | OtherPrim "char_to_lower", [e] ->
    compile_char_to_char_rts env ae e "char_to_lower"

  | OtherPrim "char_is_whitespace", [e] ->
    compile_char_to_bool_rts env ae e "char_is_whitespace"

  | OtherPrim "char_is_lowercase", [e] ->
    compile_char_to_bool_rts env ae e "char_is_lowercase"

  | OtherPrim "char_is_uppercase", [e] ->
    compile_char_to_bool_rts env ae e "char_is_uppercase"

  | OtherPrim "char_is_alphabetic", [e] ->
    compile_char_to_bool_rts env ae e "char_is_alphabetic"

  | OtherPrim "print", [e] ->
    SR.unit,
    compile_exp_vanilla env ae e ^^
    IC.print_text env

  | OtherPrim "text_lowercase", [e] ->
    SR.Vanilla,
    compile_exp_vanilla env ae e ^^
    Text.lowercase env

  | OtherPrim "text_uppercase", [e] ->
    SR.Vanilla,
    compile_exp_vanilla env ae e ^^
    Text.uppercase env

  | OtherPrim "performanceCounter", [e] ->
    (SR.UnboxedWord64 Type.Nat64),
    compile_exp_as env ae (SR.UnboxedWord32 Type.Nat32) e ^^
    IC.performance_counter env

  | OtherPrim "trap", [e] ->
    SR.Unreachable,
    compile_exp_vanilla env ae e ^^
    IC.trap_text env

  | OtherPrim ("blobToArray" | "blobToArrayMut"), e ->
    const_sr SR.Vanilla (Arr.ofBlob env)
  | OtherPrim ("arrayToBlob" | "arrayMutToBlob"), e ->
    const_sr SR.Vanilla (Arr.toBlob env)

  | OtherPrim (("stableMemoryLoadNat32" | "stableMemoryLoadInt32") as p), [e] ->
    (SR.UnboxedWord32 Type.(if p = "stableMemoryLoadNat32" then Nat32 else Int32)),
    compile_exp_as env ae (SR.UnboxedWord64 Type.Nat64) e ^^
    StableMemoryInterface.load_word32 env

  | OtherPrim (("stableMemoryStoreNat32" | "stableMemoryStoreInt32") as p), [e1; e2] ->
    SR.unit,
    compile_exp_as env ae (SR.UnboxedWord64 Type.Nat64) e1 ^^
    compile_exp_as env ae
      (SR.UnboxedWord32 Type.(if p = "stableMemoryStoreNat32" then Nat32 else Int32))
      e2 ^^
    StableMemoryInterface.store_word32 env

  | OtherPrim (("stableMemoryLoadNat8" | "stableMemoryLoadInt8") as p), [e] ->
    let ty = Type.(if p = "stableMemoryLoadNat8" then Nat8 else Int8) in
    SR.UnboxedWord32 ty,
    compile_exp_as env ae (SR.UnboxedWord64 Type.Nat64) e ^^
    StableMemoryInterface.load_word8 env ^^
    TaggedSmallWord.msb_adjust ty

  (* Other prims, binary *)

  | OtherPrim (("stableMemoryStoreNat8" | "stableMemoryStoreInt8") as p), [e1; e2] ->
    let ty = Type.(if p = "stableMemoryStoreNat8" then Nat8 else Int8) in
    SR.unit,
    compile_exp_as env ae (SR.UnboxedWord64 Type.Nat64) e1 ^^
    compile_exp_as env ae (SR.UnboxedWord32 ty) e2 ^^
    TaggedSmallWord.lsb_adjust ty ^^
    StableMemoryInterface.store_word8 env

  | OtherPrim (("stableMemoryLoadNat16" | "stableMemoryLoadInt16") as p), [e] ->
    let ty = Type.(if p = "stableMemoryLoadNat16" then Nat16 else Int16) in
    SR.UnboxedWord32 ty,
    compile_exp_as env ae (SR.UnboxedWord64 Type.Nat64) e ^^
    StableMemoryInterface.load_word16 env ^^
    TaggedSmallWord.msb_adjust ty

  | OtherPrim (("stableMemoryStoreNat16" | "stableMemoryStoreInt16") as p), [e1; e2] ->
    let ty = Type.(if p = "stableMemoryStoreNat16" then Nat16 else Int16) in
    SR.unit,
    compile_exp_as env ae (SR.UnboxedWord64 Type.Nat64) e1 ^^
    compile_exp_as env ae (SR.UnboxedWord32 ty) e2 ^^
    TaggedSmallWord.lsb_adjust ty ^^
    StableMemoryInterface.store_word16 env

  | OtherPrim (("stableMemoryLoadNat64" | "stableMemoryLoadInt64") as p), [e] ->
    (SR.UnboxedWord64 Type.(if p = "stableMemoryLoadNat64" then Nat64 else Int64)),
    compile_exp_as env ae (SR.UnboxedWord64 Type.Nat64) e ^^
    StableMemoryInterface.load_word64 env

  | OtherPrim (("stableMemoryStoreNat64" | "stableMemoryStoreInt64") as p), [e1; e2] ->
    SR.unit,
    compile_exp_as env ae (SR.UnboxedWord64 Type.Nat64) e1 ^^
    compile_exp_as env ae
      (SR.UnboxedWord64 Type.(if p = "stableMemoryStoreNat64" then Nat64 else Int64))
      e2 ^^
    StableMemoryInterface.store_word64 env

  | OtherPrim "stableMemoryLoadFloat", [e] ->
    SR.UnboxedFloat64,
    compile_exp_as env ae (SR.UnboxedWord64 Type.Nat64) e ^^
    StableMemoryInterface.load_float64 env

  | OtherPrim "stableMemoryStoreFloat", [e1; e2] ->
    SR.unit,
    compile_exp_as env ae (SR.UnboxedWord64 Type.Nat64) e1 ^^
    compile_exp_as env ae SR.UnboxedFloat64 e2 ^^
    StableMemoryInterface.store_float64 env

  | OtherPrim "stableMemoryLoadBlob", [e1; e2] ->
    SR.Vanilla,
    compile_exp_as env ae (SR.UnboxedWord64 Type.Nat64) e1 ^^
    compile_exp_as env ae SR.Vanilla e2 ^^
    Blob.lit env "Blob size out of bounds" ^^
    BigNum.to_word32_with env ^^
    StableMemoryInterface.load_blob env

  | OtherPrim "stableMemoryStoreBlob", [e1; e2] ->
    SR.unit,
    compile_exp_as env ae (SR.UnboxedWord64 Type.Nat64) e1 ^^
    compile_exp_as env ae SR.Vanilla e2 ^^
    StableMemoryInterface.store_blob env

  | OtherPrim "stableMemorySize", [] ->
    SR.UnboxedWord64 Type.Nat64,
    StableMemoryInterface.size env

  | OtherPrim "stableMemoryGrow", [e] ->
    SR.UnboxedWord64 Type.Nat64,
    compile_exp_as env ae (SR.UnboxedWord64 Type.Nat64) e ^^
    StableMemoryInterface.grow env

  | OtherPrim "stableVarQuery", [] ->
    SR.UnboxedTuple 2,
    IC.get_self_reference env ^^
    Blob.lit env Type.(motoko_stable_var_info_fld.lab)

  (* Other prims, binary*)
  | OtherPrim "Array.init", [_;_] ->
    const_sr SR.Vanilla (Arr.init env)
  | OtherPrim "Array.tabulate", [_;_] ->
    const_sr SR.Vanilla (Arr.tabulate env)
  | OtherPrim "btst8", [_;_] ->
    (* TODO: btstN returns Bool, not a small value *)
    const_sr (SR.UnboxedWord32 Type.Nat8) (TaggedSmallWord.btst_kernel env Type.Nat8)
  | OtherPrim "btst16", [_;_] ->
    const_sr (SR.UnboxedWord32 Type.Nat16) (TaggedSmallWord.btst_kernel env Type.Nat16)
  | OtherPrim "btstInt8", [_;_] ->
    const_sr (SR.UnboxedWord32 Type.Int8) (TaggedSmallWord.btst_kernel env Type.Int8)
  | OtherPrim "btstInt16", [_;_] ->
    const_sr (SR.UnboxedWord32 Type.Int16) (TaggedSmallWord.btst_kernel env Type.Int16)
  | OtherPrim "btst32", [_;_] ->
     const_sr (SR.UnboxedWord32 Type.Nat32) (TaggedSmallWord.btst_kernel env Type.Nat32)
  | OtherPrim "btstInt32", [_;_] ->
     const_sr (SR.UnboxedWord32 Type.Int32) (TaggedSmallWord.btst_kernel env Type.Int32) (* ! *)
  | OtherPrim "btst64", [_;_] ->
    const_sr (SR.UnboxedWord64 Type.Nat64) (Word64.btst_kernel env)
  | OtherPrim "btstInt64", [_;_] ->
    const_sr (SR.UnboxedWord64 Type.Int64) (Word64.btst_kernel env)

  (* Coercions for abstract types *)
  | CastPrim (_,_), [e] ->
    compile_exp env ae e

  | DecodeUtf8, [_] ->
    const_sr SR.Vanilla (Text.of_blob env)
  | EncodeUtf8, [_] ->
    const_sr SR.Vanilla (Text.to_blob env)

  (* textual to bytes *)
  | BlobOfIcUrl, [_] ->
    const_sr SR.Vanilla (E.call_import env "rts" "blob_of_principal")
  (* The other direction *)
  | IcUrlOfBlob, [_] ->
    const_sr SR.Vanilla (E.call_import env "rts" "principal_of_blob")

  (* Actor ids are blobs in the RTS *)
  | ActorOfIdBlob _, [e] ->
    SR.Vanilla,
    let (set_blob, get_blob) = new_local env "blob" in
    compile_exp_vanilla env ae e ^^
    set_blob ^^
    get_blob ^^
    Blob.len env ^^
    compile_unboxed_const 29l ^^
    G.i (Compare (Wasm.Values.I32 I32Op.LeU)) ^^
    E.else_trap_with env "blob too long for actor principal" ^^
    get_blob

  | SelfRef _, [] ->
    SR.Vanilla, IC.get_self_reference env

  | ICArgDataPrim, [] ->
    SR.Vanilla, IC.arg_data env

  | ICReplyPrim ts, [e] ->
    SR.unit, begin match E.mode env with
    | Flags.ICMode | Flags.RefMode ->
      compile_exp_vanilla env ae e ^^
      (* TODO: We can try to avoid the boxing and pass the arguments to
        serialize individually *)
      Serialization.serialize env ts ^^
      IC.reply_with_data env
    | _ ->
      E.trap_with env (Printf.sprintf "cannot reply when running locally")
    end

  | ICRejectPrim, [e] ->
    SR.unit, IC.reject env (compile_exp_vanilla env ae e)

  | ICCallerPrim, [] ->
    SR.Vanilla, IC.caller env

  | ICCallPrim, [f;e;k;r] ->
    SR.unit, begin
    (* TBR: Can we do better than using the notes? *)
    let _, _, _, ts1, _ = Type.as_func f.note.Note.typ in
    let _, _, _, ts2, _ = Type.as_func k.note.Note.typ in
    let (set_meth_pair, get_meth_pair) = new_local env "meth_pair" in
    let (set_arg, get_arg) = new_local env "arg" in
    let (set_k, get_k) = new_local env "k" in
    let (set_r, get_r) = new_local env "r" in
    let add_cycles = Internals.add_cycles env ae in
    compile_exp_vanilla env ae f ^^ set_meth_pair ^^
    compile_exp_vanilla env ae e ^^ set_arg ^^
    compile_exp_vanilla env ae k ^^ set_k ^^
    compile_exp_vanilla env ae r ^^ set_r ^^
    FuncDec.ic_call env ts1 ts2 get_meth_pair get_arg get_k get_r add_cycles
    end
  | ICCallRawPrim, [p;m;a;k;r] ->
    SR.unit, begin
    let (set_meth_pair, get_meth_pair) = new_local env "meth_pair" in
    let (set_arg, get_arg) = new_local env "arg" in
    let (set_k, get_k) = new_local env "k" in
    let (set_r, get_r) = new_local env "r" in
    let add_cycles = Internals.add_cycles env ae in
    compile_exp_vanilla env ae p ^^
    compile_exp_vanilla env ae m ^^ Text.to_blob env ^^
    Tagged.load_forwarding_pointer env ^^
    Tuple.from_stack env 2 ^^ set_meth_pair ^^
    compile_exp_vanilla env ae a ^^ set_arg ^^
    compile_exp_vanilla env ae k ^^ set_k ^^
    compile_exp_vanilla env ae r ^^ set_r ^^
    FuncDec.ic_call_raw env get_meth_pair get_arg get_k get_r add_cycles
    end

  | ICMethodNamePrim, [] ->
    SR.Vanilla, IC.method_name env

  | ICStableRead ty, [] ->
    (*
      * On initial install:
        1. return record of nulls
      * On upgrade:
        1. deserialize stable store to v : ty,
        2. possibly run region manager initialization logic.
        3. return v
    *)
    SR.Vanilla,
    Stabilization.destabilize env ty (StableMem.set_version env) ^^
    compile_unboxed_const (if !Flags.use_stable_regions then 1l else 0l) ^^
    E.call_import env "rts" "region_init"

  | ICStableWrite ty, [e] ->
    SR.unit,
    compile_exp_vanilla env ae e ^^
    Stabilization.stabilize env ty

  (* Cycles *)
  | SystemCyclesBalancePrim, [] ->
    SR.Vanilla, Cycles.balance env
  | SystemCyclesAddPrim, [e1] ->
    SR.unit, compile_exp_vanilla env ae e1 ^^ Cycles.add env
  | SystemCyclesAcceptPrim, [e1] ->
    SR.Vanilla, compile_exp_vanilla env ae e1 ^^ Cycles.accept env
  | SystemCyclesAvailablePrim, [] ->
    SR.Vanilla, Cycles.available env
  | SystemCyclesRefundedPrim, [] ->
    SR.Vanilla, Cycles.refunded env

  | SetCertifiedData, [e1] ->
    SR.unit, compile_exp_vanilla env ae e1 ^^ IC.set_certified_data env
  | GetCertificate, [] ->
    SR.Vanilla,
    IC.get_certificate env

  (* Unknown prim *)
  | _ -> SR.Unreachable, todo_trap env "compile_prim_invocation" (Arrange_ir.prim p)
  end

(* Compile, infer and return stack representation *)
and compile_exp (env : E.t) ae exp =
  compile_exp_with_hint env ae None exp

(* Compile to given stack representation *)
and compile_exp_as env ae sr_out e =
  let sr_in, code = compile_exp_with_hint env ae (Some sr_out) e in
  code ^^ StackRep.adjust env sr_in sr_out

and single_case e (cs : Ir.case list) =
  match cs, e.note.Note.typ with
  | [{it={pat={it=TagP (l, _);_}; _}; _}], Type.(Variant [{lab; _}]) -> l = lab
  | _ -> false

and known_tag_pat p = TagP ("", p)

and simplify_cases e (cs : Ir.case list) =
  match cs, e.note.Note.typ with
  (* for a 2-cased variant type, the second comparison can be omitted when the first pattern
     (with irrefutable subpattern) didn't match, and the pattern types line up *)
  | [{it={pat={it=TagP (l1, ip); _}; _}; _} as c1; {it={pat={it=TagP (l2, pat'); _} as pat2; exp}; _} as c2], Type.(Variant [{lab=el1; _}; {lab=el2; _}])
       when Ir_utils.is_irrefutable ip
            && (l1 = el1 || l1 = el2)
            && (l2 = el1 || l2 = el2) ->
     [c1; {c2 with it = {exp; pat = {pat2 with it = known_tag_pat pat'}}}]
  | _ -> cs

(* Compile, infer and return stack representation, taking the hint into account *)
and compile_exp_with_hint (env : E.t) ae sr_hint exp =
  (fun (sr,code) -> (sr, G.with_region exp.at code)) @@
  if exp.note.Note.const
  then let (c, fill) = compile_const_exp env ae exp in fill env ae; (SR.Const c, G.nop)
  else match exp.it with
  | PrimE (p, es) when List.exists (fun e -> Type.is_non e.note.Note.typ) es ->
    (* Handle dead code separately, so that we can rely on useful type
       annotations below *)
    SR.Unreachable,
    G.concat_map (compile_exp_ignore env ae) es ^^
    G.i Unreachable

  | PrimE (p, es) ->
    compile_prim_invocation (env : E.t) ae p es exp.at
  | VarE var ->
    Var.get_val env ae var
  | AssignE (e1,e2) ->
    SR.unit,
    let (prepare_code, sr, store_code) = compile_lexp env ae e1 in
    prepare_code ^^
    compile_exp_as env ae sr e2 ^^
    store_code
  | LitE l ->
    compile_lit l
  | IfE (scrut, e1, e2) ->
    let code_scrut = compile_exp_as_test env ae scrut in
    let sr1, code1 = compile_exp_with_hint env ae sr_hint e1 in
    let sr2, code2 = compile_exp_with_hint env ae sr_hint e2 in
    (* Use the expected stackrep, if given, else infer from the branches *)
    let sr = match sr_hint with
      | Some sr -> sr
      | None -> StackRep.join sr1 sr2
    in
    sr,
    code_scrut ^^
    FakeMultiVal.if_ env
      (StackRep.to_block_type env sr)
      (code1 ^^ StackRep.adjust env sr1 sr)
      (code2 ^^ StackRep.adjust env sr2 sr)
  | BlockE (decs, exp) ->
    let captured = Freevars.captured_vars (Freevars.exp exp) in
    let ae', codeW1 = compile_decs env ae decs captured in
    let (sr, code2) = compile_exp_with_hint env ae' sr_hint exp in
    (sr, codeW1 code2)
  | LabelE (name, _ty, e) ->
    (* The value here can come from many places -- the expression,
       or any of the nested returns. Hard to tell which is the best
       stack representation here.
       So let’s go with Vanilla. *)
    SR.Vanilla,
    E.block_ env (StackRep.to_block_type env SR.Vanilla) (
      G.with_current_depth (fun depth ->
        let ae1 = VarEnv.add_label ae name depth in
        compile_exp_vanilla env ae1 e
      )
    )
  | LoopE e ->
    SR.Unreachable,
    let ae' = VarEnv.{ ae with lvl = NotTopLvl } in
    G.loop0 (compile_exp_unit env ae' e ^^ G.i (Br (nr 0l))
    )
    ^^
   G.i Unreachable

  | SwitchE (e, cs) when single_case e cs ->
    let code1 = compile_exp_vanilla env ae e in
    let [@warning "-8"] [{it={pat={it=TagP (_, pat');_} as pat; exp}; _}] = cs in
    let ae1, pat_code = compile_pat_local env ae {pat with it = known_tag_pat pat'} in
    let sr, rhs_code = compile_exp_with_hint env ae1 sr_hint exp in

    (* Use the expected stackrep, if given, else infer from the branches *)
    let final_sr = match sr_hint with
      | Some sr -> sr
      | None -> sr
    in

    final_sr,
    (* Run rest in block to exit from *)
    FakeMultiVal.block_ env (StackRep.to_block_type env final_sr) (fun branch_code ->
       orsPatternFailure env (List.map (fun (sr, c) ->
          c ^^^ CannotFail (StackRep.adjust env sr final_sr ^^ branch_code)
       ) [sr, CannotFail code1 ^^^ pat_code ^^^ CannotFail rhs_code]) ^^
       G.i Unreachable (* We should always exit using the branch_code *)
    )

  | SwitchE (e, cs) ->
    let code1 = compile_exp_vanilla env ae e in
    let (set_i, get_i) = new_local env "switch_in" in

    (* compile subexpressions and collect the provided stack reps *)
    let codes = List.map (fun {it={pat; exp=e}; _} ->
      let (ae1, pat_code) = compile_pat_local env ae pat in
      let (sr, rhs_code) = compile_exp_with_hint env ae1 sr_hint e in
      (sr, CannotFail get_i ^^^ pat_code ^^^ CannotFail rhs_code)
      ) (simplify_cases e cs) in

    (* Use the expected stackrep, if given, else infer from the branches *)
    let final_sr = match sr_hint with
      | Some sr -> sr
      | None -> StackRep.joins (List.map fst codes)
    in

    final_sr,
    (* Run scrut *)
    code1 ^^ set_i ^^
    (* Run rest in block to exit from *)
    FakeMultiVal.block_ env (StackRep.to_block_type env final_sr) (fun branch_code ->
       orsPatternFailure env (List.map (fun (sr, c) ->
          c ^^^ CannotFail (StackRep.adjust env sr final_sr ^^ branch_code)
       ) codes) ^^
       G.i Unreachable (* We should always exit using the branch_code *)
    )
  (* Async-wait lowering support features *)
  | DeclareE (name, typ, e) ->
    let ae1, i = VarEnv.add_local_with_heap_ind env ae name typ in
    let sr, code = compile_exp env ae1 e in
    sr,
    MutBox.alloc env ^^ G.i (LocalSet (nr i)) ^^
    code
  | DefineE (name, _, e) ->
    SR.unit,
    let pre_code, sr, code = Var.set_val env ae name in
    pre_code ^^
    compile_exp_as env ae sr e ^^
    code
  | FuncE (x, sort, control, typ_binds, args, res_tys, e) ->
    let captured = Freevars.captured exp in
    let return_tys = match control with
      | Type.Returns -> res_tys
      | Type.Replies -> []
      | Type.Promises -> assert false in
    let return_arity = List.length return_tys in
    let mk_body env1 ae1 = compile_exp_as env1 ae1 (StackRep.of_arity return_arity) e in
    FuncDec.lit env ae x sort control captured args mk_body return_tys exp.at
  | SelfCallE (ts, exp_f, exp_k, exp_r) ->
    SR.unit,
    let (set_future, get_future) = new_local env "future" in
    let (set_k, get_k) = new_local env "k" in
    let (set_r, get_r) = new_local env "r" in
    let mk_body env1 ae1 = compile_exp_as env1 ae1 SR.unit exp_f in
    let captured = Freevars.captured exp_f in
    let add_cycles = Internals.add_cycles env ae in
    FuncDec.async_body env ae ts captured mk_body exp.at ^^
    Tagged.load_forwarding_pointer env ^^
    set_future ^^

    compile_exp_vanilla env ae exp_k ^^ set_k ^^
    compile_exp_vanilla env ae exp_r ^^ set_r ^^

    FuncDec.ic_self_call env ts
      IC.(get_self_reference env ^^
          actor_public_field env async_method_name)
      get_future
      get_k
      get_r
      add_cycles
  | ActorE (ds, fs, _, _) ->
    fatal "Local actors not supported by backend"
  | NewObjE (Type.(Object | Module | Memory) as _sort, fs, _) ->
    (*
    We can enable this warning once we treat everything as static that
    mo_frontend/static.ml accepts, including _all_ literals.
    if sort = Type.Module then Printf.eprintf "%s" "Warning: Non-static module\n";
    *)
    SR.Vanilla,
    let fs' = fs |> List.map
      (fun (f : Ir.field) -> (f.it.name, fun () ->
        if Type.is_mut f.note
        then Var.get_aliased_box env ae f.it.var
        else Var.get_val_vanilla env ae f.it.var)) in
    Object.lit_raw env fs'
  | _ -> SR.unit, todo_trap env "compile_exp" (Arrange_ir.exp exp)

and compile_exp_ignore env ae e =
  let sr, code = compile_exp env ae e in
  code ^^ StackRep.drop env sr

and compile_exp_as_opt env ae sr_out_o e =
  let sr_in, code = compile_exp_with_hint env ae sr_out_o e in
  G.with_region e.at (
    code ^^
    match sr_out_o with
    | None -> StackRep.drop env sr_in
    | Some sr_out -> StackRep.adjust env sr_in sr_out
  )

and compile_exp_vanilla (env : E.t) ae exp =
  compile_exp_as env ae SR.Vanilla exp

and compile_exp_unit (env : E.t) ae exp =
  compile_exp_as env ae SR.unit exp

(* compiles to something that works with IfE or Eqz
   (SR.UnboxedWord32 or SR.Vanilla are _both_ ok)
*)
and compile_exp_as_test env ae e =
  let sr, code = compile_exp env ae e in
  code ^^
  (if sr != SR.bool then StackRep.adjust env sr SR.Vanilla else G.nop)

(* Compile a prim of type Char -> Char to a RTS call. *)
and compile_char_to_char_rts env ae exp rts_fn =
  SR.UnboxedWord32 Type.Char,
  compile_exp_as env ae (SR.UnboxedWord32 Type.Char) exp ^^
  TaggedSmallWord.lsb_adjust_codepoint env ^^
  E.call_import env "rts" rts_fn ^^
  TaggedSmallWord.msb_adjust_codepoint

(* Compile a prim of type Char -> Bool to a RTS call. The RTS function should
   have type int32_t -> int32_t where the return value is 0 for 'false' and 1
   for 'true'. *)
and compile_char_to_bool_rts (env : E.t) (ae : VarEnv.t) exp rts_fn =
  SR.bool,
  compile_exp_as env ae (SR.UnboxedWord32 Type.Char) exp ^^
  TaggedSmallWord.lsb_adjust_codepoint env ^^
  (* The RTS function returns Motoko True/False values (which are represented as
     1 and 0, respectively) so we don't need any marshalling *)
  E.call_import env "rts" rts_fn

(*
The compilation of declarations (and patterns!) needs to handle mutual recursion.
This requires conceptually three passes:
 1. First we need to collect all names bound in a block,
    and find locations for then (which extends the environment).
    The environment is extended monotonically: The type-checker ensures that
    a Block does not bind the same name twice.
    We would not need to pass in the environment, just out ... but because
    it is bundled in the E.t type, threading it through is also easy.

 2. We need to allocate memory for them, and store the pointer in the
    WebAssembly local, so that they can be captured by closures.

 3. We go through the declarations, generate the actual code and fill the
    allocated memory.
    This includes creating the actual closure references.

We could do this in separate functions, but I chose to do it in one
 * it means all code related to one constructor is in one place and
 * when generating the actual code, we still “know” the id of the local that
   has the memory location, and don’t have to look it up in the environment.

The first phase works with the `pre_env` passed to `compile_dec`,
while the third phase is a function that expects the final environment. This
enabled mutual recursion.
*)


and compile_lit_pat env l =
  match l with
  | NullLit ->
    compile_lit_as env SR.Vanilla l ^^
    G.i (Compare (Wasm.Values.I32 I32Op.Eq))
  | BoolLit true ->
    G.nop
  | BoolLit false ->
    G.i (Test (Wasm.Values.I32 I32Op.Eqz))
  | (NatLit _ | IntLit _) ->
    compile_lit_as env SR.Vanilla l ^^
    BigNum.compile_eq env
  | Nat8Lit _ ->
    compile_lit_as env SR.Vanilla l ^^
    compile_eq env Type.(Prim Nat8)
  | Nat16Lit _ ->
    compile_lit_as env SR.Vanilla l ^^
    compile_eq env Type.(Prim Nat16)
  | Nat32Lit _ ->
    BoxedSmallWord.unbox env Type.Nat32 ^^
    compile_lit_as env (SR.UnboxedWord32 Type.Nat32) l ^^
    compile_eq env Type.(Prim Nat32)
  | Nat64Lit _ ->
    BoxedWord64.unbox env Type.Nat64 ^^
    compile_lit_as env (SR.UnboxedWord64 Type.Nat64) l ^^
    compile_eq env Type.(Prim Nat64)
  | Int8Lit _ ->
    compile_lit_as env SR.Vanilla l ^^
    compile_eq env Type.(Prim Int8)
  | Int16Lit _ ->
    compile_lit_as env SR.Vanilla l ^^
    compile_eq env Type.(Prim Int16)
  | Int32Lit _ ->
    BoxedSmallWord.unbox env Type.Int32 ^^
    compile_lit_as env (SR.UnboxedWord32 Type.Int32) l ^^
    compile_eq env Type.(Prim Int32)
  | Int64Lit _ ->
    BoxedWord64.unbox env Type.Int64 ^^
    compile_lit_as env (SR.UnboxedWord64 Type.Int64) l ^^
    compile_eq env Type.(Prim Int64)
  | CharLit _ ->
    compile_lit_as env SR.Vanilla l ^^
    compile_eq env Type.(Prim Char)
  | TextLit t
  | BlobLit t ->
    compile_lit_as env SR.Vanilla l ^^
    Text.compare env Operator.EqOp
  | FloatLit _ ->
    todo_trap env "compile_lit_pat" (Arrange_ir.lit l)

and fill_pat env ae pat : patternCode =
  PatCode.with_region pat.at @@
  match pat.it with
  | _ when Ir_utils.is_irrefutable_nonbinding pat -> CannotFail (G.i Drop)
  | WildP -> assert false (* matched above *)
  | OptP p when Ir_utils.is_irrefutable_nonbinding p ->
      CanFail (fun fail_code ->
        Opt.is_some env ^^
        G.if0 G.nop fail_code)
  | OptP p ->
      let (set_x, get_x) = new_local env "opt_scrut" in
      CanFail (fun fail_code ->
        set_x ^^
        get_x ^^
        Opt.is_some env ^^
        G.if0
          ( get_x ^^
            Opt.project env ^^
            with_fail fail_code (fill_pat env ae p)
          )
          fail_code
      )
  | TagP ("", p) -> (* these only come from known_tag_pat *)
    if Ir_utils.is_irrefutable_nonbinding p
    then CannotFail (G.i Drop)
    else CannotFail (Variant.project env) ^^^ fill_pat env ae p
  | TagP (l, p) when Ir_utils.is_irrefutable_nonbinding p ->
      CanFail (fun fail_code ->
        Variant.test_is env l ^^
        G.if0 G.nop fail_code)
  | TagP (l, p) ->
      let (set_x, get_x) = new_local env "tag_scrut" in
      CanFail (fun fail_code ->
        set_x ^^
        get_x ^^
        Variant.test_is env l ^^
        G.if0
          ( get_x ^^
            Variant.project env ^^
            with_fail fail_code (fill_pat env ae p)
          )
          fail_code
      )
  | LitP l ->
      CanFail (fun fail_code ->
        compile_lit_pat env l ^^
        G.if0 G.nop fail_code)
  | VarP name ->
      CannotFail (Var.set_val_vanilla_from_stack env ae name)
  | TupP ps ->
      let (set_i, get_i) = new_local env "tup_scrut" in
      let rec go i = function
        | [] -> CannotFail G.nop
        | p::ps ->
          let code1 = fill_pat env ae p in
          let code2 = go (Int32.add i 1l) ps in
          CannotFail (get_i ^^ Tuple.load_n env i) ^^^ code1 ^^^ code2 in
      CannotFail set_i ^^^ go 0l ps
  | ObjP pfs ->
      let project = compile_load_field env pat.note in
      let (set_i, get_i) = new_local env "obj_scrut" in
      let rec go = function
        | [] -> CannotFail G.nop
        | {it={name; pat}; _}::pfs' ->
          let code1 = fill_pat env ae pat in
          let code2 = go pfs' in
          CannotFail (get_i ^^ project name) ^^^ code1 ^^^ code2 in
      CannotFail set_i ^^^ go pfs
  | AltP (p1, p2) ->
      let code1 = fill_pat env ae p1 in
      let code2 = fill_pat env ae p2 in
      let (set_i, get_i) = new_local env "alt_scrut" in
      CannotFail set_i ^^^
      orElse (CannotFail get_i ^^^ code1)
             (CannotFail get_i ^^^ code2)

and alloc_pat_local env ae pat =
  let d = Freevars.pat pat in
  AllocHow.M.fold (fun v typ ae ->
    let (ae1, _i) = VarEnv.add_direct_local env ae v SR.Vanilla typ
    in ae1
  ) d ae

and alloc_pat env ae how pat : VarEnv.t * G.t  =
  (fun (ae, code) -> (ae, G.with_region pat.at code)) @@
  let d = Freevars.pat pat in
  AllocHow.M.fold (fun v typ (ae, code0) ->
    let ae1, code1 = AllocHow.add_local env ae how v typ
    in (ae1, code0 ^^ code1)
  ) d (ae, G.nop)

and compile_pat_local env ae pat : VarEnv.t * patternCode =
  (* It returns:
     - the extended environment
     - the patternCode to do the pattern matching.
       This expects the  undestructed value is on top of the stack,
       consumes it, and fills the heap.
       If the pattern matches, execution continues (with nothing on the stack).
       If the pattern does not match, it fails (in the sense of PatCode.CanFail)
  *)
  let ae1 = alloc_pat_local env ae pat in
  let fill_code = fill_pat env ae1 pat in
  (ae1, fill_code)

(* Used for let patterns:
   If the pattern can consume its scrutinee in a better form than vanilla (e.g.
   unboxed tuple, unboxed 32/64), lets do that.
*)
and compile_unboxed_pat env ae how pat
  : VarEnv.t * G.t * G.t * SR.t option * G.t =
  (* It returns:
     - the extended environment
     - the code to allocate memory
     - the code to prepare the stack (e.g. push destination addresses)
       before the scrutinee is pushed
     - the desired stack rep. None means: Do not even push the scrutinee.
     - the code to do the pattern matching.
       This expects the undestructed value is on top of the stack,
       consumes it, and fills the heap
       If the pattern does not match, it traps with pattern failure
  *)
  let (ae1, alloc_code) = alloc_pat env ae how pat in
  let pre_code, sr, fill_code = match pat.it with
    (* Nothing to match: Do not even put something on the stack *)
    | WildP -> G.nop, None, G.nop
    (* Tuple patterns *)
    | TupP ps when List.length ps <> 1 ->
      G.nop,
      Some (SR.UnboxedTuple (List.length ps)),
      (* We have to fill the pattern in reverse order, to take things off the
         stack. This is only ok as long as patterns have no side effects.
      *)
      G.concat_mapi (fun i p -> orPatternFailure env (fill_pat env ae1 p)) (List.rev ps)
    (* Variable patterns *)
    | VarP name ->
      let pre_code, sr, code = Var.set_val env ae1 name in
      pre_code, Some sr, code
    (* The general case: Create a single value, match that. *)
    | _ ->
      G.nop,
      Some SR.Vanilla,
      orPatternFailure env (fill_pat env ae1 pat) in
  let pre_code = G.with_region pat.at pre_code in
  let fill_code = G.with_region pat.at fill_code in
  (ae1, alloc_code, pre_code, sr, fill_code)

and compile_dec env pre_ae how v2en dec : VarEnv.t * G.t * (VarEnv.t -> scope_wrap) =
  (fun (pre_ae, alloc_code, mk_code, wrap) ->
       G.(pre_ae, with_region dec.at alloc_code, fun ae body_code ->
          with_region dec.at (mk_code ae) ^^ wrap body_code)) @@

  match dec.it with
  (* A special case for public methods *)
  (* This relies on the fact that in the top-level mutually recursive group, no shadowing happens. *)
  | LetD ({it = VarP v; _}, e) when E.NameEnv.mem v v2en ->
    let (const, fill) = compile_const_exp env pre_ae e in
    let fi = match const with
      | (_, Const.Message fi) -> fi
      | _ -> assert false in
    let pre_ae1 = VarEnv.add_local_public_method pre_ae v (fi, (E.NameEnv.find v v2en)) e.note.Note.typ in
    G.( pre_ae1, nop, (fun ae -> fill env ae; nop), unmodified)

  (* A special case for constant expressions *)
  | LetD (p, e) when e.note.Note.const ->
    (* constant expression matching with patterns is fully decidable *)
    if const_exp_matches_pat env pre_ae p e then (* not refuted *)
      let extend, fill = compile_const_dec env pre_ae dec in
      G.(extend pre_ae, nop, (fun ae -> fill env ae; nop), unmodified)
    else (* refuted *)
      (pre_ae, G.nop, (fun _ -> PatCode.patternFailTrap env), unmodified)

  | LetD (p, e) ->
    let (pre_ae1, alloc_code, pre_code, sr, fill_code) = compile_unboxed_pat env pre_ae how p in
    ( pre_ae1, alloc_code,
      (fun ae -> pre_code ^^ compile_exp_as_opt env ae sr e ^^ fill_code),
      unmodified
    )

  | VarD (name, content_typ, e) ->
    assert AllocHow.(match M.find_opt name how with
                     | Some (LocalMut _ | StoreHeap | StoreStatic) -> true
                     | _ -> false);
    let var_typ = Type.Mut content_typ in
    let pre_ae1, alloc_code = AllocHow.add_local env pre_ae how name var_typ in
    ( pre_ae1,
      alloc_code,
      (fun ae -> let pre_code, sr, code = Var.set_val env ae name in
                 pre_code ^^ compile_exp_as env ae sr e ^^ code),
      unmodified
    )

  | RefD (name, typ, { it = DotLE (e, n); _ }) ->
    let pre_ae1, alloc_code = AllocHow.add_local_for_alias env pre_ae how name typ in

    ( pre_ae1,
      alloc_code,
      (fun ae ->
        compile_exp_vanilla env ae e ^^
        Object.load_idx_raw env n ^^
        Var.capture_aliased_box env ae name),
      unmodified
    )
  | RefD _ -> assert false

and compile_decs_public env pre_ae decs v2en captured_in_body : VarEnv.t * scope_wrap =
  let how = AllocHow.decs pre_ae decs captured_in_body in
  let rec go pre_ae = function
    | []        -> (pre_ae, G.nop, fun _ -> unmodified)
    | [dec]     -> compile_dec env pre_ae how v2en dec
    | dec::decs ->
        let (pre_ae1, alloc_code1, mk_codeW1) = compile_dec env pre_ae how v2en dec in
        let (pre_ae2, alloc_code2, mk_codeW2) = go              pre_ae1 decs in
        ( pre_ae2,
          alloc_code1 ^^ alloc_code2,
          fun ae -> let codeW1 = mk_codeW1 ae in
                    let codeW2 = mk_codeW2 ae in
                    fun body_code -> codeW1 (codeW2 body_code)
        ) in
  let (ae1, alloc_code, mk_codeW) = go pre_ae decs in
  (ae1, fun body_code -> alloc_code ^^ mk_codeW ae1 body_code)

and compile_decs env ae decs captured_in_body : VarEnv.t * scope_wrap =
  compile_decs_public env ae decs E.NameEnv.empty captured_in_body

(* This compiles expressions determined to be const as per the analysis in
   ir_passes/const.ml. See there for more details.
*)
and compile_const_exp env pre_ae exp : Const.t * (E.t -> VarEnv.t -> unit) =
  match exp.it with
  | FuncE (name, sort, control, typ_binds, args, res_tys, e) ->
    let fun_rhs =

      (* a few prims cannot be safely inlined *)
      let inlineable_prim = function
      | RetPrim -> false
      | BreakPrim _ -> false
      | ThrowPrim -> fatal "internal error: left-over ThrowPrim"
      | _ -> true in

      match sort, control, typ_binds, e.it with
      (* Special cases for prim-wrapping functions *)

      | Type.Local, Type.Returns, [], PrimE (prim, prim_args) when
          inlineable_prim prim &&
          List.length args = List.length prim_args &&
          List.for_all2 (fun p a -> a.it = VarE p.it) args prim_args ->
        Const.PrimWrapper prim
      | _, _, _, _ -> Const.Complicated
    in
    let return_tys = match control with
      | Type.Returns -> res_tys
      | Type.Replies -> []
      | Type.Promises -> assert false in
    let mk_body env ae =
      List.iter (fun v ->
        if not (VarEnv.NameEnv.mem v ae.VarEnv.vars)
        then fatal "internal error: const \"%s\": captures \"%s\", not found in static environment\n" name v
      ) (Freevars.M.keys (Freevars.exp e));
      compile_exp_as env ae (StackRep.of_arity (List.length return_tys)) e in
    FuncDec.closed env sort control name args mk_body fun_rhs return_tys exp.at
  | BlockE (decs, e) ->
    let (extend, fill1) = compile_const_decs env pre_ae decs in
    let ae' = extend pre_ae in
    let (c, fill2) = compile_const_exp env ae' e in
    (c, fun env ae ->
      let ae' = extend ae in
      fill1 env ae';
      fill2 env ae')
  | VarE v ->
    let c =
      match VarEnv.lookup_var pre_ae v with
      | Some (VarEnv.Const c) -> c
      | _ -> fatal "compile_const_exp/VarE: \"%s\" not found" v
    in
    (c, fun _ _ -> ())
  | NewObjE (Type.(Object | Module | Memory), fs, _) ->
    let static_fs = List.map (fun f ->
          let st =
            match VarEnv.lookup_var pre_ae f.it.var with
            | Some (VarEnv.Const c) -> c
            | _ -> fatal "compile_const_exp/ObjE: \"%s\" not found" f.it.var
          in f.it.name, st) fs
    in
    (Const.t_of_v (Const.Obj static_fs), fun _ _ -> ())
  | PrimE (DotPrim name, [e]) ->
    let (object_ct, fill) = compile_const_exp env pre_ae e in
    let fs = match object_ct with
      | _, Const.Obj fs -> fs
      | _ -> fatal "compile_const_exp/DotE: not a static object" in
    let member_ct = List.assoc name fs in
    (member_ct, fill)
  | PrimE (ProjPrim i, [e]) ->
    let (object_ct, fill) = compile_const_exp env pre_ae e in
    let cs = match object_ct with
      | _, Const.Array cs -> cs
      | _ -> fatal "compile_const_exp/ProjE: not a static tuple" in
    (List.nth cs i, fill)
  | LitE l -> Const.(t_of_v (Lit (const_lit_of_lit l))), (fun _ _ -> ())
  | PrimE (TupPrim, []) -> Const.t_of_v Const.Unit, (fun _ _ -> ())
  | PrimE (ArrayPrim (Const, _), es)
  | PrimE (TupPrim, es) ->
    let (cs, fills) = List.split (List.map (compile_const_exp env pre_ae) es) in
    Const.(t_of_v (Array cs)),
    (fun env ae -> List.iter (fun fill -> fill env ae) fills)
  | PrimE (TagPrim i, [e]) ->
    let (arg_ct, fill) = compile_const_exp env pre_ae e in
    Const.(t_of_v (Tag (i, arg_ct))),
    fill
  | PrimE (OptPrim, [e]) ->
    let (arg_ct, fill) = compile_const_exp env pre_ae e in
    Const.(t_of_v (Opt arg_ct)),
    fill

  | _ -> assert false

and compile_const_decs env pre_ae decs : (VarEnv.t -> VarEnv.t) * (E.t -> VarEnv.t -> unit) =
  let rec go pre_ae = function
    | []          -> (fun ae -> ae), (fun _ _ -> ())
    | [dec]       -> compile_const_dec env pre_ae dec
    | (dec::decs) ->
        let (extend1, fill1) = compile_const_dec env pre_ae dec in
        let pre_ae1 = extend1 pre_ae in
        let (extend2, fill2) = go                    pre_ae1 decs in
        (fun ae -> extend2 (extend1 ae)),
        (fun env ae -> fill1 env ae; fill2 env ae) in
  go pre_ae decs

and const_exp_matches_pat env ae pat exp : bool =
  assert exp.note.Note.const;
  let c, _ = compile_const_exp env ae exp in
  match destruct_const_pat VarEnv.empty_ae pat c with Some _ -> true | _ -> false

and destruct_const_pat ae pat const : VarEnv.t option = match pat.it with
  | WildP -> Some ae
  | VarP v -> Some (VarEnv.add_local_const ae v const pat.note)
  | ObjP pfs ->
    let fs = match const with (_, Const.Obj fs) -> fs | _ -> assert false in
    List.fold_left (fun ae (pf : pat_field) ->
      match ae, List.find_opt (fun (n, _) -> pf.it.name = n) fs with
      | None, _ -> None
      | Some ae, Some (_, c) -> destruct_const_pat ae pf.it.pat c
      | _, None -> assert false
    ) (Some ae) pfs
  | AltP (p1, p2) ->
    let l = destruct_const_pat ae p1 const in
    if l = None then destruct_const_pat ae p2 const
    else l
  | TupP ps ->
    let cs = match const with (_, Const.Array cs) -> cs | (_, Const.Unit) -> [] | _ -> assert false in
    let go ae p c = match ae with
      | Some ae -> destruct_const_pat ae p c
      | _ -> None in
    List.fold_left2 go (Some ae) ps cs
  | LitP lp ->
    begin match const with
    | (_, Const.Lit lc) when Const.lit_eq (const_lit_of_lit lp, lc) -> Some ae
    | _ -> None
    end
  | OptP p ->
    begin match const with
      | (_, Const.Opt c) -> destruct_const_pat ae p c
      | (_, Const.(Lit Null)) -> None
      | _ -> assert false
    end
  | TagP (i, p) ->
     match const with
     | (_, Const.Tag (ic, c)) when i = ic -> destruct_const_pat ae p c
     | (_, Const.Tag _) -> None
     | _ -> assert false

and compile_const_dec env pre_ae dec : (VarEnv.t -> VarEnv.t) * (E.t -> VarEnv.t -> unit) =
  (* This returns a _function_ to extend the VarEnv, instead of doing it, because
  it needs to be extended twice: Once during the pass that gets the outer, static values
  (no forward references), and then to implement the `fill`, which compiles the bodies
  of functions (may contain forward references.) *)
  match dec.it with
  (* This should only contain constants (cf. is_const_exp) *)
  | LetD (p, e) ->
    let (const, fill) = compile_const_exp env pre_ae e in
    (fun ae -> match destruct_const_pat ae p const with Some ae -> ae | _ -> assert false),
    (fun env ae -> fill env ae)
  | VarD _ | RefD _ -> fatal "compile_const_dec: Unexpected VarD/RefD"

and compile_init_func mod_env ((cu, flavor) : Ir.prog) =
  assert (not flavor.has_typ_field);
  assert (not flavor.has_poly_eq);
  assert (not flavor.has_show);
  assert (not flavor.has_await);
  assert (not flavor.has_async_typ);
  match cu with
  | LibU _ -> fatal "compile_start_func: Cannot compile library"
  | ProgU ds ->
    Func.define_built_in mod_env "init" [] [] (fun env ->
      let _ae, codeW = compile_decs env VarEnv.empty_ae ds Freevars.S.empty in
      codeW G.nop
    )
  | ActorU (as_opt, ds, fs, up, _t) ->
    main_actor as_opt mod_env ds fs up

and export_actor_field env  ae (f : Ir.field) =
  (* A public actor field is guaranteed to be compiled as a PublicMethod *)
  let fi =
    match VarEnv.lookup_var ae f.it.var with
    | Some (VarEnv.PublicMethod (fi, _)) -> fi
    | _ -> assert false in

  E.add_export env (nr {
    name = Lib.Utf8.decode (match E.mode env with
      | Flags.ICMode | Flags.RefMode ->
        Mo_types.Type.(
        match normalize f.note with
        |  Func(Shared sort,_,_,_,_) ->
           (match sort with
            | Write -> "canister_update " ^ f.it.name
            | Query -> "canister_query " ^ f.it.name
            | Composite -> "canister_composite_query " ^ f.it.name
           )
        | _ -> assert false)
      | _ -> assert false);
    edesc = nr (FuncExport (nr fi))
  })

(* Main actor *)
and main_actor as_opt mod_env ds fs up =
  Func.define_built_in mod_env "init" [] [] (fun env ->
    let ae0 = VarEnv.empty_ae in

    let captured = Freevars.captured_vars (Freevars.actor ds fs up) in
    (* Add any params to the environment *)
    (* Captured ones need to go into static memory, the rest into locals *)
    let args = match as_opt with None -> [] | Some as_ -> as_ in
    let arg_list = List.map (fun a -> (a.it, a.note)) args in
    let arg_names = List.map (fun a -> a.it) args in
    let arg_tys = List.map (fun a -> a.note) args in
    let as_local n = not (Freevars.S.mem n captured) in
    let ae1 = VarEnv.add_arguments env ae0 as_local arg_list in

    (* Reverse the fs, to a map from variable to exported name *)
    let v2en = E.NameEnv.from_list (List.map (fun f -> (f.it.var, f.it.name)) fs) in

    (* Compile the declarations *)
    let ae2, decls_codeW = compile_decs_public env ae1 ds v2en
      Freevars.(captured_vars (system up))
    in

    (* Export the public functions *)
    List.iter (export_actor_field env ae2) fs;

    (* Export upgrade hooks *)
    Func.define_built_in env "pre_exp" [] [] (fun env ->
      compile_exp_as env ae2 SR.unit up.preupgrade);
    Func.define_built_in env "post_exp" [] [] (fun env ->
      compile_exp_as env ae2 SR.unit up.postupgrade);
    IC.export_upgrade_methods env;

    (* Export heartbeat (but only when required) *)
    begin match up.heartbeat.it with
     | Ir.PrimE (Ir.TupPrim, []) -> ()
     | _ ->
       Func.define_built_in env "heartbeat_exp" [] [] (fun env ->
         compile_exp_as env ae2 SR.unit up.heartbeat);
       IC.export_heartbeat env;
    end;

    (* Export timer (but only when required) *)
    begin match up.timer.it with
     | Ir.PrimE (Ir.TupPrim, []) -> ()
     | _ ->
       Func.define_built_in env "timer_exp" [] [] (fun env ->
         compile_exp_as env ae2 SR.unit up.timer);
       IC.export_timer env;
    end;

    (* Export inspect (but only when required) *)
    begin match up.inspect.it with
     | Ir.PrimE (Ir.TupPrim, []) -> ()
     | _ ->
       Func.define_built_in env "inspect_exp" [] [] (fun env ->
         compile_exp_as env ae2 SR.unit up.inspect);
       IC.export_inspect env;
    end;

    (* Export metadata *)
    env.E.stable_types := metadata "motoko:stable-types" up.meta.sig_;
    env.E.service := metadata "candid:service" up.meta.candid.service;
    env.E.args := metadata "candid:args" up.meta.candid.args;

    (* Deserialize any arguments *)
    begin match as_opt with
      | None
      | Some [] ->
        (* Liberally accept empty as well as unit argument *)
        assert (arg_tys = []);
        IC.system_call env "msg_arg_data_size" ^^
        G.if0 (Serialization.deserialize env arg_tys) G.nop
      | Some (_ :: _) ->
        Serialization.deserialize env arg_tys ^^
        G.concat_map (Var.set_val_vanilla_from_stack env ae1) (List.rev arg_names)
    end ^^
    begin
      if up.timer.at <> no_region then
        (* initiate a timer pulse *)
        compile_const_64 1L ^^
        IC.system_call env "global_timer_set" ^^
        G.i Drop
      else
        G.nop
    end ^^
    IC.init_globals env ^^
    (* Continue with decls *)
    decls_codeW G.nop
  )

and metadata name value =
  if List.mem name !Flags.omit_metadata_names then None
  else Some (
           List.mem name !Flags.public_metadata_names,
           value)

and conclude_module env set_serialization_globals start_fi_o =

  RTS_Exports.system_exports env;

  FuncDec.export_async_method env;
  FuncDec.export_gc_trigger_method env;

  (* See Note [Candid subtype checks] *)
  Serialization.set_delayed_globals env set_serialization_globals;

  let static_roots = GCRoots.store_static_roots env in

  (* declare before building GC *)

  (* add beginning-of-heap pointer, may be changed by linker *)
  (* needs to happen here now that we know the size of static memory *)
  let set_heap_base = E.add_global32_delayed env "__heap_base" Immutable in
  E.export_global env "__heap_base";

  Heap.register env;
  GCRoots.register env static_roots;
  IC.register env;

  set_heap_base (E.get_end_of_static_memory env);

  (* Wrap the start function with the RTS initialization *)
  let rts_start_fi = E.add_fun env "rts_start" (Func.of_body env [] [] (fun env1 ->
    E.call_import env "rts" ("initialize_" ^ E.gc_strategy_name !Flags.gc_strategy ^ "_gc") ^^
    match start_fi_o with
    | Some fi ->
      G.i (Call fi)
    | None ->
      Lifecycle.set env Lifecycle.PreInit
  )) in

  IC.default_exports env;

  let func_imports = E.get_func_imports env in
  let ni = List.length func_imports in
  let ni' = Int32.of_int ni in

  let other_imports = E.get_other_imports env in

  let memories = E.get_memories env in

  let funcs = E.get_funcs env in

  let data = List.map (fun (offset, init) -> nr {
    index = nr 0l;
    offset = nr (G.to_instr_list (compile_unboxed_const offset));
    init;
    }) (E.get_static_memory env) in

  let elems = List.map (fun (fi, fp) -> nr {
    index = nr 0l;
    offset = nr (G.to_instr_list (compile_unboxed_const fp));
    init = [ nr fi ];
    }) (E.get_elems env) in

  let table_sz = E.get_end_of_table env in

  let module_ = {
      types = List.map nr (E.get_types env);
      funcs = List.map (fun (f,_,_) -> f) funcs;
      tables = [ nr { ttype = TableType ({min = table_sz; max = Some table_sz}, FuncRefType) } ];
      elems;
      start = Some (nr rts_start_fi);
      globals = E.get_globals env;
      memories;
      imports = func_imports @ other_imports;
      exports = E.get_exports env;
      data
    } in

  let emodule =
    let open Wasm_exts.CustomModule in
    { module_;
      dylink = None;
      name = { empty_name_section with function_names =
                 List.mapi (fun i (f,n,_) -> Int32.(add ni' (of_int i), n)) funcs;
               locals_names =
                 List.mapi (fun i (f,_,ln) -> Int32.(add ni' (of_int i), ln)) funcs; };
      motoko = {
        labels = E.get_labs env;
        stable_types = !(env.E.stable_types);
        compiler = metadata "motoko:compiler" (Lib.Option.get Source_id.release Source_id.id)
      };
      candid = {
        args = !(env.E.args);
        service = !(env.E.service);
      };
      source_mapping_url = None;
      wasm_features = E.get_features env;
    } in

  match E.get_rts env with
  | None -> emodule
  | Some rts -> Linking.LinkModule.link emodule "rts" rts

let compile mode rts (prog : Ir.prog) : Wasm_exts.CustomModule.extended_module =
  let env = E.mk_global mode rts IC.trap_with (Lifecycle.end_ ()) in

  IC.register_globals env;
  Stack.register_globals env;
  GC.register_globals env;
  StableMem.register_globals env;
  Serialization.Registers.register_globals env;
  UpgradeStatistics.register_globals env;

  (* See Note [Candid subtype checks] *)
  let set_serialization_globals = Serialization.register_delayed_globals env in

  IC.system_imports env;
  RTS.system_imports env;

  compile_init_func env prog;
  let start_fi_o = match E.mode env with
    | Flags.ICMode | Flags.RefMode ->
      IC.export_init env;
      None
    | Flags.WASIMode ->
      IC.export_wasi_start env;
      None
    | Flags.WasmMode ->
      Some (nr (E.built_in env "init"))
  in

  conclude_module env set_serialization_globals start_fi_o<|MERGE_RESOLUTION|>--- conflicted
+++ resolved
@@ -6210,7 +6210,6 @@
       edesc = nr (FuncExport (nr rts_trap_fi))
     });
 
-<<<<<<< HEAD
     let ic0_performance_counter_fi =
       if E.mode env = Flags.WASIMode then
         E.add_fun env "ic0_performance_counter" (
@@ -6238,9 +6237,6 @@
     });
 
     (* Keep a memory reserve when in update or init state. 
-=======
-    (* Keep a memory reserve when in update or init state.
->>>>>>> c8994627
        This reserve can be used by queries, composite queries, and upgrades. *)
     let keep_memory_reserve_fi = E.add_fun env "keep_memory_reserve" (
       Func.of_body env [] [I32Type] (fun env ->
