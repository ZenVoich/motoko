--- conflicted
+++ resolved
@@ -1093,16 +1093,9 @@
     E.add_func_import env "rts" "load_stable_actor" [] [I64Type];
     E.add_func_import env "rts" "save_stable_actor" [I64Type] [];
     E.add_func_import env "rts" "free_stable_actor" [] [];
-<<<<<<< HEAD
     E.add_func_import env "rts" "contains_field" [I64Type; I64Type] [I32Type];
     E.add_func_import env "rts" "set_static_root" [I64Type] [];
     E.add_func_import env "rts" "get_static_root" [] [I64Type];
-    E.add_func_import env "rts" "null_singleton" [] [I64Type];
-=======
-    E.add_func_import env "rts" "contains_field" [I32Type; I32Type] [I32Type];
-    E.add_func_import env "rts" "set_static_root" [I32Type] [];
-    E.add_func_import env "rts" "get_static_root" [] [I32Type];
->>>>>>> c24994a0
     E.add_func_import env "rts" "set_upgrade_instructions" [I64Type] [];
     E.add_func_import env "rts" "get_upgrade_instructions" [] [I64Type];
     E.add_func_import env "rts" "memcmp" [I64Type; I64Type; I64Type] [I32Type];
@@ -1866,7 +1859,6 @@
      (Reminder: objects and fields are word-aligned so will have the lowest two
      bits unset) *)
   let int_of_tag = function
-<<<<<<< HEAD
     | Object -> 1L
     | ObjInd -> 3L
     | Array -> 5L
@@ -1877,58 +1869,34 @@
     | Variant -> 15L
     | Blob -> 17L
     | Indirection -> 19L
-    | BigInt -> 23L
-    | Concat -> 25L
-    | Region -> 27L
-    | Null -> 29L
-    | OneWordFiller -> 31L
-    | FreeSpace -> 33L
-    | ArraySliceMinimum -> 34L
-=======
-    | Object -> 1l
-    | ObjInd -> 3l
-    | Array -> 5l
-    | Bits64 -> 7l
-    | MutBox -> 9l
-    | Closure -> 11l
-    | Some -> 13l
-    | Variant -> 15l
-    | Blob -> 17l
-    | Indirection -> 19l
-    | Bits32 -> 21l
-    | BigInt -> 23l
-    | Concat -> 25l
-    | Region -> 27l
-    | OneWordFiller -> 29l
-    | FreeSpace -> 31l
-    | ArraySliceMinimum -> 34l
->>>>>>> c24994a0
+    | BigInt -> 21L
+    | Concat -> 23L
+    | Region -> 25L
+    | OneWordFiller -> 27L
+    | FreeSpace -> 29L
+    | ArraySliceMinimum -> 30L
     (* Next two tags won't be seen by the GC, so no need to set the lowest bit
        for `CoercionFailure` and `StableSeen` *)
     | CoercionFailure -> 0xffff_ffff_ffff_fffeL
     | StableSeen -> 0xffff_ffff_ffff_ffffL
 
-<<<<<<< HEAD
-  let header_size = 2L
-=======
   (*
-     The null pointer is the sentinel `0xffff_fffbl` (skewed representation).
+     The null pointer is the sentinel `0xffff_ffff_ffff_fffbL` (skewed representation).
     
      This serves for efficient null tests by using direct pointer comparison.
      The null pointer must not be dereferenced.
      Null tests are possible without resolving the forwarding pointer of a non-null comparand.
   *)
 
-  let null_sentinel_pointer = 0xffff_fffbl (* skewed, pointing to last unallocated Wasm page *)
+  let null_sentinel_pointer = 0xffff_ffff_ffff_fffbL (* skewed, pointing to last unallocated Wasm page *)
   let null_pointer = compile_unboxed_const null_sentinel_pointer
 
   let not_null env =
     (* null test works without forwarding pointer resolution of a non-null comparand *)
-    null_pointer ^^ 
-    G.i (Compare (Wasm.Values.I32 I32Op.Ne))  
-
-  let header_size = 2l
->>>>>>> c24994a0
+    null_pointer ^^
+    compile_comparison I64Op.Ne
+
+  let header_size = 2L
   
   (* The tag *)
   let tag_field = 0L
@@ -2166,29 +2134,8 @@
 
   let some_payload_field = Tagged.header_size
 
-<<<<<<< HEAD
-  let null_lit env =
-    E.call_import env "rts" "null_singleton" (* forwarding pointer already resolved *)
-
-  let is_some env =
-    Func.share_code1 Func.Never env "is_some" ("x", I64Type) [I64Type] (fun env get_x ->
-      get_x ^^ BitTagged.if_tagged_scalar env [I64Type]
-        ( Bool.lit true ) (* scalar *)
-        ( get_x ^^ BitTagged.is_true_literal env ^^ (* exclude true literal since `branch_default` follows the forwarding pointer *)
-          E.if_ env [I64Type]
-            ( Bool.lit true ) (* true literal *)
-            ( (* pointer to object, resolve forwarding pointer on null pointer equality check *)
-              get_x ^^
-              Tagged.load_forwarding_pointer env ^^
-              null_lit env ^^
-              compile_comparison I64Op.Ne
-            )
-        )
-    )
-=======
   let null_lit env = Tagged.null_pointer
   let is_some = Tagged.not_null
->>>>>>> c24994a0
 
   let alloc_some env get_payload =
     Tagged.obj env Tagged.Some [ get_payload ]
@@ -2201,20 +2148,13 @@
         ( get_x ^^ BitTagged.is_true_literal env ^^ (* exclude true literal since `branch_default` follows the forwarding pointer *)
           E.if_ env [I64Type]
             ( get_x ) (* true literal, no wrapping *)
-<<<<<<< HEAD
-            ( get_x ^^ Tagged.branch_default env [I64Type]
-              ( get_x ) (* default tag, no wrapping *)
-              [ Tagged.Null, alloc_some env get_x
-              ; Tagged.Some, alloc_some env get_x ]
-=======
             ( get_x ^^ is_some env ^^
-              E.if_ env [I32Type]
-                ( get_x ^^ Tagged.branch_default env [I32Type]
+              E.if_ env [I64Type]
+                ( get_x ^^ Tagged.branch_default env [I64Type]
                   ( get_x ) (* default tag, no wrapping *)
                   [ Tagged.Some, alloc_some env get_x ]
                 )
                 ( alloc_some env get_x ) (* ?ⁿnull for n > 0 *)
->>>>>>> c24994a0
             )
         )
     )
