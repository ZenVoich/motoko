(*
This module is the backend of the Motoko compiler. It takes a program in
the intermediate representation (ir.ml), and produces a WebAssembly module,
with Internet Computer extensions (customModule.ml). An important helper module is
instrList.ml, which provides a more convenient way of assembling WebAssembly
instruction lists, as it takes care of (1) source locations and (2) labels.

This file is split up in a number of modules, purely for namespacing and
grouping. Every module has a high-level prose comment explaining the concept;
this keeps documentation close to the code (a lesson learned from Simon PJ).
*)

open Ir_def
open Mo_values
open Mo_types
open Mo_config

open Wasm_exts.Ast
open Wasm_exts.Types
open Source
(* Re-shadow Source.(@@), to get Stdlib.(@@) *)
let (@@) = Stdlib.(@@)

module G = InstrList
let (^^) = G.(^^) (* is this how we import a single operator from a module that we otherwise use qualified? *)

(* WebAssembly pages are 64kb. *)
let page_size = Int32.of_int (64*1024)
let page_size64 = Int64.of_int32 page_size
let page_size_bits = 16

(*
Pointers are skewed (translated) -1 relative to the actual offset.
See documentation of module BitTagged for more detail.
*)
let ptr_skew = -1l
let ptr_skew_64 = -1L

let ptr_unskew = 1l
let ptr_unskew_64 = 1L

(* Generating function names for functions parametrized by prim types *)
let prim_fun_name p stem = Printf.sprintf "%s<%s>" stem (Type.string_of_prim p)

(* Helper functions to produce annotated terms (Wasm.AST) *)
let nr x = Wasm.Source.{ it = x; at = no_region }

let todo fn se x = Printf.eprintf "%s: %s" fn (Wasm.Sexpr.to_string 80 se); x

exception CodegenError of string
let fatal fmt = Printf.ksprintf (fun s -> raise (CodegenError s)) fmt

module StaticBytes = struct
  (* A very simple DSL to describe static memory *)

  type t_ =
    | I32 of int32
    | I64 of int64
    | Seq of t
    | Bytes of string

  and t = t_ list

  let i32s is = Seq (List.map (fun i -> I32 i) is)

  let rec add : Buffer.t -> t_ -> unit = fun buf -> function
    | I32 i -> Buffer.add_int32_le buf i
    | I64 i -> Buffer.add_int64_le buf i
    | Seq xs -> List.iter (add buf) xs
    | Bytes b -> Buffer.add_string buf b

  let as_bytes : t -> string = fun xs ->
    let buf = Buffer.create 16 in
    List.iter (add buf) xs;
    Buffer.contents buf

end (* StaticBytes *)

module Const = struct

  (* Literals, as used in constant values. This is a projection of Ir.Lit,
     combining cases whose details we no longer care about.
     Should be still precise enough to map to the cases supported by SR.t.

     In other words: It is the smallest type that allows these three functions:

       (* projection of Ir.list. NB: pure, no access to env *)
       const_lit_of_lit : Ir.lit -> Const.lit (* NB: pure, no access to env *)

       (* creates vanilla representation (e.g. to put in static data structures *)
       vanilla_lit : E.env -> Const.lit -> i32

       (* creates efficient stack representation *)
       compile_lit : E.env -> Const.lit -> (SR.t, code)

  *)

  type lit =
    | Vanilla of int32 (* small words, no static data, already in vanilla format *)
    | BigInt of Big_int.big_int
    | Bool of bool
    | Word32 of int32
    | Word64 of int64
    | Float64 of Numerics.Float.t
    | Blob of string
    | Null

  let lit_eq = function
    | Vanilla i, Vanilla j -> i = j
    | BigInt i, BigInt j -> Big_int.eq_big_int i j
    | Word32 i, Word32 j -> i = j
    | Word64 i, Word64 j -> i = j
    | Float64 i, Float64 j -> i = j
    | Bool i, Bool j -> i = j
    | Blob s, Blob t -> s = t
    | Null, Null -> true
    | _ -> false

  (* Inlineable functions

     The prelude/prim.mo is full of functions simply wrapping a prim, e.g.

        func int64ToNat64(n : Int64) : Nat64 = (prim "num_wrap_Int64_Nat64" : Int64 -> Nat64) n;

     generating a Wasm function for them and calling them is absurdly expensive
     when the prim is just a simple Wasm instruction. Also, it requires boxing
     and unboxing arguments and results.

     So we recognize such functions when creating the `const` summary, and use the prim
     directly when calling such function.

     Can be extended to cover more forms of inlineable functions.
  *)
  type fun_rhs =
    | Complicated (* no inlining possible *)
    | PrimWrapper of Ir.prim

  (* Constant known values.

     These are values that
     * are completely known constantly
     * do not require Wasm code to be executed (e.g. in `start`)
     * can be used directly (e.g. Call, not CallIndirect)
     * can be turned into Vanilla heap data on demand

     See ir_passes/const.ml for what precisely we can compile as const now.
  *)

  type v =
    | Fun of (unit -> int32) * fun_rhs (* function pointer calculated upon first use *)
    | Message of int32 (* anonymous message, only temporary *)
    | Obj of (string * t) list
    | Unit
    | Array of t list (* also tuples, but not nullary *)
    | Tag of (string * t)
    | Opt of t
    | Lit of lit

  (* A constant known value together with a vanilla pointer.
     Typically a static memory location, could be an unboxed scalar.
     Filled on demand.
   *)
  and t = (int32 Lib.Promise.t * v)

  let t_of_v v = (Lib.Promise.make (), v)

end (* Const *)

module SR = struct
  (* This goes with the StackRep module, but we need the types earlier *)

  (* Value representation on the stack:

     Compiling an expression means putting its value on the stack. But
     there are various ways of putting a value onto the stack -- unboxed,
     tupled etc.
   *)
  type t =
    | Vanilla
    | UnboxedTuple of int
    | UnboxedWord64
    | UnboxedWord32
    | UnboxedFloat64
    | Unreachable
    | Const of Const.t

  let unit = UnboxedTuple 0

  let bool = Vanilla

  (* Because t contains Const.t, and that contains Const.v, and that contains
     Const.lit, and that contains Big_int, we cannot just use normal `=`. So we
     have to write our own equality.

     This equalty is, I believe, used when joining branches. So for Const, we
     just compare the promises, and do not descend into the Const.v. This is
     conservative; the only downside is that if a branch returns different
     Const.t with (semantically) the same Const.v we do not propagate that as
     Const, but materialize before the branch.
     Which is not really expected or important.
  *)
  let eq (t1 : t) (t2 : t) = match t1, t2 with
    | Const (p1, _), Const (p2, _) -> p1 == p2
    | _ -> t1 = t2

  let to_var_type : t -> value_type = function
    | Vanilla -> I32Type
    | UnboxedWord64 -> I64Type
    | UnboxedWord32 -> I32Type
    | UnboxedFloat64 -> F64Type
    | UnboxedTuple n -> fatal "to_var_type: UnboxedTuple"
    | Const _ -> fatal "to_var_type: Const"
    | Unreachable -> fatal "to_var_type: Unreachable"

end (* SR *)

(*

** The compiler environment.

Of course, as we go through the code we have to track a few things; these are
put in the compiler environment, type `E.t`. Some fields are valid globally, some
only make sense locally, i.e. within a single function (but we still put them
in one big record, for convenience).

The fields fall into the following categories:

 1. Static global fields. Never change.
    Example: whether we are compiling with -no-system-api

 2. Mutable global fields. Change only monotonically.
    These are used to register things like functions. This should be monotone
    in the sense that entries are only added, and that the order should not
    matter in a significant way. In some instances, the list contains futures
    so that we can reserve and know the _position_ of the thing before we have
    to actually fill it in.

 3. Static local fields. Never change within a function.
    Example: number of parameters and return values

 4. Mutable local fields. See above
    Example: Name and type of locals.

**)

(* Before we can define the environment, we need some auxillary types *)

module E = struct

  (* Utilities, internal to E *)
  let reg (ref : 'a list ref) (x : 'a) : int32 =
      let i = Wasm.I32.of_int_u (List.length !ref) in
      ref := !ref @ [ x ];
      i

  let reserve_promise (ref : 'a Lib.Promise.t list ref) _s : (int32 * ('a -> unit)) =
      let p = Lib.Promise.make () in (* For debugging with named promises, use s here *)
      let i = Wasm.I32.of_int_u (List.length !ref) in
      ref := !ref @ [ p ];
      (i, Lib.Promise.fulfill p)


  (* The environment type *)
  module NameEnv = Env.Make(String)
  module StringEnv = Env.Make(String)
  module LabSet = Set.Make(String)

  module FunEnv = Env.Make(Int32)
  type local_names = (int32 * string) list (* For the debug section: Names of locals *)
  type func_with_names = func * local_names
  type lazy_function = (int32, func_with_names) Lib.AllocOnUse.t
  type t = {
    (* Global fields *)
    (* Static *)
    mode : Flags.compile_mode;
    rts : Wasm_exts.CustomModule.extended_module option; (* The rts. Re-used when compiling actors *)
    trap_with : t -> string -> G.t;
      (* Trap with message; in the env for dependency injection *)

    (* Per module fields (only valid/used inside a module) *)
    (* Immutable *)

    (* Mutable *)
    func_types : func_type list ref;
    func_imports : import list ref;
    other_imports : import list ref;
    exports : export list ref;
    funcs : (func * string * local_names) Lib.Promise.t list ref;
    func_ptrs : int32 FunEnv.t ref;
    end_of_table : int32 ref;
    globals : (global Lib.Promise.t * string) list ref;
    global_names : int32 NameEnv.t ref;
    named_imports : int32 NameEnv.t ref;
    built_in_funcs : lazy_function NameEnv.t ref;
    static_strings : int64 StringEnv.t ref;
      (* Pool for shared static objects. Their lookup needs to be specifically
         handled by using the tag and the payload without the forwarding pointer.
         This is because the forwarding pointer depends on the allocation adddress.
         The lookup is different to `static_string` that has no such
         allocation-dependent content and can thus be immediately looked up by
         the string value. *)
    object_pool : int32 StringEnv.t ref;
    end_of_static_memory : int64 ref; (* End of statically allocated memory *)
    static_memory : (int64 * string) list ref; (* Content of static memory *)
    static_memory_frozen : bool ref;
      (* Sanity check: Nothing should bump end_of_static_memory once it has been read *)
    static_roots : int32 list ref;
      (* GC roots in static memory. (Everything that may be mutable.) *)

    (* Types accumulated in global typtbl (for candid subtype checks)
       See Note [Candid subtype checks]
    *)
    typtbl_typs : Type.typ list ref;

    (* Metadata *)
    args : (bool * string) option ref;
    service : (bool * string) option ref;
    stable_types : (bool * string) option ref;
    labs : LabSet.t ref; (* Used labels (fields and variants),
                            collected for Motoko custom section 0 *)

    (* Local fields (only valid/used inside a function) *)
    (* Static *)
    n_param : int32; (* Number of parameters (to calculate indices of locals) *)
    return_arity : int; (* Number of return values (for type of Return) *)

    (* Mutable *)
    locals : value_type list ref; (* Types of locals *)
    local_names : (int32 * string) list ref; (* Names of locals *)
  }


  (* The initial global environment *)
  let mk_global mode rts trap_with dyn_mem : t = {
    mode;
    rts;
    trap_with;
    func_types = ref [];
    func_imports = ref [];
    other_imports = ref [];
    exports = ref [];
    funcs = ref [];
    func_ptrs = ref FunEnv.empty;
    end_of_table = ref 0l;
    globals = ref [];
    global_names = ref NameEnv.empty;
    named_imports = ref NameEnv.empty;
    built_in_funcs = ref NameEnv.empty;
    static_strings = ref StringEnv.empty;
    object_pool = ref StringEnv.empty;
    end_of_static_memory = ref dyn_mem;
    static_memory = ref [];
    static_memory_frozen = ref false;
    static_roots = ref [];
    typtbl_typs = ref [];
    (* Metadata *)
    args = ref None;
    service = ref None;
    stable_types = ref None;
    labs = ref LabSet.empty;
    (* Actually unused outside mk_fun_env: *)
    n_param = 0l;
    return_arity = 0;
    locals = ref [];
    local_names = ref [];
  }

  (* This wraps Mo_types.Hash.hash to also record which labels we have seen,
      so that that data can be put in a custom section, useful for debugging.
      Thus Mo_types.Hash.hash should not be called directly!
   *)
  let hash (env : t) lab =
    env.labs := LabSet.add lab (!(env.labs));
    Mo_types.Hash.hash lab

  let get_labs env = LabSet.elements (!(env.labs))

  let mk_fun_env env n_param return_arity =
    { env with
      n_param;
      return_arity;
      locals = ref [];
      local_names = ref [];
    }

  (* We avoid accessing the fields of t directly from outside of E, so here are a
     bunch of accessors. *)

  let mode (env : t) = env.mode

  let add_anon_local (env : t) ty =
    let i = reg env.locals ty in
    Wasm.I32.add env.n_param i

  let add_local_name (env : t) li name =
    let _ = reg env.local_names (li, name) in ()

  let get_locals (env : t) = !(env.locals)
  let get_local_names (env : t) : (int32 * string) list = !(env.local_names)

  let _add_other_import (env : t) m =
    ignore (reg env.other_imports m)

  let add_export (env : t) e =
    ignore (reg env.exports e)

  let add_global (env : t) name g =
    assert (not (NameEnv.mem name !(env.global_names)));
    let gi = reg env.globals (g, name) in
    env.global_names := NameEnv.add name gi !(env.global_names)

  let add_global32_delayed (env : t) name mut : int32 -> unit =
    let p = Lib.Promise.make () in
    add_global env name p;
    (fun init ->
      Lib.Promise.fulfill p (nr {
        gtype = GlobalType (I32Type, mut);
        value = nr (G.to_instr_list (G.i (Const (nr (Wasm_exts.Values.I32 init)))))
      })
    )

  let add_global32 (env : t) name mut init =
    add_global32_delayed env name mut init

  (* TODO, refactor with previous two *)
  let add_global64_delayed (env : t) name mut : int64 -> unit =
    let p = Lib.Promise.make () in
    add_global env name p;
    (fun init ->
      Lib.Promise.fulfill p (nr {
        gtype = GlobalType (I64Type, mut);
        value = nr (G.to_instr_list (G.i (Const (nr (Wasm_exts.Values.I64 init)))))
      })
    )
  let add_global64 (env : t) name mut init =
    add_global64_delayed env name mut init

  let get_global (env : t) name : int32 =
    match NameEnv.find_opt name !(env.global_names) with
    | Some gi -> gi
    | None -> raise (Invalid_argument (Printf.sprintf "No global named %s declared" name))

  let get_global32_lazy (env : t) name mut init : int32 =
    match NameEnv.find_opt name !(env.global_names) with
    | Some gi -> gi
    | None -> add_global32 env name mut init; get_global env name

  let export_global env name =
    add_export env (nr {
      name = Lib.Utf8.decode name;
      edesc = nr (GlobalExport (nr (get_global env name)))
    })

  let get_globals (env : t) = List.map (fun (g,n) -> Lib.Promise.value g) !(env.globals)

  let reserve_fun (env : t) name =
    let (j, fill) = reserve_promise env.funcs name in
    let n = Int32.of_int (List.length !(env.func_imports)) in
    let fi = Int32.add j n in
    let fill_ (f, local_names) = fill (f, name, local_names) in
    (fi, fill_)

  let add_fun (env : t) name (f, local_names) =
    let (fi, fill) = reserve_fun env name in
    fill (f, local_names);
    fi

  let make_lazy_function env name : lazy_function =
    Lib.AllocOnUse.make (fun () -> reserve_fun env name)

  let lookup_built_in (env : t) name : lazy_function =
    match NameEnv.find_opt name !(env.built_in_funcs) with
    | None ->
      let lf = make_lazy_function env name in
      env.built_in_funcs := NameEnv.add name lf !(env.built_in_funcs);
      lf
    | Some lf -> lf

  let built_in (env : t) name : int32 =
    Lib.AllocOnUse.use (lookup_built_in env name)

  let define_built_in (env : t) name mk_fun : unit =
    Lib.AllocOnUse.def  (lookup_built_in env name) mk_fun

  let get_return_arity (env : t) = env.return_arity

  let get_func_imports (env : t) = !(env.func_imports)
  let get_other_imports (env : t) = !(env.other_imports)
  let get_exports (env : t) = !(env.exports)
  let get_funcs (env : t) = List.map Lib.Promise.value !(env.funcs)

  let func_type (env : t) ty =
    let rec go i = function
      | [] -> env.func_types := !(env.func_types) @ [ ty ]; Int32.of_int i
      | ty'::tys when ty = ty' -> Int32.of_int i
      | _ :: tys -> go (i+1) tys
       in
    go 0 !(env.func_types)

  let get_types (env : t) = !(env.func_types)

  let add_func_import (env : t) modname funcname arg_tys ret_tys =
    if !(env.funcs) <> [] then
      raise (CodegenError "Add all imports before all functions!");

    let i = {
      module_name = Lib.Utf8.decode modname;
      item_name = Lib.Utf8.decode funcname;
      idesc = nr (FuncImport (nr (func_type env (FuncType (arg_tys, ret_tys)))))
    } in
    let fi = reg env.func_imports (nr i) in
    let name = modname ^ "." ^ funcname in
    assert (not (NameEnv.mem name !(env.named_imports)));
    env.named_imports := NameEnv.add name fi !(env.named_imports)

  let call_import (env : t) modname funcname =
    let name = modname ^ "." ^ funcname in
    match NameEnv.find_opt name !(env.named_imports) with
      | Some fi -> G.i (Call (nr fi))
      | _ ->
        raise (Invalid_argument (Printf.sprintf "Function import not declared: %s\n" name))

  let reuse_import (env : t) modname funcname =
    let name = modname ^ "." ^ funcname in
    match NameEnv.find_opt name !(env.named_imports) with
      | Some fi -> fi
      | _ ->
        raise (Invalid_argument (Printf.sprintf "Function import not declared: %s\n" name))

  let get_rts (env : t) = env.rts

  let as_block_type env : stack_type -> block_type = function
    | [] -> ValBlockType None
    | [t] -> ValBlockType (Some t)
    | ts -> VarBlockType (nr (func_type env (FuncType ([], ts))))

  let if_ env tys thn els = G.if_ (as_block_type env tys) thn els
  let block_ env tys bdy = G.block_ (as_block_type env tys) bdy

  let trap_with env msg = env.trap_with env msg
  let then_trap_with env msg = G.if0 (trap_with env msg) G.nop
  let else_trap_with env msg = G.if0 G.nop (trap_with env msg)

  let word_size_64 = 8L

  let reserve_static_memory (env : t) size : int64 =
    if !(env.static_memory_frozen) then raise (Invalid_argument "Static memory frozen");
    let ptr = !(env.end_of_static_memory) in
    let round_bit_mask = Int64.sub word_size_64 1L in
    (* remove superfluous check *)
    assert (round_bit_mask == 7L);
    let aligned = Int64.logand (Int64.add size round_bit_mask) (Int64.lognot round_bit_mask) in
    env.end_of_static_memory := Int64.add ptr aligned;
    ptr

  (* TODO: Remove temporary 32-bit function during 64-bit port, leads to overflow *)
  let reserve_static_memory_32 (env: t) (size: int32) : int32 =
    Wasm.I32_convert.wrap_i64 (reserve_static_memory env (Wasm.I64_convert.extend_i32_u size))

  let write_static_memory (env : t) ptr data =
    env.static_memory := !(env.static_memory) @ [ (ptr, data) ];
    ()

  (* TODO: Remove temporary 32-bit function during 64-bit port, leads to overflow *)
  let write_static_memory (env : t) (ptr: int32) data =
    env.static_memory := !(env.static_memory) @ [ ((Wasm.I64_convert.extend_i32_u ptr), data) ];
    ()

  let add_mutable_static_bytes (env : t) data : int64 =
    let ptr = reserve_static_memory env (Int64.of_int (String.length data)) in
    env.static_memory := !(env.static_memory) @ [ (ptr, data) ];
    Int64.(add ptr ptr_skew_64) (* Return a skewed pointer *)

  let add_fun_ptr (env : t) fi : int32 =
    match FunEnv.find_opt fi !(env.func_ptrs) with
    | Some fp -> fp
    | None ->
      let fp = !(env.end_of_table) in
      env.func_ptrs := FunEnv.add fi fp !(env.func_ptrs);
      env.end_of_table := Int32.add !(env.end_of_table) 1l;
      fp

  let get_elems env =
    FunEnv.bindings !(env.func_ptrs)

  let get_end_of_table env : int32 =
    !(env.end_of_table)

  let add_static (env : t) (data : StaticBytes.t) : int64 =
    let b = StaticBytes.as_bytes data in
    match StringEnv.find_opt b !(env.static_strings)  with
    | Some ptr -> ptr
    | None ->
      let ptr = add_mutable_static_bytes env b  in
      env.static_strings := StringEnv.add b ptr !(env.static_strings);
      ptr

  (* TODO: Remove temporary 32-bit function during 64-bit port, leads to overflow *)
  let add_static_32 (env : t) (data : StaticBytes.t) : int32 =
    Wasm.I32_convert.wrap_i64 (add_static env data)

  let object_pool_find (env: t) (key: string) : int32 option =
    StringEnv.find_opt key !(env.object_pool)

  let object_pool_add (env: t) (key: string) (ptr : int32)  : unit =
    env.object_pool := StringEnv.add key ptr !(env.object_pool);
    ()

  let add_static_unskewed (env : t) (data : StaticBytes.t) : int64 =
    Int64.add (add_static env data) ptr_unskew_64

  (* TODO: Remove temporary 32-bit function during 64-bit port, leads to overflow *)
  let add_static_unskewed_32 (env : t) (data : StaticBytes.t) : int32 =
    Wasm.I32_convert.wrap_i64 (add_static_unskewed env data)

  let get_end_of_static_memory env : int64 =
    env.static_memory_frozen := true;
    !(env.end_of_static_memory)

  let add_static_root (env : t) ptr =
    env.static_roots := ptr :: !(env.static_roots)

  let get_static_roots (env : t) =
    !(env.static_roots)

  let get_static_memory env =
    !(env.static_memory)

  let mem_size env =
    Int64.(add (div (get_end_of_static_memory env) page_size64) 1L)

  let gc_strategy_name gc_strategy = match gc_strategy with
    | Flags.MarkCompact -> "compacting"
    | Flags.Copying -> "copying"
    | Flags.Generational -> "generational"
    | Flags.Incremental -> "incremental"

  let collect_garbage env =
    (* GC function name = "schedule_"? ("compacting" | "copying" | "generational" | "incremental") "_gc" *)
    let name = gc_strategy_name !Flags.gc_strategy in
    let gc_fn = if !Flags.force_gc then name else "schedule_" ^ name in
    call_import env "rts" (gc_fn ^ "_gc")

  (* See Note [Candid subtype checks] *)
  (* NB: we don't bother detecting duplicate registrations here because the code sharing machinery
     ensures that `add_typtbl_typ t` is called at most once for any `t` with a distinct type hash *)
  let add_typtbl_typ (env : t) ty : Int32.t =
    reg env.typtbl_typs ty

  let get_typtbl_typs (env : t) : Type.typ list =
    !(env.typtbl_typs)

end


(* General code generation functions:
   Rule of thumb: Here goes stuff that independent of the Motoko AST.
*)

(* Function called compile_* return a list of instructions (and maybe other stuff) *)

let compile_unboxed_const i = G.i (Const (nr (Wasm_exts.Values.I32 i)))
let compile_const_64 i = G.i (Const (nr (Wasm_exts.Values.I64 i)))
let compile_unboxed_zero = compile_unboxed_const 0l
let compile_unboxed_one = compile_unboxed_const 1l

(* Some common arithmetic, used for pointer and index arithmetic *)
let compile_op_const op i =
    compile_unboxed_const i ^^
    G.i (Binary (Wasm_exts.Values.I32 op))
let compile_add_const = compile_op_const I32Op.Add
let compile_sub_const = compile_op_const I32Op.Sub
let compile_mul_const = compile_op_const I32Op.Mul
let compile_divU_const = compile_op_const I32Op.DivU
let compile_shrU_const = compile_op_const I32Op.ShrU
let compile_shrS_const = compile_op_const I32Op.ShrS
let compile_shl_const = compile_op_const I32Op.Shl
let compile_rotl_const = compile_op_const I32Op.Rotl
let compile_rotr_const = compile_op_const I32Op.Rotr
let compile_bitand_const = compile_op_const I32Op.And
let compile_bitor_const = function
  | 0l -> G.nop | n -> compile_op_const I32Op.Or n
let compile_rel_const rel i =
  compile_unboxed_const i ^^
  G.i (Compare (Wasm_exts.Values.I32 rel))
let compile_eq_const = function
  | 0l -> G.i (Test (Wasm_exts.Values.I32 I32Op.Eqz))
  | i -> compile_rel_const I32Op.Eq i

let compile_op64_const op i =
    compile_const_64 i ^^
    G.i (Binary (Wasm_exts.Values.I64 op))
let compile_add64_const = compile_op64_const I64Op.Add
let compile_sub64_const = compile_op64_const I64Op.Sub
let compile_mul64_const = compile_op64_const I64Op.Mul
let _compile_divU64_const = compile_op64_const I64Op.DivU
let compile_shrU64_const = function
  | 0L -> G.nop | n -> compile_op64_const I64Op.ShrU n
let compile_shrS64_const = function
  | 0L -> G.nop | n -> compile_op64_const I64Op.ShrS n
let compile_shl64_const = function
  | 0L -> G.nop | n -> compile_op64_const I64Op.Shl n
let compile_bitand64_const = compile_op64_const I64Op.And
let _compile_bitor64_const = function
  | 0L -> G.nop | n -> compile_op64_const I64Op.Or n
let compile_xor64_const = function
  | 0L -> G.nop | n -> compile_op64_const I64Op.Xor n
let compile_eq64_const i =
  compile_const_64 i ^^
  G.i (Compare (Wasm_exts.Values.I64 I64Op.Eq))

(* more random utilities *)

let bytes_of_int32 (i : int32) : string =
  let b = Buffer.create 4 in
  let i = Int32.to_int i in
  Buffer.add_char b (Char.chr (i land 0xff));
  Buffer.add_char b (Char.chr ((i lsr 8) land 0xff));
  Buffer.add_char b (Char.chr ((i lsr 16) land 0xff));
  Buffer.add_char b (Char.chr ((i lsr 24) land 0xff));
  Buffer.contents b

(* A common variant of todo *)

let todo_trap env fn se = todo fn se (E.trap_with env ("TODO: " ^ fn))
let _todo_trap_SR env fn se = todo fn se (SR.Unreachable, E.trap_with env ("TODO: " ^ fn))

(* Locals *)

let new_local_ env t name =
  let i = E.add_anon_local env t in
  E.add_local_name env i name;
  ( G.i (LocalSet (nr i))
  , G.i (LocalGet (nr i))
  , i
  )

let new_local env name =
  let (set_i, get_i, _) = new_local_ env I32Type name
  in (set_i, get_i)

let new_local64 env name =
  let (set_i, get_i, _) = new_local_ env I64Type name
  in (set_i, get_i)

(* Some common code macros *)

(* Iterates while cond is true. *)
let compile_while env cond body =
    G.loop0 (
      cond ^^ G.if0 (body ^^ G.i (Br (nr 1l))) G.nop
    )

(* Expects a number n on the stack. Iterates from m to below that number. *)
let from_m_to_n env m mk_body =
    let (set_n, get_n) = new_local env "n" in
    let (set_i, get_i) = new_local env "i" in
    set_n ^^
    compile_unboxed_const m ^^
    set_i ^^

    compile_while env
      ( get_i ^^
        get_n ^^
        G.i (Compare (Wasm_exts.Values.I32 I32Op.LtU))
      ) (
        mk_body get_i ^^

        get_i ^^
        compile_add_const 1l ^^
        set_i
      )

(* Expects a number on the stack. Iterates from zero to below that number. *)
let from_0_to_n env mk_body = from_m_to_n env 0l mk_body

(* Pointer reference and dereference  *)

let load_unskewed_ptr : G.t =
  G.i (Load {ty = I32Type; align = 2; offset = 0L; sz = None})

let store_unskewed_ptr : G.t =
  G.i (Store {ty = I32Type; align = 2; offset = 0L; sz = None})

let load_ptr : G.t =
  (* TODO: Change all pointer and offsets to 64-bit *)
  G.i (Load {ty = I32Type; align = 2; offset = (Wasm.I64_convert.extend_i32_s ptr_unskew); sz = None})

let store_ptr : G.t =
  G.i (Store {ty = I32Type; align = 2; offset = (Wasm.I64_convert.extend_i32_s ptr_unskew); sz = None})

(* TODO: Remove temporary function used during 64-bit port *)
let store_ptr_64 : G.t =
  G.i (Store {ty = I64Type; align = 3; offset = ptr_unskew_64; sz = None})

module FakeMultiVal = struct
  (* For some use-cases (e.g. processing the compiler output with analysis
     tools) it is useful to avoid the multi-value extension.

     This module provides mostly transparent wrappers that put multiple values
     in statically allocated globals and pull them off again.

     So far only does I32Type (but that could be changed).

     If the multi_value flag is on, these do not do anything.
  *)
  let ty tys =
    if !Flags.multi_value || List.length tys <= 1
    then tys
    else []

  let global env i =
    E.get_global32_lazy env (Printf.sprintf "multi_val_%d" i) Mutable 0l

  let store env tys =
    if !Flags.multi_value || List.length tys <= 1 then G.nop else
    G.concat_mapi (fun i ty ->
      assert(ty = I32Type);
      G.i (GlobalSet (nr (global env i)))
    ) tys

  let load env tys =
    if !Flags.multi_value || List.length tys <= 1 then G.nop else
    let n = List.length tys - 1 in
    G.concat_mapi (fun i ty ->
      assert(ty = I32Type);
      G.i (GlobalGet (nr (global env (n - i))))
    ) tys

  (* A drop-in replacement for E.if_ *)
  let if_ env bt thn els =
    E.if_ env (ty bt) (thn ^^ store env bt) (els ^^ store env bt) ^^
    load env bt

  (* A block that can be exited from *)
  let block_ env bt body =
    E.block_ env (ty bt) (G.with_current_depth (fun depth ->
      body (store env bt ^^ G.branch_to_ depth)
    )) ^^
    load env bt

end (* FakeMultiVal *)

module Func = struct
  (* This module contains basic bookkeeping functionality to define functions,
     in particular creating the environment, and finally adding it to the environment.
  *)

  let of_body env params retty mk_body =
    let env1 = E.mk_fun_env env (Int32.of_int (List.length params)) (List.length retty) in
    List.iteri (fun i (n,_t) -> E.add_local_name env1 (Int32.of_int i) n) params;
    let ty = FuncType (List.map snd params, FakeMultiVal.ty retty) in
    let body = G.to_instr_list (
      mk_body env1 ^^ FakeMultiVal.store env1 retty
    ) in
    (nr { ftype = nr (E.func_type env ty);
          locals = E.get_locals env1;
          body }
    , E.get_local_names env1)

  let define_built_in env name params retty mk_body =
    E.define_built_in env name (lazy (of_body env params retty mk_body))

  (* (Almost) transparently lift code into a function and call this function. *)
  (* Also add a hack to support multiple return values *)
  let share_code env name params retty mk_body =
    define_built_in env name params retty mk_body;
    G.i (Call (nr (E.built_in env name))) ^^
    FakeMultiVal.load env retty


  (* Shorthands for various arities *)
  let share_code0 env name retty mk_body =
    share_code env name [] retty (fun env -> mk_body env)
  let share_code1 env name p1 retty mk_body =
    share_code env name [p1] retty (fun env -> mk_body env
        (G.i (LocalGet (nr 0l)))
    )
  let share_code2 env name (p1,p2) retty mk_body =
    share_code env name [p1; p2] retty (fun env -> mk_body env
        (G.i (LocalGet (nr 0l)))
        (G.i (LocalGet (nr 1l)))
    )
  let share_code3 env name (p1, p2, p3) retty mk_body =
    share_code env name [p1; p2; p3] retty (fun env -> mk_body env
        (G.i (LocalGet (nr 0l)))
        (G.i (LocalGet (nr 1l)))
        (G.i (LocalGet (nr 2l)))
    )
  let _share_code4 env name (p1, p2, p3, p4) retty mk_body =
    share_code env name [p1; p2; p3; p4] retty (fun env -> mk_body env
        (G.i (LocalGet (nr 0l)))
        (G.i (LocalGet (nr 1l)))
        (G.i (LocalGet (nr 2l)))
        (G.i (LocalGet (nr 3l)))
    )
  let share_code6 env name (p1, p2, p3, p4, p5, p6) retty mk_body =
    share_code env name [p1; p2; p3; p4; p5; p6] retty (fun env -> mk_body env
        (G.i (LocalGet (nr 0l)))
        (G.i (LocalGet (nr 1l)))
        (G.i (LocalGet (nr 2l)))
        (G.i (LocalGet (nr 3l)))
        (G.i (LocalGet (nr 4l)))
        (G.i (LocalGet (nr 5l)))
    )
  let _share_code7 env name (p1, p2, p3, p4, p5, p6, p7) retty mk_body =
    share_code env name [p1; p2; p3; p4; p5; p6; p7] retty (fun env -> mk_body env
        (G.i (LocalGet (nr 0l)))
        (G.i (LocalGet (nr 1l)))
        (G.i (LocalGet (nr 2l)))
        (G.i (LocalGet (nr 3l)))
        (G.i (LocalGet (nr 4l)))
        (G.i (LocalGet (nr 5l)))
        (G.i (LocalGet (nr 6l)))
    )
  let _share_code9 env name (p1, p2, p3, p4, p5, p6, p7, p8, p9) retty mk_body =
    share_code env name [p1; p2; p3; p4; p5; p6; p7; p8; p9] retty (fun env -> mk_body env
        (G.i (LocalGet (nr 0l)))
        (G.i (LocalGet (nr 1l)))
        (G.i (LocalGet (nr 2l)))
        (G.i (LocalGet (nr 3l)))
        (G.i (LocalGet (nr 4l)))
        (G.i (LocalGet (nr 5l)))
        (G.i (LocalGet (nr 6l)))
        (G.i (LocalGet (nr 7l)))
        (G.i (LocalGet (nr 8l)))
    )

end (* Func *)

module RTS = struct
  let incremental_gc_imports env =
    (* TODO: Support 64-bit
    E.add_func_import env "rts" "initialize_incremental_gc" [] [];
    E.add_func_import env "rts" "schedule_incremental_gc" [] [];
    E.add_func_import env "rts" "incremental_gc" [] [];
    E.add_func_import env "rts" "write_with_barrier" [I32Type; I32Type] [];
    E.add_func_import env "rts" "allocation_barrier" [I32Type] [I32Type];
    E.add_func_import env "rts" "stop_gc_on_upgrade" [] [];
    E.add_func_import env "rts" "running_gc" [] [I32Type];
    *)
    ()

  let non_incremental_gc_imports env =
    (* TODO: Support 64-bit
    E.add_func_import env "rts" "initialize_copying_gc" [] [];
    E.add_func_import env "rts" "initialize_compacting_gc" [] [];
    E.add_func_import env "rts" "initialize_generational_gc" [] [];
    E.add_func_import env "rts" "schedule_copying_gc" [] [];
    E.add_func_import env "rts" "schedule_compacting_gc" [] [];
    E.add_func_import env "rts" "schedule_generational_gc" [] [];
    E.add_func_import env "rts" "copying_gc" [] [];
    E.add_func_import env "rts" "compacting_gc" [] [];
    E.add_func_import env "rts" "generational_gc" [] [];
    E.add_func_import env "rts" "post_write_barrier" [I32Type] [];
    *)
    ()

  (* The connection to the C and Rust parts of the RTS *)
  let system_imports env =
    (* TODO: Remove this temporary 64-bit port code *)
    E.add_func_import env "rts" "test_initialize" [] []; 

    (* TODO: Support 64-bit
    E.add_func_import env "rts" "memcmp" [I32Type; I32Type; I32Type] [I32Type];
    E.add_func_import env "rts" "version" [] [I32Type];
    E.add_func_import env "rts" "parse_idl_header" [I32Type; I32Type; I32Type; I32Type; I32Type] [];
    E.add_func_import env "rts" "idl_sub_buf_words" [I32Type; I32Type] [I32Type];
    E.add_func_import env "rts" "idl_sub_buf_init" [I32Type; I32Type; I32Type] [];
    E.add_func_import env "rts" "idl_sub"
      [I32Type; I32Type; I32Type; I32Type; I32Type; I32Type; I32Type; I32Type; I32Type] [I32Type];
    E.add_func_import env "rts" "leb128_decode" [I32Type] [I32Type];
    E.add_func_import env "rts" "sleb128_decode" [I32Type] [I32Type];
    E.add_func_import env "rts" "bigint_of_word32" [I32Type] [I32Type];
    E.add_func_import env "rts" "bigint_of_int32" [I32Type] [I32Type];
    *)
    E.add_func_import env "rts" "bigint_to_word32_wrap" [I32Type] [I32Type];
    (* TODO: Use 64-bit argument during 64-bit port
    E.add_func_import env "rts" "bigint_to_word32_trap" [I32Type] [I32Type];
    E.add_func_import env "rts" "bigint_to_word32_trap_with" [I32Type; I32Type] [I32Type];
    *)
    E.add_func_import env "rts" "bigint_of_word64" [I64Type] [I32Type];
    E.add_func_import env "rts" "bigint_of_int64" [I64Type] [I32Type];
    (* TODO: Use 64-bit argument during 64-bit port
    E.add_func_import env "rts" "bigint_of_float64" [F64Type] [I32Type];
    E.add_func_import env "rts" "bigint_to_float64" [I32Type] [F64Type];
    E.add_func_import env "rts" "bigint_to_word64_wrap" [I32Type] [I64Type];
    *)
    (* TODO: Use 64-bit argument during 64-bit port *)
    E.add_func_import env "rts" "bigint_to_word64_trap" [I32Type] [I64Type];
    (* TODO: Support 64-bit
    E.add_func_import env "rts" "bigint_eq" [I32Type; I32Type] [I32Type];
    E.add_func_import env "rts" "bigint_isneg" [I32Type] [I32Type];
    E.add_func_import env "rts" "bigint_count_bits" [I32Type] [I32Type];
    *)
    E.add_func_import env "rts" "bigint_2complement_bits" [I32Type] [I32Type];
    E.add_func_import env "rts" "bigint_lt" [I32Type; I32Type] [I32Type];
    (* TODO: Use 64-bit argument during 64-bit port
    E.add_func_import env "rts" "bigint_gt" [I32Type; I32Type] [I32Type];
    E.add_func_import env "rts" "bigint_le" [I32Type; I32Type] [I32Type];
    E.add_func_import env "rts" "bigint_ge" [I32Type; I32Type] [I32Type];
    *)
    E.add_func_import env "rts" "bigint_add" [I32Type; I32Type] [I32Type];
    (* TODO: Use 64-bit argument during 64-bit port
    E.add_func_import env "rts" "bigint_sub" [I32Type; I32Type] [I32Type];
    E.add_func_import env "rts" "bigint_mul" [I32Type; I32Type] [I32Type];
    E.add_func_import env "rts" "bigint_rem" [I32Type; I32Type] [I32Type];
    E.add_func_import env "rts" "bigint_div" [I32Type; I32Type] [I32Type];
    E.add_func_import env "rts" "bigint_pow" [I32Type; I32Type] [I32Type];
    E.add_func_import env "rts" "bigint_neg" [I32Type] [I32Type];
    E.add_func_import env "rts" "bigint_lsh" [I32Type; I32Type] [I32Type];
    E.add_func_import env "rts" "bigint_rsh" [I32Type; I32Type] [I32Type];
    E.add_func_import env "rts" "bigint_abs" [I32Type] [I32Type];
    E.add_func_import env "rts" "bigint_leb128_size" [I32Type] [I32Type];
    E.add_func_import env "rts" "bigint_leb128_encode" [I32Type; I32Type] [];
    E.add_func_import env "rts" "bigint_leb128_stream_encode" [I32Type; I32Type] [];
    E.add_func_import env "rts" "bigint_leb128_decode" [I32Type] [I32Type];
    E.add_func_import env "rts" "bigint_leb128_decode_word64" [I64Type; I64Type; I32Type] [I32Type];
    E.add_func_import env "rts" "bigint_sleb128_size" [I32Type] [I32Type];
    E.add_func_import env "rts" "bigint_sleb128_encode" [I32Type; I32Type] [];
    E.add_func_import env "rts" "bigint_sleb128_stream_encode" [I32Type; I32Type] [];
    E.add_func_import env "rts" "bigint_sleb128_decode" [I32Type] [I32Type];
    E.add_func_import env "rts" "bigint_sleb128_decode_word64" [I64Type; I64Type; I32Type] [I32Type];
    E.add_func_import env "rts" "leb128_encode" [I32Type; I32Type] [];
    E.add_func_import env "rts" "sleb128_encode" [I32Type; I32Type] [];
    E.add_func_import env "rts" "utf8_valid" [I32Type; I32Type] [I32Type];
    E.add_func_import env "rts" "utf8_validate" [I32Type; I32Type] [];
    E.add_func_import env "rts" "skip_leb128" [I32Type] [];
    E.add_func_import env "rts" "skip_any" [I32Type; I32Type; I32Type; I32Type] [];
    E.add_func_import env "rts" "find_field" [I32Type; I32Type; I32Type; I32Type; I32Type] [I32Type];
    E.add_func_import env "rts" "skip_fields" [I32Type; I32Type; I32Type; I32Type] [];
    E.add_func_import env "rts" "remember_continuation" [I32Type] [I32Type];
    E.add_func_import env "rts" "recall_continuation" [I32Type] [I32Type];
    E.add_func_import env "rts" "peek_future_continuation" [I32Type] [I32Type];
    E.add_func_import env "rts" "continuation_count" [] [I32Type];
    E.add_func_import env "rts" "continuation_table_size" [] [I32Type];
    *)
    E.add_func_import env "rts" "blob_of_text" [I64Type] [I64Type];
    (* TODO: Support 64-bit
    E.add_func_import env "rts" "text_compare" [I32Type; I32Type] [I32Type];
    E.add_func_import env "rts" "text_concat" [I32Type; I32Type] [I32Type];
    E.add_func_import env "rts" "text_iter_done" [I32Type] [I32Type];
    E.add_func_import env "rts" "text_iter" [I32Type] [I32Type];
    E.add_func_import env "rts" "text_iter_next" [I32Type] [I32Type];
    E.add_func_import env "rts" "text_len" [I32Type] [I32Type];
    E.add_func_import env "rts" "text_of_ptr_size" [I32Type; I32Type] [I32Type];
    E.add_func_import env "rts" "text_singleton" [I32Type] [I32Type];
    E.add_func_import env "rts" "text_size" [I32Type] [I32Type];
    E.add_func_import env "rts" "text_to_buf" [I32Type; I32Type] [];
    E.add_func_import env "rts" "blob_of_principal" [I32Type] [I32Type];
    E.add_func_import env "rts" "principal_of_blob" [I32Type] [I32Type];
    E.add_func_import env "rts" "compute_crc32" [I32Type] [I32Type];
    E.add_func_import env "rts" "blob_iter_done" [I32Type] [I32Type];
    E.add_func_import env "rts" "blob_iter" [I32Type] [I32Type];
    E.add_func_import env "rts" "blob_iter_next" [I32Type] [I32Type];
    E.add_func_import env "rts" "pow" [F64Type; F64Type] [F64Type]; (* musl *)
    E.add_func_import env "rts" "sin" [F64Type] [F64Type]; (* musl *)
    E.add_func_import env "rts" "cos" [F64Type] [F64Type]; (* musl *)
    E.add_func_import env "rts" "tan" [F64Type] [F64Type]; (* musl *)
    E.add_func_import env "rts" "asin" [F64Type] [F64Type]; (* musl *)
    E.add_func_import env "rts" "acos" [F64Type] [F64Type]; (* musl *)
    E.add_func_import env "rts" "atan" [F64Type] [F64Type]; (* musl *)
    E.add_func_import env "rts" "atan2" [F64Type; F64Type] [F64Type]; (* musl *)
    E.add_func_import env "rts" "exp" [F64Type] [F64Type]; (* musl *)
    E.add_func_import env "rts" "log" [F64Type] [F64Type]; (* musl *)
    E.add_func_import env "rts" "fmod" [F64Type; F64Type] [F64Type]; (* remainder, musl *)
    E.add_func_import env "rts" "float_fmt" [F64Type; I32Type; I32Type] [I32Type];
    E.add_func_import env "rts" "char_to_upper" [I32Type] [I32Type];
    E.add_func_import env "rts" "char_to_lower" [I32Type] [I32Type];
    E.add_func_import env "rts" "char_is_whitespace" [I32Type] [I32Type];
    E.add_func_import env "rts" "char_is_lowercase" [I32Type] [I32Type];
    E.add_func_import env "rts" "char_is_uppercase" [I32Type] [I32Type];
    E.add_func_import env "rts" "char_is_alphabetic" [I32Type] [I32Type];
    E.add_func_import env "rts" "get_max_live_size" [] [I32Type];
    E.add_func_import env "rts" "get_reclaimed" [] [I64Type];
    E.add_func_import env "rts" "alloc_words" [I32Type] [I32Type];
    E.add_func_import env "rts" "get_total_allocations" [] [I64Type];
    E.add_func_import env "rts" "get_heap_size" [] [I32Type];
    E.add_func_import env "rts" "alloc_blob" [I32Type] [I32Type];
    *)
    E.add_func_import env "rts" "alloc_array" [I64Type] [I64Type];
    (* TODO: Support 64-bit
    E.add_func_import env "rts" "alloc_stream" [I32Type] [I32Type];
    E.add_func_import env "rts" "stream_write" [I32Type; I32Type; I32Type] [];
    E.add_func_import env "rts" "stream_write_byte" [I32Type; I32Type] [];
    E.add_func_import env "rts" "stream_write_text" [I32Type; I32Type] [];
    E.add_func_import env "rts" "stream_split" [I32Type] [I32Type];
    E.add_func_import env "rts" "stream_shutdown" [I32Type] [];
    E.add_func_import env "rts" "stream_reserve" [I32Type; I32Type] [I32Type];
    E.add_func_import env "rts" "stream_stable_dest" [I32Type; I64Type; I64Type] [];
    if !Flags.gc_strategy = Flags.Incremental then
      incremental_gc_imports env
    else
      non_incremental_gc_imports env;
    *)
    ()

end (* RTS *)

module GC = struct
  (* Record mutator/gc instructions counts *)

  let instruction_counter env =
    compile_unboxed_zero ^^
    E.call_import env "ic0" "performance_counter"

  let register_globals env =
    (E.add_global64 env "__mutator_instructions" Mutable 0L;
     E.add_global64 env "__collector_instructions" Mutable 0L)

  let get_mutator_instructions env =
    G.i (GlobalGet (nr (E.get_global env "__mutator_instructions")))
  let set_mutator_instructions env =
    G.i (GlobalSet (nr (E.get_global env "__mutator_instructions")))

  let get_collector_instructions env =
    G.i (GlobalGet (nr (E.get_global env "__collector_instructions")))
  let set_collector_instructions env =
    G.i (GlobalSet (nr (E.get_global env "__collector_instructions")))

  let record_mutator_instructions env =
    match E.mode env with
    | Flags.(ICMode | RefMode)  ->
      instruction_counter env ^^
      set_mutator_instructions env
    | _ -> G.nop

  let record_collector_instructions env =
    match E.mode env with
    | Flags.(ICMode | RefMode)  ->
      instruction_counter env ^^
      get_mutator_instructions env ^^
      G.i (Binary (Wasm_exts.Values.I64 I64Op.Sub)) ^^
      set_collector_instructions env
    | _ -> G.nop

  let collect_garbage env =
    record_mutator_instructions env ^^
    E.collect_garbage env ^^
    record_collector_instructions env

end (* GC *)

module Heap = struct
  (* General heap object functionality (allocation, setting fields, reading fields) *)

  (* Memory addresses are 32 bit (I32Type). TODO: Port to 64-bit *)
  let word_size = 4l

  (* Memory addresses are 64 bit (I64Type). *)
  let word_size_64 = 8L


  (* The heap base global can only be used late, see conclude_module
     and GHC.register *)
  let get_heap_base env =
    G.i (GlobalGet (nr (E.get_global env "__heap_base")))

  let get_total_allocation env =
    E.call_import env "rts" "get_total_allocations"

  let get_reclaimed env =
    E.call_import env "rts" "get_reclaimed"

  let get_memory_size =
    G.i MemorySize ^^
    G.i (Convert (Wasm_exts.Values.I64 I64Op.ExtendUI32)) ^^
    compile_mul64_const page_size64

  let get_max_live_size env =
    E.call_import env "rts" "get_max_live_size"

  (* Static allocation (always words)
     (uses dynamic allocation for smaller and more readable code) *)
  let alloc env (n : int32) : G.t =
    compile_unboxed_const n  ^^
    E.call_import env "rts" "alloc_words"

  (* Heap objects *)

  (* At this level of abstraction, heap objects are just flat arrays of words *)

  (* TODO: Port all pointers and offset to 64-bit *)
  let load_field_unskewed (i : int32) : G.t =
    let offset = Wasm.I64_convert.extend_i32_s (Int32.mul word_size i) in
    G.i (Load {ty = I32Type; align = 2; offset; sz = None})

  let load_field (i : int32) : G.t =
    let offset = Wasm.I64_convert.extend_i32_s (Int32.(add (mul word_size i) ptr_unskew)) in
    G.i (Load {ty = I32Type; align = 2; offset; sz = None})

  let store_field (i : int32) : G.t =
    let offset = Wasm.I64_convert.extend_i32_s (Int32.(add (mul word_size i) ptr_unskew)) in
    G.i (Store {ty = I32Type; align = 2; offset; sz = None})

  (* Although we occasionally want to treat two consecutive
     32 bit fields as one 64 bit number *)

  (* Requires little-endian encoding, see also `Stream` in `types.rs` *)
  let load_field64_unskewed (i : int32) : G.t =
    let offset = Wasm.I64_convert.extend_i32_s (Int32.mul word_size i) in
    G.i (Load {ty = I64Type; align = 2; offset; sz = None})

  let load_field64 (i : int32) : G.t =
    let offset = Wasm.I64_convert.extend_i32_s (Int32.(add (mul word_size i) ptr_unskew)) in
    G.i (Load {ty = I64Type; align = 2; offset; sz = None})

  let load_field64_64 (i : int64) : G.t =
    let offset = Int64.(add (mul word_size_64 i) ptr_unskew_64) in
    G.i (Load {ty = I64Type; align = 3; offset; sz = None})

  let store_field64 (i : int32) : G.t =
    let offset = Wasm.I64_convert.extend_i32_s (Int32.(add (mul word_size i) ptr_unskew)) in
    G.i (Store {ty = I64Type; align = 2; offset; sz = None})

  (* Or even as a single 64 bit float *)

  let load_field_float64 (i : int32) : G.t =
    let offset = Wasm.I64_convert.extend_i32_s (Int32.(add (mul word_size i) ptr_unskew)) in
    G.i (Load {ty = F64Type; align = 2; offset; sz = None})

  let store_field_float64 (i : int32) : G.t =
    let offset = Wasm.I64_convert.extend_i32_s (Int32.(add (mul word_size i) ptr_unskew)) in
    G.i (Store {ty = F64Type; align = 2; offset; sz = None})

  (* Convenience functions related to memory *)
  (* Copying bytes (works on unskewed memory addresses) *)
  let memcpy env = G.i MemoryCopy
  (* Comparing bytes (works on unskewed memory addresses) *)
  let memcmp env = E.call_import env "rts" "memcmp"

  let register env =
    let get_heap_base_fn = E.add_fun env "get_heap_base" (Func.of_body env [] [I64Type] (fun env ->
      get_heap_base env
    )) in

    E.add_export env (nr {
      name = Lib.Utf8.decode "get_heap_base";
      edesc = nr (FuncExport (nr get_heap_base_fn))
    })

  let get_heap_size env =
    E.call_import env "rts" "get_heap_size"

end (* Heap *)

module Stack = struct
  (* The RTS includes C code which requires a shadow stack in linear memory.
     We reserve some space for it at the beginning of memory space (just like
     wasm-l would), this way stack overflow would cause out-of-memory, and not
     just overwrite static data.

     We sometimes use the stack space if we need small amounts of scratch space.

     All pointers here are unskewed.

     (We report logical stack overflow as "RTS Stack underflow" as the stack
     grows downwards.)
  *)

  let end_ () = Int64.mul (Int64.of_int (!Flags.rts_stack_pages)) page_size64

  let register_globals env =
    (* stack pointer *)
    E.add_global64 env "__stack_pointer" Mutable (end_());
    (* frame pointer *)
    E.add_global64 env "__frame_pointer" Mutable (end_());
    (* low watermark *)
    if !Flags.measure_rts_stack then
      E.add_global64 env "__stack_min" Mutable (end_());
    E.export_global env "__stack_pointer"

  let get_stack_ptr env =
    G.i (GlobalGet (nr (E.get_global env "__stack_pointer")))
  let set_stack_ptr env =
    G.i (GlobalSet (nr (E.get_global env "__stack_pointer")))

  let get_min env =
    G.i (GlobalGet (nr (E.get_global env "__stack_min")))
  let set_min env =
    G.i (GlobalSet (nr (E.get_global env "__stack_min")))

  let get_max_stack_size env =
    if !Flags.measure_rts_stack then
      compile_const_64 (end_()) ^^
      get_min env ^^
      G.i (Binary (Wasm_exts.Values.I64 I64Op.Sub))
    else (* report max available *)
      compile_const_64 (end_())

  let update_stack_min env =
    if !Flags.measure_rts_stack then
    get_stack_ptr env ^^
    get_min env ^^
    G.i (Compare (Wasm_exts.Values.I64 I64Op.LtU)) ^^
    (G.if0
       (get_stack_ptr env ^^
        set_min env)
      G.nop)
    else G.nop

  let stack_overflow env =
    Func.share_code0 env "stack_overflow" [] (fun env ->
      (* read last word of reserved page to force trap *)
      compile_const_64 0xFFFF_FFFF_FFFF_FFFCL ^^
      G.i (Load {ty = I32Type; align = 2; offset = 0L; sz = None}) ^^
      G.i Unreachable
    )

  let alloc_words env n =
    let n_bytes = Int64.mul n Heap.word_size_64 in
    (* avoid absurd allocations *)
    assert Int64.(to_int n_bytes < !Flags.rts_stack_pages * to_int page_size64);
    (* alloc words *)
    get_stack_ptr env ^^
    compile_const_64 n_bytes ^^
    G.i (Binary (Wasm_exts.Values.I64 I64Op.Sub)) ^^
    set_stack_ptr env ^^
    update_stack_min env ^^
    get_stack_ptr env ^^
    (* check for stack overflow, if necessary *)
    if n_bytes >= page_size64 then
      get_stack_ptr env ^^
      G.i (Unary (Wasm_exts.Values.I64 I64Op.Clz)) ^^
      G.if0
        G.nop (* we found leading zeros, i.e. no wraparound *)
        (stack_overflow env)
    else
      G.nop

  (* TODO: Remove this temporary legacy function for 64-bit port *)
  let alloc_words_32 env n =
      alloc_words env (Wasm.I64_convert.extend_i32_u n)

  let free_words env n =
    get_stack_ptr env ^^
    compile_const_64 (Int64.mul n Heap.word_size_64) ^^
    G.i (Binary (Wasm_exts.Values.I64 I64Op.Add)) ^^
    set_stack_ptr env

  (* TODO: Remove this temporary legacy function for 64-bit port *)
  let free_words_32 env n =
    free_words env (Wasm.I64_convert.extend_i32_u n)

  (* TODO: why not just remember and reset the stack pointer, instead of calling free_words? Also below *)
  let with_words env name n f =
    let (set_x, get_x) = new_local64 env name in
    alloc_words env n ^^ set_x ^^
    f get_x ^^
    free_words env n

  (* TODO: Remove this temporary legacy function for 64-bit port *)
  let with_words_32 env name n f =
    let (set_x, get_x) = new_local env name in
    alloc_words_32 env n ^^ set_x ^^
    f get_x ^^
    free_words_32 env n

  let dynamic_alloc_words env get_n =
    get_stack_ptr env ^^
    compile_divU_const Heap.word_size ^^
    get_n ^^
    G.i (Compare (Wasm_exts.Values.I32 I32Op.LtU)) ^^
    (G.if0
      (stack_overflow env)
      G.nop) ^^
    get_stack_ptr env ^^
    get_n ^^
    compile_mul_const Heap.word_size ^^
    G.i (Binary (Wasm_exts.Values.I32 I32Op.Sub)) ^^
    set_stack_ptr env ^^
    update_stack_min env ^^
    get_stack_ptr env

  let dynamic_free_words env get_n =
    get_stack_ptr env ^^
    get_n ^^
    compile_mul_const Heap.word_size ^^
    G.i (Binary (Wasm_exts.Values.I32 I32Op.Add)) ^^
    set_stack_ptr env

  (* TODO: why not just remember and reset the stack pointer, instead of calling free_words? Also above*)
  let dynamic_with_words env name f =
    let (set_n, get_n) = new_local env "n" in
    let (set_x, get_x) = new_local env name in
    set_n ^^
    dynamic_alloc_words env get_n ^^ set_x ^^
    f get_x ^^
    dynamic_free_words env get_n

  (* Stack Frames *)

  (* Traditional frame pointer for accessing statically allocated locals/args (all words)
     Used (sofar) only in serialization to compress Wasm stack
     at cost of expanding Rust/C Stack (whose size we control)*)
  let get_frame_ptr env =
    G.i (GlobalGet (nr (E.get_global env "__frame_pointer")))
  let set_frame_ptr env =
    G.i (GlobalSet (nr (E.get_global env "__frame_pointer")))

  (* Frame pointer operations *)

  (* Enter/exit a new frame of `n` words, saving and restoring prev frame pointer *)
  let with_frame env name n f =
    (* reserve space for n words + saved frame_ptr *)
    alloc_words_32 env (Int32.add n 1l) ^^
    (* store the current frame_ptr at offset 0*)
    get_frame_ptr env ^^
    G.i (Store {ty = I32Type; align = 2; offset = 0L; sz = None}) ^^
    get_stack_ptr env ^^
    (* set_frame_ptr to stack_ptr *)
    set_frame_ptr env ^^
    (* do as f *)
    f () ^^
    (* assert frame_ptr == stack_ptr *)
    get_frame_ptr env ^^
    get_stack_ptr env ^^
    G.i (Compare (Wasm_exts.Values.I32 I32Op.Eq)) ^^
    E.else_trap_with env "frame_ptr <> stack_ptr" ^^
    (* restore the saved frame_ptr *)
    get_frame_ptr env ^^
    G.i (Load {ty = I32Type; align = 2; offset = 0L; sz = None}) ^^
    set_frame_ptr env ^^
    (* free the frame *)
    free_words_32 env (Int32.add n 1l)

  (* read local n of current frame *)
  let get_local env n =
    (* TODO: Port pointers and offsets to 64-bit *)
    let offset = Wasm.I64_convert.extend_i32_s (Int32.mul (Int32.add n 1l) Heap.word_size) in
    get_frame_ptr env ^^
      G.i (Load { ty = I32Type; align = 2; offset; sz = None})

  (* read local n of previous frame *)
  let get_prev_local env n =
    (* TODO: Port pointers and offsets to 64-bit *)
    let offset = Wasm.I64_convert.extend_i32_s (Int32.mul (Int32.add n 1l) Heap.word_size) in
    (* indirect through save frame_ptr at offset 0 *)
    get_frame_ptr env ^^
    G.i (Load { ty = I32Type; align = 2; offset = 0L; sz = None}) ^^
    G.i (Load { ty = I32Type; align = 2; offset; sz = None})

  (* set local n of current frame *)
  let set_local env n =
    (* TODO: Port pointers and offsets to 64-bit *)
    let offset = Wasm.I64_convert.extend_i32_s (Int32.mul (Int32.add n 1l) Heap.word_size) in
    Func.share_code1 env ("set_local %i" ^ Int32.to_string n) ("val", I32Type) []
      (fun env get_val ->
         get_frame_ptr env ^^
         get_val ^^
         G.i (Store { ty = I32Type; align = 2; offset; sz = None}))

end (* Stack *)


module ContinuationTable = struct
  (* See rts/motoko-rts/src/closure_table.rs *)
  let remember env : G.t = E.call_import env "rts" "remember_continuation"
  let recall env : G.t = E.call_import env "rts" "recall_continuation"
  let peek_future env : G.t = E.call_import env "rts" "peek_future_continuation"
  let count env : G.t = E.call_import env "rts" "continuation_count"
  let size env : G.t = E.call_import env "rts" "continuation_table_size"
end (* ContinuationTable *)

module Bool = struct
  (* Boolean literals are either 0 or 1, at StackRep Vanilla
     They need not be shifted before put in the heap,
     because the "zero page" never contains GC-ed objects
  *)

  let vanilla_lit = function
    | false -> 0l
    | true -> 1l

  let lit b = compile_unboxed_const (vanilla_lit b)

  let neg = G.i (Test (Wasm_exts.Values.I32 I32Op.Eqz))

end (* Bool *)

module BitTagged = struct

  (* This module takes care of pointer tagging:

     A pointer to an object at offset `i` on the heap is represented as
     `i-1`, so the low two bits of the pointer are always set (0b…11).
     We call `i-1` a *skewed* pointer, in a feeble attempt to avoid the term
     shifted, which may sound like a logical shift.

     We use the constants ptr_skew and ptr_unskew to change a pointer as a
     signpost where we switch between raw pointers to skewed ones.

     This means we can store a small unboxed scalar x as (x `lsl` 1), and still
     tell it apart from a pointer by looking at the last bits: if set, it is a
     pointer.

     Small here means -2^30 ≤ x < 2^30, and untagging needs to happen with an
     _arithmetic_ right shift. This is the right thing to do for signed
     numbers, and because we want to apply a consistent logic for all types,
     especially as there is only one wasm type, we use the same range for
     signed numbers as well.

     Boolean false is a non-pointer by construction.
     Boolean true (1) needs not be shifted as GC will not consider it.

     Summary:

       0b…11: A pointer
       0b…x0: A shifted scalar
       0b000: `false`
       0b001: `true`

     Note that {Nat,Int}{8,16} do not need to be explicitly bit-tagged:
     The bytes are stored in the _most_ significant byte(s) of the `i32`,
     thus lowest two bits are always 0.
     All arithmetic is implemented directly on that representation, see
     module TaggedSmallWord.
  *)
  let is_true_literal env =
    compile_eq_const 1l

  (* Note: `true` is not handled here, needs specific check where needed. *)
  let if_tagged_scalar env retty is1 is2 =
    compile_bitand_const 0x1l ^^
    E.if_ env retty is2 is1

  (* With two bit-tagged pointers on the stack, decide
     whether both are scalars and invoke is1 (the fast path)
     if so, and otherwise is2 (the slow path).
     Note: `true` is not handled here, needs specific check where needed.
  *)
  let if_both_tagged_scalar env retty is1 is2 =
    G.i (Binary (Wasm_exts.Values.I32 I32Op.Or)) ^^
    compile_bitand_const 0x1l ^^
    E.if_ env retty is2 is1

  (* 64 bit numbers *)

  (* static *)
  let can_tag_const (n : int64) =
    let lower_bound = Int64.(neg (shift_left 1L 30)) in
    let upper_bound = Int64.shift_left 1L 30 in
    lower_bound <= n && n < upper_bound

  let tag_const i = Int32.shift_left (Int64.to_int32 i) 1


  (* dynamic *)
  let if_can_tag_i64 env retty is1 is2 =
    Func.share_code1 env "can_tag_i64" ("x", I64Type) [I32Type] (fun env get_x ->
      (* checks that all but the low 30 bits are either all 0 or all 1 *)
      get_x ^^ compile_shl64_const 1L ^^
      get_x ^^ G.i (Binary (Wasm_exts.Values.I64 I32Op.Xor)) ^^
      compile_shrU64_const 31L ^^
      G.i (Test (Wasm_exts.Values.I64 I64Op.Eqz))
    ) ^^
    E.if_ env retty is1 is2

  let if_can_tag_u64 env retty is1 is2 =
    compile_shrU64_const 30L ^^
    G.i (Test (Wasm_exts.Values.I64 I64Op.Eqz)) ^^
    E.if_ env retty is1 is2

  let tag =
    G.i (Convert (Wasm_exts.Values.I32 I32Op.WrapI64)) ^^
    compile_shl_const 1l

  let untag env =
    compile_shrS_const 1l ^^
    G.i (Convert (Wasm_exts.Values.I64 I64Op.ExtendSI32))

  (* 32 bit numbers, dynamic, w.r.t `Int` *)

  let if_can_tag_i32 env retty is1 is2 =
    Func.share_code1 env "cannot_tag_i32" ("x", I32Type) [I32Type] (fun env get_x ->
      (* checks that all but the low 30 bits are both either 0 or 1 *)
      get_x ^^ compile_shrU_const 30l ^^
      G.i (Unary (Wasm_exts.Values.I32 I32Op.Popcnt)) ^^
      G.i (Unary (Wasm_exts.Values.I32 I32Op.Ctz))
    ) ^^
    E.if_ env retty is1 is2

  let if_can_tag_u32 env retty is1 is2 =
    compile_shrU_const 30l ^^
    E.if_ env retty is2 is1 (* NB: swapped branches *)

  let tag_i32 = compile_shl_const 1l
  let untag_i32 = compile_shrS_const 1l

end (* BitTagged *)

module Tagged = struct
  (* Tagged objects all have an object header consisting of a tag and a forwarding pointer.
     The forwarding pointer is only reserved if compiled for the incremental GC.
     The tag is to describe their runtime type and serves to traverse the heap
     (serialization, GC), but also for objectification of arrays.

     The tag is a word at the beginning of the object.

     The (skewed) forwarding pointer supports object moving in the incremental garbage collection.

         obj header
     ┌──────┬─────────┬──
     │ tag  │ fwd ptr │ ...
     └──────┴─────────┴──

     The copying GC requires that all tagged objects in the dynamic heap space have at least
     two words in order to replace them by `Indirection`. This condition is except for `Null`
     that only lives in static heap space and is therefore not replaced by `Indirection` during
     copying GC.

     Attention: This mapping is duplicated in these places
       * here
       * motoko-rts/src/types.rs
       * motoko-rts/src/stream.rs
       * motoko-rts/src/text.rs
       * motoko-rts/src/memory.rs
       * motoko-rts/src/bigint.rs
       * motoko-rts/src/blob-iter.rs
       * motoko-rts/src/static-checks.rs
       * In all GC implementations in motoko-rts/src/gc/
     so update all!
   *)

  type [@warning "-37"] tag  =
    | Object
    | ObjInd (* The indirection used for object fields *)
    | Array (* Also a tuple *)
    | Bits64 (* Contains a 64 bit number *)
    | MutBox (* used for mutable heap-allocated variables *)
    | Closure
    | Some (* For opt *)
    | Variant
    | Blob
    | Indirection (* Only used by the GC *)
    | Bits32 (* Contains a 32 bit unsigned number *)
    | BigInt
    | Concat (* String concatenation, used by rts/text.c *)
    | Null (* For opt. Static singleton! *)
    | OneWordFiller (* Only used by the RTS *)
    | FreeSpace (* Only used by the RTS *)
    | ArraySliceMinimum (* Used by the GC for incremental array marking *)
    | StableSeen (* Marker that we have seen this thing before *)
    | CoercionFailure (* Used in the Candid decoder. Static singleton! *)

  (* Tags needs to have the lowest bit set, to allow distinguishing object
     headers from heap locations (object or field addresses).

     (Reminder: objects and fields are word-aligned so will have the lowest two
     bits unset) *)
  let int_of_tag = function
    | Object -> 1l
    | ObjInd -> 3l
    | Array -> 5l
    | Bits64 -> 7l
    | MutBox -> 9l
    | Closure -> 11l
    | Some -> 13l
    | Variant -> 15l
    | Blob -> 17l
    | Indirection -> 19l
    | Bits32 -> 21l
    | BigInt -> 23l
    | Concat -> 25l
    | Null -> 27l
    | OneWordFiller -> 29l
    | FreeSpace -> 31l
    | ArraySliceMinimum -> 32l
    (* Next two tags won't be seen by the GC, so no need to set the lowest bit
       for `CoercionFailure` and `StableSeen` *)
    | CoercionFailure -> 0xfffffffel
    | StableSeen -> 0xffffffffl

  (* Declare `env` for lazy computation of the header size when the compile environment with compile flags are defined *)
  let header_size env =
    if !Flags.gc_strategy = Flags.Incremental then 2l else 1l

  (* The tag *)
  let tag_field = 0l
  let forwarding_pointer_field env =
    assert (!Flags.gc_strategy = Flags.Incremental);
    1l

  (* Note: Post allocation barrier must be applied after initialization *)
  let alloc env size tag =
    let name = Printf.sprintf "alloc_size<%d>_tag<%d>" (Int32.to_int size) (Int32.to_int (int_of_tag tag)) in
    Func.share_code0 env name [I32Type] (fun env ->
      let (set_object, get_object) = new_local env "new_object" in
      Heap.alloc env size ^^
      set_object ^^ get_object ^^
      compile_unboxed_const (int_of_tag tag) ^^
      Heap.store_field tag_field ^^
      (if !Flags.gc_strategy = Flags.Incremental then
        get_object ^^ (* object pointer *)
        get_object ^^ (* forwarding pointer *)
        Heap.store_field (forwarding_pointer_field env)
      else
        G.nop) ^^
      get_object
    )

  let load_forwarding_pointer env =
    (if !Flags.gc_strategy = Flags.Incremental then
      Heap.load_field (forwarding_pointer_field env)
    else
      G.nop)

  let store_tag env tag =
    load_forwarding_pointer env ^^
    compile_unboxed_const (int_of_tag tag) ^^
    Heap.store_field tag_field

  let load_tag env =
    load_forwarding_pointer env ^^
    Heap.load_field tag_field

  let check_forwarding env unskewed =
    (if !Flags.gc_strategy = Flags.Incremental then
      let name = "check_forwarding_" ^ if unskewed then "unskewed" else "skewed" in
      Func.share_code1 env name ("object", I32Type) [I32Type] (fun env get_object ->
        let set_object = G.setter_for get_object in
        (if unskewed then
          get_object ^^
          compile_unboxed_const ptr_skew ^^
          G.i (Binary (Wasm_exts.Values.I32 I32Op.Add)) ^^
          set_object
        else G.nop) ^^
        get_object ^^
        load_forwarding_pointer env ^^
        get_object ^^
<<<<<<< HEAD
        G.i (Compare (Wasm_exts.Values.I32 I32Op.Eq)) ^^
        E.else_trap_with env "missing object forwarding"  ^^
=======
        G.i (Compare (Wasm.Values.I32 I32Op.Eq)) ^^
        E.else_trap_with env "missing object forwarding" ^^
>>>>>>> f2ea70ee
        get_object ^^
        (if unskewed then
          compile_unboxed_const ptr_unskew ^^
          G.i (Binary (Wasm_exts.Values.I32 I32Op.Add))
        else G.nop))
    else G.nop)

  let check_forwarding_for_store env typ =
    (if !Flags.gc_strategy = Flags.Incremental then
      let (set_value, get_value, _) = new_local_ env typ "value" in
      set_value ^^ check_forwarding env false ^^ get_value
    else G.nop)

  let load_field env index =
    (if !Flags.sanity then check_forwarding env false else G.nop) ^^
    Heap.load_field index

  let store_field env index =
    (if !Flags.sanity then check_forwarding_for_store env I32Type else G.nop) ^^
    Heap.store_field index

  let load_field_unskewed env index =
    (if !Flags.sanity then check_forwarding env true else G.nop) ^^
    Heap.load_field_unskewed index

  let load_field64_unskewed env index =
    (if !Flags.sanity then check_forwarding env true else G.nop) ^^
    Heap.load_field64_unskewed index

  let load_field64 env index =
    (if !Flags.sanity then check_forwarding env false else G.nop) ^^
    Heap.load_field64 index

  (* TODO: Refactor this temporary extra function during 64-bit port *)
  let load_field64_64 env index =
    (if !Flags.sanity then check_forwarding env false else G.nop) ^^
    Heap.load_field64_64 index

  let store_field64 env index =
    (if !Flags.sanity then check_forwarding_for_store env I64Type else G.nop) ^^
    Heap.store_field64 index

  let load_field_float64 env index =
    (if !Flags.sanity then check_forwarding env false else G.nop) ^^
    Heap.load_field_float64 index

  let store_field_float64 env index =
    (if !Flags.sanity then check_forwarding_for_store env F64Type else G.nop) ^^
    Heap.store_field_float64 index

  (* Branches based on the tag of the object pointed to,
     leaving the object on the stack afterwards. *)
  let branch_default env retty def (cases : (tag * G.t) list) : G.t =
    let (set_tag, get_tag) = new_local env "tag" in

    let rec go = function
      | [] -> def
      | ((tag, code) :: cases) ->
        get_tag ^^
        compile_eq_const (int_of_tag tag) ^^
        E.if_ env retty code (go cases)
    in
    load_tag env ^^
    set_tag ^^
    go cases

  (* like branch_default but also pushes the scrutinee on the stack for the
   * branch's consumption *)
  let _branch_default_with env retty def cases =
    let (set_o, get_o) = new_local env "o" in
    let prep (t, code) = (t, get_o ^^ code)
    in set_o ^^ get_o ^^ branch_default env retty def (List.map prep cases)

  (* like branch_default_with but the tag is known statically *)
  let branch_with env retty = function
    | [] -> G.i Unreachable
    | [_, code] -> code
    | (_, code) :: cases ->
       let (set_o, get_o) = new_local env "o" in
       let prep (t, code) = (t, get_o ^^ code)
       in set_o ^^ get_o ^^ branch_default env retty (get_o ^^ code) (List.map prep cases)

  (* Can a value of this type be represented by a heap object with this tag? *)
  (* Needs to be conservative, i.e. return `true` if unsure *)
  (* This function can also be used as assertions in a lint mode, e.g. in compile_exp *)
  let can_have_tag ty tag =
    let open Mo_types.Type in
    match (tag : tag) with
    | Array ->
      begin match normalize ty with
      | (Con _ | Any) -> true
      | (Array _ | Tup _) -> true
      | (Prim _ |  Obj _ | Opt _ | Variant _ | Func _ | Non) -> false
      | (Pre | Async _ | Mut _ | Var _ | Typ _) -> assert false
      end
    | Blob ->
      begin match normalize ty with
      | (Con _ | Any) -> true
      | (Prim (Text|Blob|Principal)) -> true
      | (Prim _ | Obj _ | Array _ | Tup _ | Opt _ | Variant _ | Func _ | Non) -> false
      | (Pre | Async _ | Mut _ | Var _ | Typ _) -> assert false
      end
    | Object ->
      begin match normalize ty with
      | (Con _ | Any) -> true
      | (Obj _) -> true
      | (Prim _ | Array _ | Tup _ | Opt _ | Variant _ | Func _ | Non) -> false
      | (Pre | Async _ | Mut _ | Var _ | Typ _) -> assert false
      end
    | _ -> true

  (* like branch_with but with type information to statically skip some branches *)
  let _branch_typed_with env ty retty branches =
    branch_with env retty (List.filter (fun (tag,c) -> can_have_tag ty tag) branches)

  let allocation_barrier env =
    (if !Flags.gc_strategy = Flags.Incremental then
      E.call_import env "rts" "allocation_barrier"
    else
      G.nop)

  let write_with_barrier env =
    let (set_value, get_value) = new_local env "written_value" in
    let (set_location, get_location) = new_local env "write_location" in
    set_value ^^ set_location ^^
    (* performance gain by first checking the GC state *)
    E.call_import env "rts" "running_gc" ^^
    G.if0 (
      get_location ^^ get_value ^^
      E.call_import env "rts" "write_with_barrier"
    ) (
      get_location ^^ get_value ^^
      store_unskewed_ptr
    )

  let obj env tag element_instructions : G.t =
    let n = List.length element_instructions in
    let size = (Int32.add (Wasm.I32.of_int_u n) (header_size env)) in
    let (set_object, get_object) = new_local env "new_object" in
    alloc env size tag ^^
    set_object ^^
    let init_elem idx instrs : G.t =
      get_object ^^
      instrs ^^
      Heap.store_field (Int32.add (Wasm.I32.of_int_u idx) (header_size env))
    in
    G.concat_mapi init_elem element_instructions ^^
    get_object ^^
    allocation_barrier env

  let new_static_obj env tag payload =
    let payload = StaticBytes.as_bytes payload in
    let header_size = Int32.(mul Heap.word_size (header_size env)) in
    let size = Int32.(add header_size (Int32.of_int (String.length payload))) in
    let unskewed_ptr = E.reserve_static_memory_32 env size in
    let skewed_ptr = Int32.(add unskewed_ptr ptr_skew) in
    let tag = bytes_of_int32 (int_of_tag tag) in
    let forward = bytes_of_int32 skewed_ptr in (* forwarding pointer *)
    (if !Flags.gc_strategy = Flags.Incremental then
      let incremental_gc_data = tag ^ forward ^ payload in
      E.write_static_memory env unskewed_ptr incremental_gc_data
    else
      let non_incremental_gc_data = tag ^ payload in
      E.write_static_memory env unskewed_ptr non_incremental_gc_data
    );
    skewed_ptr

  let shared_static_obj env tag payload =
    let tag_word = bytes_of_int32 (int_of_tag tag) in
    let payload_bytes = StaticBytes.as_bytes payload in
    let key = tag_word ^ payload_bytes in
    match E.object_pool_find env key with
    | Some ptr -> ptr (* no forwarding pointer dereferencing needed as static objects do not move *)
    | None ->
      let ptr = new_static_obj env tag payload in
      E.object_pool_add env key ptr;
      ptr

end (* Tagged *)

module MutBox = struct
  (*
      Mutable heap objects

       ┌──────┬─────┬─────────┐
       │ obj header │ payload │
       └──────┴─────┴─────────┘

     The object header includes the obj tag (MutBox) and the forwarding pointer.
     The forwarding pointer is only reserved if compiled for the incremental GC.
  *)

  let field = Tagged.header_size

  let alloc env =
    Tagged.obj env Tagged.MutBox [ compile_unboxed_zero ]

  let static env =
    let ptr = Tagged.new_static_obj env Tagged.MutBox StaticBytes.[
      I32 0l; (* zero *)
    ] in
    E.add_static_root env ptr;
    ptr

  let load_field env =
    Tagged.load_forwarding_pointer env ^^
    Tagged.load_field env (field env)

  let store_field env =
    let (set_mutbox_value, get_mutbox_value) = new_local env "mutbox_value" in
    set_mutbox_value ^^
    Tagged.load_forwarding_pointer env ^^
    get_mutbox_value ^^
    Tagged.store_field env (field env)
end


module Opt = struct
  (* The Option type. Optional values are represented as

    1. ┌──────┐
       │ null │
       └──────┘

       A special null value. It is fully static, and because it is unique, can
       be recognized by pointer comparison (only the GC will care about the heap
       tag).


    2. ┌──────┬─────────┐
       │ some │ payload │
       └──────┴─────────┘

       A heap-allocated box for `?v` values. Should only ever contain null or
       another such box.

    3. Anything else (pointer or unboxed scalar): Constituent value, implicitly
       injected into the opt type.

    This way, `?t` is represented without allocation, with the only exception of
    the value `?ⁿnull` for n>0.

    NB: `?ⁿnull` is essentially represented by the unary encoding of the number
    of n. This could be optimized further, by storing `n` in the Some payload,
    instead of a pointer, but unlikely worth it.

  *)

  let some_payload_field = Tagged.header_size

  (* This relies on the fact that add_static deduplicates *)
  let null_vanilla_lit env : int32 =
    Tagged.shared_static_obj env Tagged.Null []

  let null_lit env =
    compile_unboxed_const (null_vanilla_lit env)

  let vanilla_lit env ptr : int32 =
    Tagged.shared_static_obj env Tagged.Some StaticBytes.[
      I32 ptr
    ]

 let is_some env =
    null_lit env ^^
    G.i (Compare (Wasm_exts.Values.I32 I32Op.Ne))

  let inject env e =
    e ^^
    Func.share_code1 env "opt_inject" ("x", I32Type) [I32Type] (fun env get_x ->
      get_x ^^ BitTagged.if_tagged_scalar env [I32Type]
        ( get_x ) (* scalar, no wrapping *)
        ( get_x ^^ BitTagged.is_true_literal env ^^ (* exclude true literal since `branch_default` follows the forwarding pointer *)
          E.if_ env [I32Type]
            ( get_x ) (* true literal, no wrapping *)
            ( get_x ^^ Tagged.branch_default env [I32Type]
              ( get_x ) (* default tag, no wrapping *)
              [ Tagged.Null,
                (* NB: even ?null does not require allocation: We use a static
                  singleton for that: *)
                compile_unboxed_const (vanilla_lit env (null_vanilla_lit env))
              ; Tagged.Some,
                Tagged.obj env Tagged.Some [get_x]
              ]
            )
        )
    )

  (* This function is used where conceptually, Opt.inject should be used, but
  we know for sure that it wouldn’t do anything anyways, except dereferencing the forwarding pointer *)
  let inject_simple env e =
    e ^^ Tagged.load_forwarding_pointer env

  let load_some_payload_field env =
    Tagged.load_forwarding_pointer env ^^
    Tagged.load_field env (some_payload_field env)

  let project env =
    Func.share_code1 env "opt_project" ("x", I32Type) [I32Type] (fun env get_x ->
      get_x ^^ BitTagged.if_tagged_scalar env [I32Type]
        ( get_x ) (* scalar, no wrapping *)
        ( get_x ^^ BitTagged.is_true_literal env ^^ (* exclude true literal since `branch_default` follows the forwarding pointer *)
          E.if_ env [I32Type]
            ( get_x ) (* true literal, no wrapping *)
            ( get_x ^^ Tagged.branch_default env [I32Type]
              ( get_x ) (* default tag, no wrapping *)
              [ Tagged.Some,
                get_x ^^ load_some_payload_field env
              ; Tagged.Null,
                E.trap_with env "Internal error: opt_project: null!"
              ]
            )
        )
    )

end (* Opt *)

module Variant = struct
  (* The Variant type. We store the variant tag in a first word; we can later
     optimize and squeeze it in the Tagged tag. We can also later support unboxing
     variants with an argument of type ().

       ┌──────┬─────┬────────────┬─────────┐
       │ obj header │ varianttag │ payload │
       └──────┴─────┴────────────┴─────────┘

     The object header includes the obj tag (TAG_VARIANT) and the forwarding pointer.
     The forwarding pointer is only reserved if compiled for the incremental GC.
  *)

  let variant_tag_field = Tagged.header_size
  let payload_field env = Int32.add (variant_tag_field env) 1l

  let hash_variant_label env : Mo_types.Type.lab -> int32 =
    E.hash env

  let inject env l e =
    Tagged.obj env Tagged.Variant [compile_unboxed_const (hash_variant_label env l); e]

  let get_variant_tag env =
    Tagged.load_forwarding_pointer env ^^
    Tagged.load_field env (variant_tag_field env)

  let project env =
    Tagged.load_forwarding_pointer env ^^
    Tagged.load_field env (payload_field env)

  (* Test if the top of the stack points to a variant with this label *)
  let test_is env l =
    get_variant_tag env ^^
    compile_eq_const (hash_variant_label env l)

  let vanilla_lit env i ptr =
    Tagged.shared_static_obj env Tagged.Variant StaticBytes.[
      I32 (hash_variant_label env i);
      I32 ptr
    ]

end (* Variant *)


module Closure = struct
  (* In this module, we deal with closures, i.e. functions that capture parts
     of their environment.

     The structure of a closure is:

       ┌──────┬─────┬───────┬──────┬──────────────┐
       │ obj header │ funid │ size │ captured ... │
       └──────┴─────┴───────┴──────┴──────────────┘

     The object header includes the object tag (TAG_CLOSURE) and the forwarding pointer.
     The forwarding pointer is only reserved if compiled for the incremental GC.

  *)
  let header_size env = Int32.add (Tagged.header_size env) 2l

  let funptr_field = Tagged.header_size
  let len_field env = Int32.add 1l (Tagged.header_size env)

  let load_data env i =
    Tagged.load_forwarding_pointer env ^^
    Tagged.load_field env (Int32.add (header_size env) i)

  let store_data env i =
    let (set_closure_data, get_closure_data) = new_local env "closure_data" in
    set_closure_data ^^
    Tagged.load_forwarding_pointer env ^^
    get_closure_data ^^
    Tagged.store_field env (Int32.add (header_size env) i)

  let prepare_closure_call env =
    Tagged.load_forwarding_pointer env

  (* Expect on the stack
     * the function closure (using prepare_closure_call)
     * and arguments (n-ary!)
     * the function closure again!
  *)
  let call_closure env n_args n_res =
    (* Calculate the wasm type for a given calling convention.
       An extra first argument for the closure! *)
    let ty = E.func_type env (FuncType (
      I32Type :: Lib.List.make n_args I32Type,
      FakeMultiVal.ty (Lib.List.make n_res I32Type))) in
    (* get the table index *)
    Tagged.load_forwarding_pointer env ^^
    Tagged.load_field env (funptr_field env) ^^
    (* All done: Call! *)
    G.i (CallIndirect (nr ty)) ^^
    FakeMultiVal.load env (Lib.List.make n_res I32Type)

  let static_closure env fi : int32 =
    Tagged.shared_static_obj env Tagged.Closure StaticBytes.[
      I32 (E.add_fun_ptr env fi);
      I32 0l
    ]

end (* Closure *)


module BoxedWord64 = struct
  (* We store large word64s, nat64s and int64s in immutable boxed 64bit heap objects.

     Small values are stored unboxed, tagged, see BitTagged. The bit-tagging logic is
     contained in BitTagged; here we just do the boxing.

     The heap layout of a BoxedWord64 is:

       ┌──────┬─────┬─────┬─────┐
       │ obj header │    i64    │
       └──────┴─────┴─────┴─────┘

     The object header includes the object tag (Bits64) and the forwarding pointer.
     The forwarding pointer is only reserved if compiled for the incremental GC.

  *)

  let payload_field = Tagged.header_size

  let vanilla_lit env i =
    if BitTagged.can_tag_const i
    then BitTagged.tag_const i
    else
      Tagged.shared_static_obj env Tagged.Bits64 StaticBytes.[
        I64 i
      ]

  let compile_box env compile_elem : G.t =
    let (set_i, get_i) = new_local env "boxed_i64" in
    let size = if !Flags.gc_strategy = Flags.Incremental then 4l else 3l in
    Tagged.alloc env size Tagged.Bits64 ^^
    set_i ^^
    get_i ^^ compile_elem ^^ Tagged.store_field64 env (payload_field env) ^^
    get_i ^^
    Tagged.allocation_barrier env

  let box env = Func.share_code1 env "box_i64" ("n", I64Type) [I32Type] (fun env get_n ->
      get_n ^^ BitTagged.if_can_tag_i64 env [I32Type]
        (get_n ^^ BitTagged.tag)
        (compile_box env get_n)
    )

  let unbox env = Func.share_code1 env "unbox_i64" ("n", I32Type) [I64Type] (fun env get_n ->
      get_n ^^
      BitTagged.if_tagged_scalar env [I64Type]
        ( get_n ^^ BitTagged.untag env)
        ( get_n ^^ Tagged.load_forwarding_pointer env ^^ Tagged.load_field64 env (payload_field env))
    )
end (* BoxedWord64 *)

module Word64 = struct

  let compile_add env = G.i (Binary (Wasm_exts.Values.I64 I64Op.Add))
  let compile_signed_sub env = G.i (Binary (Wasm_exts.Values.I64 I64Op.Sub))
  let compile_mul env = G.i (Binary (Wasm_exts.Values.I64 I64Op.Mul))
  let compile_signed_div env = G.i (Binary (Wasm_exts.Values.I64 I64Op.DivS))
  let compile_signed_mod env = G.i (Binary (Wasm_exts.Values.I64 I64Op.RemS))
  let compile_unsigned_div env = G.i (Binary (Wasm_exts.Values.I64 I64Op.DivU))
  let compile_unsigned_rem env = G.i (Binary (Wasm_exts.Values.I64 I64Op.RemU))
  let compile_unsigned_sub env =
    Func.share_code2 env "nat_sub" (("n1", I64Type), ("n2", I64Type)) [I64Type] (fun env get_n1 get_n2 ->
      get_n1 ^^ get_n2 ^^ G.i (Compare (Wasm_exts.Values.I64 I64Op.LtU)) ^^
      E.then_trap_with env "Natural subtraction underflow" ^^
      get_n1 ^^ get_n2 ^^ G.i (Binary (Wasm_exts.Values.I64 I64Op.Sub))
    )

  let compile_unsigned_pow env =
    let name = prim_fun_name Type.Nat64 "wpow_nat" in
    Func.share_code2 env name (("n", I64Type), ("exp", I64Type)) [I64Type]
      (fun env get_n get_exp ->
        let set_n = G.setter_for get_n in
        let set_exp = G.setter_for get_exp in
        let (set_acc, get_acc) = new_local64 env "acc" in

        (* start with result = 1 *)
        compile_const_64 1L ^^ set_acc ^^

        (* handle exp == 0 *)
        get_exp ^^ G.i (Test (Wasm_exts.Values.I64 I64Op.Eqz)) ^^
        G.if1 I64Type get_acc (* done *)
        begin
          G.loop0 begin
            (* Are we done? *)
            get_exp ^^ compile_const_64 1L ^^ G.i (Compare (Wasm_exts.Values.I64 I64Op.LeU)) ^^
            G.if0 G.nop (* done *)
            begin
              (* Check low bit of exp to see if we need to multiply *)
              get_exp ^^ compile_shl64_const 63L ^^ G.i (Test (Wasm_exts.Values.I64 I64Op.Eqz)) ^^
              G.if0 G.nop
              begin
                (* Multiply! *)
                get_acc ^^ get_n ^^ G.i (Binary (Wasm_exts.Values.I64 I64Op.Mul)) ^^ set_acc
              end ^^
              (* Square n, and shift exponent *)
              get_n ^^ get_n ^^ G.i (Binary (Wasm_exts.Values.I64 I64Op.Mul)) ^^ set_n ^^
              get_exp ^^ compile_shrU64_const 1L ^^ set_exp ^^
              (* And loop *)
              G.i (Br (nr 1l))
            end
          end ^^
          (* Multiply a last time *)
          get_acc ^^ get_n ^^ G.i (Binary (Wasm_exts.Values.I64 I64Op.Mul))
        end
      )


  let compile_signed_wpow env =
    Func.share_code2 env "wrap_pow_Int64" (("n", I64Type), ("exp", I64Type)) [I64Type]
      (fun env get_n get_exp ->
        get_exp ^^
        compile_const_64 0L ^^
        G.i (Compare (Wasm_exts.Values.I64 I64Op.GeS)) ^^
        E.else_trap_with env "negative power" ^^
        get_n ^^ get_exp ^^ compile_unsigned_pow env
      )

  let _compile_eq env = G.i (Compare (Wasm_exts.Values.I64 I64Op.Eq))
  let compile_relop env i64op = G.i (Compare (Wasm_exts.Values.I64 i64op))

end (* BoxedWord64 *)


module BoxedSmallWord = struct
  (* We store proper 32bit Word32 in immutable boxed 32bit heap objects.

     Small values are stored unboxed, tagged, see BitTagged.

     The heap layout of a BoxedSmallWord is:

       ┌──────┬─────┬─────┐
       │ obj header │ i32 │
       └──────┴─────┴─────┘

     The object header includes the object tag (Bits32) and the forwarding pointer.
     The forwarding pointer is only reserved if compiled for the incremental GC.

  *)

  let payload_field env = Tagged.header_size env

  let vanilla_lit env i =
    if BitTagged.can_tag_const (Int64.of_int (Int32.to_int i))
    then BitTagged.tag_const (Int64.of_int (Int32.to_int i))
    else
      Tagged.shared_static_obj env Tagged.Bits32 StaticBytes.[
        I32 i
      ]

  let compile_box env compile_elem : G.t =
    let (set_i, get_i) = new_local env "boxed_i32" in
    let size = if !Flags.gc_strategy = Flags.Incremental then 3l else 2l in
    Tagged.alloc env size Tagged.Bits32 ^^
    set_i ^^
    get_i ^^ compile_elem ^^ Tagged.store_field env (payload_field env) ^^
    get_i ^^
    Tagged.allocation_barrier env

  let box env = Func.share_code1 env "box_i32" ("n", I32Type) [I32Type] (fun env get_n ->
      get_n ^^ compile_shrU_const 30l ^^
      G.i (Unary (Wasm_exts.Values.I32 I32Op.Popcnt)) ^^
      G.i (Unary (Wasm_exts.Values.I32 I32Op.Ctz)) ^^
      G.if1 I32Type
        (get_n ^^ BitTagged.tag_i32)
        (compile_box env get_n)
    )

  let unbox env = Func.share_code1 env "unbox_i32" ("n", I32Type) [I32Type] (fun env get_n ->
      get_n ^^
      BitTagged.if_tagged_scalar env [I32Type]
        (get_n ^^ BitTagged.untag_i32)
        (get_n ^^ Tagged.load_forwarding_pointer env ^^ Tagged.load_field env (payload_field env))
    )

  let _lit env n = compile_unboxed_const n ^^ box env

end (* BoxedSmallWord *)

module TaggedSmallWord = struct
  (* While smaller-than-32bit words are treated as i32 from the WebAssembly
     perspective, there are certain differences that are type based. This module
     provides helpers to abstract over those.

     Caution: Some functions here are also used for Nat32/Int32, while others
     are _only_ used for the small ones. Check call-sites!
  *)

  let bits_of_type = function
    | Type.(Int8|Nat8) -> 8
    | Type.(Int16|Nat16) -> 16
    | _ -> 32

  let shift_of_type ty = Int32.of_int (32 - bits_of_type ty)

  let bitwidth_mask_of_type = function
    | Type.(Int8|Nat8) -> 0b111l
    | Type.(Int16|Nat16) -> 0b1111l
    | p -> todo "bitwidth_mask_of_type" (Arrange_type.prim p) 0l

  let const_of_type ty n = Int32.(shift_left n (to_int (shift_of_type ty)))

  let padding_of_type ty = Int32.(sub (const_of_type ty 1l) one)

  let mask_of_type ty = Int32.lognot (padding_of_type ty)

  (* Makes sure that we only shift/rotate the maximum number of bits available in the word. *)
  let clamp_shift_amount = function
    | Type.(Nat32|Int32) -> G.nop
    | ty -> compile_bitand_const (bitwidth_mask_of_type ty)

  let shift_leftWordNtoI32 = compile_shl_const

  (* Makes sure that the word payload (e.g. shift/rotate amount) is in the LSB bits of the word. *)
  let lsb_adjust = function
    | Type.(Int32|Nat32) -> G.nop
    | Type.(Nat8|Nat16) as ty -> compile_shrU_const (shift_of_type ty)
    | Type.(Int8|Int16) as ty -> compile_shrS_const (shift_of_type ty)
    | _ -> assert false

  (* Makes sure that the word payload (e.g. operation result) is in the MSB bits of the word. *)
  let msb_adjust = function
    | Type.(Int32|Nat32) -> G.nop
    | ty -> shift_leftWordNtoI32 (shift_of_type ty)

  (* Makes sure that the word representation invariant is restored. *)
  let sanitize_word_result = function
    | Type.(Nat32|Int32) -> G.nop
    | ty -> compile_bitand_const (mask_of_type ty)

  (* Sets the number (according to the type's word invariant) of LSBs. *)
  let compile_word_padding = function
    | Type.(Nat32|Int32) -> G.nop
    | ty -> compile_bitor_const (padding_of_type ty)

  (* Kernel for counting leading zeros, according to the word invariant. *)
  let clz_kernel ty =
    compile_word_padding ty ^^
    G.i (Unary (Wasm_exts.Values.I32 I32Op.Clz)) ^^
    msb_adjust ty

  (* Kernel for counting trailing zeros, according to the word invariant. *)
  let ctz_kernel ty =
    compile_word_padding ty ^^
    compile_rotr_const (shift_of_type ty) ^^
    G.i (Unary (Wasm_exts.Values.I32 I32Op.Ctz)) ^^
    msb_adjust ty

  (* Kernel for testing a bit position, according to the word invariant. *)
  let btst_kernel env ty =
    let (set_b, get_b) = new_local env "b"
    in lsb_adjust ty ^^ set_b ^^ lsb_adjust ty ^^
       compile_unboxed_one ^^ get_b ^^ clamp_shift_amount ty ^^
       G.i (Binary (Wasm_exts.Values.I32 I32Op.Shl)) ^^
       G.i (Binary (Wasm_exts.Values.I32 I32Op.And))

  (* Code points occupy 21 bits, so can always be tagged scalars *)
  let untag_codepoint = compile_shrU_const 8l
  let tag_codepoint = compile_shl_const 8l

  (* Checks (n < 0xD800 || 0xE000 ≤ n ≤ 0x10FFFF),
     ensuring the codepoint range and the absence of surrogates. *)
  let check_and_tag_codepoint env =
    Func.share_code1 env "Nat32->Char" ("n", I32Type) [I32Type] (fun env get_n ->
      get_n ^^ compile_unboxed_const 0xD800l ^^
      G.i (Compare (Wasm_exts.Values.I32 I32Op.GeU)) ^^
      get_n ^^ compile_unboxed_const 0xE000l ^^
      G.i (Compare (Wasm_exts.Values.I32 I32Op.LtU)) ^^
      G.i (Binary (Wasm_exts.Values.I32 I32Op.And)) ^^
      get_n ^^ compile_unboxed_const 0x10FFFFl ^^
      G.i (Compare (Wasm_exts.Values.I32 I32Op.GtU)) ^^
      G.i (Binary (Wasm_exts.Values.I32 I32Op.Or)) ^^
      E.then_trap_with env "codepoint out of range" ^^
      get_n ^^ tag_codepoint
    )

  let vanilla_lit ty v =
    Int32.(shift_left (of_int v) (to_int (shift_of_type ty)))

  (* Wrapping implementation for multiplication and exponentiation. *)

  let compile_word_mul env ty =
    lsb_adjust ty ^^
    G.i (Binary (Wasm_exts.Values.I32 I32Op.Mul))

  let compile_nat_power env ty =
    (* Square- and multiply exponentiation *)
    let name = prim_fun_name ty "wpow_nat" in
    Func.share_code2 env name (("n", I32Type), ("exp", I32Type)) [I32Type]
      (fun env get_n get_exp ->
        let set_n = G.setter_for get_n in
        let set_exp = G.setter_for get_exp in
        let (set_acc, get_acc) = new_local env "acc" in

        (* unshift arguments *)
        get_exp ^^ compile_shrU_const (shift_of_type ty) ^^ set_exp ^^
        get_n ^^ compile_shrU_const (shift_of_type ty) ^^ set_n ^^

        (* The accumulator starts with and stays shifted, so no other shifts needed. *)
        compile_unboxed_const (const_of_type ty 1l) ^^ set_acc ^^

        (* handle exp == 0 *)
        get_exp ^^ G.i (Test (Wasm_exts.Values.I32 I32Op.Eqz)) ^^
        G.if1 I32Type get_acc (* done *)
        begin
          G.loop0 begin
            (* Are we done? *)
            get_exp ^^ compile_unboxed_const 1l ^^ G.i (Compare (Wasm_exts.Values.I32 I32Op.LeU)) ^^
            G.if0 G.nop (* done *)
            begin
              (* Check low bit of exp to see if we need to multiply *)
              get_exp ^^ compile_shl_const 31l ^^ G.i (Test (Wasm_exts.Values.I32 I32Op.Eqz)) ^^
              G.if0 G.nop
              begin
                (* Multiply! *)
                get_acc ^^ get_n ^^ G.i (Binary (Wasm_exts.Values.I32 I32Op.Mul)) ^^ set_acc
              end ^^
              (* Square n, and shift exponent *)
              get_n ^^ get_n ^^ G.i (Binary (Wasm_exts.Values.I32 I32Op.Mul)) ^^ set_n ^^
              get_exp ^^ compile_shrU_const 1l ^^ set_exp ^^
              (* And loop *)
              G.i (Br (nr 1l))
            end
          end ^^
          (* Multiply a last time *)
          get_acc ^^ get_n ^^ G.i (Binary (Wasm_exts.Values.I32 I32Op.Mul))
          (* Accumulator was shifted, so no further shift needed here *)
        end
      )

  let compile_int_power env ty =
    let name = prim_fun_name ty "wpow_int" in
    Func.share_code2 env name (("n", I32Type), ("exp", I32Type)) [I32Type]
      (fun env get_n get_exp ->
        get_exp ^^
        compile_unboxed_const 0l ^^
<<<<<<< HEAD
        G.i (Compare (Wasm_exts.Values.I32 I32Op.GeS)) ^^
        E.else_trap_with env "negative power"  ^^
=======
        G.i (Compare (Wasm.Values.I32 I32Op.GeS)) ^^
        E.else_trap_with env "negative power" ^^
>>>>>>> f2ea70ee
        get_n ^^ get_exp ^^ compile_nat_power env ty
      )


  (* To rotate, first rotate a copy by bits_of_type into the other direction *)
  let rotl env ty =
     Func.share_code2 env (prim_fun_name ty "rotl") (("n", I32Type), ("by", I32Type)) [I32Type]
       (fun env get_n get_by ->
        let open Wasm_exts.Values in
        let beside_adjust = compile_rotr_const (Int32.of_int (bits_of_type ty)) in
        get_n ^^ get_n ^^ beside_adjust ^^ G.i (Binary (I32 I32Op.Or)) ^^
        get_by ^^ lsb_adjust ty ^^ clamp_shift_amount ty ^^ G.i (Binary (I32 I32Op.Rotl)) ^^
        sanitize_word_result ty
       )

  let rotr env ty =
     Func.share_code2 env (prim_fun_name ty "rotr") (("n", I32Type), ("by", I32Type)) [I32Type]
       (fun env get_n get_by ->
        let open Wasm_exts.Values in
        let beside_adjust = compile_rotl_const (Int32.of_int (bits_of_type ty)) in
        get_n ^^ get_n ^^ beside_adjust ^^ G.i (Binary (I32 I32Op.Or)) ^^
        get_by ^^ lsb_adjust ty ^^ clamp_shift_amount ty ^^ G.i (Binary (I32 I32Op.Rotr)) ^^
        sanitize_word_result ty
       )

end (* TaggedSmallWord *)


module Float = struct
  (* We store floats (C doubles) in immutable boxed 64bit heap objects.

     The heap layout of a Float is:

       ┌──────┬─────┬─────┬─────┐
       │ obj header │    f64    │
       └──────┴─────┴─────┴─────┘

     For now the tag stored is that of a Bits64, because the payload is
     treated opaquely by the RTS. We'll introduce a separate tag when the need of
     debug inspection (or GC representation change) arises.

     The object header includes the object tag (Bits64) and the forwarding pointer.
     The forwarding pointer is only reserved if compiled for the incremental GC.
  *)

  let payload_field env = Tagged.header_size env

  let compile_unboxed_const f = G.i (Const (nr (Wasm_exts.Values.F64 f)))

  let vanilla_lit env f =
    Tagged.shared_static_obj env Tagged.Bits64 StaticBytes.[
      I64 (Wasm.F64.to_bits f)
    ]

  let box env = Func.share_code1 env "box_f64" ("f", F64Type) [I32Type] (fun env get_f ->
    let (set_i, get_i) = new_local env "boxed_f64" in
    let size = Int32.add (Tagged.header_size env)  2l in
    Tagged.alloc env size Tagged.Bits64 ^^
    set_i ^^
    get_i ^^ get_f ^^ Tagged.store_field_float64 env (payload_field env) ^^
    get_i ^^
    Tagged.allocation_barrier env
  )

  let unbox env = Tagged.load_forwarding_pointer env ^^ Tagged.load_field_float64 env (payload_field env)

end (* Float *)


module ReadBuf = struct
  (*
  Combinators to safely read from a dynamic buffer.

  We represent a buffer by a pointer to two words in memory (usually allocated
  on the shadow stack): The first is a pointer to the current position of the buffer,
  the second one a pointer to the end (to check out-of-bounds).

  Code that reads from this buffer will update the former, i.e. it is mutable.

  The format is compatible with C (pointer to a struct) and avoids the need for the
  multi-value extension that we used before to return both parse result _and_
  updated pointer.

  All pointers here are unskewed!

  This module is mostly for serialization, but because there are bits of
  serialization code in the BigNumType implementations, we put it here.
  *)

  (* TODO: Port pointers and offsets to 64-bit *)
  let get_ptr get_buf =
    get_buf ^^ G.i (Load {ty = I32Type; align = 2; offset = 0L; sz = None})
  let get_end get_buf =
    get_buf ^^ G.i (Load {ty = I32Type; align = 2; offset = Wasm.I64_convert.extend_i32_s Heap.word_size; sz = None})
  let set_ptr get_buf new_val =
    get_buf ^^ new_val ^^ G.i (Store {ty = I32Type; align = 2; offset = 0L; sz = None})
  let set_end get_buf new_val =
    get_buf ^^ new_val ^^ G.i (Store {ty = I32Type; align = 2; offset = Wasm.I64_convert.extend_i32_s Heap.word_size; sz = None})
  let set_size get_buf get_size =
    set_end get_buf
      (get_ptr get_buf ^^ get_size ^^ G.i (Binary (Wasm_exts.Values.I32 I32Op.Add)))

  let alloc env f = Stack.with_words_32 env "buf" 2l f

  let advance get_buf get_delta =
    set_ptr get_buf (get_ptr get_buf ^^ get_delta ^^ G.i (Binary (Wasm_exts.Values.I32 I32Op.Add)))

  let read_leb128 env get_buf =
    get_buf ^^ E.call_import env "rts" "leb128_decode"

  let read_sleb128 env get_buf =
    get_buf ^^ E.call_import env "rts" "sleb128_decode"

  let check_space env get_buf get_delta =
    get_delta ^^
    get_end get_buf ^^ get_ptr get_buf ^^ G.i (Binary (Wasm_exts.Values.I32 I32Op.Sub)) ^^
    G.i (Compare (Wasm_exts.Values.I32 I64Op.LeU)) ^^
    E.else_trap_with env "IDL error: out of bounds read"

  let check_page_end env get_buf incr_delta =
    get_ptr get_buf ^^ compile_bitand_const 0xFFFFl ^^
    incr_delta ^^
    compile_shrU_const 16l

  let is_empty env get_buf =
    get_end get_buf ^^ get_ptr get_buf ^^
    G.i (Compare (Wasm_exts.Values.I32 I64Op.Eq))

  let read_byte env get_buf =
    check_space env get_buf (compile_unboxed_const 1l) ^^
    get_ptr get_buf ^^
    G.i (Load {ty = I32Type; align = 0; offset = 0L; sz = Some Wasm_exts.Types.(Pack8, ZX)}) ^^
    advance get_buf (compile_unboxed_const 1l)

  let read_word16 env get_buf =
    check_space env get_buf (compile_unboxed_const 2l) ^^
    get_ptr get_buf ^^
    G.i (Load {ty = I32Type; align = 0; offset = 0L; sz = Some Wasm_exts.Types.(Pack16, ZX)}) ^^
    advance get_buf (compile_unboxed_const 2l)

  let read_word32 env get_buf =
    check_space env get_buf (compile_unboxed_const 4l) ^^
    get_ptr get_buf ^^
    G.i (Load {ty = I32Type; align = 0; offset = 0L; sz = None}) ^^
    advance get_buf (compile_unboxed_const 4l)

  let speculative_read_word64 env get_buf =
    check_page_end env get_buf (compile_add_const 8l) ^^
    G.if1 I64Type
      (compile_const_64 (-1L))
      begin
        get_ptr get_buf ^^
        G.i (Load {ty = I64Type; align = 0; offset = 0L; sz = None})
      end

  let read_word64 env get_buf =
    check_space env get_buf (compile_unboxed_const 8l) ^^
    get_ptr get_buf ^^
    G.i (Load {ty = I64Type; align = 0; offset = 0L; sz = None}) ^^
    advance get_buf (compile_unboxed_const 8l)

  let read_float64 env get_buf =
    check_space env get_buf (compile_unboxed_const 8l) ^^
    get_ptr get_buf ^^
    G.i (Load {ty = F64Type; align = 0; offset = 0L; sz = None}) ^^
    advance get_buf (compile_unboxed_const 8l)

  let read_blob env get_buf get_len =
    check_space env get_buf get_len ^^
    (* Already has destination address on the stack *)
    get_ptr get_buf ^^
    get_len ^^
    Heap.memcpy env ^^
    advance get_buf get_len

end (* Buf *)


type comparator = Lt | Le | Ge | Gt

module type BigNumType =
sig
  (* word from SR.Vanilla, trapping, unsigned semantics *)
  val to_word32 : E.t -> G.t
  val to_word64 : E.t -> G.t
  val to_word32_with : E.t -> G.t (* with error message on stack (ptr/len) *)

  (* word from SR.Vanilla, lossy, raw bits *)
  val truncate_to_word32 : E.t -> G.t
  val truncate_to_word64 : E.t -> G.t

  (* unsigned word to SR.Vanilla *)
  val from_word30 : E.t -> G.t
  val from_word32 : E.t -> G.t
  val from_word64 : E.t -> G.t

  (* signed word to SR.Vanilla *)
  val from_signed_word32 : E.t -> G.t
  val from_signed_word64 : E.t -> G.t

  (* buffers *)
  (* given a numeric object on stack (vanilla),
     push the number (i32) of bytes necessary
     to externalize the numeric object *)
  val compile_data_size_signed : E.t -> G.t
  val compile_data_size_unsigned : E.t -> G.t
  (* given on stack
     - numeric object (vanilla, TOS)
     - data buffer
    store the binary representation of the numeric object into the data buffer,
    and push the number (i32) of bytes stored onto the stack
   *)
  val compile_store_to_data_buf_signed : E.t -> G.t
  val compile_store_to_data_buf_unsigned : E.t -> G.t
  (* given on stack
     - numeric object (vanilla, TOS)
     - (unskewed) stream
    store the binary representation of the numeric object into the stream
   *)
  val compile_store_to_stream_signed : E.t -> G.t
  val compile_store_to_stream_unsigned : E.t -> G.t
  (* given a ReadBuf on stack, consume bytes from it,
     deserializing to a numeric object
     and leave it on the stack (vanilla).
     The boolean argument is true if the value to be read is signed.
   *)
  val compile_load_from_data_buf : E.t -> G.t -> bool -> G.t

  (* literals *)
  val vanilla_lit : E.t -> Big_int.big_int -> int32

  (* arithmetic *)
  val compile_abs : E.t -> G.t
  val compile_neg : E.t -> G.t
  val compile_add : E.t -> G.t
  val compile_signed_sub : E.t -> G.t
  val compile_unsigned_sub : E.t -> G.t
  val compile_mul : E.t -> G.t
  val compile_signed_div : E.t -> G.t
  val compile_signed_mod : E.t -> G.t
  val compile_unsigned_div : E.t -> G.t
  val compile_unsigned_rem : E.t -> G.t
  val compile_unsigned_pow : E.t -> G.t
  val compile_lsh : E.t -> G.t
  val compile_rsh : E.t -> G.t

  (* comparisons *)
  val compile_eq : E.t -> G.t
  val compile_is_negative : E.t -> G.t
  val compile_relop : E.t -> comparator -> G.t

  (* representation checks *)
  (* given a numeric object on the stack as skewed pointer, check whether
     it can be faithfully stored in N bits, including a leading sign bit
     leaves boolean result on the stack
     N must be 2..64
   *)
  val fits_signed_bits : E.t -> int -> G.t
  (* given a numeric object on the stack as skewed pointer, check whether
     it can be faithfully stored in N unsigned bits
     leaves boolean result on the stack
     N must be 1..64
   *)
  val fits_unsigned_bits : E.t -> int -> G.t
end

let i64op_from_relop = function
  | Lt -> I64Op.LtS
  | Le -> I64Op.LeS
  | Ge -> I64Op.GeS
  | Gt -> I64Op.GtS

let name_from_relop = function
  | Lt -> "B_lt"
  | Le -> "B_le"
  | Ge -> "B_ge"
  | Gt -> "B_gt"

(* helper, measures the dynamics of the unsigned i32, returns (32 - effective bits) *)
let unsigned_dynamics get_x =
  get_x ^^
  G.i (Unary (Wasm_exts.Values.I32 I32Op.Clz))

(* helper, measures the dynamics of the signed i32, returns (32 - effective bits) *)
let signed_dynamics get_x =
  get_x ^^ compile_shl_const 1l ^^
  get_x ^^
  G.i (Binary (Wasm_exts.Values.I32 I32Op.Xor)) ^^
  G.i (Unary (Wasm_exts.Values.I32 I32Op.Clz))

module I32Leb = struct
  let compile_size dynamics get_x =
    get_x ^^ G.if1 I32Type
      begin
        compile_unboxed_const 38l ^^
        dynamics get_x ^^
        G.i (Binary (Wasm_exts.Values.I32 I32Op.Sub)) ^^
        compile_divU_const 7l
      end
      compile_unboxed_one

  let compile_leb128_size get_x = compile_size unsigned_dynamics get_x
  let compile_sleb128_size get_x = compile_size signed_dynamics get_x

  let compile_store_to_data_buf_unsigned env get_x get_buf =
    get_x ^^ get_buf ^^ E.call_import env "rts" "leb128_encode" ^^
    compile_leb128_size get_x

  let compile_store_to_data_buf_signed env get_x get_buf =
    get_x ^^ get_buf ^^ E.call_import env "rts" "sleb128_encode" ^^
    compile_sleb128_size get_x
end

module MakeCompact (Num : BigNumType) : BigNumType = struct

  (* Compact BigNums are a representation of signed 31-bit bignums (of the
     underlying boxed representation `Num`), that fit into an i32 as per the
     BitTagged representation.

     Many arithmetic operations can be be performed on this right-zero-padded
     representation directly. For some operations (e.g. multiplication) the
     second argument needs to be furthermore right-shifted to avoid overflow.
     Similarly, for division the result must be left-shifted.

     Generally all operations begin with checking whether both arguments are
     already tagged scalars. If so, the arithmetic can be performed in machine
     registers (fast path). Otherwise one or both arguments need boxing and the
     arithmetic needs to be carried out on the underlying boxed bignum
     representation (slow path).

     The result appears as a boxed number in the latter case, so a check is
     performed if it can be a tagged scalar. Conversely in the former case the
     64-bit result can either be a tagged scalar or needs to be boxed.

     Manipulation of the result is unnecessary for the comparison predicates.

     For the `pow` operation the check that both arguments are tagged scalars
     is not sufficient. Here we count and multiply effective bitwidths to
     figure out whether the operation will overflow 64 bits, and if so, we fall
     back to the slow path.
   *)

  (* TODO: There is some unnecessary result shifting when the div result needs
     to be boxed. Is this possible at all to happen? With (/-1) maybe! *)

  (* TODO: Does the result of the rem/mod fast path ever needs boxing? *)

  (* examine the skewed pointer and determine if number fits into 31 bits *)
  let fits_in_vanilla env = Num.fits_signed_bits env 31

  (* Tagged scalar to right-0-padded signed i64 *)
  let extend64 = G.i (Convert (Wasm_exts.Values.I64 I64Op.ExtendSI32))

  (* A variant of BitTagged.can_tag that works on right-0-tagged 64 bit numbers *)
  let if_can_tag_padded env retty is1 is2 =
    compile_shrS64_const 1L ^^ BitTagged.if_can_tag_i64 env retty is1 is2

  (* right-0-padded signed i64 to tagged scalar *)
  let tag_padded = G.i (Convert (Wasm_exts.Values.I32 I32Op.WrapI64))

  (* creates a boxed bignum from a right-0-padded signed i64 *)
  let box64 env = compile_shrS64_const 1L ^^ Num.from_signed_word64 env

  (* creates a boxed bignum from an right-0-padded signed i32 *)
  let extend_and_box64 env = extend64 ^^ box64 env

  (* check if both arguments are tagged scalars,
     if so, promote to right-0-padded, signed i64 and perform the fast path.
     Otherwise make sure that both arguments are in heap representation,
     and run the slow path on them.
     In both cases bring the results into normal form.
   *)
  let try_unbox2 name fast slow env =
    Func.share_code2 env name (("a", I32Type), ("b", I32Type)) [I32Type]
      (fun env get_a get_b ->
        let set_res, get_res = new_local env "res" in
        let set_res64, get_res64 = new_local64 env "res64" in
        get_a ^^ get_b ^^
        BitTagged.if_both_tagged_scalar env [I32Type]
          begin
            get_a ^^ extend64 ^^
            get_b ^^ extend64 ^^
            fast env ^^ set_res64 ^^
            get_res64 ^^
            if_can_tag_padded env [I32Type]
              (get_res64 ^^ tag_padded)
              (get_res64 ^^ box64 env)
          end
          begin
            get_a ^^ BitTagged.if_tagged_scalar env [I32Type]
              (get_a ^^ extend_and_box64 env)
              get_a ^^
            get_b ^^ BitTagged.if_tagged_scalar env [I32Type]
              (get_b ^^ extend_and_box64 env)
              get_b ^^
            slow env ^^ set_res ^^ get_res ^^
            fits_in_vanilla env ^^
            G.if1 I32Type
              (get_res ^^ Num.truncate_to_word32 env ^^ BitTagged.tag_i32)
              get_res
          end)

  let compile_add = try_unbox2 "B_add" Word64.compile_add Num.compile_add

  let adjust_arg2 code env = compile_shrS64_const 1L ^^ code env
  let adjust_result code env = code env ^^ compile_shl64_const 1L

  let compile_mul = try_unbox2 "B_mul" (adjust_arg2 Word64.compile_mul) Num.compile_mul
  let compile_signed_sub = try_unbox2 "B+sub" Word64.compile_signed_sub Num.compile_signed_sub
  let compile_signed_div = try_unbox2 "B+div" (adjust_result Word64.compile_signed_div) Num.compile_signed_div
  let compile_signed_mod = try_unbox2 "B_mod" Word64.compile_signed_mod Num.compile_signed_mod
  let compile_unsigned_div = try_unbox2 "B_div" (adjust_result Word64.compile_unsigned_div) Num.compile_unsigned_div
  let compile_unsigned_rem = try_unbox2 "B_rem" Word64.compile_unsigned_rem Num.compile_unsigned_rem
  let compile_unsigned_sub = try_unbox2 "B_sub" Word64.compile_unsigned_sub Num.compile_unsigned_sub

  let compile_unsigned_pow env =
    Func.share_code2 env "B_pow" (("a", I32Type), ("b", I32Type)) [I32Type]
    (fun env get_a get_b ->
    let set_res, get_res = new_local env "res" in
    let set_res64, get_res64 = new_local64 env "res64" in
    get_a ^^ get_b ^^
    BitTagged.if_both_tagged_scalar env [I32Type]
      begin
        let set_a64, get_a64 = new_local64 env "a64" in
        let set_b64, get_b64 = new_local64 env "b64" in
        (* Convert to plain Word64 *)
        get_a ^^ extend64 ^^ compile_shrS64_const 1L ^^ set_a64 ^^
        get_b ^^ extend64 ^^ compile_shrS64_const 1L ^^ set_b64 ^^

        (* estimate bitcount of result: `bits(a) * b <= 64` guarantees
           the absence of overflow in 64-bit arithmetic *)
        compile_const_64 64L ^^
        get_a64 ^^ G.i (Unary (Wasm_exts.Values.I64 I64Op.Clz)) ^^ G.i (Binary (Wasm_exts.Values.I64 I64Op.Sub)) ^^
        get_b64 ^^ G.i (Binary (Wasm_exts.Values.I64 I64Op.Mul)) ^^
        compile_const_64 64L ^^ G.i (Compare (Wasm_exts.Values.I64 I64Op.LeU)) ^^
        G.if1 I32Type
          begin
            get_a64 ^^ get_b64 ^^ Word64.compile_unsigned_pow env ^^ set_res64 ^^
            get_res64 ^^ BitTagged.if_can_tag_i64 env [I32Type]
              (get_res64 ^^ BitTagged.tag)
              (get_res64 ^^ Num.from_word64 env)
          end
          begin
            get_a64 ^^ Num.from_signed_word64 env ^^
            get_b64 ^^ Num.from_signed_word64 env ^^
            Num.compile_unsigned_pow env ^^ set_res ^^
            get_res ^^ fits_in_vanilla env ^^
            G.if1 I32Type
              (get_res ^^ Num.truncate_to_word32 env ^^ BitTagged.tag_i32)
              get_res
          end
      end
      begin
        get_a ^^ BitTagged.if_tagged_scalar env [I32Type]
          (get_a ^^ extend_and_box64 env)
          get_a ^^
        get_b ^^ BitTagged.if_tagged_scalar env [I32Type]
          (get_b ^^ extend_and_box64 env)
          get_b ^^
        Num.compile_unsigned_pow env ^^ set_res ^^
        get_res ^^ fits_in_vanilla env ^^
        G.if1 I32Type
          (get_res ^^ Num.truncate_to_word32 env ^^ BitTagged.tag_i32)
          get_res
      end)

  (*
    Note [left shifting compact Nat]
    For compact Nats (i.e. non-heap allocated ones) we first try to perform the shift in the i64 domain.
    for this we extend (signed, but that doesn't really matter) to 64 bits and then perform the left shift.
    Then we check whether the result will fit back into the compact representation by either
     - comparing: truncate to i32, then sign-extend back to i64, with the shift result
     - count leading zeros >= 33 (currently we don't use this idea).
    If the test works out, we have to ensure that the shift amount was smaller than 64, due to Wasm semantics.
    If this is the case then the truncated i32 is the result (lowest bit is guaranteed to be clear),
    otherwise we have to fall back to bignum arithmetic. We have two choices:
     - reuse the 64-bit shift result going to heap (not currently, amount must be less than 33 for this to work)
     - convert the original base to bigum and do the shift there.

    N.B. we currently choose the shift cutoff as 42, just because (it must be <64).
   *)

  let compile_lsh env =
    Func.share_code2 env "B_lsh" (("n", I32Type), ("amount", I32Type)) [I32Type]
    (fun env get_n get_amount ->
      get_n ^^
      BitTagged.if_tagged_scalar env [I32Type]
        ( (* see Note [left shifting compact Nat] *)
          get_n ^^
          G.i (Convert (Wasm_exts.Values.I64 I64Op.ExtendSI32)) ^^
          get_amount ^^
          G.i (Convert (Wasm_exts.Values.I64 I64Op.ExtendUI32)) ^^
          G.i (Binary (Wasm_exts.Values.I64 I64Op.Shl)) ^^
          let set_remember, get_remember = new_local64 env "remember" in
          set_remember ^^ get_remember ^^
          G.i (Convert (Wasm_exts.Values.I32 I32Op.WrapI64)) ^^
          let set_res, get_res = new_local env "res" in
          set_res ^^ get_res ^^
          G.i (Convert (Wasm_exts.Values.I64 I64Op.ExtendSI32)) ^^ (* exclude sign flip *)
          get_remember ^^
          G.i (Compare (Wasm_exts.Values.I64 I64Op.Eq)) ^^
          get_amount ^^ compile_rel_const I32Op.LeU 42l ^^
          G.i (Binary (Wasm_exts.Values.I32 I32Op.And)) ^^
          G.if1 I32Type
            get_res
            (get_n ^^ compile_shrS_const 1l ^^ Num.from_word30 env ^^ get_amount ^^ Num.compile_lsh env)
        )
        (get_n ^^ get_amount ^^ Num.compile_lsh env))

  let compile_rsh env =
    Func.share_code2 env "B_rsh" (("n", I32Type), ("amount", I32Type)) [I32Type]
    (fun env get_n get_amount ->
      get_n ^^
      BitTagged.if_tagged_scalar env [I32Type]
        begin
          get_n ^^
          get_amount ^^
          G.i (Binary (Wasm_exts.Values.I32 I32Op.ShrU)) ^^
          compile_bitand_const 0xFFFFFFFEl ^^
          get_amount ^^ compile_rel_const I32Op.LeU 31l ^^
          G.i (Binary (Wasm_exts.Values.I32 I32Op.Mul)) (* branch-free `if` *)
        end
        begin
          get_n ^^ get_amount ^^ Num.compile_rsh env ^^
          let set_res, get_res = new_local env "res" in
          set_res ^^ get_res ^^
          fits_in_vanilla env ^^
          G.if1 I32Type
            (get_res ^^ Num.truncate_to_word32 env ^^ BitTagged.tag_i32)
            get_res
        end)

  let compile_is_negative env =
    let set_n, get_n = new_local env "n" in
    set_n ^^ get_n ^^
    BitTagged.if_tagged_scalar env [I32Type]
      (get_n ^^ compile_unboxed_const 0l ^^ G.i (Compare (Wasm_exts.Values.I32 I32Op.LtS)))
      (get_n ^^ Num.compile_is_negative env)

  let vanilla_lit env = function
    | n when Big_int.is_int_big_int n && BitTagged.can_tag_const (Big_int.int64_of_big_int n) ->
      BitTagged.tag_const (Big_int.int64_of_big_int n)
    | n -> Num.vanilla_lit env n

  let compile_neg env =
    Func.share_code1 env "B_neg" ("n", I32Type) [I32Type] (fun env get_n ->
      get_n ^^ BitTagged.if_tagged_scalar env [I32Type]
        begin
          get_n ^^ compile_eq_const 0x80000000l ^^ (* -2^30 shifted *)
          G.if1 I32Type
            (compile_unboxed_const 0x40000000l ^^ Num.from_word32 env)
            begin
              compile_unboxed_const 0l ^^
              get_n ^^
              G.i (Binary (Wasm_exts.Values.I32 I32Op.Sub))
            end
        end
        (get_n ^^ Num.compile_neg env)
    )

  let try_comp_unbox2 name fast slow env =
    Func.share_code2 env name (("a", I32Type), ("b", I32Type)) [I32Type]
      (fun env get_a get_b ->
        get_a ^^ get_b ^^
        BitTagged.if_both_tagged_scalar env [I32Type]
          begin
            get_a ^^ extend64 ^^
            get_b ^^ extend64 ^^
            fast env
          end
          begin
            get_a ^^ BitTagged.if_tagged_scalar env [I32Type]
              (get_a ^^ extend_and_box64 env)
              get_a ^^
            get_b ^^ BitTagged.if_tagged_scalar env [I32Type]
              (get_b ^^ extend_and_box64 env)
              get_b ^^
            slow env
          end)

  let compile_eq env =
    Func.share_code2 env "B_eq" (("a", I32Type), ("b", I32Type)) [I32Type]
      (fun env get_a get_b ->
        get_a ^^ get_b ^^
        G.i (Compare (Wasm_exts.Values.I32 I32Op.Eq)) ^^
        G.if1 I32Type
          (Bool.lit true)
          (get_a ^^ get_b ^^
           BitTagged.if_both_tagged_scalar env [I32Type]
             (Bool.lit false)
             begin
               get_a ^^ BitTagged.if_tagged_scalar env [I32Type]
                 (get_a ^^ extend_and_box64 env)
                 get_a ^^
               get_b ^^ BitTagged.if_tagged_scalar env [I32Type]
                 (get_b ^^ extend_and_box64 env)
                 get_b ^^
               Num.compile_eq env
             end))

  let compile_relop env bigintop =
    try_comp_unbox2 (name_from_relop bigintop)
      (fun env' -> Word64.compile_relop env' (i64op_from_relop bigintop))
      (fun env' -> Num.compile_relop env' bigintop)
      env

  let try_unbox iN fast slow env =
    let set_a, get_a = new_local env "a" in
    set_a ^^ get_a ^^
    BitTagged.if_tagged_scalar env [iN]
      (get_a ^^ fast env)
      (get_a ^^ slow env)

  let fits_unsigned_bits env n =
    try_unbox I32Type (fun _ -> match n with
        | 32 | 64 -> G.i Drop ^^ Bool.lit true
        | 8 | 16 ->
          compile_bitand_const Int32.(logor 1l (shift_left minus_one (n + 1))) ^^
          G.i (Test (Wasm_exts.Values.I32 I32Op.Eqz))
        | _ -> assert false
      )
      (fun env -> Num.fits_unsigned_bits env n)
      env

  let fits_signed_bits env n =
    let set_a, get_a = new_local env "a" in
    try_unbox I32Type (fun _ -> match n with
        | 32 | 64 -> G.i Drop ^^ Bool.lit true
        | 8 | 16 ->
           set_a ^^
           get_a ^^ get_a ^^ compile_shrS_const 1l ^^
           G.i (Binary (Wasm_exts.Values.I32 I32Op.Xor)) ^^
           compile_bitand_const
             Int32.(shift_left minus_one n) ^^
           G.i (Test (Wasm_exts.Values.I32 I32Op.Eqz))
        | _ -> assert false
      )
      (fun env -> Num.fits_signed_bits env n)
      env

  let compile_abs env =
    try_unbox I32Type
      begin
        fun _ ->
        let set_a, get_a = new_local env "a" in
        set_a ^^
        get_a ^^ compile_unboxed_const 0l ^^ G.i (Compare (Wasm_exts.Values.I32 I32Op.LtS)) ^^
        G.if1 I32Type
          begin
            get_a ^^
            (* -2^30 is small enough for compact representation, but 2^30 isn't *)
            compile_eq_const 0x80000000l ^^ (* i.e. -2^30 shifted *)
            G.if1 I32Type
              (compile_unboxed_const 0x40000000l ^^ Num.from_word32 env)
              begin
                (* absolute value works directly on shifted representation *)
                compile_unboxed_const 0l ^^
                get_a ^^
                G.i (Binary (Wasm_exts.Values.I32 I32Op.Sub))
              end
          end
          get_a
      end
      Num.compile_abs
      env

  let compile_load_from_word64 env get_data_buf = function
    | false -> get_data_buf ^^ E.call_import env "rts" "bigint_leb128_decode_word64"
    | true -> get_data_buf ^^ E.call_import env "rts" "bigint_sleb128_decode_word64"

  let compile_load_from_data_buf env get_data_buf signed =
    (* see Note [speculating for short (S)LEB encoded bignums] *)
    ReadBuf.speculative_read_word64 env get_data_buf ^^
    let set_a, get_a = new_local64 env "a" in
    set_a ^^ get_a ^^
    compile_xor64_const (-1L) ^^
    compile_bitand64_const 0b1000000010000000100000001000000010000000L ^^
    let set_eom, get_eom = new_local64 env "eom" in
    set_eom ^^ get_eom ^^
    G.i (Test (Wasm_exts.Values.I64 I64Op.Eqz)) ^^
    G.if1 I32Type
      begin
        Num.compile_load_from_data_buf env get_data_buf signed
      end
      begin
        get_a ^^
        get_eom ^^ G.i (Unary (Wasm_exts.Values.I64 I64Op.Ctz)) ^^
        compile_load_from_word64 env get_data_buf signed
      end

  let compile_store_to_data_buf_unsigned env =
    let set_x, get_x = new_local env "x" in
    let set_buf, get_buf = new_local env "buf" in
    set_x ^^ set_buf ^^
    get_x ^^
    try_unbox I32Type
      (fun env ->
        BitTagged.untag_i32 ^^ set_x ^^
        I32Leb.compile_store_to_data_buf_unsigned env get_x get_buf
      )
      (fun env ->
        G.i Drop ^^
        get_buf ^^ get_x ^^ Num.compile_store_to_data_buf_unsigned env)
      env

  let compile_store_to_data_buf_signed env =
    let set_x, get_x = new_local env "x" in
    let set_buf, get_buf = new_local env "buf" in
    set_x ^^ set_buf ^^
    get_x ^^
    try_unbox I32Type
      (fun env ->
        BitTagged.untag_i32 ^^ set_x ^^
        I32Leb.compile_store_to_data_buf_signed env get_x get_buf
      )
      (fun env ->
        G.i Drop ^^
        get_buf ^^ get_x ^^ Num.compile_store_to_data_buf_signed env)
      env

  let compile_store_to_stream_unsigned env =
    let set_x, get_x = new_local env "x" in
    let set_stream, get_stream = new_local env "stream" in
    set_x ^^ set_stream ^^
    get_x ^^
    try_unbox I32Type
      (fun env ->
        BitTagged.untag_i32 ^^ set_x ^^
        (* get size & reserve & encode *)
        let dest =
          get_stream ^^
          I32Leb.compile_leb128_size get_x ^^
          E.call_import env "rts" "stream_reserve" in
        I32Leb.compile_store_to_data_buf_unsigned env get_x dest)
      (fun env ->
        G.i Drop ^^
        get_stream ^^ get_x ^^ Num.compile_store_to_stream_unsigned env ^^
        compile_unboxed_zero)
      env ^^
      G.i Drop

  let compile_store_to_stream_signed env =
    let set_x, get_x = new_local env "x" in
    let set_stream, get_stream = new_local env "stream" in
    set_x ^^ set_stream ^^
    get_x ^^
    try_unbox I32Type
      (fun env ->
        BitTagged.untag_i32 ^^ set_x ^^
        (* get size & reserve & encode *)
        let dest =
          get_stream ^^
          I32Leb.compile_sleb128_size get_x ^^
          E.call_import env "rts" "stream_reserve" in
        I32Leb.compile_store_to_data_buf_signed env get_x dest)
      (fun env ->
        G.i Drop ^^
        get_stream ^^ get_x ^^ Num.compile_store_to_stream_signed env ^^
        compile_unboxed_zero)
      env ^^
      G.i Drop

  let compile_data_size_unsigned env =
    try_unbox I32Type
      (fun _ ->
        let set_x, get_x = new_local env "x" in
        BitTagged.untag_i32 ^^ set_x ^^
        I32Leb.compile_leb128_size get_x
      )
      (fun env -> Num.compile_data_size_unsigned env)
      env

  let compile_data_size_signed env =
    try_unbox I32Type
      (fun _ ->
        let set_x, get_x = new_local env "x" in
        BitTagged.untag_i32 ^^ set_x ^^
        I32Leb.compile_sleb128_size get_x
      )
      (fun env -> Num.compile_data_size_signed env)
      env

  let from_signed_word32 env =
    let set_a, get_a = new_local env "a" in
    set_a ^^
    get_a ^^ BitTagged.if_can_tag_i32 env  [I32Type]
      (get_a ^^ BitTagged.tag_i32)
      (get_a ^^ Num.from_signed_word32 env)

  let from_signed_word64 env =
    let set_a, get_a = new_local64 env "a" in
    set_a ^^
    get_a ^^ BitTagged.if_can_tag_i64 env [I32Type]
      (get_a ^^ BitTagged.tag)
      (get_a ^^ Num.from_signed_word64 env)

  let from_word30 env =
    compile_shl_const 1l

  let from_word32 env =
    let set_a, get_a = new_local env "a" in
    set_a ^^
    get_a ^^ BitTagged.if_can_tag_u32 env [I32Type]
      (get_a ^^ BitTagged.tag_i32)
      (get_a ^^ G.i (Convert (Wasm_exts.Values.I64 I64Op.ExtendUI32)) ^^ Num.from_word64 env)

  let from_word64 env =
    let set_a, get_a = new_local64 env "a" in
    set_a ^^
    get_a ^^ BitTagged.if_can_tag_u64 env [I32Type]
      (get_a ^^ BitTagged.tag)
      (get_a ^^ Num.from_word64 env)

  let truncate_to_word64 env =
    let set_a, get_a = new_local env "a" in
    set_a ^^ get_a ^^
    BitTagged.if_tagged_scalar env [I64Type]
      (get_a ^^ BitTagged.untag env)
      (get_a ^^ Num.truncate_to_word64 env)

  let truncate_to_word32 env =
    let set_a, get_a = new_local env "a" in
    set_a ^^ get_a ^^
    BitTagged.if_tagged_scalar env [I32Type]
      (get_a ^^ BitTagged.untag_i32)
      (get_a ^^ Num.truncate_to_word32 env)

  let to_word64 env =
    let set_a, get_a = new_local env "a" in
    set_a ^^ get_a ^^
    BitTagged.if_tagged_scalar env [I64Type]
      (get_a ^^ BitTagged.untag env)
      (get_a ^^ Num.to_word64 env)

  let to_word32 env =
    let set_a, get_a = new_local env "a" in
    set_a ^^ get_a ^^
    BitTagged.if_tagged_scalar env [I32Type]
      (get_a ^^ BitTagged.untag_i32)
      (get_a ^^ Num.to_word32 env)

  let to_word32_with env =
    let set_a, get_a = new_local env "a" in
    let set_err_msg, get_err_msg = new_local env "err_msg" in
    set_err_msg ^^ set_a ^^
    get_a ^^
    BitTagged.if_tagged_scalar env [I32Type]
      (get_a ^^ BitTagged.untag_i32)
      (get_a ^^ get_err_msg ^^ Num.to_word32_with env)
end

module BigNumLibtommath : BigNumType = struct

  let to_word32 env = E.call_import env "rts" "bigint_to_word32_trap"
  let to_word64 env = E.call_import env "rts" "bigint_to_word64_trap"
  let to_word32_with env = E.call_import env "rts" "bigint_to_word32_trap_with"

  let truncate_to_word32 env = E.call_import env "rts" "bigint_to_word32_wrap"
  let truncate_to_word64 env = E.call_import env "rts" "bigint_to_word64_wrap"

  let from_word30 env = E.call_import env "rts" "bigint_of_word32"
  let from_word32 env = E.call_import env "rts" "bigint_of_word32"
  let from_word64 env = E.call_import env "rts" "bigint_of_word64"
  let from_signed_word32 env = E.call_import env "rts" "bigint_of_int32"
  let from_signed_word64 env = E.call_import env "rts" "bigint_of_int64"

  let compile_data_size_unsigned env = E.call_import env "rts" "bigint_leb128_size"
  let compile_data_size_signed env = E.call_import env "rts" "bigint_sleb128_size"

  let compile_store_to_data_buf_unsigned env =
    let (set_buf, get_buf) = new_local env "buf" in
    let (set_n, get_n) = new_local env "n" in
    set_n ^^ set_buf ^^
    get_n ^^ get_buf ^^ E.call_import env "rts" "bigint_leb128_encode" ^^
    get_n ^^ E.call_import env "rts" "bigint_leb128_size"

  let compile_store_to_stream_unsigned env =
    E.call_import env "rts" "bigint_leb128_stream_encode"

  let compile_store_to_data_buf_signed env =
    let (set_buf, get_buf) = new_local env "buf" in
    let (set_n, get_n) = new_local env "n" in
    set_n ^^ set_buf ^^
    get_n ^^ get_buf ^^ E.call_import env "rts" "bigint_sleb128_encode" ^^
    get_n ^^ E.call_import env "rts" "bigint_sleb128_size"

  let compile_store_to_stream_signed env =
    E.call_import env "rts" "bigint_sleb128_stream_encode"

  let compile_load_from_data_buf env get_data_buf = function
    | false -> get_data_buf ^^ E.call_import env "rts" "bigint_leb128_decode"
    | true -> get_data_buf ^^ E.call_import env "rts" "bigint_sleb128_decode"

  let vanilla_lit env n =
    (* See enum mp_sign *)
    let sign = if Big_int.sign_big_int n >= 0 then 0l else 1l in

    let n = Big_int.abs_big_int n in

    let limbs =
      (* see MP_DIGIT_BIT *)
      let twoto28 = Big_int.power_int_positive_int 2 28 in
      let rec go n =
        if Big_int.sign_big_int n = 0
        then []
        else
          let (a, b) = Big_int.quomod_big_int n twoto28 in
          [ Big_int.int32_of_big_int b ] @ go a
      in go n
    in
    (* how many 32 bit digits *)
    let size = Int32.of_int (List.length limbs) in

    (* cf. mp_int in tommath.h *)
    let ptr = Tagged.shared_static_obj env Tagged.BigInt StaticBytes.[
      I32 size; (* used *)
      I32 size; (* size; relying on Heap.word_size == size_of(mp_digit) *)
      I32 sign;
      I32 0l; (* dp; this will be patched in BigInt::mp_int_ptr in the RTS when used *)
      i32s limbs

    ] in
    ptr

  let assert_nonneg env =
    Func.share_code1 env "assert_nonneg" ("n", I32Type) [I32Type] (fun env get_n ->
      get_n ^^
      E.call_import env "rts" "bigint_isneg" ^^
      E.then_trap_with env "Natural subtraction underflow" ^^
      get_n
    )

  let compile_abs env = E.call_import env "rts" "bigint_abs"
  let compile_neg env = E.call_import env "rts" "bigint_neg"
  let compile_add env = E.call_import env "rts" "bigint_add"
  let compile_mul env = E.call_import env "rts" "bigint_mul"
  let compile_signed_sub env = E.call_import env "rts" "bigint_sub"
  let compile_signed_div env = E.call_import env "rts" "bigint_div"
  let compile_signed_mod env = E.call_import env "rts" "bigint_rem"
  let compile_unsigned_sub env = E.call_import env "rts" "bigint_sub" ^^ assert_nonneg env
  let compile_unsigned_rem env = E.call_import env "rts" "bigint_rem"
  let compile_unsigned_div env = E.call_import env "rts" "bigint_div"
  let compile_unsigned_pow env = E.call_import env "rts" "bigint_pow"
  let compile_lsh env = E.call_import env "rts" "bigint_lsh"
  let compile_rsh env = E.call_import env "rts" "bigint_rsh"

  let compile_eq env = E.call_import env "rts" "bigint_eq"
  let compile_is_negative env = E.call_import env "rts" "bigint_isneg"
  let compile_relop env = function
      | Lt -> E.call_import env "rts" "bigint_lt"
      | Le -> E.call_import env "rts" "bigint_le"
      | Ge -> E.call_import env "rts" "bigint_ge"
      | Gt -> E.call_import env "rts" "bigint_gt"

  let fits_signed_bits env bits =
    E.call_import env "rts" "bigint_2complement_bits" ^^
    compile_unboxed_const (Int32.of_int bits) ^^
    G.i (Compare (Wasm_exts.Values.I32 I32Op.LeU))
  let fits_unsigned_bits env bits =
    E.call_import env "rts" "bigint_count_bits" ^^
    compile_unboxed_const (Int32.of_int bits) ^^
    G.i (Compare (Wasm_exts.Values.I32 I32Op.LeU))

end (* BigNumLibtommath *)

module BigNum = MakeCompact(BigNumLibtommath)

(* Primitive functions *)
module Prim = struct
  (* The {Nat,Int}{8,16} bits sit in the MSBs of the i32, in this manner
     we can perform almost all operations, with the exception of
     - Mul (needs shr of one operand)
     - Shr (needs masking of result)
     - Rot (needs duplication into LSBs, masking of amount and masking of result)
     - ctz (needs shr of operand or sub from result)

     Both {Nat,Int}{8,16} fit into the vanilla stackrep, so no boxing is necessary.
     This MSB-stored schema is also essentially what the interpreter is using.
  *)
  let prim_word32toNat = BigNum.from_word32
  let prim_shiftWordNtoUnsigned env b =
    compile_shrU_const b ^^
    prim_word32toNat env
  let prim_word32toInt = BigNum.from_signed_word32
  let prim_shiftWordNtoSigned env b =
    compile_shrS_const b ^^
    prim_word32toInt env
  let prim_intToWord32 = BigNum.truncate_to_word32
  let prim_intToWordNShifted env b =
    prim_intToWord32 env ^^
    TaggedSmallWord.shift_leftWordNtoI32 b
end (* Prim *)

module Object = struct
 (* An object with a mutable field1 and immutable field 2 has the following
    heap layout:

    ┌──────┬─────┬──────────┬──────────┬─────────┬─────────────┬───┐
    │ obj header │ n_fields │ hash_ptr │ ind_ptr │ field2_data │ … │
    └──────┴─────┴──────────┴┬─────────┴┬────────┴─────────────┴───┘
         ┌───────────────────┘          │
         │   ┌──────────────────────────┘
         │   ↓
         │  ╶─┬────────┬─────────────┐
         │    │ ObjInd │ field1_data │
         ↓    └────────┴─────────────┘
        ╶─┬─────────────┬─────────────┬───┐
          │ field1_hash │ field2_hash │ … │
          └─────────────┴─────────────┴───┘

    The object header includes the object tag (Object) and the forwarding pointer.
    The forwarding pointer is only reserved if compiled for the incremental GC.

    The field hash array lives in static memory (so no size header needed).
    The hash_ptr is skewed.

    The field2_data for immutable fields is a vanilla word.

    The field1_data for mutable fields are pointers to either an ObjInd, or a
    MutBox (they have the same layout). This indirection is a consequence of
    how we compile object literals with `await` instructions, as these mutable
    fields need to be able to alias local mutable variables.

    We could alternatively switch to an allocate-first approach in the
    await-translation of objects, and get rid of this indirection -- if it were
    not for the implementing of sharing of mutable stable values.
  *)

  let header_size env = Int32.add (Tagged.header_size env) 2l

  (* Number of object fields *)
  let size_field env = Int32.add (Tagged.header_size env) 0l
  let hash_ptr_field env = Int32.add (Tagged.header_size env) 1l

  module FieldEnv = Env.Make(String)

  (* This is for static objects *)
  let vanilla_lit env (fs : (string * int32) list) : int32 =
    let (hashes, ptrs) = fs
      |> List.map (fun (n, ptr) -> (Mo_types.Hash.hash n,ptr))
      |> List.sort compare
      |> List.split
    in

    let hash_ptr = E.add_static_32 env StaticBytes.[ i32s hashes ] in

    Tagged.shared_static_obj env Tagged.Object StaticBytes.[
      I32 (Int32.of_int (List.length fs));
      I32 hash_ptr;
      i32s ptrs;
    ]

  (* This is for non-recursive objects, i.e. ObjNewE *)
  (* The instructions in the field already create the indirection if needed *)
  let lit_raw env (fs : (string * (unit -> G.t)) list ) =
    let name_pos_map =
      fs |>
      (* We could store only public fields in the object, but
         then we need to allocate separate boxes for the non-public ones:
         List.filter (fun (_, vis, f) -> vis.it = Public) |>
      *)
      List.map (fun (n,_) -> (E.hash env n, n)) |>
      List.sort compare |>
      List.mapi (fun i (_h,n) -> (n,Int32.of_int i)) |>
      List.fold_left (fun m (n,i) -> FieldEnv.add n i m) FieldEnv.empty in

    let sz = Int32.of_int (FieldEnv.cardinal name_pos_map) in

    (* Create hash array *)
    let hashes = fs |>
      List.map (fun (n,_) -> E.hash env n) |>
      List.sort compare in
    let hash_ptr = E.add_static_32 env StaticBytes.[ i32s hashes ] in

    (* Allocate memory *)
    let (set_ri, get_ri, ri) = new_local_ env I32Type "obj" in
    Tagged.alloc env (Int32.add (header_size env) sz) Tagged.Object ^^
    set_ri ^^

    (* Set size *)
    get_ri ^^
    compile_unboxed_const sz ^^
    Tagged.store_field env (size_field env) ^^

    (* Set hash_ptr *)
    get_ri ^^
    compile_unboxed_const hash_ptr ^^
    Tagged.store_field env (hash_ptr_field env) ^^

    (* Write all the fields *)
    let init_field (name, mk_is) : G.t =
      (* Write the pointer to the indirection *)
      get_ri ^^
      mk_is () ^^
      let i = FieldEnv.find name name_pos_map in
      let offset = Int32.add (header_size env) i in
      Tagged.store_field env offset
    in
    G.concat_map init_field fs ^^

    (* Return the pointer to the object *)
    get_ri ^^
    Tagged.allocation_barrier env

  (* Returns a pointer to the object field (without following the field indirection) *)
  let idx_hash_raw env low_bound =
    let name = Printf.sprintf "obj_idx<%d>" low_bound  in
    Func.share_code2 env name (("x", I32Type), ("hash", I32Type)) [I32Type] (fun env get_x get_hash ->
      let set_x = G.setter_for get_x in
      let set_h_ptr, get_h_ptr = new_local env "h_ptr" in

      get_x ^^ Tagged.load_forwarding_pointer env ^^ set_x ^^

      get_x ^^ Tagged.load_field env (hash_ptr_field env) ^^

      (* Linearly scan through the fields (binary search can come later) *)
      (* unskew h_ptr and advance both to low bound *)
      compile_add_const Int32.(add ptr_unskew (mul Heap.word_size (of_int low_bound))) ^^
      set_h_ptr ^^
      get_x ^^
      compile_add_const Int32.(mul Heap.word_size (add (header_size env) (of_int low_bound))) ^^
      set_x ^^
      G.loop0 (
          get_h_ptr ^^ load_unskewed_ptr ^^
          get_hash ^^ G.i (Compare (Wasm_exts.Values.I32 I32Op.Eq)) ^^
          G.if0
            (get_x ^^ G.i Return)
            (get_h_ptr ^^ compile_add_const Heap.word_size ^^ set_h_ptr ^^
             get_x ^^ compile_add_const Heap.word_size ^^ set_x ^^
             G.i (Br (nr 1l)))
        ) ^^
      G.i Unreachable
    )

  (* Returns a pointer to the object field (possibly following the indirection) *)
  let idx_hash env low_bound indirect =
    if indirect
    then
      let name = Printf.sprintf "obj_idx_ind<%d>" low_bound in
      Func.share_code2 env name (("x", I32Type), ("hash", I32Type)) [I32Type] (fun env get_x get_hash ->
      get_x ^^ get_hash ^^
      idx_hash_raw env low_bound ^^
      load_ptr ^^ Tagged.load_forwarding_pointer env ^^
      compile_add_const (Int32.mul (MutBox.field env) Heap.word_size)
    )
    else idx_hash_raw env low_bound

  let field_type env obj_type s =
    let _, fields = Type.as_obj_sub [s] obj_type in
    Type.lookup_val_field s fields

  (* Determines whether the field is mutable (and thus needs an indirection) *)
  let is_mut_field env obj_type s =
    let _, fields = Type.as_obj_sub [s] obj_type in
    Type.is_mut (Type.lookup_val_field s fields)

  (* Computes a lower bound for the positional index of a field in an object *)
  let field_lower_bound env obj_type s =
    let open Type in
    let _, fields = as_obj_sub [s] obj_type in
    List.iter (function {typ = Typ _; _} -> assert false | _ -> ()) fields;
    let sorted_by_hash =
      List.sort
        (fun (h1, _) (h2, _) -> Lib.Uint32.compare h1 h2)
        (List.map (fun f -> Lib.Uint32.of_int32 (E.hash env f.lab), f) fields) in
    match Lib.List.index_of s (List.map (fun (_, {lab; _}) -> lab) sorted_by_hash) with
    | Some i -> i
    | _ -> assert false

  (* Returns a pointer to the object field (without following the indirection) *)
  let idx_raw env f =
    compile_unboxed_const (E.hash env f) ^^
    idx_hash_raw env 0

  (* Returns a pointer to the object field (possibly following the indirection) *)
  let idx env obj_type f =
    compile_unboxed_const (E.hash env f) ^^
    idx_hash env (field_lower_bound env obj_type f) (is_mut_field env obj_type f)

  (* load the value (or the mutbox) *)
  let load_idx_raw env f =
    idx_raw env f ^^
    load_ptr

  (* load the actual value (dereferencing the mutbox) *)
  let load_idx env obj_type f =
    idx env obj_type f ^^
    load_ptr

end (* Object *)

module Blob = struct
  (* The layout of a blob object is

     ┌──────┬─────┬─────────┬──────────────────┐
     │ obj header │ n_bytes │ bytes (padded) … │
     └──────┴─────┴─────────┴──────────────────┘

    The object header includes the object tag (Blob) and the forwarding pointer.
    The forwarding pointer is only reserved if compiled for the incremental GC.

    This heap object is used for various kinds of binary, non-pointer data.

    When used for Text values, the bytes are UTF-8 encoded code points from
    Unicode.
  *)

  let header_size env = Int32.add (Tagged.header_size env) 1l
  let len_field env = Int32.add (Tagged.header_size env) 0l

  let len env =
    Tagged.load_forwarding_pointer env ^^
    Tagged.load_field env (len_field env)

  let len_nat env =
    Func.share_code1 env "blob_len" ("text", I32Type) [I32Type] (fun env get ->
      get ^^
      len env ^^
      BigNum.from_word32 env
    )

  (* TODO: Port to 64-bit *)
  let vanilla_lit env s =
    Tagged.shared_static_obj env Tagged.Blob StaticBytes.[
      I32 (Int32.of_int (String.length s));
      Bytes s;
    ]

  let lit env s = compile_unboxed_const (vanilla_lit env s)

  let lit_ptr_len env s =
    compile_const_64 (Int64.add ptr_unskew_64 (E.add_static env StaticBytes.[Bytes s])) ^^
    compile_unboxed_const (Int32.of_int (String.length s))

  let alloc env =
    E.call_import env "rts" "alloc_blob" ^^
    (* uninitialized blob payload is allowed by the barrier *)
    Tagged.allocation_barrier env

  (* TODO: Port to 64-bit *)
  let unskewed_payload_offset env = Int32.(add ptr_unskew (mul Heap.word_size (header_size env)))

  let unskewed_payload_offset_64 env = Wasm.I64_convert.extend_i32_s (unskewed_payload_offset env)

  (* TODO: Port to 64-bit *)
  let payload_ptr_unskewed env =
    Tagged.load_forwarding_pointer env ^^
    compile_add_const (unskewed_payload_offset env)

  let payload_ptr_unskewed_64 env =
    Tagged.load_forwarding_pointer env ^^
    compile_add64_const (unskewed_payload_offset_64 env)

  let as_ptr_len env = Func.share_code1 env "as_ptr_size" ("x", I32Type) [I32Type; I32Type] (
    fun env get_x ->
      get_x ^^ payload_ptr_unskewed env ^^
      get_x ^^ len env
    )

  let of_ptr_size env = Func.share_code2 env "blob_of_ptr_size" (("ptr", I32Type), ("size" , I32Type)) [I32Type] (
    fun env get_ptr get_size ->
      let (set_x, get_x) = new_local env "x" in
      get_size ^^ alloc env ^^ set_x ^^
      get_x ^^ payload_ptr_unskewed env ^^
      get_ptr ^^
      get_size ^^
      Heap.memcpy env ^^
      get_x
    )

  let of_size_copy env get_size_fun copy_fun offset_fun =
    let (set_len, get_len) = new_local env "len" in
    let (set_blob, get_blob) = new_local env "blob" in
    get_size_fun env ^^ set_len ^^

    get_len ^^ alloc env ^^ set_blob ^^
    get_blob ^^ payload_ptr_unskewed env ^^
    offset_fun env ^^
    get_len ^^
    copy_fun env ^^

    get_blob

  (* Lexicographic blob comparison. Expects two blobs on the stack.
     Either specialized to a specific comparison operator, and returns a boolean,
     or implements the generic comparison, returning -1, 0 or 1 as Int8.
  *)
  let rec compare env op =
    (* return convention for the generic comparison function *)
    let is_lt = compile_unboxed_const (TaggedSmallWord.vanilla_lit Type.Int8 (-1)) in
    let is_gt = compile_unboxed_const (TaggedSmallWord.vanilla_lit Type.Int8 1) in
    let is_eq = compile_unboxed_const (TaggedSmallWord.vanilla_lit Type.Int8 0) in
    let open Operator in
    let name = match op with
        | Some LtOp -> "Blob.compare_lt"
        | Some LeOp -> "Blob.compare_le"
        | Some GeOp -> "Blob.compare_ge"
        | Some GtOp -> "Blob.compare_gt"
        | Some EqOp -> "Blob.compare_eq"
        | Some NeqOp -> "Blob.compare_neq"
        | None -> "Blob.compare" in
    Func.share_code2 env name (("x", I32Type), ("y", I32Type)) [I32Type] (fun env get_x get_y ->
      match op with
        (* Some operators can be reduced to the negation of other operators *)
        | Some LtOp -> get_x ^^ get_y ^^ compare env (Some GeOp) ^^ Bool.neg
        | Some GtOp -> get_x ^^ get_y ^^ compare env (Some LeOp) ^^ Bool.neg
        | Some NeqOp -> get_x ^^ get_y ^^ compare env (Some EqOp) ^^ Bool.neg
        | _ ->
      begin
        let set_x = G.setter_for get_x in
        let set_y = G.setter_for get_y in
        get_x ^^ Tagged.load_forwarding_pointer env ^^ set_x ^^
        get_y ^^ Tagged.load_forwarding_pointer env ^^ set_y ^^

        let (set_len1, get_len1) = new_local env "len1" in
        let (set_len2, get_len2) = new_local env "len2" in
        let (set_len, get_len) = new_local env "len" in
        let (set_a, get_a) = new_local env "a" in
        let (set_b, get_b) = new_local env "b" in

        get_x ^^ len env ^^ set_len1 ^^
        get_y ^^ len env ^^ set_len2 ^^

        (* Find minimum length *)
        begin if op = Some EqOp then
          (* Early exit for equality *)
          get_len1 ^^ get_len2 ^^ G.i (Compare (Wasm_exts.Values.I32 I32Op.Eq)) ^^
          G.if0 G.nop (Bool.lit false ^^ G.i Return) ^^

          get_len1 ^^ set_len
        else
          get_len1 ^^ get_len2 ^^ G.i (Compare (Wasm_exts.Values.I32 I32Op.LeU)) ^^
          G.if0
            (get_len1 ^^ set_len)
            (get_len2 ^^ set_len)
        end ^^

        (* We could do word-wise comparisons if we know that the trailing bytes
           are zeroed *)
        get_len ^^
        from_0_to_n env (fun get_i ->
          get_x ^^
          payload_ptr_unskewed env ^^
          get_i ^^
          G.i (Binary (Wasm_exts.Values.I32 I32Op.Add)) ^^
          G.i (Load {ty = I32Type; align = 0; offset = 0L; sz = Some Wasm_exts.Types.(Pack8, ZX)}) ^^
          set_a ^^

          get_y ^^
          payload_ptr_unskewed env ^^
          get_i ^^
          G.i (Binary (Wasm_exts.Values.I32 I32Op.Add)) ^^
          G.i (Load {ty = I32Type; align = 0; offset = 0L; sz = Some Wasm_exts.Types.(Pack8, ZX)}) ^^
          set_b ^^

          get_a ^^ get_b ^^ G.i (Compare (Wasm_exts.Values.I32 I32Op.Eq)) ^^
          G.if0 G.nop (
            (* first non-equal elements *)
            begin match op with
            | Some LeOp -> get_a ^^ get_b ^^ G.i (Compare (Wasm_exts.Values.I32 I32Op.LeU))
            | Some GeOp -> get_a ^^ get_b ^^ G.i (Compare (Wasm_exts.Values.I32 I32Op.GeU))
            | Some EqOp -> Bool.lit false
            | None -> get_a ^^ get_b ^^ G.i (Compare (Wasm_exts.Values.I32 I32Op.LtU)) ^^
                      G.if1 I32Type is_lt is_gt
            | _ -> assert false
            end ^^
            G.i Return
          )
        ) ^^
        (* Common prefix is same *)
        match op with
        | Some LeOp -> get_len1 ^^ get_len2 ^^ G.i (Compare (Wasm_exts.Values.I32 I32Op.LeU))
        | Some GeOp -> get_len1 ^^ get_len2 ^^ G.i (Compare (Wasm_exts.Values.I32 I32Op.GeU))
        | Some EqOp -> Bool.lit true (* NB: Different length handled above *)
        | None ->
            get_len1 ^^ get_len2 ^^ G.i (Compare (Wasm_exts.Values.I32 I32Op.LtU)) ^^
            G.if1 I32Type is_lt (
              get_len1 ^^ get_len2 ^^ G.i (Compare (Wasm_exts.Values.I32 I32Op.GtU)) ^^
              G.if1 I32Type is_gt is_eq
            )
        | _ -> assert false
      end
  )

  let iter env =
    E.call_import env "rts" "blob_iter"
  let iter_done env =
    E.call_import env "rts" "blob_iter_done"
  let iter_next env =
    E.call_import env "rts" "blob_iter_next" ^^
    TaggedSmallWord.msb_adjust Type.Nat8

  let dyn_alloc_scratch env = alloc env ^^ payload_ptr_unskewed env

  (* TODO: rewrite using MemoryFill *)
  let clear env =
    Func.share_code1 env "blob_clear" ("x", I32Type) [] (fun env get_x ->
      let (set_ptr, get_ptr) = new_local env "ptr" in
      let (set_len, get_len) = new_local env "len" in
      get_x ^^
      as_ptr_len env ^^
      set_len ^^
      set_ptr ^^

      (* round to word size *)
      get_len ^^
      compile_add_const (Int32.sub Heap.word_size 1l) ^^
      compile_divU_const Heap.word_size ^^

      (* clear all words *)
      from_0_to_n env (fun get_i ->
        get_ptr ^^
        compile_unboxed_const 0l ^^
        store_unskewed_ptr ^^
        get_ptr ^^
        compile_add_const Heap.word_size ^^
        set_ptr))

end (* Blob *)

module Text = struct
  (*
  Most of the heavy lifting around text values is in rts/motoko-rts/src/text.rs
  *)

  (* The layout of a concatenation node is

     ┌──────┬─────┬─────────┬───────┬───────┐
     │ obj header │ n_bytes │ text1 │ text2 │
     └──────┴─────┴─────────┴───────┴───────┘

    The object header includes the object tag (TAG_CONCAT defined in rts/types.rs) and the forwarding pointer
    The forwarding pointer is only reserved if compiled for the incremental GC.

    This is internal to rts/text.c, with the exception of GC-related code.
  *)

  let of_ptr_size env =
    E.call_import env "rts" "text_of_ptr_size"
  let concat env =
    E.call_import env "rts" "text_concat"
  let size env =
    E.call_import env "rts" "text_size"
  let to_buf env =
    E.call_import env "rts" "text_to_buf"
  let len_nat env =
    Func.share_code1 env "text_len" ("text", I32Type) [I32Type] (fun env get ->
      get ^^
      E.call_import env "rts" "text_len" ^^
      BigNum.from_word32 env
    )
  let prim_showChar env =
    TaggedSmallWord.untag_codepoint ^^
    E.call_import env "rts" "text_singleton"
  let to_blob env = E.call_import env "rts" "blob_of_text"

  let of_blob env =
    let (set_blob, get_blob) = new_local env "blob" in
    set_blob ^^
    get_blob ^^ Blob.as_ptr_len env ^^
    E.call_import env "rts" "utf8_valid" ^^
    G.if1 I32Type (Opt.inject_simple env get_blob) (Opt.null_lit env)


  let iter env =
    E.call_import env "rts" "text_iter"
  let iter_done env =
    E.call_import env "rts" "text_iter_done"
  let iter_next env =
    E.call_import env "rts" "text_iter_next" ^^
    TaggedSmallWord.tag_codepoint

  let compare env op =
    let open Operator in
    let name = match op with
        | LtOp -> "Text.compare_lt"
        | LeOp -> "Text.compare_le"
        | GeOp -> "Text.compare_ge"
        | GtOp -> "Text.compare_gt"
        | EqOp -> "Text.compare_eq"
        | NeqOp -> assert false in
    Func.share_code2 env name (("x", I32Type), ("y", I32Type)) [I32Type] (fun env get_x get_y ->
      get_x ^^ Tagged.load_forwarding_pointer env ^^
      get_y ^^ Tagged.load_forwarding_pointer env ^^
      E.call_import env "rts" "text_compare" ^^
      compile_unboxed_const 0l ^^
      match op with
        | LtOp -> G.i (Compare (Wasm_exts.Values.I32 I32Op.LtS))
        | LeOp -> G.i (Compare (Wasm_exts.Values.I32 I32Op.LeS))
        | GtOp -> G.i (Compare (Wasm_exts.Values.I32 I32Op.GtS))
        | GeOp -> G.i (Compare (Wasm_exts.Values.I32 I32Op.GeS))
        | EqOp -> G.i (Compare (Wasm_exts.Values.I32 I32Op.Eq))
        | NeqOp -> assert false
    )


end (* Text *)

module Arr = struct
  (* Object layout:

     ┌──────┬─────┬──────────┬────────┬───┐
     │ obj header │ n_fields │ field1 │ … │
     └──────┴─────┴──────────┴────────┴───┘

     The object  header includes the object tag (Array) and the forwarding pointer.
     The forwarding pointer is only reserved if compiled for the incremental GC.

     No difference between mutable and immutable arrays.
  *)

  let header_size env = Int32.add (Tagged.header_size env) 1l

  (* TODO: Refactor for 64-bit support *)
  let header_size_64 env = Wasm.I64_convert.extend_i32_u (header_size env)

  let element_size = 4l

  (* TODO: Refactor for 64-bit support *)
  let element_size_64 = Wasm.I64_convert.extend_i32_u element_size

  let len_field env = Int32.add (Tagged.header_size env) 0l

  (* TODO: Refactor for 64-bit support *)
  let len_field_64 env = Wasm.I64_convert.extend_i32_u (len_field env)

  let len env =
    Tagged.load_forwarding_pointer env ^^
    Tagged.load_field env (len_field env)

  (* Static array access. No checking *)
  let load_field env n =
    Tagged.load_forwarding_pointer env ^^
    Tagged.load_field env Int32.(add n (header_size env))

  (* Dynamic array access. Returns the address (not the value) of the field.
     Does no bounds checking *)
  let unsafe_idx env =
    Func.share_code2 env "Array.unsafe_idx" (("array", I32Type), ("idx", I32Type)) [I32Type] (fun env get_array get_idx ->
      get_idx ^^
      compile_add_const (header_size env) ^^
      compile_mul_const element_size ^^
      get_array ^^
      Tagged.load_forwarding_pointer env ^^
      G.i (Binary (Wasm_exts.Values.I32 I32Op.Add))
    )

  (* Dynamic array access. Returns the address (not the value) of the field.
     Does bounds checking *)
  let idx env =
    Func.share_code2 env "Array.idx" (("array", I32Type), ("idx", I32Type)) [I32Type] (fun env get_array get_idx ->
      (* No need to check the lower bound, we interpret idx as unsigned *)
      (* Check the upper bound *)
      get_idx ^^
      get_array ^^ len env ^^
      G.i (Compare (Wasm_exts.Values.I32 I32Op.LtU)) ^^
      E.else_trap_with env "Array index out of bounds" ^^

      get_idx ^^
      compile_add_const (header_size env) ^^
      compile_mul_const element_size ^^
      get_array ^^
      Tagged.load_forwarding_pointer env ^^
      G.i (Binary (Wasm_exts.Values.I32 I32Op.Add))
    )

  (* As above, but taking a bigint (Nat), and reporting overflow as out of bounds *)
  let idx_bigint env =
    Func.share_code2 env "Array.idx_bigint" (("array", I32Type), ("idx", I32Type)) [I32Type] (fun env get_array get_idx ->
      get_array ^^
      get_idx ^^
      Blob.lit env "Array index out of bounds" ^^
      BigNum.to_word32_with env ^^
      idx env
  )

  let element_type env typ = match Type.promote typ with
     | Type.Array element_type -> element_type
     | _ -> assert false

  let vanilla_lit env ptrs =
    Tagged.shared_static_obj env Tagged.Array StaticBytes.[
      I32 (Int32.of_int (List.length ptrs));
      i32s ptrs;
    ]

  (* Compile an array literal. *)
  let lit env element_instructions =
    Tagged.obj env Tagged.Array
     ([ compile_unboxed_const (Wasm.I32.of_int_u (List.length element_instructions))
      ] @ element_instructions)

  (* Does not initialize the fields! *)
  (* Note: Post allocation barrier must be applied after initialization *)
  let alloc env =
    E.call_import env "rts" "alloc_array"

  let iterate env get_array body =
    let (set_boundary, get_boundary) = new_local64 env "boundary" in
    let (set_pointer, get_pointer) = new_local64 env "pointer" in
    let set_array = G.setter_for get_array in

    get_array ^^ Tagged.load_forwarding_pointer env ^^ set_array ^^

    (* Initial element pointer, skewed *)
    compile_const_64 (header_size_64 env) ^^
    compile_mul64_const element_size_64 ^^
    get_array ^^
    G.i (Binary (Wasm_exts.Values.I64 I64Op.Add)) ^^
    set_pointer ^^

    (* Upper pointer boundary, skewed *)
    get_array ^^
    Tagged.load_field64_64 env (len_field_64 env) ^^
    compile_mul64_const element_size_64 ^^
    get_pointer ^^
    G.i (Binary (Wasm_exts.Values.I64 I64Op.Add)) ^^
    set_boundary ^^

    (* Loop through all elements *)
    compile_while env
    ( get_pointer ^^
      get_boundary ^^
      G.i (Compare (Wasm_exts.Values.I64 I64Op.LtU))
    ) (
      body get_pointer ^^

      (* Next element pointer, skewed *)
      get_pointer ^^
      compile_add64_const element_size_64 ^^
      set_pointer
    )

  (* The primitive operations *)
  (* No need to wrap them in RTS functions: They occur only once, in the prelude. *)
  let init env =
    let (set_x, get_x) = new_local env "x" in
    let (set_r, get_r) = new_local64 env "r" in
    set_x ^^

    (* Allocate *)
    BigNum.to_word64 env ^^
    alloc env ^^
    set_r ^^

    (* Write elements *)
    iterate env get_r (fun get_pointer ->
      get_pointer ^^
      get_x ^^
      (* TODO: Refactor: Use int64 values during 64-bit port *)
      G.i (Convert (Wasm_exts.Values.I64 I64Op.ExtendUI32)) ^^
      store_ptr_64
    ) ^^

    get_r ^^
    Tagged.allocation_barrier env
    (* TODO: Remove this temporary solution during 64-bit port, do not narrow to 32-bit again *)
    ^^ G.i (Convert (Wasm_exts.Values.I32 I32Op.WrapI64))


  let tabulate env =
    let (set_f, get_f) = new_local env "f" in
    let (set_r, get_r) = new_local env "r" in
    let (set_i, get_i) = new_local env "i" in
    set_f ^^

    (* Allocate *)
    BigNum.to_word32 env ^^
    alloc env ^^
    set_r ^^

    (* Initial index *)
    compile_unboxed_const 0l ^^
    set_i ^^

    (* Write elements *)
    iterate env get_r (fun get_pointer ->
      get_pointer ^^
      (* The closure *)
      get_f ^^
      Closure.prepare_closure_call env ^^
      (* The arg *)
      get_i ^^
      BigNum.from_word32 env ^^
      (* The closure again *)
      get_f ^^
      (* Call *)
      Closure.call_closure env 1 1 ^^
      store_ptr ^^

      (* Increment index *)
      get_i ^^
      compile_add_const 1l ^^
      set_i
    ) ^^
    get_r ^^
    Tagged.allocation_barrier env

  let ofBlob env =
    Func.share_code1 env "Arr.ofBlob" ("blob", I32Type) [I32Type] (fun env get_blob ->
      let (set_len, get_len) = new_local env "len" in
      let (set_r, get_r) = new_local env "r" in

      get_blob ^^ Blob.len env ^^ set_len ^^

      get_len ^^ alloc env ^^ set_r ^^

      get_len ^^ from_0_to_n env (fun get_i ->
        get_r ^^ get_i ^^ unsafe_idx env ^^
        get_blob ^^ Blob.payload_ptr_unskewed env ^^
        get_i ^^ G.i (Binary (Wasm_exts.Values.I32 I32Op.Add)) ^^
        G.i (Load {ty = I32Type; align = 0; offset = 0L; sz = Some Wasm_exts.Types.(Pack8, ZX)}) ^^
        TaggedSmallWord.msb_adjust Type.Nat8 ^^
        store_ptr
      ) ^^
      get_r ^^
      Tagged.allocation_barrier env
    )

  let toBlob env =
    Func.share_code1 env "Arr.toBlob" ("array", I32Type) [I32Type] (fun env get_a ->
      let (set_len, get_len) = new_local env "len" in
      let (set_r, get_r) = new_local env "r" in

      get_a ^^ len env ^^ set_len ^^

      get_len ^^ Blob.alloc env ^^ set_r ^^

      get_len ^^ from_0_to_n env (fun get_i ->
        get_r ^^ Blob.payload_ptr_unskewed env ^^
        get_i ^^ G.i (Binary (Wasm_exts.Values.I32 I32Op.Add)) ^^
        get_a ^^ get_i ^^ unsafe_idx env ^^
        load_ptr ^^
        TaggedSmallWord.lsb_adjust Type.Nat8 ^^
        G.i (Store {ty = I32Type; align = 0; offset = 0L; sz = Some Wasm_exts.Types.Pack8})
      ) ^^

      get_r
    )

end (* Array *)

module Tuple = struct
  (* Tuples use the same object representation (and same tag) as arrays.
     Even though we know the size statically, we still need the size
     information for the GC.

     One could introduce tags for small tuples, to save one word.
  *)

  (* We represent the boxed empty tuple as the unboxed scalar 0, i.e. simply as
     number (but really anything is fine, we never look at this) *)
  let unit_vanilla_lit = 0l
  let compile_unit = compile_unboxed_const unit_vanilla_lit

  (* Expects on the stack the pointer to the array. *)
  let load_n env n =
    Tagged.load_forwarding_pointer env ^^
    Tagged.load_field env (Int32.add (Arr.header_size env) n)

  (* Takes n elements of the stack and produces an argument tuple *)
  let from_stack env n =
    if n = 0 then compile_unit
    else
      let name = Printf.sprintf "to_%i_tuple" n in
      let args = Lib.List.table n (fun i -> Printf.sprintf "arg%i" i, I32Type) in
      Func.share_code env name args [I32Type] (fun env ->
        Arr.lit env (Lib.List.table n (fun i -> G.i (LocalGet (nr (Int32.of_int i)))))
      )

  (* Takes an argument tuple and puts the elements on the stack: *)
  let to_stack env n =
    if n = 0 then G.i Drop else
    begin
      let name = Printf.sprintf "from_%i_tuple" n in
      let retty = Lib.List.make n I32Type in
      Func.share_code1 env name ("tup", I32Type) retty (fun env get_tup ->
        G.table n (fun i -> get_tup ^^ load_n env (Int32.of_int i))
      )
    end

end (* Tuple *)

module Lifecycle = struct
  (*
  This module models the life cycle of a canister as a very simple state machine,
  keeps track of the current state of the canister, and traps noisily if an
  unexpected transition happens. Such a transition would either be a bug in the
  underlying system, or in our RTS.
  *)

  type state =
    | PreInit
  (* We do not use the (start) function when compiling canisters, so skip
     these two:
    | InStart
    | Started (* (start) has run *)
  *)
    | InInit (* canister_init *)
    | Idle (* basic steady state *)
    | InUpdate
    | InQuery
    | PostQuery (* an invalid state *)
    | InPreUpgrade
    | PostPreUpgrade (* an invalid state *)
    | InPostUpgrade
    | InComposite

  let string_of_state state = match state with
    | PreInit -> "PreInit"
    | InInit -> "InInit"
    | Idle -> "Idle"
    | InUpdate -> "InUpdate"
    | InQuery -> "InQuery"
    | PostQuery -> "PostQuery"
    | InPreUpgrade -> "InPreUpgrade"
    | PostPreUpgrade -> "PostPreUpgrade"
    | InPostUpgrade -> "InPostUpgrade"
    | InComposite -> "InComposite"

  let int_of_state = function
    | PreInit -> 0l (* Automatically null *)
    (*
    | InStart -> 1l
    | Started -> 2l
    *)
    | InInit -> 3l
    | Idle -> 4l
    | InUpdate -> 5l
    | InQuery -> 6l
    | PostQuery -> 7l
    | InPreUpgrade -> 8l
    | PostPreUpgrade -> 9l
    | InPostUpgrade -> 10l
    | InComposite -> 11l

  let ptr () = Stack.end_ ()
  let end_ () = Int64.add (Stack.end_ ()) Heap.word_size_64

  (* Which states may come before this *)
  let pre_states = function
    | PreInit -> []
    (*
    | InStart -> [PreInit]
    | Started -> [InStart]
    *)
    | InInit -> [PreInit]
    | Idle -> [InInit; InUpdate; InPostUpgrade; InComposite]
    | InUpdate -> [Idle]
    | InQuery -> [Idle]
    | PostQuery -> [InQuery]
    | InPreUpgrade -> [Idle]
    | PostPreUpgrade -> [InPreUpgrade]
    | InPostUpgrade -> [InInit]
    | InComposite -> [Idle]

  let get env =
    compile_const_64 (ptr ()) ^^
    load_unskewed_ptr

  let set env new_state =
    compile_const_64 (ptr ()) ^^
    compile_unboxed_const (int_of_state new_state) ^^
    store_unskewed_ptr

  let trans env new_state =
    let name = "trans_state" ^ Int32.to_string (int_of_state new_state) in
    Func.share_code0 env name [] (fun env ->
      G.block0 (
        let rec go = function
        | [] -> E.trap_with env
          ("internal error: unexpected state entering " ^ string_of_state new_state)
        | (s::ss) ->
          get env ^^ compile_eq_const (int_of_state s) ^^
          G.if0 (G.i (Br (nr 1l))) G.nop ^^
          go ss
        in go (pre_states new_state)
        ) ^^
      set env new_state
    )

end (* Lifecycle *)


module IC = struct

  (* IC-specific stuff: System imports, databufs etc. *)

  let register_globals env =
    (* result of last ic0.call_perform  *)
    E.add_global32 env "__call_perform_status" Mutable 0l;
    E.add_global32 env "__call_perform_message" Mutable 0l
    (* NB: __call_perform_message is not a root so text contents *must* be static *)

  let get_call_perform_status env =
    G.i (GlobalGet (nr (E.get_global env "__call_perform_status")))
  let set_call_perform_status env =
    G.i (GlobalSet (nr (E.get_global env "__call_perform_status")))
  let get_call_perform_message env =
    G.i (GlobalGet (nr (E.get_global env "__call_perform_message")))
  let set_call_perform_message env =
    G.i (GlobalSet (nr (E.get_global env "__call_perform_message")))

  let init_globals env =
    Blob.lit env "" ^^
    set_call_perform_message env

  let i32s n = Lib.List.make n I32Type
  let i64s n = Lib.List.make n I64Type

  let import_ic0 env =
      E.add_func_import env "ic0" "accept_message" [] [];
      E.add_func_import env "ic0" "call_data_append" (i32s 2) [];
      E.add_func_import env "ic0" "call_cycles_add128" (i64s 2) [];
      E.add_func_import env "ic0" "call_new" (i32s 8) [];
      E.add_func_import env "ic0" "call_perform" [] [I32Type];
      E.add_func_import env "ic0" "call_on_cleanup" (i32s 2) [];
      E.add_func_import env "ic0" "canister_cycle_balance128" [I32Type] [];
      E.add_func_import env "ic0" "canister_self_copy" (i32s 3) [];
      E.add_func_import env "ic0" "canister_self_size" [] [I32Type];
      E.add_func_import env "ic0" "canister_status" [] [I32Type];
      E.add_func_import env "ic0" "canister_version" [] [I64Type];
      E.add_func_import env "ic0" "is_controller" (i32s 2) [I32Type];
      E.add_func_import env "ic0" "debug_print" (i32s 2) [];
      E.add_func_import env "ic0" "msg_arg_data_copy" (i32s 3) [];
      E.add_func_import env "ic0" "msg_arg_data_size" [] [I32Type];
      E.add_func_import env "ic0" "msg_caller_copy" (i32s 3) [];
      E.add_func_import env "ic0" "msg_caller_size" [] [I32Type];
      E.add_func_import env "ic0" "msg_cycles_available128" [I32Type] [];
      E.add_func_import env "ic0" "msg_cycles_refunded128" [I32Type] [];
      E.add_func_import env "ic0" "msg_cycles_accept128" [I64Type; I64Type; I32Type] [];
      E.add_func_import env "ic0" "certified_data_set" (i32s 2) [];
      E.add_func_import env "ic0" "data_certificate_present" [] [I32Type];
      E.add_func_import env "ic0" "data_certificate_size" [] [I32Type];
      E.add_func_import env "ic0" "data_certificate_copy" (i32s 3) [];
      E.add_func_import env "ic0" "msg_method_name_size" [] [I32Type];
      E.add_func_import env "ic0" "msg_method_name_copy" (i32s 3) [];
      E.add_func_import env "ic0" "msg_reject_code" [] [I32Type];
      E.add_func_import env "ic0" "msg_reject_msg_size" [] [I32Type];
      E.add_func_import env "ic0" "msg_reject_msg_copy" (i32s 3) [];
      E.add_func_import env "ic0" "msg_reject" (i32s 2) [];
      E.add_func_import env "ic0" "msg_reply_data_append" (i32s 2) [];
      E.add_func_import env "ic0" "msg_reply" [] [];
      E.add_func_import env "ic0" "performance_counter" [I32Type] [I64Type];
      E.add_func_import env "ic0" "trap" (i32s 2) [];
      E.add_func_import env "ic0" "stable64_write" (i64s 3) [];
      E.add_func_import env "ic0" "stable64_read" (i64s 3) [];
      E.add_func_import env "ic0" "stable64_size" [] [I64Type];
      E.add_func_import env "ic0" "stable64_grow" [I64Type] [I64Type];
      E.add_func_import env "ic0" "time" [] [I64Type];
      if !Flags.global_timer then
        E.add_func_import env "ic0" "global_timer_set" [I64Type] [I64Type];
      ()

  let system_imports env =
    match E.mode env with
    | Flags.ICMode ->
      import_ic0 env
    | Flags.RefMode  ->
      import_ic0 env
    | Flags.WASIMode ->
      E.add_func_import env "wasi_unstable" "fd_write" [I32Type; I32Type; I32Type; I32Type] [I32Type];
    | Flags.WasmMode -> ()

  let system_call env funcname = E.call_import env "ic0" funcname

  let register env =
      (* Since the wasmtime `fd_write` function still only supports 32-bit pointers, we allocate a static buffer for the text output in the 32-bit space. *)
      let print_buffer = match E.mode env with
      | Flags.WASIMode -> 
        begin 
          let length = 256 in
          let zero_data = String.make length '\x00' in
          (E.add_static env StaticBytes.[Bytes zero_data], length)
        end
      | _ -> (-1L, 0) in

      let narrow_to_ptr32 env get_ptr =
        get_ptr ^^
        compile_const_64 0xffff_ffffL ^^
        G.i (Compare (Wasm_exts.Values.I64 I64Op.LeU)) ^^
        E.else_trap_with env "cannot narrow pointer to 32 bit" ^^ (* Note: If narrow fails during print, the trap print leads to an infinite recursion and a stack overflow *)
        get_ptr ^^
        G.i (Convert (Wasm_exts.Values.I32 I32Op.WrapI64)) in
    
      let min env first second = 
        first ^^
        second ^^
        G.i (Compare (Wasm_exts.Values.I32 I32Op.LtU)) ^^
        G.if1 I32Type (first) (second) in

      Func.define_built_in env "print_ptr" [("ptr", I64Type); ("len", I32Type)] [] (fun env ->
        match E.mode env with
        | Flags.WasmMode -> G.i Nop
        | Flags.ICMode | Flags.RefMode ->
          assert false;
          (* TODO: Port to 64 bit
            G.i (LocalGet (nr 0l)) ^^
            G.i (LocalGet (nr 1l)) ^^
            system_call env "debug_print"
           *)
        | Flags.WASIMode -> begin
          (* wasmtime legacy: `fd_write` is still using 32-bit pointers in 64-bit mode *)
          let get_ptr = G.i (LocalGet (nr 0l)) in
          let get_len = G.i (LocalGet (nr 1l)) in

          Stack.with_words env "io_vec" 6L (fun get_iovec_ptr ->
            let (buffer_ptr, buffer_length) = print_buffer in

            (* Truncate the text if it does not fit into the buffer **)
            min env (compile_unboxed_const (Int32.of_int buffer_length)) get_len ^^
            G.setter_for get_len ^^

            (* Copy the text to the static buffer in 32-bit space *)
            compile_const_64 buffer_ptr ^^
            get_ptr ^^
            get_len ^^
            G.i (Convert (Wasm_exts.Values.I64 I64Op.ExtendUI32)) ^^
            Heap.memcpy env ^^

            (* We use the iovec functionality to append a newline *)
            get_iovec_ptr ^^
            narrow_to_ptr32 env (compile_const_64 buffer_ptr) ^^ (* This is safe because the buffer resides in 32-bit space *)
            G.i (Store {ty = I32Type; align = 2; offset = 0L; sz = None}) ^^

            get_iovec_ptr ^^
            get_len ^^
            G.i (Store {ty = I32Type; align = 2; offset = 4L; sz = None}) ^^

            get_iovec_ptr ^^
            narrow_to_ptr32 env get_iovec_ptr ^^ (* The stack pointer should always be in the 32-bit space *)
            compile_add_const 16l ^^
            G.i (Store {ty = I32Type; align = 2; offset = 8L; sz = None}) ^^

            get_iovec_ptr ^^
            compile_unboxed_const 1l ^^
            G.i (Store {ty = I32Type; align = 2; offset = 12L; sz = None}) ^^

            get_iovec_ptr ^^
            compile_unboxed_const (Int32.of_int (Char.code '\n')) ^^
            G.i (Store {ty = I32Type; align = 0; offset = 16L; sz = Some Wasm_exts.Types.Pack8}) ^^

            (* Call fd_write twice to work around
               https://github.com/bytecodealliance/wasmtime/issues/629
            *)

            compile_unboxed_const 1l (* stdout *) ^^
            narrow_to_ptr32 env get_iovec_ptr ^^
            compile_unboxed_const 1l (* one string segment (2 doesn't work) *) ^^
            narrow_to_ptr32 env get_iovec_ptr ^^
            compile_add_const 20l ^^ (* out for bytes written, we ignore that *)
            E.call_import env "wasi_unstable" "fd_write" ^^
            G.i Drop ^^

            compile_unboxed_const 1l (* stdout *) ^^
            narrow_to_ptr32 env get_iovec_ptr ^^
            compile_add_const 8l ^^
            compile_unboxed_const 1l (* one string segment *) ^^
            narrow_to_ptr32 env get_iovec_ptr ^^
            compile_add_const 20l ^^ (* out for bytes written, we ignore that *)
            E.call_import env "wasi_unstable" "fd_write" ^^
            G.i Drop)
          end);

      E.add_export env (nr {
        name = Lib.Utf8.decode "print_ptr";
        edesc = nr (FuncExport (nr (E.built_in env "print_ptr")))
      })


  let ic_system_call call env =
    match E.mode env with
    | Flags.(ICMode | RefMode) ->
      system_call env call
    | _ ->
      E.trap_with env Printf.(sprintf "cannot get %s when running locally" call)

  let performance_counter = ic_system_call "performance_counter"
  let is_controller = ic_system_call "is_controller"
  let canister_version = ic_system_call "canister_version"

  let print_ptr_len env = G.i (Call (nr (E.built_in env "print_ptr")))

  let print_text env =
    Func.share_code1 env "print_text" ("str", I64Type) [] (fun env get_str ->
      let (set_blob, get_blob) = new_local64 env "blob" in
      get_str ^^ Text.to_blob env ^^ set_blob ^^
      get_blob ^^ Blob.payload_ptr_unskewed_64 env ^^
      get_blob ^^ Blob.len env ^^
      print_ptr_len env
    )

  (* For debugging *)
  let _compile_static_print env s =
    Blob.lit_ptr_len env s ^^ print_ptr_len env

  let ic_trap env = system_call env "trap"

  let trap_ptr_len env =
    match E.mode env with
    | Flags.WasmMode -> G.i Unreachable
    | Flags.WASIMode -> print_ptr_len env ^^ G.i Unreachable
    (* TODO: Reenable in 64-bit support
    | Flags.ICMode | Flags.RefMode -> ic_trap env ^^ G.i Unreachable
    *)

  let trap_with env s =
    Blob.lit_ptr_len env s ^^ trap_ptr_len env

  let trap_text env  =
    Text.to_blob env ^^ Blob.as_ptr_len env ^^ trap_ptr_len env

  let default_exports env =
    (* these exports seem to be wanted by the hypervisor/v8 *)
    E.add_export env (nr {
      name = Lib.Utf8.decode (
        match E.mode env with
        | Flags.WASIMode -> "memory"
        | _  -> "mem"
      );
      edesc = nr (MemoryExport (nr 0l))
    });
    E.add_export env (nr {
      name = Lib.Utf8.decode "table";
      edesc = nr (TableExport (nr 0l))
    })

  let export_init env =
    assert (E.mode env = Flags.ICMode || E.mode env = Flags.RefMode);
    let empty_f = Func.of_body env [] [] (fun env ->
      Lifecycle.trans env Lifecycle.InInit ^^

      G.i (Call (nr (E.built_in env "init"))) ^^
      GC.collect_garbage env ^^

      Lifecycle.trans env Lifecycle.Idle
    ) in
    let fi = E.add_fun env "canister_init" empty_f in
    E.add_export env (nr {
      name = Lib.Utf8.decode "canister_init";
      edesc = nr (FuncExport (nr fi))
      })

  let export_heartbeat env =
    assert (E.mode env = Flags.ICMode || E.mode env = Flags.RefMode);
    let fi = E.add_fun env "canister_heartbeat"
      (Func.of_body env [] [] (fun env ->
        G.i (Call (nr (E.built_in env "heartbeat_exp"))) ^^
        (* TODO(3622)
           Until DTS is implemented for heartbeats, don't collect garbage here,
           just record mutator_instructions and leave GC scheduling to the
           already scheduled async message running `system` function `heartbeat` *)
        GC.record_mutator_instructions env (* future: GC.collect_garbage env *)))
    in
    E.add_export env (nr {
      name = Lib.Utf8.decode "canister_heartbeat";
      edesc = nr (FuncExport (nr fi))
    })

  let export_timer env =
    assert !Flags.global_timer;
    assert (E.mode env = Flags.ICMode || E.mode env = Flags.RefMode);
    let fi = E.add_fun env "canister_global_timer"
      (Func.of_body env [] [] (fun env ->
        G.i (Call (nr (E.built_in env "timer_exp"))) ^^
        (* TODO(3622)
           Until DTS is implemented for timers, don't collect garbage here,
           just record mutator_instructions and leave GC scheduling to the
           already scheduled async message running `system` function `timer` *)
        GC.record_mutator_instructions env (* future: GC.collect_garbage env *)))
    in
    E.add_export env (nr {
      name = Lib.Utf8.decode "canister_global_timer";
      edesc = nr (FuncExport (nr fi))
    })

  let export_inspect env =
    assert (E.mode env = Flags.ICMode || E.mode env = Flags.RefMode);
    let fi = E.add_fun env "canister_inspect_message"
      (Func.of_body env [] [] (fun env ->
        G.i (Call (nr (E.built_in env "inspect_exp"))) ^^
        system_call env "accept_message" (* assumes inspect_exp traps to reject *)
        (* no need to GC !*)))
    in
    E.add_export env (nr {
      name = Lib.Utf8.decode "canister_inspect_message";
      edesc = nr (FuncExport (nr fi))
    })

  let export_wasi_start env =
    assert (E.mode env = Flags.WASIMode);
    let fi = E.add_fun env "_start" (Func.of_body env [] [] (fun env1 ->
      (* TODO: Support in 64-bit
      Lifecycle.trans env Lifecycle.InInit ^^
      *)
      G.i (Call (nr (E.built_in env "init")))
      (* TODO: Support in 64-bit
      ^^
      Lifecycle.trans env Lifecycle.Idle
      *)
    )) in
    E.add_export env (nr {
      name = Lib.Utf8.decode "_start";
      edesc = nr (FuncExport (nr fi))
      })

  let export_upgrade_methods env =
    if E.mode env = Flags.ICMode || E.mode env = Flags.RefMode then
    let status_stopped = 3l in
    let pre_upgrade_fi = E.add_fun env "pre_upgrade" (Func.of_body env [] [] (fun env ->
      Lifecycle.trans env Lifecycle.InPreUpgrade ^^
      (* check status is stopped or trap on outstanding callbacks *)
      system_call env "canister_status" ^^ compile_eq_const status_stopped ^^
      G.if0
       (G.nop)
       (ContinuationTable.count env ^^
          E.then_trap_with env "canister_pre_upgrade attempted with outstanding message callbacks (try stopping the canister before upgrade)") ^^
      (* call pre_upgrade expression & any system method *)
      (G.i (Call (nr (E.built_in env "pre_exp")))) ^^
      Lifecycle.trans env Lifecycle.PostPreUpgrade
    )) in

    let post_upgrade_fi = E.add_fun env "post_upgrade" (Func.of_body env [] [] (fun env ->
      Lifecycle.trans env Lifecycle.InInit ^^
      G.i (Call (nr (E.built_in env "init"))) ^^
      Lifecycle.trans env Lifecycle.InPostUpgrade ^^
      G.i (Call (nr (E.built_in env "post_exp"))) ^^
      Lifecycle.trans env Lifecycle.Idle ^^
      GC.collect_garbage env
    )) in

    E.add_export env (nr {
      name = Lib.Utf8.decode "canister_pre_upgrade";
      edesc = nr (FuncExport (nr pre_upgrade_fi))
    });

    E.add_export env (nr {
      name = Lib.Utf8.decode "canister_post_upgrade";
      edesc = nr (FuncExport (nr post_upgrade_fi))
    })


  let get_self_reference env =
    match E.mode env with
    | Flags.ICMode | Flags.RefMode ->
      Func.share_code0 env "canister_self" [I32Type] (fun env ->
        Blob.of_size_copy env
          (fun env -> system_call env "canister_self_size")
          (fun env -> system_call env "canister_self_copy")
          (fun env -> compile_unboxed_const 0l)
      )
    | _ ->
      E.trap_with env "cannot get self-actor-reference when running locally"

  let get_system_time env =
    match E.mode env with
    | Flags.ICMode | Flags.RefMode ->
      system_call env "time"
    | _ ->
      E.trap_with env "cannot get system time when running locally"

  let caller env =
    match E.mode env with
    | Flags.ICMode | Flags.RefMode ->
      Blob.of_size_copy env
        (fun env -> system_call env "msg_caller_size")
        (fun env -> system_call env "msg_caller_copy")
        (fun env -> compile_unboxed_const 0l)
    | _ ->
      E.trap_with env (Printf.sprintf "cannot get caller when running locally")

  let method_name env =
    match E.mode env with
    | Flags.ICMode | Flags.RefMode ->
      Blob.of_size_copy env
        (fun env -> system_call env "msg_method_name_size")
        (fun env -> system_call env "msg_method_name_copy")
        (fun env -> compile_unboxed_const 0l)
    | _ ->
      E.trap_with env (Printf.sprintf "cannot get method_name when running locally")

  let arg_data env =
    match E.mode env with
    | Flags.ICMode | Flags.RefMode ->
      Blob.of_size_copy env
        (fun env -> system_call env "msg_arg_data_size")
        (fun env -> system_call env "msg_arg_data_copy")
        (fun env -> compile_unboxed_const 0l)
    | _ ->
      E.trap_with env (Printf.sprintf "cannot get arg_data when running locally")

  let reject env arg_instrs =
    match E.mode env with
    | Flags.ICMode | Flags.RefMode ->
      arg_instrs ^^
      Text.to_blob env ^^
      Blob.as_ptr_len env ^^
      system_call env "msg_reject"
    | _ ->
      E.trap_with env (Printf.sprintf "cannot reject when running locally")

  let error_code env =
     Func.share_code0 env "error_code" [I32Type] (fun env ->
      let (set_code, get_code) = new_local env "code" in
      system_call env "msg_reject_code" ^^ set_code ^^
      List.fold_right (fun (tag, const) code ->
        get_code ^^ compile_unboxed_const const ^^
        G.i (Compare (Wasm_exts.Values.I32 I32Op.Eq)) ^^
        G.if1 I32Type
          (Variant.inject env tag Tuple.compile_unit)
          code)
        ["system_fatal", 1l;
         "system_transient", 2l;
         "destination_invalid", 3l;
         "canister_reject", 4l;
         "canister_error", 5l]
        (Variant.inject env "future" (get_code ^^ BoxedSmallWord.box env)))

  let error_message env =
    Func.share_code0 env "error_message" [I32Type] (fun env ->
      Blob.of_size_copy env
        (fun env -> system_call env "msg_reject_msg_size")
        (fun env -> system_call env "msg_reject_msg_copy")
        (fun env -> compile_unboxed_const 0l)
    )

  let error_value env =
    Func.share_code0 env "error_value" [I32Type] (fun env ->
      error_code env ^^
      error_message env ^^
      Tuple.from_stack env 2
    )

  let reply_with_data env =
    Func.share_code2 env "reply_with_data" (("start", I32Type), ("size", I32Type)) [] (
      fun env get_data_start get_data_size ->
        get_data_start ^^
        get_data_size ^^
        system_call env "msg_reply_data_append" ^^
        system_call env "msg_reply"
   )

  (* Actor reference on the stack *)
  let actor_public_field env name =
    (* simply tuple canister name and function name *)
    Blob.lit env name ^^
    Tuple.from_stack env 2

  let fail_assert env at =
    let open Source in
    let at = {
        left = {at.left with file = Filename.basename at.left.file};
        right = {at.right with file = Filename.basename at.right.file}
      }
    in
    E.trap_with env (Printf.sprintf "assertion failed at %s" (string_of_region at))

  let async_method_name = Type.(motoko_async_helper_fld.lab)

  let assert_caller_self env =
    let (set_len1, get_len1) = new_local env "len1" in
    let (set_len2, get_len2) = new_local env "len2" in
    let (set_str1, get_str1) = new_local env "str1" in
    let (set_str2, get_str2) = new_local env "str2" in
    system_call env "canister_self_size" ^^ set_len1 ^^
    system_call env "msg_caller_size" ^^ set_len2 ^^
    get_len1 ^^ get_len2 ^^ G.i (Compare (Wasm_exts.Values.I32 I32Op.Eq)) ^^
    E.else_trap_with env "not a self-call" ^^

    get_len1 ^^ Blob.dyn_alloc_scratch env ^^ set_str1 ^^
    get_str1 ^^ compile_unboxed_const 0l ^^ get_len1 ^^
    system_call env "canister_self_copy" ^^

    get_len2 ^^ Blob.dyn_alloc_scratch env ^^ set_str2 ^^
    get_str2 ^^ compile_unboxed_const 0l ^^ get_len2 ^^
    system_call env "msg_caller_copy" ^^


    get_str1 ^^ get_str2 ^^ get_len1 ^^ Heap.memcmp env ^^
    compile_eq_const 0l ^^
    E.else_trap_with env "not a self-call"

  (* Cycles *)

  let cycle_balance env =
    match E.mode env with
    | Flags.ICMode
    | Flags.RefMode ->
      system_call env "canister_cycle_balance128"
    | _ ->
      E.trap_with env "cannot read balance when running locally"

  let cycles_add env =
    match E.mode env with
    | Flags.ICMode
    | Flags.RefMode ->
      system_call env "call_cycles_add128"
    | _ ->
      E.trap_with env "cannot accept cycles when running locally"

  let cycles_accept env =
    match E.mode env with
    | Flags.ICMode
    | Flags.RefMode ->
      system_call env "msg_cycles_accept128"
    | _ ->
      E.trap_with env "cannot accept cycles when running locally"

  let cycles_available env =
    match E.mode env with
    | Flags.ICMode
    | Flags.RefMode ->
      system_call env "msg_cycles_available128"
    | _ ->
      E.trap_with env "cannot get cycles available when running locally"

  let cycles_refunded env =
    match E.mode env with
    | Flags.ICMode
    | Flags.RefMode ->
      system_call env "msg_cycles_refunded128"
    | _ ->
      E.trap_with env "cannot get cycles refunded when running locally"

  let set_certified_data env =
    match E.mode env with
    | Flags.ICMode
    | Flags.RefMode ->
      Blob.as_ptr_len env ^^
      system_call env "certified_data_set"
    | _ ->
      E.trap_with env "cannot set certified data when running locally"

  let get_certificate env =
    match E.mode env with
    | Flags.ICMode
    | Flags.RefMode ->
      system_call env "data_certificate_present" ^^
      G.if1 I32Type
      begin
        Opt.inject_simple env (
          Blob.of_size_copy env
            (fun env -> system_call env "data_certificate_size")
            (fun env -> system_call env "data_certificate_copy")
            (fun env -> compile_unboxed_const 0l)
        )
      end (Opt.null_lit env)
    | _ ->
      E.trap_with env "cannot get certificate when running locally"

end (* IC *)

module Cycles = struct

  let from_word128_ptr env = Func.share_code1 env "from_word128_ptr" ("ptr", I32Type) [I32Type]
    (fun env get_ptr ->
     let set_lower, get_lower = new_local env "lower" in
     get_ptr ^^
     G.i (Load {ty = I64Type; align = 0; offset = 0L; sz = None }) ^^
     BigNum.from_word64 env ^^
     set_lower ^^
     get_ptr ^^
     G.i (Load {ty = I64Type; align = 0; offset = 8L; sz = None }) ^^
     G.i (Test (Wasm_exts.Values.I64 I64Op.Eqz)) ^^
     G.if1 I32Type
       get_lower
       begin
         get_lower ^^
         get_ptr ^^
         G.i (Load {ty = I64Type; align = 0; offset = 8L; sz = None }) ^^
         BigNum.from_word64 env ^^
         (* shift left 64 bits *)
         compile_unboxed_const 64l ^^
         BigNum.compile_lsh env ^^
         BigNum.compile_add env
       end)

  (* takes a bignum from the stack, traps if ≥2^128, and leaves two 64bit words on the stack *)
  (* only used twice, so ok to not use share_code1; that would require I64Type support in FakeMultiVal *)
  let to_two_word64 env =
    let (set_val, get_val) = new_local env "cycles" in
    set_val ^^
    get_val ^^
    compile_unboxed_const (BigNum.vanilla_lit env (Big_int.power_int_positive_int 2 128)) ^^
    BigNum.compile_relop env Lt ^^
    E.else_trap_with env "cycles out of bounds" ^^

    get_val ^^
    (* shift right 64 bits *)
    compile_unboxed_const 64l ^^
    BigNum.compile_rsh env ^^
    BigNum.truncate_to_word64 env ^^

    get_val ^^
    BigNum.truncate_to_word64 env

  let balance env =
    Func.share_code0 env "cycle_balance" [I32Type] (fun env ->
      Stack.with_words_32 env "dst" 4l (fun get_dst ->
        get_dst ^^
        IC.cycle_balance env ^^
        get_dst ^^
        from_word128_ptr env
      )
    )

  let add env =
    Func.share_code1 env "cycle_add" ("cycles", I32Type) [] (fun env get_x ->
      get_x ^^
      to_two_word64 env ^^
      IC.cycles_add env
    )

  let accept env =
    Func.share_code1 env "cycle_accept" ("cycles", I32Type) [I32Type] (fun env get_x ->
      Stack.with_words_32 env "dst" 4l (fun get_dst ->
        get_x ^^
        to_two_word64 env ^^
        get_dst ^^
        IC.cycles_accept env ^^
        get_dst ^^
        from_word128_ptr env
      )
    )

  let available env =
    Func.share_code0 env "cycle_available" [I32Type] (fun env ->
      Stack.with_words_32 env "dst" 4l (fun get_dst ->
        get_dst ^^
        IC.cycles_available env ^^
        get_dst ^^
        from_word128_ptr env
      )
    )

  let refunded env =
    Func.share_code0 env "cycle_refunded" [I32Type] (fun env ->
      Stack.with_words_32 env "dst" 4l (fun get_dst ->
        get_dst ^^
        IC.cycles_refunded env ^^
        get_dst ^^
        from_word128_ptr env
      )
    )

end (* Cycles *)


module StableMem = struct

  (* start from 1 to avoid accidental reads of 0 *)
  let version = Int32.of_int 1

  let register_globals env =
    (* size (in pages) *)
    E.add_global64 env "__stablemem_size" Mutable 0L

  let get_mem_size env =
    G.i (GlobalGet (nr (E.get_global env "__stablemem_size")))
  let set_mem_size env =
    G.i (GlobalSet (nr (E.get_global env "__stablemem_size")))

  (* stable memory bounds check *)
  let guard env =
    match E.mode env with
    | Flags.ICMode | Flags.RefMode ->
      Func.share_code1 env "__stablemem_guard"
        ("offset", I64Type) []
        (fun env get_offset ->
          get_offset ^^
          compile_const_64 (Int64.of_int page_size_bits) ^^
<<<<<<< HEAD
          G.i (Binary (Wasm_exts.Values.I64 I64Op.ShrU)) ^^
          get_mem_size env  ^^
          G.i (Compare (Wasm_exts.Values.I64 I64Op.LtU)) ^^
=======
          G.i (Binary (Wasm.Values.I64 I64Op.ShrU)) ^^
          get_mem_size env ^^
          G.i (Compare (Wasm.Values.I64 I64Op.LtU)) ^^
>>>>>>> f2ea70ee
          E.else_trap_with env "StableMemory offset out of bounds")
    | _ -> assert false

  (* check [offset,.., offset + size) within bounds, assumes size > 0 *)
  let guard_range env =
    match E.mode env with
    | Flags.ICMode | Flags.RefMode ->
      Func.share_code2 env "__stablemem_guard_range"
        (("offset", I64Type), ("size", I32Type)) []
        (fun env get_offset get_size ->
          let (set_sum, get_sum) = new_local64 env "sum" in
          get_offset ^^
          get_size ^^ G.i (Convert (Wasm_exts.Values.I64 I64Op.ExtendUI32)) ^^
          G.i (Binary (Wasm_exts.Values.I64 I64Op.Add)) ^^
          set_sum ^^
          get_sum ^^
          get_offset ^^
          G.i (Compare (Wasm_exts.Values.I64 I64Op.LtU)) ^^
          E.then_trap_with env "StableMemory range overflow" ^^
          get_sum
          ^^
          get_mem_size env ^^
          compile_const_64 (Int64.of_int page_size_bits) ^^
          G.i (Binary (Wasm_exts.Values.I64 I64Op.Shl)) ^^
          G.i (Compare (Wasm_exts.Values.I64 I64Op.LeU)) ^^
          E.else_trap_with env "StableMemory range out of bounds")
    | _ -> assert false

  let add_guard env guarded get_offset bytes =
    if guarded then
     (get_offset ^^
      if bytes = 1l then
        guard env
      else
        compile_unboxed_const bytes ^^
        guard_range env)
    else G.nop

  let read env guarded name typ bytes load =
    match E.mode env with
    | Flags.ICMode | Flags.RefMode ->
      Func.share_code1 env (Printf.sprintf "__stablemem_%sread_%s" (if guarded then "guarded_" else "") name)
        ("offset", I64Type) [typ]
        (fun env get_offset ->
          let words = Int32.div (Int32.add bytes 3l) 4l in
          add_guard env guarded get_offset bytes ^^
          Stack.with_words_32 env "temp_ptr" words (fun get_temp_ptr ->
            get_temp_ptr ^^ G.i (Convert (Wasm_exts.Values.I64 I64Op.ExtendUI32)) ^^
            get_offset ^^
            compile_const_64 (Int64.of_int32 bytes) ^^
            IC.system_call env "stable64_read" ^^
            get_temp_ptr ^^ load))
    | _ -> assert false

  let write env guarded name typ bytes store =
    match E.mode env with
    | Flags.ICMode | Flags.RefMode ->
      Func.share_code2 env (Printf.sprintf "__stablemem_%swrite_%s" (if guarded then "guarded_" else "") name)
        (("offset", I64Type), ("value", typ)) []
        (fun env get_offset get_value ->
          let words = Int32.div (Int32.add bytes 3l) 4l in
          add_guard env guarded get_offset bytes ^^
          Stack.with_words_32 env "temp_ptr" words (fun get_temp_ptr ->
            get_temp_ptr ^^ get_value ^^ store ^^
            get_offset ^^
            get_temp_ptr ^^ G.i (Convert (Wasm_exts.Values.I64 I64Op.ExtendUI32)) ^^
            compile_const_64 (Int64.of_int32 bytes) ^^
            IC.system_call env "stable64_write"))
    | _ -> assert false

  let _read_word32 env =
    read env false "word32" I32Type 4l load_unskewed_ptr
  let write_word32 env =
    write env false "word32" I32Type 4l store_unskewed_ptr


  (* read and clear word32 from stable mem offset on stack *)
  let read_and_clear_word32 env =
    match E.mode env with
    | Flags.ICMode | Flags.RefMode ->
      Func.share_code1 env "__stablemem_read_and_clear_word32"
        ("offset", I64Type) [I32Type]
        (fun env get_offset ->
          Stack.with_words_32 env "temp_ptr" 1l (fun get_temp_ptr ->
            let (set_word, get_word) = new_local env "word" in
            (* read word *)
            get_temp_ptr ^^ G.i (Convert (Wasm_exts.Values.I64 I64Op.ExtendUI32)) ^^
            get_offset ^^
            compile_const_64 4L ^^
            IC.system_call env "stable64_read" ^^
            get_temp_ptr ^^ load_unskewed_ptr ^^
            set_word ^^
            (* write 0 *)
            get_temp_ptr ^^ compile_unboxed_const 0l ^^ store_unskewed_ptr ^^
            get_offset ^^
            get_temp_ptr ^^ G.i (Convert (Wasm_exts.Values.I64 I64Op.ExtendUI32)) ^^
            compile_const_64 4L ^^
            IC.system_call env "stable64_write" ^^
            (* return word *)
            get_word
        ))
    | _ -> assert false

  (* ensure_pages : ensure at least num pages allocated,
     growing (real) stable memory if needed *)
  let ensure_pages env =
    match E.mode env with
    | Flags.ICMode | Flags.RefMode ->
      Func.share_code1 env "__stablemem_grow"
        ("pages", I64Type) [I64Type]
        (fun env get_pages ->
          let (set_size, get_size) = new_local64 env "size" in
          let (set_pages_needed, get_pages_needed) = new_local64 env "pages_needed" in

          IC.system_call env "stable64_size" ^^
          set_size ^^

          get_pages ^^
          get_size ^^
          G.i (Binary (Wasm_exts.Values.I64 I64Op.Sub)) ^^
          set_pages_needed ^^

          get_pages_needed ^^
          compile_const_64 0L ^^
          G.i (Compare (Wasm_exts.Values.I64 I64Op.GtS)) ^^
          G.if1 I64Type
            (get_pages_needed ^^
             IC.system_call env "stable64_grow")
            get_size)
    | _ -> assert false

  (* ensure stable memory includes [offset..offset+size), assumes size > 0 *)
  let ensure env =
    match E.mode env with
    | Flags.ICMode | Flags.RefMode ->
      Func.share_code2 env "__stablemem_ensure"
        (("offset", I64Type), ("size", I64Type)) []
        (fun env get_offset get_size ->
          let (set_sum, get_sum) = new_local64 env "sum" in
          get_offset ^^
          get_size ^^
          G.i (Binary (Wasm_exts.Values.I64 I64Op.Add)) ^^
          set_sum ^^
          (* check for overflow *)
          get_sum ^^
          get_offset ^^
          G.i (Compare (Wasm_exts.Values.I64 I64Op.LtU)) ^^
          E.then_trap_with env "Range overflow" ^^
          (* ensure page *)
          get_sum ^^
          compile_const_64 (Int64.of_int page_size_bits) ^^
          G.i (Binary (Wasm_exts.Values.I64 I64Op.ShrU)) ^^
          compile_add64_const 1L ^^
          ensure_pages env ^^
          (* Check result *)
          compile_const_64 0L ^^
          G.i (Compare (Wasm_exts.Values.I64 I64Op.LtS)) ^^
          E.then_trap_with env "Out of stable memory.")
    | _ -> assert false

  (* API *)

  let logical_grow env =
    match E.mode env with
    | Flags.ICMode | Flags.RefMode ->
      Func.share_code1 env "__stablemem_logical_grow"
        ("pages", I64Type) [I64Type] (fun env get_pages ->
          let (set_size, get_size) = new_local64 env "size" in
          get_mem_size env ^^
          set_size ^^

          (* check within --max-stable-pages *)
          get_size ^^
          get_pages ^^
          G.i (Binary (Wasm_exts.Values.I64 I64Op.Add)) ^^
          compile_const_64 (Int64.of_int (!Flags.max_stable_pages)) ^^
          G.i (Compare (Wasm_exts.Values.I64 I64Op.GtU)) ^^
          G.if1 I64Type
            begin
             compile_const_64 (-1L) ^^
             G.i Return
            end
            begin
              let (set_new_size, get_new_size) = new_local64 env "new_size" in
              get_size ^^
              get_pages ^^
              G.i (Binary (Wasm_exts.Values.I64 I64Op.Add)) ^^
              set_new_size ^^

              (* physical grow if necessary *)
              let (set_ensured, get_ensured) = new_local64 env "ensured" in
              get_new_size ^^
              ensure_pages env ^^
              set_ensured ^^

              (* Check result *)
              get_ensured ^^
              compile_const_64 0L ^^
              G.i (Compare (Wasm_exts.Values.I64 I64Op.LtS)) ^^
              G.if1 I64Type
                ((* propagate failure -1; preserve logical size *)
                 get_ensured)
                ((* update logical size *)
                 get_new_size ^^
                 set_mem_size env ^^
                 (* return old logical size *)
                 get_size)
            end)
   | _ -> assert false

  let load_word32 env =
    read env true "word32" I32Type 4l load_unskewed_ptr
  let store_word32 env =
    write env true "word32" I32Type 4l store_unskewed_ptr

  let load_word8 env =
    read env true "word8" I32Type 1l
      (G.i (Load {ty = I32Type; align = 0; offset = 0L; sz = Some Wasm_exts.Types.(Pack8, ZX)}))
  let store_word8 env =
    write env true "word8" I32Type 1l store_unskewed_ptr

  let load_word16 env =
    read env true "word16" I32Type 2l
      (G.i (Load {ty = I32Type; align = 0; offset = 0L; sz = Some Wasm_exts.Types.(Pack16, ZX)}))
  let store_word16 env =
    write env true "word16" I32Type 2l store_unskewed_ptr

  let load_word64 env =
    read env true "word64" I64Type 8l
      (G.i (Load {ty = I64Type; align = 0; offset = 0L; sz = None }))
  let store_word64 env =
    write env true "word64" I64Type 8l
      (G.i (Store {ty = I64Type; align = 0; offset = 0L; sz = None}))

  let load_float64 env =
    read env true "float64" F64Type 8l
      (G.i (Load {ty = F64Type; align = 0; offset = 0L; sz = None }))
  let store_float64 env =
    write env true "float64" F64Type 8l
      (G.i (Store {ty = F64Type; align = 0; offset = 0L; sz = None}))


  let load_blob env =
    match E.mode env with
    | Flags.ICMode | Flags.RefMode ->
      Func.share_code2 env "__stablemem_load_blob"
        (("offset", I64Type), ("len", I32Type)) [I32Type]
        (fun env get_offset get_len ->
          let (set_blob, get_blob) = new_local env "blob" in
          get_offset ^^
          get_len ^^
          guard_range env ^^
          get_len ^^ Blob.alloc env ^^ set_blob ^^
          get_blob ^^ Blob.payload_ptr_unskewed env ^^ G.i (Convert (Wasm_exts.Values.I64 I64Op.ExtendUI32)) ^^
          get_offset ^^
          get_len ^^ G.i (Convert (Wasm_exts.Values.I64 I64Op.ExtendUI32)) ^^
          IC.system_call env "stable64_read" ^^
          get_blob)
    | _ -> assert false

  let store_blob env =
    match E.mode env with
    | Flags.ICMode | Flags.RefMode ->
      Func.share_code2 env "__stablemem_store_blob"
        (("offset", I64Type), ("blob", I32Type)) []
        (fun env get_offset get_blob ->
         let (set_len, get_len) = new_local env "len" in
          get_blob ^^ Blob.len env ^^ set_len ^^
          get_offset ^^
          get_len ^^
          guard_range env ^^
          get_offset ^^
          get_blob ^^ Blob.payload_ptr_unskewed env ^^ G.i (Convert (Wasm_exts.Values.I64 I64Op.ExtendUI32)) ^^
          get_len ^^ G.i (Convert (Wasm_exts.Values.I64 I64Op.ExtendUI32)) ^^
          IC.system_call env "stable64_write")
    | _ -> assert false

end (* StableMemory *)

module RTS_Exports = struct
  let system_exports env =
    (* TODO: Support 64-bit
    let bigint_trap_fi = E.add_fun env "bigint_trap" (
      Func.of_body env [] [] (fun env ->
        E.trap_with env "bigint function error"
      )
    ) in
    E.add_export env (nr {
      name = Lib.Utf8.decode "bigint_trap";
      edesc = nr (FuncExport (nr bigint_trap_fi))
    });
    *)

    let rts_trap_fi = E.add_fun env "rts_trap" (
      Func.of_body env ["str", I64Type; "len", I32Type] [] (fun env ->
        let get_str = G.i (LocalGet (nr 0l)) in
        let get_len = G.i (LocalGet (nr 1l)) in
        get_str ^^ get_len ^^ IC.trap_ptr_len env
      )
    ) in
    E.add_export env (nr {
      name = Lib.Utf8.decode "rts_trap";
      edesc = nr (FuncExport (nr rts_trap_fi))
    });

    (* TODO: Support 64-bit
    let stable64_write_moc_fi =
      if E.mode env = Flags.WASIMode then
        E.add_fun env "stable64_write_moc" (
            Func.of_body env ["to", I64Type; "from", I64Type; "len", I64Type] []
              (fun env ->
                E.trap_with env "stable64_write_moc is not supposed to be called in WASI"
              )
          )
      else E.reuse_import env "ic0" "stable64_write" in
    E.add_export env (nr {
      name = Lib.Utf8.decode "stable64_write_moc";
      edesc = nr (FuncExport (nr stable64_write_moc_fi))
    })
    *)
    ()
end (* RTS_Exports *)


(* Below signature is needed by the serialiser to supply the
   methods various formats and auxiliary routines. A stream
   token refers to the stream itself. Depending on the stream's
   methodology, the token can be a (bump) pointer or a handle
   (like a `Blob`). The former needs to be updated at certain
   points because the token will normally reside in locals that
   nested functions won't have access to. *)
module type Stream = sig
  (* Bottleneck routines for streaming in different formats.
     The `code` must be used linearly. `token` is a fragment
     of Wasm that puts the stream token onto the stack.
     Arguments:    env    token  code *)
  val write_byte : E.t -> G.t -> G.t -> G.t
  val write_word_leb : E.t -> G.t -> G.t -> G.t
  val write_word_32 : E.t -> G.t -> G.t -> G.t
  val write_blob : E.t -> G.t -> G.t -> G.t
  val write_text : E.t -> G.t -> G.t -> G.t
  val write_bignum_leb : E.t -> G.t -> G.t -> G.t
  val write_bignum_sleb : E.t -> G.t -> G.t -> G.t

  (* Creates a fresh stream with header, storing stream token.
     Arguments:env    size   setter getter header *)
  val create : E.t -> G.t -> G.t -> G.t -> string -> G.t

  (* Checks the stream's filling, traps if unexpected
     Arguments:      env    token  size *)
  val check_filled : E.t -> G.t -> G.t -> G.t

  (* Pushes the stream's current absolute byte offset on stack.
     The requirement is that the difference between two uses
     of this method must give a correct _relative_ offset.
     Arguments:         env    token *)
  val absolute_offset : E.t -> G.t -> G.t

  (* Finishes the stream, performing consistency checks.
     Leaves two words on stack, whose interpretation depends
     on the Stream.
     Arguments:   env    token  size   header_size *)
  val terminate : E.t -> G.t -> G.t -> int32 -> G.t

  (* Executes code to eliminate the residual buffer
     that `terminate` returns (if at all) *)
  val finalize_buffer : G.t -> G.t

  (* Builds a unique name for a name seed and a type *)
  val name_for : string -> Type.typ list -> string

  (* Opportunity to flush or update the token. Stream token is on stack. *)
  val checkpoint : E.t -> G.t -> G.t

  (* Reserve a small fixed number of bytes in the stream and return an
     address to it. The address is invalidated by a GC, and as such must
     be written to in the next few instructions. *)
  val reserve : E.t -> G.t -> int32 -> G.t
end


module BumpStream : Stream = struct
  let create env get_data_size set_data_buf get_data_buf header =
    let header_size = Int32.of_int (String.length header) in
    get_data_size ^^ compile_add_const header_size ^^
    Blob.dyn_alloc_scratch env ^^ set_data_buf ^^
    get_data_buf ^^
    Blob.lit env header ^^ Blob.payload_ptr_unskewed env ^^
    compile_unboxed_const header_size ^^
    Heap.memcpy env ^^
    get_data_buf ^^ compile_add_const header_size ^^ set_data_buf

  let check_filled env get_data_buf get_data_size =
    get_data_buf ^^ get_data_size ^^ G.i (Binary (Wasm_exts.Values.I32 I32Op.Add)) ^^
    G.i (Compare (Wasm_exts.Values.I32 I32Op.Eq)) ^^
    E.else_trap_with env "data buffer not filled"

  let terminate env get_data_buf get_data_size header_size =
    get_data_buf ^^ compile_sub_const header_size ^^
    get_data_size ^^ compile_add_const header_size

  let finalize_buffer code = code

  let name_for fn_name ts = "@" ^ fn_name ^ "<" ^ Typ_hash.typ_seq_hash ts ^ ">"

  let advance_data_buf get_data_buf =
    get_data_buf ^^ G.i (Binary (Wasm_exts.Values.I32 I32Op.Add)) ^^ G.setter_for get_data_buf

  let absolute_offset _env get_data_buf = get_data_buf

  let checkpoint _env get_data_buf = G.setter_for get_data_buf

  let reserve _env get_data_buf bytes =
    get_data_buf ^^ get_data_buf ^^ compile_add_const bytes ^^ G.setter_for get_data_buf

  let write_word_leb env get_data_buf code =
    let set_word, get_word = new_local env "word" in
    code ^^ set_word ^^
    I32Leb.compile_store_to_data_buf_unsigned env get_word get_data_buf ^^
    advance_data_buf get_data_buf

  let write_word_32 env get_data_buf code =
    get_data_buf ^^ code ^^
    G.i (Store {ty = I32Type; align = 0; offset = 0L; sz = None}) ^^
    compile_unboxed_const Heap.word_size ^^ advance_data_buf get_data_buf

  let write_byte _env get_data_buf code =
    get_data_buf ^^ code ^^
    G.i (Store {ty = I32Type; align = 0; offset = 0L; sz = Some Wasm_exts.Types.Pack8}) ^^
    compile_unboxed_const 1l ^^ advance_data_buf get_data_buf

  let write_blob env get_data_buf get_x =
    let set_len, get_len = new_local env "len" in
    get_x ^^ Blob.len env ^^ set_len ^^
    write_word_leb env get_data_buf get_len ^^
    get_data_buf ^^
    get_x ^^ Blob.payload_ptr_unskewed env ^^
    get_len ^^
    Heap.memcpy env ^^
    get_len ^^ advance_data_buf get_data_buf

  let write_text env get_data_buf get_x =
    let set_len, get_len = new_local env "len" in
    get_x ^^ Text.size env ^^ set_len ^^
    write_word_leb env get_data_buf get_len ^^
    get_x ^^ get_data_buf ^^ Text.to_buf env ^^
    get_len ^^ advance_data_buf get_data_buf

  let write_bignum_leb env get_data_buf get_x =
    get_data_buf ^^
    get_x ^^
    BigNum.compile_store_to_data_buf_unsigned env ^^
    advance_data_buf get_data_buf

  let write_bignum_sleb env get_data_buf get_x =
    get_data_buf ^^
    get_x ^^
    BigNum.compile_store_to_data_buf_signed env ^^
    advance_data_buf get_data_buf

end

module MakeSerialization (Strm : Stream) = struct
  (*
    The general serialization strategy is as follows:
    * We statically generate the IDL type description header.
    * We traverse the data to calculate the size needed for the data buffer and the
      reference buffer.
    * We allocate memory for the data buffer and the reference buffer
      (this memory area is not referenced, so will be dead with the next GC)
    * We copy the IDL type header to the data buffer.
    * We traverse the data and serialize it into the data buffer.
      This is type driven, and we use the `share_code` machinery and names that
      properly encode the type to resolve loops in a convenient way.
    * We externalize all that new data space into a databuf
    * We externalize the reference space into a elembuf
    * We pass both databuf and elembuf to shared functions
      (this mimicks the future system API)

    The deserialization is analogous:
    * We allocate some scratch space, and internalize the databuf and elembuf into it.
    * We parse the data, in a type-driven way, using normal construction and
      allocation, while keeping tabs on the type description header for subtyping.
    * At the end, the scratch space is a hole in the heap, and will be reclaimed
      by the next GC.
  *)

  module Strm = Strm

  (* Globals recording known Candid types
     See Note [Candid subtype checks]
   *)
  let register_delayed_globals env =
    (E.add_global32_delayed env "__typtbl" Immutable,
     E.add_global32_delayed env "__typtbl_end" Immutable,
     E.add_global32_delayed env "__typtbl_size" Immutable,
     E.add_global32_delayed env "__typtbl_idltyps" Immutable)

  let get_typtbl env =
    G.i (GlobalGet (nr (E.get_global env "__typtbl")))
  let get_typtbl_size env =
    G.i (GlobalGet (nr (E.get_global env "__typtbl_size")))
  let get_typtbl_end env =
    G.i (GlobalGet (nr (E.get_global env "__typtbl_end")))
  let get_typtbl_idltyps env =
    G.i (GlobalGet (nr (E.get_global env "__typtbl_idltyps")))

  module Registers = struct
    let register_globals env =
     (E.add_global32 env "@@rel_buf_opt" Mutable 0l;
      E.add_global32 env "@@data_buf" Mutable 0l;
      E.add_global32 env "@@ref_buf" Mutable 0l;
      E.add_global32 env "@@typtbl" Mutable 0l;
      E.add_global32 env "@@typtbl_end" Mutable 0l;
      E.add_global32 env "@@typtbl_size" Mutable 0l)

    let get_rel_buf_opt env =
      G.i (GlobalGet (nr (E.get_global env "@@rel_buf_opt")))
    let set_rel_buf_opt env =
      G.i (GlobalSet (nr (E.get_global env "@@rel_buf_opt")))

    let get_data_buf env =
      G.i (GlobalGet (nr (E.get_global env "@@data_buf")))
    let set_data_buf env =
      G.i (GlobalSet (nr (E.get_global env "@@data_buf")))

    let get_ref_buf env =
      G.i (GlobalGet (nr (E.get_global env "@@ref_buf")))
    let set_ref_buf env =
      G.i (GlobalSet (nr (E.get_global env "@@ref_buf")))

    let get_typtbl env =
      G.i (GlobalGet (nr (E.get_global env "@@typtbl")))
    let set_typtbl env =
      G.i (GlobalSet (nr (E.get_global env "@@typtbl")))

    let get_typtbl_end env =
      G.i (GlobalGet (nr (E.get_global env "@@typtbl_end")))
    let set_typtbl_end env =
      G.i (GlobalSet (nr (E.get_global env "@@typtbl_end")))

    let get_typtbl_size env =
      G.i (GlobalGet (nr (E.get_global env "@@typtbl_size")))
    let set_typtbl_size env =
      G.i (GlobalSet (nr (E.get_global env "@@typtbl_size")))
  end

  open Typ_hash

  let sort_by_hash fs =
    List.sort
      (fun (h1,_) (h2,_) -> Lib.Uint32.compare h1 h2)
      (List.map (fun f -> (Idllib.Escape.unescape_hash f.Type.lab, f)) fs)

  (* The IDL serialization prefaces the data with a type description.
     We can statically create the type description in Ocaml code,
     store it in the program, and just copy it to the beginning of the message.

     At some point this can be factored into a function from Motoko type to IDL,
     type and a function like this for IDL types. But due to recursion handling
     it is easier to start like this.
  *)

  module TM = Map.Make (Type.Ord)
  let to_idl_prim = let open Type in function
    | Prim Null | Tup [] -> Some 1l
    | Prim Bool -> Some 2l
    | Prim Nat -> Some 3l
    | Prim Int -> Some 4l
    | Prim Nat8 -> Some 5l
    | Prim Nat16 -> Some 6l
    | Prim (Nat32|Char) -> Some 7l
    | Prim Nat64 -> Some 8l
    | Prim Int8 -> Some 9l
    | Prim Int16 -> Some 10l
    | Prim Int32 -> Some 11l
    | Prim Int64 -> Some 12l
    | Prim Float -> Some 14l
    | Prim Text -> Some 15l
    (* NB: Prim Blob does not map to a primitive IDL type *)
    | Any -> Some 16l
    | Non -> Some 17l
    | Prim Principal -> Some 24l
    | _ -> None

  (* some constants, also see rts/idl.c *)
  let idl_opt       = -18l
  let idl_vec       = -19l
  let idl_record    = -20l
  let idl_variant   = -21l
  let idl_func      = -22l
  let idl_service   = -23l
  let idl_alias     = 1l (* see Note [mutable stable values] *)

  (* TODO: use record *)
  let type_desc env ts :
     string * int list * int32 list  (* type_desc, (relative offsets), indices of ts *)
    =
    let open Type in

    (* Type traversal *)
    (* We do a first traversal to find out the indices of non-primitive types *)
    let (typs, idx) =
      let typs = ref [] in
      let idx = ref TM.empty in
      let rec go t =
        let t = Type.normalize t in
        if to_idl_prim t <> None then () else
        if TM.mem t !idx then () else begin
          idx := TM.add t (Lib.List32.length !typs) !idx;
          typs := !typs @ [ t ];
          match t with
          | Tup ts -> List.iter go ts
          | Obj (_, fs) ->
            List.iter (fun f -> go f.typ) fs
          | Array (Mut t) -> go (Array t)
          | Array t -> go t
          | Opt t -> go t
          | Variant vs -> List.iter (fun f -> go f.typ) vs
          | Func (s, c, tbs, ts1, ts2) ->
            List.iter go ts1; List.iter go ts2
          | Prim Blob -> ()
          | Mut t -> go t
          | _ ->
            Printf.eprintf "type_desc: unexpected type %s\n" (string_of_typ t);
            assert false
        end
      in
      List.iter go ts;
      (!typs, !idx)
    in

    (* buffer utilities *)
    let buf = Buffer.create 16 in

    let add_u8 i =
      Buffer.add_char buf (Char.chr (i land 0xff)) in

    let rec add_leb128_32 (i : Lib.Uint32.t) =
      let open Lib.Uint32 in
      let b = logand i (of_int32 0x7fl) in
      if of_int32 0l <= i && i < of_int32 128l
      then add_u8 (to_int b)
      else begin
        add_u8 (to_int (logor b (of_int32 0x80l)));
        add_leb128_32 (shift_right_logical i 7)
      end in

    let add_leb128 i =
      assert (i >= 0);
      add_leb128_32 (Lib.Uint32.of_int i) in

    let rec add_sleb128 (i : int32) =
      let open Int32 in
      let b = logand i 0x7fl in
      if -64l <= i && i < 64l
      then add_u8 (to_int b)
      else begin
        add_u8 (to_int (logor b 0x80l));
        add_sleb128 (shift_right i 7)
      end in

    (* Actual binary data *)

    let add_idx t =
      let t = Type.normalize t in
      match to_idl_prim t with
      | Some i -> add_sleb128 (Int32.neg i)
      | None -> add_sleb128 (TM.find (normalize t) idx) in

    let idx t =
      let t = Type.normalize t in
      match to_idl_prim t with
      | Some i -> Int32.neg i
      | None -> TM.find (normalize t) idx in

    let rec add_typ t =
      match t with
      | Non -> assert false
      | Prim Blob ->
        add_typ Type.(Array (Prim Nat8))
      | Prim _ -> assert false
      | Tup ts ->
        add_sleb128 idl_record;
        add_leb128 (List.length ts);
        List.iteri (fun i t ->
          add_leb128 i;
          add_idx t;
        ) ts
      | Obj ((Object | Memory), fs) ->
        add_sleb128 idl_record;
        add_leb128 (List.length fs);
        List.iter (fun (h, f) ->
          add_leb128_32 h;
          add_idx f.typ
        ) (sort_by_hash fs)
      | Array (Mut t) ->
        add_sleb128 idl_alias; add_idx (Array t)
      | Array t ->
        add_sleb128 idl_vec; add_idx t
      | Opt t ->
        add_sleb128 idl_opt; add_idx t
      | Variant vs ->
        add_sleb128 idl_variant;
        add_leb128 (List.length vs);
        List.iter (fun (h, f) ->
          add_leb128_32 h;
          add_idx f.typ
        ) (sort_by_hash vs)
      | Func (s, c, tbs, ts1, ts2) ->
        assert (Type.is_shared_sort s);
        add_sleb128 idl_func;
        add_leb128 (List.length ts1);
        List.iter add_idx ts1;
        add_leb128 (List.length ts2);
        List.iter add_idx ts2;
        begin match s, c with
          | _, Returns ->
            add_leb128 1; add_u8 2; (* oneway *)
          | Shared Write, _ ->
            add_leb128 0; (* no annotation *)
          | Shared Query, _ ->
            add_leb128 1; add_u8 1; (* query *)
          | Shared Composite, _ ->
            add_leb128 1; add_u8 3; (* composite *)
          | _ -> assert false
        end
      | Obj (Actor, fs) ->
        add_sleb128 idl_service;
        add_leb128 (List.length fs);
        List.iter (fun f ->
          add_leb128 (String.length f.lab);
          Buffer.add_string buf f.lab;
          add_idx f.typ
        ) fs
      | Mut t ->
        add_sleb128 idl_alias; add_idx t
      | _ -> assert false in

    Buffer.add_string buf "DIDL";
    add_leb128 (List.length typs);
    let offsets = List.map (fun typ ->
      let offset = Buffer.length buf in
      add_typ typ;
      offset)
      typs
    in
    add_leb128 (List.length ts);
    List.iter add_idx ts;
    (Buffer.contents buf,
     offsets,
     List.map idx ts)

  (* See Note [Candid subtype checks] *)
  let set_delayed_globals (env : E.t) (set_typtbl, set_typtbl_end, set_typtbl_size, set_typtbl_idltyps) =
    let typdesc, offsets, idltyps = type_desc env (E.get_typtbl_typs env) in
    let static_typedesc = E.add_static_unskewed_32 env [StaticBytes.Bytes typdesc] in
    let static_typtbl =
      let bytes = StaticBytes.i32s
        (List.map (fun offset ->
          Int32.(add static_typedesc (of_int(offset))))
        offsets)
      in
      E.add_static_unskewed env [bytes]
    in
    let static_idltyps = E.add_static_unskewed env [StaticBytes.i32s idltyps] in
    set_typtbl static_typtbl;
    set_typtbl_end Int32.(add static_typedesc (of_int (String.length typdesc)));
    set_typtbl_size (Int32.of_int (List.length offsets));
    set_typtbl_idltyps static_idltyps

  (* Returns data (in bytes) and reference buffer size (in entries) needed *)
  let rec buffer_size env t =
    let open Type in
    let t = Type.normalize t in
    let name = "@buffer_size<" ^ typ_hash t ^ ">" in
    Func.share_code1 env name ("x", I32Type) [I32Type; I32Type]
    (fun env get_x ->

      (* Some combinators for writing values *)
      let (set_data_size, get_data_size) = new_local64 env "data_size" in
      let (set_ref_size, get_ref_size) = new_local env "ref_size" in
      compile_const_64 0L ^^ set_data_size ^^
      compile_unboxed_const 0l ^^ set_ref_size ^^

      let inc_data_size code =
        get_data_size ^^
        code ^^ G.i (Convert (Wasm_exts.Values.I64 I64Op.ExtendUI32)) ^^
        G.i (Binary (Wasm_exts.Values.I64 I64Op.Add)) ^^
        set_data_size
      in

      let size_word env code =
        let (set_word, get_word) = new_local env "word" in
        code ^^ set_word ^^
        inc_data_size (I32Leb.compile_leb128_size get_word)
      in

      let size env t =
        let (set_inc, get_inc) = new_local env "inc" in
        buffer_size env t ^^
        get_ref_size ^^ G.i (Binary (Wasm_exts.Values.I32 I32Op.Add)) ^^ set_ref_size ^^
        set_inc ^^ inc_data_size get_inc
      in

      (* the incremental GC leaves array slice information in tag,
         the slice information can be removed and the tag reset to array
         as the GC can resume marking from the array beginning *)
      let clear_array_slicing =
        let (set_temp, get_temp) = new_local env "temp" in
        set_temp ^^
        get_temp ^^ compile_unboxed_const Tagged.(int_of_tag StableSeen) ^^
        G.i (Compare (Wasm_exts.Values.I32 I32Op.Ne)) ^^
        get_temp ^^ compile_unboxed_const Tagged.(int_of_tag CoercionFailure) ^^
        G.i (Compare (Wasm_exts.Values.I32 I32Op.Ne)) ^^
        G.i (Binary (Wasm_exts.Values.I32 I32Op.And)) ^^
        get_temp ^^ compile_unboxed_const Tagged.(int_of_tag ArraySliceMinimum) ^^
        G.i (Compare (Wasm_exts.Values.I32 I32Op.GeU)) ^^
        G.i (Binary (Wasm_exts.Values.I32 I32Op.And)) ^^
        G.if1 I32Type begin
          (compile_unboxed_const Tagged.(int_of_tag Array))
        end begin
          get_temp
        end
      in

      let size_alias size_thing =
        (* see Note [mutable stable values] *)
        let (set_tag, get_tag) = new_local env "tag" in
        get_x ^^ Tagged.load_tag env ^^ clear_array_slicing ^^ set_tag ^^
        (* Sanity check *)
        get_tag ^^ compile_eq_const Tagged.(int_of_tag StableSeen) ^^
        get_tag ^^ compile_eq_const Tagged.(int_of_tag MutBox) ^^
        G.i (Binary (Wasm_exts.Values.I32 I32Op.Or)) ^^
        get_tag ^^ compile_eq_const Tagged.(int_of_tag ObjInd) ^^
        G.i (Binary (Wasm_exts.Values.I32 I32Op.Or)) ^^
        get_tag ^^ compile_eq_const Tagged.(int_of_tag Array) ^^
        G.i (Binary (Wasm_exts.Values.I32 I32Op.Or)) ^^
        E.else_trap_with env "object_size/Mut: Unexpected tag" ^^
        (* Check if we have seen this before *)
        get_tag ^^ compile_eq_const Tagged.(int_of_tag StableSeen) ^^
        G.if0 begin
          (* Seen before *)
          (* One byte marker, one word offset *)
          inc_data_size (compile_unboxed_const 5l)
        end begin
          (* Not yet seen *)
          (* One byte marker, two words scratch space *)
          inc_data_size (compile_unboxed_const 9l) ^^
          (* Mark it as seen *)
          get_x ^^ Tagged.(store_tag env StableSeen) ^^
          (* and descend *)
          size_thing ()
        end
      in

      (* Now the actual type-dependent code *)
      begin match t with
      | Prim Nat -> inc_data_size (get_x ^^ BigNum.compile_data_size_unsigned env)
      | Prim Int -> inc_data_size (get_x ^^ BigNum.compile_data_size_signed env)
      | Prim (Int8|Nat8) -> inc_data_size (compile_unboxed_const 1l)
      | Prim (Int16|Nat16) -> inc_data_size (compile_unboxed_const 2l)
      | Prim (Int32|Nat32|Char) -> inc_data_size (compile_unboxed_const 4l)
      | Prim (Int64|Nat64|Float) -> inc_data_size (compile_unboxed_const 8l)
      | Prim Bool -> inc_data_size (compile_unboxed_const 1l)
      | Prim Null -> G.nop
      | Any -> G.nop
      | Tup [] -> G.nop (* e(()) = null *)
      | Tup ts ->
        G.concat_mapi (fun i t ->
          get_x ^^ Tuple.load_n env (Int32.of_int i) ^^
          size env t
          ) ts
      | Obj ((Object | Memory), fs) ->
        G.concat_map (fun (_h, f) ->
          get_x ^^ Object.load_idx_raw env f.Type.lab ^^
          size env f.typ
          ) (sort_by_hash fs)
      | Array (Mut t) ->
        size_alias (fun () -> get_x ^^ size env (Array t))
      | Array t ->
        size_word env (get_x ^^ Arr.len env) ^^
        get_x ^^ Arr.len env ^^
        from_0_to_n env (fun get_i ->
          get_x ^^ get_i ^^ Arr.unsafe_idx env ^^ load_ptr ^^
          size env t
        )
      | Prim Blob ->
        let (set_len, get_len) = new_local env "len" in
        get_x ^^ Blob.len env ^^ set_len ^^
        size_word env get_len ^^
        inc_data_size get_len
      | Prim Text ->
        let (set_len, get_len) = new_local env "len" in
        get_x ^^ Text.size env ^^ set_len ^^
        size_word env get_len ^^
        inc_data_size get_len
      | Opt t ->
        inc_data_size (compile_unboxed_const 1l) ^^ (* one byte tag *)
        get_x ^^ Opt.is_some env ^^
        G.if0 (get_x ^^ Opt.project env ^^ size env t) G.nop
      | Variant vs ->
        List.fold_right (fun (i, {lab = l; typ = t; _}) continue ->
            get_x ^^
            Variant.test_is env l ^^
            G.if0
              ( size_word env (compile_unboxed_const (Int32.of_int i)) ^^
                get_x ^^ Variant.project env ^^ size env t
              ) continue
          )
          ( List.mapi (fun i (_h, f) -> (i,f)) (sort_by_hash vs) )
          ( E.trap_with env "buffer_size: unexpected variant" )
      | Func _ ->
        inc_data_size (compile_unboxed_const 1l) ^^ (* one byte tag *)
        get_x ^^ Arr.load_field env 0l ^^ size env (Obj (Actor, [])) ^^
        get_x ^^ Arr.load_field env 1l ^^ size env (Prim Text)
      | Obj (Actor, _) | Prim Principal ->
        inc_data_size (compile_unboxed_const 1l) ^^ (* one byte tag *)
        get_x ^^ size env (Prim Blob)
      | Non ->
        E.trap_with env "buffer_size called on value of type None"
      | Mut t ->
        size_alias (fun () -> get_x ^^ MutBox.load_field env ^^ size env t)
      | _ -> todo "buffer_size" (Arrange_ir.typ t) G.nop
      end ^^
      (* Check 32-bit overflow of buffer_size *)
      get_data_size ^^
      compile_shrU64_const 32L ^^
      G.i (Test (Wasm_exts.Values.I64 I64Op.Eqz)) ^^
      E.else_trap_with env "buffer_size overflow" ^^
      (* Convert to 32-bit *)
      get_data_size ^^
      G.i (Convert (Wasm_exts.Values.I32 I32Op.WrapI64)) ^^
      get_ref_size
    )

  (* Copies x to the data_buffer, storing references after ref_count entries in ref_base *)
  let rec serialize_go env t =
    let open Type in
    let t = Type.normalize t in
    let name = Strm.name_for "serialize_go" [t] in
    Func.share_code3 env name (("x", I32Type), ("data_buffer", I32Type), ("ref_buffer", I32Type)) [I32Type; I32Type]
    (fun env get_x get_data_buf get_ref_buf ->
      let set_ref_buf = G.setter_for get_ref_buf in

      (* Some combinators for writing values *)
      let open Strm in

      let write env t =
        get_data_buf ^^
        get_ref_buf ^^
        serialize_go env t ^^
        set_ref_buf ^^
        checkpoint env get_data_buf
      in

      let write_alias write_thing =
        (* see Note [mutable stable values] *)
        (* Check heap tag *)
        let (set_tag, get_tag) = new_local env "tag" in
        get_x ^^ Tagged.load_tag env ^^ set_tag ^^
        get_tag ^^ compile_eq_const Tagged.(int_of_tag StableSeen) ^^
        G.if0
        begin
          (* This is the real data *)
          write_byte env get_data_buf (compile_unboxed_const 0l) ^^
          (* Remember the current offset in the tag word *)
          get_x ^^ Tagged.load_forwarding_pointer env ^^ Strm.absolute_offset env get_data_buf ^^
          Tagged.store_field env Tagged.tag_field ^^
          (* Leave space in the output buffer for the decoder's bookkeeping *)
          write_word_32 env get_data_buf (compile_unboxed_const 0l) ^^
          write_word_32 env get_data_buf (compile_unboxed_const 0l) ^^
          (* Now the data, following the object field mutbox indirection *)
          write_thing ()
        end
        begin
          (* This is a reference *)
          write_byte env get_data_buf (compile_unboxed_const 1l) ^^
          (* Sanity Checks *)
          get_tag ^^ compile_eq_const Tagged.(int_of_tag MutBox) ^^
          E.then_trap_with env "unvisited mutable data in serialize_go (MutBox)" ^^
          get_tag ^^ compile_eq_const Tagged.(int_of_tag ObjInd) ^^
          E.then_trap_with env "unvisited mutable data in serialize_go (ObjInd)" ^^
          get_tag ^^ compile_eq_const Tagged.(int_of_tag Array) ^^
          E.then_trap_with env "unvisited mutable data in serialize_go (Array)" ^^
          (* Second time we see this *)
          (* Calculate relative offset *)
          let set_offset, get_offset = new_local env "offset" in
          get_tag ^^ Strm.absolute_offset env get_data_buf ^^ G.i (Binary (Wasm_exts.Values.I32 I32Op.Sub)) ^^
          set_offset ^^
          (* A sanity check *)
          get_offset ^^ compile_unboxed_const 0l ^^
          G.i (Compare (Wasm_exts.Values.I32 I32Op.LtS)) ^^
          E.else_trap_with env "Odd offset" ^^
          (* Write the offset to the output buffer *)
          write_word_32 env get_data_buf get_offset
        end
      in

      (* Now the actual serialization *)

      begin match t with
      | Prim Nat ->
        write_bignum_leb env get_data_buf get_x
      | Prim Int ->
        write_bignum_sleb env get_data_buf get_x
      | Prim Float ->
        reserve env get_data_buf 8l ^^
        get_x ^^ Float.unbox env ^^
        G.i (Store {ty = F64Type; align = 0; offset = 0L; sz = None})
      | Prim (Int64|Nat64) ->
        reserve env get_data_buf 8l ^^
        get_x ^^ BoxedWord64.unbox env ^^
        G.i (Store {ty = I64Type; align = 0; offset = 0L; sz = None})
      | Prim (Int32|Nat32) ->
        write_word_32 env get_data_buf (get_x ^^ BoxedSmallWord.unbox env)
      | Prim Char ->
        write_word_32 env get_data_buf (get_x ^^ TaggedSmallWord.untag_codepoint)
      | Prim (Int16|Nat16) ->
        reserve env get_data_buf 2l ^^
        get_x ^^ TaggedSmallWord.lsb_adjust Nat16 ^^
        G.i (Store {ty = I32Type; align = 0; offset = 0L; sz = Some Wasm_exts.Types.Pack16})
      | Prim (Int8|Nat8) ->
        write_byte env get_data_buf (get_x ^^ TaggedSmallWord.lsb_adjust Nat8)
      | Prim Bool ->
        write_byte env get_data_buf get_x
      | Tup [] -> (* e(()) = null *)
        G.nop
      | Tup ts ->
        G.concat_mapi (fun i t ->
          get_x ^^ Tuple.load_n env (Int32.of_int i) ^^
          write env t
        ) ts
      | Obj ((Object | Memory), fs) ->
        G.concat_map (fun (_h, f) ->
          get_x ^^ Object.load_idx_raw env f.Type.lab ^^
          write env f.typ
        ) (sort_by_hash fs)
      | Array (Mut t) ->
        write_alias (fun () -> get_x ^^ write env (Array t))
      | Array t ->
        write_word_leb env get_data_buf (get_x ^^ Arr.len env) ^^
        get_x ^^ Arr.len env ^^
        from_0_to_n env (fun get_i ->
          get_x ^^ get_i ^^ Arr.unsafe_idx env ^^ load_ptr ^^
          write env t
        )
      | Prim Null -> G.nop
      | Any -> G.nop
      | Opt t ->
        get_x ^^
        Opt.is_some env ^^
        G.if0
          (write_byte env get_data_buf (compile_unboxed_const 1l) ^^ get_x ^^ Opt.project env ^^ write env t)
          (write_byte env get_data_buf (compile_unboxed_const 0l))
      | Variant vs ->
        List.fold_right (fun (i, {lab = l; typ = t; _}) continue ->
            get_x ^^
            Variant.test_is env l ^^
            G.if0
              ( write_word_leb env get_data_buf (compile_unboxed_const (Int32.of_int i)) ^^
                get_x ^^ Variant.project env ^^ write env t)
              continue
          )
          ( List.mapi (fun i (_h, f) -> (i,f)) (sort_by_hash vs) )
          ( E.trap_with env "serialize_go: unexpected variant" )
      | Prim Blob ->
        write_blob env get_data_buf get_x
      | Prim Text ->
        write_text env get_data_buf get_x
      | Func _ ->
        write_byte env get_data_buf (compile_unboxed_const 1l) ^^
        get_x ^^ Arr.load_field env 0l ^^ write env (Obj (Actor, [])) ^^
        get_x ^^ Arr.load_field env 1l ^^ write env (Prim Text)
      | Obj (Actor, _) | Prim Principal ->
        write_byte env get_data_buf (compile_unboxed_const 1l) ^^
        get_x ^^ write env (Prim Blob)
      | Non ->
        E.trap_with env "serializing value of type None"
      | Mut t ->
        write_alias (fun () ->
          get_x ^^ MutBox.load_field env ^^ write env t
        )
      | _ -> todo "serialize" (Arrange_ir.typ t) G.nop
      end ^^
      get_data_buf ^^
      get_ref_buf
    )

  (* This value is returned by deserialize_go if deserialization fails in a way
     that should be recoverable by opt parsing.
     By virtue of being a deduped static value, it can be detected by pointer
     comparison.
  *)
  let coercion_error_value env : int32 =
    Tagged.shared_static_obj env Tagged.CoercionFailure []

  (* See Note [Candid subtype checks] *)
  let with_rel_buf_opt env extended get_typtbl_size1 f =
    if extended then
      f (compile_unboxed_const 0l)
    else
      get_typtbl_size1 ^^ get_typtbl_size env ^^
      E.call_import env "rts" "idl_sub_buf_words" ^^
      Stack.dynamic_with_words env "rel_buf" (fun get_ptr ->
        get_ptr ^^ get_typtbl_size1 ^^ get_typtbl_size env ^^
        E.call_import env "rts" "idl_sub_buf_init" ^^
        f get_ptr)

  (* See Note [Candid subtype checks] *)
  let idl_sub env t2 =
    let idx = E.add_typtbl_typ env t2 in
    get_typtbl_idltyps env ^^
    (* TODO: Check offset for 64-bit *)
    G.i (Load {ty = I32Type; align = 0; offset = Wasm.I64_convert.extend_i32_s (Int32.mul idx 4l (*!*)); sz = None}) ^^
    Func.share_code6 env ("idl_sub")
      (("rel_buf", I32Type),
       ("typtbl1", I32Type),
       ("typtbl_end1", I32Type),
       ("typtbl_size1", I32Type),
       ("idltyp1", I32Type),
       ("idltyp2", I32Type)
      )
      [I32Type]
      (fun env get_rel_buf get_typtbl1 get_typtbl_end1 get_typtbl_size1 get_idltyp1 get_idltyp2 ->
        get_rel_buf ^^
        E.else_trap_with env "null rel_buf" ^^
        get_rel_buf ^^
        get_typtbl1 ^^
        get_typtbl env ^^
        get_typtbl_end1 ^^
        get_typtbl_end env ^^
        get_typtbl_size1 ^^
        get_typtbl_size env ^^
        get_idltyp1 ^^
        get_idltyp2 ^^
        E.call_import env "rts" "idl_sub")

  (* The main deserialization function, generated once per type hash.

     We use a combination of RTS stack locals and registers (Wasm globals) for
     recursive parameter passing to avoid exhausting the Wasm stack, which is instead
     used solely for return values and (implicit) return addresses.

     Its RTS stack parameters are (c.f. module Stack):

       * idltyp:      The idl type (prim type or table index) to decode now
       * depth:       Recursion counter; reset when we make progres on the value
       * can_recover: Whether coercion errors are recoverable, see coercion_failed below

     Its register parameters are (c.f. Registers):
       * rel_buf_opt: The optional subtype check memoization table
          (non-null for untrusted Candid but null for trusted de-stablization (see `with_rel_buf_opt`).)
       * data_buffer: The current position of the input data buffer
       * ref_buffer:  The current position of the input references buffer
       * typtbl:      The type table, as returned by parse_idl_header
       * typtbl_size: The size of the type table, used to limit recursion

     It returns the value of type t (vanilla representation) or coercion_error_value,
     It advances the data_buffer past the decoded value (even if it returns coercion_error_value!)

  *)

  (* symbolic names for arguments passed on RTS stack *)
  module StackArgs = struct
    let idltyp = 0l
    let depth = 1l
    let can_recover = 2l
  end

  let rec deserialize_go env t =
    let open Type in
    let t = Type.normalize t in
    let name = "@deserialize_go<" ^ typ_hash t ^ ">" in
    Func.share_code0 env name
      [I32Type]
      (fun env  ->
      let get_idltyp = Stack.get_local env StackArgs.idltyp in
      let get_depth = Stack.get_local env StackArgs.depth in
      let get_can_recover = Stack.get_local env StackArgs.can_recover in
      let get_rel_buf_opt = Registers.get_rel_buf_opt env in
      let get_data_buf = Registers.get_data_buf env in
      let _get_ref_buf = Registers.get_ref_buf env in
      let get_typtbl = Registers.get_typtbl env in
      let get_typtbl_end = Registers.get_typtbl_end env in
      let get_typtbl_size = Registers.get_typtbl_size env in

      (* Check recursion depth (protects against empty record etc.) *)
      (* Factor 2 because at each step, the expected type could go through one
         level of opt that is not present in the value type
      *)
      get_depth ^^
      get_typtbl_size ^^ compile_add_const 1l ^^ compile_mul_const 2l ^^
      G.i (Compare (Wasm_exts.Values.I32 I32Op.LeU)) ^^
      E.else_trap_with env ("IDL error: circular record read") ^^

      (* Remember data buffer position, to detect progress *)
      let (set_old_pos, get_old_pos) = new_local env "old_pos" in
      ReadBuf.get_ptr get_data_buf ^^ set_old_pos ^^

      let go' can_recover env t =
        (* assumes idltyp on stack *)
        Stack.with_frame env "frame_ptr" 3l (fun () ->
          Stack.set_local env StackArgs.idltyp ^^
          (* set up frame arguments *)
          ( (* Reset depth counter if we made progress *)
            ReadBuf.get_ptr get_data_buf ^^ get_old_pos ^^
            G.i (Compare (Wasm_exts.Values.I32 I32Op.Eq)) ^^
            G.if1 I32Type
              (Stack.get_prev_local env 1l ^^ compile_add_const 1l)
              (compile_unboxed_const 0l)
            ) ^^
          Stack.set_local env StackArgs.depth ^^
          (if can_recover
             then compile_unboxed_const 1l
             else Stack.get_prev_local env 2l) ^^
          Stack.set_local env StackArgs.can_recover ^^
          deserialize_go env t)
      in

      let go = go' false in
      let go_can_recover = go' true in

      let skip get_typ =
        get_data_buf ^^ get_typtbl ^^ get_typ ^^ compile_unboxed_const 0l ^^
        E.call_import env "rts" "skip_any"
      in

      (* This flag is set to return a coercion error at the very end
         We cannot use (G.i Return) for early exit, or we’d leak stack space,
         as Stack.with_words is used to allocate scratch space.
      *)
      let (set_failed, get_failed) = new_local env "failed" in
      let set_failure = compile_unboxed_const 1l ^^ set_failed in
      let when_failed f = get_failed ^^ G.if0 f G.nop in

      (* This looks at a value and if it is coercion_error_value, sets the failure flag.
         This propagates the error out of arrays, records, etc.
       *)
      let remember_failure get_val =
          get_val ^^ compile_eq_const (coercion_error_value env) ^^
          G.if0 set_failure G.nop
      in

      (* This sets the failure flag and puts coercion_error_value on the stack *)
      let coercion_failed msg =
        (* If we know that there is no backtracking `opt t` around, then just trap.
           This gives a better error message
        *)
        get_can_recover ^^ E.else_trap_with env msg ^^
        set_failure ^^ compile_unboxed_const (coercion_error_value env) in

      (* returns true if we are looking at primitive type with this id *)
      let check_prim_typ t =
        get_idltyp ^^
        compile_eq_const (Int32.neg (Option.get (to_idl_prim t)))
      in

      let with_prim_typ t f =
        check_prim_typ t ^^
        G.if1 I32Type f
          ( skip get_idltyp ^^
            coercion_failed ("IDL error: unexpected IDL type when parsing " ^ string_of_typ t)
          )
      in

      let read_byte_tagged = function
        | [code0; code1] ->
          ReadBuf.read_byte env get_data_buf ^^
          let (set_b, get_b) = new_local env "b" in
          set_b ^^
          get_b ^^
          compile_eq_const 0l ^^
          G.if1 I32Type
          begin code0
          end begin
            get_b ^^ compile_eq_const 1l ^^
            E.else_trap_with env "IDL error: byte tag not 0 or 1" ^^
            code1
          end
        | _ -> assert false; (* can be generalized later as needed *)
      in

      let read_blob () =
        let (set_len, get_len) = new_local env "len" in
        let (set_x, get_x) = new_local env "x" in
        ReadBuf.read_leb128 env get_data_buf ^^ set_len ^^

        get_len ^^ Blob.alloc env ^^ set_x ^^
        get_x ^^ Blob.payload_ptr_unskewed env ^^
        ReadBuf.read_blob env get_data_buf get_len ^^
        get_x
      in

      let read_principal () =
        let (set_len, get_len) = new_local env "len" in
        let (set_x, get_x) = new_local env "x" in
        ReadBuf.read_leb128 env get_data_buf ^^ set_len ^^

        (* at most 29 bytes, according to
           https://sdk.dfinity.org/docs/interface-spec/index.html#principal
        *)
        get_len ^^ compile_unboxed_const 29l ^^ G.i (Compare (Wasm_exts.Values.I32 I32Op.LeU)) ^^
        E.else_trap_with env "IDL error: principal too long" ^^

        get_len ^^ Blob.alloc env ^^ set_x ^^
        get_x ^^ Blob.payload_ptr_unskewed env ^^
        ReadBuf.read_blob env get_data_buf get_len ^^
        get_x
      in

      let read_text () =
        let (set_len, get_len) = new_local env "len" in
        ReadBuf.read_leb128 env get_data_buf ^^ set_len ^^
        let (set_ptr, get_ptr) = new_local env "x" in
        ReadBuf.get_ptr get_data_buf ^^ set_ptr ^^
        ReadBuf.advance get_data_buf get_len ^^
        (* validate *)
        get_ptr ^^ get_len ^^ E.call_import env "rts" "utf8_validate" ^^
        (* copy *)
        get_ptr ^^ get_len ^^ Text.of_ptr_size env
      in

      let read_actor_data () =
        read_byte_tagged
          [ E.trap_with env "IDL error: unexpected actor reference"
          ; read_principal ()
          ]
      in

      (* returns true if get_arg_typ is a composite type of this id *)
      let check_composite_typ get_arg_typ idl_tycon_id =
        get_arg_typ ^^
        compile_unboxed_const 0l ^^ G.i (Compare (Wasm_exts.Values.I32 I32Op.GeS)) ^^
        G.if1 I32Type
        begin
          ReadBuf.alloc env (fun get_typ_buf ->
            (* Update typ_buf *)
            ReadBuf.set_ptr get_typ_buf (
              get_typtbl ^^
              get_arg_typ ^^ compile_mul_const Heap.word_size ^^
              G.i (Binary (Wasm_exts.Values.I32 I32Op.Add)) ^^
              load_unskewed_ptr
            ) ^^
            ReadBuf.set_end get_typ_buf (ReadBuf.get_end get_data_buf) ^^
            (* read sleb128 *)
            ReadBuf.read_sleb128 env get_typ_buf ^^
            (* Check it is the expected value *)
            compile_eq_const idl_tycon_id
          )
        end
        (compile_unboxed_const 0l)
      in


      (* checks that arg_typ is positive, looks it up in the table,
         creates a fresh typ_buf pointing into the type description,
         reads the type constructor index and traps or fails if it is the wrong one.
         and passes the typ_buf to a subcomputation to read the type arguments *)
      let with_composite_arg_typ get_arg_typ idl_tycon_id f =
        (* make sure index is not negative *)
        get_arg_typ ^^
        compile_unboxed_const 0l ^^ G.i (Compare (Wasm_exts.Values.I32 I32Op.GeS)) ^^
        G.if1 I32Type
        begin
          ReadBuf.alloc env (fun get_typ_buf ->
            (* Update typ_buf *)
            ReadBuf.set_ptr get_typ_buf (
              get_typtbl ^^
              get_arg_typ ^^ compile_mul_const Heap.word_size ^^
              G.i (Binary (Wasm_exts.Values.I32 I32Op.Add)) ^^
              load_unskewed_ptr
            ) ^^
            ReadBuf.set_end get_typ_buf (ReadBuf.get_end get_data_buf) ^^
            (* read sleb128 *)
            ReadBuf.read_sleb128 env get_typ_buf ^^
            (* Check it is the expected type constructor *)
            compile_eq_const idl_tycon_id ^^
            G.if1 I32Type
            begin
              f get_typ_buf
            end
            begin
              skip get_arg_typ ^^
              coercion_failed ("IDL error: unexpected IDL type when parsing " ^ string_of_typ t)
            end
          )
        end
        begin
          skip get_arg_typ ^^
          coercion_failed ("IDL error: unexpected IDL type when parsing " ^ string_of_typ t)
        end
      in

      let with_composite_typ idl_tycon_id f =
        with_composite_arg_typ get_idltyp idl_tycon_id f
      in

      let with_record_typ f = with_composite_typ idl_record (fun get_typ_buf ->
        Stack.with_words_32 env "get_n_ptr" 1l (fun get_n_ptr ->
          get_n_ptr ^^
          ReadBuf.read_leb128 env get_typ_buf ^^
          store_unskewed_ptr ^^
          f get_typ_buf get_n_ptr
        )
      ) in

      let with_blob_typ env f =
        with_composite_typ idl_vec (fun get_typ_buf ->
          ReadBuf.read_sleb128 env get_typ_buf ^^
          compile_eq_const (-5l) (* Nat8 *) ^^
          G.if1 I32Type
            f
            begin
              skip get_idltyp ^^
              coercion_failed "IDL error: blob not a vector of nat8"
            end
        )
      in

      let read_alias env t read_thing =
        (* see Note [mutable stable values] *)
        let (set_is_ref, get_is_ref) = new_local env "is_ref" in
        let (set_result, get_result) = new_local env "result" in
        let (set_cur, get_cur) = new_local env "cur" in
        let (set_memo, get_memo) = new_local env "memo" in

        let (set_arg_typ, get_arg_typ) = new_local env "arg_typ" in
        with_composite_typ idl_alias (ReadBuf.read_sleb128 env) ^^ set_arg_typ ^^

        (* Find out if it is a reference or not *)
        ReadBuf.read_byte env get_data_buf ^^ set_is_ref ^^

        (* If it is a reference, temporarily set the read buffer to that place *)
        get_is_ref ^^
        G.if0 begin
          let (set_offset, get_offset) = new_local env "offset" in
          ReadBuf.read_word32 env get_data_buf ^^ set_offset ^^
          (* A sanity check *)
          get_offset ^^ compile_unboxed_const 0l ^^
          G.i (Compare (Wasm_exts.Values.I32 I32Op.LtS)) ^^
          E.else_trap_with env "Odd offset" ^^

          ReadBuf.get_ptr get_data_buf ^^ set_cur ^^
          ReadBuf.advance get_data_buf (get_offset ^^ compile_add_const (-4l))
        end G.nop ^^

        (* Remember location of ptr *)
        ReadBuf.get_ptr get_data_buf ^^ set_memo ^^
        (* Did we decode this already? *)
        ReadBuf.read_word32 env get_data_buf ^^ set_result ^^
        get_result ^^ compile_eq_const 0l ^^
        G.if0 begin
          (* No, not yet decoded *)
          (* Skip over type hash field *)
          ReadBuf.read_word32 env get_data_buf ^^ compile_eq_const 0l ^^
          E.else_trap_with env "Odd: Type hash scratch space not empty" ^^

          (* Read the content *)
          read_thing get_arg_typ (fun get_thing ->
            (* This is called after allocation, but before descending
               We update the memo location here so that loops work
            *)
            get_thing ^^ set_result ^^
            get_memo ^^ get_result ^^ store_unskewed_ptr ^^
            get_memo ^^ compile_add_const 4l ^^ Blob.lit env (typ_hash t) ^^ store_unskewed_ptr
          )
        end begin
          (* Decoded before. Check type hash *)
          ReadBuf.read_word32 env get_data_buf ^^ Blob.lit env (typ_hash t) ^^
          G.i (Compare (Wasm_exts.Values.I32 I32Op.Eq)) ^^
          E.else_trap_with env ("Stable memory error: Aliased at wrong type, expected: " ^ typ_hash t)
        end ^^

        (* If this was a reference, reset read buffer *)
        get_is_ref ^^
        G.if0 (ReadBuf.set_ptr get_data_buf get_cur) G.nop ^^

        get_result
      in


      (* Now the actual deserialization *)
      begin match t with
      (* Primitive types *)
      | Prim Nat ->
        with_prim_typ t
        begin
          BigNum.compile_load_from_data_buf env get_data_buf false
        end
      | Prim Int ->
        (* Subtyping with nat *)
        check_prim_typ (Prim Nat) ^^
        G.if1 I32Type
          begin
            BigNum.compile_load_from_data_buf env get_data_buf false
          end
          begin
            with_prim_typ t
            begin
              BigNum.compile_load_from_data_buf env get_data_buf true
            end
          end
      | Prim Float ->
        with_prim_typ t
        begin
          ReadBuf.read_float64 env get_data_buf ^^
          Float.box env
        end
      | Prim (Int64|Nat64) ->
        with_prim_typ t
        begin
          ReadBuf.read_word64 env get_data_buf ^^
          BoxedWord64.box env
        end
      | Prim (Int32|Nat32) ->
        with_prim_typ t
        begin
          ReadBuf.read_word32 env get_data_buf ^^
          BoxedSmallWord.box env
        end
      | Prim Char ->
        with_prim_typ t
        begin
          ReadBuf.read_word32 env get_data_buf ^^
          TaggedSmallWord.check_and_tag_codepoint env
        end
      | Prim (Int16|Nat16) ->
        with_prim_typ t
        begin
          ReadBuf.read_word16 env get_data_buf ^^
          TaggedSmallWord.msb_adjust Nat16
        end
      | Prim (Int8|Nat8) ->
        with_prim_typ t
        begin
          ReadBuf.read_byte env get_data_buf ^^
          TaggedSmallWord.msb_adjust Nat8
        end
      | Prim Bool ->
        with_prim_typ t
        begin
          read_byte_tagged
            [ Bool.lit false
            ; Bool.lit true
            ]
        end
      | Prim Null ->
        with_prim_typ t (Opt.null_lit env)
      | Any ->
        skip get_idltyp ^^
        (* Any vanilla value works here *)
        Opt.null_lit env
      | Prim Blob ->
        with_blob_typ env (read_blob ())
      | Prim Principal ->
        with_prim_typ t
        begin
          read_byte_tagged
            [ E.trap_with env "IDL error: unexpected principal reference"
            ; read_principal ()
            ]
        end
      | Prim Text ->
        with_prim_typ t (read_text ())
      | Tup [] -> (* e(()) = null *)
        with_prim_typ t (Tuple.from_stack env 0)
      (* Composite types *)
      | Tup ts ->
        with_record_typ (fun get_typ_buf get_n_ptr ->
          let (set_val, get_val) = new_local env "val" in

          G.concat_mapi (fun i t ->
            (* skip all possible intermediate extra fields *)
            get_typ_buf ^^ get_data_buf ^^ get_typtbl ^^ compile_unboxed_const (Int32.of_int i) ^^ get_n_ptr ^^
            E.call_import env "rts" "find_field" ^^
            G.if1 I32Type
              begin
                ReadBuf.read_sleb128 env get_typ_buf ^^
                go env t ^^ set_val ^^
                remember_failure get_val ^^
                get_val
              end
              begin
                match normalize t with
                | Opt _ | Any -> Opt.null_lit env
                | _ -> coercion_failed "IDL error: did not find tuple field in record"
              end
          ) ts ^^

          (* skip all possible trailing extra fields *)
          get_typ_buf ^^ get_data_buf ^^ get_typtbl ^^ get_n_ptr ^^
          E.call_import env "rts" "skip_fields" ^^

          Tuple.from_stack env (List.length ts)
        )
      | Obj ((Object | Memory), fs) ->
        with_record_typ (fun get_typ_buf get_n_ptr ->
          let (set_val, get_val) = new_local env "val" in

          Object.lit_raw env (List.map (fun (h,f) ->
            f.Type.lab, fun () ->
              (* skip all possible intermediate extra fields *)
              get_typ_buf ^^ get_data_buf ^^ get_typtbl ^^ compile_unboxed_const (Lib.Uint32.to_int32 h) ^^ get_n_ptr ^^
              E.call_import env "rts" "find_field" ^^
              G.if1 I32Type
                begin
                  ReadBuf.read_sleb128 env get_typ_buf ^^
                  go env f.typ ^^ set_val ^^
                  remember_failure get_val ^^
                  get_val
                  end
                begin
                  match normalize f.typ with
                  | Opt _ | Any -> Opt.null_lit env
                  | _ -> coercion_failed (Printf.sprintf "IDL error: did not find field %s in record" f.lab)
                end
          ) (sort_by_hash fs)) ^^

          (* skip all possible trailing extra fields *)
          get_typ_buf ^^ get_data_buf ^^ get_typtbl ^^ get_n_ptr ^^
          E.call_import env "rts" "skip_fields"
          )
      | Array (Mut t) ->
        read_alias env (Array (Mut t)) (fun get_array_typ on_alloc ->
          let (set_len, get_len) = new_local env "len" in
          let (set_x, get_x) = new_local env "x" in
          let (set_val, get_val) = new_local env "val" in
          let (set_arg_typ, get_arg_typ) = new_local env "arg_typ" in
          with_composite_arg_typ get_array_typ idl_vec (ReadBuf.read_sleb128 env) ^^ set_arg_typ ^^
          ReadBuf.read_leb128 env get_data_buf ^^ set_len ^^
          get_len ^^ Arr.alloc env ^^ set_x ^^
          on_alloc get_x ^^
          get_len ^^ from_0_to_n env (fun get_i ->
            get_x ^^ get_i ^^ Arr.unsafe_idx env ^^
            get_arg_typ ^^ go env t ^^ set_val ^^
            remember_failure get_val ^^
            get_val ^^ store_ptr
          ) ^^
          get_x ^^
          Tagged.allocation_barrier env ^^
          set_x (* discard result *)
        )
      | Array t ->
        let (set_len, get_len) = new_local env "len" in
        let (set_x, get_x) = new_local env "x" in
        let (set_val, get_val) = new_local env "val" in
        let (set_arg_typ, get_arg_typ) = new_local env "arg_typ" in
        with_composite_typ idl_vec (ReadBuf.read_sleb128 env) ^^ set_arg_typ ^^
        ReadBuf.read_leb128 env get_data_buf ^^ set_len ^^
        get_len ^^ Arr.alloc env ^^ set_x ^^
        get_len ^^ from_0_to_n env (fun get_i ->
          get_x ^^ get_i ^^ Arr.unsafe_idx env ^^
          get_arg_typ ^^ go env t ^^ set_val ^^
          remember_failure get_val ^^
          get_val ^^ store_ptr
        ) ^^
        get_x ^^
        Tagged.allocation_barrier env
      | Opt t ->
        check_prim_typ (Prim Null) ^^
        G.if1 I32Type (Opt.null_lit env)
        begin
          check_prim_typ Any ^^ (* reserved *)
          G.if1 I32Type (Opt.null_lit env)
          begin
            check_composite_typ get_idltyp idl_opt ^^
            G.if1 I32Type
            begin
              let (set_arg_typ, get_arg_typ) = new_local env "arg_typ" in
              with_composite_typ idl_opt (ReadBuf.read_sleb128 env) ^^ set_arg_typ ^^
              read_byte_tagged
                [ Opt.null_lit env
                ; let (set_val, get_val) = new_local env "val" in
                  get_arg_typ ^^ go_can_recover env t ^^ set_val ^^
                  get_val ^^ compile_eq_const (coercion_error_value env) ^^
                  G.if1 I32Type
                    (* decoding failed, but this is opt, so: return null *)
                    (Opt.null_lit env)
                    (* decoding succeeded, return opt value *)
                    (Opt.inject env get_val)
                ]
            end
            begin
              (* this check corresponds to `not (null <: <t>)` in the spec *)
              match normalize t with
              | Prim Null | Opt _ | Any ->
                (* Ignore and return null *)
                skip get_idltyp ^^
                Opt.null_lit env
              | _ ->
                (* Try constituent type *)
                let (set_val, get_val) = new_local env "val" in
                get_idltyp ^^ go_can_recover env t ^^ set_val ^^
                get_val ^^ compile_eq_const (coercion_error_value env) ^^
                G.if1 I32Type
                  (* decoding failed, but this is opt, so: return null *)
                  (Opt.null_lit env)
                  (* decoding succeeded, return opt value *)
                  (Opt.inject env get_val)
            end
          end
        end
      | Variant vs ->
        let (set_val, get_val) = new_local env "val" in
        with_composite_typ idl_variant (fun get_typ_buf ->
          (* Find the tag *)
          let (set_n, get_n) = new_local env "len" in
          ReadBuf.read_leb128 env get_typ_buf ^^ set_n ^^

          let (set_tagidx, get_tagidx) = new_local env "tagidx" in
          ReadBuf.read_leb128 env get_data_buf ^^ set_tagidx ^^

          get_tagidx ^^ get_n ^^
          G.i (Compare (Wasm_exts.Values.I32 I32Op.LtU)) ^^
          E.else_trap_with env "IDL error: variant index out of bounds" ^^

          (* Zoom past the previous entries *)
          get_tagidx ^^ from_0_to_n env (fun _ ->
            get_typ_buf ^^ E.call_import env "rts" "skip_leb128" ^^
            get_typ_buf ^^ E.call_import env "rts" "skip_leb128"
          ) ^^

          (* Now read the tag *)
          let (set_tag, get_tag) = new_local env "tag" in
          ReadBuf.read_leb128 env get_typ_buf ^^ set_tag ^^
          let (set_arg_typ, get_arg_typ) = new_local env "arg_typ" in
          ReadBuf.read_sleb128 env get_typ_buf ^^ set_arg_typ ^^

          List.fold_right (fun (h, {lab = l; typ = t; _}) continue ->
              get_tag ^^ compile_eq_const (Lib.Uint32.to_int32 h) ^^
              G.if1 I32Type
                ( Variant.inject env l (
                  get_arg_typ ^^ go env t ^^ set_val ^^
                  remember_failure get_val ^^
                  get_val
                ))
                continue
            )
            ( sort_by_hash vs )
            ( coercion_failed "IDL error: unexpected variant tag" )
        )
      | Func _ ->
        (* See Note [Candid subtype checks] *)
        get_rel_buf_opt ^^
        G.if1 I32Type
          begin
            get_rel_buf_opt ^^
            get_typtbl ^^
            get_typtbl_end ^^
            get_typtbl_size ^^
            get_idltyp ^^
            idl_sub env t
          end
          (Bool.lit true) ^^ (* if we don't have a subtype memo table, assume the types are ok *)
        G.if1 I32Type
          (with_composite_typ idl_func (fun _get_typ_buf ->
            read_byte_tagged
              [ E.trap_with env "IDL error: unexpected function reference"
              ; read_actor_data () ^^
                read_text () ^^
                Tuple.from_stack env 2
              ]))
          (skip get_idltyp ^^
           coercion_failed "IDL error: incompatible function type")
      | Obj (Actor, _) ->
        (* See Note [Candid subtype checks] *)
        get_rel_buf_opt ^^
        G.if1 I32Type
          begin
            get_rel_buf_opt ^^
            get_typtbl ^^
            get_typtbl_end ^^
            get_typtbl_size ^^
            get_idltyp ^^
            idl_sub env t
          end
          (Bool.lit true) ^^
        G.if1 I32Type
          (with_composite_typ idl_service
             (fun _get_typ_buf -> read_actor_data ()))
          (skip get_idltyp ^^
           coercion_failed "IDL error: incompatible actor type")
      | Mut t ->
        read_alias env (Mut t) (fun get_arg_typ on_alloc ->
          let (set_result, get_result) = new_local env "result" in
          Tagged.obj env Tagged.ObjInd [ compile_unboxed_const 0l ] ^^ set_result ^^
          on_alloc get_result ^^
          get_result ^^
            get_arg_typ ^^ go env t ^^
          MutBox.store_field env
        )
      | Non ->
        skip get_idltyp ^^
        coercion_failed "IDL error: deserializing value of type None"
      | _ -> todo_trap env "deserialize" (Arrange_ir.typ t)
      end ^^
      (* Parsed value on the stack, return that, unless the failure flag is set *)
      when_failed (compile_unboxed_const (coercion_error_value env) ^^ G.i Return)
    )

  let serialize env ts : G.t =
    let name = Strm.name_for "serialize" ts in
    (* returns data/length pointers (will be GC’ed next time!) *)
    Func.share_code1 env name ("x", I32Type) [I32Type; I32Type] (fun env get_x ->
      let (set_data_size, get_data_size) = new_local env "data_size" in
      let (set_refs_size, get_refs_size) = new_local env "refs_size" in

      let (tydesc, _offsets, _idltyps) = type_desc env ts in
      let tydesc_len = Int32.of_int (String.length tydesc) in

      (* Get object sizes *)
      get_x ^^
      buffer_size env (Type.seq ts) ^^
      set_refs_size ^^
      set_data_size ^^
      (* check for overflow *)
      get_data_size ^^
      compile_add_const tydesc_len ^^
      compile_unboxed_const tydesc_len ^^
      G.i (Compare (Wasm_exts.Values.I32 I32Op.LtU)) ^^
      E.then_trap_with env "serialization overflow" ^^

      let (set_data_start, get_data_start) = new_local env "data_start" in
      let (set_refs_start, get_refs_start) = new_local env "refs_start" in

      (* Create a stream with suitable capacity and given header *)
      Strm.create env get_data_size set_data_start get_data_start tydesc ^^
      get_refs_size ^^ compile_mul_const Heap.word_size ^^ Blob.dyn_alloc_scratch env ^^ set_refs_start ^^

      (* Serialize x into the buffer *)
      get_x ^^
      get_data_start ^^
      get_refs_start ^^
      serialize_go env (Type.seq ts) ^^

      (* Sanity check: Did we fill exactly the buffer *)
      get_refs_start ^^ get_refs_size ^^ compile_mul_const Heap.word_size ^^ G.i (Binary (Wasm_exts.Values.I32 I32Op.Add)) ^^
      G.i (Compare (Wasm_exts.Values.I32 I32Op.Eq)) ^^
      E.else_trap_with env "reference buffer not filled" ^^

      (* Verify that the stream is correctly filled *)
      Strm.check_filled env get_data_start get_data_size ^^
      get_refs_size ^^
      compile_eq_const 0l ^^
      E.else_trap_with env "cannot send references on IC System API" ^^

      (* Extract the payload if possible *)
      Strm.terminate env get_data_start get_data_size tydesc_len
    )


  let deserialize_from_blob extended env ts =
    let ts_name = typ_seq_hash ts in
    let name =
      (* TODO(#3185): this specialization on `extended` seems redundant,
         removing it might simplify things *and* share more code in binaries.
         The only tricky bit might be the conditional Stack.dynamic_with_words bit... *)
      if extended
      then "@deserialize_extended<" ^ ts_name ^ ">"
      else "@deserialize<" ^ ts_name ^ ">" in
    Func.share_code2 env name (("blob", I32Type), ("can_recover", I32Type)) (List.map (fun _ -> I32Type) ts) (fun env get_blob get_can_recover ->
      let (set_data_size, get_data_size) = new_local env "data_size" in
      let (set_refs_size, get_refs_size) = new_local env "refs_size" in
      let (set_data_start, get_data_start) = new_local env "data_start" in
      let (set_refs_start, get_refs_start) = new_local env "refs_start" in
      let (set_arg_count, get_arg_count) = new_local env "arg_count" in
      let (set_val, get_val) = new_local env "val" in

      get_blob ^^ Blob.len env ^^ set_data_size ^^
      get_blob ^^ Blob.payload_ptr_unskewed env ^^ set_data_start ^^

      (* Allocate space for the reference buffer and copy it *)
      compile_unboxed_const 0l ^^ set_refs_size (* none yet *) ^^

      (* Allocate space for out parameters of parse_idl_header *)
      Stack.with_words_32 env "get_typtbl_size_ptr" 1l (fun get_typtbl_size_ptr ->
      Stack.with_words_32 env "get_typtbl_ptr" 1l (fun get_typtbl_ptr ->
      Stack.with_words_32 env "get_maintyps_ptr" 1l (fun get_maintyps_ptr ->

      (* Set up read buffers *)
      ReadBuf.alloc env (fun get_data_buf -> ReadBuf.alloc env (fun get_ref_buf ->

      ReadBuf.set_ptr get_data_buf get_data_start ^^
      ReadBuf.set_size get_data_buf get_data_size ^^
      ReadBuf.set_ptr get_ref_buf get_refs_start ^^
      ReadBuf.set_size get_ref_buf (get_refs_size ^^ compile_mul_const Heap.word_size) ^^

      (* Go! *)
      Bool.lit extended ^^ get_data_buf ^^ get_typtbl_ptr ^^ get_typtbl_size_ptr ^^ get_maintyps_ptr ^^
      E.call_import env "rts" "parse_idl_header" ^^

      (* Allocate memo table, if necessary *)
      with_rel_buf_opt env extended (get_typtbl_size_ptr ^^ load_unskewed_ptr) (fun get_rel_buf_opt ->

      (* set up a dedicated read buffer for the list of main types *)
      ReadBuf.alloc env (fun get_main_typs_buf ->
        ReadBuf.set_ptr get_main_typs_buf (get_maintyps_ptr ^^ load_unskewed_ptr) ^^
        ReadBuf.set_end get_main_typs_buf (ReadBuf.get_end get_data_buf) ^^
        ReadBuf.read_leb128 env get_main_typs_buf ^^ set_arg_count ^^

        G.concat_map (fun t ->
          let can_recover, default_or_trap = Type.(
            match normalize t with
            | Opt _ | Any ->
              (Bool.lit true, fun msg -> Opt.null_lit env)
            | _ ->
              (get_can_recover, fun msg ->
                get_can_recover ^^
                G.if1 I32Type
                   (compile_unboxed_const (coercion_error_value env))
                   (E.trap_with env msg)))
          in
          get_arg_count ^^
          compile_eq_const 0l ^^
          G.if1 I32Type
           (default_or_trap ("IDL error: too few arguments " ^ ts_name))
           (begin
              begin
                (* set up invariant register arguments *)
                get_rel_buf_opt ^^ Registers.set_rel_buf_opt env ^^
                get_data_buf ^^ Registers.set_data_buf env ^^
                get_ref_buf ^^ Registers.set_ref_buf env ^^
                get_typtbl_ptr ^^ load_unskewed_ptr ^^ Registers.set_typtbl env ^^
                get_maintyps_ptr ^^ load_unskewed_ptr ^^ Registers.set_typtbl_end env ^^
                get_typtbl_size_ptr ^^ load_unskewed_ptr ^^ Registers.set_typtbl_size env
              end ^^
              (* set up variable frame arguments *)
              Stack.with_frame env "frame_ptr" 3l (fun () ->
                (* idltyp *)
                ReadBuf.read_sleb128 env get_main_typs_buf ^^
                Stack.set_local env StackArgs.idltyp ^^
                (* depth *)
                compile_unboxed_const 0l ^^
                Stack.set_local env StackArgs.depth ^^
                (* recovery mode *)
                can_recover ^^
                Stack.set_local env StackArgs.can_recover ^^
                deserialize_go env t
             )
             ^^ set_val ^^
             get_arg_count ^^ compile_sub_const 1l ^^ set_arg_count ^^
             get_val ^^ compile_eq_const (coercion_error_value env) ^^
             (G.if1 I32Type
               (default_or_trap "IDL error: coercion failure encountered")
               get_val)
            end)
        ) ts ^^

        (* Skip any extra arguments *)
        compile_while env
         (get_arg_count ^^ compile_rel_const I32Op.GtU 0l)
         begin
           get_data_buf ^^
           get_typtbl_ptr ^^ load_unskewed_ptr ^^
           ReadBuf.read_sleb128 env get_main_typs_buf ^^
           compile_unboxed_const 0l ^^
           E.call_import env "rts" "skip_any" ^^
           get_arg_count ^^ compile_sub_const 1l ^^ set_arg_count
         end ^^

        ReadBuf.is_empty env get_data_buf ^^
        E.else_trap_with env ("IDL error: left-over bytes " ^ ts_name) ^^
        ReadBuf.is_empty env get_ref_buf ^^
        E.else_trap_with env ("IDL error: left-over references " ^ ts_name)
      ))))))

    ))

  let deserialize env ts =
    IC.arg_data env ^^
    Bool.lit false ^^ (* can't recover *)
    deserialize_from_blob false env ts

(*
Note [speculating for short (S)LEB encoded bignums]
~~~~~~~~~~~~~~~~~~~~~~~~~~~~~~~~~~~~~~~~~~~~~~~~~~~

#3098 highlighted that a lot of heap garbage can be generated while reading in
(S)LEB-encoded bignums. To make heap consumption optimal for every compactly
representable `Int`, we resort to speculatively reading a 64-byte chunk from
the `ReadBuf`. We call it speculative, because it may read past the end of the
buffer (and thus end up containing junk bytes) or even fail because reading
across Wasm page boundaries could cause trapping. (Consider the buffer ending
3 bytes before the last-memory-page boundary and issuing a speculative 64-bit read for the
address 2 bytes less than buffer end.) In case of failure to read data, `-1`
(a sentinel) is returned. (The sentinel could be use-case specific when later
the need arises.)

In most cases the speculative read will come back with valid bytes. How many
of those are relevant, can be judged by consulting the buffer-end pointer or
analysing the 64-bit word directly. In the case of (S)LEB, the continuation and
termination bits can be filtered and thus the encoding's last byte detected when
present in the 64-bit word.

If such a LEB boundary is detected, avenues open up for a much faster (than
bytewise-sequential) parsing.

After the data is interpreted, it's the client's responsibility to adjust the
current buffer position.

 *)

(*
Note [mutable stable values]
~~~~~~~~~~~~~~~~~~~~~~~~~~~~

We currently use a Candid derivative to serialize stable values. In addition to
storing sharable data, we can also store mutable data (records with mutable
fields and mutable arrays), and we need to preserve aliasing.

To that end we extend Candid with a type constructor `alias t`.

In the type table, alias t is represented by type code 1. All Candid type constructors
are represented by negative numbers, so this cannot clash with anything and,
conveniently, makes such values illegal Candid.

The values of `alias t` are either

 * i8(0) 0x00000000 0x00000000 M(v)
   for one (typically the first) occurrence of v
   The first 0x00000000 is the “memo field”, the second is the “type hash field”.
   Both are scratch spaces for the benefit of the decoder.

or

 * i8(1) i32(offset) M(v)
   for all other occurrences of v, where offset is the relative position of the
   above occurrences from this reference.

We map Motoko types to this as follows:

  e([var t]) = alias e([t]) = alias vec e(t)
  e({var field : t}) = record { field : alias e(t) }

Why different? Because we need to alias arrays as a whole (we can’t even alias
their fields, as they are manifestly part of the array heap structure), but
aliasing records does not work, as aliased record values may appear at
different types (due to subtyping), and Candid serialization is type-driven.
Luckily records put all mutable fields behind an indirection (ObjInd), so this
works.

The type-driven code in this module treats `Type.Mut` to always refer to an
`ObjInd`; for arrays the mutable case is handled directly.

To detect and preserve aliasing, these steps are taken:

 * In `buffer_size`, when we see a mutable thing (`Array` or `ObjInd`), the
   first time, we mark it by setting the heap tag to `StableSeen`.
   This way, when we see it a second time, we can skip the value in the size
   calculation.
 * In `serialize`, when we see it a first time (tag still `StableSeen`),
   we serialize it (first form above), and remember the absolute position
   in the output buffer, abusing the heap tag here.
   (Invariant: This absolute position is never `StableSeen`)
   Upon a second visit (tag not `StableSeen`), we can thus fetch that absolute
   position and calculate the offset.
 * In `deserialize`, when we come across a `alias t`, we follow the offset (if
   needed) to find the content.

   If the memo field is still `0x00000000`, this is the first time we read
   this, so we deserialize to the Motoko heap, and remember the heap position
   (vanilla pointer) by overwriting the memo field.
   We also store the type hash of the type we are serializing at in the type
   hash field.

   If it is not `0x00000000` then we can simply read the pointer from there,
   after checking the type hash field to make sure we are aliasing at the same
   type.

 *)

(*
Note [Candid subtype checks]
~~~~~~~~~~~~~~~~~~~~~~~~~~~~

Deserializing Candid values requires a Candid subtype check when
deserializing values of reference types (actors and functions).

The subtype test is performed directly on the expected and actual
candid type tables using RTS functions `idl_sub_buf_words`,
`idl_sub_buf_init` and `idl_sub`.  One type table and vector of types
is generated statically from the list of statically known types
encountered during code generation, the other is determined
dynamically by, e.g. message payload. The latter will vary with
each payload to decode.

The known Motoko types are accumulated in a global list as required
and then, in a final compilation step, encoded to global type table
and sequence of type indices. The encoding is stored as static
data referenced by dedicated wasm globals so that we can generate
code that references the globals before their final definitions are
known.

Deserializing a proper (not extended) Candid value stack allocates a
mutable word buffer, of size determined by `idl_sub_buf_words`.
The word buffer is used to initialize and provide storage for a
Rust memo table (see bitrel.rs) memoizing the result of sub and
super type tests performed during deserialization of a given Candid
value sequence.  The memo table is initialized once, using `idl_sub_buf_init`,
then shared between recursive calls to deserialize, by threading the (possibly
null) wasm address of the word buffer as an optional argument.  The
word buffer is stack allocated in generated code, not Rust, because
it's size is dynamic and Rust doesn't seem to support dynamically-sized
stack allocation.

Currently, we only perform Candid subtype checks when decoding proper
(not extended) Candid values. Extended values are required for
stable variables only: we can omit the check, because compatibility
should already be enforced by the static signature compatibility
check.  We use the `null`-ness of the word buffer pointer to
dynamically determine whether to omit or perform Candid subtype checks.

NB: Extending `idl_sub` to support extended, "stable" types (with mutable,
invariant type constructors) would require extending the polarity argument
from a Boolean to a three-valued argument to efficiently check equality for
invariant type constructors in a single pass.
*)

end (* MakeSerialization *)

module Serialization = MakeSerialization(BumpStream)

module BlobStream : Stream = struct
  let create env get_data_size set_token get_token header =
    let header_size = Int32.of_int (String.length header) in
    get_data_size ^^ compile_add_const header_size ^^
    E.call_import env "rts" "alloc_stream" ^^ set_token ^^ (* allocation barrier called in alloc_stream *)
    get_token ^^
    Blob.lit env header ^^
    E.call_import env "rts" "stream_write_text"

  let check_filled env get_token get_data_size =
    G.i Drop

  let terminate env get_token _get_data_size _header_size =
    get_token ^^ E.call_import env "rts" "stream_split" ^^
    let set_blob, get_blob = new_local env "blob" in
    set_blob ^^
    get_blob ^^ Blob.payload_ptr_unskewed env ^^
    get_blob ^^ Blob.len env

  let finalize_buffer code = code

  let name_for fn_name ts = "@Bl_" ^ fn_name ^ "<" ^ Typ_hash.typ_seq_hash ts ^ ">"

  let absolute_offset env get_token =
    let offset = 8l in (* see invariant in `stream.rs` *)
    let filled_field = Int32.add (Blob.len_field env) offset in
    get_token ^^ Tagged.load_field_unskewed env filled_field

  let checkpoint _env _get_token = G.i Drop

  let reserve env get_token bytes =
    get_token ^^ compile_unboxed_const bytes ^^ E.call_import env "rts" "stream_reserve"

  let write_word_leb env get_token code =
    let set_word, get_word = new_local env "word" in
    code ^^ set_word ^^
    I32Leb.compile_store_to_data_buf_unsigned env get_word
      (get_token ^^ I32Leb.compile_leb128_size get_word ^^ E.call_import env "rts" "stream_reserve") ^^
    G.i Drop

  let write_word_32 env get_token code =
    reserve env get_token Heap.word_size ^^
    code ^^
    G.i (Store {ty = I32Type; align = 0; offset = 0L; sz = None})

  let write_byte env get_token code =
    get_token ^^ code ^^
    E.call_import env "rts" "stream_write_byte"

  let write_blob env get_token get_x =
    let set_len, get_len = new_local env "len" in
    get_x ^^ Blob.len env ^^ set_len ^^
    write_word_leb env get_token get_len ^^
    get_token ^^
    get_x ^^ Blob.payload_ptr_unskewed env ^^
    get_len ^^
    E.call_import env "rts" "stream_write"

  let write_text env get_token get_x =
    write_word_leb env get_token (get_x ^^ Text.size env) ^^
    get_token ^^ get_x ^^
    E.call_import env "rts" "stream_write_text"

  let write_bignum_leb env get_token get_x =
    get_token ^^ get_x ^^
    BigNum.compile_store_to_stream_unsigned env

  let write_bignum_sleb env get_token get_x =
    get_token ^^ get_x ^^
    BigNum.compile_store_to_stream_signed env

end


(* Stabilization (serialization to/from stable memory) of both:
   * stable variables; and
   * virtual stable memory.
   c.f.
   * ../../design/Stable.md
   * ../../design/StableMemory.md
*)

module Stabilization = struct

  let extend64 code = code ^^ G.i (Convert (Wasm_exts.Values.I64 I64Op.ExtendUI32))

  (* The below stream implementation is geared towards the
     tail section of stable memory, where the serialised
     stable variables go. As such a few intimate details of
     the stable memory layout are burnt in, such as the
     variable `N` from the design document. *)
  module StableMemoryStream : Stream = struct
    include BlobStream

    let name_for fn_name ts = "@Sm_" ^ fn_name ^ "<" ^ Typ_hash.typ_seq_hash ts ^ ">"

    let create env get_data_size set_token get_token header =
      create env (compile_unboxed_const 0x8000l) set_token get_token header ^^
        (* TODO: push header directly? *)

      let (set_len, get_len) = new_local env "len" in
      get_data_size ^^
      compile_add_const (Int32.of_int (String.length header)) ^^
      set_len ^^

      let (set_dst, get_dst) = new_local64 env "dst" in
      StableMem.get_mem_size env ^^
      compile_shl64_const (Int64.of_int page_size_bits) ^^
      compile_add64_const 4L ^^ (* `N` is now on the stack *)
      set_dst ^^

      get_dst ^^
      extend64 get_len ^^
      StableMem.ensure env ^^

      get_token ^^
      get_dst ^^
      get_dst ^^ extend64 get_len ^^
      G.i (Binary (Wasm_exts.Values.I64 I64Op.Add)) ^^
      E.call_import env "rts" "stream_stable_dest"

    let ptr64_field env =
      let offset = 1l in (* see invariant in `stream.rs` *)
      Int32.add (Blob.len_field env) offset (* see invariant in `stream.rs`, padding for 64-bit after Stream header *)

    let terminate env get_token get_data_size header_size =
      get_token ^^
      E.call_import env "rts" "stream_shutdown" ^^
      compile_unboxed_zero ^^ (* no need to write *)
      get_token ^^
      Tagged.load_field64_unskewed env (ptr64_field env) ^^
      StableMem.get_mem_size env ^^
      compile_shl64_const (Int64.of_int page_size_bits) ^^
      G.i (Binary (Wasm_exts.Values.I64 I64Op.Sub)) ^^
      compile_sub64_const 4L ^^  (* `N` is now subtracted *)
      G.i (Convert (Wasm_exts.Values.I32 I32Op.WrapI64))

    let finalize_buffer _ = G.nop (* everything is outputted already *)

    (* Returns a 32-bit unsigned int that is the number of bytes that would
       have been written to stable memory if flushed. The difference
       of two such numbers will always be an exact byte distance. *)
    let absolute_offset env get_token =
      let start64_field = Int32.add (ptr64_field env) 2l in (* see invariant in `stream.rs` *)
      absolute_offset env get_token ^^
      get_token ^^
      Tagged.load_field64_unskewed env (ptr64_field env) ^^
      get_token ^^
      Tagged.load_field64_unskewed env start64_field ^^
      G.i (Binary (Wasm_exts.Values.I64 I64Op.Sub)) ^^
      G.i (Convert (Wasm_exts.Values.I32 I32Op.WrapI64)) ^^
      G.i (Binary (Wasm_exts.Values.I32 I32Op.Add))
  end

  module Externalization = MakeSerialization(StableMemoryStream)

  let stabilize env t =
    let (set_dst, get_dst) = new_local env "dst" in
    let (set_len, get_len) = new_local env "len" in

    (if !Flags.gc_strategy = Flags.Incremental then
      E.call_import env "rts" "stop_gc_on_upgrade"
    else
      G.nop) ^^


    Externalization.serialize env [t] ^^
    set_len ^^
    set_dst ^^

    StableMem.get_mem_size env ^^
    G.i (Test (Wasm_exts.Values.I64 I64Op.Eqz)) ^^
    G.if0
      begin (* ensure [0,..,3,...len+4) *)
        compile_const_64 0L ^^
        extend64 get_len ^^
        compile_add64_const 4L ^^  (* reserve one word for size *)
        StableMem.ensure env ^^

        (* write len to initial word of stable memory*)
        compile_const_64 0L ^^
        get_len ^^
        StableMem.write_word32 env ^^

        (* copy data to following stable memory *)
        Externalization.Strm.finalize_buffer
          begin
            compile_const_64 4L ^^
            extend64 get_dst ^^
            extend64 get_len ^^
            IC.system_call env "stable64_write"
          end
      end
      begin
        let (set_N, get_N) = new_local64 env "N" in

        (* let N = !size * page_size *)
        StableMem.get_mem_size env ^^
        compile_shl64_const (Int64.of_int page_size_bits) ^^
        set_N ^^

        (* grow mem to page including address
           N + 4 + len + 4 + 4 + 4 = N + len + 16
        *)
        get_N ^^
        extend64 get_len ^^
        compile_add64_const 16L ^^
        StableMem.ensure env ^^

        get_N ^^
        get_len ^^
        StableMem.write_word32 env ^^

        (* copy data to following stable memory *)
        Externalization.Strm.finalize_buffer
          begin
            get_N ^^
            compile_add64_const 4L ^^
            extend64 get_dst ^^
            extend64 get_len ^^
            IC.system_call env "stable64_write"
          end ^^

        (* let M = pagesize * ic0.stable64_size64() - 1 *)
        (* M is beginning of last page *)
        let (set_M, get_M) = new_local64 env "M" in
        IC.system_call env "stable64_size" ^^
        compile_sub64_const 1L ^^
        compile_shl64_const (Int64.of_int page_size_bits) ^^
        set_M ^^

        (* store mem_size at M + (pagesize - 12) *)
        get_M ^^
        compile_add64_const (Int64.sub page_size64 12L) ^^
        StableMem.get_mem_size env ^^
        G.i (Convert (Wasm_exts.Values.I32 I32Op.WrapI64)) ^^
        (* TODO: write word64 *)
        StableMem.write_word32 env ^^

        (* save first word at M + (pagesize - 8);
           mark first word as 0 *)
        get_M ^^
        compile_add64_const (Int64.sub page_size64 8L) ^^
        compile_const_64 0L ^^
        StableMem.read_and_clear_word32 env ^^
        StableMem.write_word32 env ^^

        (* save version at M + (pagesize - 4) *)
        get_M ^^
          compile_add64_const (Int64.sub page_size64 4L) ^^
        (* TODO bump version? *)
        compile_unboxed_const StableMem.version ^^
        StableMem.write_word32 env

      end

  let destabilize env ty =
    match E.mode env with
    | Flags.ICMode | Flags.RefMode ->
      let (set_pages, get_pages) = new_local64 env "pages" in
      IC.system_call env "stable64_size" ^^
      set_pages ^^

      get_pages ^^
      G.i (Test (Wasm_exts.Values.I64 I64Op.Eqz)) ^^
      G.if1 I32Type
        begin
          let (_, fs) = Type.as_obj ty in
          let fs' = List.map
           (fun f -> (f.Type.lab, fun () -> Opt.null_lit env))
           fs
          in
          StableMem.get_mem_size env ^^
          G.i (Test (Wasm_exts.Values.I64 I64Op.Eqz)) ^^
          E.else_trap_with env "StableMem.mem_size non-zero" ^^
          Object.lit_raw env fs'
        end
        begin
          let (set_marker, get_marker) = new_local env "marker" in
          let (set_len, get_len) = new_local env "len" in
          let (set_offset, get_offset) = new_local64 env "offset" in
          compile_const_64 0L ^^
          StableMem.read_and_clear_word32 env ^^
          set_marker ^^

          get_marker ^^
          G.i (Test (Wasm_exts.Values.I32 I32Op.Eqz)) ^^
          G.if0
            begin
              let (set_M, get_M) = new_local64 env "M" in
              let (set_version, get_version) = new_local env "version" in
              let (set_N, get_N) = new_local64 env "N" in

              IC.system_call env "stable64_size" ^^
              compile_sub64_const 1L ^^
              compile_shl64_const (Int64.of_int page_size_bits) ^^
              set_M ^^

              (* read version *)
              get_M ^^
              compile_add64_const (Int64.sub page_size64 4L) ^^
              StableMem.read_and_clear_word32 env ^^
              set_version ^^

              (* check version *)
              get_version ^^
              compile_unboxed_const StableMem.version ^^
              G.i (Compare (Wasm_exts.Values.I32 I32Op.GtU)) ^^
              E.then_trap_with env (Printf.sprintf
                "higher stable memory version (expected %s)"
                (Int32.to_string StableMem.version)) ^^

              (* restore StableMem bytes [0..4) *)
              compile_const_64 0L ^^
              get_M ^^
              compile_add64_const (Int64.sub page_size64 8L) ^^
              StableMem.read_and_clear_word32 env ^^
              StableMem.write_word32 env ^^

              (* restore mem_size *)
              get_M ^^
              compile_add64_const (Int64.sub page_size64 12L) ^^
              extend64 (StableMem.read_and_clear_word32 env) ^^ (*TODO: use 64 bits *)
              StableMem.set_mem_size env ^^

              StableMem.get_mem_size env ^^
              compile_shl64_const (Int64.of_int page_size_bits) ^^
              set_N ^^

              (* set len *)
              get_N ^^
              StableMem.read_and_clear_word32 env ^^
              set_len ^^

              (* set offset *)
              get_N ^^
              compile_add64_const 4L ^^
              set_offset
            end
            begin
              (* assert mem_size == 0 *)
              StableMem.get_mem_size env ^^
              G.i (Test (Wasm_exts.Values.I64 I64Op.Eqz)) ^^
              E.else_trap_with env "unexpected, non-zero stable memory size" ^^

              (* set len *)
              get_marker ^^
              set_len ^^

              (* set offset *)
              compile_const_64 4L ^^
              set_offset
            end ^^ (* if_ *)

          let (set_blob, get_blob) = new_local env "blob" in
          (* read blob from stable memory *)
          get_len ^^ Blob.alloc env ^^ set_blob ^^
          extend64 (get_blob ^^ Blob.payload_ptr_unskewed env) ^^
          get_offset ^^
          extend64 get_len ^^
          IC.system_call env "stable64_read" ^^

          let (set_val, get_val) = new_local env "val" in
          (* deserialize blob to val *)
          get_blob ^^
          Bool.lit false ^^ (* can't recover *)
          Serialization.deserialize_from_blob true env [ty] ^^
          set_val ^^

          (* clear blob contents *)
          get_blob ^^
          Blob.clear env ^^

          (* copy zeros from blob to stable memory *)
          get_offset ^^
          extend64 (get_blob ^^ Blob.payload_ptr_unskewed env) ^^
          extend64 (get_blob ^^ Blob.len env) ^^
          IC.system_call env "stable64_write" ^^

          (* return val *)
          get_val
        end
    | _ -> assert false
end

module GCRoots = struct
  let register env static_roots =
    (* TODO: Support 64-bit
    let get_static_roots = E.add_fun env "get_static_roots" (Func.of_body env [] [I32Type] (fun env ->
      compile_unboxed_const static_roots
    )) in

    E.add_export env (nr {
      name = Lib.Utf8.decode "get_static_roots";
      edesc = nr (FuncExport (nr get_static_roots))
    })
    *)
    ()

  let store_static_roots env =
    Arr.vanilla_lit env (E.get_static_roots env)

end (* GCRoots *)

module StackRep = struct
  open SR

  (*
     Most expressions have a “preferred”, most optimal, form. Hence,
     compile_exp put them on the stack in that form, and also returns
     the form it chose.

     But the users of compile_exp usually want a specific form as well.
     So they use compile_exp_as, indicating the form they expect.
     compile_exp_as then does the necessary coercions.
   *)

  let of_arity n =
    if n = 1 then Vanilla else UnboxedTuple n

  (* The stack rel of a primitive type, i.e. what the binary operators expect *)
  let of_type t =
    let open Type in
    match normalize t with
    | Prim Bool -> SR.bool
    | Prim (Nat | Int) -> Vanilla
    | Prim (Nat64 | Int64) -> UnboxedWord64
    | Prim (Nat32 | Int32) -> UnboxedWord32
    | Prim (Nat8 | Nat16 | Int8 | Int16 | Char) -> Vanilla
    | Prim (Text | Blob | Principal) -> Vanilla
    | Prim Float -> UnboxedFloat64
    | Obj (Actor, _) -> Vanilla
    | Func (Shared _, _, _, _, _) -> Vanilla
    | p -> todo "StackRep.of_type" (Arrange_ir.typ p) Vanilla

  (* The env looks unused, but will be needed once we can use multi-value, to register
     the complex types in the environment.
     For now, multi-value block returns are handled via FakeMultiVal. *)
  let to_block_type env = function
    | Vanilla -> [I32Type]
    | UnboxedWord64 -> [I64Type]
    | UnboxedWord32 -> [I32Type]
    | UnboxedFloat64 -> [F64Type]
    | UnboxedTuple n -> Lib.List.make n I32Type
    | Const _ -> []
    | Unreachable -> []

  let to_string = function
    | Vanilla -> "Vanilla"
    | UnboxedWord64 -> "UnboxedWord64"
    | UnboxedWord32 -> "UnboxedWord32"
    | UnboxedFloat64 -> "UnboxedFloat64"
    | UnboxedTuple n -> Printf.sprintf "UnboxedTuple %d" n
    | Unreachable -> "Unreachable"
    | Const _ -> "Const"

  let join (sr1 : t) (sr2 : t) = match sr1, sr2 with
    | _, _ when SR.eq sr1 sr2 -> sr1
    | Unreachable, sr2 -> sr2
    | sr1, Unreachable -> sr1

    | Const _, Const _ -> Vanilla
    | Const _, sr2_ -> sr2
    | sr1, Const _ -> sr1

    | _, Vanilla -> Vanilla
    | Vanilla, _ -> Vanilla

    | UnboxedTuple n, UnboxedTuple m when n = m -> sr1

    | _, _ ->
      Printf.eprintf "Invalid stack rep join (%s, %s)\n"
        (to_string sr1) (to_string sr2); sr1

  let joins = List.fold_left join Unreachable

  let drop env (sr_in : t) =
    match sr_in with
    | Vanilla | UnboxedWord64 | UnboxedWord32 | UnboxedFloat64 -> G.i Drop
    | UnboxedTuple n -> G.table n (fun _ -> G.i Drop)
    | Const _ | Unreachable -> G.nop

  (* Materializes a Const.lit: If necessary, puts
     bytes into static memory, and returns a vanilla value.
  *)
  let materialize_lit env (lit : Const.lit) : int32 =
    match lit with
    | Const.Vanilla n  -> n
    | Const.Bool n     -> Bool.vanilla_lit n
    | Const.BigInt n   -> BigNum.vanilla_lit env n
    | Const.Word32 n   -> BoxedSmallWord.vanilla_lit env n
    | Const.Word64 n   -> BoxedWord64.vanilla_lit env n
    | Const.Float64 f  -> Float.vanilla_lit env f
    | Const.Blob t     -> Blob.vanilla_lit env t
    | Const.Null       -> Opt.null_vanilla_lit env

  let rec materialize_const_t env (p, cv) : int32 =
    Lib.Promise.lazy_value p (fun () -> materialize_const_v env cv)

  and materialize_const_v env = function
    | Const.Fun (get_fi, _) -> Closure.static_closure env (get_fi ())
    | Const.Message fi -> assert false
    | Const.Obj fs ->
      let fs' = List.map (fun (n, c) -> (n, materialize_const_t env c)) fs in
      Object.vanilla_lit env fs'
    | Const.Unit -> Tuple.unit_vanilla_lit
    | Const.Array cs ->
      let ptrs = List.map (materialize_const_t env) cs in
      Arr.vanilla_lit env ptrs
    | Const.Tag (i, c) ->
      let ptr = materialize_const_t env c in
      Variant.vanilla_lit env i ptr
    | Const.Lit l -> materialize_lit env l
    | Const.Opt c ->
      let rec kernel = Const.(function
        | (_, Lit Null) -> None
        | (_, Opt c) -> kernel c
        | (_, other) -> Some (materialize_const_v env other)) in
      match kernel c with
      | Some ptr -> ptr
      | None -> Opt.vanilla_lit env (materialize_const_t env c)

  let adjust env (sr_in : t) sr_out =
    if eq sr_in sr_out
    then G.nop
    else match sr_in, sr_out with
    | Unreachable, Unreachable -> G.nop
    | Unreachable, _ -> G.i Unreachable

    | UnboxedTuple n, Vanilla -> Tuple.from_stack env n
    | Vanilla, UnboxedTuple n -> Tuple.to_stack env n

    | UnboxedWord64, Vanilla -> BoxedWord64.box env
    | Vanilla, UnboxedWord64 -> BoxedWord64.unbox env

    | UnboxedWord32, Vanilla -> BoxedSmallWord.box env
    | Vanilla, UnboxedWord32 -> BoxedSmallWord.unbox env

    | UnboxedFloat64, Vanilla -> Float.box env
    | Vanilla, UnboxedFloat64 -> Float.unbox env

    | Const (_, Const.Lit (Const.Bool b)), Vanilla -> Bool.lit b

    (* TODO: Remove subsequent extra temporary line during 64-bit port *)
    | Const (_, Const.Lit (Const.Blob t)), Vanilla -> compile_const_64  (Wasm.I64_convert.extend_i32_u (Blob.vanilla_lit env t))
    (* end *)

    | Const c, Vanilla -> compile_unboxed_const (materialize_const_t env c)
    | Const (_, Const.Lit (Const.Word32 n)), UnboxedWord32 -> compile_unboxed_const n
    | Const (_, Const.Lit (Const.Word64 n)), UnboxedWord64 -> compile_const_64 n
    | Const (_, Const.Lit (Const.Float64 f)), UnboxedFloat64 -> Float.compile_unboxed_const f
    | Const c, UnboxedTuple 0 -> G.nop
    | Const (_, Const.Array cs), UnboxedTuple n ->
      assert (n = List.length cs);
      G.concat_map (fun c -> compile_unboxed_const (materialize_const_t env c)) cs
    | _, _ ->
      Printf.eprintf "Unknown stack_rep conversion %s -> %s\n"
        (to_string sr_in) (to_string sr_out);
      G.nop

end (* StackRep *)

module VarEnv = struct

  (* A type to record where Motoko names are stored. *)
  type varloc =
    (* A Wasm Local of the current function, directly containing the value,
       in the given stackrep (Vanilla, UnboxedWord32, …) so far
       Used for immutable and mutable, non-captured data *)
    | Local of SR.t * int32
    (* A Wasm Local of the current function, that points to memory location,
       which is a MutBox.  Used for mutable captured data *)
    | HeapInd of int32
    (* A static mutable memory location (static address of a MutBox object) *)
    (* TODO: Do we need static immutable? *)
    | HeapStatic of int32
    (* Not materialized (yet), statically known constant, static location on demand *)
    | Const of Const.t
    (* public method *)
    | PublicMethod of int32 * string

  let is_non_local : varloc -> bool = function
    | Local _
    | HeapInd _ -> false
    | HeapStatic _
    | PublicMethod _
    | Const _ -> true

  type lvl = TopLvl | NotTopLvl

  (*
  The source variable environment:
   - Whether we are on the top level
   - In-scope variables
   - scope jump labels
  *)


  module NameEnv = Env.Make(String)
  type t = {
    lvl : lvl;
    vars : (varloc * Type.typ) NameEnv.t; (* variables ↦ their location and type *)
    labels : G.depth NameEnv.t; (* jump label ↦ their depth *)
  }

  let empty_ae = {
    lvl = TopLvl;
    vars = NameEnv.empty;
    labels = NameEnv.empty;
  }

  (* Creating a local environment, resetting the local fields,
     and removing bindings for local variables (unless they are at global locations)
  *)

  let mk_fun_ae ae = { ae with
    lvl = NotTopLvl;
    vars = NameEnv.filter (fun v (l, _) ->
      let non_local = is_non_local l in
      (* For debugging, enable this:
      (if not non_local then Printf.eprintf "VarEnv.mk_fun_ae: Removing %s\n" v);
      *)
      non_local
    ) ae.vars;
  }
  let lookup ae var =
    match NameEnv.find_opt var ae.vars with
      | Some e -> Some e
      | None   -> Printf.eprintf "Could not find %s\n" var; None

  let lookup_var ae var =
    match lookup ae var with
      | Some (l, _) -> Some l
      | None -> None

  let needs_capture ae var = match lookup_var ae var with
    | Some l -> not (is_non_local l)
    | None -> assert false

  let add_local_with_heap_ind env (ae : t) name typ =
      let i = E.add_anon_local env I32Type in
      E.add_local_name env i name;
      ({ ae with vars = NameEnv.add name ((HeapInd i), typ) ae.vars }, i)

  let add_local_heap_static (ae : t) name ptr typ =
      { ae with vars = NameEnv.add name ((HeapStatic ptr), typ) ae.vars }

  let add_local_public_method (ae : t) name (fi, exported_name) typ =
      { ae with vars = NameEnv.add name ((PublicMethod (fi, exported_name) : varloc), typ) ae.vars }

  let add_local_const (ae : t) name cv typ =
      { ae with vars = NameEnv.add name ((Const cv : varloc), typ) ae.vars }

  let add_local_local env (ae : t) name sr i typ =
      { ae with vars = NameEnv.add name ((Local (sr, i)), typ) ae.vars }

  let add_direct_local env (ae : t) name sr typ =
      let i = E.add_anon_local env (SR.to_var_type sr) in
      E.add_local_name env i name;
      (add_local_local env ae name sr i typ, i)

  (* Adds the names to the environment and returns a list of setters *)
  let rec add_arguments env (ae : t) as_local = function
    | [] -> ae
    | ((name, typ) :: remainder) ->
      if as_local name then
        let i = E.add_anon_local env I32Type in
        E.add_local_name env i name;
        let ae' = { ae with vars = NameEnv.add name ((Local (SR.Vanilla, i)), typ) ae.vars } in
        add_arguments env ae' as_local remainder
      else (* needs to go to static memory *)
        let ptr = MutBox.static env in
        let ae' = add_local_heap_static ae name ptr typ in
        add_arguments env ae' as_local remainder

  let add_argument_locals env (ae : t) =
    add_arguments env ae (fun _ -> true)

  let add_label (ae : t) name (d : G.depth) =
      { ae with labels = NameEnv.add name d ae.labels }

  let get_label_depth (ae : t) name : G.depth  =
    match NameEnv.find_opt name ae.labels with
      | Some d -> d
      | None   -> raise (CodegenError (Printf.sprintf "Could not find %s\n" name))

end (* VarEnv *)

(* type for wrapping code with context, context is establishment
   of (pattern) binding, argument is the code using the binding,
   result is e.g. the code for `case p e`. *)
type scope_wrap = G.t -> G.t

let unmodified : scope_wrap = fun code -> code

let rec can_be_pointer typ nested_optional =
  Type.(match normalize typ with
  | Mut t -> (can_be_pointer t nested_optional)
  | Opt t -> (if nested_optional then true else (can_be_pointer t true))
  | Prim (Null| Bool | Char | Nat8 | Nat16 | Int8 | Int16) | Non | Tup [] -> false
  | _ -> true)

let potential_pointer typ : bool =
  (* must not eliminate nested optional types as they refer to a heap object for ??null, ???null etc. *)
  can_be_pointer typ false

module Var = struct
  (* This module is all about looking up Motoko variables in the environment,
     and dealing with mutable variables *)

  open VarEnv

  (* Returns desired stack representation, preparation code and code to consume
     the value onto the stack *)
  let set_val env ae var : G.t * SR.t * G.t = match (VarEnv.lookup ae var, !Flags.gc_strategy) with
    | (Some ((Local (sr, i)), _), _) ->
      G.nop,
      sr,
      G.i (LocalSet (nr i))
    | (Some ((HeapInd i), typ), Flags.Generational) when potential_pointer typ ->
      G.i (LocalGet (nr i)),
      SR.Vanilla,
      MutBox.store_field env ^^
      G.i (LocalGet (nr i)) ^^
      Tagged.load_forwarding_pointer env ^^ (* not needed for this GC, but only for forward pointer sanity checks *)
      compile_add_const ptr_unskew ^^
      compile_add_const (Int32.mul (MutBox.field env) Heap.word_size) ^^
      E.call_import env "rts" "post_write_barrier"
    | (Some ((HeapInd i), typ), Flags.Incremental) when potential_pointer typ ->
      G.i (LocalGet (nr i)) ^^
      Tagged.load_forwarding_pointer env ^^
      compile_add_const ptr_unskew ^^
      compile_add_const (Int32.mul (MutBox.field env) Heap.word_size),
      SR.Vanilla,
      Tagged.write_with_barrier env
    | (Some ((HeapInd i), typ), _) ->
      G.i (LocalGet (nr i)),
      SR.Vanilla,
      MutBox.store_field env
    | (Some ((HeapStatic ptr), typ), Flags.Generational) when potential_pointer typ ->
      compile_unboxed_const ptr,
      SR.Vanilla,
      MutBox.store_field env ^^
      compile_unboxed_const ptr ^^
      Tagged.load_forwarding_pointer env ^^ (* not needed for this GC, but only for forward pointer sanity checks *)
      compile_add_const ptr_unskew ^^
      compile_add_const (Int32.mul (MutBox.field env) Heap.word_size) ^^
      E.call_import env "rts" "post_write_barrier"
    | (Some ((HeapStatic ptr), typ), Flags.Incremental) when potential_pointer typ ->
      compile_unboxed_const ptr ^^
      Tagged.load_forwarding_pointer env ^^
      compile_add_const ptr_unskew ^^
      compile_add_const (Int32.mul (MutBox.field env) Heap.word_size),
      SR.Vanilla,
      Tagged.write_with_barrier env
    | (Some ((HeapStatic ptr), typ), _) ->
      compile_unboxed_const ptr,
      SR.Vanilla,
      MutBox.store_field env
    | (Some ((Const _), _), _) -> fatal "set_val: %s is const" var
    | (Some ((PublicMethod _), _), _) -> fatal "set_val: %s is PublicMethod" var
    | (None, _)   -> fatal "set_val: %s missing" var

  (* Stores the payload. Returns stack preparation code, and code that consumes the values from the stack *)
  let set_val_vanilla env ae var : G.t * G.t =
    let pre_code, sr, code = set_val env ae var in
    pre_code, StackRep.adjust env SR.Vanilla sr ^^ code

  (* Stores the payload (which is found on the stack, in Vanilla stackrep) *)
  let set_val_vanilla_from_stack env ae var : G.t =
    let pre_code, code = set_val_vanilla env ae var in
    if G.is_nop pre_code
    then code
    else
      (* Need to shuffle the stack entries *)
      let (set_x, get_x) = new_local env "var_scrut" in
      set_x ^^
      pre_code ^^
      get_x ^^
      code

  (* Returns the payload (optimized representation) *)
  let get_val (env : E.t) (ae : VarEnv.t) var = match VarEnv.lookup_var ae var with
    | Some (Local (sr, i)) ->
      sr, G.i (LocalGet (nr i))
    | Some (HeapInd i) ->
      SR.Vanilla, G.i (LocalGet (nr i)) ^^ MutBox.load_field env
    | Some (HeapStatic i) ->
      SR.Vanilla, compile_unboxed_const i ^^ MutBox.load_field env
    | Some (Const c) ->
      SR.Const c, G.nop
    | Some (PublicMethod (_, name)) ->
      SR.Vanilla,
      IC.get_self_reference env ^^
      IC.actor_public_field env name
    | None -> assert false

  (* Returns the payload (vanilla representation) *)
  let get_val_vanilla (env : E.t) (ae : VarEnv.t) var =
    let sr, code = get_val env ae var in
    code ^^ StackRep.adjust env sr SR.Vanilla

  (* Returns the value to put in the closure,
     and code to restore it, including adding to the environment
  *)
  let capture old_env ae0 var : G.t * (E.t -> VarEnv.t -> VarEnv.t * scope_wrap) =
    match VarEnv.lookup ae0 var with
    | Some ((Local (sr, i)), typ) ->
      ( G.i (LocalGet (nr i)) ^^ StackRep.adjust old_env sr SR.Vanilla
      , fun new_env ae1 ->
        (* we use SR.Vanilla in the restored environment. We could use sr;
           like for parameters hard to predict what’s better *)
        let ae2, j = VarEnv.add_direct_local new_env ae1 var SR.Vanilla typ in
        let restore_code = G.i (LocalSet (nr j))
        in ae2, fun body -> restore_code ^^ body
      )
    | Some ((HeapInd i), typ) ->
      ( G.i (LocalGet (nr i))
      , fun new_env ae1 ->
        let ae2, j = VarEnv.add_local_with_heap_ind new_env ae1 var typ in
        let restore_code = G.i (LocalSet (nr j))
        in ae2, fun body -> restore_code ^^ body
      )
    | _ -> assert false

  (* This is used when putting a mutable field into an object.
     In the IR, mutable fields of objects are pre-allocated as MutBox objects,
     to allow the async/await.
     So we expect the variable to be in a HeapInd (pointer to MutBox on the heap),
     or HeapStatic (statically known MutBox in the static memory) and we use
     the pointer.
  *)
  let get_aliased_box env ae var = match VarEnv.lookup_var ae var with
    | Some (HeapInd i) -> G.i (LocalGet (nr i))
    | Some (HeapStatic i) -> compile_unboxed_const i
    | _ -> assert false

  let capture_aliased_box env ae var = match VarEnv.lookup_var ae var with
    | Some (HeapInd i) ->
      G.i (LocalSet (nr i))
    | _ -> assert false

end (* Var *)

(* Calling well-known prelude functions *)
(* FIXME: calling into the prelude will not work if we ever need to compile a program
   that requires top-level cps conversion;
   use new prims instead *)
module Internals = struct
  let call_prelude_function env ae var =
    match VarEnv.lookup_var ae var with
    | Some (VarEnv.Const (_, Const.Fun (mk_fi, _))) ->
       compile_unboxed_zero ^^ (* A dummy closure *)
       G.i (Call (nr (mk_fi ())))
    | _ -> assert false

  let add_cycles env ae = call_prelude_function env ae "@add_cycles"
  let reset_cycles env ae = call_prelude_function env ae "@reset_cycles"
  let reset_refund env ae = call_prelude_function env ae "@reset_refund"
end

(* This comes late because it also deals with messages *)
module FuncDec = struct
  let bind_args env ae0 first_arg args =
    let rec go i ae = function
    | [] -> ae
    | a::args ->
      (* Function arguments are always vanilla, due to subtyping and uniform representation.
         We keep them as such here for now. We _could_ always unpack those that can be unpacked
         (Nat32 etc.). It is generally hard to predict which strategy is better. *)
      let ae' = VarEnv.add_local_local env ae a.it SR.Vanilla (Int32.of_int i) a.note in
      go (i+1) ae' args in
    go first_arg ae0 args

  (* Create a WebAssembly func from a pattern (for the argument) and the body.
   Parameter `captured` should contain the, well, captured local variables that
   the function will find in the closure. *)
  let compile_local_function outer_env outer_ae restore_env args mk_body ret_tys at =
    let arg_names = List.map (fun a -> a.it, I32Type) args in
    let return_arity = List.length ret_tys in
    let retty = Lib.List.make return_arity I32Type in
    let ae0 = VarEnv.mk_fun_ae outer_ae in
    Func.of_body outer_env (["clos", I32Type] @ arg_names) retty (fun env -> G.with_region at (
      let get_closure = G.i (LocalGet (nr 0l)) ^^ Tagged.load_forwarding_pointer env in

      let ae1, closure_codeW = restore_env env ae0 get_closure in

      (* Add arguments to the environment (shifted by 1) *)
      let ae2 = bind_args env ae1 1 args in

      closure_codeW (mk_body env ae2)
    ))

  let message_start env sort = match sort with
      | Type.Shared Type.Write ->
        Lifecycle.trans env Lifecycle.InUpdate
      | Type.Shared Type.Query ->
        Lifecycle.trans env Lifecycle.InQuery
      | Type.Shared Type.Composite ->
        Lifecycle.trans env Lifecycle.InComposite
      | _ -> assert false

  let message_cleanup env sort = match sort with
      | Type.Shared Type.Write ->
        GC.collect_garbage env ^^
        Lifecycle.trans env Lifecycle.Idle
      | Type.Shared Type.Query ->
        Lifecycle.trans env Lifecycle.PostQuery
      | Type.Shared Type.Composite ->
        Lifecycle.trans env Lifecycle.Idle
      | _ -> assert false

  let compile_const_message outer_env outer_ae sort control args mk_body ret_tys at : E.func_with_names =
    let ae0 = VarEnv.mk_fun_ae outer_ae in
    Func.of_body outer_env [] [] (fun env -> G.with_region at (
      message_start env sort ^^
      (* cycles *)
      Internals.reset_cycles env outer_ae ^^
      Internals.reset_refund env outer_ae ^^
      (* reply early for a oneway *)
      (if control = Type.Returns
       then
         Tuple.compile_unit ^^
         Serialization.serialize env [] ^^
         IC.reply_with_data env
       else G.nop) ^^
      (* Deserialize argument and add params to the environment *)
      let arg_list = List.map (fun a -> (a.it, a.note)) args in
      let arg_names = List.map (fun a -> a.it) args in
      let arg_tys = List.map (fun a -> a.note) args in
      let ae1 = VarEnv.add_argument_locals env ae0 arg_list in
      Serialization.deserialize env arg_tys ^^
      G.concat_map (Var.set_val_vanilla_from_stack env ae1) (List.rev arg_names) ^^
      mk_body env ae1 ^^
      message_cleanup env sort
    ))

  (* Compile a closed function declaration (captures no local variables) *)
  let closed pre_env sort control name args mk_body fun_rhs ret_tys at =
    if Type.is_shared_sort sort
    then begin
      let (fi, fill) = E.reserve_fun pre_env name in
      ( Const.t_of_v (Const.Message fi), fun env ae ->
        fill (compile_const_message env ae sort control args mk_body ret_tys at)
      )
    end else begin
      assert (control = Type.Returns);
      let lf = E.make_lazy_function pre_env name in
      ( Const.t_of_v (Const.Fun ((fun () -> Lib.AllocOnUse.use lf), fun_rhs)), fun env ae ->
        let restore_no_env _env ae _ = ae, unmodified in
        Lib.AllocOnUse.def lf (lazy (compile_local_function env ae restore_no_env args mk_body ret_tys at))
      )
    end

  (* Compile a closure declaration (captures local variables) *)
  let closure env ae sort control name captured args mk_body ret_tys at =
      let is_local = sort = Type.Local in

      let set_clos, get_clos = new_local env (name ^ "_clos") in

      let len = Wasm.I32.of_int_u (List.length captured) in
      let store_env, restore_env =
        let rec go i = function
          | [] -> (G.nop, fun _env ae1 _ -> ae1, unmodified)
          | (v::vs) ->
              let store_rest, restore_rest = go (i + 1) vs in
              let store_this, restore_this = Var.capture env ae v in
              let store_env =
                get_clos ^^
                store_this ^^
                Closure.store_data env (Wasm.I32.of_int_u i) ^^
                store_rest in
              let restore_env env ae1 get_env =
                let ae2, codeW = restore_this env ae1 in
                let ae3, code_restW = restore_rest env ae2 get_env in
                (ae3,
                 fun body ->
                 get_env ^^
                 Closure.load_data env (Wasm.I32.of_int_u i) ^^
                 codeW (code_restW body)
                )
              in store_env, restore_env in
        go 0 captured in

      let f =
        if is_local
        then compile_local_function env ae restore_env args mk_body ret_tys at
        else assert false (* no first class shared functions yet *) in

      let fi = E.add_fun env name f in

      let code =
        (* Allocate a heap object for the closure *)
        Tagged.alloc env (Int32.add (Closure.header_size env) len) Tagged.Closure ^^
        set_clos ^^

        (* Store the function pointer number: *)
        get_clos ^^
        compile_unboxed_const (E.add_fun_ptr env fi) ^^
        Tagged.store_field env (Closure.funptr_field env) ^^

        (* Store the length *)
        get_clos ^^
        compile_unboxed_const len ^^
        Tagged.store_field env (Closure.len_field env) ^^

        (* Store all captured values *)
        store_env ^^

        get_clos ^^
        Tagged.allocation_barrier env ^^
        set_clos (* discard the result *)
      in

      if is_local
      then
        SR.Vanilla,
        code ^^
        get_clos
      else assert false (* no first class shared functions *)

  let lit env ae name sort control free_vars args mk_body ret_tys at =
    let captured = List.filter (VarEnv.needs_capture ae) free_vars in

    if ae.VarEnv.lvl = VarEnv.TopLvl then assert (captured = []);

    if captured = []
    then
      let (ct, fill) = closed env sort control name args mk_body Const.Complicated ret_tys at in
      fill env ae;
      (SR.Const ct, G.nop)
    else closure env ae sort control name captured args mk_body ret_tys at

  (* Returns a closure corresponding to a future (async block) *)
  let async_body env ae ts free_vars mk_body at =
    (* We compile this as a local, returning function, so set return type to [] *)
    let sr, code = lit env ae "anon_async" Type.Local Type.Returns free_vars [] mk_body [] at in
    code ^^
    StackRep.adjust env sr SR.Vanilla

  (* Takes the reply and reject callbacks, tuples them up (with administrative extras),
     adds them to the continuation table, and returns the two callbacks expected by
     ic.call_new.

     The tupling is necessary because we want to free _both_/_all_ closures
     when the call is answered.

     The reply callback function exists once per type (as it has to do
     deserialization); the reject callback function is unique.
  *)

  let closures_to_reply_reject_callbacks_aux env ts_opt =
    let arity, reply_name, from_arg_data =
      match ts_opt with
      | Some ts ->
        (List.length ts,
         "@callback<" ^ Typ_hash.typ_hash (Type.Tup ts) ^ ">",
         fun env -> Serialization.deserialize env ts)
      | None ->
        (1,
         "@callback",
         (fun env ->
           Blob.of_size_copy env
           (fun env -> IC.system_call env "msg_arg_data_size")
           (fun env -> IC.system_call env "msg_arg_data_copy")
           (fun env -> compile_unboxed_const 0l)))
    in
    Func.define_built_in env reply_name ["env", I32Type] [] (fun env ->
        message_start env (Type.Shared Type.Write) ^^
        (* Look up continuation *)
        let (set_closure, get_closure) = new_local env "closure" in
        G.i (LocalGet (nr 0l)) ^^
        ContinuationTable.recall env ^^
        Arr.load_field env 0l ^^ (* get the reply closure *)
        set_closure ^^
        get_closure ^^
        Closure.prepare_closure_call env ^^

        (* Deserialize/Blobify reply arguments  *)
        from_arg_data env ^^

        get_closure ^^
        Closure.call_closure env arity 0 ^^

        message_cleanup env (Type.Shared Type.Write)
      );

    let reject_name = "@reject_callback" in
    Func.define_built_in env reject_name ["env", I32Type] [] (fun env ->
        message_start env (Type.Shared Type.Write) ^^
        (* Look up continuation *)
        let (set_closure, get_closure) = new_local env "closure" in
        G.i (LocalGet (nr 0l)) ^^
        ContinuationTable.recall env ^^
        Arr.load_field env 1l ^^ (* get the reject closure *)
        set_closure ^^
        get_closure ^^
        Closure.prepare_closure_call env ^^
        (* Synthesize value of type `Text`, the error message
           (The error code is fetched via a prim)
        *)
        IC.error_value env ^^

        get_closure ^^
        Closure.call_closure env 1 0 ^^

        message_cleanup env (Type.Shared Type.Write)
      );

    (* result is a function that accepts a list of closure getters, from which
       the first and second must be the reply and reject continuations. *)
    fun closure_getters ->
      let (set_cb_index, get_cb_index) = new_local env "cb_index" in
      Arr.lit env closure_getters ^^
      ContinuationTable.remember env ^^
      set_cb_index ^^

      (* return arguments for the ic.call *)
      compile_unboxed_const (E.add_fun_ptr env (E.built_in env reply_name)) ^^
      get_cb_index ^^
      compile_unboxed_const (E.add_fun_ptr env (E.built_in env reject_name)) ^^
      get_cb_index

  let closures_to_reply_reject_callbacks env ts =
    closures_to_reply_reject_callbacks_aux env (Some ts)
  let closures_to_raw_reply_reject_callbacks env  =
    closures_to_reply_reject_callbacks_aux env None

  let ignoring_callback env =
    (* for one-way calls, we use an invalid table entry as the callback. this
       way, the callback, when it comes back, will (safely) trap, even if the
       module has completely changed in between. This way, one-way calls do not
       get in the way of safe instantaneous upgrades *)
    compile_unboxed_const (-1l)

  let cleanup_callback env =
    let name = "@cleanup_callback" in
    Func.define_built_in env name ["env", I32Type] [] (fun env ->
        G.i (LocalGet (nr 0l)) ^^
        ContinuationTable.recall env ^^
        G.i Drop);
    compile_unboxed_const (E.add_fun_ptr env (E.built_in env name))

  let ic_call_threaded env purpose get_meth_pair push_continuations
    add_data add_cycles =
    match E.mode env with
    | Flags.ICMode
    | Flags.RefMode ->
      let message = Printf.sprintf "could not perform %s" purpose in
      let (set_cb_index, get_cb_index) = new_local env "cb_index" in
      (* The callee *)
      get_meth_pair ^^ Arr.load_field env 0l ^^ Blob.as_ptr_len env ^^
      (* The method name *)
      get_meth_pair ^^ Arr.load_field env 1l ^^ Blob.as_ptr_len env ^^
      (* The reply and reject callback *)
      push_continuations ^^
      set_cb_index ^^ get_cb_index ^^
      (* initiate call *)
      IC.system_call env "call_new" ^^
      cleanup_callback env ^^ get_cb_index ^^
      IC.system_call env "call_on_cleanup" ^^
      (* the data *)
      add_data get_cb_index ^^
      IC.system_call env "call_data_append" ^^
      (* the cycles *)
      add_cycles ^^
      (* done! *)
      IC.system_call env "call_perform" ^^
      IC.set_call_perform_status env ^^
      Blob.lit env message ^^
      IC.set_call_perform_message env ^^
      IC.get_call_perform_status env ^^
      (* save error code, cleanup on error *)
      G.if0
      begin (* send failed *)
        if !Flags.trap_on_call_error then
          E.trap_with env message
        else
        (* Recall (don't leak) continuations *)
        get_cb_index ^^
        ContinuationTable.recall env ^^
        G.i Drop
      end
      begin (* send succeeded *)
        G.nop
      end
    | _ ->
      E.trap_with env (Printf.sprintf "cannot perform %s when running locally" purpose)

  let ic_call env ts1 ts2 get_meth_pair get_arg get_k get_r =
    ic_call_threaded
      env
      "remote call"
      get_meth_pair
      (closures_to_reply_reject_callbacks env ts2 [get_k; get_r])
      (fun _ -> get_arg ^^ Serialization.serialize env ts1)

  let ic_call_raw env get_meth_pair get_arg get_k get_r =
    ic_call_threaded
      env
      "raw call"
      get_meth_pair
      (closures_to_raw_reply_reject_callbacks env [get_k; get_r])
      (fun _ -> get_arg ^^ Blob.as_ptr_len env)

  let ic_self_call env ts get_meth_pair get_future get_k get_r =
    ic_call_threaded
      env
      "self call"
      get_meth_pair
      (* Storing the tuple away, future_array_index = 2, keep in sync with rts/continuation_table.rs *)
      (closures_to_reply_reject_callbacks env ts [get_k; get_r; get_future])
      (fun get_cb_index ->
        get_cb_index ^^
        BoxedSmallWord.box env ^^
        Serialization.serialize env Type.[Prim Nat32])

  let ic_call_one_shot env ts get_meth_pair get_arg add_cycles =
    match E.mode env with
    | Flags.ICMode
    | Flags.RefMode ->
      (* The callee *)
      get_meth_pair ^^ Arr.load_field env 0l ^^ Blob.as_ptr_len env ^^
      (* The method name *)
      get_meth_pair ^^ Arr.load_field env 1l ^^ Blob.as_ptr_len env ^^
      (* The reply callback *)
      ignoring_callback env ^^
      compile_unboxed_zero ^^
      (* The reject callback *)
      ignoring_callback env ^^
      compile_unboxed_zero ^^
      IC.system_call env "call_new" ^^
      (* the data *)
      get_arg ^^ Serialization.serialize env ts ^^
      IC.system_call env "call_data_append" ^^
      (* the cycles *)
      add_cycles ^^
      IC.system_call env "call_perform" ^^
      (* This is a one-shot function: just remember error code *)
      (if !Flags.trap_on_call_error then
         (* legacy: discard status, proceed as if all well *)
         G.i Drop ^^
         compile_unboxed_zero ^^
         IC.set_call_perform_status env ^^
         Blob.lit env "" ^^
         IC.set_call_perform_message env
       else
         IC.set_call_perform_status env ^^
         Blob.lit env "could not perform oneway" ^^
         IC.set_call_perform_message env)

    | _ -> assert false

  let equate_msgref env =
    let (set_meth_pair1, get_meth_pair1) = new_local env "meth_pair1" in
    let (set_meth_pair2, get_meth_pair2) = new_local env "meth_pair2" in
    set_meth_pair2 ^^ set_meth_pair1 ^^
    get_meth_pair1 ^^ Arr.load_field env 0l ^^
    get_meth_pair2 ^^ Arr.load_field env 0l ^^
    Blob.compare env (Some Operator.EqOp) ^^
    G.if1 I32Type
    begin
      get_meth_pair1 ^^ Arr.load_field env 1l ^^
      get_meth_pair2 ^^ Arr.load_field env 1l ^^
      Blob.compare env (Some Operator.EqOp)
    end
    begin
      Bool.lit false
    end

  let export_async_method env =
    let name = IC.async_method_name in
    begin match E.mode env with
    | Flags.ICMode | Flags.RefMode ->
      Func.define_built_in env name [] [] (fun env ->
        let (set_closure, get_closure) = new_local env "closure" in

        message_start env (Type.Shared Type.Write) ^^

        (* Check that we are calling this *)
        IC.assert_caller_self env ^^

        (* Deserialize and look up continuation argument *)
        Serialization.deserialize env Type.[Prim Nat32] ^^
        BoxedSmallWord.unbox env ^^
        ContinuationTable.peek_future env ^^
        set_closure ^^
        get_closure ^^
        Closure.prepare_closure_call env ^^
        get_closure ^^
        Closure.call_closure env 0 0 ^^
        message_cleanup env (Type.Shared Type.Write)
      );

      let fi = E.built_in env name in
      E.add_export env (nr {
        name = Lib.Utf8.decode ("canister_update " ^ name);
        edesc = nr (FuncExport (nr fi))
      })
    | _ -> ()
    end

end (* FuncDec *)


module PatCode = struct
  (* Pattern failure code on demand.

  Patterns in general can fail, so we want a block around them with a
  jump-label for the fail case. But many patterns cannot fail, in particular
  function arguments that are simple variables. In these cases, we do not want
  to create the block and the (unused) jump label. So we first generate the
  code, either as plain code (CannotFail) or as code with hole for code to run
  in case of failure (CanFail).
  *)

  type patternCode =
    | CannotFail of G.t
    | CanFail of (G.t -> G.t)

  let definiteFail = CanFail (fun fail -> fail)

  let (^^^) : patternCode -> patternCode -> patternCode = function
    | CannotFail is1 ->
      begin function
      | CannotFail is2 -> CannotFail (is1 ^^ is2)
      | CanFail is2 -> CanFail (fun k -> is1 ^^ is2 k)
      end
    | CanFail is1 ->
      begin function
      | CannotFail is2 -> CanFail (fun k ->  is1 k ^^ is2)
      | CanFail is2 -> CanFail (fun k -> is1 k ^^ is2 k)
      end

  let with_fail (fail_code : G.t) : patternCode -> G.t = function
    | CannotFail is -> is
    | CanFail is -> is fail_code

  let orElse : patternCode -> patternCode -> patternCode = function
    | CannotFail is1 -> fun _ -> CannotFail is1
    | CanFail is1 -> function
      | CanFail is2 -> CanFail (fun fail_code ->
          let inner_fail = G.new_depth_label () in
          let inner_fail_code = Bool.lit false ^^ G.branch_to_ inner_fail in
          G.labeled_block1 I32Type inner_fail (is1 inner_fail_code ^^ Bool.lit true) ^^
          G.if0 G.nop (is2 fail_code)
        )
      | CannotFail is2 -> CannotFail (
          let inner_fail = G.new_depth_label () in
          let inner_fail_code = Bool.lit false ^^ G.branch_to_ inner_fail in
          G.labeled_block1 I32Type inner_fail (is1 inner_fail_code ^^ Bool.lit true) ^^
          G.if0 G.nop is2
        )

  let orElses : patternCode list -> patternCode -> patternCode =
    List.fold_right orElse

  let patternFailTrap env = E.trap_with env "pattern failed"

  let orPatternFailure env pcode =
    with_fail (patternFailTrap env) pcode

  let orsPatternFailure env pcodes =
    orPatternFailure env (orElses pcodes definiteFail)

  let with_region at = function
    | CannotFail is -> CannotFail (G.with_region at is)
    | CanFail is -> CanFail (fun k -> G.with_region at (is k))

end (* PatCode *)
open PatCode

(* All the code above is independent of the IR *)
open Ir

module AllocHow = struct
  (*
  When compiling a (recursive) block, we need to do a dependency analysis, to
  find out how the things are allocated. The options are:
  - const:  completely known, constant, not stored anywhere (think static function)
            (no need to mention in a closure)
  - local:  only needed locally, stored in a Wasm local, immutable
            (can be copied into a closure by value)
  - local mutable: only needed locally, stored in a Wasm local, mutable
            (cannot be copied into a closure)
  - heap allocated: stored on the dynamic heap, address in Wasm local
            (can be copied into a closure by reference)
  - static heap: stored on the static heap, address known statically
            (no need to mention in a closure)

  The goal is to avoid dynamic allocation where possible (and use locals), and
  to avoid turning function references into closures.

  The rules are:
  - functions are const, unless they capture something that is not a const
    function or a static heap allocation.
    in particular, top-level functions are always const
  - everything that is captured on the top-level needs to be statically
    heap-allocated
  - everything that is captured before it is defined, or is captured and mutable
    needs to be dynamically heap-allocated
  - the rest can be local
  *)

  module M = Freevars.M
  module S = Freevars.S

  (*
  We represent this as a lattice as follows:
  *)
  type how = Const | LocalImmut of SR.t | LocalMut of SR.t | StoreHeap | StoreStatic
  type allocHow = how M.t

  let disjoint_union : allocHow -> allocHow -> allocHow =
    M.union (fun v _ _ -> fatal "AllocHow.disjoint_union: %s" v)

  let join : allocHow -> allocHow -> allocHow =
    M.union (fun _ x y -> Some (match x, y with
      | StoreStatic, StoreHeap | StoreHeap, StoreStatic
      ->  fatal "AllocHow.join: cannot join StoreStatic and StoreHeap"

      | _, StoreHeap     | StoreHeap,      _ -> StoreHeap
      | _, StoreStatic   | StoreStatic,    _ -> StoreStatic
      | _, LocalMut sr   | LocalMut sr,    _ -> LocalMut sr
      | _, LocalImmut sr | LocalImmut sr,  _ -> LocalImmut sr

      | Const, Const -> Const
    ))
  let joins = List.fold_left join M.empty

  let map_of_set = Freevars.map_of_set
  let set_of_map = Freevars.set_of_map

  (* Various filters used in the set operations below *)
  let is_local_mut _ = function
    | LocalMut _ -> true
    | _ -> false

  let is_local _ = function
    | LocalImmut _ | LocalMut _ -> true
    | _ -> false

  let how_captured lvl how seen captured =
    (* What to do so that we can capture something?
       * For local blocks, put on the dynamic heap:
         - mutable things
         - not yet defined things
       * For top-level blocks, put on the static heap:
         - everything that is non-static (i.e. still in locals)
    *)
    match lvl with
    | VarEnv.NotTopLvl ->
      map_of_set StoreHeap (S.union
        (S.inter (set_of_map (M.filter is_local_mut how)) captured)
        (S.inter (set_of_map (M.filter is_local how)) (S.diff captured seen))
      )
    | VarEnv.TopLvl ->
      map_of_set StoreStatic
        (S.inter (set_of_map (M.filter is_local how)) captured)

  (* A bit like StackRep.of_type, but only for those types and stackreps that
     we support in local variables *)
  let stackrep_of_type t =
    let open Type in
    match normalize t with
    | Prim (Nat32 | Int32) -> SR.UnboxedWord32
    | Prim (Nat64 | Int64) -> SR.UnboxedWord64
    | Prim Float -> SR.UnboxedFloat64
    | _ -> SR.Vanilla

  let dec lvl how_outer (seen, how0) dec =
    let how_all = disjoint_union how_outer how0 in

    let (f,d) = Freevars.dec dec in
    let captured = S.inter (set_of_map how0) (Freevars.captured_vars f) in

    (* Which allocation is required for the things defined here? *)
    let how1 = match dec.it with
      (* Mutable variables are, well, mutable *)
      | VarD _ ->
        M.map (fun t -> LocalMut (stackrep_of_type t)) d

      (* Constant expressions (trusting static_vals.ml) *)
      | LetD (_, e) when e.note.Note.const ->
        M.map (fun _ -> (Const : how)) d

      (* References to mutboxes *)
      | RefD _ ->
        M.map (fun _ -> StoreHeap) d

      (* Everything else needs at least a local *)
      | _ ->
        M.map (fun t -> LocalImmut (stackrep_of_type t)) d in

    (* Which allocation does this require for its captured things? *)
    let how2 = how_captured lvl how_all seen captured in

    let how = joins [how0; how1; how2] in
    let seen' = S.union seen (set_of_map d)
    in (seen', how)

  (* find the allocHow for the variables currently in scope *)
  (* we assume things are mutable, as we do not know better here *)
  let how_of_ae ae : allocHow =
    M.map (fun (l, _) -> match l with
    | VarEnv.Const _        -> (Const : how)
    | VarEnv.HeapStatic _   -> StoreStatic
    | VarEnv.HeapInd _      -> StoreHeap
    | VarEnv.Local (sr, _)  -> LocalMut sr (* conservatively assume mutable *)
    | VarEnv.PublicMethod _ -> LocalMut SR.Vanilla
    ) ae.VarEnv.vars

  let decs (ae : VarEnv.t) decs captured_in_body : allocHow =
    let lvl = ae.VarEnv.lvl in
    let how_outer = how_of_ae ae in
    let defined_here = snd (Freevars.decs decs) in (* TODO: implement gather_decs more directly *)
    let how_outer = Freevars.diff how_outer defined_here in (* shadowing *)
    let how0 = M.map (fun _t -> (Const : how)) defined_here in
    let captured = S.inter (set_of_map defined_here) captured_in_body in
    let rec go how =
      let seen, how1 = List.fold_left (dec lvl how_outer) (S.empty, how) decs in
      assert (S.equal seen (set_of_map defined_here));
      let how2 = how_captured lvl how1 seen captured in
      let how' = join how1 how2 in
      if M.equal (=) how how' then how' else go how' in
    go how0

  (* Functions to extend the environment (and possibly allocate memory)
     based on how we want to store them. *)
  let add_local env ae how name typ : VarEnv.t * G.t =
    match M.find name how with
    | (Const : how) -> (ae, G.nop)
    | LocalImmut sr | LocalMut sr ->
      let ae1, _ = VarEnv.add_direct_local env ae name sr typ in
      (ae1, G.nop)
    | StoreHeap ->
      let ae1, i = VarEnv.add_local_with_heap_ind env ae name typ in
      let alloc_code = MutBox.alloc env ^^ G.i (LocalSet (nr i)) in
      (ae1, alloc_code)
    | StoreStatic ->
      let ptr = MutBox.static env in
      let ae1 = VarEnv.add_local_heap_static ae name ptr typ in
      (ae1, G.nop)

  let add_local_for_alias env ae how name typ : VarEnv.t * G.t =
    match M.find name how with
    | StoreHeap ->
      let ae1, _ = VarEnv.add_local_with_heap_ind env ae name typ in
      ae1, G.nop
    | _ -> assert false

end (* AllocHow *)

(* The actual compiler code that looks at the AST *)

(* wraps a bigint in range [0…2^32-1] into range [-2^31…2^31-1] *)
let nat32_to_int32 n =
  let open Big_int in
  if ge_big_int n (power_int_positive_int 2 31)
  then sub_big_int n (power_int_positive_int 2 32)
  else n

(* wraps a bigint in range [0…2^64-1] into range [-2^63…2^63-1] *)
let nat64_to_int64 n =
  let open Big_int in
  if ge_big_int n (power_int_positive_int 2 63)
  then sub_big_int n (power_int_positive_int 2 64)
  else n

let const_lit_of_lit : Ir.lit -> Const.lit = function
  | BoolLit b     -> Const.Bool b
  | IntLit n
  | NatLit n      -> Const.BigInt (Numerics.Nat.to_big_int n)
  | Int8Lit n     -> Const.Vanilla (TaggedSmallWord.vanilla_lit Type.Int8 (Numerics.Int_8.to_int n))
  | Nat8Lit n     -> Const.Vanilla (TaggedSmallWord.vanilla_lit Type.Nat8 (Numerics.Nat8.to_int n))
  | Int16Lit n    -> Const.Vanilla (TaggedSmallWord.vanilla_lit Type.Int16 (Numerics.Int_16.to_int n))
  | Nat16Lit n    -> Const.Vanilla (TaggedSmallWord.vanilla_lit Type.Nat16 (Numerics.Nat16.to_int n))
  | Int32Lit n    -> Const.Word32 (Big_int.int32_of_big_int (Numerics.Int_32.to_big_int n))
  | Nat32Lit n    -> Const.Word32 (Big_int.int32_of_big_int (nat32_to_int32 (Numerics.Nat32.to_big_int n)))
  | Int64Lit n    -> Const.Word64 (Big_int.int64_of_big_int (Numerics.Int_64.to_big_int n))
  | Nat64Lit n    -> Const.Word64 (Big_int.int64_of_big_int (nat64_to_int64 (Numerics.Nat64.to_big_int n)))
  | CharLit c     -> Const.Vanilla Int32.(shift_left (of_int c) 8)
  | NullLit       -> Const.Null
  | TextLit t
  | BlobLit t     -> Const.Blob t
  | FloatLit f    -> Const.Float64 f

let const_of_lit lit =
  Const.t_of_v (Const.Lit (const_lit_of_lit lit))

let compile_lit lit =
  SR.Const (const_of_lit lit), G.nop

let compile_lit_as env sr_out lit =
  let sr_in, code = compile_lit lit in
  code ^^ StackRep.adjust env sr_in sr_out

(* helper, traps with message *)
let then_arithmetic_overflow env =
  E.then_trap_with env "arithmetic overflow"

(* The first returned StackRep is for the arguments (expected), the second for the results (produced) *)
let compile_unop env t op =
  let open Operator in
  match op, t with
  | _, Type.Non ->
    SR.Vanilla, SR.Unreachable, G.i Unreachable
  | NegOp, Type.(Prim Int) ->
    SR.Vanilla, SR.Vanilla,
    BigNum.compile_neg env
  | NegOp, Type.(Prim Int64) ->
      SR.UnboxedWord64, SR.UnboxedWord64,
      Func.share_code1 env "neg_trap" ("n", I64Type) [I64Type] (fun env get_n ->
        get_n ^^
        compile_eq64_const 0x8000000000000000L ^^
        then_arithmetic_overflow env ^^
        compile_const_64 0L ^^
        get_n ^^
        G.i (Binary (Wasm_exts.Values.I64 I64Op.Sub))
      )
  | NegOp, Type.(Prim (Int8 | Int16 | Int32)) ->
    StackRep.of_type t, StackRep.of_type t,
    Func.share_code1 env "neg32_trap" ("n", I32Type) [I32Type] (fun env get_n ->
      get_n ^^
      compile_eq_const 0x80000000l ^^
      then_arithmetic_overflow env ^^
      compile_unboxed_zero ^^
      get_n ^^
      G.i (Binary (Wasm_exts.Values.I32 I32Op.Sub))
    )
  | NegOp, Type.(Prim Float) ->
    SR.UnboxedFloat64, SR.UnboxedFloat64,
    G.i (Unary (Wasm_exts.Values.F64 F64Op.Neg))
  | NotOp, Type.(Prim (Nat64|Int64)) ->
     SR.UnboxedWord64, SR.UnboxedWord64,
     compile_xor64_const (-1L)
  | NotOp, Type.(Prim (Nat8|Nat16|Nat32|Int8|Int16|Int32 as ty)) ->
     StackRep.of_type t, StackRep.of_type t,
     compile_unboxed_const (TaggedSmallWord.mask_of_type ty) ^^
     G.i (Binary (Wasm_exts.Values.I32 I32Op.Xor))
  | _ ->
    todo "compile_unop"
      (Wasm.Sexpr.Node ("BinOp", [ Arrange_ops.unop op ]))
      (SR.Vanilla, SR.Unreachable, E.trap_with env "TODO: compile_unop")

(* Logarithmic helpers for deciding whether we can carry out operations in constant bitwidth *)

(* helper, traps with message *)
let else_arithmetic_overflow env =
  E.else_trap_with env "arithmetic overflow"

(* helpers to decide if Int64 arithmetic can be carried out on the fast path *)
let additiveInt64_shortcut fast env get_a get_b slow =
  get_a ^^ get_a ^^ compile_shl64_const 1L ^^ G.i (Binary (Wasm_exts.Values.I64 I64Op.Xor)) ^^ compile_shrU64_const 63L ^^
  get_b ^^ get_b ^^ compile_shl64_const 1L ^^ G.i (Binary (Wasm_exts.Values.I64 I64Op.Xor)) ^^ compile_shrU64_const 63L ^^
  G.i (Binary (Wasm_exts.Values.I64 I64Op.Or)) ^^
  G.i (Test (Wasm_exts.Values.I64 I64Op.Eqz)) ^^
  G.if1 I64Type
    (get_a ^^ get_b ^^ fast)
    slow

let mulInt64_shortcut fast env get_a get_b slow =
  get_a ^^ get_a ^^ compile_shl64_const 1L ^^ G.i (Binary (Wasm_exts.Values.I64 I64Op.Xor)) ^^ G.i (Unary (Wasm_exts.Values.I64 I64Op.Clz)) ^^
  get_b ^^ get_b ^^ compile_shl64_const 1L ^^ G.i (Binary (Wasm_exts.Values.I64 I64Op.Xor)) ^^ G.i (Unary (Wasm_exts.Values.I64 I64Op.Clz)) ^^
  G.i (Binary (Wasm_exts.Values.I64 I64Op.Add)) ^^
  compile_const_64 65L ^^ G.i (Compare (Wasm_exts.Values.I64 I64Op.GeU)) ^^
  G.if1 I64Type
    (get_a ^^ get_b ^^ fast)
    slow

let powInt64_shortcut fast env get_a get_b slow =
  get_b ^^ G.i (Test (Wasm_exts.Values.I64 I64Op.Eqz)) ^^
  G.if1 I64Type
    (compile_const_64 1L) (* ^0 *)
    begin (* ^(1+n) *)
      get_a ^^ compile_const_64 (-1L) ^^ G.i (Compare (Wasm_exts.Values.I64 I64Op.Eq)) ^^
      G.if1 I64Type
        begin (* -1 ** (1+exp) == if even (1+exp) then 1 else -1 *)
          get_b ^^ compile_const_64 1L ^^
          G.i (Binary (Wasm_exts.Values.I64 I64Op.And)) ^^ G.i (Test (Wasm_exts.Values.I64 I64Op.Eqz)) ^^
          G.if1 I64Type
            (compile_const_64 1L)
            get_a
        end
        begin
          get_a ^^ compile_shrS64_const 1L ^^
          G.i (Test (Wasm_exts.Values.I64 I64Op.Eqz)) ^^
          G.if1 I64Type
            get_a (* {0,1}^(1+n) *)
            begin
              get_b ^^ compile_const_64 64L ^^
              G.i (Compare (Wasm_exts.Values.I64 I64Op.GeU)) ^^ then_arithmetic_overflow env ^^
              get_a ^^ get_a ^^ compile_shl64_const 1L ^^ G.i (Binary (Wasm_exts.Values.I64 I64Op.Xor)) ^^
              G.i (Unary (Wasm_exts.Values.I64 I64Op.Clz)) ^^ compile_sub64_const 63L ^^
              get_b ^^ G.i (Binary (Wasm_exts.Values.I64 I64Op.Mul)) ^^
              compile_const_64 (-63L) ^^ G.i (Compare (Wasm_exts.Values.I64 I64Op.GeS)) ^^
              G.if1 I64Type
                (get_a ^^ get_b ^^ fast)
                slow
            end
        end
    end


(* kernel for Int64 arithmetic, invokes estimator for fast path *)
let compile_Int64_kernel env name op shortcut =
  Func.share_code2 env (prim_fun_name Type.Int64 name)
    (("a", I64Type), ("b", I64Type)) [I64Type]
    BigNum.(fun env get_a get_b ->
    shortcut
      env
      get_a
      get_b
      begin
        let (set_res, get_res) = new_local env "res" in
        get_a ^^ from_signed_word64 env ^^
        get_b ^^ from_signed_word64 env ^^
        op env ^^
        set_res ^^ get_res ^^
        fits_signed_bits env 64 ^^
        else_arithmetic_overflow env ^^
        get_res ^^ truncate_to_word64 env
      end)


(* helpers to decide if Nat64 arithmetic can be carried out on the fast path *)
let additiveNat64_shortcut fast env get_a get_b slow =
  get_a ^^ compile_shrU64_const 62L ^^
  get_b ^^ compile_shrU64_const 62L ^^
  G.i (Binary (Wasm_exts.Values.I64 I64Op.Or)) ^^
  G.i (Test (Wasm_exts.Values.I64 I64Op.Eqz)) ^^
  G.if1 I64Type
    (get_a ^^ get_b ^^ fast)
    slow

let mulNat64_shortcut fast env get_a get_b slow =
  get_a ^^ G.i (Unary (Wasm_exts.Values.I64 I64Op.Clz)) ^^
  get_b ^^ G.i (Unary (Wasm_exts.Values.I64 I64Op.Clz)) ^^
  G.i (Binary (Wasm_exts.Values.I64 I64Op.Add)) ^^
  compile_const_64 64L ^^ G.i (Compare (Wasm_exts.Values.I64 I64Op.GeU)) ^^
  G.if1 I64Type
    (get_a ^^ get_b ^^ fast)
    slow

let powNat64_shortcut fast env get_a get_b slow =
  get_b ^^ G.i (Test (Wasm_exts.Values.I64 I64Op.Eqz)) ^^
  G.if1 I64Type
    (compile_const_64 1L) (* ^0 *)
    begin (* ^(1+n) *)
      get_a ^^ compile_shrU64_const 1L ^^
      G.i (Test (Wasm_exts.Values.I64 I64Op.Eqz)) ^^
      G.if1 I64Type
        get_a (* {0,1}^(1+n) *)
        begin
          get_b ^^ compile_const_64 64L ^^ G.i (Compare (Wasm_exts.Values.I64 I64Op.GeU)) ^^ then_arithmetic_overflow env ^^
          get_a ^^ G.i (Unary (Wasm_exts.Values.I64 I64Op.Clz)) ^^ compile_sub64_const 64L ^^
          get_b ^^ G.i (Binary (Wasm_exts.Values.I64 I64Op.Mul)) ^^ compile_const_64 (-64L) ^^ G.i (Compare (Wasm_exts.Values.I64 I64Op.GeS)) ^^
          G.if1 I64Type
            (get_a ^^ get_b ^^ fast)
            slow
        end
    end


(* kernel for Nat64 arithmetic, invokes estimator for fast path *)
let compile_Nat64_kernel env name op shortcut =
  Func.share_code2 env (prim_fun_name Type.Nat64 name)
    (("a", I64Type), ("b", I64Type)) [I64Type]
    BigNum.(fun env get_a get_b ->
    shortcut
      env
      get_a
      get_b
      begin
        let (set_res, get_res) = new_local env "res" in
        get_a ^^ from_word64 env ^^
        get_b ^^ from_word64 env ^^
        op env ^^
        set_res ^^ get_res ^^
        fits_unsigned_bits env 64 ^^
        else_arithmetic_overflow env ^^
        get_res ^^ truncate_to_word64 env
      end)


(* Compiling Int/Nat32 ops by conversion to/from i64. *)

(* helper, expects i64 on stack *)
let enforce_32_unsigned_bits env =
  compile_bitand64_const 0xFFFFFFFF00000000L ^^
  G.i (Test (Wasm_exts.Values.I64 I64Op.Eqz)) ^^
  else_arithmetic_overflow env

(* helper, expects two identical i64s on stack *)
let enforce_32_signed_bits env =
  compile_shl64_const 1L ^^
  G.i (Binary (Wasm_exts.Values.I64 I64Op.Xor)) ^^
  enforce_32_unsigned_bits env

let compile_Int32_kernel env name op =
     Func.share_code2 env (prim_fun_name Type.Int32 name)
       (("a", I32Type), ("b", I32Type)) [I32Type]
       (fun env get_a get_b ->
         let (set_res, get_res) = new_local64 env "res" in
         get_a ^^ G.i (Convert (Wasm_exts.Values.I64 I64Op.ExtendSI32)) ^^
         get_b ^^ G.i (Convert (Wasm_exts.Values.I64 I64Op.ExtendSI32)) ^^
         G.i (Binary (Wasm_exts.Values.I64 op)) ^^
         set_res ^^ get_res ^^ get_res ^^
         enforce_32_signed_bits env ^^
         get_res ^^ G.i (Convert (Wasm_exts.Values.I32 I32Op.WrapI64)))

let compile_Nat32_kernel env name op =
     Func.share_code2 env (prim_fun_name Type.Nat32 name)
       (("a", I32Type), ("b", I32Type)) [I32Type]
       (fun env get_a get_b ->
         let (set_res, get_res) = new_local64 env "res" in
         get_a ^^ G.i (Convert (Wasm_exts.Values.I64 I64Op.ExtendUI32)) ^^
         get_b ^^ G.i (Convert (Wasm_exts.Values.I64 I64Op.ExtendUI32)) ^^
         G.i (Binary (Wasm_exts.Values.I64 op)) ^^
         set_res ^^ get_res ^^
         enforce_32_unsigned_bits env ^^
         get_res ^^ G.i (Convert (Wasm_exts.Values.I32 I32Op.WrapI64)))

(* Customisable kernels for 8/16bit arithmetic via 32 bits. *)

(* helper, expects i32 on stack *)
let enforce_unsigned_bits env n =
  compile_bitand_const Int32.(shift_left minus_one n) ^^
  then_arithmetic_overflow env

let enforce_16_unsigned_bits env = enforce_unsigned_bits env 16

(* helper, expects two identical i32s on stack *)
let enforce_signed_bits env n =
  compile_shl_const 1l ^^ G.i (Binary (Wasm_exts.Values.I32 I32Op.Xor)) ^^
  enforce_unsigned_bits env n

let enforce_16_signed_bits env = enforce_signed_bits env 16

let compile_smallInt_kernel' env ty name op =
  Func.share_code2 env (prim_fun_name ty name)
    (("a", I32Type), ("b", I32Type)) [I32Type]
    (fun env get_a get_b ->
      let (set_res, get_res) = new_local env "res" in
      get_a ^^ compile_shrS_const 16l ^^
      get_b ^^ compile_shrS_const 16l ^^
      op ^^
      set_res ^^ get_res ^^ get_res ^^
      enforce_16_signed_bits env ^^
      get_res ^^ compile_shl_const 16l)

let compile_smallInt_kernel env ty name op =
  compile_smallInt_kernel' env ty name (G.i (Binary (Wasm_exts.Values.I32 op)))

let compile_smallNat_kernel' env ty name op =
  Func.share_code2 env (prim_fun_name ty name)
    (("a", I32Type), ("b", I32Type)) [I32Type]
    (fun env get_a get_b ->
      let (set_res, get_res) = new_local env "res" in
      get_a ^^ compile_shrU_const 16l ^^
      get_b ^^ compile_shrU_const 16l ^^
      op ^^
      set_res ^^ get_res ^^
      enforce_16_unsigned_bits env ^^
      get_res ^^ compile_shl_const 16l)

let compile_smallNat_kernel env ty name op =
  compile_smallNat_kernel' env ty name (G.i (Binary (Wasm_exts.Values.I32 op)))

(* The first returned StackRep is for the arguments (expected), the second for the results (produced) *)
let compile_binop env t op : SR.t * SR.t * G.t =
  if t = Type.Non then SR.Vanilla, SR.Unreachable, G.i Unreachable else
  StackRep.of_type t,
  StackRep.of_type t,
  Operator.(match t, op with
  | Type.(Prim (Nat | Int)),                  AddOp -> BigNum.compile_add env
  | Type.(Prim (Nat64|Int64)),                WAddOp -> G.i (Binary (Wasm_exts.Values.I64 I64Op.Add))
  | Type.(Prim Int64),                        AddOp ->
    compile_Int64_kernel env "add" BigNum.compile_add
      (additiveInt64_shortcut (G.i (Binary (Wasm_exts.Values.I64 I64Op.Add))))
  | Type.(Prim Nat64),                        AddOp ->
    compile_Nat64_kernel env "add" BigNum.compile_add
      (additiveNat64_shortcut (G.i (Binary (Wasm_exts.Values.I64 I64Op.Add))))
  | Type.(Prim Nat),                          SubOp -> BigNum.compile_unsigned_sub env
  | Type.(Prim Int),                          SubOp -> BigNum.compile_signed_sub env
  | Type.(Prim (Nat | Int)),                  MulOp -> BigNum.compile_mul env
  | Type.(Prim (Nat64|Int64)),                WMulOp -> G.i (Binary (Wasm_exts.Values.I64 I64Op.Mul))
  | Type.(Prim Int64),                        MulOp ->
    compile_Int64_kernel env "mul" BigNum.compile_mul
      (mulInt64_shortcut (G.i (Binary (Wasm_exts.Values.I64 I64Op.Mul))))
  | Type.(Prim Nat64),                        MulOp ->
    compile_Nat64_kernel env "mul" BigNum.compile_mul
      (mulNat64_shortcut (G.i (Binary (Wasm_exts.Values.I64 I64Op.Mul))))
  | Type.(Prim Nat64),                        DivOp -> G.i (Binary (Wasm_exts.Values.I64 I64Op.DivU))
  | Type.(Prim Nat64) ,                       ModOp -> G.i (Binary (Wasm_exts.Values.I64 I64Op.RemU))
  | Type.(Prim Int64),                        DivOp -> G.i (Binary (Wasm_exts.Values.I64 I64Op.DivS))
  | Type.(Prim Int64) ,                       ModOp -> G.i (Binary (Wasm_exts.Values.I64 I64Op.RemS))
  | Type.(Prim Nat),                          DivOp -> BigNum.compile_unsigned_div env
  | Type.(Prim Nat),                          ModOp -> BigNum.compile_unsigned_rem env
  | Type.(Prim (Nat64|Int64)),                WSubOp -> G.i (Binary (Wasm_exts.Values.I64 I64Op.Sub))
  | Type.(Prim Int64),                        SubOp ->
    compile_Int64_kernel env "sub" BigNum.compile_signed_sub
      (additiveInt64_shortcut (G.i (Binary (Wasm_exts.Values.I64 I64Op.Sub))))
  | Type.(Prim Nat64),                        SubOp ->
    compile_Nat64_kernel env "sub" BigNum.compile_unsigned_sub
      (fun env get_a get_b ->
        additiveNat64_shortcut
          (G.i (Compare (Wasm_exts.Values.I64 I64Op.GeU)) ^^
           else_arithmetic_overflow env ^^
           get_a ^^ get_b ^^ G.i (Binary (Wasm_exts.Values.I64 I64Op.Sub)))
          env get_a get_b)
  | Type.(Prim Int),                          DivOp -> BigNum.compile_signed_div env
  | Type.(Prim Int),                          ModOp -> BigNum.compile_signed_mod env

  | Type.Prim Type.(Nat8|Nat16|Nat32|Int8|Int16|Int32),
                                              WAddOp -> G.i (Binary (Wasm_exts.Values.I32 I32Op.Add))
  | Type.(Prim Int32),                        AddOp -> compile_Int32_kernel env "add" I64Op.Add
  | Type.Prim Type.(Int8 | Int16 as ty),      AddOp -> compile_smallInt_kernel env ty "add" I32Op.Add
  | Type.(Prim Nat32),                        AddOp -> compile_Nat32_kernel env "add" I64Op.Add
  | Type.Prim Type.(Nat8 | Nat16 as ty),      AddOp -> compile_smallNat_kernel env ty "add" I32Op.Add
  | Type.(Prim Float),                        AddOp -> G.i (Binary (Wasm_exts.Values.F64 F64Op.Add))
  | Type.Prim Type.(Nat8|Nat16|Nat32|Int8|Int16|Int32),
                                              WSubOp -> G.i (Binary (Wasm_exts.Values.I32 I32Op.Sub))
  | Type.(Prim Int32),                        SubOp -> compile_Int32_kernel env "sub" I64Op.Sub
  | Type.(Prim (Int8|Int16 as ty)),           SubOp -> compile_smallInt_kernel env ty "sub" I32Op.Sub
  | Type.(Prim Nat32),                        SubOp -> compile_Nat32_kernel env "sub" I64Op.Sub
  | Type.(Prim (Nat8|Nat16 as ty)),           SubOp -> compile_smallNat_kernel env ty "sub" I32Op.Sub
  | Type.(Prim Float),                        SubOp -> G.i (Binary (Wasm_exts.Values.F64 F64Op.Sub))
  | Type.Prim Type.(Nat8|Nat16|Nat32|Int8|Int16|Int32 as ty),
                                              WMulOp -> TaggedSmallWord.compile_word_mul env ty
  | Type.(Prim Int32),                        MulOp -> compile_Int32_kernel env "mul" I64Op.Mul
  | Type.(Prim Int16),                        MulOp -> compile_smallInt_kernel env Type.Int16 "mul" I32Op.Mul
  | Type.(Prim Int8),                         MulOp -> compile_smallInt_kernel' env Type.Int8 "mul"
                                                         (compile_shrS_const 8l ^^ G.i (Binary (Wasm_exts.Values.I32 I32Op.Mul)))
  | Type.(Prim Nat32),                        MulOp -> compile_Nat32_kernel env "mul" I64Op.Mul
  | Type.(Prim Nat16),                        MulOp -> compile_smallNat_kernel env Type.Nat16 "mul" I32Op.Mul
  | Type.(Prim Nat8),                         MulOp -> compile_smallNat_kernel' env Type.Nat8 "mul"
                                                         (compile_shrU_const 8l ^^ G.i (Binary (Wasm_exts.Values.I32 I32Op.Mul)))
  | Type.(Prim Float),                        MulOp -> G.i (Binary (Wasm_exts.Values.F64 F64Op.Mul))
  | Type.(Prim (Nat8|Nat16|Nat32 as ty)),     DivOp -> G.i (Binary (Wasm_exts.Values.I32 I32Op.DivU)) ^^
                                                       TaggedSmallWord.msb_adjust ty
  | Type.(Prim (Nat8|Nat16|Nat32)),           ModOp -> G.i (Binary (Wasm_exts.Values.I32 I32Op.RemU))
  | Type.(Prim Int32),                        DivOp -> G.i (Binary (Wasm_exts.Values.I32 I32Op.DivS))
  | Type.(Prim (Int8|Int16 as ty)),           DivOp ->
    Func.share_code2 env (prim_fun_name ty "div")
      (("a", I32Type), ("b", I32Type)) [I32Type]
      (fun env get_a get_b ->
        let (set_res, get_res) = new_local env "res" in
        get_a ^^ get_b ^^ G.i (Binary (Wasm_exts.Values.I32 I32Op.DivS)) ^^
        TaggedSmallWord.msb_adjust ty ^^ set_res ^^
        get_a ^^ compile_eq_const 0x80000000l ^^
        E.if_ env (StackRep.to_block_type env SR.UnboxedWord32)
          begin
            get_b ^^ TaggedSmallWord.lsb_adjust ty ^^ compile_eq_const (-1l) ^^
            E.if_ env (StackRep.to_block_type env SR.UnboxedWord32)
              (G.i Unreachable)
              get_res
          end
          get_res)
  | Type.(Prim Float),                        DivOp -> G.i (Binary (Wasm_exts.Values.F64 F64Op.Div))
  | Type.(Prim Float),                        ModOp -> E.call_import env "rts" "fmod" (* musl *)
  | Type.(Prim (Int8|Int16|Int32)),           ModOp -> G.i (Binary (Wasm_exts.Values.I32 I32Op.RemS))
  | Type.(Prim (Nat8|Nat16|Nat32 as ty)),     WPowOp -> TaggedSmallWord.compile_nat_power env ty
  | Type.(Prim (Int8|Int16|Int32 as ty)),     WPowOp -> TaggedSmallWord.compile_int_power env ty
  | Type.(Prim ((Nat8|Nat16) as ty)),         PowOp ->
    Func.share_code2 env (prim_fun_name ty "pow")
      (("n", I32Type), ("exp", I32Type)) [I32Type]
      (fun env get_n get_exp ->
        let (set_res, get_res) = new_local env "res" in
        let bits = TaggedSmallWord.bits_of_type ty in
        get_exp ^^
        G.if1 I32Type
          begin
            get_n ^^ compile_shrU_const Int32.(sub 33l (of_int bits)) ^^
            G.if1 I32Type
              begin
                unsigned_dynamics get_n ^^ compile_sub_const (Int32.of_int bits) ^^
                get_exp ^^ TaggedSmallWord.lsb_adjust ty ^^ G.i (Binary (Wasm_exts.Values.I32 I32Op.Mul)) ^^
                compile_unboxed_const (-30l) ^^
                G.i (Compare (Wasm_exts.Values.I32 I32Op.LtS)) ^^ then_arithmetic_overflow env ^^
                get_n ^^ TaggedSmallWord.lsb_adjust ty ^^
                get_exp ^^ TaggedSmallWord.lsb_adjust ty ^^
                TaggedSmallWord.compile_nat_power env Type.Nat32 ^^ set_res ^^
                get_res ^^ enforce_unsigned_bits env bits ^^
                get_res ^^ TaggedSmallWord.msb_adjust ty
              end
              get_n (* n@{0,1} ** (1+exp) == n *)
          end
          (compile_unboxed_const
             Int32.(shift_left one (to_int (TaggedSmallWord.shift_of_type ty))))) (* x ** 0 == 1 *)
  | Type.(Prim Nat32),                        PowOp ->
    Func.share_code2 env (prim_fun_name Type.Nat32 "pow")
      (("n", I32Type), ("exp", I32Type)) [I32Type]
      (fun env get_n get_exp ->
        let (set_res, get_res) = new_local64 env "res" in
        get_exp ^^
        G.if1 I32Type
          begin
            get_n ^^ compile_shrU_const 1l ^^
            G.if1 I32Type
              begin
                get_exp ^^ compile_unboxed_const 32l ^^
                G.i (Compare (Wasm_exts.Values.I32 I32Op.GeU)) ^^ then_arithmetic_overflow env ^^
                unsigned_dynamics get_n ^^ compile_sub_const 32l ^^
                get_exp ^^ TaggedSmallWord.lsb_adjust Type.Nat32 ^^ G.i (Binary (Wasm_exts.Values.I32 I32Op.Mul)) ^^
                compile_unboxed_const (-62l) ^^
                G.i (Compare (Wasm_exts.Values.I32 I32Op.LtS)) ^^ then_arithmetic_overflow env ^^
                get_n ^^ G.i (Convert (Wasm_exts.Values.I64 I64Op.ExtendUI32)) ^^
                get_exp ^^ G.i (Convert (Wasm_exts.Values.I64 I64Op.ExtendUI32)) ^^
                Word64.compile_unsigned_pow env ^^
                set_res ^^ get_res ^^ enforce_32_unsigned_bits env ^^
                get_res ^^ G.i (Convert (Wasm_exts.Values.I32 I32Op.WrapI64))
              end
              get_n (* n@{0,1} ** (1+exp) == n *)
          end
          compile_unboxed_one) (* x ** 0 == 1 *)
  | Type.(Prim ((Int8|Int16) as ty)),         PowOp ->
    Func.share_code2 env (prim_fun_name ty "pow")
      (("n", I32Type), ("exp", I32Type)) [I32Type]
      (fun env get_n get_exp ->
        let (set_res, get_res) = new_local env "res" in
        let bits = TaggedSmallWord.bits_of_type ty in
        get_exp ^^ compile_unboxed_zero ^^
        G.i (Compare (Wasm_exts.Values.I32 I32Op.LtS)) ^^ E.then_trap_with env "negative power" ^^
        get_exp ^^
        G.if1 I32Type
          begin
            get_n ^^ compile_shrS_const Int32.(sub 33l (of_int bits)) ^^
            G.if1 I32Type
              begin
                signed_dynamics get_n ^^ compile_sub_const (Int32.of_int (bits - 1)) ^^
                get_exp ^^ TaggedSmallWord.lsb_adjust ty ^^ G.i (Binary (Wasm_exts.Values.I32 I32Op.Mul)) ^^
                compile_unboxed_const (-30l) ^^
                G.i (Compare (Wasm_exts.Values.I32 I32Op.LtS)) ^^ then_arithmetic_overflow env ^^
                get_n ^^ TaggedSmallWord.lsb_adjust ty ^^
                get_exp ^^ TaggedSmallWord.lsb_adjust ty ^^
                TaggedSmallWord.compile_nat_power env Type.Nat32 ^^
                set_res ^^ get_res ^^ get_res ^^ enforce_signed_bits env bits ^^
                get_res ^^ TaggedSmallWord.msb_adjust ty
              end
              get_n (* n@{0,1} ** (1+exp) == n *)
          end
          (compile_unboxed_const
             Int32.(shift_left one (to_int (TaggedSmallWord.shift_of_type ty))))) (* x ** 0 == 1 *)
  | Type.(Prim Int32),                        PowOp ->
    Func.share_code2 env (prim_fun_name Type.Int32 "pow")
      (("n", I32Type), ("exp", I32Type)) [I32Type]
      (fun env get_n get_exp ->
        let (set_res, get_res) = new_local64 env "res" in
        get_exp ^^ compile_unboxed_zero ^^
        G.i (Compare (Wasm_exts.Values.I32 I32Op.LtS)) ^^ E.then_trap_with env "negative power" ^^
        get_exp ^^
        G.if1 I32Type
          begin
            get_n ^^ compile_unboxed_one ^^ G.i (Compare (Wasm_exts.Values.I32 I32Op.LeS)) ^^
            get_n ^^ compile_unboxed_const (-1l) ^^ G.i (Compare (Wasm_exts.Values.I32 I32Op.GeS)) ^^
            G.i (Binary (Wasm_exts.Values.I32 I32Op.And)) ^^
            G.if1 I32Type
              begin
                get_n ^^ compile_unboxed_zero ^^ G.i (Compare (Wasm_exts.Values.I32 I32Op.LtS)) ^^
                G.if1 I32Type
                  begin
                    (* -1 ** (1+exp) == if even (1+exp) then 1 else -1 *)
                    get_exp ^^ compile_unboxed_one ^^ G.i (Binary (Wasm_exts.Values.I32 I32Op.And)) ^^
                    G.if1 I32Type
                      get_n
                      compile_unboxed_one
                  end
                  get_n (* n@{0,1} ** (1+exp) == n *)
              end
              begin
                get_exp ^^ compile_unboxed_const 32l ^^
                G.i (Compare (Wasm_exts.Values.I32 I32Op.GeU)) ^^ then_arithmetic_overflow env ^^
                signed_dynamics get_n ^^ compile_sub_const 31l ^^
                get_exp ^^ TaggedSmallWord.lsb_adjust Type.Int32 ^^ G.i (Binary (Wasm_exts.Values.I32 I32Op.Mul)) ^^
                compile_unboxed_const (-62l) ^^
                G.i (Compare (Wasm_exts.Values.I32 I32Op.LtS)) ^^ then_arithmetic_overflow env ^^
                get_n ^^ G.i (Convert (Wasm_exts.Values.I64 I64Op.ExtendSI32)) ^^
                get_exp ^^ G.i (Convert (Wasm_exts.Values.I64 I64Op.ExtendSI32)) ^^
                Word64.compile_unsigned_pow env ^^
                set_res ^^ get_res ^^ get_res ^^ enforce_32_signed_bits env ^^
                get_res ^^ G.i (Convert (Wasm_exts.Values.I32 I32Op.WrapI64))
              end
          end
          compile_unboxed_one) (* x ** 0 == 1 *)
  | Type.(Prim Int),                          PowOp ->
    let pow = BigNum.compile_unsigned_pow env in
    let (set_n, get_n) = new_local env "n" in
    let (set_exp, get_exp) = new_local env "exp" in
    set_exp ^^ set_n ^^
    get_exp ^^ BigNum.compile_is_negative env ^^
    E.then_trap_with env "negative power" ^^
    get_n ^^ get_exp ^^ pow
  | Type.(Prim Nat64),                        WPowOp -> Word64.compile_unsigned_pow env
  | Type.(Prim Int64),                        WPowOp -> Word64.compile_signed_wpow env
  | Type.(Prim Nat64),                        PowOp ->
    compile_Nat64_kernel env "pow"
      BigNum.compile_unsigned_pow
      (powNat64_shortcut (Word64.compile_unsigned_pow env))
  | Type.(Prim Int64),                        PowOp ->
    let (set_exp, get_exp) = new_local64 env "exp" in
    set_exp ^^ get_exp ^^
    compile_const_64 0L ^^
    G.i (Compare (Wasm_exts.Values.I64 I64Op.LtS)) ^^
    E.then_trap_with env "negative power" ^^
    get_exp ^^
    compile_Int64_kernel
      env "pow" BigNum.compile_unsigned_pow
      (powInt64_shortcut (Word64.compile_unsigned_pow env))
  | Type.(Prim Nat),                          PowOp -> BigNum.compile_unsigned_pow env
  | Type.(Prim Float),                        PowOp -> E.call_import env "rts" "pow" (* musl *)
  | Type.(Prim (Nat64|Int64)),                AndOp -> G.i (Binary (Wasm_exts.Values.I64 I64Op.And))
  | Type.(Prim (Nat8|Nat16|Nat32|Int8|Int16|Int32)),
                                              AndOp -> G.i (Binary (Wasm_exts.Values.I32 I32Op.And))
  | Type.(Prim (Nat64|Int64)),                OrOp  -> G.i (Binary (Wasm_exts.Values.I64 I64Op.Or))
  | Type.(Prim (Nat8|Nat16|Nat32|Int8|Int16|Int32)),
                                              OrOp  -> G.i (Binary (Wasm_exts.Values.I32 I32Op.Or))
  | Type.(Prim (Nat64|Int64)),                XorOp -> G.i (Binary (Wasm_exts.Values.I64 I64Op.Xor))
  | Type.(Prim (Nat8|Nat16|Nat32|Int8|Int16|Int32)),
                                              XorOp -> G.i (Binary (Wasm_exts.Values.I32 I32Op.Xor))
  | Type.(Prim (Nat64|Int64)),                ShLOp -> G.i (Binary (Wasm_exts.Values.I64 I64Op.Shl))
  | Type.(Prim (Nat8|Nat16|Nat32|Int8|Int16|Int32 as ty)),
                                              ShLOp -> TaggedSmallWord.(
     lsb_adjust ty ^^ clamp_shift_amount ty ^^
     G.i (Binary (Wasm_exts.Values.I32 I32Op.Shl)))
  | Type.(Prim Nat64),                        ShROp -> G.i (Binary (Wasm_exts.Values.I64 I64Op.ShrU))
  | Type.(Prim (Nat8|Nat16|Nat32 as ty)),     ShROp -> TaggedSmallWord.(
     lsb_adjust ty ^^ clamp_shift_amount ty ^^
     G.i (Binary (Wasm_exts.Values.I32 I32Op.ShrU)) ^^
     sanitize_word_result ty)
  | Type.(Prim Int64),                        ShROp -> G.i (Binary (Wasm_exts.Values.I64 I64Op.ShrS))
  | Type.(Prim (Int8|Int16|Int32 as ty)),     ShROp -> TaggedSmallWord.(
     lsb_adjust ty ^^ clamp_shift_amount ty ^^
     G.i (Binary (Wasm_exts.Values.I32 I32Op.ShrS)) ^^
     sanitize_word_result ty)
  | Type.(Prim (Nat64|Int64)),                RotLOp -> G.i (Binary (Wasm_exts.Values.I64 I64Op.Rotl))
  | Type.(Prim (Nat32|Int32)),                RotLOp -> G.i (Binary (Wasm_exts.Values.I32 I32Op.Rotl))
  | Type.(Prim (Nat8|Nat16|Int8|Int16 as ty)),
                                              RotLOp -> TaggedSmallWord.rotl env ty
  | Type.(Prim (Nat64|Int64)),                RotROp -> G.i (Binary (Wasm_exts.Values.I64 I64Op.Rotr))
  | Type.(Prim (Nat32|Int32)),                RotROp -> G.i (Binary (Wasm_exts.Values.I32 I32Op.Rotr))
  | Type.(Prim (Nat8|Nat16|Int8|Int16 as ty)),
                                              RotROp -> TaggedSmallWord.rotr env ty
  | Type.(Prim Text), CatOp -> Text.concat env
  | Type.Non, _ -> G.i Unreachable
  | _ -> todo_trap env "compile_binop" (Wasm.Sexpr.Node ("BinOp", [ Arrange_ops.binop op; Arrange_type.typ t]))
  )

let compile_eq env =
  let open Type in
  function
  | Prim Text -> Text.compare env Operator.EqOp
  | Prim (Blob|Principal) | Obj (Actor, _) -> Blob.compare env (Some Operator.EqOp)
  | Func (Shared _, _, _, _, _) -> FuncDec.equate_msgref env
  | Prim (Nat | Int) -> BigNum.compile_eq env
  | Prim (Int64 | Nat64) -> G.i (Compare (Wasm_exts.Values.I64 I64Op.Eq))
  | Prim (Bool | Int8 | Nat8 | Int16 | Nat16 | Int32 | Nat32 | Char) ->
    G.i (Compare (Wasm_exts.Values.I32 I32Op.Eq))
  | Non -> G.i Unreachable
  | Prim Float -> G.i (Compare (Wasm_exts.Values.F64 F64Op.Eq))
  | t -> todo_trap env "compile_eq" (Arrange_type.typ t)

let get_relops = Operator.(function
  | GeOp -> Ge, I64Op.GeU, I64Op.GeS, I32Op.GeU, I32Op.GeS
  | GtOp -> Gt, I64Op.GtU, I64Op.GtS, I32Op.GtU, I32Op.GtS
  | LeOp -> Le, I64Op.LeU, I64Op.LeS, I32Op.LeU, I32Op.LeS
  | LtOp -> Lt, I64Op.LtU, I64Op.LtS, I32Op.LtU, I32Op.LtS
  | NeqOp -> assert false
  | _ -> failwith "uncovered relop")

let compile_comparison env t op =
  let bigintop, u64op, s64op, u32op, s32op = get_relops op in
  let open Type in
  match t with
    | Nat | Int -> BigNum.compile_relop env bigintop
    | Nat64 -> G.i (Compare (Wasm_exts.Values.I64 u64op))
    | Nat8 | Nat16 | Nat32 | Char -> G.i (Compare (Wasm_exts.Values.I32 u32op))
    | Int64 -> G.i (Compare (Wasm_exts.Values.I64 s64op))
    | Int8 | Int16 | Int32 -> G.i (Compare (Wasm_exts.Values.I32 s32op))
    | _ -> todo_trap env "compile_comparison" (Arrange_type.prim t)

let compile_relop env t op =
  if t = Type.Non then SR.Vanilla, G.i Unreachable else
  StackRep.of_type t,
  let open Operator in
  match t, op with
  | Type.(Prim Text), _ -> Text.compare env op
  | Type.(Prim (Blob|Principal)), _ -> Blob.compare env (Some op)
  | _, EqOp -> compile_eq env t
  | Type.(Prim (Nat | Nat8 | Nat16 | Nat32 | Nat64 | Int | Int8 | Int16 | Int32 | Int64 | Char as t1)), op1 ->
    compile_comparison env t1 op1
  | Type.(Prim Float), GtOp -> G.i (Compare (Wasm_exts.Values.F64 F64Op.Gt))
  | Type.(Prim Float), GeOp -> G.i (Compare (Wasm_exts.Values.F64 F64Op.Ge))
  | Type.(Prim Float), LeOp -> G.i (Compare (Wasm_exts.Values.F64 F64Op.Le))
  | Type.(Prim Float), LtOp -> G.i (Compare (Wasm_exts.Values.F64 F64Op.Lt))
  | _ -> todo_trap env "compile_relop" (Arrange_ops.relop op)

let compile_load_field env typ name =
  Object.load_idx env typ name


(* compile_lexp is used for expressions on the left of an assignment operator.
   Produces
   * preparation code, to run first
   * an expected stack rep
   * code that expects the value to be written in that stackrep, and consumes it
*)
let rec compile_lexp (env : E.t) ae lexp : G.t * SR.t * G.t =
  (fun (code, sr, fill_code) -> G.(with_region lexp.at code, sr, with_region lexp.at fill_code)) @@
  match lexp.it, !Flags.gc_strategy with
  | VarLE var, _ -> Var.set_val env ae var
  | IdxLE (e1, e2), Flags.Generational when potential_pointer (Arr.element_type env e1.note.Note.typ) ->
    let (set_field, get_field) = new_local env "field" in
    compile_array_index env ae e1 e2 ^^
    set_field ^^ (* peepholes to tee *)
    get_field,
    SR.Vanilla,
    store_ptr ^^
    get_field ^^
    compile_add_const ptr_unskew ^^
    E.call_import env "rts" "post_write_barrier"
  | IdxLE (e1, e2), Flags.Incremental when potential_pointer (Arr.element_type env e1.note.Note.typ) ->
    compile_array_index env ae e1 e2 ^^
    compile_add_const ptr_unskew,
    SR.Vanilla,
    Tagged.write_with_barrier env
  | IdxLE (e1, e2), _ ->
    compile_array_index env ae e1 e2,
    SR.Vanilla,
    store_ptr
  | DotLE (e, n), Flags.Generational when potential_pointer (Object.field_type env e.note.Note.typ n) ->
    let (set_field, get_field) = new_local env "field" in
    compile_exp_vanilla env ae e ^^
    Object.idx env e.note.Note.typ n ^^
    set_field ^^ (* peepholes to tee *)
    get_field,
    SR.Vanilla,
    store_ptr ^^
    get_field ^^
    compile_add_const ptr_unskew ^^
    E.call_import env "rts" "post_write_barrier"
  | DotLE (e, n), Flags.Incremental when potential_pointer (Object.field_type env e.note.Note.typ n) ->
    compile_exp_vanilla env ae e ^^
    (* Only real objects have mutable fields, no need to branch on the tag *)
    Object.idx env e.note.Note.typ n ^^
    compile_add_const ptr_unskew,
    SR.Vanilla,
    Tagged.write_with_barrier env
  | DotLE (e, n), _ ->
    compile_exp_vanilla env ae e ^^
    (* Only real objects have mutable fields, no need to branch on the tag *)
    Object.idx env e.note.Note.typ n,
    SR.Vanilla,
    store_ptr

(* Common code for a[e] as lexp and as exp.
Traps or pushes the pointer to the element on the stack
*)
and compile_array_index env ae e1 e2 =
    compile_exp_vanilla env ae e1 ^^ (* offset to array *)
    compile_exp_vanilla env ae e2 ^^ (* idx *)
    Arr.idx_bigint env

and compile_prim_invocation (env : E.t) ae p es at =
  (* for more concise code when all arguments and result use the same sr *)
  let const_sr sr inst = sr, G.concat_map (compile_exp_as env ae sr) es ^^ inst in

  begin match p, es with
  (* Calls *)
  | CallPrim _, [e1; e2] ->
    let sort, control, _, arg_tys, ret_tys = Type.as_func e1.note.Note.typ in
    let n_args = List.length arg_tys in
    let return_arity = match control with
      | Type.Returns -> List.length ret_tys
      | Type.Replies -> 0
      | Type.Promises -> assert false in

    let fun_sr, code1 = compile_exp env ae e1 in

    (* we duplicate this pattern match to emulate pattern guards *)
    let call_as_prim = match fun_sr, sort with
      | SR.Const (_, Const.Fun (mk_fi, Const.PrimWrapper prim)), _ ->
         begin match n_args, e2.it with
         | 0, _ -> true
         | 1, _ -> true
         | n, PrimE (TupPrim, es) when List.length es = n -> true
         | _, _ -> false
         end
      | _ -> false in

    begin match fun_sr, sort with
      | SR.Const (_, Const.Fun (mk_fi, Const.PrimWrapper prim)), _ when call_as_prim ->
         assert (sort = Type.Local);
         (* Handle argument tuples *)
         begin match n_args, e2.it with
         | 0, _ ->
           let sr, code2 = compile_prim_invocation env ae prim [] at in
           sr,
           code1 ^^
           compile_exp_as env ae (StackRep.of_arity 0) e2 ^^
           code2
         | 1, _ ->
           compile_prim_invocation env ae prim [e2] at
         | n, PrimE (TupPrim, es) ->
           assert (List.length es = n);
           compile_prim_invocation env ae prim es at
         | _, _ ->
           (* ugly case; let's just call this as a function for now *)
           raise (Invalid_argument "call_as_prim was true?")
         end
      | SR.Const (_, Const.Fun (mk_fi, _)), _ ->
         assert (sort = Type.Local);
         StackRep.of_arity return_arity,

         code1 ^^
         compile_unboxed_zero ^^ (* A dummy closure *)
         compile_exp_as env ae (StackRep.of_arity n_args) e2 ^^ (* the args *)
         G.i (Call (nr (mk_fi ()))) ^^
         FakeMultiVal.load env (Lib.List.make return_arity I32Type)
      | _, Type.Local ->
         let (set_clos, get_clos) = new_local env "clos" in

         StackRep.of_arity return_arity,
         code1 ^^ StackRep.adjust env fun_sr SR.Vanilla ^^
         set_clos ^^
         get_clos ^^
         Closure.prepare_closure_call env ^^
         compile_exp_as env ae (StackRep.of_arity n_args) e2 ^^
         get_clos ^^
         Closure.call_closure env n_args return_arity
      | _, Type.Shared _ ->
         (* Non-one-shot functions have been rewritten in async.ml *)
         assert (control = Type.Returns);

         let (set_meth_pair, get_meth_pair) = new_local env "meth_pair" in
         let (set_arg, get_arg) = new_local env "arg" in
         let _, _, _, ts, _ = Type.as_func e1.note.Note.typ in
         let add_cycles = Internals.add_cycles env ae in

         StackRep.of_arity return_arity,
         code1 ^^ StackRep.adjust env fun_sr SR.Vanilla ^^
         set_meth_pair ^^
         compile_exp_vanilla env ae e2 ^^ set_arg ^^

         FuncDec.ic_call_one_shot env ts get_meth_pair get_arg add_cycles
    end

  (* Operators *)
  | UnPrim (_, Operator.PosOp), [e1] -> compile_exp env ae e1
  | UnPrim (t, op), [e1] ->
    let sr_in, sr_out, code = compile_unop env t op in
    sr_out,
    compile_exp_as env ae sr_in e1 ^^
    code
  | BinPrim (t, op), [e1;e2] ->
    let sr_in, sr_out, code = compile_binop env t op in
    sr_out,
    compile_exp_as env ae sr_in e1 ^^
    compile_exp_as env ae sr_in e2 ^^
    code
  (* special case: recognize negation *)
  | RelPrim (Type.(Prim Bool), Operator.EqOp), [e1; {it = LitE (BoolLit false); _}] ->
    SR.bool,
    compile_exp_as_test env ae e1 ^^
    G.i (Test (Wasm_exts.Values.I32 I32Op.Eqz))
  | RelPrim (t, op), [e1;e2] ->
    let sr, code = compile_relop env t op in
    SR.bool,
    compile_exp_as env ae sr e1 ^^
    compile_exp_as env ae sr e2 ^^
    code

  (* Tuples *)
  | TupPrim, es ->
    SR.UnboxedTuple (List.length es),
    G.concat_map (compile_exp_vanilla env ae) es
  | ProjPrim n, [e1] ->
    SR.Vanilla,
    compile_exp_vanilla env ae e1 ^^ (* offset to tuple (an array) *)
    Tuple.load_n env (Int32.of_int n)

  | OptPrim, [e] ->
    SR.Vanilla,
    Opt.inject env (compile_exp_vanilla env ae e)
  | TagPrim l, [e] ->
    SR.Vanilla,
    Variant.inject env l (compile_exp_vanilla env ae e)

  | DotPrim name, [e] ->
    let sr, code1 = compile_exp env ae e in
    begin match sr with
    | SR.Const (_, Const.Obj fs) ->
      let c = List.assoc name fs in
      SR.Const c, code1
    | _ ->
      SR.Vanilla,
      code1 ^^ StackRep.adjust env sr SR.Vanilla ^^
      Object.load_idx env e.note.Note.typ name
    end
  | ActorDotPrim name, [e] ->
    SR.Vanilla,
    compile_exp_vanilla env ae e ^^
    IC.actor_public_field env name

  | ArrayPrim (m, t), es ->
    SR.Vanilla,
    Arr.lit env (List.map (compile_exp_vanilla env ae) es)
  | IdxPrim, [e1; e2] ->
    SR.Vanilla,
    compile_array_index env ae e1 e2 ^^
    load_ptr
  | NextArrayOffset spacing, [e] ->
    let advance_by =
      match spacing with
      | ElementSize -> Arr.element_size
      | One -> 2l (* 1 : Nat *) in
    SR.Vanilla,
    compile_exp_vanilla env ae e ^^ (* previous byte offset to array *)
    compile_add_const advance_by
  | ValidArrayOffset, [e1; e2] ->
    SR.bool,
    compile_exp_vanilla env ae e1 ^^
    compile_exp_vanilla env ae e2 ^^
    G.i (Compare (Wasm_exts.Values.I32 I32Op.LtU))
  | DerefArrayOffset, [e1; e2] ->
    SR.Vanilla,
    compile_exp_vanilla env ae e1 ^^ (* skewed pointer to array *)
    Tagged.load_forwarding_pointer env ^^
    compile_exp_vanilla env ae e2 ^^ (* byte offset *)
    (* Note: the below two lines compile to `i32.add; i32.load offset=OFFSET`
       with OFFSET = 13 with forwarding pointers and OFFSET = 9 without forwarding pointers,
       thus together also unskewing the pointer and skipping administrative
       fields, effectively arriving at the desired element *)
    G.i (Binary (Wasm_exts.Values.I32 I32Op.Add)) ^^
    (* Not using Tagged.load_field since it is not a proper pointer to the array start *)
    Heap.load_field (Arr.header_size env) (* loads the element at the byte offset *)
  | GetPastArrayOffset spacing, [e] ->
    let shift =
      match spacing with
      | ElementSize -> compile_shl_const 2l (* effectively a multiplication by word_size *)
      | One -> BigNum.from_word30 env in    (* make it a compact bignum *)
    SR.Vanilla,
    compile_exp_vanilla env ae e ^^ (* array *)
    Arr.len env ^^
    shift

  | BreakPrim name, [e] ->
    let d = VarEnv.get_label_depth ae name in
    SR.Unreachable,
    compile_exp_vanilla env ae e ^^
    G.branch_to_ d
  | AssertPrim, [e1] ->
    SR.unit,
    compile_exp_as env ae SR.bool e1 ^^
    G.if0 G.nop (IC.fail_assert env at)
  | RetPrim, [e] ->
    SR.Unreachable,
    compile_exp_as env ae (StackRep.of_arity (E.get_return_arity env)) e ^^
    FakeMultiVal.store env (Lib.List.make (E.get_return_arity env) I32Type) ^^
    G.i Return

  (* Numeric conversions *)
  | NumConvWrapPrim (t1, t2), [e] -> begin
    let open Type in
    match t1, t2 with
    | (Nat|Int), (Nat8|Nat16|Int8|Int16) ->
      SR.Vanilla,
      compile_exp_vanilla env ae e ^^
      Prim.prim_intToWordNShifted env (TaggedSmallWord.shift_of_type t2)

    | (Nat|Int), (Nat32|Int32) ->
      SR.UnboxedWord32,
      compile_exp_vanilla env ae e ^^
      Prim.prim_intToWord32 env

    | (Nat|Int), (Nat64|Int64) ->
      SR.UnboxedWord64,
      compile_exp_vanilla env ae e ^^
      BigNum.truncate_to_word64 env

    | Nat64, Int64 | Int64, Nat64
    | Nat32, Int32 | Int32, Nat32
    | Nat16, Int16 | Int16, Nat16
    | Nat8, Int8 | Int8, Nat8 ->
      compile_exp env ae e

    | Char, Nat32 ->
      SR.UnboxedWord32,
      compile_exp_vanilla env ae e ^^
      TaggedSmallWord.untag_codepoint

    | _ -> SR.Unreachable, todo_trap env "compile_prim_invocation" (Arrange_ir.prim p)
    end

  | NumConvTrapPrim (t1, t2), [e] -> begin
    let open Type in
    match t1, t2 with

    | Int, Int64 ->
      SR.UnboxedWord64,
      compile_exp_vanilla env ae e ^^
      Func.share_code1 env "Int->Int64" ("n", I32Type) [I64Type] (fun env get_n ->
        get_n ^^
        BigNum.fits_signed_bits env 64 ^^
        E.else_trap_with env "losing precision" ^^
        get_n ^^
        BigNum.truncate_to_word64 env)

    | Int, (Int8|Int16|Int32 as pty) ->
      StackRep.of_type (Prim pty),
      compile_exp_vanilla env ae e ^^
      Func.share_code1 env (prim_fun_name pty "Int->") ("n", I32Type) [I32Type] (fun env get_n ->
        get_n ^^
        BigNum.fits_signed_bits env (TaggedSmallWord.bits_of_type pty) ^^
        E.else_trap_with env "losing precision" ^^
        get_n ^^
        BigNum.truncate_to_word32 env ^^
        TaggedSmallWord.msb_adjust pty)

    | Nat, Nat64 ->
      SR.UnboxedWord64,
      compile_exp_vanilla env ae e ^^
      Func.share_code1 env "Nat->Nat64" ("n", I32Type) [I64Type] (fun env get_n ->
        get_n ^^
        BigNum.fits_unsigned_bits env 64 ^^
        E.else_trap_with env "losing precision" ^^
        get_n ^^
        BigNum.truncate_to_word64 env)

    | Nat, (Nat8|Nat16|Nat32 as pty) ->
      StackRep.of_type (Prim pty),
      compile_exp_vanilla env ae e ^^
      Func.share_code1 env (prim_fun_name pty "Nat->") ("n", I32Type) [I32Type] (fun env get_n ->
        get_n ^^
        BigNum.fits_unsigned_bits env (TaggedSmallWord.bits_of_type pty) ^^
        E.else_trap_with env "losing precision" ^^
        get_n ^^
        BigNum.truncate_to_word32 env ^^
        TaggedSmallWord.msb_adjust pty)

    | (Nat8|Nat16), Nat ->
      SR.Vanilla,
      compile_exp_vanilla env ae e ^^
      Prim.prim_shiftWordNtoUnsigned env (TaggedSmallWord.shift_of_type t1)

    | (Int8|Int16), Int ->
      SR.Vanilla,
      compile_exp_vanilla env ae e ^^
      Prim.prim_shiftWordNtoSigned env (TaggedSmallWord.shift_of_type t1)

    | Nat32, Nat ->
      SR.Vanilla,
      compile_exp_as env ae SR.UnboxedWord32 e ^^
      Prim.prim_word32toNat env

    | Int32, Int ->
      SR.Vanilla,
      compile_exp_as env ae SR.UnboxedWord32 e ^^
      Prim.prim_word32toInt env

    | Nat64, Nat ->
      SR.Vanilla,
      compile_exp_as env ae SR.UnboxedWord64 e ^^
      BigNum.from_word64 env

    | Int64, Int ->
      SR.Vanilla,
      compile_exp_as env ae SR.UnboxedWord64 e ^^
      BigNum.from_signed_word64 env

    | Nat32, Char ->
      SR.Vanilla,
      compile_exp_as env ae SR.UnboxedWord32 e ^^
      TaggedSmallWord.check_and_tag_codepoint env

    | Float, Int ->
      SR.Vanilla,
      compile_exp_as env ae SR.UnboxedFloat64 e ^^
      E.call_import env "rts" "bigint_of_float64"

    | Int, Float ->
      SR.UnboxedFloat64,
      compile_exp_vanilla env ae e ^^
      E.call_import env "rts" "bigint_to_float64"

    | Float, Int64 ->
      SR.UnboxedWord64,
      compile_exp_as env ae SR.UnboxedFloat64 e ^^
      G.i (Convert (Wasm_exts.Values.I64 I64Op.TruncSF64))

    | Int64, Float ->
      SR.UnboxedFloat64,
      compile_exp_as env ae SR.UnboxedWord64 e ^^
      G.i (Convert (Wasm_exts.Values.F64 F64Op.ConvertSI64))

    | _ -> SR.Unreachable, todo_trap env "compile_prim_invocation" (Arrange_ir.prim p)
    end

  | SerializePrim ts, [e] ->
    SR.Vanilla,
    compile_exp_vanilla env ae e ^^
    Serialization.serialize env ts ^^
    Blob.of_ptr_size env

  | DeserializePrim ts, [e] ->
    StackRep.of_arity (List.length ts),
    compile_exp_vanilla env ae e ^^
    Bool.lit false ^^ (* can't recover *)
    Serialization.deserialize_from_blob false env ts

  | DeserializeOptPrim ts, [e] ->
    SR.Vanilla,
    compile_exp_vanilla env ae e ^^
    Bool.lit true ^^ (* can (!) recover *)
    Serialization.deserialize_from_blob false env ts ^^
    begin match ts with
    | [] ->
      (* return some () *)
      Opt.inject env Tuple.compile_unit
    | [t] ->
      (* save to local, propagate error as null or return some value *)
      let (set_val, get_val) = new_local env "val" in
      set_val ^^
      get_val ^^
      compile_eq_const (Serialization.coercion_error_value env) ^^
      G.if1 I32Type
        (Opt.null_lit env)
        (Opt.inject env get_val)
    | ts ->
      (* propagate any errors as null or return some tuples using shared code *)
      let n = List.length ts in
      let name = Printf.sprintf "to_opt_%i_tuple" n in
      let args = Lib.List.table n (fun i -> (Printf.sprintf "arg%i" i, I32Type)) in
      Func.share_code env name args [I32Type] (fun env ->
        let locals =
          Lib.List.table n (fun i -> G.i (LocalGet (nr (Int32.of_int i)))) in
        let rec go ls =
          match ls with
          | get_val::ls' ->
            get_val ^^
            compile_eq_const (Serialization.coercion_error_value env) ^^
            G.if1 I32Type
              (Opt.null_lit env)
              (go ls')
          | [] ->
            Opt.inject env (Arr.lit env locals)
        in
        go locals)
    end

  | ICPerformGC, [] ->
    SR.unit,
    GC.collect_garbage env

  | ICStableSize t, [e] ->
    SR.UnboxedWord64,
    let (tydesc, _, _) = Serialization.type_desc env [t] in
    let tydesc_len = Int32.of_int (String.length tydesc) in
    compile_exp_vanilla env ae e ^^
    Serialization.buffer_size env t ^^
    G.i Drop ^^
<<<<<<< HEAD
    compile_add_const tydesc_len  ^^
    G.i (Convert (Wasm_exts.Values.I64 I64Op.ExtendUI32))
=======
    compile_add_const tydesc_len ^^
    G.i (Convert (Wasm.Values.I64 I64Op.ExtendUI32))
>>>>>>> f2ea70ee

  (* Other prims, unary *)

  | OtherPrim "array_len", [e] ->
    SR.Vanilla,
    compile_exp_vanilla env ae e ^^
    Arr.len env ^^
    BigNum.from_word30 env

  | OtherPrim "text_len", [e] ->
    SR.Vanilla, compile_exp_vanilla env ae e ^^ Text.len_nat env
  | OtherPrim "text_iter", [e] ->
    SR.Vanilla, compile_exp_vanilla env ae e ^^ Text.iter env
  | OtherPrim "text_iter_done", [e] ->
    SR.bool, compile_exp_vanilla env ae e ^^ Text.iter_done env
  | OtherPrim "text_iter_next", [e] ->
    SR.Vanilla, compile_exp_vanilla env ae e ^^ Text.iter_next env
  | OtherPrim "text_compare", [e1; e2] ->
    SR.Vanilla,
    compile_exp_vanilla env ae e1 ^^
    compile_exp_vanilla env ae e2 ^^
    E.call_import env "rts" "text_compare" ^^
    TaggedSmallWord.msb_adjust Type.Int8
  | OtherPrim "blob_compare", [e1; e2] ->
    SR.Vanilla,
    compile_exp_vanilla env ae e1 ^^
    compile_exp_vanilla env ae e2 ^^
    Blob.compare env None

  | OtherPrim "blob_size", [e] ->
    SR.Vanilla, compile_exp_vanilla env ae e ^^ Blob.len_nat env
  | OtherPrim "blob_vals_iter", [e] ->
    SR.Vanilla, compile_exp_vanilla env ae e ^^ Blob.iter env
  | OtherPrim "blob_iter_done", [e] ->
    SR.bool, compile_exp_vanilla env ae e ^^ Blob.iter_done env
  | OtherPrim "blob_iter_next", [e] ->
    SR.Vanilla, compile_exp_vanilla env ae e ^^ Blob.iter_next env

  | OtherPrim "lsh_Nat", [e1; e2] ->
    SR.Vanilla,
    compile_exp_vanilla env ae e1 ^^
    compile_exp_as env ae SR.UnboxedWord32 e2 ^^
    BigNum.compile_lsh env

  | OtherPrim "rsh_Nat", [e1; e2] ->
    SR.Vanilla,
    compile_exp_vanilla env ae e1 ^^
    compile_exp_as env ae SR.UnboxedWord32 e2 ^^
    BigNum.compile_rsh env

  | OtherPrim "abs", [e] ->
    SR.Vanilla,
    compile_exp_vanilla env ae e ^^
    BigNum.compile_abs env

  | OtherPrim "fabs", [e] ->
    SR.UnboxedFloat64,
    compile_exp_as env ae SR.UnboxedFloat64 e ^^
    G.i (Unary (Wasm_exts.Values.F64 F64Op.Abs))

  | OtherPrim "fsqrt", [e] ->
    SR.UnboxedFloat64,
    compile_exp_as env ae SR.UnboxedFloat64 e ^^
    G.i (Unary (Wasm_exts.Values.F64 F64Op.Sqrt))

  | OtherPrim "fceil", [e] ->
    SR.UnboxedFloat64,
    compile_exp_as env ae SR.UnboxedFloat64 e ^^
    G.i (Unary (Wasm_exts.Values.F64 F64Op.Ceil))

  | OtherPrim "ffloor", [e] ->
    SR.UnboxedFloat64,
    compile_exp_as env ae SR.UnboxedFloat64 e ^^
    G.i (Unary (Wasm_exts.Values.F64 F64Op.Floor))

  | OtherPrim "ftrunc", [e] ->
    SR.UnboxedFloat64,
    compile_exp_as env ae SR.UnboxedFloat64 e ^^
    G.i (Unary (Wasm_exts.Values.F64 F64Op.Trunc))

  | OtherPrim "fnearest", [e] ->
    SR.UnboxedFloat64,
    compile_exp_as env ae SR.UnboxedFloat64 e ^^
    G.i (Unary (Wasm_exts.Values.F64 F64Op.Nearest))

  | OtherPrim "fmin", [e; f] ->
    SR.UnboxedFloat64,
    compile_exp_as env ae SR.UnboxedFloat64 e ^^
    compile_exp_as env ae SR.UnboxedFloat64 f ^^
    G.i (Binary (Wasm_exts.Values.F64 F64Op.Min))

  | OtherPrim "fmax", [e; f] ->
    SR.UnboxedFloat64,
    compile_exp_as env ae SR.UnboxedFloat64 e ^^
    compile_exp_as env ae SR.UnboxedFloat64 f ^^
    G.i (Binary (Wasm_exts.Values.F64 F64Op.Max))

  | OtherPrim "fcopysign", [e; f] ->
    SR.UnboxedFloat64,
    compile_exp_as env ae SR.UnboxedFloat64 e ^^
    compile_exp_as env ae SR.UnboxedFloat64 f ^^
    G.i (Binary (Wasm_exts.Values.F64 F64Op.CopySign))

  | OtherPrim "Float->Text", [e] ->
    SR.Vanilla,
    compile_exp_as env ae SR.UnboxedFloat64 e ^^
    compile_unboxed_const (TaggedSmallWord.vanilla_lit Type.Nat8 6) ^^
    compile_unboxed_const (TaggedSmallWord.vanilla_lit Type.Nat8 0) ^^
    E.call_import env "rts" "float_fmt"

  | OtherPrim "fmtFloat->Text", [f; prec; mode] ->
    SR.Vanilla,
    compile_exp_as env ae SR.UnboxedFloat64 f ^^
    compile_exp_vanilla env ae prec ^^
    compile_exp_vanilla env ae mode ^^
    E.call_import env "rts" "float_fmt"

  | OtherPrim "fsin", [e] ->
    SR.UnboxedFloat64,
    compile_exp_as env ae SR.UnboxedFloat64 e ^^
    E.call_import env "rts" "sin" (* musl *)

  | OtherPrim "fcos", [e] ->
    SR.UnboxedFloat64,
    compile_exp_as env ae SR.UnboxedFloat64 e ^^
    E.call_import env "rts" "cos" (* musl *)

  | OtherPrim "ftan", [e] ->
    SR.UnboxedFloat64,
    compile_exp_as env ae SR.UnboxedFloat64 e ^^
    E.call_import env "rts" "tan" (* musl *)

  | OtherPrim "fasin", [e] ->
    SR.UnboxedFloat64,
    compile_exp_as env ae SR.UnboxedFloat64 e ^^
    E.call_import env "rts" "asin" (* musl *)

  | OtherPrim "facos", [e] ->
    SR.UnboxedFloat64,
    compile_exp_as env ae SR.UnboxedFloat64 e ^^
    E.call_import env "rts" "acos" (* musl *)

  | OtherPrim "fatan", [e] ->
    SR.UnboxedFloat64,
    compile_exp_as env ae SR.UnboxedFloat64 e ^^
    E.call_import env "rts" "atan" (* musl *)

  | OtherPrim "fatan2", [y; x] ->
    SR.UnboxedFloat64,
    compile_exp_as env ae SR.UnboxedFloat64 y ^^
    compile_exp_as env ae SR.UnboxedFloat64 x ^^
    E.call_import env "rts" "atan2" (* musl *)

  | OtherPrim "fexp", [e] ->
    SR.UnboxedFloat64,
    compile_exp_as env ae SR.UnboxedFloat64 e ^^
    E.call_import env "rts" "exp" (* musl *)

  | OtherPrim "flog", [e] ->
    SR.UnboxedFloat64,
    compile_exp_as env ae SR.UnboxedFloat64 e ^^
    E.call_import env "rts" "log" (* musl *)

  (* Other prims, nullary *)

  | SystemTimePrim, [] ->
    SR.UnboxedWord64,
    IC.get_system_time env

  | OtherPrim "call_perform_status", [] ->
    SR.UnboxedWord32,
    IC.get_call_perform_status env

  | OtherPrim "call_perform_message", [] ->
    SR.Vanilla,
    IC.get_call_perform_message env

  | OtherPrim "rts_version", [] ->
    SR.Vanilla,
    E.call_import env "rts" "version"

  | OtherPrim "rts_heap_size", [] ->
    SR.Vanilla,
    Heap.get_heap_size env ^^ Prim.prim_word32toNat env

  | OtherPrim "rts_memory_size", [] ->
    SR.Vanilla,
    Heap.get_memory_size ^^ BigNum.from_word64 env

  | OtherPrim "rts_total_allocation", [] ->
    SR.Vanilla,
    Heap.get_total_allocation env ^^ BigNum.from_word64 env

  | OtherPrim "rts_reclaimed", [] ->
    SR.Vanilla,
    Heap.get_reclaimed env ^^ BigNum.from_word64 env

  | OtherPrim "rts_max_live_size", [] ->
    SR.Vanilla,
    Heap.get_max_live_size env ^^ BigNum.from_word32 env

  | OtherPrim "rts_max_stack_size", [] ->
    SR.Vanilla,
    Stack.get_max_stack_size env ^^ Prim.prim_word32toNat env

  | OtherPrim "rts_callback_table_count", [] ->
    SR.Vanilla,
    ContinuationTable.count env ^^ Prim.prim_word32toNat env

  | OtherPrim "rts_callback_table_size", [] ->
    SR.Vanilla,
    ContinuationTable.size env ^^ Prim.prim_word32toNat env

  | OtherPrim "rts_mutator_instructions", [] ->
    SR.Vanilla,
    GC.get_mutator_instructions env ^^ BigNum.from_word64 env

  | OtherPrim "rts_collector_instructions", [] ->
    SR.Vanilla,
    GC.get_collector_instructions env ^^ BigNum.from_word64 env

  (* Other prims, unary *)

  | OtherPrim "global_timer_set", [e] ->
    SR.UnboxedWord64,
    compile_exp_as env ae SR.UnboxedWord64 e ^^
    IC.system_call env "global_timer_set"

  | OtherPrim "is_controller", [e] ->
    SR.Vanilla,
    let set_principal, get_principal = new_local env "principal" in
    compile_exp_vanilla env ae e ^^
    set_principal ^^ get_principal ^^
    Blob.payload_ptr_unskewed env ^^
    get_principal ^^
    Blob.len env ^^
    IC.is_controller env

  | OtherPrim "canister_version", [] ->
    SR.UnboxedWord64,
    IC.canister_version env

  | OtherPrim "crc32Hash", [e] ->
    SR.UnboxedWord32,
    compile_exp_vanilla env ae e ^^
    E.call_import env "rts" "compute_crc32"

  | OtherPrim "idlHash", [e] ->
    SR.Vanilla,
    E.trap_with env "idlHash only implemented in interpreter"


  | OtherPrim "popcnt8", [e] ->
    SR.Vanilla,
    compile_exp_vanilla env ae e ^^
    G.i (Unary (Wasm_exts.Values.I32 I32Op.Popcnt)) ^^
    TaggedSmallWord.msb_adjust Type.Nat8
  | OtherPrim "popcnt16", [e] ->
    SR.Vanilla,
    compile_exp_vanilla env ae e ^^
    G.i (Unary (Wasm_exts.Values.I32 I32Op.Popcnt)) ^^
    TaggedSmallWord.msb_adjust Type.Nat16
  | OtherPrim "popcnt32", [e] ->
    SR.UnboxedWord32,
    compile_exp_as env ae SR.UnboxedWord32 e ^^
    G.i (Unary (Wasm_exts.Values.I32 I32Op.Popcnt))
  | OtherPrim "popcnt64", [e] ->
    SR.UnboxedWord64,
    compile_exp_as env ae SR.UnboxedWord64 e ^^
    G.i (Unary (Wasm_exts.Values.I64 I64Op.Popcnt))
  | OtherPrim "clz8", [e] -> SR.Vanilla, compile_exp_vanilla env ae e ^^ TaggedSmallWord.clz_kernel Type.Nat8
  | OtherPrim "clz16", [e] -> SR.Vanilla, compile_exp_vanilla env ae e ^^ TaggedSmallWord.clz_kernel Type.Nat16
  | OtherPrim "clz32", [e] -> SR.UnboxedWord32, compile_exp_as env ae SR.UnboxedWord32 e ^^ G.i (Unary (Wasm_exts.Values.I32 I32Op.Clz))
  | OtherPrim "clz64", [e] -> SR.UnboxedWord64, compile_exp_as env ae SR.UnboxedWord64 e ^^ G.i (Unary (Wasm_exts.Values.I64 I64Op.Clz))
  | OtherPrim "ctz8", [e] -> SR.Vanilla, compile_exp_vanilla env ae e ^^ TaggedSmallWord.ctz_kernel Type.Nat8
  | OtherPrim "ctz16", [e] -> SR.Vanilla, compile_exp_vanilla env ae e ^^ TaggedSmallWord.ctz_kernel Type.Nat16
  | OtherPrim "ctz32", [e] -> SR.UnboxedWord32, compile_exp_as env ae SR.UnboxedWord32 e ^^ G.i (Unary (Wasm_exts.Values.I32 I32Op.Ctz))
  | OtherPrim "ctz64", [e] -> SR.UnboxedWord64, compile_exp_as env ae SR.UnboxedWord64 e ^^ G.i (Unary (Wasm_exts.Values.I64 I64Op.Ctz))

  | OtherPrim "conv_Char_Text", [e] ->
    SR.Vanilla,
    compile_exp_vanilla env ae e ^^
    Text.prim_showChar env

  | OtherPrim "char_to_upper", [e] ->
    compile_char_to_char_rts env ae e "char_to_upper"

  | OtherPrim "char_to_lower", [e] ->
    compile_char_to_char_rts env ae e "char_to_lower"

  | OtherPrim "char_is_whitespace", [e] ->
    compile_char_to_bool_rts env ae e "char_is_whitespace"

  | OtherPrim "char_is_lowercase", [e] ->
    compile_char_to_bool_rts env ae e "char_is_lowercase"

  | OtherPrim "char_is_uppercase", [e] ->
    compile_char_to_bool_rts env ae e "char_is_uppercase"

  | OtherPrim "char_is_alphabetic", [e] ->
    compile_char_to_bool_rts env ae e "char_is_alphabetic"

  | OtherPrim "print", [e] ->
    SR.unit,
    compile_exp_vanilla env ae e ^^
    IC.print_text env

  | OtherPrim "performanceCounter", [e] ->
    SR.UnboxedWord64,
    compile_exp_as env ae SR.UnboxedWord32 e ^^
    IC.performance_counter env

  | OtherPrim "trap", [e] ->
    SR.Unreachable,
    compile_exp_vanilla env ae e ^^
    IC.trap_text env

  | OtherPrim ("blobToArray" | "blobToArrayMut"), e ->
    const_sr SR.Vanilla (Arr.ofBlob env)
  | OtherPrim ("arrayToBlob" | "arrayMutToBlob"), e ->
    const_sr SR.Vanilla (Arr.toBlob env)

  | OtherPrim ("stableMemoryLoadNat32" | "stableMemoryLoadInt32"), [e] ->
    SR.UnboxedWord32,
    compile_exp_as env ae SR.UnboxedWord64 e ^^
    StableMem.load_word32 env

  | OtherPrim ("stableMemoryStoreNat32" | "stableMemoryStoreInt32"), [e1; e2] ->
    SR.unit,
    compile_exp_as env ae SR.UnboxedWord64 e1 ^^
    compile_exp_as env ae SR.UnboxedWord32 e2 ^^
    StableMem.store_word32 env

  | OtherPrim "stableMemoryLoadNat8", [e] ->
    SR.Vanilla,
    compile_exp_as env ae SR.UnboxedWord64 e ^^
    StableMem.load_word8 env ^^
    TaggedSmallWord.msb_adjust Type.Nat8

  | OtherPrim "stableMemoryLoadInt8", [e] ->
    SR.Vanilla,
    compile_exp_as env ae SR.UnboxedWord64 e ^^
    StableMem.load_word8 env ^^
    TaggedSmallWord.msb_adjust Type.Int8

  (* Other prims, binary *)

  | OtherPrim "stableMemoryStoreNat8", [e1; e2] ->
    SR.unit,
    compile_exp_as env ae SR.UnboxedWord64 e1 ^^
    compile_exp_as env ae SR.Vanilla e2 ^^ TaggedSmallWord.lsb_adjust Type.Nat8 ^^
    StableMem.store_word8 env

  | OtherPrim "stableMemoryStoreInt8", [e1; e2] ->
    SR.unit,
    compile_exp_as env ae SR.UnboxedWord64 e1 ^^
    compile_exp_as env ae SR.Vanilla e2 ^^ TaggedSmallWord.lsb_adjust Type.Int8 ^^
    StableMem.store_word8 env

  | OtherPrim "stableMemoryLoadNat16", [e] ->
    SR.Vanilla,
    compile_exp_as env ae SR.UnboxedWord64 e ^^
    StableMem.load_word16 env ^^
    TaggedSmallWord.msb_adjust Type.Nat16

  | OtherPrim "stableMemoryLoadInt16", [e] ->
    SR.Vanilla,
    compile_exp_as env ae SR.UnboxedWord64 e ^^
    StableMem.load_word16 env ^^
    TaggedSmallWord.msb_adjust Type.Int16

  | OtherPrim "stableMemoryStoreNat16", [e1; e2] ->
    SR.unit,
    compile_exp_as env ae SR.UnboxedWord64 e1 ^^
    compile_exp_as env ae SR.Vanilla e2 ^^ TaggedSmallWord.lsb_adjust Type.Nat16 ^^
    StableMem.store_word16 env

  | OtherPrim "stableMemoryStoreInt16", [e1; e2] ->
    SR.unit,
    compile_exp_as env ae SR.UnboxedWord64 e1 ^^
    compile_exp_as env ae SR.Vanilla e2 ^^ TaggedSmallWord.lsb_adjust Type.Int16 ^^
    StableMem.store_word16 env

  | OtherPrim ("stableMemoryLoadNat64" | "stableMemoryLoadInt64"), [e] ->
    SR.UnboxedWord64,
    compile_exp_as env ae SR.UnboxedWord64 e ^^
    StableMem.load_word64 env

  | OtherPrim ("stableMemoryStoreNat64" | "stableMemoryStoreInt64"), [e1; e2] ->
    SR.unit,
    compile_exp_as env ae SR.UnboxedWord64 e1 ^^
    compile_exp_as env ae SR.UnboxedWord64 e2 ^^
    StableMem.store_word64 env

  | OtherPrim "stableMemoryLoadFloat", [e] ->
    SR.UnboxedFloat64,
    compile_exp_as env ae SR.UnboxedWord64 e ^^
    StableMem.load_float64 env

  | OtherPrim "stableMemoryStoreFloat", [e1; e2] ->
    SR.unit,
    compile_exp_as env ae SR.UnboxedWord64 e1 ^^
    compile_exp_as env ae SR.UnboxedFloat64 e2 ^^
    StableMem.store_float64 env

  | OtherPrim "stableMemoryLoadBlob", [e1; e2] ->
    SR.Vanilla,
    compile_exp_as env ae SR.UnboxedWord64 e1 ^^
    compile_exp_as env ae SR.Vanilla e2 ^^
    Blob.lit env "Blob size out of bounds" ^^
    BigNum.to_word32_with env ^^
    StableMem.load_blob env

  | OtherPrim "stableMemoryStoreBlob", [e1; e2] ->
    SR.unit,
    compile_exp_as env ae SR.UnboxedWord64 e1 ^^
    compile_exp_as env ae SR.Vanilla e2 ^^
    StableMem.store_blob env

  | OtherPrim "stableMemorySize", [] ->
    SR.UnboxedWord64,
    StableMem.get_mem_size env
  | OtherPrim "stableMemoryGrow", [e] ->
    SR.UnboxedWord64,
    compile_exp_as env ae SR.UnboxedWord64 e ^^
    StableMem.logical_grow env

  | OtherPrim "stableVarQuery", [] ->
    SR.UnboxedTuple 2,
    IC.get_self_reference env ^^
    Blob.lit env Type.(motoko_stable_var_info_fld.lab)

  (* Other prims, binary*)
  | OtherPrim "Array.init", [_;_] ->
    const_sr SR.Vanilla (Arr.init env)
  | OtherPrim "Array.tabulate", [_;_] ->
    const_sr SR.Vanilla (Arr.tabulate env)
  | OtherPrim "btst8", [_;_] ->
    (* TODO: btstN returns Bool, not a small value *)
    const_sr SR.Vanilla (TaggedSmallWord.btst_kernel env Type.Nat8)
  | OtherPrim "btst16", [_;_] ->
    const_sr SR.Vanilla (TaggedSmallWord.btst_kernel env Type.Nat16)
  | OtherPrim "btst32", [_;_] ->
    const_sr SR.UnboxedWord32 (TaggedSmallWord.btst_kernel env Type.Nat32)
  | OtherPrim "btst64", [_;_] ->
    const_sr SR.UnboxedWord64 (
      let (set_b, get_b) = new_local64 env "b" in
      set_b ^^ compile_const_64 1L ^^ get_b ^^ G.i (Binary (Wasm_exts.Values.I64 I64Op.Shl)) ^^
      G.i (Binary (Wasm_exts.Values.I64 I64Op.And))
    )

  (* Coercions for abstract types *)
  | CastPrim (_,_), [e] ->
    compile_exp env ae e

  | DecodeUtf8, [_] ->
    const_sr SR.Vanilla (Text.of_blob env)
  | EncodeUtf8, [_] ->
    const_sr SR.Vanilla (Text.to_blob env)

  (* textual to bytes *)
  | BlobOfIcUrl, [_] ->
    const_sr SR.Vanilla (E.call_import env "rts" "blob_of_principal")
  (* The other direction *)
  | IcUrlOfBlob, [_] ->
    const_sr SR.Vanilla (E.call_import env "rts" "principal_of_blob")

  (* Actor ids are blobs in the RTS *)
  | ActorOfIdBlob _, [e] ->
    compile_exp env ae e

  | SelfRef _, [] ->
    SR.Vanilla, IC.get_self_reference env

  | ICArgDataPrim, [] ->
    SR.Vanilla, IC.arg_data env

  | ICReplyPrim ts, [e] ->
    SR.unit, begin match E.mode env with
    | Flags.ICMode | Flags.RefMode ->
      compile_exp_vanilla env ae e ^^
      (* TODO: We can try to avoid the boxing and pass the arguments to
        serialize individually *)
      Serialization.serialize env ts ^^
      IC.reply_with_data env
    | _ ->
      E.trap_with env (Printf.sprintf "cannot reply when running locally")
    end

  | ICRejectPrim, [e] ->
    SR.unit, IC.reject env (compile_exp_vanilla env ae e)

  | ICCallerPrim, [] ->
    SR.Vanilla, IC.caller env

  | ICCallPrim, [f;e;k;r] ->
    SR.unit, begin
    (* TBR: Can we do better than using the notes? *)
    let _, _, _, ts1, _ = Type.as_func f.note.Note.typ in
    let _, _, _, ts2, _ = Type.as_func k.note.Note.typ in
    let (set_meth_pair, get_meth_pair) = new_local env "meth_pair" in
    let (set_arg, get_arg) = new_local env "arg" in
    let (set_k, get_k) = new_local env "k" in
    let (set_r, get_r) = new_local env "r" in
    let add_cycles = Internals.add_cycles env ae in
    compile_exp_vanilla env ae f ^^ set_meth_pair ^^
    compile_exp_vanilla env ae e ^^ set_arg ^^
    compile_exp_vanilla env ae k ^^ set_k ^^
    compile_exp_vanilla env ae r ^^ set_r ^^
    FuncDec.ic_call env ts1 ts2 get_meth_pair get_arg get_k get_r add_cycles
    end
  | ICCallRawPrim, [p;m;a;k;r] ->
    SR.unit, begin
    let (set_meth_pair, get_meth_pair) = new_local env "meth_pair" in
    let (set_arg, get_arg) = new_local env "arg" in
    let (set_k, get_k) = new_local env "k" in
    let (set_r, get_r) = new_local env "r" in
    let add_cycles = Internals.add_cycles env ae in
    compile_exp_vanilla env ae p ^^
    compile_exp_vanilla env ae m ^^ Text.to_blob env ^^
    Tagged.load_forwarding_pointer env ^^
    Tuple.from_stack env 2 ^^ set_meth_pair ^^
    compile_exp_vanilla env ae a ^^ set_arg ^^
    compile_exp_vanilla env ae k ^^ set_k ^^
    compile_exp_vanilla env ae r ^^ set_r ^^
    FuncDec.ic_call_raw env get_meth_pair get_arg get_k get_r add_cycles
    end

  | ICMethodNamePrim, [] ->
    SR.Vanilla, IC.method_name env

  | ICStableRead ty, [] ->
    (*
      * On initial install:
        1. return record of nulls
      * On upgrade:
        1. deserialize stable store to v : ty,
        2. return v
    *)
    SR.Vanilla,
    Stabilization.destabilize env ty
  | ICStableWrite ty, [e] ->
    SR.unit,
    compile_exp_vanilla env ae e ^^
    Stabilization.stabilize env ty

  (* Cycles *)
  | SystemCyclesBalancePrim, [] ->
    SR.Vanilla, Cycles.balance env
  | SystemCyclesAddPrim, [e1] ->
    SR.unit, compile_exp_vanilla env ae e1 ^^ Cycles.add env
  | SystemCyclesAcceptPrim, [e1] ->
    SR.Vanilla, compile_exp_vanilla env ae e1 ^^ Cycles.accept env
  | SystemCyclesAvailablePrim, [] ->
    SR.Vanilla, Cycles.available env
  | SystemCyclesRefundedPrim, [] ->
    SR.Vanilla, Cycles.refunded env

  | SetCertifiedData, [e1] ->
    SR.unit, compile_exp_vanilla env ae e1 ^^ IC.set_certified_data env
  | GetCertificate, [] ->
    SR.Vanilla,
    IC.get_certificate env

  (* Unknown prim *)
  | _ -> SR.Unreachable, todo_trap env "compile_prim_invocation" (Arrange_ir.prim p)
  end

(* Compile, infer and return stack representation *)
and compile_exp (env : E.t) ae exp =
  compile_exp_with_hint env ae None exp

(* Compile to given stack representation *)
and compile_exp_as env ae sr_out e =
  let sr_in, code = compile_exp_with_hint env ae (Some sr_out) e in
  code ^^ StackRep.adjust env sr_in sr_out

(* Compile, infer and return stack representation, taking the hint into account *)
and compile_exp_with_hint (env : E.t) ae sr_hint exp =
  (fun (sr,code) -> (sr, G.with_region exp.at code)) @@
  if exp.note.Note.const
  then let (c, fill) = compile_const_exp env ae exp in fill env ae; (SR.Const c, G.nop)
  else match exp.it with
  | PrimE (p, es) when List.exists (fun e -> Type.is_non e.note.Note.typ) es ->
    (* Handle dead code separately, so that we can rely on useful type
       annotations below *)
    SR.Unreachable,
    G.concat_map (compile_exp_ignore env ae) es ^^
    G.i Unreachable

  | PrimE (p, es) ->
    compile_prim_invocation (env : E.t) ae p es exp.at
  | VarE var ->
    Var.get_val env ae var
  | AssignE (e1,e2) ->
    SR.unit,
    let (prepare_code, sr, store_code) = compile_lexp env ae e1 in
    prepare_code ^^
    compile_exp_as env ae sr e2 ^^
    store_code
  | LitE l ->
    compile_lit l
  | IfE (scrut, e1, e2) ->
    let code_scrut = compile_exp_as_test env ae scrut in
    let sr1, code1 = compile_exp_with_hint env ae sr_hint e1 in
    let sr2, code2 = compile_exp_with_hint env ae sr_hint e2 in
    (* Use the expected stackrep, if given, else infer from the branches *)
    let sr = match sr_hint with
      | Some sr -> sr
      | None -> StackRep.join sr1 sr2
    in
    sr,
    code_scrut ^^
    FakeMultiVal.if_ env
      (StackRep.to_block_type env sr)
      (code1 ^^ StackRep.adjust env sr1 sr)
      (code2 ^^ StackRep.adjust env sr2 sr)
  | BlockE (decs, exp) ->
    let captured = Freevars.captured_vars (Freevars.exp exp) in
    let ae', codeW1 = compile_decs env ae decs captured in
    let (sr, code2) = compile_exp_with_hint env ae' sr_hint exp in
    (sr, codeW1 code2)
  | LabelE (name, _ty, e) ->
    (* The value here can come from many places -- the expression,
       or any of the nested returns. Hard to tell which is the best
       stack representation here.
       So let’s go with Vanilla. *)
    SR.Vanilla,
    E.block_ env (StackRep.to_block_type env SR.Vanilla) (
      G.with_current_depth (fun depth ->
        let ae1 = VarEnv.add_label ae name depth in
        compile_exp_vanilla env ae1 e
      )
    )
  | LoopE e ->
    SR.Unreachable,
    let ae' = VarEnv.{ ae with lvl = NotTopLvl } in
    G.loop0 (compile_exp_unit env ae' e ^^ G.i (Br (nr 0l))
    )
    ^^
   G.i Unreachable
  | SwitchE (e, cs) ->
    let code1 = compile_exp_vanilla env ae e in
    let (set_i, get_i) = new_local env "switch_in" in

    (* compile subexpressions and collect the provided stack reps *)
    let codes = List.map (fun {it={pat; exp=e}; _} ->
      let (ae1, pat_code) = compile_pat_local env ae pat in
      let (sr, rhs_code) = compile_exp_with_hint env ae1 sr_hint e in
      (sr, CannotFail get_i ^^^ pat_code ^^^ CannotFail rhs_code)
      ) cs in

    (* Use the expected stackrep, if given, else infer from the branches *)
    let final_sr = match sr_hint with
      | Some sr -> sr
      | None -> StackRep.joins (List.map fst codes)
    in

    final_sr,
    (* Run scrut *)
    code1 ^^ set_i ^^
    (* Run rest in block to exit from *)
    FakeMultiVal.block_ env (StackRep.to_block_type env final_sr) (fun branch_code ->
       orsPatternFailure env (List.map (fun (sr, c) ->
          c ^^^ CannotFail (StackRep.adjust env sr final_sr ^^ branch_code)
       ) codes) ^^
       G.i Unreachable (* We should always exit using the branch_code *)
    )
  (* Async-wait lowering support features *)
  | DeclareE (name, typ, e) ->
    let ae1, i = VarEnv.add_local_with_heap_ind env ae name typ in
    let sr, code = compile_exp env ae1 e in
    sr,
    MutBox.alloc env ^^ G.i (LocalSet (nr i)) ^^
    code
  | DefineE (name, _, e) ->
    SR.unit,
    let pre_code, sr, code = Var.set_val env ae name in
    pre_code ^^
    compile_exp_as env ae sr e ^^
    code
  | FuncE (x, sort, control, typ_binds, args, res_tys, e) ->
    let captured = Freevars.captured exp in
    let return_tys = match control with
      | Type.Returns -> res_tys
      | Type.Replies -> []
      | Type.Promises -> assert false in
    let return_arity = List.length return_tys in
    let mk_body env1 ae1 = compile_exp_as env1 ae1 (StackRep.of_arity return_arity) e in
    FuncDec.lit env ae x sort control captured args mk_body return_tys exp.at
  | SelfCallE (ts, exp_f, exp_k, exp_r) ->
    SR.unit,
    let (set_future, get_future) = new_local env "future" in
    let (set_k, get_k) = new_local env "k" in
    let (set_r, get_r) = new_local env "r" in
    let mk_body env1 ae1 = compile_exp_as env1 ae1 SR.unit exp_f in
    let captured = Freevars.captured exp_f in
    let add_cycles = Internals.add_cycles env ae in
    FuncDec.async_body env ae ts captured mk_body exp.at ^^
    Tagged.load_forwarding_pointer env ^^
    set_future ^^

    compile_exp_vanilla env ae exp_k ^^ set_k ^^
    compile_exp_vanilla env ae exp_r ^^ set_r ^^

    FuncDec.ic_self_call env ts
      IC.(get_self_reference env ^^
          actor_public_field env async_method_name)
      get_future
      get_k
      get_r
      add_cycles
  | ActorE (ds, fs, _, _) ->
    fatal "Local actors not supported by backend"
  | NewObjE (Type.(Object | Module | Memory) as _sort, fs, _) ->
    (*
    We can enable this warning once we treat everything as static that
    mo_frontend/static.ml accepts, including _all_ literals.
    if sort = Type.Module then Printf.eprintf "%s" "Warning: Non-static module\n";
    *)
    SR.Vanilla,
    let fs' = fs |> List.map
      (fun (f : Ir.field) -> (f.it.name, fun () ->
        if Type.is_mut f.note
        then Var.get_aliased_box env ae f.it.var
        else Var.get_val_vanilla env ae f.it.var)) in
    Object.lit_raw env fs'
  | _ -> SR.unit, todo_trap env "compile_exp" (Arrange_ir.exp exp)

and compile_exp_ignore env ae e =
  let sr, code = compile_exp env ae e in
  code ^^ StackRep.drop env sr

and compile_exp_as_opt env ae sr_out_o e =
  let sr_in, code = compile_exp_with_hint env ae sr_out_o e in
  G.with_region e.at (
    code ^^
    match sr_out_o with
    | None -> StackRep.drop env sr_in
    | Some sr_out -> StackRep.adjust env sr_in sr_out
  )

and compile_exp_vanilla (env : E.t) ae exp =
  compile_exp_as env ae SR.Vanilla exp

and compile_exp_unit (env : E.t) ae exp =
  compile_exp_as env ae SR.unit exp

(* compiles to something that works with IfE or Eqz
   (SR.UnboxedWord32 or SR.Vanilla are _both_ ok)
*)
and compile_exp_as_test env ae e =
  let sr, code = compile_exp env ae e in
  code ^^
  (if sr != SR.bool then StackRep.adjust env sr SR.Vanilla else G.nop)

(* Compile a prim of type Char -> Char to a RTS call. *)
and compile_char_to_char_rts env ae exp rts_fn =
  SR.Vanilla,
  compile_exp_vanilla env ae exp ^^
  TaggedSmallWord.untag_codepoint ^^
  E.call_import env "rts" rts_fn ^^
  TaggedSmallWord.tag_codepoint

(* Compile a prim of type Char -> Bool to a RTS call. The RTS function should
   have type int32_t -> int32_t where the return value is 0 for 'false' and 1
   for 'true'. *)
and compile_char_to_bool_rts (env : E.t) (ae : VarEnv.t) exp rts_fn =
  SR.bool,
  compile_exp_vanilla env ae exp ^^
  TaggedSmallWord.untag_codepoint ^^
  (* The RTS function returns Motoko True/False values (which are represented as
     1 and 0, respectively) so we don't need any marshalling *)
  E.call_import env "rts" rts_fn

(*
The compilation of declarations (and patterns!) needs to handle mutual recursion.
This requires conceptually three passes:
 1. First we need to collect all names bound in a block,
    and find locations for then (which extends the environment).
    The environment is extended monotonically: The type-checker ensures that
    a Block does not bind the same name twice.
    We would not need to pass in the environment, just out ... but because
    it is bundled in the E.t type, threading it through is also easy.

 2. We need to allocate memory for them, and store the pointer in the
    WebAssembly local, so that they can be captured by closures.

 3. We go through the declarations, generate the actual code and fill the
    allocated memory.
    This includes creating the actual closure references.

We could do this in separate functions, but I chose to do it in one
 * it means all code related to one constructor is in one place and
 * when generating the actual code, we still “know” the id of the local that
   has the memory location, and don’t have to look it up in the environment.

The first phase works with the `pre_env` passed to `compile_dec`,
while the third phase is a function that expects the final environment. This
enabled mutual recursion.
*)


and compile_lit_pat env l =
  match l with
  | NullLit ->
    compile_lit_as env SR.Vanilla l ^^
    G.i (Compare (Wasm_exts.Values.I32 I32Op.Eq))
  | BoolLit true ->
    G.nop
  | BoolLit false ->
    G.i (Test (Wasm_exts.Values.I32 I32Op.Eqz))
  | (NatLit _ | IntLit _) ->
    compile_lit_as env SR.Vanilla l ^^
    BigNum.compile_eq env
  | Nat8Lit _ ->
    compile_lit_as env SR.Vanilla l ^^
    compile_eq env Type.(Prim Nat8)
  | Nat16Lit _ ->
    compile_lit_as env SR.Vanilla l ^^
    compile_eq env Type.(Prim Nat16)
  | Nat32Lit _ ->
    BoxedSmallWord.unbox env ^^
    compile_lit_as env SR.UnboxedWord32 l ^^
    compile_eq env Type.(Prim Nat32)
  | Nat64Lit _ ->
    BoxedWord64.unbox env ^^
    compile_lit_as env SR.UnboxedWord64 l ^^
    compile_eq env Type.(Prim Nat64)
  | Int8Lit _ ->
    compile_lit_as env SR.Vanilla l ^^
    compile_eq env Type.(Prim Int8)
  | Int16Lit _ ->
    compile_lit_as env SR.Vanilla l ^^
    compile_eq env Type.(Prim Int16)
  | Int32Lit _ ->
    BoxedSmallWord.unbox env ^^
    compile_lit_as env SR.UnboxedWord32 l ^^
    compile_eq env Type.(Prim Int32)
  | Int64Lit _ ->
    BoxedWord64.unbox env ^^
    compile_lit_as env SR.UnboxedWord64 l ^^
    compile_eq env Type.(Prim Int64)
  | CharLit _ ->
    compile_lit_as env SR.Vanilla l ^^
    compile_eq env Type.(Prim Char)
  | TextLit t
  | BlobLit t ->
    compile_lit_as env SR.Vanilla l ^^
    Text.compare env Operator.EqOp
  | FloatLit _ ->
    todo_trap env "compile_lit_pat" (Arrange_ir.lit l)

and fill_pat env ae pat : patternCode =
  PatCode.with_region pat.at @@
  match pat.it with
  | _ when Ir_utils.is_irrefutable_nonbinding pat -> CannotFail (G.i Drop)
  | WildP -> assert false (* matched above *)
  | OptP p when Ir_utils.is_irrefutable_nonbinding p ->
      CanFail (fun fail_code ->
        Opt.is_some env ^^
        G.if0 G.nop fail_code)
  | OptP p ->
      let (set_x, get_x) = new_local env "opt_scrut" in
      CanFail (fun fail_code ->
        set_x ^^
        get_x ^^
        Opt.is_some env ^^
        G.if0
          ( get_x ^^
            Opt.project env ^^
            with_fail fail_code (fill_pat env ae p)
          )
          fail_code
      )
  | TagP (l, p) when Ir_utils.is_irrefutable_nonbinding p ->
      CanFail (fun fail_code ->
        Variant.test_is env l ^^
        G.if0 G.nop fail_code)
  | TagP (l, p) ->
      let (set_x, get_x) = new_local env "tag_scrut" in
      CanFail (fun fail_code ->
        set_x ^^
        get_x ^^
        Variant.test_is env l ^^
        G.if0
          ( get_x ^^
            Variant.project env ^^
            with_fail fail_code (fill_pat env ae p)
          )
          fail_code
      )
  | LitP l ->
      CanFail (fun fail_code ->
        compile_lit_pat env l ^^
        G.if0 G.nop fail_code)
  | VarP name ->
      CannotFail (Var.set_val_vanilla_from_stack env ae name)
  | TupP ps ->
      let (set_i, get_i) = new_local env "tup_scrut" in
      let rec go i = function
        | [] -> CannotFail G.nop
        | p::ps ->
          let code1 = fill_pat env ae p in
          let code2 = go (Int32.add i 1l) ps in
          CannotFail (get_i ^^ Tuple.load_n env i) ^^^ code1 ^^^ code2 in
      CannotFail set_i ^^^ go 0l ps
  | ObjP pfs ->
      let project = compile_load_field env pat.note in
      let (set_i, get_i) = new_local env "obj_scrut" in
      let rec go = function
        | [] -> CannotFail G.nop
        | {it={name; pat}; _}::pfs' ->
          let code1 = fill_pat env ae pat in
          let code2 = go pfs' in
          CannotFail (get_i ^^ project name) ^^^ code1 ^^^ code2 in
      CannotFail set_i ^^^ go pfs
  | AltP (p1, p2) ->
      let code1 = fill_pat env ae p1 in
      let code2 = fill_pat env ae p2 in
      let (set_i, get_i) = new_local env "alt_scrut" in
      CannotFail set_i ^^^
      orElse (CannotFail get_i ^^^ code1)
             (CannotFail get_i ^^^ code2)

and alloc_pat_local env ae pat =
  let d = Freevars.pat pat in
  AllocHow.M.fold (fun v typ ae ->
    let (ae1, _i) = VarEnv.add_direct_local env ae v SR.Vanilla typ
    in ae1
  ) d ae

and alloc_pat env ae how pat : VarEnv.t * G.t  =
  (fun (ae, code) -> (ae, G.with_region pat.at code)) @@
  let d = Freevars.pat pat in
  AllocHow.M.fold (fun v typ (ae, code0) ->
    let ae1, code1 = AllocHow.add_local env ae how v typ
    in (ae1, code0 ^^ code1)
  ) d (ae, G.nop)

and compile_pat_local env ae pat : VarEnv.t * patternCode =
  (* It returns:
     - the extended environment
     - the patternCode to do the pattern matching.
       This expects the  undestructed value is on top of the stack,
       consumes it, and fills the heap.
       If the pattern matches, execution continues (with nothing on the stack).
       If the pattern does not match, it fails (in the sense of PatCode.CanFail)
  *)
  let ae1 = alloc_pat_local env ae pat in
  let fill_code = fill_pat env ae1 pat in
  (ae1, fill_code)

(* Used for let patterns:
   If the pattern can consume its scrutinee in a better form than vanilla (e.g.
   unboxed tuple, unboxed 32/64), lets do that.
*)
and compile_unboxed_pat env ae how pat
  : VarEnv.t * G.t * G.t * SR.t option * G.t =
  (* It returns:
     - the extended environment
     - the code to allocate memory
     - the code to prepare the stack (e.g. push destination addresses)
       before the scrutinee is pushed
     - the desired stack rep. None means: Do not even push the scrutinee.
     - the code to do the pattern matching.
       This expects the undestructed value is on top of the stack,
       consumes it, and fills the heap
       If the pattern does not match, it traps with pattern failure
  *)
  let (ae1, alloc_code) = alloc_pat env ae how pat in
  let pre_code, sr, fill_code = match pat.it with
    (* Nothing to match: Do not even put something on the stack *)
    | WildP -> G.nop, None, G.nop
    (* Tuple patterns *)
    | TupP ps when List.length ps <> 1 ->
      G.nop,
      Some (SR.UnboxedTuple (List.length ps)),
      (* We have to fill the pattern in reverse order, to take things off the
         stack. This is only ok as long as patterns have no side effects.
      *)
      G.concat_mapi (fun i p -> orPatternFailure env (fill_pat env ae1 p)) (List.rev ps)
    (* Variable patterns *)
    | VarP name ->
      let pre_code, sr, code = Var.set_val env ae1 name in
      pre_code, Some sr, code
    (* The general case: Create a single value, match that. *)
    | _ ->
      G.nop,
      Some SR.Vanilla,
      orPatternFailure env (fill_pat env ae1 pat) in
  let pre_code = G.with_region pat.at pre_code in
  let fill_code = G.with_region pat.at fill_code in
  (ae1, alloc_code, pre_code, sr, fill_code)

and compile_dec env pre_ae how v2en dec : VarEnv.t * G.t * (VarEnv.t -> scope_wrap) =
  (fun (pre_ae, alloc_code, mk_code, wrap) ->
       G.(pre_ae, with_region dec.at alloc_code, fun ae body_code ->
          with_region dec.at (mk_code ae) ^^ wrap body_code)) @@

  match dec.it with
  (* A special case for public methods *)
  (* This relies on the fact that in the top-level mutually recursive group, no shadowing happens. *)
  | LetD ({it = VarP v; _}, e) when E.NameEnv.mem v v2en ->
    let (const, fill) = compile_const_exp env pre_ae e in
    let fi = match const with
      | (_, Const.Message fi) -> fi
      | _ -> assert false in
    let pre_ae1 = VarEnv.add_local_public_method pre_ae v (fi, (E.NameEnv.find v v2en)) e.note.Note.typ in
    G.( pre_ae1, nop, (fun ae -> fill env ae; nop), unmodified)

  (* A special case for constant expressions *)
  | LetD (p, e) when e.note.Note.const ->
    (* constant expression matching with patterns is fully decidable *)
    if const_exp_matches_pat env pre_ae p e then (* not refuted *)
      let extend, fill = compile_const_dec env pre_ae dec in
      G.(extend pre_ae, nop, (fun ae -> fill env ae; nop), unmodified)
    else (* refuted *)
      (pre_ae, G.nop, (fun _ -> PatCode.patternFailTrap env), unmodified)

  | LetD (p, e) ->
    let (pre_ae1, alloc_code, pre_code, sr, fill_code) = compile_unboxed_pat env pre_ae how p in
    ( pre_ae1, alloc_code,
      (fun ae -> pre_code ^^ compile_exp_as_opt env ae sr e ^^ fill_code),
      unmodified
    )

  | VarD (name, content_typ, e) ->
    assert AllocHow.(match M.find_opt name how with
                     | Some (LocalMut _ | StoreHeap | StoreStatic) -> true
                     | _ -> false);
    let var_typ = Type.Mut content_typ in
    let pre_ae1, alloc_code = AllocHow.add_local env pre_ae how name var_typ in
    ( pre_ae1,
      alloc_code,
      (fun ae -> let pre_code, sr, code = Var.set_val env ae name in
                 pre_code ^^ compile_exp_as env ae sr e ^^ code),
      unmodified
    )

  | RefD (name, typ, { it = DotLE (e, n); _ }) ->
    let pre_ae1, alloc_code = AllocHow.add_local_for_alias env pre_ae how name typ in

    ( pre_ae1,
      alloc_code,
      (fun ae ->
        compile_exp_vanilla env ae e ^^
        Object.load_idx_raw env n ^^
        Var.capture_aliased_box env ae name),
      unmodified
    )
  | RefD _ -> assert false

and compile_decs_public env pre_ae decs v2en captured_in_body : VarEnv.t * scope_wrap =
  let how = AllocHow.decs pre_ae decs captured_in_body in
  let rec go pre_ae = function
    | []        -> (pre_ae, G.nop, fun _ -> unmodified)
    | [dec]     -> compile_dec env pre_ae how v2en dec
    | dec::decs ->
        let (pre_ae1, alloc_code1, mk_codeW1) = compile_dec env pre_ae how v2en dec in
        let (pre_ae2, alloc_code2, mk_codeW2) = go              pre_ae1 decs in
        ( pre_ae2,
          alloc_code1 ^^ alloc_code2,
          fun ae -> let codeW1 = mk_codeW1 ae in
                    let codeW2 = mk_codeW2 ae in
                    fun body_code -> codeW1 (codeW2 body_code)
        ) in
  let (ae1, alloc_code, mk_codeW) = go pre_ae decs in
  (ae1, fun body_code -> alloc_code ^^ mk_codeW ae1 body_code)

and compile_decs env ae decs captured_in_body : VarEnv.t * scope_wrap =
  compile_decs_public env ae decs E.NameEnv.empty captured_in_body

(* This compiles expressions determined to be const as per the analysis in
   ir_passes/const.ml. See there for more details.
*)
and compile_const_exp env pre_ae exp : Const.t * (E.t -> VarEnv.t -> unit) =
  match exp.it with
  | FuncE (name, sort, control, typ_binds, args, res_tys, e) ->
    let fun_rhs =

      (* a few prims cannot be safely inlined *)
      let inlineable_prim = function
      | RetPrim -> false
      | BreakPrim _ -> false
      | ThrowPrim -> fatal "internal error: left-over ThrowPrim"
      | _ -> true in

      match sort, control, typ_binds, e.it with
      (* Special cases for prim-wrapping functions *)

      | Type.Local, Type.Returns, [], PrimE (prim, prim_args) when
          inlineable_prim prim &&
          List.length args = List.length prim_args &&
          List.for_all2 (fun p a -> a.it = VarE p.it) args prim_args ->
        Const.PrimWrapper prim
      | _, _, _, _ -> Const.Complicated
    in
    let return_tys = match control with
      | Type.Returns -> res_tys
      | Type.Replies -> []
      | Type.Promises -> assert false in
    let mk_body env ae =
      List.iter (fun v ->
        if not (VarEnv.NameEnv.mem v ae.VarEnv.vars)
        then fatal "internal error: const \"%s\": captures \"%s\", not found in static environment\n" name v
      ) (Freevars.M.keys (Freevars.exp e));
      compile_exp_as env ae (StackRep.of_arity (List.length return_tys)) e in
    FuncDec.closed env sort control name args mk_body fun_rhs return_tys exp.at
  | BlockE (decs, e) ->
    let (extend, fill1) = compile_const_decs env pre_ae decs in
    let ae' = extend pre_ae in
    let (c, fill2) = compile_const_exp env ae' e in
    (c, fun env ae ->
      let ae' = extend ae in
      fill1 env ae';
      fill2 env ae')
  | VarE v ->
    let c =
      match VarEnv.lookup_var pre_ae v with
      | Some (VarEnv.Const c) -> c
      | _ -> fatal "compile_const_exp/VarE: \"%s\" not found" v
    in
    (c, fun _ _ -> ())
  | NewObjE (Type.(Object | Module | Memory), fs, _) ->
    let static_fs = List.map (fun f ->
          let st =
            match VarEnv.lookup_var pre_ae f.it.var with
            | Some (VarEnv.Const c) -> c
            | _ -> fatal "compile_const_exp/ObjE: \"%s\" not found" f.it.var
          in f.it.name, st) fs
    in
    (Const.t_of_v (Const.Obj static_fs), fun _ _ -> ())
  | PrimE (DotPrim name, [e]) ->
    let (object_ct, fill) = compile_const_exp env pre_ae e in
    let fs = match object_ct with
      | _, Const.Obj fs -> fs
      | _ -> fatal "compile_const_exp/DotE: not a static object" in
    let member_ct = List.assoc name fs in
    (member_ct, fill)
  | PrimE (ProjPrim i, [e]) ->
    let (object_ct, fill) = compile_const_exp env pre_ae e in
    let cs = match object_ct with
      | _, Const.Array cs -> cs
      | _ -> fatal "compile_const_exp/ProjE: not a static tuple" in
    (List.nth cs i, fill)
  | LitE l -> Const.(t_of_v (Lit (const_lit_of_lit l))), (fun _ _ -> ())
  | PrimE (TupPrim, []) -> Const.t_of_v Const.Unit, (fun _ _ -> ())
  | PrimE (ArrayPrim (Const, _), es)
  | PrimE (TupPrim, es) ->
    let (cs, fills) = List.split (List.map (compile_const_exp env pre_ae) es) in
    Const.(t_of_v (Array cs)),
    (fun env ae -> List.iter (fun fill -> fill env ae) fills)
  | PrimE (TagPrim i, [e]) ->
    let (arg_ct, fill) = compile_const_exp env pre_ae e in
    Const.(t_of_v (Tag (i, arg_ct))),
    fill
  | PrimE (OptPrim, [e]) ->
    let (arg_ct, fill) = compile_const_exp env pre_ae e in
    Const.(t_of_v (Opt arg_ct)),
    fill

  | _ -> assert false

and compile_const_decs env pre_ae decs : (VarEnv.t -> VarEnv.t) * (E.t -> VarEnv.t -> unit) =
  let rec go pre_ae = function
    | []          -> (fun ae -> ae), (fun _ _ -> ())
    | [dec]       -> compile_const_dec env pre_ae dec
    | (dec::decs) ->
        let (extend1, fill1) = compile_const_dec env pre_ae dec in
        let pre_ae1 = extend1 pre_ae in
        let (extend2, fill2) = go                    pre_ae1 decs in
        (fun ae -> extend2 (extend1 ae)),
        (fun env ae -> fill1 env ae; fill2 env ae) in
  go pre_ae decs

and const_exp_matches_pat env ae pat exp : bool =
  assert exp.note.Note.const;
  let c, _ = compile_const_exp env ae exp in
  match destruct_const_pat VarEnv.empty_ae pat c with Some _ -> true | _ -> false

and destruct_const_pat ae pat const : VarEnv.t option = match pat.it with
  | WildP -> Some ae
  | VarP v -> Some (VarEnv.add_local_const ae v const pat.note)
  | ObjP pfs ->
    let fs = match const with (_, Const.Obj fs) -> fs | _ -> assert false in
    List.fold_left (fun ae (pf : pat_field) ->
      match ae, List.find_opt (fun (n, _) -> pf.it.name = n) fs with
      | None, _ -> None
      | Some ae, Some (_, c) -> destruct_const_pat ae pf.it.pat c
      | _, None -> assert false
    ) (Some ae) pfs
  | AltP (p1, p2) ->
    let l = destruct_const_pat ae p1 const in
    if l = None then destruct_const_pat ae p2 const
    else l
  | TupP ps ->
    let cs = match const with (_, Const.Array cs) -> cs | (_, Const.Unit) -> [] | _ -> assert false in
    let go ae p c = match ae with
      | Some ae -> destruct_const_pat ae p c
      | _ -> None in
    List.fold_left2 go (Some ae) ps cs
  | LitP lp ->
    begin match const with
    | (_, Const.Lit lc) when Const.lit_eq (const_lit_of_lit lp, lc) -> Some ae
    | _ -> None
    end
  | OptP p ->
    begin match const with
      | (_, Const.Opt c) -> destruct_const_pat ae p c
      | (_, Const.(Lit Null)) -> None
      | _ -> assert false
    end
  | TagP (i, p) ->
     match const with
     | (_, Const.Tag (ic, c)) when i = ic -> destruct_const_pat ae p c
     | (_, Const.Tag _) -> None
     | _ -> assert false

and compile_const_dec env pre_ae dec : (VarEnv.t -> VarEnv.t) * (E.t -> VarEnv.t -> unit) =
  (* This returns a _function_ to extend the VarEnv, instead of doing it, because
  it needs to be extended twice: Once during the pass that gets the outer, static values
  (no forward references), and then to implement the `fill`, which compiles the bodies
  of functions (may contain forward references.) *)
  match dec.it with
  (* This should only contain constants (cf. is_const_exp) *)
  | LetD (p, e) ->
    let (const, fill) = compile_const_exp env pre_ae e in
    (fun ae -> match destruct_const_pat ae p const with Some ae -> ae | _ -> assert false),
    (fun env ae -> fill env ae)
  | VarD _ | RefD _ -> fatal "compile_const_dec: Unexpected VarD/RefD"

and compile_init_func mod_env ((cu, flavor) : Ir.prog) =
  assert (not flavor.has_typ_field);
  assert (not flavor.has_poly_eq);
  assert (not flavor.has_show);
  assert (not flavor.has_await);
  assert (not flavor.has_async_typ);
  match cu with
  | LibU _ -> fatal "compile_start_func: Cannot compile library"
  | ProgU ds ->
    Func.define_built_in mod_env "init" [] [] (fun env ->
      let _ae, codeW = compile_decs env VarEnv.empty_ae ds Freevars.S.empty in
      codeW G.nop
    )
  | ActorU (as_opt, ds, fs, up, _t) ->
    main_actor as_opt mod_env ds fs up

and export_actor_field env  ae (f : Ir.field) =
  (* A public actor field is guaranteed to be compiled as a PublicMethod *)
  let fi =
    match VarEnv.lookup_var ae f.it.var with
    | Some (VarEnv.PublicMethod (fi, _)) -> fi
    | _ -> assert false in

  E.add_export env (nr {
    name = Lib.Utf8.decode (match E.mode env with
      | Flags.ICMode | Flags.RefMode ->
        Mo_types.Type.(
        match normalize f.note with
        |  Func(Shared sort,_,_,_,_) ->
           (match sort with
            | Write -> "canister_update " ^ f.it.name
            | Query -> "canister_query " ^ f.it.name
            | Composite -> "canister_composite_query " ^ f.it.name
           )
        | _ -> assert false)
      | _ -> assert false);
    edesc = nr (FuncExport (nr fi))
  })

(* Main actor *)
and main_actor as_opt mod_env ds fs up =
  Func.define_built_in mod_env "init" [] [] (fun env ->
    let ae0 = VarEnv.empty_ae in

    let captured = Freevars.captured_vars (Freevars.actor ds fs up) in
    (* Add any params to the environment *)
    (* Captured ones need to go into static memory, the rest into locals *)
    let args = match as_opt with None -> [] | Some as_ -> as_ in
    let arg_list = List.map (fun a -> (a.it, a.note)) args in
    let arg_names = List.map (fun a -> a.it) args in
    let arg_tys = List.map (fun a -> a.note) args in
    let as_local n = not (Freevars.S.mem n captured) in
    let ae1 = VarEnv.add_arguments env ae0 as_local arg_list in

    (* Reverse the fs, to a map from variable to exported name *)
    let v2en = E.NameEnv.from_list (List.map (fun f -> (f.it.var, f.it.name)) fs) in

    (* Compile the declarations *)
    let ae2, decls_codeW = compile_decs_public env ae1 ds v2en
      Freevars.(captured_vars (system up))
    in

    (* Export the public functions *)
    List.iter (export_actor_field env ae2) fs;

    (* Export upgrade hooks *)
    Func.define_built_in env "pre_exp" [] [] (fun env ->
      compile_exp_as env ae2 SR.unit up.preupgrade);
    Func.define_built_in env "post_exp" [] [] (fun env ->
      compile_exp_as env ae2 SR.unit up.postupgrade);
    IC.export_upgrade_methods env;

    (* Export heartbeat (but only when required) *)
    begin match up.heartbeat.it with
     | Ir.PrimE (Ir.TupPrim, []) -> ()
     | _ ->
       Func.define_built_in env "heartbeat_exp" [] [] (fun env ->
         compile_exp_as env ae2 SR.unit up.heartbeat);
       IC.export_heartbeat env;
    end;

    (* Export timer (but only when required) *)
    begin match up.timer.it with
     | Ir.PrimE (Ir.TupPrim, []) -> ()
     | _ ->
       Func.define_built_in env "timer_exp" [] [] (fun env ->
         compile_exp_as env ae2 SR.unit up.timer);
       IC.export_timer env;
    end;

    (* Export inspect (but only when required) *)
    begin match up.inspect.it with
     | Ir.PrimE (Ir.TupPrim, []) -> ()
     | _ ->
       Func.define_built_in env "inspect_exp" [] [] (fun env ->
         compile_exp_as env ae2 SR.unit up.inspect);
       IC.export_inspect env;
    end;

    (* Export metadata *)
    env.E.stable_types := metadata "motoko:stable-types" up.meta.sig_;
    env.E.service := metadata "candid:service" up.meta.candid.service;
    env.E.args := metadata "candid:args" up.meta.candid.args;

    (* Deserialize any arguments *)
    begin match as_opt with
      | None
      | Some [] ->
        (* Liberally accept empty as well as unit argument *)
        assert (arg_tys = []);
        IC.system_call env "msg_arg_data_size" ^^
        G.if0 (Serialization.deserialize env arg_tys) G.nop
      | Some (_ :: _) ->
        Serialization.deserialize env arg_tys ^^
        G.concat_map (Var.set_val_vanilla_from_stack env ae1) (List.rev arg_names)
    end ^^
    begin
      if up.timer.at <> no_region then
        (* initiate a timer pulse *)
        compile_const_64 1L ^^
        IC.system_call env "global_timer_set" ^^
        G.i Drop
      else
        G.nop
    end ^^
    IC.init_globals env ^^
    (* Continue with decls *)
    decls_codeW G.nop
  )

and metadata name value =
  if List.mem name !Flags.omit_metadata_names then None
  else Some (
           List.mem name !Flags.public_metadata_names,
           value)

and conclude_module env (* set_serialization_globals *) start_fi_o =

  FuncDec.export_async_method env;

  (* TODO: Support 64-bit
  (* See Note [Candid subtype checks] *)
  Serialization.set_delayed_globals env set_serialization_globals;
  *)

  (* TODO: Support 64-bit
  let static_roots = GCRoots.store_static_roots env in
  *)

  (* declare before building GC *)

  (* add beginning-of-heap pointer, may be changed by linker *)
  (* needs to happen here now that we know the size of static memory *)
  let set_heap_base = E.add_global64_delayed env "__heap_base" Immutable in
  E.export_global env "__heap_base";

  Heap.register env;
  (* TODO: Support 64-bit
  GCRoots.register env static_roots;
  *)
  IC.register env;

  set_heap_base (E.get_end_of_static_memory env);

  (* Wrap the start function with the RTS initialization *)
  let rts_start_fi = E.add_fun env "rts_start" (Func.of_body env [] [] (fun env1 ->
    (* TODO: Remove this temporary 64-bit porting code *)
    E.call_import env "rts" "test_initialize" ^^

    (* TODO: Support 64-bit
    E.call_import env "rts" ("initialize_" ^ E.gc_strategy_name !Flags.gc_strategy ^ "_gc") ^^
    *)
    match start_fi_o with
    | Some fi ->
      G.i (Call fi)
    | None ->
      (* TODO: Support 64-bit
      Lifecycle.set env Lifecycle.PreInit
      *)
      G.nop
  )) in

  IC.default_exports env;

  let func_imports = E.get_func_imports env in
  let ni = List.length func_imports in
  let ni' = Int32.of_int ni in

  let other_imports = E.get_other_imports env in

  let memories = [nr {mtype = MemoryType ({min = E.mem_size env; max = None}, I64IndexType)} ] in

  let funcs = E.get_funcs env in

  let data = List.map (fun (offset, init) -> nr {
    index = nr 0l;
    offset = nr (G.to_instr_list (compile_const_64 offset));
    init;
    }) (E.get_static_memory env) in

  let elems = List.map (fun (fi, fp) -> nr {
    index = nr 0l;
    offset = nr (G.to_instr_list (compile_unboxed_const fp));
    init = [ nr fi ];
    }) (E.get_elems env) in

  let table_sz = E.get_end_of_table env in

  let module_ = {
      types = List.map nr (E.get_types env);
      funcs = List.map (fun (f,_,_) -> f) funcs;
      tables = [ nr { ttype = TableType ({min = table_sz; max = Some table_sz}, FuncRefType) } ];
      elems;
      start = Some (nr rts_start_fi);
      globals = E.get_globals env;
      memories;
      imports = func_imports @ other_imports;
      exports = E.get_exports env;
      data
    } in

  let emodule =
    let open Wasm_exts.CustomModule in
    { module_;
      dylink = None;
      name = { empty_name_section with function_names =
                 List.mapi (fun i (f,n,_) -> Int32.(add ni' (of_int i), n)) funcs;
               locals_names =
                 List.mapi (fun i (f,_,ln) -> Int32.(add ni' (of_int i), ln)) funcs; };
      motoko = {
        labels = E.get_labs env;
        stable_types = !(env.E.stable_types);
        compiler = metadata "motoko:compiler" (Lib.Option.get Source_id.release Source_id.id)
      };
      candid = {
        args = !(env.E.args);
        service = !(env.E.service);
      };
      source_mapping_url = None;
    } in

  match E.get_rts env with
  | None -> emodule
  | Some rts -> Linking.LinkModule.link emodule "rts" rts

let compile mode rts (prog : Ir.prog) : Wasm_exts.CustomModule.extended_module =
  let env = E.mk_global mode rts IC.trap_with (Lifecycle.end_ ()) in

  IC.register_globals env;
  Stack.register_globals env;
  GC.register_globals env;
  StableMem.register_globals env;
  Serialization.Registers.register_globals env;

  (* TODO: Support 64-bit
  (* See Note [Candid subtype checks] *)
  let set_serialization_globals = Serialization.register_delayed_globals env in
  *)

  IC.system_imports env;
  RTS.system_imports env;
  RTS_Exports.system_exports env;

  compile_init_func env prog;
  let start_fi_o = match E.mode env with
    | Flags.ICMode | Flags.RefMode ->
      IC.export_init env;
      None
    | Flags.WASIMode ->
      IC.export_wasi_start env;
      None
    | Flags.WasmMode ->
      Some (nr (E.built_in env "init"))
  in

  conclude_module env (* set_serialization_globals *) start_fi_o<|MERGE_RESOLUTION|>--- conflicted
+++ resolved
@@ -1728,13 +1728,8 @@
         get_object ^^
         load_forwarding_pointer env ^^
         get_object ^^
-<<<<<<< HEAD
         G.i (Compare (Wasm_exts.Values.I32 I32Op.Eq)) ^^
-        E.else_trap_with env "missing object forwarding"  ^^
-=======
-        G.i (Compare (Wasm.Values.I32 I32Op.Eq)) ^^
         E.else_trap_with env "missing object forwarding" ^^
->>>>>>> f2ea70ee
         get_object ^^
         (if unskewed then
           compile_unboxed_const ptr_unskew ^^
@@ -2489,13 +2484,8 @@
       (fun env get_n get_exp ->
         get_exp ^^
         compile_unboxed_const 0l ^^
-<<<<<<< HEAD
         G.i (Compare (Wasm_exts.Values.I32 I32Op.GeS)) ^^
-        E.else_trap_with env "negative power"  ^^
-=======
-        G.i (Compare (Wasm.Values.I32 I32Op.GeS)) ^^
         E.else_trap_with env "negative power" ^^
->>>>>>> f2ea70ee
         get_n ^^ get_exp ^^ compile_nat_power env ty
       )
 
@@ -5067,15 +5057,9 @@
         (fun env get_offset ->
           get_offset ^^
           compile_const_64 (Int64.of_int page_size_bits) ^^
-<<<<<<< HEAD
           G.i (Binary (Wasm_exts.Values.I64 I64Op.ShrU)) ^^
-          get_mem_size env  ^^
+          get_mem_size env ^^
           G.i (Compare (Wasm_exts.Values.I64 I64Op.LtU)) ^^
-=======
-          G.i (Binary (Wasm.Values.I64 I64Op.ShrU)) ^^
-          get_mem_size env ^^
-          G.i (Compare (Wasm.Values.I64 I64Op.LtU)) ^^
->>>>>>> f2ea70ee
           E.else_trap_with env "StableMemory offset out of bounds")
     | _ -> assert false
 
@@ -9860,13 +9844,8 @@
     compile_exp_vanilla env ae e ^^
     Serialization.buffer_size env t ^^
     G.i Drop ^^
-<<<<<<< HEAD
-    compile_add_const tydesc_len  ^^
+    compile_add_const tydesc_len ^^
     G.i (Convert (Wasm_exts.Values.I64 I64Op.ExtendUI32))
-=======
-    compile_add_const tydesc_len ^^
-    G.i (Convert (Wasm.Values.I64 I64Op.ExtendUI32))
->>>>>>> f2ea70ee
 
   (* Other prims, unary *)
 
