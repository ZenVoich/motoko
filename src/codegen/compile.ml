(*
This module is the backend of the Motoko compiler. It takes a program in
the intermediate representation (ir.ml), and produces a WebAssembly module,
with Internet Computer extensions (customModule.ml). An important helper module is
instrList.ml, which provides a more convenient way of assembling WebAssembly
instruction lists, as it takes care of (1) source locations and (2) labels.

This file is split up in a number of modules, purely for namespacing and
grouping. Every module has a high-level prose comment explaining the concept;
this keeps documentation close to the code (a lesson learned from Simon PJ).
*)

open Ir_def
open Mo_values
open Mo_types
open Mo_config

open Wasm_exts.Ast
open Wasm_exts.Types
open Source

(* Re-shadow Source.(@@), to get Stdlib.(@@) *)
let (@@) = Stdlib.(@@)

module G = InstrList
let (^^) = G.(^^) (* is this how we import a single operator from a module that we otherwise use qualified? *)

(* WebAssembly pages are 64kb. *)
let page_size = Int64.of_int (64 * 1024)
let page_size_bits = 16

(* Our code depends on OCaml int having at least 32 bits *)
let _ = assert (Sys.int_size >= 32)

(* Scalar Tagging Scheme *)

(* Rationale:
   Scalar tags are variable length LSBs.
   A tag (in binary) is either
   * 10 for Int (leaving 30 bits payload)
   * 01(0+)0 for unsigned, e.g 0100 for Nat64
   * 11(0+)0 for signed,   e.g.1100 for Int64
   Types must be distinguished by tag.
   LSB must always be 0.
   Decoding the type of scalar is easy using `ctz` to count the trailing zeros, then
   switching on the MSB of the tag for sign (if any).
   We use the *longest* tag that accommodates the required payload bits, to allow room
   for any future tags that may require more payload bits,
   e.g. 01(0^14) for Nat8, 11(0^14) for Int8
   01(0^30) is used for the unit tag (the payload is a trivial zero-length bit string).
*)

module TaggingScheme = struct

  (*
     Enable for development only to sanity check value tags and
     locate unexpected tag errors to compile.ml source lines.
     Flags.sanity_check will check tags, but not further locate them.
  *)

  let debug = false (* should never be true in master! *)

  type bit = I | O
  let _ = (I,O) (* silence warning on unused constructors *)

  type _tag =
    TBool
  | TRef
  | TNum
  | TNat64 | TInt64
  | TNat32 | TInt32
  | TChar
  | TNat8 | TInt8
  | TNat16 | TInt16
  | TUnit
  | TUnused

  (* Leverage OCaml pattern match compilation to check tagging scheme is injective *)
  (* OCaml generates stack overflow for _decode:
  let _decode u64 =
    match u64 with
    | ((O,O,O,O,O,O,O,O), (O,O,O,O,O,O,O,O), (O,O,O,O,O,O,O,O), (O,O,O,O,O,O,O,O), (O,O,O,O,O,O,O,O), (O,O,O,O,O,O,O,O), (O,O,O,O,O,O,O,O), (O,O,O,O,O,O,O,O)) -> TBool (* false *)
    | ((O,O,O,O,O,O,O,O), (O,O,O,O,O,O,O,O), (O,O,O,O,O,O,O,O), (O,O,O,O,O,O,O,O), (O,O,O,O,O,O,O,O), (O,O,O,O,O,O,O,O), (O,O,O,O,O,O,O,O), (O,O,O,O,O,O,O,I)) -> TBool (* true *)
    | ((_,_,_,_,_,_,_,_), (_,_,_,_,_,_,_,_), (_,_,_,_,_,_,_,_), (_,_,_,_,_,_,_,_), (_,_,_,_,_,_,_,_), (_,_,_,_,_,_,_,_), (_,_,_,_,_,_,_,_), (_,_,_,_,_,_,I,I)) -> TRef  (* 62 bit *)
    | ((_,_,_,_,_,_,_,_), (_,_,_,_,_,_,_,_), (_,_,_,_,_,_,_,_), (_,_,_,_,_,_,_,_), (_,_,_,_,_,_,_,_), (_,_,_,_,_,_,_,_), (_,_,_,_,_,_,_,_), (_,_,_,_,_,_,I,O)) -> TNum  (* 62 bit *)
    | ((_,_,_,_,_,_,_,_), (_,_,_,_,_,_,_,_), (_,_,_,_,_,_,_,_), (_,_,_,_,_,_,_,_), (_,_,_,_,_,_,_,_), (_,_,_,_,_,_,_,_), (_,_,_,_,_,_,_,_), (_,_,_,_,O,I,O,O)) -> TNat64 (* 60 bit *)
    | ((_,_,_,_,_,_,_,_), (_,_,_,_,_,_,_,_), (_,_,_,_,_,_,_,_), (_,_,_,_,_,_,_,_), (_,_,_,_,_,_,_,_), (_,_,_,_,_,_,_,_), (_,_,_,_,_,_,_,_), (_,_,_,_,I,I,O,O)) -> TInt64
    | ((_,_,_,_,_,_,_,_), (_,_,_,_,_,_,_,_), (_,_,_,_,_,_,_,_), (_,_,_,_,_,_,_,_), (O,I,O,O,O,O,O,O), (O,O,O,O,O,O,O,O), (O,O,O,O,O,O,O,O), (O,O,O,O,O,O,O,O)) -> TNat32
    | ((_,_,_,_,_,_,_,_), (_,_,_,_,_,_,_,_), (_,_,_,_,_,_,_,_), (_,_,_,_,_,_,_,_), (I,I,O,O,O,O,O,O), (O,O,O,O,O,O,O,O), (O,O,O,O,O,O,O,O), (O,O,O,O,O,O,O,O)) -> TInt32
    | ((_,_,_,_,_,_,_,_), (_,_,_,_,_,_,_,_), (_,_,_,_,_,O,I,O), (O,O,O,O,O,O,O,O), (O,O,O,O,O,O,O,O), (O,O,O,O,O,O,O,O), (O,O,O,O,O,O,O,O), (O,O,O,O,O,O,O,O)) -> TChar
    | ((_,_,_,_,_,_,_,_), (_,_,_,_,_,_,_,_), (O,I,O,O,O,O,O,O), (O,O,O,O,O,O,O,O), (O,O,O,O,O,O,O,O), (O,O,O,O,O,O,O,O), (O,O,O,O,O,O,O,O), (O,O,O,O,O,O,O,O)) -> TNat16
    | ((_,_,_,_,_,_,_,_), (_,_,_,_,_,_,_,_), (I,I,O,O,O,O,O,O), (O,O,O,O,O,O,O,O), (O,O,O,O,O,O,O,O), (O,O,O,O,O,O,O,O), (O,O,O,O,O,O,O,O), (O,O,O,O,O,O,O,O)) -> TInt16
    | ((_,_,_,_,_,_,_,_), (O,I,O,O,O,O,O,O), (O,O,O,O,O,O,O,O), (O,O,O,O,O,O,O,O), (O,O,O,O,O,O,O,O), (O,O,O,O,O,O,O,O), (O,O,O,O,O,O,O,O), (O,O,O,O,O,O,O,O)) -> TNat8
    | ((_,_,_,_,_,_,_,_), (I,I,O,O,O,O,O,O), (O,O,O,O,O,O,O,O), (O,O,O,O,O,O,O,O), (O,O,O,O,O,O,O,O), (O,O,O,O,O,O,O,O), (O,O,O,O,O,O,O,O), (O,O,O,O,O,O,O,O)) -> TInt8
    | ((O,I,O,O,O,O,O,O), (O,O,O,O,O,O,O,O), (O,O,O,O,O,O,O,O), (O,O,O,O,O,O,O,O), (O,O,O,O,O,O,O,O), (O,O,O,O,O,O,O,O), (O,O,O,O,O,O,O,O), (O,O,O,O,O,O,O,O)) -> TUnit
    | _                                                                                                                                                        -> TUnused
  *)

  let tag_of_typ pty = Type.(
  if !Flags.rtti then
    match pty with
    | Nat
    | Int ->                                                                        0b10L
    | Nat64 ->                                                                    0b0100L
    | Int64 ->                                                                    0b1100L
    | Nat32 ->                                     0b01000000_00000000_00000000_00000000L
    | Int32 ->                                     0b11000000_00000000_00000000_00000000L
    | Char  ->                        0b010_00000000_00000000_00000000_00000000_00000000L
    | Nat16 ->                   0b01000000_00000000_00000000_00000000_00000000_00000000L
    | Int16 ->                   0b11000000_00000000_00000000_00000000_00000000_00000000L
    | Nat8  ->          0b01000000_00000000_00000000_00000000_00000000_00000000_00000000L
    | Int8  ->          0b11000000_00000000_00000000_00000000_00000000_00000000_00000000L
    | _  -> assert false
  else
    (* no tag *)
    match pty with
    | Nat
    | Int
    | Nat64
    | Int64
    | Nat32
    | Int32
    | Char
    | Nat16
    | Int16
    | Nat8
    | Int8 -> 0L
    | _  -> assert false)

  let unit_tag = 
    if !Flags.rtti then
      (* all tag, no payload (none needed) *)
      0b01000000_00000000_00000000_00000000_00000000_00000000_00000000_00000000L
    else
      (* no tag *)
      0L

  (* Number of payload bits in compact representation, including any sign *)
  let ubits_of pty = Type.(
    if !Flags.rtti then
      match pty with
      | Nat | Int     -> 62
      | Nat64 | Int64 -> 60
      | Nat32 | Int32 -> 32
      | Char          -> 21 (* suffices for 21-bit UTF8 codepoints *)
      | Nat16 | Int16 -> 16
      | Nat8  | Int8  ->  8
      | _ -> assert false
    else
      match pty with
      | Nat   | Int   -> 63
      | Nat64 | Int64 -> 63
      | Nat32 | Int32 -> 32
      | Char          -> 21 (* suffices for 21-bit UTF8 codepoints *)
      | Nat16 | Int16 -> 16
      | Nat8  | Int8  ->  8
      | _ -> assert false)

end

(*
Pointers are skewed (translated) -1 relative to the actual offset.
See documentation of module BitTagged for more detail.
*)
let ptr_skew = -1L

let ptr_unskew = 1L

(* Generating function names for functions parametrized by prim types *)
let prim_fun_name p stem = Printf.sprintf "%s<%s>" stem (Type.string_of_prim p)

(* Helper functions to produce annotated terms (Wasm.AST) *)
let nr x = Wasm.Source.{ it = x; at = no_region }

let todo fn se x = Printf.eprintf "%s: %s" fn (Wasm.Sexpr.to_string 80 se); x

exception CodegenError of string
let fatal fmt = Printf.ksprintf (fun s -> raise (CodegenError s)) fmt

module StaticBytes = struct
  (* A very simple DSL to describe static memory *)

  type t_ =
    | I32 of int32
    | I64 of int64
    | Seq of t
    | Bytes of string

  and t = t_ list

  let i64s is = Seq (List.map (fun i -> I64 i) is)

  let rec add : Buffer.t -> t_ -> unit = fun buf -> function
    | I32 i -> Buffer.add_int32_le buf i
    | I64 i -> Buffer.add_int64_le buf i
    | Seq xs -> List.iter (add buf) xs
    | Bytes b -> Buffer.add_string buf b

  let as_bytes : t -> string = fun xs ->
    let buf = Buffer.create 32 in
    List.iter (add buf) xs;
    Buffer.contents buf

  let as_words static_bytes =
    let rec convert_to_words binary index = 
      assert (index <= (Bytes.length binary));
      if (Bytes.length binary) = index then 
        []
      else 
        let number = Bytes.get_int64_le binary index in
        let next_index = Int.add index 8 in
        [number] @ (convert_to_words binary next_index)
    in
    convert_to_words (Bytes.of_string (as_bytes static_bytes)) 0

end (* StaticBytes *)

module Const = struct

  (* Literals, as used in constant values. This is a projection of Ir.Lit,
     combining cases whose details we no longer care about.
     Should be still precise enough to map to the cases supported by SR.t.

     In other words: It is the smallest type that allows these three functions:

       (* projection of Ir.list. NB: pure, no access to env *)
       const_lit_of_lit : Ir.lit -> Const.lit (* NB: pure, no access to env *)

       (* creates vanilla representation (e.g. to put in static data structures *)
       vanilla_lit : E.env -> Const.lit -> i64

       (* creates efficient stack representation *)
       compile_lit : E.env -> Const.lit -> (SR.t, code)

  *)

  type lit =
    | Vanilla of int64 (* small words, no static data, already in vanilla format *)
    | BigInt of Big_int.big_int
    | Bool of bool
    | Word64 of Type.prim * int64
    | Float64 of Numerics.Float.t
    | Blob of string
    | Null

  let lit_eq l1 l2 = match l1, l2 with
    | Vanilla i, Vanilla j -> i = j
    | BigInt i, BigInt j -> Big_int.eq_big_int i j
    | Word64 (tyi, i), Word64 (tyj, j) -> tyi = tyj && i = j
    | Float64 i, Float64 j -> i = j
    | Bool i, Bool j -> i = j
    | Blob s, Blob t -> s = t
    | Null, Null -> true
    | _ -> false

  (* Inlineable functions

     The prelude/prim.mo is full of functions simply wrapping a prim, e.g.

        func int64ToNat64(n : Int64) : Nat64 = (prim "num_wrap_Int64_Nat64" : Int64 -> Nat64) n;

     generating a Wasm function for them and calling them is absurdly expensive
     when the prim is just a simple Wasm instruction. Also, it requires boxing
     and unboxing arguments and results.

     So we recognize such functions when creating the `const` summary, and use the prim
     directly when calling such function.

     Can be extended to cover more forms of inlineable functions.
  *)
  type fun_rhs =
    | Complicated (* no inlining possible *)
    | PrimWrapper of Ir.prim

  (* Constant known values.

     These are values that
     * are completely known constantly
     * do not require Wasm code to be executed (e.g. in `start`)
     * can be used directly (e.g. Call, not CallIndirect)
     * can be turned into Vanilla heap data on demand

     See ir_passes/const.ml for what precisely we can compile as const now.
  *)

  type v =
    | Fun of int32 * (unit -> int32) * fun_rhs (* function pointer calculated upon first use *)
    | Message of int32 (* anonymous message, only temporary *)
    | Obj of (string * v) list
    | Unit
    | Array of v list (* also tuples, but not nullary *)
    | Tag of (string * v)
    | Opt of v
    | Lit of lit

  let rec eq v1 v2 = match v1, v2 with
    | Fun (id1, _, _), Fun (id2, _, _) -> id1 = id2
    | Message fi1, Message fi2 -> fi1 = fi2
    | Obj fields1, Obj fields2 ->
      let equal_fields (name1, field_value1) (name2, field_value2) = (name1 = name2) && (eq field_value1 field_value2) in
      List.for_all2 equal_fields fields1 fields2
    | Unit, Unit -> true
    | Array elements1, Array elements2 ->
      List.for_all2 eq elements1 elements2
    | Tag (name1, tag_value1), Tag (name2, tag_value2) ->
      (name1 = name2) && (eq tag_value1 tag_value2)
    | Opt opt_value1, Opt opt_value2 -> eq opt_value1 opt_value2
    | Lit l1, Lit l2 -> lit_eq l1 l2
    | Fun _, _ | Message _, _ | Obj _, _ | Unit, _ 
    | Array _, _ | Tag _, _ | Opt _, _ | Lit _, _ -> false

end (* Const *)

module SR = struct
  (* This goes with the StackRep module, but we need the types earlier *)

  (* Value representation on the stack:

     Compiling an expression means putting its value on the stack. But
     there are various ways of putting a value onto the stack -- unboxed,
     tupled etc.
   *)
  type t =
    | Vanilla
    | UnboxedTuple of int
    | UnboxedWord64 of Type.prim
    | UnboxedFloat64
    | Unreachable
    | Const of Const.v

  let unit = UnboxedTuple 0

  let bool = Vanilla

  (* Because t contains Const.t, and that contains Const.v, and that contains
     Const.lit, and that contains Big_int, we cannot just use normal `=`. So we
     have to write our own equality.
  *)
  let eq (t1 : t) (t2 : t) = match t1, t2 with
    | Const c1, Const c2 -> Const.eq c1 c2
    | _ -> t1 = t2

  let to_var_type : t -> value_type = function
    | Vanilla -> I64Type
    | UnboxedWord64 _ -> I64Type
    | UnboxedFloat64 -> F64Type
    | UnboxedTuple n -> fatal "to_var_type: UnboxedTuple"
    | Const _ -> fatal "to_var_type: Const"
    | Unreachable -> fatal "to_var_type: Unreachable"

end (* SR *)

(*

** The compiler environment.

Of course, as we go through the code we have to track a few things; these are
put in the compiler environment, type `E.t`. Some fields are valid globally, some
only make sense locally, i.e. within a single function (but we still put them
in one big record, for convenience).

The fields fall into the following categories:

 1. Static global fields. Never change.
    Example: whether we are compiling with -no-system-api

 2. Mutable global fields. Change only monotonically.
    These are used to register things like functions. This should be monotone
    in the sense that entries are only added, and that the order should not
    matter in a significant way. In some instances, the list contains futures
    so that we can reserve and know the _position_ of the thing before we have
    to actually fill it in.

 3. Static local fields. Never change within a function.
    Example: number of parameters and return values

 4. Mutable local fields. See above
    Example: Name and type of locals.

**)

(* Before we can define the environment, we need some auxillary types *)

module E = struct

  (* Utilities, internal to E *)
  let reg (ref : 'a list ref) (x : 'a) : int32 =
      let i = Wasm.I32.of_int_u (List.length !ref) in
      ref := !ref @ [ x ];
      i

  let reserve_promise (ref : 'a Lib.Promise.t list ref) _s : (int32 * ('a -> unit)) =
      let p = Lib.Promise.make () in (* For debugging with named promises, use s here *)
      let i = Wasm.I32.of_int_u (List.length !ref) in
      ref := !ref @ [ p ];
      (i, Lib.Promise.fulfill p)


  (* The environment type *)
  module NameEnv = Env.Make(String)
  module StringEnv = Env.Make(String)
  module LabSet = Set.Make(String)
  module FeatureSet = Set.Make(String)

  module FunEnv = Env.Make(Int32)
  type local_names = (int32 * string) list (* For the debug section: Names of locals *)
  type func_with_names = func * local_names
  type lazy_function = (int32, func_with_names) Lib.AllocOnUse.t
  type type_descriptor = {
    candid_data_segment : int32;
    type_offsets_segment : int32;
    idl_types_segment : int32;
  }
  (* Object allocation code. *)
  type object_allocation = t -> G.t
  (* Pool of shared objects.
     Alllocated in the dynamic heap on program initialization/upgrade.
     Identified by the index position in this list and accessed via the runtime system.
     Registered as GC root set and replaced on program upgrade. 
  *)
  and object_pool = {
    objects: object_allocation list ref;
    frozen: bool ref;
  }
  and t = {
    (* Global fields *)
    (* Static *)
    mode : Flags.compile_mode;
    rts : Wasm_exts.CustomModule.extended_module option; (* The rts. Re-used when compiling actors *)
    trap_with : t -> string -> G.t;
      (* Trap with message; in the env for dependency injection *)

    (* Per module fields (only valid/used inside a module) *)
    (* Immutable *)

    (* Mutable *)
    func_types : func_type list ref;
    func_imports : import list ref;
    other_imports : import list ref;
    exports : export list ref;
    funcs : (func * string * local_names) Lib.Promise.t list ref;
    func_ptrs : int32 FunEnv.t ref;
    end_of_table : int32 ref;
    globals : (global Lib.Promise.t * string) list ref;
    global_names : int32 NameEnv.t ref;
    named_imports : int32 NameEnv.t ref;
    built_in_funcs : lazy_function NameEnv.t ref;
    static_strings : int32 StringEnv.t ref;
    data_segments : string list ref; (* Passive data segments *)
    object_pool : object_pool;
      
    (* Types accumulated in global typtbl (for candid subtype checks)
       See Note [Candid subtype checks]
    *)
    typtbl_typs : Type.typ list ref;

    (* Metadata *)
    args : (bool * string) option ref;
    service : (bool * string) option ref;
    stable_types : (bool * string) option ref;
    labs : LabSet.t ref; (* Used labels (fields and variants),
                            collected for Motoko custom section 0 *)

    (* Local fields (only valid/used inside a function) *)
    (* Static *)
    n_param : int32; (* Number of parameters (to calculate indices of locals) *)
    return_arity : int; (* Number of return values (for type of Return) *)

    (* Mutable *)
    locals : value_type list ref; (* Types of locals *)
    local_names : (int32 * string) list ref; (* Names of locals *)

    features : FeatureSet.t ref; (* Wasm features using wasmtime naming *)

    (* requires stable memory (and emulation on wasm targets) *)
    requires_stable_memory : bool ref;

    (* Type descriptor of current program version, created on `conclude_module`. *)
    global_type_descriptor : type_descriptor option ref;

    (* Counter for deriving a unique id per constant function. *)
    constant_functions : int32 ref;
  }

  (* Compile-time-known value, either a plain vanilla constant or a shared object. *)
  type shared_value = 
  | Vanilla of int64
  | SharedObject of int64 (* index in object pool *)

  (* The initial global environment *)
  let mk_global mode rts trap_with : t = {
    mode;
    rts;
    trap_with;
    func_types = ref [];
    func_imports = ref [];
    other_imports = ref [];
    exports = ref [];
    funcs = ref [];
    func_ptrs = ref FunEnv.empty;
    end_of_table = ref 0l;
    globals = ref [];
    global_names = ref NameEnv.empty;
    named_imports = ref NameEnv.empty;
    built_in_funcs = ref NameEnv.empty;
    static_strings = ref StringEnv.empty;
    data_segments = ref [];
    object_pool = { objects = ref []; frozen = ref false };
    typtbl_typs = ref [];
    (* Metadata *)
    args = ref None;
    service = ref None;
    stable_types = ref None;
    labs = ref LabSet.empty;
    (* Actually unused outside mk_fun_env: *)
    n_param = 0l;
    return_arity = 0;
    locals = ref [];
    local_names = ref [];
    features = ref FeatureSet.empty;
    requires_stable_memory = ref false;
    global_type_descriptor = ref None;
    constant_functions = ref 0l;
  }

  (* This wraps Mo_types.Hash.hash to also record which labels we have seen,
      so that that data can be put in a custom section, useful for debugging.
      Thus Mo_types.Hash.hash should not be called directly!
   *)
  let hash (env : t) lab =
    env.labs := LabSet.add lab (!(env.labs));
    Wasm.I64_convert.extend_i32_u (Mo_types.Hash.hash lab)

  let get_labs env = LabSet.elements (!(env.labs))

  let mk_fun_env env n_param return_arity =
    { env with
      n_param;
      return_arity;
      locals = ref [];
      local_names = ref [];
    }

  (* We avoid accessing the fields of t directly from outside of E, so here are a
     bunch of accessors. *)

  let mode (env : t) = env.mode

  let add_anon_local (env : t) ty =
    let i = reg env.locals ty in
    Wasm.I32.add env.n_param i

  let add_local_name (env : t) li name =
    let _ = reg env.local_names (li, name) in ()

  let get_locals (env : t) = !(env.locals)
  let get_local_names (env : t) : (int32 * string) list = !(env.local_names)

  let _add_other_import (env : t) m =
    ignore (reg env.other_imports m)

  let add_export (env : t) e =
    ignore (reg env.exports e)

  let add_global (env : t) name g =
    assert (not (NameEnv.mem name !(env.global_names)));
    let gi = reg env.globals (g, name) in
    env.global_names := NameEnv.add name gi !(env.global_names)

  let add_global64_delayed (env : t) name mut : int64 -> unit =
    let p = Lib.Promise.make () in
    add_global env name p;
    (fun init ->
      Lib.Promise.fulfill p (nr {
        gtype = GlobalType (I64Type, mut);
        value = nr (G.to_instr_list (G.i (Const (nr (Wasm_exts.Values.I64 init)))))
      })
    )
  let add_global64 (env : t) name mut init =
    add_global64_delayed env name mut init

  let get_global (env : t) name : int32 =
    match NameEnv.find_opt name !(env.global_names) with
    | Some gi -> gi
    | None -> raise (Invalid_argument (Printf.sprintf "No global named %s declared" name))

  let get_global64_lazy (env : t) name mut init : int32 =
    match NameEnv.find_opt name !(env.global_names) with
    | Some gi -> gi
    | None -> add_global64 env name mut init; get_global env name

  let export_global env name =
    add_export env (nr {
      name = Lib.Utf8.decode name;
      edesc = nr (GlobalExport (nr (get_global env name)))
    })

  let get_globals (env : t) = List.map (fun (g,n) -> Lib.Promise.value g) !(env.globals)

  let reserve_fun (env : t) name =
    let (j, fill) = reserve_promise env.funcs name in
    let n = Int32.of_int (List.length !(env.func_imports)) in
    let fi = Int32.add j n in
    let fill_ (f, local_names) = fill (f, name, local_names) in
    (fi, fill_)

  let add_fun (env : t) name (f, local_names) =
    let (fi, fill) = reserve_fun env name in
    fill (f, local_names);
    fi

  let make_lazy_function env name : lazy_function =
    Lib.AllocOnUse.make (fun () -> reserve_fun env name)

  let get_constant_function_id (env : t) : int32 =
    let id = !(env.constant_functions) in
    env.constant_functions := (Int32.add id 1l);
    id

  let lookup_built_in (env : t) name : lazy_function =
    match NameEnv.find_opt name !(env.built_in_funcs) with
    | None ->
      let lf = make_lazy_function env name in
      env.built_in_funcs := NameEnv.add name lf !(env.built_in_funcs);
      lf
    | Some lf -> lf

  let built_in (env : t) name : int32 =
    Lib.AllocOnUse.use (lookup_built_in env name)

  let define_built_in (env : t) name mk_fun : unit =
    Lib.AllocOnUse.def  (lookup_built_in env name) mk_fun

  let get_return_arity (env : t) = env.return_arity

  let get_func_imports (env : t) = !(env.func_imports)
  let get_other_imports (env : t) = !(env.other_imports)
  let get_exports (env : t) = !(env.exports)
  let get_funcs (env : t) = List.map Lib.Promise.value !(env.funcs)

  let func_type (env : t) ty =
    let rec go i = function
      | [] -> env.func_types := !(env.func_types) @ [ ty ]; Int32.of_int i
      | ty'::tys when ty = ty' -> Int32.of_int i
      | _ :: tys -> go (i+1) tys
       in
    go 0 !(env.func_types)

  let get_types (env : t) = !(env.func_types)

  let add_func_import (env : t) modname funcname arg_tys ret_tys =
    if !(env.funcs) <> [] then
      raise (CodegenError "Add all imports before all functions!");

    let i = {
      module_name = Lib.Utf8.decode modname;
      item_name = Lib.Utf8.decode funcname;
      idesc = nr (FuncImport (nr (func_type env (FuncType (arg_tys, ret_tys)))))
    } in
    let fi = reg env.func_imports (nr i) in
    let name = modname ^ "." ^ funcname in
    assert (not (NameEnv.mem name !(env.named_imports)));
    env.named_imports := NameEnv.add name fi !(env.named_imports)

  let call_import (env : t) modname funcname =
    let name = modname ^ "." ^ funcname in
    match NameEnv.find_opt name !(env.named_imports) with
      | Some fi -> G.i (Call (nr fi))
      | _ ->
        raise (Invalid_argument (Printf.sprintf "Function import not declared: %s\n" name))

  let reuse_import (env : t) modname funcname =
    let name = modname ^ "." ^ funcname in
    match NameEnv.find_opt name !(env.named_imports) with
      | Some fi -> fi
      | _ ->
        raise (Invalid_argument (Printf.sprintf "Function import not declared: %s\n" name))

  let get_rts (env : t) = env.rts

  let as_block_type env : stack_type -> block_type = function
    | [] -> ValBlockType None
    | [t] -> ValBlockType (Some t)
    | ts -> VarBlockType (nr (func_type env (FuncType ([], ts))))


  let prepare_branch_condition =
    G.i (Convert (Wasm_exts.Values.I32 I32Op.WrapI64))
  let if0 then_block else_block =
    prepare_branch_condition ^^
    G.if0 then_block else_block
  let if1 return_type then_block else_block =
    prepare_branch_condition ^^
    G.if1 return_type then_block else_block

  let if_ env tys thn els = prepare_branch_condition ^^ G.if_ (as_block_type env tys) thn els
  let block_ env tys bdy = G.block_ (as_block_type env tys) bdy


  let trap_with env msg = env.trap_with env msg
  let then_trap_with env msg = if0 (trap_with env msg) G.nop
  let else_trap_with env msg = if0 G.nop (trap_with env msg)

  let word_size = 8L

  let add_data_segment (env : t) data : int32 =
    let index = List.length !(env.data_segments) in
    env.data_segments := !(env.data_segments) @ [ data ];
    Int32.of_int index

  let add_fun_ptr (env : t) fi : int32 =
    match FunEnv.find_opt fi !(env.func_ptrs) with
    | Some fp -> fp
    | None ->
      let fp = !(env.end_of_table) in
      env.func_ptrs := FunEnv.add fi fp !(env.func_ptrs);
      env.end_of_table := Int32.add !(env.end_of_table) 1l;
      fp

  let get_elems env =
    FunEnv.bindings !(env.func_ptrs)

  let get_end_of_table env : int32 =
    !(env.end_of_table)

  let add_static (env : t) (data : StaticBytes.t) : int32 =
    let b = StaticBytes.as_bytes data in
    match StringEnv.find_opt b !(env.static_strings)  with
    | Some segment_index -> segment_index
    | None ->
      let segment_index = add_data_segment env b  in
      env.static_strings := StringEnv.add b segment_index !(env.static_strings);
      segment_index

  let replace_data_segment (env : t) (segment_index : int32) (data : StaticBytes.t) : int64 =
    let new_value = StaticBytes.as_bytes data in
    let segment_index = Int32.to_int segment_index in
    assert (segment_index < List.length !(env.data_segments));
    env.data_segments := List.mapi (fun index old_value -> 
      if index = segment_index then
        (assert (old_value = "");
        new_value)
      else 
        old_value
      ) !(env.data_segments);
    Int64.of_int (String.length new_value)

  let get_data_segments (env : t) =
    !(env.data_segments)

  let object_pool_add (env : t) (allocation : t -> G.t) : int64 =
    if !(env.object_pool.frozen) then raise (Invalid_argument "Object pool frozen");
    let index = List.length !(env.object_pool.objects) in
    env.object_pool.objects := !(env.object_pool.objects) @ [ allocation ];
    Int64.of_int index

  let object_pool_size (env : t) : int =
    List.length !(env.object_pool.objects)

  let iterate_object_pool (env : t) f =
    G.concat_mapi f !(env.object_pool.objects)

  let collect_garbage env force =
    let name = "incremental_gc" in
    let gc_fn = if force || !Flags.force_gc then name else "schedule_" ^ name in
    call_import env "rts" gc_fn

  (* See Note [Candid subtype checks] *)
  (* NB: we don't bother detecting duplicate registrations here because the code sharing machinery
     ensures that `add_typtbl_typ t` is called at most once for any `t` with a distinct type hash *)
  let add_typtbl_typ (env : t) ty : Int32.t =
    reg env.typtbl_typs ty

  let get_typtbl_typs (env : t) : Type.typ list =
    !(env.typtbl_typs)

  let add_feature (env : t) f =
    env.features := FeatureSet.add f (!(env.features))

  let get_features (env : t) = FeatureSet.elements (!(env.features))

  let require_stable_memory (env : t)  =
    if not !(env.requires_stable_memory)
    then
      (env.requires_stable_memory := true;
       match mode env with
       | Flags.ICMode | Flags.RefMode ->
          ()
       | Flags.WASIMode | Flags.WasmMode ->
          add_feature env "bulk-memory";
          add_feature env "multi-memory")

  let requires_stable_memory (env : t) =
    !(env.requires_stable_memory)

  let get_memories (env : t) initial_memory_pages =
    nr {mtype = MemoryType ({min = initial_memory_pages; max = None}, I64IndexType)}
    ::
    match mode env with
    | Flags.WASIMode | Flags.WasmMode when !(env.requires_stable_memory) ->
      [ nr {mtype = MemoryType ({min = Int64.zero; max = None}, I64IndexType)} ]
    | _ -> []
end


(* General code generation functions:
   Rule of thumb: Here goes stuff that independent of the Motoko AST.
*)

(* Function called compile_* return a list of instructions (and maybe other stuff) *)


let compile_comparison rel = 
  G.i (Compare (Wasm_exts.Values.I64 rel)) ^^
  G.i (Convert (Wasm_exts.Values.I64 I64Op.ExtendUI32))
let compile_comparison_32 rel = 
  G.i (Compare (Wasm_exts.Values.I32 rel)) ^^
  G.i (Convert (Wasm_exts.Values.I64 I64Op.ExtendUI32))
let compile_test op =
  G.i (Test (Wasm_exts.Values.I64 op)) ^^
  G.i (Convert (Wasm_exts.Values.I64 I64Op.ExtendUI32))
let compile_comparison_f64 rel = 
  G.i (Compare (Wasm_exts.Values.F64 rel)) ^^
  G.i (Convert (Wasm_exts.Values.I64 I64Op.ExtendUI32))

let compile_unboxed_const i = G.i (Const (nr (Wasm_exts.Values.I64 i)))
let compile_const_32 i = G.i (Const (nr (Wasm_exts.Values.I32 i)))
let compile_unboxed_zero = compile_unboxed_const 0L
let compile_unboxed_one = compile_unboxed_const 1L

(* Some common arithmetic, used for pointer and index arithmetic *)
let compile_op_const op i =
    compile_unboxed_const i ^^
    G.i (Binary (Wasm_exts.Values.I64 op))
let compile_add_const = compile_op_const I64Op.Add
let compile_sub_const = compile_op_const I64Op.Sub
let compile_mul_const = compile_op_const I64Op.Mul
let compile_divU_const = compile_op_const I64Op.DivU
let compile_shrU_const = compile_op_const I64Op.ShrU
let compile_shrS_const = compile_op_const I64Op.ShrS
let compile_shl_const = compile_op_const I64Op.Shl
let compile_rotl_const = compile_op_const I64Op.Rotl
let compile_rotr_const = compile_op_const I64Op.Rotr
let compile_bitand_const = compile_op_const I64Op.And
let compile_bitor_const = function
  | 0L -> G.nop | n -> compile_op_const I64Op.Or n
let compile_xor_const = function
  | 0L -> G.nop | n -> compile_op_const I64Op.Xor n
let compile_rel_const rel i =
  compile_unboxed_const i ^^
  compile_comparison rel
let compile_eq_const = function
  | 0L -> compile_test I64Op.Eqz
  | i -> compile_rel_const I64Op.Eq i

let compile_op32_const op i =
    compile_const_32 i ^^
    G.i (Binary (Wasm_exts.Values.I32 op))
let compile_add32_const = compile_op32_const I32Op.Add
let _compile_sub32_const = compile_op32_const I32Op.Sub
let _compile_mul32_const = compile_op32_const I32Op.Mul
let _compile_divU32_const = compile_op32_const I32Op.DivU
let _compile_shrU32_const = function
  | 0l -> G.nop | n -> compile_op32_const I32Op.ShrU n
let _compile_shrS32_const = function
  | 0l -> G.nop | n -> compile_op32_const I32Op.ShrS n
let _compile_shl32_const = function
  | 0l -> G.nop | n -> compile_op32_const I32Op.Shl n
let compile_eq32_const i =
  compile_const_32 i ^^
  compile_comparison_32 I32Op.Eq

(* Analogous to Lib.Uint32.compare *)
let compare_uint64 i1 i2 =
  if i1 < 0L && i2 >= 0L then 1
  else if i1 >= 0L && i2 < 0L then -1
  else Int64.compare i1 i2

(* A common variant of todo *)

let todo_trap env fn se = todo fn se (E.trap_with env ("TODO: " ^ fn))
let _todo_trap_SR env fn se = todo fn se (SR.Unreachable, E.trap_with env ("TODO: " ^ fn))

(* Locals *)

let new_local_ env t name =
  let i = E.add_anon_local env t in
  E.add_local_name env i name;
  ( G.i (LocalSet (nr i))
  , G.i (LocalGet (nr i))
  , i
  )

let new_local env name =
  let (set_i, get_i, _) = new_local_ env I64Type name
  in (set_i, get_i)

let new_local32 env name =
  let (set_i, get_i, _) = new_local_ env I32Type name
  in (set_i, get_i)

(* Some common code macros *)

(* Iterates while cond is true. *)
let compile_while env cond body =
    G.loop0 (
      cond ^^ E.if0 (body ^^ G.i (Br (nr 1l))) G.nop
    )

(* Expects a number n on the stack. Iterates from m to below that number. *)
let from_m_to_n env m mk_body =
    let (set_n, get_n) = new_local env "n" in
    let (set_i, get_i) = new_local env "i" in
    set_n ^^
    compile_unboxed_const m ^^
    set_i ^^

    compile_while env
      ( get_i ^^
        get_n ^^
        compile_comparison I64Op.LtU
      ) (
        mk_body get_i ^^

        get_i ^^
        compile_add_const 1L ^^
        set_i
      )

(* Expects a number on the stack. Iterates from zero to below that number. *)
let from_0_to_n env mk_body = from_m_to_n env 0L mk_body

(* Pointer reference and dereference  *)

let load_unskewed_ptr : G.t =
  G.i (Load {ty = I64Type; align = 3; offset = 0L; sz = None})

let store_unskewed_ptr : G.t =
  G.i (Store {ty = I64Type; align = 3; offset = 0L; sz = None})
  
let load_ptr : G.t =
  G.i (Load {ty = I64Type; align = 3; offset = ptr_unskew; sz = None})

let store_ptr : G.t =
  G.i (Store {ty = I64Type; align = 3; offset = ptr_unskew; sz = None})

let narrow_to_32 env get_value =
  get_value ^^
  compile_unboxed_const 0xffff_ffffL ^^
  compile_comparison I64Op.LeU ^^
  E.else_trap_with env "cannot narrow to 32 bit" ^^ (* Note: If narrow fails during print, the trap print leads to an infinite recursion and a stack overflow *)
  get_value ^^
  G.i (Convert (Wasm_exts.Values.I32 I32Op.WrapI64))

module FakeMultiVal = struct
  (* For some use-cases (e.g. processing the compiler output with analysis
     tools) it is useful to avoid the multi-value extension.

     This module provides mostly transparent wrappers that put multiple values
     in statically allocated globals and pull them off again.

     So far only does I64Type (but that could be changed).

     If the multi_value flag is on, these do not do anything.
  *)
  let ty tys =
    if !Flags.multi_value || List.length tys <= 1
    then tys
    else []

  let global env i =
    E.get_global64_lazy env (Printf.sprintf "multi_val_%d" i) Mutable 0L

  let store env tys =
    if !Flags.multi_value || List.length tys <= 1 then G.nop else
    G.concat_mapi (fun i ty ->
      assert(ty = I64Type);
      G.i (GlobalSet (nr (global env i)))
    ) tys

  let load env tys =
    if !Flags.multi_value || List.length tys <= 1 then G.nop else
    let n = List.length tys - 1 in
    G.concat_mapi (fun i ty ->
      assert(ty = I64Type);
      G.i (GlobalGet (nr (global env (n - i))))
    ) tys

  (* A drop-in replacement for E.if_ *)
  let if_ env bt thn els =
    E.if_ env (ty bt) (thn ^^ store env bt) (els ^^ store env bt) ^^
    load env bt

  (* A block that can be exited from *)
  let block_ env bt body =
    E.block_ env (ty bt) (G.with_current_depth (fun depth ->
      body (store env bt ^^ G.branch_to_ depth)
    )) ^^
    load env bt

end (* FakeMultiVal *)

module Func = struct
  (* This module contains basic bookkeeping functionality to define functions,
     in particular creating the environment, and finally adding it to the environment.
  *)


  let of_body env params retty mk_body =
    let env1 = E.mk_fun_env env (Int32.of_int (List.length params)) (List.length retty) in
    List.iteri (fun i (n,_t) -> E.add_local_name env1 (Int32.of_int i) n) params;
    let ty = FuncType (List.map snd params, FakeMultiVal.ty retty) in
    let body = G.to_instr_list (
      mk_body env1 ^^ FakeMultiVal.store env1 retty
    ) in
    (nr { ftype = nr (E.func_type env ty);
          locals = E.get_locals env1;
          body }
    , E.get_local_names env1)

  let define_built_in env name params retty mk_body =
    E.define_built_in env name (lazy (of_body env params retty mk_body))

  type sharing =
    Always (* i.e. never inline *)
  | Never  (* i.e. always inline *)

  (* (Almost) transparently lift code into a function and call this function,
     unless sharing = Never and not (!Flags.share_code) in which case the code
     is inlined.
     NB: inlined code must not be recursive nor `return`.
  *)
  (* Also add a hack to support multiple return values *)
  let share_code sharing env name params retty mk_body =
    if sharing = Always || !Flags.share_code
    then
      let getters =
        List.mapi
          (fun i (n, t) -> (G.i (LocalGet (nr (Int32.of_int i)))))
          params
      in
      define_built_in env name params retty (fun env -> mk_body env getters);
      G.i (Call (nr (E.built_in env name))) ^^
      FakeMultiVal.load env retty
    else begin
      assert (sharing = Never);
      let locals =
        List.map
           (fun (n, t) -> new_local_ env t n)
           params
      in
      let set_locals = List.fold_right (fun (set, get, _) is-> is ^^ set) locals G.nop in
      let getters = List.map (fun (set, get, _) -> get) locals in
      set_locals ^^
      mk_body env getters ^^ FakeMultiVal.store env retty ^^
      FakeMultiVal.load env retty
   end

  (* Shorthands for various arities *)
  let [@warning "-8"] share_code0 sharing env name retty mk_body =
    share_code sharing env name [] retty (fun env [] -> mk_body env)
  let [@warning "-8"] share_code1 sharing env name p1 retty mk_body =
    share_code sharing env name [p1] retty (fun env [g1] -> mk_body env
        g1
    )
  let [@warning "-8"] share_code2 sharing env name (p1,p2) retty mk_body =
    share_code sharing env name [p1; p2] retty (fun env [g1; g2] -> mk_body env
      g1
      g2
    )
  let [@warning "-8"] share_code3 sharing env name (p1, p2, p3) retty mk_body =
    share_code sharing env name [p1; p2; p3] retty (fun env [g1; g2; g3] -> mk_body env
      g1
      g2
      g3
    )
  let [@warning "-8"] _share_code4 sharing env name (p1, p2, p3, p4) retty mk_body =
    share_code sharing env name [p1; p2; p3; p4] retty (fun env [g1; g2; g3; g4]-> mk_body env
      g1
      g2
      g3
      g4
    )
  let [@warning "-8"] _share_code6 sharing env name (p1, p2, p3, p4, p5, p6) retty mk_body =
    share_code sharing env name [p1; p2; p3; p4; p5; p6] retty (fun env [g1; g2; g3; g4; g5; g6] -> mk_body env
      g1
      g2
      g3
      g4
      g5
      g6
    )
  let [@warning "-8"] _share_code7 sharing env name (p1, p2, p3, p4, p5, p6, p7) retty mk_body =
    share_code sharing env name [p1; p2; p3; p4; p5; p6; p7] retty (fun env [g1; g2; g3; g4; g5; g6; g7] -> mk_body env
      g1
      g2
      g3
      g4
      g5
      g6
      g7
    )

  let [@warning "-8"] _share_code9 sharing env name (p1, p2, p3, p4, p5, p6, p7, p8, p9) retty mk_body =
    share_code sharing env name [p1; p2; p3; p4; p5; p6; p7; p8; p9] retty (fun env [g1; g2; g3; g4; g5; g6; g7; g8; g9] -> mk_body env
      g1
      g2
      g3
      g4
      g5
      g6
      g7
      g8
      g9
    )


end (* Func *)

module RTS = struct
  (* The connection to the C and Rust parts of the RTS *)
  let system_imports env =
    E.add_func_import env "rts" "initialize_incremental_gc" [] [];
    E.add_func_import env "rts" "schedule_incremental_gc" [] [];
    E.add_func_import env "rts" "incremental_gc" [] [];
    E.add_func_import env "rts" "write_with_barrier" [I64Type; I64Type] [];
    E.add_func_import env "rts" "allocation_barrier" [I64Type] [I64Type];
    E.add_func_import env "rts" "running_gc" [] [I32Type];
    E.add_func_import env "rts" "register_stable_type" [I64Type; I64Type] [];
    E.add_func_import env "rts" "load_stable_actor" [] [I64Type];
    E.add_func_import env "rts" "save_stable_actor" [I64Type] [];
    E.add_func_import env "rts" "free_stable_actor" [] [];
    E.add_func_import env "rts" "contains_field" [I64Type; I64Type] [I32Type];
    E.add_func_import env "rts" "initialize_static_variables" [I64Type] [];
    E.add_func_import env "rts" "get_static_variable" [I64Type] [I64Type];
    E.add_func_import env "rts" "set_static_variable" [I64Type; I64Type] [];
    E.add_func_import env "rts" "set_upgrade_instructions" [I64Type] [];
    E.add_func_import env "rts" "get_upgrade_instructions" [] [I64Type];
    E.add_func_import env "rts" "memcmp" [I64Type; I64Type; I64Type] [I32Type];
    E.add_func_import env "rts" "version" [] [I64Type];
    E.add_func_import env "rts" "parse_idl_header" [I32Type; I64Type; I64Type; I64Type; I64Type] [];
    E.add_func_import env "rts" "idl_alloc_typtbl" [I64Type; I64Type; I64Type; I64Type; I64Type] [];
    E.add_func_import env "rts" "idl_sub_buf_words" [I64Type; I64Type] [I64Type];
    E.add_func_import env "rts" "idl_sub_buf_init" [I64Type; I64Type; I64Type] [];
    E.add_func_import env "rts" "idl_sub"
      [I64Type; I64Type; I64Type; I64Type; I64Type; I64Type; I64Type; I32Type; I32Type] [I32Type];
    E.add_func_import env "rts" "leb128_decode" [I64Type] [I64Type];
    E.add_func_import env "rts" "sleb128_decode" [I64Type] [I64Type];
    E.add_func_import env "rts" "bigint_to_word32_wrap" [I64Type] [I32Type];
    E.add_func_import env "rts" "bigint_of_word64" [I64Type] [I64Type];
    E.add_func_import env "rts" "bigint_of_int64" [I64Type] [I64Type];
    E.add_func_import env "rts" "bigint_of_float64" [F64Type] [I64Type];
    E.add_func_import env "rts" "bigint_to_float64" [I64Type] [F64Type];
    E.add_func_import env "rts" "bigint_to_word64_wrap" [I64Type] [I64Type];
    E.add_func_import env "rts" "bigint_to_word64_trap" [I64Type] [I64Type];
    E.add_func_import env "rts" "bigint_to_word64_trap_with" [I64Type; I64Type] [I64Type];
    E.add_func_import env "rts" "bigint_eq" [I64Type; I64Type] [I32Type];
    E.add_func_import env "rts" "bigint_isneg" [I64Type] [I32Type];
    E.add_func_import env "rts" "bigint_count_bits" [I64Type] [I64Type];
    E.add_func_import env "rts" "bigint_2complement_bits" [I64Type] [I64Type];
    E.add_func_import env "rts" "bigint_lt" [I64Type; I64Type] [I32Type];
    E.add_func_import env "rts" "bigint_gt" [I64Type; I64Type] [I32Type];
    E.add_func_import env "rts" "bigint_le" [I64Type; I64Type] [I32Type];
    E.add_func_import env "rts" "bigint_ge" [I64Type; I64Type] [I32Type];
    E.add_func_import env "rts" "bigint_add" [I64Type; I64Type] [I64Type];
    E.add_func_import env "rts" "bigint_sub" [I64Type; I64Type] [I64Type];
    E.add_func_import env "rts" "bigint_mul" [I64Type; I64Type] [I64Type];
    E.add_func_import env "rts" "bigint_rem" [I64Type; I64Type] [I64Type];
    E.add_func_import env "rts" "bigint_div" [I64Type; I64Type] [I64Type];
    E.add_func_import env "rts" "bigint_pow" [I64Type; I64Type] [I64Type];
    E.add_func_import env "rts" "bigint_neg" [I64Type] [I64Type];
    E.add_func_import env "rts" "bigint_lsh" [I64Type; I64Type] [I64Type];
    E.add_func_import env "rts" "bigint_rsh" [I64Type; I64Type] [I64Type];
    E.add_func_import env "rts" "bigint_abs" [I64Type] [I64Type];
    E.add_func_import env "rts" "bigint_leb128_size" [I64Type] [I64Type];
    E.add_func_import env "rts" "bigint_leb128_encode" [I64Type; I64Type] [];
    E.add_func_import env "rts" "bigint_leb128_decode" [I64Type] [I64Type];
    E.add_func_import env "rts" "bigint_leb128_decode_word64" [I64Type; I64Type; I64Type] [I64Type];
    E.add_func_import env "rts" "bigint_sleb128_size" [I64Type] [I64Type];
    E.add_func_import env "rts" "bigint_sleb128_encode" [I64Type; I64Type] [];
    E.add_func_import env "rts" "bigint_sleb128_decode" [I64Type] [I64Type];
    E.add_func_import env "rts" "bigint_sleb128_decode_word64" [I64Type; I64Type; I64Type] [I64Type];
    E.add_func_import env "rts" "leb128_encode" [I64Type; I64Type] [];
    E.add_func_import env "rts" "sleb128_encode" [I64Type; I64Type] [];
    E.add_func_import env "rts" "utf8_valid" [I64Type; I64Type] [I32Type];
    E.add_func_import env "rts" "utf8_validate" [I64Type; I64Type] [];
    E.add_func_import env "rts" "skip_leb128" [I64Type] [];
    E.add_func_import env "rts" "skip_any" [I64Type; I64Type; I32Type; I32Type] [];
    E.add_func_import env "rts" "find_field" [I64Type; I64Type; I64Type; I32Type; I64Type] [I32Type];
    E.add_func_import env "rts" "skip_fields" [I64Type; I64Type; I64Type; I64Type] [];
    E.add_func_import env "rts" "remember_continuation" [I64Type] [I64Type];
    E.add_func_import env "rts" "recall_continuation" [I64Type] [I64Type];
    E.add_func_import env "rts" "peek_future_continuation" [I64Type] [I64Type];
    E.add_func_import env "rts" "continuation_count" [] [I64Type];
    E.add_func_import env "rts" "continuation_table_size" [] [I64Type];
    E.add_func_import env "rts" "blob_of_text" [I64Type] [I64Type];
    E.add_func_import env "rts" "text_compare" [I64Type; I64Type] [I64Type];
    E.add_func_import env "rts" "text_concat" [I64Type; I64Type] [I64Type];
    E.add_func_import env "rts" "text_iter_done" [I64Type] [I64Type];
    E.add_func_import env "rts" "text_iter" [I64Type] [I64Type];
    E.add_func_import env "rts" "text_iter_next" [I64Type] [I32Type];
    E.add_func_import env "rts" "text_len" [I64Type] [I64Type];
    E.add_func_import env "rts" "text_of_ptr_size" [I64Type; I64Type] [I64Type];
    E.add_func_import env "rts" "text_singleton" [I32Type] [I64Type];
    E.add_func_import env "rts" "text_size" [I64Type] [I64Type];
    E.add_func_import env "rts" "text_to_buf" [I64Type; I64Type] [];
    E.add_func_import env "rts" "text_lowercase" [I64Type] [I64Type];
    E.add_func_import env "rts" "text_uppercase" [I64Type] [I64Type];
    E.add_func_import env "rts" "region_init" [I64Type] [];
    E.add_func_import env "rts" "alloc_region" [I64Type; I64Type; I64Type] [I64Type];
    E.add_func_import env "rts" "init_region" [I64Type; I64Type; I64Type; I64Type] [];
    E.add_func_import env "rts" "region_new" [] [I64Type];
    E.add_func_import env "rts" "region_id" [I64Type] [I64Type];
    E.add_func_import env "rts" "region_page_count" [I64Type] [I64Type];
    E.add_func_import env "rts" "region_vec_pages" [I64Type] [I64Type];
    E.add_func_import env "rts" "region_size" [I64Type] [I64Type];
    E.add_func_import env "rts" "region_grow" [I64Type; I64Type] [I64Type];
    E.add_func_import env "rts" "region_load_blob" [I64Type; I64Type; I64Type] [I64Type];
    E.add_func_import env "rts" "region_store_blob" [I64Type; I64Type; I64Type] [];
    E.add_func_import env "rts" "region_load_word8" [I64Type; I64Type] [I32Type];
    E.add_func_import env "rts" "region_store_word8" [I64Type; I64Type; I32Type] [];
    E.add_func_import env "rts" "region_load_word16" [I64Type; I64Type] [I32Type];
    E.add_func_import env "rts" "region_store_word16" [I64Type; I64Type; I32Type] [];
    E.add_func_import env "rts" "region_load_word32" [I64Type; I64Type] [I32Type];
    E.add_func_import env "rts" "region_store_word32" [I64Type; I64Type; I32Type] [];
    E.add_func_import env "rts" "region_load_word64" [I64Type; I64Type] [I64Type];
    E.add_func_import env "rts" "region_store_word64" [I64Type; I64Type; I64Type] [];
    E.add_func_import env "rts" "region_load_float64" [I64Type; I64Type] [F64Type];
    E.add_func_import env "rts" "region_store_float64" [I64Type; I64Type; F64Type] [];
    E.add_func_import env "rts" "region0_get" [] [I64Type];
    E.add_func_import env "rts" "blob_of_principal" [I64Type] [I64Type];
    E.add_func_import env "rts" "principal_of_blob" [I64Type] [I64Type];
    E.add_func_import env "rts" "compute_crc32" [I64Type] [I32Type];
    E.add_func_import env "rts" "blob_iter_done" [I64Type] [I64Type];
    E.add_func_import env "rts" "blob_iter" [I64Type] [I64Type];
    E.add_func_import env "rts" "blob_iter_next" [I64Type] [I64Type];
    E.add_func_import env "rts" "pow" [F64Type; F64Type] [F64Type]; (* musl *)
    E.add_func_import env "rts" "sin" [F64Type] [F64Type]; (* musl *)
    E.add_func_import env "rts" "cos" [F64Type] [F64Type]; (* musl *)
    E.add_func_import env "rts" "tan" [F64Type] [F64Type]; (* musl *)
    E.add_func_import env "rts" "asin" [F64Type] [F64Type]; (* musl *)
    E.add_func_import env "rts" "acos" [F64Type] [F64Type]; (* musl *)
    E.add_func_import env "rts" "atan" [F64Type] [F64Type]; (* musl *)
    E.add_func_import env "rts" "atan2" [F64Type; F64Type] [F64Type]; (* musl *)
    E.add_func_import env "rts" "exp" [F64Type] [F64Type]; (* musl *)
    E.add_func_import env "rts" "log" [F64Type] [F64Type]; (* musl *)
    E.add_func_import env "rts" "fmod" [F64Type; F64Type] [F64Type]; (* remainder, musl *)
    E.add_func_import env "rts" "float_fmt" [F64Type; I64Type; I64Type] [I64Type];
    E.add_func_import env "rts" "char_to_upper" [I32Type] [I32Type];
    E.add_func_import env "rts" "char_to_lower" [I32Type] [I32Type];
    E.add_func_import env "rts" "char_is_whitespace" [I32Type] [I32Type];
    E.add_func_import env "rts" "char_is_lowercase" [I32Type] [I32Type];
    E.add_func_import env "rts" "char_is_uppercase" [I32Type] [I32Type];
    E.add_func_import env "rts" "char_is_alphabetic" [I32Type] [I32Type];
    E.add_func_import env "rts" "get_max_live_size" [] [I64Type];
    E.add_func_import env "rts" "get_reclaimed" [] [I64Type];
    E.add_func_import env "rts" "alloc_words" [I64Type] [I64Type];
    E.add_func_import env "rts" "get_total_allocations" [] [I64Type];
    E.add_func_import env "rts" "get_heap_size" [] [I64Type];
    E.add_func_import env "rts" "alloc_blob" [I64Type] [I64Type];
    E.add_func_import env "rts" "alloc_array" [I64Type] [I64Type];
    E.add_func_import env "rts" "buffer_in_32_bit_range" [] [I64Type];
    ()

end (* RTS *)

module GC = struct
  (* Record mutator/gc instructions counts *)

  let instruction_counter env =
    compile_const_32 0l ^^
    E.call_import env "ic0" "performance_counter"

  let register_globals env =
    E.add_global64 env "__mutator_instructions" Mutable 0L;
    E.add_global64 env "__collector_instructions" Mutable 0L

  let get_mutator_instructions env =
    G.i (GlobalGet (nr (E.get_global env "__mutator_instructions")))
  let set_mutator_instructions env =
    G.i (GlobalSet (nr (E.get_global env "__mutator_instructions")))

  let get_collector_instructions env =
    G.i (GlobalGet (nr (E.get_global env "__collector_instructions")))
  let set_collector_instructions env =
    G.i (GlobalSet (nr (E.get_global env "__collector_instructions")))

  let record_mutator_instructions env =
    match E.mode env with
    | Flags.(ICMode | RefMode)  ->
      instruction_counter env ^^
      set_mutator_instructions env
    | _ -> G.nop

  let record_collector_instructions env =
    match E.mode env with
    | Flags.(ICMode | RefMode)  ->
      instruction_counter env ^^
      get_mutator_instructions env ^^
      G.i (Binary (Wasm_exts.Values.I64 I64Op.Sub)) ^^
      set_collector_instructions env
    | _ -> G.nop

  let collect_garbage env =
    record_mutator_instructions env ^^
    E.collect_garbage env false ^^
    record_collector_instructions env

end (* GC *)

module Heap = struct
  (* General heap object functionality (allocation, setting fields, reading fields) *)

  (* Memory addresses are 64 bit (I64Type). *)
  let word_size = 8L


  (* The heap base global can only be used late, see conclude_module
     and GHC.register *)
  let get_heap_base env =
    G.i (GlobalGet (nr (E.get_global env "__heap_base")))

  let get_total_allocation env =
    E.call_import env "rts" "get_total_allocations"

  let get_reclaimed env =
    E.call_import env "rts" "get_reclaimed"

  let get_memory_size =
    G.i MemorySize ^^
    compile_mul_const page_size

  let get_max_live_size env =
    E.call_import env "rts" "get_max_live_size"

  (* Static allocation (always words)
     (uses dynamic allocation for smaller and more readable code) *)
  let alloc env (n : int64) : G.t =
    compile_unboxed_const n ^^
    E.call_import env "rts" "alloc_words"

  (* Heap objects *)

  (* At this level of abstraction, heap objects are just flat arrays of words *)

  let load_field (i : int64) : G.t =
    let offset = Int64.(add (mul word_size i) ptr_unskew) in
    G.i (Load {ty = I64Type; align = 3; offset; sz = None})

  let store_field (i : int64) : G.t =
    let offset = Int64.(add (mul word_size i) ptr_unskew) in
    G.i (Store {ty = I64Type; align = 3; offset; sz = None})

  (* Or even as a single 64 bit float *)

  let load_field_float64 (i : int64) : G.t =
    let offset = Int64.(add (mul word_size i) ptr_unskew) in
    G.i (Load {ty = F64Type; align = 3; offset; sz = None})

  let store_field_float64 (i : int64) : G.t =
    let offset = Int64.(add (mul word_size i) ptr_unskew) in
    G.i (Store {ty = F64Type; align = 3; offset; sz = None})

  (* Convenience functions related to memory *)
  (* Copying bytes (works on unskewed memory addresses) *)
  let memcpy env = G.i MemoryCopy
  (* Comparing bytes (works on unskewed memory addresses) *)
  let memcmp env = E.call_import env "rts" "memcmp" ^^ G.i (Convert (Wasm_exts.Values.I64 I64Op.ExtendUI32))

  let register env =
    let get_heap_base_fn = E.add_fun env "get_heap_base" (Func.of_body env [] [I64Type] (fun env ->
      get_heap_base env
    )) in

    E.add_export env (nr {
      name = Lib.Utf8.decode "get_heap_base";
      edesc = nr (FuncExport (nr get_heap_base_fn))
    })

  let get_heap_size env =
    E.call_import env "rts" "get_heap_size"

  let get_static_variable env index = 
    compile_unboxed_const index ^^
    E.call_import env "rts" "get_static_variable"

end (* Heap *)

module Stack = struct
  (* The RTS includes C code which requires a shadow stack in linear memory.
     We reserve some space for it at the beginning of memory space (just like
     wasm-l would), this way stack overflow would cause out-of-memory, and not
     just overwrite static data.

     We sometimes use the stack space if we need small amounts of scratch space.

     All pointers here are unskewed.

     (We report logical stack overflow as "RTS Stack underflow" as the stack
     grows downwards.)
  *)

  (* Predefined constant stack size of 4MB, according to the persistent memory layout. *)
  let stack_size = 4 * 1024 * 1024

  let end_ () = Int64.of_int stack_size 

  let register_globals env =
    (* stack pointer *)
    E.add_global64 env "__stack_pointer" Mutable (end_());
    (* frame pointer *)
    E.add_global64 env "__frame_pointer" Mutable (end_());
    (* low watermark *)
    if !Flags.measure_rts_stack then
      E.add_global64 env "__stack_min" Mutable (end_());
    E.export_global env "__stack_pointer"

  let get_stack_ptr env =
    G.i (GlobalGet (nr (E.get_global env "__stack_pointer")))
  let set_stack_ptr env =
    G.i (GlobalSet (nr (E.get_global env "__stack_pointer")))

  let get_min env =
    G.i (GlobalGet (nr (E.get_global env "__stack_min")))
  let set_min env =
    G.i (GlobalSet (nr (E.get_global env "__stack_min")))

  let get_max_stack_size env =
    if !Flags.measure_rts_stack then
      compile_unboxed_const (end_()) ^^
      get_min env ^^
      G.i (Binary (Wasm_exts.Values.I64 I64Op.Sub))
    else (* report max available *)
      compile_unboxed_const (end_())

  let update_stack_min env =
    if !Flags.measure_rts_stack then
    get_stack_ptr env ^^
    get_min env ^^
    compile_comparison I64Op.LtU ^^
    (E.if0
       (get_stack_ptr env ^^
        set_min env)
      G.nop)
    else G.nop

  let stack_overflow env =
    Func.share_code0 Func.Never env "stack_overflow" [] (fun env ->
      (* read last word of reserved page to force trap *)
      compile_unboxed_const 0xFFFF_FFFF_FFFF_FFFCL ^^
      G.i (Load {ty = I64Type; align = 3; offset = 0L; sz = None}) ^^
      G.i Unreachable
    )

  let alloc_words env n =
    let n_bytes = Int64.mul n Heap.word_size in
    (* avoid absurd allocations *)
    assert (Int64.(to_int n_bytes) < stack_size);
    (* alloc words *)
    get_stack_ptr env ^^
    compile_unboxed_const n_bytes ^^
    G.i (Binary (Wasm_exts.Values.I64 I64Op.Sub)) ^^
    set_stack_ptr env ^^
    update_stack_min env ^^
    get_stack_ptr env ^^
    (* check for stack overflow, if necessary *)
    if n_bytes >= page_size then
      get_stack_ptr env ^^
      G.i (Unary (Wasm_exts.Values.I64 I64Op.Clz)) ^^
      E.if0
        G.nop (* we found leading zeros, i.e. no wraparound *)
        (stack_overflow env)
    else
      G.nop

  let free_words env n =
    get_stack_ptr env ^^
    compile_unboxed_const (Int64.mul n Heap.word_size) ^^
    G.i (Binary (Wasm_exts.Values.I64 I64Op.Add)) ^^
    set_stack_ptr env

  (* TODO: why not just remember and reset the stack pointer, instead of calling free_words? Also below *)
  let with_words env name n f =
    let (set_x, get_x) = new_local env name in
    alloc_words env n ^^ set_x ^^
    f get_x ^^
    free_words env n

  let dynamic_alloc_words env get_n =
    get_stack_ptr env ^^
    compile_divU_const Heap.word_size ^^
    get_n ^^
    compile_comparison I64Op.LtU ^^
    (E.if0
      (stack_overflow env)
      G.nop) ^^
    get_stack_ptr env ^^
    get_n ^^
    compile_mul_const Heap.word_size ^^
    G.i (Binary (Wasm_exts.Values.I64 I64Op.Sub)) ^^
    set_stack_ptr env ^^
    update_stack_min env ^^
    get_stack_ptr env

  let dynamic_free_words env get_n =
    get_stack_ptr env ^^
    get_n ^^
    compile_mul_const Heap.word_size ^^
    G.i (Binary (Wasm_exts.Values.I64 I64Op.Add)) ^^
    set_stack_ptr env

  (* TODO: why not just remember and reset the stack pointer, instead of calling free_words? Also above*)
  let dynamic_with_words env name f =
    let (set_n, get_n) = new_local env "n" in
    let (set_x, get_x) = new_local env name in
    set_n ^^
    dynamic_alloc_words env get_n ^^ set_x ^^
    f get_x ^^
    dynamic_free_words env get_n

  let dynamic_with_bytes env name f =
    (* round up to nearest wordsize *)
    compile_add_const (Int64.sub Heap.word_size 1L) ^^
    compile_divU_const Heap.word_size ^^
    dynamic_with_words env name f

  (* Stack Frames *)

  (* Traditional frame pointer for accessing statically allocated locals/args (all words)
     Used (sofar) only in serialization to compress Wasm stack
     at cost of expanding Rust/C Stack (whose size we control)*)
  let get_frame_ptr env =
    G.i (GlobalGet (nr (E.get_global env "__frame_pointer")))
  let set_frame_ptr env =
    G.i (GlobalSet (nr (E.get_global env "__frame_pointer")))

  (* Frame pointer operations *)

  (* Enter/exit a new frame of `n` words, saving and restoring prev frame pointer *)
  let with_frame env name n f =
    (* reserve space for n words + saved frame_ptr *)
    alloc_words env (Int64.add n 1L) ^^
    (* store the current frame_ptr at offset 0 *)
    get_frame_ptr env ^^
    G.i (Store {ty = I64Type; align = 3; offset = 0L; sz = None}) ^^
    get_stack_ptr env ^^
    (* set_frame_ptr to stack_ptr *)
    set_frame_ptr env ^^
    (* do as f *)
    f () ^^
    (* assert frame_ptr == stack_ptr *)
    get_frame_ptr env ^^
    get_stack_ptr env ^^
    compile_comparison I64Op.Eq ^^
    E.else_trap_with env "frame_ptr <> stack_ptr" ^^
    (* restore the saved frame_ptr *)
    get_frame_ptr env ^^
    G.i (Load {ty = I64Type; align = 3; offset = 0L; sz = None}) ^^
    set_frame_ptr env ^^
    (* free the frame *)
    free_words env (Int64.add n 1L)

  (* read local n of current frame *)
  let get_local env n =
    let offset = Int64.mul (Int64.add n 1L) Heap.word_size in
    get_frame_ptr env ^^
      G.i (Load { ty = I64Type; align = 3; offset; sz = None})

  (* read local n of previous frame *)
  let get_prev_local env n =
    let offset = Int64.mul (Int64.add n 1L) Heap.word_size in
    (* indirect through save frame_ptr at offset 0 *)
    get_frame_ptr env ^^
    G.i (Load { ty = I64Type; align = 3; offset = 0L; sz = None}) ^^
    G.i (Load { ty = I64Type; align = 3; offset; sz = None})

  (* set local n of current frame *)
  let set_local env n =
    let offset = Int64.mul (Int64.add n 1L) Heap.word_size in
    Func.share_code1 Func.Never env ("set_local %i" ^ Int64.to_string n) ("val", I64Type) []
      (fun env get_val ->
         get_frame_ptr env ^^
         get_val ^^
         G.i (Store { ty = I64Type; align = 3; offset; sz = None}))

end (* Stack *)


module ContinuationTable = struct
  (* See rts/motoko-rts/src/closure_table.rs *)
  let remember env : G.t = E.call_import env "rts" "remember_continuation"
  let recall env : G.t = E.call_import env "rts" "recall_continuation"
  let peek_future env : G.t = E.call_import env "rts" "peek_future_continuation"
  let count env : G.t = E.call_import env "rts" "continuation_count"
  let size env : G.t = E.call_import env "rts" "continuation_table_size"
end (* ContinuationTable *)

module Bool = struct
  (* Boolean literals are either 0 or non-zero (e.g. if they origin from RTS or external API).
     They need not be shifted before put in the heap,
     because the "zero page" never contains GC-ed objects
  *)

  let vanilla_lit = function
    | false -> 0L
    | true -> 1L (* or any other non-zero value *)

  let lit b = compile_unboxed_const (vanilla_lit b)

  let neg = compile_test I64Op.Eqz

  let from_rts_int32 = 
    G.i (Convert (Wasm_exts.Values.I64 I64Op.ExtendUI32))

  let to_rts_int32 =
    G.i (Convert (Wasm_exts.Values.I32 I32Op.WrapI64))

  let from_int64 =
    compile_unboxed_const 0L ^^
    compile_comparison I64Op.Ne

end (* Bool *)

module BitTagged = struct

  (* This module takes care of pointer tagging:

     A pointer to an object at offset `i` on the heap is represented as
     `i-1`, so the low two bits of the pointer are always set (0b…11).
     We call `i-1` a *skewed* pointer, in a feeble attempt to avoid the term
     shifted, which may sound like a logical shift.

     We use the constants ptr_skew and ptr_unskew to change a pointer as a
     signpost where we switch between raw pointers to skewed ones.

     This means we can store a small unboxed scalar x as (x `lsl` 1), and still
     tell it apart from a pointer by looking at the last bits: if set, it is a
     pointer.

     Small here means:

     * 0 ≤ x < 2^(ubits ty) for an unsigned type ty with (ubits ty) payload bits
     * -2^sbits ≤ x < 2^sbits, for a signed type ty with (sbits ty) (= (ubits ty) - 1) payload bits
       (i.e. excluding sign bit),
     with the exception that compact Nat is regarded as signed to support subtyping.

     Tagging needs to happen with a
     * shift left by (32-ubits ty) for a signed or unsigned type ty; then
     * a logical or of the (variable length) tag bits for ty.

     Untagging needs to happen with an
     * logical right shift (for unsigned type ty in Nat{8,16,32,64}, Char).
     * _arithmetic_ right shift (for signed type ty Int{8,16,32,64}, Int but also Nat).
       This is the right thing to do for signed numbers.
       Nat is treated as signed to allow coercion-free subtyping.

     The low bits 32 - (ubits ty) store the tag bits of the value.

     Boolean false is a non-pointer by construction.
     Boolean true (1) needs not be shifted as GC will not consider it.

     Summary:

       0b…11: A pointer
       0b…x0: A shifted scalar
       0b000: `false`
       0b001: `true`

     Note that {Nat,Int}{8,16,32} and compact {Int,Nat}64 and compact Int, Nat are explicitly tagged.
     The bits are stored in the _most_ significant bits of the `i64`,
     with the lower bits storing the variable length tag.

     {Int,Nat}64 are stored in signed and unsigned forms.

     Compact {Int,Nat} are (both) stored in signed form to support coercion free subtyping of Nat < Int.
     That means that one bit, the highest bit, of the compact Nat representation is unused and the
     representable range for both compact Int and Nat values is -2^(sbits Int) ≤ x < 2^(sbits Int).

     This describes the vanilla representation of small and compact scalars,
     used as the uniform representation of values and when stored in heap structures.

     See module TaggedSmallWord.

     The stack representation of a small scalars, UnboxedWord64 {Int,Nat}{8,16,32},
     on the other hand, always has all tag bits cleared, with the payload in the high bits of the word.

     The stack representation of compact or unboxed scalars or UnboxedWord64 {Int,Nat}64, 
     on the other hand, is the natural (unpadded) machine representation.

     All arithmetic is implemented directly on the stack (not vanilla) representation of scalars.
     Proper tags bits are removed/added when loading from vanilla or storing to vanilla representation.

  *)
  let is_true_literal env =
    compile_eq_const 1L

  (* Note: `true` is not handled here, needs specific check where needed. *)
  let if_tagged_scalar env retty is1 is2 =
    compile_bitand_const 0x1L ^^
    compile_eq_const 0x1L ^^
    E.if_ env retty is2 is1

  (* With two bit-tagged pointers on the stack, decide
     whether both are scalars and invoke is1 (the fast path)
     if so, and otherwise is2 (the slow path).
     Note: `true` is not handled here, needs specific check where needed.
  *)
  let if_both_tagged_scalar env retty is1 is2 =
    G.i (Binary (Wasm_exts.Values.I64 I64Op.Or)) ^^
    compile_bitand_const 0x1L ^^
    compile_eq_const 0x1L ^^
    E.if_ env retty is2 is1

  let ubits_of pty = TaggingScheme.ubits_of pty

  let sbits_of pty = (ubits_of pty) - 1

  (* 64 bit numbers *)

  (* static *)
  let can_tag_const pty (n : int64) = Type.(
    match pty with
    | Nat | Int | Int64 | Int32 ->
      let sbits = sbits_of pty in
      let lower_bound = Int64.(neg (shift_left 1L sbits)) in
      let upper_bound = Int64.shift_left 1L sbits in
      lower_bound <= n && n < upper_bound
    | Nat64 | Nat32 ->
      let ubits = ubits_of pty in
      let upper_bound = Int64.shift_left 1L ubits in
      0L <= n && n < upper_bound
    | _ -> assert false)

  let tag_const pty i = Type.(
    match pty with
    |  Nat | Int | Int64 | Int32
    |  Nat64 | Nat32 ->
      Int64.shift_left i (64 - ubits_of pty)
      (* tag *)
      |> Int64.logor (TaggingScheme.tag_of_typ pty)
    | _ -> assert false)

  (* dynamic *)
  let sanity_check_can_tag_signed env pty get_x =
    if TaggingScheme.debug || !Flags.sanity then
      get_x ^^
      Func.share_code2 Func.Always env (prim_fun_name pty "check_can_tag_i64") (("res", I64Type), ("x", I64Type)) [I64Type]
        (fun env get_res get_x -> Type.(
          match pty with
          | Nat | Int | Int64 | Int32 ->
            let sbits = sbits_of pty in
            let lower_bound = Int64.(neg (shift_left 1L sbits)) in
            let upper_bound = Int64.shift_left 1L sbits in
            (* lower_bound <= x < upper_bound *)
            compile_unboxed_const lower_bound ^^
            get_x ^^
            compile_comparison I64Op.LeS ^^
            get_x ^^ compile_unboxed_const upper_bound ^^
            compile_comparison I64Op.LtS ^^
            G.i (Binary (Wasm_exts.Values.I64 I64Op.And))
         | Nat64 | Nat32 ->
            let ubits = ubits_of pty in
            let upper_bound = Int64.shift_left 1L ubits in
            (* 0 <= x < upper_bound *)
            get_x ^^ compile_unboxed_const upper_bound ^^
            compile_comparison I64Op.LtU
         | _ ->
            assert false) ^^
         get_res ^^
         compile_comparison I64Op.Eq ^^
         E.else_trap_with env (prim_fun_name pty "check_can_tag_i64") ^^
         get_res)
    else
      G.nop

  let if_can_tag_signed env pty retty is1 is2 = Type.(
    match pty with
    | Nat | Int | Int64 ->
      Func.share_code1 Func.Never env
        (prim_fun_name pty "if_can_tag_i64") ("x", I64Type) [I64Type] (fun env get_x ->
        (* checks that all but the low sbits are either all 0 or all 1 *)
        get_x ^^
        get_x ^^ compile_shrS_const (Int64.of_int ((64 - sbits_of pty))) ^^
        G.i (Binary (Wasm_exts.Values.I64 I32Op.Xor)) ^^
        compile_shrU_const (Int64.of_int (sbits_of pty)) ^^
        compile_test I64Op.Eqz ^^
        sanity_check_can_tag_signed env pty get_x) ^^
      E.if_ env retty is1 is2
    | Nat64 ->
      Func.share_code1 Func.Never env
         (prim_fun_name pty "if_can_tag_i64") ("x", I64Type) [I64Type] (fun env get_x ->
          (* checks that all but the low ubits are 0 *)
          get_x ^^ compile_shrU_const (Int64.of_int (ubits_of pty)) ^^
          compile_test I64Op.Eqz ^^
          sanity_check_can_tag_signed env pty get_x) ^^
      E.if_ env retty is1 is2
     | _ -> assert false)

  let if_can_tag_unsigned env pty retty is1 is2 = Type.(
    match pty with
    |  Nat | Int | Int64 ->
      let sbitsL = Int64.of_int (sbits_of pty) in
      compile_shrU_const sbitsL ^^
      compile_test I64Op.Eqz ^^
      E.if_ env retty is1 is2
    | Nat64 ->
      let ubitsL = Int64.of_int (ubits_of pty) in
      compile_shrU_const ubitsL ^^
      E.if_ env retty is2 is1 (* NB: swapped branches *)
    | _ -> assert false)

  let tag env pty = (* TBR *)
    let ubitsl = Int64.of_int (ubits_of pty) in
    compile_shl_const (Int64.sub 64L ubitsl) ^^
    (* tag *)
    compile_bitor_const (TaggingScheme.tag_of_typ pty)

  let sanity_check_tag line env ty =
    if TaggingScheme.debug || !(Flags.sanity) then
      let name =
        (prim_fun_name ty "sanity_check_tag") ^
          (if TaggingScheme.debug then Int.to_string line else "")
      in
      let tag_mask = Int64.(sub (shift_left 1L (64 - TaggingScheme.ubits_of ty)) one) in
      (Func.share_code1 Func.Always env name ("v", I64Type) [I64Type] (fun env get_n ->
         get_n ^^
         compile_bitand_const tag_mask ^^
         compile_eq_const (TaggingScheme.tag_of_typ ty) ^^
         E.else_trap_with env "unexpected tag" ^^
         get_n))
    else G.nop

  let untag line env pty = Type.(match pty with
    | Nat | Int | Int64 | Int32 | Int16 | Int8 ->
      let ubitsl = Int64.of_int (ubits_of pty) in
      sanity_check_tag line env pty ^^
      compile_shrS_const (Int64.sub 64L ubitsl)
    | Nat64 | Nat32 | Nat16 | Nat8 ->
      let ubitsl = Int64.of_int (ubits_of pty) in
      sanity_check_tag line env pty ^^
      compile_shrU_const (Int64.sub 64L ubitsl)
    | _ -> assert false)

  let clear_tag env pty =
    if TaggingScheme.tag_of_typ pty <> 0L then
      let shift_amount = 64 - ubits_of pty in
      let mask = Int64.(lognot (sub (shift_left one shift_amount) one)) in
      compile_bitand_const mask
    else G.nop

end (* BitTagged *)

module Tagged = struct
  (* Tagged objects all have an object header consisting of a tag and a forwarding pointer.
     The tag is to describe their runtime type and serves to traverse the heap
     (serialization, GC), but also for objectification of arrays.

     The tag is a word at the beginning of the object.

     The (skewed) forwarding pointer supports object moving in the incremental garbage collection.

         obj header
     ┌──────┬─────────┬──
     │ tag  │ fwd ptr │ ...
     └──────┴─────────┴──

     Attention: This mapping is duplicated in these places
       * here
       * motoko-rts/src/types.rs
       * motoko-rts/src/text.rs
       * motoko-rts/src/memory.rs
       * motoko-rts/src/bigint.rs
       * motoko-rts/src/blob-iter.rs
       * motoko-rts/src/static-checks.rs
       * In all GC implementations in motoko-rts/src/gc/
     so update all!
   *)

  type [@warning "-37"] tag  =
    | Object
    | ObjInd (* The indirection used for object fields *)
    | Array (* Also a tuple *)
    | Bits64 (* Contains a 64 bit number *)
    | MutBox (* used for mutable heap-allocated variables *)
    | Closure
    | Some (* For opt *)
    | Variant
    | Blob
    | Indirection (* Only used by the GC *)
    | BigInt
    | Concat (* String concatenation, used by rts/text.c *)
    | OneWordFiller (* Only used by the RTS *)
    | FreeSpace (* Only used by the RTS *)
    | Region
    | ArraySliceMinimum (* Used by the GC for incremental array marking *)
    | StableSeen (* Marker that we have seen this thing before *)
    | CoercionFailure (* Used in the Candid decoder. Static singleton! *)

  (* Tags needs to have the lowest bit set, to allow distinguishing object
     headers from heap locations (object or field addresses).

     (Reminder: objects and fields are word-aligned so will have the lowest two
     bits unset) *)
  let int_of_tag = function
    | Object -> 1L
    | ObjInd -> 3L
    | Array -> 5L
    | Bits64 -> 7L
    | MutBox -> 9L
    | Closure -> 11L
    | Some -> 13L
    | Variant -> 15L
    | Blob -> 17L
    | Indirection -> 19L
    | BigInt -> 21L
    | Concat -> 23L
    | Region -> 25L
    | OneWordFiller -> 27L
    | FreeSpace -> 29L
    | ArraySliceMinimum -> 30L
    (* Next two tags won't be seen by the GC, so no need to set the lowest bit
       for `CoercionFailure` and `StableSeen` *)
    | CoercionFailure -> 0xffff_ffff_ffff_fffeL
    | StableSeen -> 0xffff_ffff_ffff_ffffL

  (*
     The null pointer is the sentinel `0xffff_ffff_ffff_fffbL` (skewed representation).
    
     This serves for efficient null tests by using direct pointer comparison.
     The null pointer must not be dereferenced.
     Null tests are possible without resolving the forwarding pointer of a non-null comparand.
  *)

  let null_vanilla_pointer = 0xffff_ffff_ffff_fffbL (* skewed, pointing to last unallocated Wasm page *)
  let null_pointer = compile_unboxed_const null_vanilla_pointer

  let is_null env = compile_eq_const null_vanilla_pointer

  let not_null env =
    (* null test works without forwarding pointer resolution of a non-null comparand *)
    null_pointer ^^
    compile_comparison I64Op.Ne

  let header_size = 2L
  
  (* The tag *)
  let tag_field = 0L
  let forwarding_pointer_field = 1L

  (* Note: post-allocation barrier must be applied after initialization *)
  let alloc env size tag =
    assert (size > 1L);
    let name = Printf.sprintf "alloc_size<%d>_tag<%d>" (Int64.to_int size) (Int64.to_int (int_of_tag tag)) in

    Func.share_code0 Func.Never env name [I64Type] (fun env ->
      let set_object, get_object = new_local env "new_object" in
      Heap.alloc env size ^^
      set_object ^^ get_object ^^
      compile_unboxed_const (int_of_tag tag) ^^
      Heap.store_field tag_field ^^
      get_object ^^ (* object pointer *)
      get_object ^^ (* forwarding pointer *)
      Heap.store_field forwarding_pointer_field ^^
      get_object
    )

  let load_forwarding_pointer env =
    Heap.load_field forwarding_pointer_field

  let store_tag env tag =
    load_forwarding_pointer env ^^
    compile_unboxed_const (int_of_tag tag) ^^
    Heap.store_field tag_field

  let load_tag env =
    load_forwarding_pointer env ^^
    Heap.load_field tag_field

  let check_forwarding env unskewed =
    let name = "check_forwarding_" ^ if unskewed then "unskewed" else "skewed" in
    Func.share_code1 Func.Always env name ("object", I64Type) [I64Type] (fun env get_object ->
      let set_object = G.setter_for get_object in
      (if unskewed then
        get_object ^^
        compile_unboxed_const ptr_skew ^^
        G.i (Binary (Wasm_exts.Values.I64 I64Op.Add)) ^^
        set_object
      else G.nop) ^^
      get_object ^^
      load_forwarding_pointer env ^^
      get_object ^^
      compile_comparison I64Op.Eq ^^
      E.else_trap_with env "missing object forwarding" ^^
      get_object ^^
      (if unskewed then
        compile_unboxed_const ptr_unskew ^^
        G.i (Binary (Wasm_exts.Values.I64 I64Op.Add))
      else G.nop))

  let check_forwarding_for_store env typ =
    let (set_value, get_value, _) = new_local_ env typ "value" in
    set_value ^^ check_forwarding env false ^^ get_value

  let load_field env index =
    (if !Flags.sanity then check_forwarding env false else G.nop) ^^
    Heap.load_field index

  let store_field env index =
    (if !Flags.sanity then check_forwarding_for_store env I64Type else G.nop) ^^
    Heap.store_field index

  let load_field_float64 env index =
    (if !Flags.sanity then check_forwarding env false else G.nop) ^^
    Heap.load_field_float64 index

  let store_field_float64 env index =
    (if !Flags.sanity then check_forwarding_for_store env F64Type else G.nop) ^^
    Heap.store_field_float64 index

  (* Branches based on the tag of the object pointed to,
     leaving the object on the stack afterwards. *)
  let branch_default env retty def (cases : (tag * G.t) list) : G.t =
    let (set_tag, get_tag) = new_local env "tag" in

    let rec go = function
      | [] -> def
      | ((tag, code) :: cases) ->
        get_tag ^^
        compile_eq_const (int_of_tag tag) ^^
        E.if_ env retty code (go cases)
    in
    load_tag env ^^
    set_tag ^^
    go cases

  (* like branch_default but also pushes the scrutinee on the stack for the
   * branch's consumption *)
  let _branch_default_with env retty def cases =
    let (set_o, get_o) = new_local env "o" in
    let prep (t, code) = (t, get_o ^^ code)
    in set_o ^^ get_o ^^ branch_default env retty def (List.map prep cases)

  (* like branch_default_with but the tag is known statically *)
  let branch_with env retty = function
    | [] -> G.i Unreachable
    | [_, code] -> code
    | (_, code) :: cases ->
       let (set_o, get_o) = new_local env "o" in
       let prep (t, code) = (t, get_o ^^ code)
       in set_o ^^ get_o ^^ branch_default env retty (get_o ^^ code) (List.map prep cases)

  (* Can a value of this type be represented by a heap object with this tag? *)
  (* Needs to be conservative, i.e. return `true` if unsure *)
  (* This function can also be used as assertions in a lint mode, e.g. in compile_exp *)
  let can_have_tag ty tag =
    let open Mo_types.Type in
    match (tag : tag) with
    | Region ->
      begin match normalize ty with
      | (Con _ | Any) -> true
      | (Prim Region) -> true
      | (Prim _ | Obj _ | Array _ | Tup _ | Opt _ | Variant _ | Func _ | Non) -> false
      | (Pre | Async _ | Mut _ | Var _ | Typ _) -> assert false
      end
    | Array ->
      begin match normalize ty with
      | (Con _ | Any) -> true
      | (Array _ | Tup _) -> true
      | (Prim _ |  Obj _ | Opt _ | Variant _ | Func _ | Non) -> false
      | (Pre | Async _ | Mut _ | Var _ | Typ _) -> assert false
      end
    | Blob ->
      begin match normalize ty with
      | (Con _ | Any) -> true
      | (Prim (Text|Blob|Principal)) -> true
      | (Prim _ | Obj _ | Array _ | Tup _ | Opt _ | Variant _ | Func _ | Non) -> false
      | (Pre | Async _ | Mut _ | Var _ | Typ _) -> assert false
      end
    | Object ->
      begin match normalize ty with
      | (Con _ | Any) -> true
      | (Obj _) -> true
      | (Prim _ | Array _ | Tup _ | Opt _ | Variant _ | Func _ | Non) -> false
      | (Pre | Async _ | Mut _ | Var _ | Typ _) -> assert false
      end
    | _ -> true

  (* like branch_with but with type information to statically skip some branches *)
  let _branch_typed_with env ty retty branches =
    branch_with env retty (List.filter (fun (tag,c) -> can_have_tag ty tag) branches)

  let allocation_barrier env =
    E.call_import env "rts" "allocation_barrier"

  let write_with_barrier env =
    let (set_value, get_value) = new_local env "written_value" in
    let (set_location, get_location) = new_local env "write_location" in
    set_value ^^ set_location ^^
    (* performance gain by first checking the GC state *)
    E.call_import env "rts" "running_gc" ^^
    Bool.from_rts_int32 ^^
    E.if0 (
      get_location ^^ get_value ^^
      E.call_import env "rts" "write_with_barrier"
    ) (
      get_location ^^ get_value ^^
      store_unskewed_ptr
    )

  let obj env tag element_instructions : G.t =
    let n = List.length element_instructions in
    let size = (Int64.add (Wasm.I64.of_int_u n) header_size) in
    let (set_object, get_object) = new_local env "new_object" in
    alloc env size tag ^^
    set_object ^^
    let init_elem idx instrs : G.t =
      get_object ^^
      instrs ^^
      Heap.store_field (Int64.add (Wasm.I64.of_int_u idx) header_size)
    in
    G.concat_mapi init_elem element_instructions ^^
    get_object ^^
    allocation_barrier env

  let shared_object env allocation =
    let index = E.object_pool_add env allocation in
    E.SharedObject index

  let materialize_shared_value env = function
  | E.Vanilla vanilla -> compile_unboxed_const vanilla
  | E.SharedObject index -> Heap.get_static_variable env index

  let share env allocation =
    materialize_shared_value env (shared_object env allocation)

end (* Tagged *)

module MutBox = struct
  (*
      Mutable heap objects

       ┌──────┬─────┬─────────┐
       │ obj header │ payload │
       └──────┴─────┴─────────┘

     The object header includes the obj tag (MutBox) and the forwarding pointer.
  *)

  let field = Tagged.header_size

  let alloc env =
    Tagged.obj env Tagged.MutBox [ compile_unboxed_zero ]

  let load_field env =
    Tagged.load_forwarding_pointer env ^^
    Tagged.load_field env field

  let store_field env =
    let (set_mutbox_value, get_mutbox_value) = new_local env "mutbox_value" in
    set_mutbox_value ^^
    Tagged.load_forwarding_pointer env ^^
    get_mutbox_value ^^
    Tagged.store_field env field
  
  let add_global_mutbox env =
    E.object_pool_add env alloc
end


module Opt = struct
  (* The Option type. Optional values are represented as

    1. The null literal being the sentinel null pointer value, see above.
       
    2. ┌──────┬─────────┐
       │ some │ payload │
       └──────┴─────────┘

       A heap-allocated box for `?v` values. Should only ever contain null or
       another such box.

    3. Anything else (pointer or unboxed scalar): Constituent value, implicitly
       injected into the opt type.

    This way, `?t` is represented without allocation, with the only exception of
    the value `?ⁿnull` for n>0.

    NB: `?ⁿnull` is essentially represented by the unary encoding of the number
    of n. This could be optimized further, by storing `n` in the Some payload,
    instead of a pointer, but unlikely worth it.

  *)

  let some_payload_field = Tagged.header_size

  let null_vanilla_lit = Tagged.null_vanilla_pointer
  let null_lit env = Tagged.null_pointer

  let is_null = Tagged.is_null
  let is_some = Tagged.not_null

  let alloc_some env get_payload =
    Tagged.obj env Tagged.Some [ get_payload ]

  let inject env e =
    e ^^
    Func.share_code1 Func.Never env "opt_inject" ("x", I64Type) [I64Type] (fun env get_x ->
      get_x ^^ BitTagged.if_tagged_scalar env [I64Type]
        ( get_x ) (* scalar, no wrapping *)
        ( get_x ^^ BitTagged.is_true_literal env ^^ (* exclude true literal since `branch_default` follows the forwarding pointer *)
          E.if_ env [I64Type]
            ( get_x ) (* true literal, no wrapping *)
            ( get_x ^^ is_some env ^^
              E.if_ env [I64Type]
                ( get_x ^^ Tagged.branch_default env [I64Type]
                  ( get_x ) (* default tag, no wrapping *)
                  [ Tagged.Some, alloc_some env get_x ]
                )
                ( alloc_some env get_x ) (* ?ⁿnull for n > 0 *)
            )
        )
    )

  let constant env = function
  | E.Vanilla value when value = null_vanilla_lit -> Tagged.shared_object env (fun env -> alloc_some env (null_lit env)) (* ?ⁿnull for n > 0 *)
  | E.Vanilla value -> E.Vanilla value (* not null and no `Opt` object *)
  | shared_value ->
    Tagged.shared_object env (fun env -> 
      let materialized_value = Tagged.materialize_shared_value env shared_value in  
      inject env materialized_value (* potentially wrap in new `Opt` *)
    )

  (* This function is used where conceptually, Opt.inject should be used, but
  we know for sure that it wouldn’t do anything anyways, except dereferencing the forwarding pointer *)
  let inject_simple env e =
    e ^^ Tagged.load_forwarding_pointer env

  let load_some_payload_field env =
    Tagged.load_forwarding_pointer env ^^
    Tagged.load_field env some_payload_field

  let project env =
    Func.share_code1 Func.Never env "opt_project" ("x", I64Type) [I64Type] (fun env get_x ->
      get_x ^^ BitTagged.if_tagged_scalar env [I64Type]
        ( get_x ) (* scalar, no wrapping *)
        ( get_x ^^ BitTagged.is_true_literal env ^^ (* exclude true literal since `branch_default` follows the forwarding pointer *)
          E.if_ env [I64Type]
            ( get_x ) (* true literal, no wrapping *)
            ( get_x ^^ Tagged.branch_default env [I64Type]
              ( get_x ) (* default tag, no wrapping *)
              [ Tagged.Some, get_x ^^ load_some_payload_field env ]
            )
        )
    )

end (* Opt *)

module Variant = struct
  (* The Variant type. We store the variant tag in a first word; we can later
     optimize and squeeze it in the Tagged tag. We can also later support unboxing
     variants with an argument of type ().

       ┌──────┬─────┬────────────┬─────────┐
       │ obj header │ varianttag │ payload │
       └──────┴─────┴────────────┴─────────┘

     The object header includes the obj tag (TAG_VARIANT) and the forwarding pointer.
  *)

  let variant_tag_field = Tagged.header_size
  let payload_field = Int64.add variant_tag_field 1L

  let hash_variant_label env : Mo_types.Type.lab -> int64 =
    E.hash env

  let inject env l e =
    Tagged.obj env Tagged.Variant [compile_unboxed_const (hash_variant_label env l); e]

  let get_variant_tag env =
    Tagged.load_forwarding_pointer env ^^
    Tagged.load_field env variant_tag_field

  let project env =
    Tagged.load_forwarding_pointer env ^^
    Tagged.load_field env payload_field

  (* Test if the top of the stack points to a variant with this label *)
  let test_is env l =
    get_variant_tag env ^^
    compile_eq_const (hash_variant_label env l)

end (* Variant *)


module Closure = struct
  (* In this module, we deal with closures, i.e. functions that capture parts
     of their environment.

     The structure of a closure is:

       ┌──────┬─────┬───────┬──────┬──────────────┐
       │ obj header │ funid │ size │ captured ... │
       └──────┴─────┴───────┴──────┴──────────────┘

     The object header includes the object tag (TAG_CLOSURE) and the forwarding pointer.
  *)
  let header_size = Int64.add Tagged.header_size 2L

  let funptr_field = Tagged.header_size
  let len_field = Int64.add 1L Tagged.header_size

  let load_data env i =
    Tagged.load_forwarding_pointer env ^^
    Tagged.load_field env (Int64.add header_size i)

  let store_data env i =
    let (set_closure_data, get_closure_data) = new_local env "closure_data" in
    set_closure_data ^^
    Tagged.load_forwarding_pointer env ^^
    get_closure_data ^^
    Tagged.store_field env (Int64.add header_size i)

  let prepare_closure_call env =
    Tagged.load_forwarding_pointer env

  (* Expect on the stack
     * the function closure (using prepare_closure_call)
     * and arguments (n-ary!)
     * the function closure again!
  *)
  let call_closure env n_args n_res =
    (* Calculate the wasm type for a given calling convention.
       An extra first argument for the closure! *)
    let ty = E.func_type env (FuncType (
      I64Type :: Lib.List.make n_args I64Type,
      FakeMultiVal.ty (Lib.List.make n_res I64Type))) in
    (* get the table index *)
    Tagged.load_forwarding_pointer env ^^
    Tagged.load_field env funptr_field ^^
    G.i (Convert (Wasm_exts.Values.I32 I32Op.WrapI64)) ^^
    (* All done: Call! *)
    G.i (CallIndirect (nr ty)) ^^
    FakeMultiVal.load env (Lib.List.make n_res I64Type)

  let constant env get_fi =
    let fi = Wasm.I64_convert.extend_i32_u (E.add_fun_ptr env (get_fi ())) in
    Tagged.shared_object env (fun env -> Tagged.obj env Tagged.Closure [
      compile_unboxed_const fi;
      compile_unboxed_const 0L
    ])

end (* Closure *)


module BoxedWord64 = struct
  (* We store large word64s, nat64s and int64s in immutable boxed 64bit heap objects.

     Small values are stored unboxed, tagged, see BitTagged. The bit-tagging logic is
     contained in BitTagged; here we just do the boxing.

     The heap layout of a BoxedWord64 is:

       ┌──────┬─────┬─────┐
       │ obj header │ i64 │
       └──────┴─────┴─────┘

     The object header includes the object tag (Bits64) and the forwarding pointer.
  *)

  let heap_tag env pty = Tagged.Bits64

  let payload_field = Tagged.header_size

  let compile_box env pty compile_elem : G.t =
    let (set_i, get_i) = new_local env "boxed_i64" in
    let size = 4L in
    Tagged.alloc env size (heap_tag env pty) ^^
    set_i ^^
    get_i ^^ compile_elem ^^ Tagged.store_field env payload_field ^^
    get_i ^^
    Tagged.allocation_barrier env

  let constant env pty i =
    if BitTagged.can_tag_const pty i
    then 
      E.Vanilla (BitTagged.tag_const pty i)
    else
      Tagged.shared_object env (fun env -> compile_box env pty (compile_unboxed_const i))

  let box env pty = 
    Func.share_code1 Func.Never env 
      (prim_fun_name pty "box64") ("n", I64Type) [I64Type] (fun env get_n ->
      get_n ^^ BitTagged.if_can_tag_signed env pty [I64Type]
        (get_n ^^ BitTagged.tag env pty)
        (compile_box env pty get_n)
    )

  let unbox env pty = 
    Func.share_code1 Func.Never env 
      (prim_fun_name pty "unbox64") ("n", I64Type) [I64Type] (fun env get_n ->
      get_n ^^
      BitTagged.if_tagged_scalar env [I64Type]
        (get_n ^^ BitTagged.untag __LINE__ env pty)
        (get_n ^^ Tagged.load_forwarding_pointer env ^^ Tagged.load_field env payload_field)
    )
end (* BoxedWord64 *)

module Word64 = struct

  let compile_add env = G.i (Binary (Wasm_exts.Values.I64 I64Op.Add))
  let compile_signed_sub env = G.i (Binary (Wasm_exts.Values.I64 I64Op.Sub))
  let compile_mul env = G.i (Binary (Wasm_exts.Values.I64 I64Op.Mul))
  let compile_signed_div env = G.i (Binary (Wasm_exts.Values.I64 I64Op.DivS))
  let compile_signed_mod env = G.i (Binary (Wasm_exts.Values.I64 I64Op.RemS))
  let compile_unsigned_div env = G.i (Binary (Wasm_exts.Values.I64 I64Op.DivU))
  let compile_unsigned_rem env = G.i (Binary (Wasm_exts.Values.I64 I64Op.RemU))
  let compile_unsigned_sub env =
    Func.share_code2 Func.Never env "nat_sub" (("n1", I64Type), ("n2", I64Type)) [I64Type] (fun env get_n1 get_n2 ->
      get_n1 ^^ get_n2 ^^ compile_comparison I64Op.LtU ^^
      E.then_trap_with env "Natural subtraction underflow" ^^
      get_n1 ^^ get_n2 ^^ G.i (Binary (Wasm_exts.Values.I64 I64Op.Sub))
    )

  let compile_unsigned_pow env =
    let name = prim_fun_name Type.Nat64 "wpow_nat" in
    Func.share_code2 Func.Always env name (("n", I64Type), ("exp", I64Type)) [I64Type]
      (fun env get_n get_exp ->
        let set_n = G.setter_for get_n in
        let set_exp = G.setter_for get_exp in
        let (set_acc, get_acc) = new_local env "acc" in

        (* start with result = 1 *)
        compile_unboxed_const 1L ^^ set_acc ^^

        (* handle exp == 0 *)
        get_exp ^^ compile_test I64Op.Eqz ^^
        E.if1 I64Type get_acc (* done *)
        begin
          G.loop0 begin
            (* Are we done? *)
            get_exp ^^ compile_unboxed_const 1L ^^ compile_comparison I64Op.LeU ^^
            E.if0 G.nop (* done *)
            begin
              (* Check low bit of exp to see if we need to multiply *)
              get_exp ^^ compile_shl_const 63L ^^ compile_test I64Op.Eqz ^^
              E.if0 G.nop
              begin
                (* Multiply! *)
                get_acc ^^ get_n ^^ G.i (Binary (Wasm_exts.Values.I64 I64Op.Mul)) ^^ set_acc
              end ^^
              (* Square n, and shift exponent *)
              get_n ^^ get_n ^^ G.i (Binary (Wasm_exts.Values.I64 I64Op.Mul)) ^^ set_n ^^
              get_exp ^^ compile_shrU_const 1L ^^ set_exp ^^
              (* And loop *)
              G.i (Br (nr 1l))
            end
          end ^^
          (* Multiply a last time *)
          get_acc ^^ get_n ^^ G.i (Binary (Wasm_exts.Values.I64 I64Op.Mul))
        end
      )


  let compile_signed_wpow env =
    Func.share_code2 Func.Never env "wrap_pow_Int64" (("n", I64Type), ("exp", I64Type)) [I64Type]
      (fun env get_n get_exp ->
        get_exp ^^
        compile_unboxed_const 0L ^^
        compile_comparison I64Op.GeS ^^
        E.else_trap_with env "negative power" ^^
        get_n ^^ get_exp ^^ compile_unsigned_pow env
      )

  let _compile_eq env = compile_comparison I64Op.Eq
  let compile_relop env i64op = compile_comparison i64op

  let btst_kernel env =
    let (set_b, get_b) = new_local env "b" in
    set_b ^^ compile_unboxed_const 1L ^^ get_b ^^ G.i (Binary (Wasm_exts.Values.I64 I64Op.Shl)) ^^
    G.i (Binary (Wasm_exts.Values.I64 I64Op.And))

end (* BoxedWord64 *)

module TaggedSmallWord = struct
  (* While smaller-than-64bit words are treated as i64 from the WebAssembly
     perspective, there are certain differences that are type based. This module
     provides helpers to abstract over those.

     Caution: Some functions here are also used for unboxed Nat64/Int64, while others
     are _only_ used for the small ones. Check call-sites!
  *)

  let toNat = Type.(function
    | Int8 | Nat8 -> Nat8
    | Int16 | Nat16 -> Nat16
    | Int32 | Nat32 -> Nat32
    | Int64 | Nat64 -> Nat64
    | _ -> assert false)

  let bits_of_type = Type.(function
    | Int8 | Nat8 -> 8
    | Int16 | Nat16 -> 16
    | Char -> 21
    | Nat32 | Int32 -> 32
    (* unboxed on stack *)
    | Nat64 | Int64 -> 64
    | _  -> assert false)

  let tag_of_type pty = Type.(match pty with
    | Int8 | Nat8
    | Int16 | Nat16
    | Int32 | Nat32
    | Char ->
      TaggingScheme.tag_of_typ pty
    (* unboxed on stack *)
    | Int64 | Nat64 -> 0L
    | _ -> assert false)

  let shift_of_type ty = Int64.of_int (64 - bits_of_type ty)

  let bitwidth_mask_of_type = function
    | Type.(Int8|Nat8) -> 0b111L
    | Type.(Int16|Nat16) -> 0b1111L
    | Type.(Int32|Nat32) -> 0b11111L
    | p -> todo "bitwidth_mask_of_type" (Arrange_type.prim p) 0L

  let const_of_type ty n = Int64.(shift_left n (to_int (shift_of_type ty)))

  let padding_of_type ty = Int64.(sub (const_of_type ty 1L) one)

  let mask_of_type ty = Int64.lognot (padding_of_type ty)

  (* Makes sure that we only shift/rotate the maximum number of bits available in the word. *)
  let clamp_shift_amount = function
    | Type.(Nat64|Int64) -> G.nop
    | ty -> compile_bitand_const (bitwidth_mask_of_type ty)

  let shift_leftWordNtoI64 = compile_shl_const

  (* Makes sure that the word payload (e.g. shift/rotate amount) is in the LSB bits of the word. *)
  let lsb_adjust = function
    | Type.(Int64|Nat64) -> G.nop
    | Type.(Nat8|Nat16|Nat32) as ty -> compile_shrU_const (shift_of_type ty)
    | Type.(Int8|Int16|Int32) as ty -> compile_shrS_const (shift_of_type ty)
    | Type.Char as ty -> compile_shrU_const (shift_of_type ty)
    | _ -> assert false

  (* Makes sure that the word payload (e.g. operation result) is in the MSB bits of the word. *)
  let msb_adjust = function
    | Type.(Int64|Nat64) -> G.nop
    | ty -> shift_leftWordNtoI64 (shift_of_type ty)

  (* Makes sure that the word representation invariant is restored. *)
  let sanitize_word_result = function
    | Type.(Nat64|Int64) -> G.nop
    | ty -> compile_bitand_const (mask_of_type ty)

  (* Sets the number (according to the type's word invariant) of LSBs. *)
  let compile_word_padding = function
    | Type.(Nat64|Int64) -> G.nop
    | ty -> compile_bitor_const (padding_of_type ty)

  (* Kernel for counting leading zeros, according to the word invariant. *)
  let clz_kernel ty =
    compile_word_padding ty ^^
    G.i (Unary (Wasm_exts.Values.I64 I64Op.Clz)) ^^
    msb_adjust ty

  (* Kernel for counting trailing zeros, according to the word invariant. *)
  let ctz_kernel ty =
    compile_word_padding ty ^^
    compile_rotr_const (shift_of_type ty) ^^
    G.i (Unary (Wasm_exts.Values.I64 I64Op.Ctz)) ^^
    msb_adjust ty

  (* Kernel for testing a bit position, according to the word invariant. *)
  let btst_kernel env ty =
    let (set_b, get_b) = new_local env "b"
    in lsb_adjust ty ^^ set_b ^^ lsb_adjust ty ^^
       compile_unboxed_one ^^ get_b ^^ clamp_shift_amount ty ^^
       G.i (Binary (Wasm_exts.Values.I64 I64Op.Shl)) ^^
       G.i (Binary (Wasm_exts.Values.I64 I64Op.And)) ^^
       msb_adjust ty

  (* Code points occupy 21 bits, so can always be tagged scalars *)
  let lsb_adjust_codepoint env = lsb_adjust Type.Char
  let msb_adjust_codepoint = msb_adjust Type.Char

  (* Checks (n < 0xD800 || 0xE000 ≤ n ≤ 0x10FFFF),
     ensuring the codepoint range and the absence of surrogates. *)
  let check_and_msb_adjust_codepoint env =
    Func.share_code1 Func.Always env "Nat32->Char" ("n", I64Type) [I64Type] (fun env get_n ->
      get_n ^^ compile_unboxed_const 0xD800L ^^
      compile_comparison I64Op.GeU ^^
      get_n ^^ compile_unboxed_const 0xE000L ^^
      compile_comparison I64Op.LtU ^^
      G.i (Binary (Wasm_exts.Values.I64 I64Op.And)) ^^
      get_n ^^ compile_unboxed_const 0x10FFFFL ^^
      compile_comparison I64Op.GtU ^^
      G.i (Binary (Wasm_exts.Values.I64 I64Op.Or)) ^^
      E.then_trap_with env "codepoint out of range" ^^
      get_n ^^ msb_adjust_codepoint
    )

  let vanilla_lit ty v =
    Int64.(shift_left (of_int v) (to_int (shift_of_type ty)))
    |> Int64.logor (tag_of_type ty)

  (* Wrapping implementation for multiplication and exponentiation. *)

  let compile_word_mul env ty =
    lsb_adjust ty ^^
    G.i (Binary (Wasm_exts.Values.I64 I64Op.Mul))

  let compile_nat_power env ty =
    let name = prim_fun_name ty "wpow_nat" in
    (* Square- and multiply exponentiation *)
    Func.share_code2 Func.Always env name (("n", I64Type), ("exp", I64Type)) [I64Type]
      (fun env get_n get_exp ->
        let set_n = G.setter_for get_n in
        let set_exp = G.setter_for get_exp in
        let (set_acc, get_acc) = new_local env "acc" in

        (* unshift arguments *)
        get_exp ^^ compile_shrU_const (shift_of_type ty) ^^ set_exp ^^
        get_n ^^ compile_shrU_const (shift_of_type ty) ^^ set_n ^^

        (* The accumulator starts with and stays shifted, so no other shifts needed. *)
        compile_unboxed_const (const_of_type ty 1L) ^^ set_acc ^^

        (* handle exp == 0 *)
        get_exp ^^ compile_test I64Op.Eqz ^^
        E.if1 I64Type get_acc (* done *)
        begin
          G.loop0 begin
            (* Are we done? *)
            get_exp ^^ compile_unboxed_const 1L ^^ compile_comparison I64Op.LeU ^^
            E.if0 G.nop (* done *)
            begin
              (* Check low bit of exp to see if we need to multiply *)
              get_exp ^^ compile_shl_const 63L ^^ compile_test I64Op.Eqz ^^
              E.if0 G.nop
              begin
                (* Multiply! *)
                get_acc ^^ get_n ^^ G.i (Binary (Wasm_exts.Values.I64 I64Op.Mul)) ^^ set_acc
              end ^^
              (* Square n, and shift exponent *)
              get_n ^^ get_n ^^ G.i (Binary (Wasm_exts.Values.I64 I64Op.Mul)) ^^ set_n ^^
              get_exp ^^ compile_shrU_const 1L ^^ set_exp ^^
              (* And loop *)
              G.i (Br (nr 1l))
            end
          end ^^
          (* Multiply a last time *)
          get_acc ^^ get_n ^^ G.i (Binary (Wasm_exts.Values.I64 I64Op.Mul))
          (* Accumulator was shifted, so no further shift needed here *)
        end
      )

  let compile_int_power env ty =
    let name = prim_fun_name ty "wpow_int" in
    Func.share_code2 Func.Never env name (("n", I64Type), ("exp", I64Type)) [I64Type]
      (fun env get_n get_exp ->
        get_exp ^^
        compile_unboxed_const 0L ^^
        compile_comparison I64Op.GeS ^^
        E.else_trap_with env "negative power" ^^
        get_n ^^ get_exp ^^ compile_nat_power env (toNat ty))

  (* To rotate, first rotate a copy by bits_of_type into the other direction *)
  let rotl env ty =
     Func.share_code2 Func.Never env (prim_fun_name ty "rotl") (("n", I64Type), ("by", I64Type)) [I64Type]
       (fun env get_n get_by ->
        let open Wasm_exts.Values in
        let beside_adjust = compile_rotr_const (Int64.of_int (bits_of_type ty)) in
        get_n ^^ get_n ^^ beside_adjust ^^ G.i (Binary (I64 I64Op.Or)) ^^
        get_by ^^ lsb_adjust ty ^^ clamp_shift_amount ty ^^ G.i (Binary (I64 I64Op.Rotl)) ^^
        sanitize_word_result ty
       )

  let rotr env ty =
     Func.share_code2 Func.Never env (prim_fun_name ty "rotr") (("n", I64Type), ("by", I64Type)) [I64Type]
       (fun env get_n get_by ->
        let open Wasm_exts.Values in
        let beside_adjust = compile_rotl_const (Int64.of_int (bits_of_type ty)) in
        get_n ^^ get_n ^^ beside_adjust ^^ G.i (Binary (I64 I64Op.Or)) ^^
        get_by ^^ lsb_adjust ty ^^ clamp_shift_amount ty ^^ G.i (Binary (I64 I64Op.Rotr)) ^^
        sanitize_word_result ty
       )

  let tag env pty =
    match pty with
    | Type.(Nat8 | Int8 | Nat16 | Int16 | Nat32 | Int32 | Char) ->
      (* TODO:  could sanity check low bits clear *)
      (* add tag *)
      compile_bitor_const (tag_of_type pty)
    | _ -> assert false

  let untag env pty =
    match pty with
    | Type.(Nat8 | Int8 | Nat16 | Int16 | Nat32 | Int32 | Char) ->
       (* check tag *)
       BitTagged.sanity_check_tag __LINE__ env pty ^^
       (* clear tag *)
       BitTagged.clear_tag env pty
    | _ -> assert false

end (* TaggedSmallWord *)


module Float = struct
  (* We store floats (C doubles) in immutable boxed 64bit heap objects.

     The heap layout of a Float is:

       ┌──────┬─────┬─────┐
       │ obj header │ f64 │
       └──────┴─────┴─────┘

     For now the tag stored is that of a Bits64, because the payload is
     treated opaquely by the RTS. We'll introduce a separate tag when the need of
     debug inspection (or GC representation change) arises.

     The object header includes the object tag (Bits64) and the forwarding pointer.
  *)

  let payload_field = Tagged.header_size

  let compile_unboxed_const f = G.i (Const (nr (Wasm_exts.Values.F64 f)))

  let box env = Func.share_code1 Func.Never env "box_f64" ("f", F64Type) [I64Type] (fun env get_f ->
    let (set_i, get_i) = new_local env "boxed_f64" in
    let size = Int64.add Tagged.header_size 2L in
    Tagged.alloc env size Tagged.Bits64 ^^
    set_i ^^
    get_i ^^ get_f ^^ Tagged.store_field_float64 env payload_field ^^
    get_i ^^
    Tagged.allocation_barrier env
  )

  let unbox env = Tagged.load_forwarding_pointer env ^^ Tagged.load_field_float64 env payload_field

  let constant env f = Tagged.shared_object env (fun env -> 
    compile_unboxed_const f ^^ 
    box env)

end (* Float *)


module ReadBuf = struct
  (*
  Combinators to safely read from a dynamic buffer.

  We represent a buffer by a pointer to two words in memory (usually allocated
  on the shadow stack): The first is a pointer to the current position of the buffer,
  the second one a pointer to the end (to check out-of-bounds).

  Code that reads from this buffer will update the former, i.e. it is mutable.

  The format is compatible with C (pointer to a struct) and avoids the need for the
  multi-value extension that we used before to return both parse result _and_
  updated pointer.

  All pointers here are unskewed!

  This module is mostly for serialization, but because there are bits of
  serialization code in the BigNumType implementations, we put it here.
  *)

  let get_ptr get_buf =
    get_buf ^^ G.i (Load {ty = I64Type; align = 3; offset = 0L; sz = None})
  let get_end get_buf =
    get_buf ^^ G.i (Load {ty = I64Type; align = 3; offset = Heap.word_size; sz = None})
  let set_ptr get_buf new_val =
    get_buf ^^ new_val ^^ G.i (Store {ty = I64Type; align = 3; offset = 0L; sz = None})
  let set_end get_buf new_val =
    get_buf ^^ new_val ^^ G.i (Store {ty = I64Type; align = 3; offset = Heap.word_size; sz = None})
  let set_size get_buf get_size =
    set_end get_buf
      (get_ptr get_buf ^^ get_size ^^ G.i (Binary (Wasm_exts.Values.I64 I64Op.Add)))

  let alloc env f = Stack.with_words env "buf" 2L f

  let advance get_buf get_delta =
    set_ptr get_buf (get_ptr get_buf ^^ get_delta ^^ G.i (Binary (Wasm_exts.Values.I64 I64Op.Add)))

  let read_leb128 env get_buf =
    get_buf ^^ E.call_import env "rts" "leb128_decode"

  let read_sleb128 env get_buf =
    get_buf ^^ E.call_import env "rts" "sleb128_decode"

  let check_space env get_buf get_delta =
    get_delta ^^
    get_end get_buf ^^ get_ptr get_buf ^^ G.i (Binary (Wasm_exts.Values.I64 I64Op.Sub)) ^^
    compile_comparison I64Op.LeU ^^
    E.else_trap_with env "IDL error: out of bounds read"

  let check_page_end env get_buf incr_delta =
    get_ptr get_buf ^^ compile_bitand_const 0xFFFFL ^^
    incr_delta ^^
    compile_shrU_const 16L

  let is_empty env get_buf =
    get_end get_buf ^^ get_ptr get_buf ^^
    compile_comparison I64Op.Eq

  let read_byte env get_buf =
    check_space env get_buf (compile_unboxed_const 1L) ^^
    get_ptr get_buf ^^
    G.i (Load {ty = I32Type; align = 0; offset = 0L; sz = Some Wasm_exts.Types.(Pack8, ZX)}) ^^
    G.i (Convert (Wasm_exts.Values.I64 I64Op.ExtendUI32)) ^^
    advance get_buf (compile_unboxed_const 1L)

  let read_word16 env get_buf =
    check_space env get_buf (compile_unboxed_const 2L) ^^
    get_ptr get_buf ^^
    G.i (Load {ty = I32Type; align = 0; offset = 0L; sz = Some Wasm_exts.Types.(Pack16, ZX)}) ^^
    G.i (Convert (Wasm_exts.Values.I64 I64Op.ExtendUI32)) ^^
    advance get_buf (compile_unboxed_const 2L)

  let read_word32 env get_buf =
    check_space env get_buf (compile_unboxed_const 4L) ^^
    get_ptr get_buf ^^
    G.i (Load {ty = I32Type; align = 0; offset = 0L; sz = None}) ^^
    G.i (Convert (Wasm_exts.Values.I64 I64Op.ExtendUI32)) ^^
    advance get_buf (compile_unboxed_const 4L)

  let read_signed_word32 env get_buf =
    check_space env get_buf (compile_unboxed_const 4L) ^^
    get_ptr get_buf ^^
    G.i (Load {ty = I32Type; align = 0; offset = 0L; sz = None}) ^^
    G.i (Convert (Wasm_exts.Values.I64 I64Op.ExtendSI32)) ^^
    advance get_buf (compile_unboxed_const 4L)

  let speculative_read_word64 env get_buf =
    check_page_end env get_buf (compile_add_const 8L) ^^
    E.if1 I64Type
      (compile_unboxed_const (-1L))
      begin
        get_ptr get_buf ^^
        G.i (Load {ty = I64Type; align = 0; offset = 0L; sz = None})
      end

  let read_word64 env get_buf =
    check_space env get_buf (compile_unboxed_const 8L) ^^
    get_ptr get_buf ^^
    G.i (Load {ty = I64Type; align = 0; offset = 0L; sz = None}) ^^
    advance get_buf (compile_unboxed_const 8L)

  let read_float64 env get_buf =
    check_space env get_buf (compile_unboxed_const 8L) ^^
    get_ptr get_buf ^^
    G.i (Load {ty = F64Type; align = 0; offset = 0L; sz = None}) ^^
    advance get_buf (compile_unboxed_const 8L)

  let read_blob env get_buf get_len =
    check_space env get_buf get_len ^^
    (* Already has destination address on the stack *)
    get_ptr get_buf ^^
    get_len ^^
    Heap.memcpy env ^^
    advance get_buf get_len

end (* Buf *)


type comparator = Lt | Le | Ge | Gt

module type BigNumType =
sig
  (* word from SR.Vanilla, trapping, unsigned semantics *)
  val to_word64 : E.t -> G.t
<<<<<<< HEAD
  val to_word64_with : E.t -> G.t (* with error message on stack (ptr/len) *)
=======
  val to_word32_with : E.t -> G.t -> G.t (* with error message on stack (ptr/len) *)
>>>>>>> bdf39b04

  (* word from SR.Vanilla, lossy, raw bits *)
  val truncate_to_word32 : E.t -> G.t
  val truncate_to_word64 : E.t -> G.t

  (* unsigned word to SR.Vanilla *)
  val from_word64 : E.t -> G.t

  (* signed word to SR.Vanilla *)
  val from_signed_word_compact : E.t -> G.t
  val from_signed_word64 : E.t -> G.t

  (* buffers *)
  (* given a numeric object on stack (vanilla),
     push the number (i64) of bytes necessary
     to externalize the numeric object *)
  val compile_data_size_signed : E.t -> G.t
  val compile_data_size_unsigned : E.t -> G.t
  (* given on stack
     - numeric object (vanilla, TOS)
     - data buffer
    store the binary representation of the numeric object into the data buffer,
    and push the number (i64) of bytes stored onto the stack
   *)
  val compile_store_to_data_buf_signed : E.t -> G.t
  val compile_store_to_data_buf_unsigned : E.t -> G.t
  (* given a ReadBuf on stack, consume bytes from it,
     deserializing to a numeric object
     and leave it on the stack (vanilla).
     The boolean argument is true if the value to be read is signed.
   *)
  val compile_load_from_data_buf : E.t -> G.t -> bool -> G.t

  (* constant *)
  val constant : E.t -> Big_int.big_int -> E.shared_value

  (* arithmetic *)
  val compile_abs : E.t -> G.t
  val compile_neg : E.t -> G.t
  val compile_add : E.t -> G.t
  val compile_signed_sub : E.t -> G.t
  val compile_unsigned_sub : E.t -> G.t
  val compile_mul : E.t -> G.t
  val compile_signed_div : E.t -> G.t
  val compile_signed_mod : E.t -> G.t
  val compile_unsigned_div : E.t -> G.t
  val compile_unsigned_rem : E.t -> G.t
  val compile_unsigned_pow : E.t -> G.t
  val compile_lsh : E.t -> G.t
  val compile_rsh : E.t -> G.t

  (* comparisons *)
  val compile_eq : E.t -> G.t
  val compile_is_negative : E.t -> G.t
  val compile_relop : E.t -> comparator -> G.t

  (* representation checks *)
  (* given a numeric object on the stack as skewed pointer, check whether
     it can be faithfully stored in N bits, including a leading sign bit
     leaves boolean result on the stack
     N must be 2..64
   *)
  val fits_signed_bits : E.t -> int -> G.t
  (* given a numeric object on the stack as skewed pointer, check whether
     it can be faithfully stored in N unsigned bits
     leaves boolean result on the stack
     N must be 1..64
   *)
  val fits_unsigned_bits : E.t -> int -> G.t
end

let i64op_from_relop = function
  | Lt -> I64Op.LtS
  | Le -> I64Op.LeS
  | Ge -> I64Op.GeS
  | Gt -> I64Op.GtS

let name_from_relop = function
  | Lt -> "B_lt"
  | Le -> "B_le"
  | Ge -> "B_ge"
  | Gt -> "B_gt"

(* helper, measures the dynamics of the unsigned i64, returns (64 - effective bits) *)
let unsigned_dynamics get_x =
  get_x ^^
  G.i (Unary (Wasm_exts.Values.I64 I64Op.Clz))

(* helper, measures the dynamics of the signed i64, returns (64 - effective bits) *)
let signed_dynamics get_x =
  get_x ^^ compile_shl_const 1L ^^
  get_x ^^
  G.i (Binary (Wasm_exts.Values.I64 I64Op.Xor)) ^^
  G.i (Unary (Wasm_exts.Values.I64 I64Op.Clz))

module I32Leb = struct
  let compile_size dynamics get_x =
    get_x ^^ Bool.from_int64 ^^
    E.if1 I64Type
      begin
        (* Add (7-1) to prepare division by 7 that is rounded up *)
        compile_unboxed_const (Int64.of_int (Int.add 64 (Int.sub 7 1))) ^^
        dynamics get_x ^^
        G.i (Binary (Wasm_exts.Values.I64 I64Op.Sub)) ^^
        compile_divU_const 7L
      end
      (compile_unboxed_const 1L)

  let compile_leb128_size get_x = compile_size unsigned_dynamics get_x
  let compile_sleb128_size get_x = compile_size signed_dynamics get_x

  let compile_store_to_data_buf_unsigned env get_x get_buf =
    get_x ^^ get_buf ^^ 
    E.call_import env "rts" "leb128_encode" ^^
    compile_leb128_size get_x

  let compile_store_to_data_buf_signed env get_x get_buf =
    get_x ^^ get_buf ^^ 
    E.call_import env "rts" "sleb128_encode" ^^
    compile_sleb128_size get_x
end

module MakeCompact (Num : BigNumType) : BigNumType = struct

  (* Compact BigNums are a representation of signed BitTagged.ubit-bignums (of the
     underlying boxed representation `Num`), that fit into an i64 as per the
     BitTagged representation.

     Many arithmetic operations can be be performed on this right-zero-padded
     representation directly. For some operations (e.g. multiplication) the
     second argument needs to be furthermore right-shifted to avoid overflow.
     Similarly, for division the result must be left-shifted.

     Generally all operations begin with checking whether both arguments are
     already tagged scalars. If so, the arithmetic can be performed in machine
     registers (fast path). Otherwise one or both arguments need boxing and the
     arithmetic needs to be carried out on the underlying boxed bignum
     representation (slow path).

     The result appears as a boxed number in the latter case, so a check is
     performed if it can be a tagged scalar. Conversely in the former case the
     64-bit result can either be a tagged scalar or needs to be boxed.

     Manipulation of the result is unnecessary for the comparison predicates.

     For the `pow` operation the check that both arguments are tagged scalars
     is not sufficient. Here we count and multiply effective bitwidths to
     figure out whether the operation will overflow 64 bits, and if so, we fall
     back to the slow path.
   *)

  (* TODO: There is some unnecessary result shifting when the div result needs
     to be boxed. Is this possible at all to happen? With (/-1) maybe! *)

  (* TODO: Does the result of the rem/mod fast path ever needs boxing? *)

  (* examine the skewed pointer and determine if number fits into ubits *)
  let fits_in_vanilla env = Num.fits_signed_bits env (BitTagged.ubits_of Type.Int)

  let clear_tag env = BitTagged.clear_tag env Type.Int

  (* A variant of BitTagged.can_tag that works on signed i64 *)
  let if_can_tag env retty is1 is2 =
    let ubitsL = Int64.of_int(BitTagged.ubits_of Type.Int) in
    compile_shrS_const (Int64.sub 64L ubitsL) ^^ BitTagged.if_can_tag_signed env Type.Int retty is1 is2

  let apply_tag env =
    compile_bitor_const (TaggingScheme.tag_of_typ Type.Int)

  let can_use_fath_path env get_a get_b =
    (* Check whether both arguments `a` and `b` are scalars that fit within 32 bit.
        This is to guarantee overflow-free 64-bit arithmetics, such as `add`, `sub`, or `mul`.
        However, this does not work for `pow` as it can overflow for smaller arguments. *)
    (* check that both arguments are scalars, none a skewed pointers *)
    get_a ^^ get_b ^^
    G.i (Binary (Wasm_exts.Values.I64 I64Op.Or)) ^^
    compile_bitand_const 0x1L ^^
    compile_eq_const 0x0L ^^
    get_a ^^ get_b ^^
    (* check that their values fit into 32 bits *)
    G.i (Binary (Wasm_exts.Values.I64 I64Op.Or)) ^^
    (* TODO: Precise tag for Int has 2 bits -> 
       Check if we could permit one or two more bits in the following bit mask. *)
    compile_bitand_const 0xFFFF_FFFF_0000_0000L ^^
    compile_eq_const 0x0L ^^
    G.i (Binary (Wasm_exts.Values.I64 I64Op.And))

  (* creates a boxed bignum from a signed i64 *)
  let box env =
    let ubitsL = Int64.of_int(BitTagged.ubits_of Type.Int) in
    compile_shrS_const (Int64.sub 64L ubitsL) ^^ Num.from_signed_word64 env

  (* check if both arguments are tagged scalars,
     if so, perform the fast path.
     Otherwise make sure that both arguments are in heap representation,
     and run the slow path on them.
     In both cases bring the results into normal form.
   *)
  let try_unbox2 name fast slow env =
    Func.share_code2 Func.Always env name (("a", I64Type), ("b", I64Type)) [I64Type]
      (fun env get_a get_b ->
        let set_res, get_res = new_local env "res" in
        can_use_fath_path env get_a get_b ^^
        E.if1 I64Type
          begin
            get_a ^^ clear_tag env ^^
            get_b ^^ clear_tag env ^^
            fast env ^^ set_res ^^
            get_res ^^
            if_can_tag env [I64Type]
              (get_res ^^ apply_tag env)
              (get_res ^^ box env)
          end
          begin
            get_a ^^ BitTagged.if_tagged_scalar env [I64Type]
              (get_a ^^ box env)
              get_a ^^
            get_b ^^ BitTagged.if_tagged_scalar env [I64Type]
              (get_b ^^ box env)
              get_b ^^
            slow env ^^ set_res ^^ get_res ^^
            fits_in_vanilla env ^^
            E.if1 I64Type
              (get_res ^^ Num.truncate_to_word64 env ^^ BitTagged.tag env Type.Int)
              get_res
          end
      )

  let compile_add = try_unbox2 "B_add" Word64.compile_add Num.compile_add

  let adjust_arg2 code env =
    compile_shrS_const (Int64.of_int (64 - BitTagged.ubits_of Type.Int)) ^^
    code env (* TBR *)
  let adjust_result code env =
    code env ^^
    compile_shl_const (Int64.of_int (64 - BitTagged.ubits_of Type.Int))

  let compile_mul = try_unbox2 "B_mul" (adjust_arg2 Word64.compile_mul) Num.compile_mul
  let compile_signed_sub = try_unbox2 "B+sub" Word64.compile_signed_sub Num.compile_signed_sub
  let compile_signed_div = try_unbox2 "B+div" (adjust_result Word64.compile_signed_div) Num.compile_signed_div
  let compile_signed_mod = try_unbox2 "B_mod" Word64.compile_signed_mod Num.compile_signed_mod
  let compile_unsigned_div = try_unbox2 "B_div" (adjust_result Word64.compile_unsigned_div) Num.compile_unsigned_div
  let compile_unsigned_rem = try_unbox2 "B_rem" Word64.compile_unsigned_rem Num.compile_unsigned_rem
  let compile_unsigned_sub = try_unbox2 "B_sub" Word64.compile_unsigned_sub Num.compile_unsigned_sub

  let compile_unsigned_pow env =
    Func.share_code2 Func.Always env "B_pow" (("a", I64Type), ("b", I64Type)) [I64Type]
    (fun env get_a get_b ->
    let set_res, get_res = new_local env "res" in
    get_a ^^ get_b ^^
    BitTagged.if_both_tagged_scalar env [I64Type]
      begin
        let set_a = G.setter_for get_a in
        let set_b = G.setter_for get_b in
        (* Convert to plain Word64 *)
        get_a ^^ BitTagged.untag __LINE__ env Type.Int ^^ set_a ^^
        get_b ^^ BitTagged.untag __LINE__ env Type.Int ^^ set_b ^^

        get_a ^^ Num.from_signed_word64 env ^^
        get_b ^^ Num.from_signed_word64 env ^^
        Num.compile_unsigned_pow env ^^ set_res ^^
        get_res ^^ fits_in_vanilla env ^^
        E.if1 I64Type
          (get_res ^^ Num.truncate_to_word64 env ^^ BitTagged.tag env Type.Int)
          get_res
      end
      begin
        get_a ^^ BitTagged.if_tagged_scalar env [I64Type]
          (get_a ^^ box env)
          get_a ^^
        get_b ^^ BitTagged.if_tagged_scalar env [I64Type]
          (get_b ^^ box env)
          get_b ^^
        Num.compile_unsigned_pow env ^^ set_res ^^
        get_res ^^ fits_in_vanilla env ^^
        E.if1 I64Type
          (get_res ^^ Num.truncate_to_word64 env ^^ BitTagged.tag env Type.Int)
          get_res
      end)

  (*
    Note [left shifting compact Nat]
    For compact Nats with a number fitting in 32 bits (in scalar value representation) and a shift amount of 
    less or equal 32, we perform a fast shift. Otherwise, the bignum shift via RTS is applied.
   *)
  let compile_lsh env =
    Func.share_code2 Func.Always env "B_lsh" (("n", I64Type), ("amount", I64Type)) [I64Type]
    (fun env get_n get_amount ->
      let set_n = G.setter_for get_n in
      get_amount ^^ TaggedSmallWord.lsb_adjust Type.Nat32 ^^ G.setter_for get_amount ^^
      get_n ^^
      BitTagged.if_tagged_scalar env [I64Type]
      begin
        (* see Note [left shifting compact Nat] *)
        get_n ^^ BitTagged.untag __LINE__ env Type.Int ^^ set_n ^^
        get_n ^^
        compile_bitand_const 0xFFFF_FFFF_0000_0000L ^^
        compile_eq_const 0L ^^
        get_amount ^^ compile_rel_const I64Op.LeU 32L ^^
        G.i (Binary (Wasm_exts.Values.I64 I64Op.And)) ^^
        E.if1 I64Type
        begin
          get_n ^^ 
          get_amount ^^ 
          G.i (Binary (Wasm_exts.Values.I64 I64Op.Shl)) ^^
          BitTagged.tag env Type.Int
        end
        begin
          get_n ^^ Num.from_word64 env ^^ 
          get_amount ^^ 
          Num.compile_lsh env
        end
      end
      begin
        get_n ^^ get_amount ^^ Num.compile_lsh env
      end)

  let compile_rsh env =
    Func.share_code2 Func.Always env "B_rsh" (("n", I64Type), ("amount", I64Type)) [I64Type]
    (fun env get_n get_amount ->
      get_amount ^^ TaggedSmallWord.lsb_adjust Type.Nat32 ^^ G.setter_for get_amount ^^
      get_n ^^
      BitTagged.if_tagged_scalar env [I64Type]
        begin
          get_n ^^ clear_tag env ^^
          get_amount ^^
          G.i (Binary (Wasm_exts.Values.I64 I64Op.ShrU)) ^^
          compile_bitand_const Int64.(shift_left minus_one (64 - BitTagged.ubits_of Type.Int)) ^^
          get_amount ^^ compile_rel_const I64Op.LeU (Int64.of_int (BitTagged.ubits_of Type.Int))^^
          G.i (Binary (Wasm_exts.Values.I64 I64Op.Mul)) (* branch-free `if` *) ^^
          (* tag *)
          apply_tag env
        end
        begin
          get_n ^^ get_amount ^^ Num.compile_rsh env ^^
          let set_res, get_res = new_local env "res" in
          set_res ^^ get_res ^^
          fits_in_vanilla env ^^
          E.if1 I64Type
            (get_res ^^ Num.truncate_to_word64 env ^^ BitTagged.tag env Type.Int)
            get_res
        end)

  let compile_is_negative env =
    let set_n, get_n = new_local env "n" in
    set_n ^^ get_n ^^
    BitTagged.if_tagged_scalar env [I64Type]
      (get_n ^^ clear_tag env ^^ compile_unboxed_const 0L ^^ compile_comparison I64Op.LtS)
      (get_n ^^ Num.compile_is_negative env)

  let constant env = function
    | n when Big_int.is_int_big_int n && BitTagged.can_tag_const Type.Int (Big_int.int64_of_big_int n) ->
      E.Vanilla (BitTagged.tag_const Type.Int (Big_int.int64_of_big_int n))
    | n -> Num.constant env n

  let compile_neg env =
    let sminl = Int64.shift_left 1L (BitTagged.sbits_of Type.Int) in
    let sminl_shifted = Int64.shift_left sminl (64 - BitTagged.ubits_of Type.Int) in
    Func.share_code1 Func.Always env "B_neg" ("n", I64Type) [I64Type] (fun env get_n ->
      get_n ^^ BitTagged.if_tagged_scalar env [I64Type]
        begin
          get_n ^^ clear_tag env ^^ compile_eq_const sminl_shifted ^^ (* -2^sbits, shifted ubits *)
          E.if1 I64Type
            (compile_unboxed_const sminl ^^ Num.from_word64 env)
            begin
              compile_unboxed_const 0L ^^
              get_n ^^ clear_tag env ^^
              G.i (Binary (Wasm_exts.Values.I64 I64Op.Sub)) ^^
              (* tag the result *)
              clear_tag env ^^
              apply_tag env
            end
        end
        (get_n ^^ Num.compile_neg env)
    )

  let try_comp_unbox2 name fast slow env =
    Func.share_code2 Func.Always env name (("a", I64Type), ("b", I64Type)) [I64Type]
      (fun env get_a get_b ->
        get_a ^^ get_b ^^
        BitTagged.if_both_tagged_scalar env [I64Type]
          begin
            get_a ^^ clear_tag env ^^
            get_b ^^ clear_tag env ^^
            fast env
          end
          begin
            get_a ^^ BitTagged.if_tagged_scalar env [I64Type]
              (get_a ^^ box env)
              get_a ^^
            get_b ^^ BitTagged.if_tagged_scalar env [I64Type]
              (get_b ^^ box env)
              get_b ^^
            slow env
          end)

  let compile_eq env =
    Func.share_code2 Func.Always env "B_eq" (("a", I64Type), ("b", I64Type)) [I64Type]
      (fun env get_a get_b ->
        get_a ^^ get_b ^^
        compile_comparison I64Op.Eq ^^
        E.if1 I64Type
          (Bool.lit true)
          (get_a ^^ get_b ^^
           BitTagged.if_both_tagged_scalar env [I64Type]
             (Bool.lit false)
             begin
               get_a ^^ BitTagged.if_tagged_scalar env [I64Type]
                 (get_a ^^ box env)
                 get_a ^^
               get_b ^^ BitTagged.if_tagged_scalar env [I64Type]
                 (get_b ^^ box env)
                 get_b ^^
               Num.compile_eq env
             end))

  let compile_relop env bigintop =
    try_comp_unbox2 (name_from_relop bigintop)
      (fun env' -> Word64.compile_relop env' (i64op_from_relop bigintop))
      (fun env' -> Num.compile_relop env' bigintop)
      env

  let try_unbox iN fast slow env =
    let set_a, get_a = new_local env "a" in
    set_a ^^ get_a ^^
    BitTagged.if_tagged_scalar env [iN]
      (get_a ^^ fast env)
      (get_a ^^ slow env)

  let fits_unsigned_bits env n =
    try_unbox I64Type (fun _ -> match n with
        | 64 -> G.i Drop ^^ Bool.lit true
        | 8 | 16 | 32 ->
          (* use shifting to test that the payload including the tag fits the desired bit width. 
              E.g. this is now n + 2 for Type.Int. *)
          compile_bitand_const Int64.(shift_left minus_one (n + (64 - BitTagged.ubits_of Type.Int))) ^^
          compile_test I64Op.Eqz
        | _ -> assert false
      )
      (fun env -> Num.fits_unsigned_bits env n)
      env

  let sanity_check_fits_signed_bits env n get_a =
     if TaggingScheme.debug || !Flags.sanity then
     get_a ^^
     Func.share_code2 Func.Always env ("check_fits_signed_bits_"^Int.to_string n) (("res", I64Type), ("a", I64Type)) [I64Type]
      (fun env get_res get_a ->
         let lower_bound = Int64.(neg (shift_left 1L (n-1))) in
         let upper_bound = Int64.shift_left 1L (n-1) in
         let set_a = G.setter_for get_a in
         get_a ^^
         compile_shrS_const (Int64.of_int (64 - BitTagged.ubits_of Type.Int)) ^^
         set_a ^^
         compile_unboxed_const lower_bound ^^
         get_a ^^
         compile_comparison I64Op.LeS ^^
         get_a ^^ compile_unboxed_const upper_bound ^^
         compile_comparison I64Op.LtS ^^
         G.i (Binary (Wasm_exts.Values.I64 I64Op.And)) ^^
         get_res ^^
         compile_comparison I64Op.Eq ^^
         E.else_trap_with env ("fit_signed_bits failure_"^Int.to_string n) ^^
         get_res)
     else G.nop

  let fits_signed_bits env n =
    let set_a, get_a = new_local env "a" in
    try_unbox I64Type (fun _ -> match n with
        | 64 -> G.i Drop ^^ Bool.lit true
        | 8 | 16 | 32 ->
           set_a ^^
           get_a ^^ get_a ^^ compile_shrS_const 1L ^^
           G.i (Binary (Wasm_exts.Values.I64 I64Op.Xor)) ^^
           compile_bitand_const
             Int64.(shift_left minus_one ((n-1) + (64 - BitTagged.ubits_of Type.Int))) ^^
           compile_test I64Op.Eqz ^^
           sanity_check_fits_signed_bits env n get_a
        | _ -> assert false
      )
      (fun env -> Num.fits_signed_bits env n)
      env

  let compile_abs env =
    let sminl = Int64.shift_left 1L (BitTagged.sbits_of Type.Int) in
    let sminl_shifted = Int64.shift_left sminl (64 - BitTagged.ubits_of Type.Int) in
    try_unbox I64Type
      begin
        fun _ ->
        let set_a, get_a = new_local env "a" in
        clear_tag env ^^
        set_a ^^
        get_a ^^ compile_unboxed_const 0L ^^ compile_comparison I64Op.LtS ^^
        E.if1 I64Type
          begin
            get_a ^^
            (* -2^sbits is small enough for compact representation, but 2^sbits isn't *)
            compile_eq_const sminl_shifted ^^ (* i.e. -2^sbits shifted *)
            E.if1 I64Type
              (compile_unboxed_const sminl ^^ Num.from_word64 env)
              begin
                (* absolute value works directly on shifted representation *)
                compile_unboxed_const 0L ^^
                get_a ^^
                G.i (Binary (Wasm_exts.Values.I64 I64Op.Sub)) ^^
                apply_tag env
              end
          end
          begin
            get_a ^^
            compile_bitor_const (TaggingScheme.tag_of_typ Type.Int)
          end
      end
      Num.compile_abs
      env

  let compile_load_from_word64 env get_data_buf = function
    | false -> get_data_buf ^^ E.call_import env "rts" "bigint_leb128_decode_word64"
    | true -> get_data_buf ^^ E.call_import env "rts" "bigint_sleb128_decode_word64"

  let compile_load_from_data_buf env get_data_buf signed =
    (* see Note [speculating for short (S)LEB encoded bignums] *)
    ReadBuf.speculative_read_word64 env get_data_buf ^^
    let set_a, get_a = new_local env "a" in
    set_a ^^ get_a ^^
    compile_xor_const (-1L) ^^
    compile_bitand_const 0x8080_8080_8080_8080L ^^
    let set_eom, get_eom = new_local env "eom" in
    set_eom ^^ get_eom ^^
    compile_test I64Op.Eqz ^^
    E.if1 I64Type
      begin
        Num.compile_load_from_data_buf env get_data_buf signed
      end
      begin
        get_a ^^
        get_eom ^^ G.i (Unary (Wasm_exts.Values.I64 I64Op.Ctz)) ^^
        compile_load_from_word64 env get_data_buf signed
      end

  let compile_store_to_data_buf_unsigned env =
    let set_x, get_x = new_local env "x" in
    let set_buf, get_buf = new_local env "buf" in
    set_x ^^ set_buf ^^
    get_x ^^
    try_unbox I64Type
      (fun env ->
        BitTagged.untag __LINE__ env Type.Int ^^ set_x ^^
        I32Leb.compile_store_to_data_buf_unsigned env get_x get_buf
      )
      (fun env ->
        G.i Drop ^^
        get_buf ^^ get_x ^^ Num.compile_store_to_data_buf_unsigned env)
      env

  let compile_store_to_data_buf_signed env =
    let set_x, get_x = new_local env "x" in
    let set_buf, get_buf = new_local env "buf" in
    set_x ^^ set_buf ^^
    get_x ^^
    try_unbox I64Type
      (fun env ->
        BitTagged.untag __LINE__ env Type.Int ^^ set_x ^^
        I32Leb.compile_store_to_data_buf_signed env get_x get_buf
      )
      (fun env ->
        G.i Drop ^^
        get_buf ^^ get_x ^^ Num.compile_store_to_data_buf_signed env)
      env

  let compile_data_size_unsigned env =
    try_unbox I64Type
      (fun _ ->
        let set_x, get_x = new_local env "x" in
        BitTagged.untag __LINE__ env Type.Int ^^ set_x ^^
        I32Leb.compile_leb128_size get_x
      )
      (fun env -> Num.compile_data_size_unsigned env)
      env

  let compile_data_size_signed env =
    try_unbox I64Type
      (fun _ ->
        let set_x, get_x = new_local env "x" in
        BitTagged.untag __LINE__ env Type.Int ^^ set_x ^^
        I32Leb.compile_sleb128_size get_x
      )
      (fun env -> Num.compile_data_size_signed env)
      env

  let from_signed_word64 env =
    let set_a, get_a = new_local env "a" in
    set_a ^^
    get_a ^^ BitTagged.if_can_tag_signed env Type.Int [I64Type]
      (get_a ^^ BitTagged.tag env Type.Int)
      (get_a ^^ Num.from_signed_word64 env)

  let from_signed_word_compact env =
    begin
      if TaggingScheme.debug || !(Flags.sanity)
      then
      let set_a, get_a = new_local env "a" in
      set_a ^^
      get_a ^^ BitTagged.if_can_tag_signed env Type.Int [I64Type]
        get_a
        (E.trap_with env "from_signed_word_compact")
      else G.nop
    end ^^
    BitTagged.tag env Type.Int

  let from_word64 env =
    let set_a, get_a = new_local env "a" in
    set_a ^^
    get_a ^^ BitTagged.if_can_tag_unsigned env Type.Int [I64Type]
      (get_a ^^ BitTagged.tag env Type.Int)
      (get_a ^^ Num.from_word64 env)

  let truncate_to_word64 env =
    let set_a, get_a = new_local env "a" in
    set_a ^^ get_a ^^
    BitTagged.if_tagged_scalar env [I64Type]
      (get_a ^^ BitTagged.untag __LINE__ env Type.Int)
      (get_a ^^ Num.truncate_to_word64 env)

  let truncate_to_word32 env =
    let set_a, get_a = new_local env "a" in
    set_a ^^ get_a ^^
    BitTagged.if_tagged_scalar env [I64Type]
      (get_a ^^ BitTagged.untag __LINE__ env Type.Int)
      (get_a ^^ Num.truncate_to_word32 env)

  let to_word64 env =
    let set_a, get_a = new_local env "a" in
    set_a ^^ get_a ^^
    BitTagged.if_tagged_scalar env [I64Type]
      (get_a ^^ BitTagged.untag __LINE__ env Type.Int)
      (get_a ^^ Num.to_word64 env)

<<<<<<< HEAD
  let to_word64_with env =
    let set_a, get_a = new_local env "a" in
    let set_err_msg, get_err_msg = new_local env "err_msg" in
    set_err_msg ^^ set_a ^^
    get_a ^^
    BitTagged.if_tagged_scalar env [I64Type]
      (get_a ^^ BitTagged.untag __LINE__ env Type.Int)
      (get_a ^^ get_err_msg ^^ Num.to_word64_with env)
=======
  let to_word32 env =
    let set_a, get_a = new_local env "a" in
    set_a ^^ get_a ^^
    BitTagged.if_tagged_scalar env [I32Type]
      (get_a ^^ BitTagged.untag_i32 __LINE__ env Type.Int) (*TBR*)
      (get_a ^^ Num.to_word32 env)

  let to_word32_with env get_err_msg =
    let set_a, get_a = new_local env "a" in
    set_a ^^ get_a ^^
    BitTagged.if_tagged_scalar env [I32Type]
      (get_a ^^ BitTagged.untag_i32 __LINE__ env Type.Int) (* TBR *)
      (get_a ^^ Num.to_word32_with env get_err_msg)
>>>>>>> bdf39b04
end

module BigNumLibtommath : BigNumType = struct

  let to_word64 env = E.call_import env "rts" "bigint_to_word64_trap"
<<<<<<< HEAD
  let to_word64_with env = E.call_import env "rts" "bigint_to_word64_trap_with"
=======
  let to_word32_with env get_err_msg = get_err_msg ^^ E.call_import env "rts" "bigint_to_word32_trap_with"
>>>>>>> bdf39b04

  let truncate_to_word32 env = E.call_import env "rts" "bigint_to_word32_wrap" ^^ G.i (Convert (Wasm_exts.Values.I64 I64Op.ExtendUI32))
  let truncate_to_word64 env = E.call_import env "rts" "bigint_to_word64_wrap"

  let from_signed_word_compact env = E.call_import env "rts" "bigint_of_int64"
  let from_word64 env = E.call_import env "rts" "bigint_of_word64"
  let from_signed_word64 env = E.call_import env "rts" "bigint_of_int64"

  let compile_data_size_unsigned env = E.call_import env "rts" "bigint_leb128_size"
  let compile_data_size_signed env = E.call_import env "rts" "bigint_sleb128_size"

  let compile_store_to_data_buf_unsigned env =
    let (set_buf, get_buf) = new_local env "buf" in
    let (set_n, get_n) = new_local env "n" in
    set_n ^^ set_buf ^^
    get_n ^^ get_buf ^^ E.call_import env "rts" "bigint_leb128_encode" ^^
    get_n ^^ E.call_import env "rts" "bigint_leb128_size"

  let compile_store_to_data_buf_signed env =
    let (set_buf, get_buf) = new_local env "buf" in
    let (set_n, get_n) = new_local env "n" in
    set_n ^^ set_buf ^^
    get_n ^^ get_buf ^^ E.call_import env "rts" "bigint_sleb128_encode" ^^
    get_n ^^ E.call_import env "rts" "bigint_sleb128_size"

  let compile_load_from_data_buf env get_data_buf = function
    | false -> get_data_buf ^^ E.call_import env "rts" "bigint_leb128_decode"
    | true -> get_data_buf ^^ E.call_import env "rts" "bigint_sleb128_decode"

  let constant env n =
    (* See enum mp_sign *)
    let sign = if Big_int.sign_big_int n >= 0 then 0l else 1l in

    let n = Big_int.abs_big_int n in

    let limbs =
      (* see MP_DIGIT_BIT *)
      let twoto28 = Big_int.power_int_positive_int 2 28 in
      let rec go n =
        if Big_int.sign_big_int n = 0
        then []
        else
          let (a, b) = Big_int.quomod_big_int n twoto28 in
          StaticBytes.[ I32 (Big_int.int32_of_big_int b) ] @ go a
      in go n
    in

    let rec pad input = 
      let length = List.length input in
      if (Int.rem length (Int64.to_int E.word_size)) = 0 then 
        input 
      else
        pad (input @ StaticBytes.[ I32 0l ]) 
    in

    let limbs_with_padding = pad limbs in

    (* how many 32 bit digits *)
    let size = Int32.of_int (List.length limbs) in  

    (* cf. mp_int in tommath.h *)
    (* libc is still using 32-bit sizes *)
    let payload = StaticBytes.[
      I32 size; (* used *)
      I32 size; (* size; relying on Heap.word_size == size_of(mp_digit) *)
      I32 sign;
      I32 0l; (* padding because of 64-bit alignment of subsequent pointer *)
      I64 0L; (* dp; this will be patched in BigInt::mp_int_ptr in the RTS when used *)
    ] @ limbs_with_padding 
    in

    Tagged.shared_object env (fun env ->
      let instructions = 
        let words = StaticBytes.as_words payload in
        List.map compile_unboxed_const words in
      Tagged.obj env Tagged.BigInt instructions
    )

  let assert_nonneg env =
    Func.share_code1 Func.Never env "assert_nonneg" ("n", I64Type) [I64Type] (fun env get_n ->
      get_n ^^
      E.call_import env "rts" "bigint_isneg" ^^ Bool.from_rts_int32 ^^
      E.then_trap_with env "Natural subtraction underflow" ^^
      get_n
    )

  let compile_abs env = E.call_import env "rts" "bigint_abs"
  let compile_neg env = E.call_import env "rts" "bigint_neg"
  let compile_add env = E.call_import env "rts" "bigint_add"
  let compile_mul env = E.call_import env "rts" "bigint_mul"
  let compile_signed_sub env = E.call_import env "rts" "bigint_sub"
  let compile_signed_div env = E.call_import env "rts" "bigint_div"
  let compile_signed_mod env = E.call_import env "rts" "bigint_rem"
  let compile_unsigned_sub env = E.call_import env "rts" "bigint_sub" ^^ assert_nonneg env
  let compile_unsigned_rem env = E.call_import env "rts" "bigint_rem"
  let compile_unsigned_div env = E.call_import env "rts" "bigint_div"
  let compile_unsigned_pow env = E.call_import env "rts" "bigint_pow"
  let compile_lsh env = E.call_import env "rts" "bigint_lsh"
  let compile_rsh env = E.call_import env "rts" "bigint_rsh"

  let compile_eq env = E.call_import env "rts" "bigint_eq" ^^ Bool.from_rts_int32
  let compile_is_negative env = E.call_import env "rts" "bigint_isneg" ^^ Bool.from_rts_int32
  let compile_relop env = function
      | Lt -> E.call_import env "rts" "bigint_lt" ^^ Bool.from_rts_int32
      | Le -> E.call_import env "rts" "bigint_le" ^^ Bool.from_rts_int32
      | Ge -> E.call_import env "rts" "bigint_ge" ^^ Bool.from_rts_int32
      | Gt -> E.call_import env "rts" "bigint_gt" ^^ Bool.from_rts_int32

  let fits_signed_bits env bits =
    E.call_import env "rts" "bigint_2complement_bits" ^^
    compile_unboxed_const (Int64.of_int bits) ^^
    compile_comparison I64Op.LeU
  let fits_unsigned_bits env bits =
    E.call_import env "rts" "bigint_count_bits" ^^
    compile_unboxed_const (Int64.of_int bits) ^^
    compile_comparison I64Op.LeU

end (* BigNumLibtommath *)

module BigNum = MakeCompact(BigNumLibtommath)

(* Primitive functions *)
module Prim = struct
  (* The {Nat,Int}{8,16,32} bits sit in the MSBs of the i64, in this manner
     we can perform almost all operations, with the exception of
     - Mul (needs shr of one operand)
     - Shr (needs masking of result)
     - Rot (needs duplication into LSBs, masking of amount and masking of result)
     - ctz (needs shr of operand or sub from result)

     Both {Nat,Int}{8,16,32} fit into the vanilla stackrep, so no boxing is necessary.
     This MSB-stored schema is also essentially what the interpreter is using.
  *)
  let prim_word64toNat = BigNum.from_word64
  let prim_shiftWordNtoUnsigned env b =
    compile_shrU_const b ^^
    prim_word64toNat env
  let prim_word64toInt = BigNum.from_signed_word64
  let prim_shiftWordNtoSigned env b =
    compile_shrS_const b ^^
    prim_word64toInt env
  let prim_intToWord64 = BigNum.truncate_to_word64
  let prim_intToWordNShifted env b =
    prim_intToWord64 env ^^
    TaggedSmallWord.shift_leftWordNtoI64 b
end (* Prim *)

module Blob = struct
  (* The layout of a blob object is

     ┌──────┬─────┬─────────┬──────────────────┐
     │ obj header │ n_bytes │ bytes (padded) … │
     └──────┴─────┴─────────┴──────────────────┘

    The object header includes the object tag (Blob) and the forwarding pointer.

    This heap object is used for various kinds of binary, non-pointer data.

    When used for Text values, the bytes are UTF-8 encoded code points from
    Unicode.
  *)

  let header_size = Int64.add Tagged.header_size 1L
  let len_field = Int64.add Tagged.header_size 0L

  let len env =
    Tagged.load_forwarding_pointer env ^^
    Tagged.load_field env len_field

  let len_nat env =
    Func.share_code1 Func.Never env "blob_len" ("text", I64Type) [I64Type] (fun env get ->
      get ^^
      len env ^^
      BigNum.from_word64 env
    )

  let alloc env =
    E.call_import env "rts" "alloc_blob" ^^
    (* uninitialized blob payload is allowed by the barrier *)
    Tagged.allocation_barrier env

  let unskewed_payload_offset env = Int64.(add ptr_unskew (mul Heap.word_size header_size))
  
  let payload_ptr_unskewed env =
    Tagged.load_forwarding_pointer env ^^
    compile_add_const (unskewed_payload_offset env)

  let load_data_segment env segment_index data_length =
    let (set_blob, get_blob) = new_local env "data_segment_blob" in
    data_length ^^
    alloc env ^^ set_blob ^^
    get_blob ^^ payload_ptr_unskewed env ^^ (* target address *)
    compile_const_32 0l ^^ (* data offset *)
    data_length ^^ G.i (Convert (Wasm_exts.Values.I32 I32Op.WrapI64)) ^^
    G.i (MemoryInit (nr segment_index)) ^^
    get_blob

  let constant env payload =
    Tagged.shared_object env (fun env -> 
      let blob_length = Int64.of_int (String.length payload) in
      let segment_index = E.add_static env StaticBytes.[Bytes payload] in
      load_data_segment env segment_index (compile_unboxed_const blob_length)
    )

  let lit env payload =
    Tagged.materialize_shared_value env (constant env payload)

  let as_ptr_len env = Func.share_code1 Func.Never env "as_ptr_size" ("x", I64Type) [I64Type; I64Type] (
    fun env get_x ->
      get_x ^^ payload_ptr_unskewed env ^^
      get_x ^^ len env
    )

  let lit_ptr_len env s =
    lit env s ^^
    as_ptr_len env

  let load_data_segment env segment_index data_length =
    let (set_blob, get_blob) = new_local env "data_segment_blob" in
    data_length ^^
    alloc env ^^ set_blob ^^
    get_blob ^^ payload_ptr_unskewed env ^^ (* target address *)
    compile_const_32 0l ^^ (* data offset *)
    data_length ^^ G.i (Convert (Wasm_exts.Values.I32 I32Op.WrapI64)) ^^
    G.i (MemoryInit (nr segment_index)) ^^
    get_blob
  
  let of_ptr_size env = Func.share_code2 Func.Always env "blob_of_ptr_size" (("ptr", I64Type), ("size" , I64Type)) [I64Type] (
    fun env get_ptr get_size ->
      let (set_x, get_x) = new_local env "x" in
      get_size ^^ alloc env ^^ set_x ^^
      get_x ^^ payload_ptr_unskewed env ^^
      get_ptr ^^
      get_size ^^
      Heap.memcpy env ^^
      get_x
    )

  let of_size_copy env get_size_fun copy_fun offset_fun =
    let (set_len, get_len) = new_local env "len" in
    let (set_blob, get_blob) = new_local env "blob" in
    get_size_fun env ^^ set_len ^^

    get_len ^^ alloc env ^^ set_blob ^^
    get_blob ^^ payload_ptr_unskewed env ^^
    offset_fun env ^^
    get_len ^^
    copy_fun env ^^

    get_blob

  (* Lexicographic blob comparison. Expects two blobs on the stack.
     Either specialized to a specific comparison operator, and returns a boolean,
     or implements the generic comparison, returning -1, 0 or 1 as Int64.
  *)
  let rec compare env op =
    (* return convention for the generic comparison function *)
    let is_lt = compile_unboxed_const (-1L) in
    let is_gt = compile_unboxed_const 1L in
    let is_eq = compile_unboxed_const 0L in
    let open Operator in
    let name = match op with
        | Some LtOp -> "Blob.compare_lt"
        | Some LeOp -> "Blob.compare_le"
        | Some GeOp -> "Blob.compare_ge"
        | Some GtOp -> "Blob.compare_gt"
        | Some EqOp -> "Blob.compare_eq"
        | Some NeqOp -> "Blob.compare_neq"
        | None -> "Blob.compare" in
    Func.share_code2 Func.Always env name (("x", I64Type), ("y", I64Type)) [I64Type] (fun env get_x get_y ->
      match op with
        (* Some operators can be reduced to the negation of other operators *)
        | Some LtOp -> get_x ^^ get_y ^^ compare env (Some GeOp) ^^ Bool.neg
        | Some GtOp -> get_x ^^ get_y ^^ compare env (Some LeOp) ^^ Bool.neg
        | Some NeqOp -> get_x ^^ get_y ^^ compare env (Some EqOp) ^^ Bool.neg
        | _ ->
      begin
        let set_x = G.setter_for get_x in
        let set_y = G.setter_for get_y in
        get_x ^^ Tagged.load_forwarding_pointer env ^^ set_x ^^
        get_y ^^ Tagged.load_forwarding_pointer env ^^ set_y ^^

        let (set_len1, get_len1) = new_local env "len1" in
        let (set_len2, get_len2) = new_local env "len2" in
        let (set_len, get_len) = new_local env "len" in
        let (set_a, get_a) = new_local env "a" in
        let (set_b, get_b) = new_local env "b" in

        get_x ^^ len env ^^ set_len1 ^^
        get_y ^^ len env ^^ set_len2 ^^

        (* Find minimum length *)
        begin if op = Some EqOp then
          (* Early exit for equality *)
          get_len1 ^^ get_len2 ^^ compile_comparison I64Op.Eq ^^
          E.if0 G.nop (Bool.lit false ^^ G.i Return) ^^

          get_len1 ^^ set_len
        else
          get_len1 ^^ get_len2 ^^ compile_comparison I64Op.LeU ^^
          E.if0
            (get_len1 ^^ set_len)
            (get_len2 ^^ set_len)
        end ^^

        (* We could do word-wise comparisons if we know that the trailing bytes
           are zeroed *)
        get_len ^^
        from_0_to_n env (fun get_i ->
          get_x ^^
          payload_ptr_unskewed env ^^
          get_i ^^
          G.i (Binary (Wasm_exts.Values.I64 I64Op.Add)) ^^
          G.i (Load {ty = I64Type; align = 0; offset = 0L; sz = Some Wasm_exts.Types.(Pack8, ZX)}) ^^
          set_a ^^

          get_y ^^
          payload_ptr_unskewed env ^^
          get_i ^^
          G.i (Binary (Wasm_exts.Values.I64 I64Op.Add)) ^^
          G.i (Load {ty = I64Type; align = 0; offset = 0L; sz = Some Wasm_exts.Types.(Pack8, ZX)}) ^^
          set_b ^^

          get_a ^^ get_b ^^ compile_comparison I64Op.Eq ^^
          E.if0 G.nop (
            (* first non-equal elements *)
            begin match op with
            | Some LeOp -> get_a ^^ get_b ^^ compile_comparison I64Op.LeU
            | Some GeOp -> get_a ^^ get_b ^^ compile_comparison I64Op.GeU
            | Some EqOp -> Bool.lit false
            | None -> get_a ^^ get_b ^^ compile_comparison I64Op.LtU ^^
                      E.if1 I64Type is_lt is_gt
            | _ -> assert false
            end ^^
            G.i Return
          )
        ) ^^
        (* Common prefix is same *)
        match op with
        | Some LeOp -> get_len1 ^^ get_len2 ^^ compile_comparison I64Op.LeU
        | Some GeOp -> get_len1 ^^ get_len2 ^^ compile_comparison I64Op.GeU
        | Some EqOp -> Bool.lit true (* NB: Different length handled above *)
        | None ->
            get_len1 ^^ get_len2 ^^ compile_comparison I64Op.LtU ^^
            E.if1 I64Type is_lt (
              get_len1 ^^ get_len2 ^^ compile_comparison I64Op.GtU ^^
              E.if1 I64Type is_gt is_eq
            )
        | _ -> assert false
      end
  )

  let iter env =
    E.call_import env "rts" "blob_iter"
  let iter_done env =
    E.call_import env "rts" "blob_iter_done"
  let iter_next env =
    E.call_import env "rts" "blob_iter_next" ^^
    TaggedSmallWord.msb_adjust Type.Nat8

  let dyn_alloc_scratch env = alloc env ^^ payload_ptr_unskewed env

end (* Blob *)

module Object = struct
  (* An object with a mutable field1 and immutable field 2 has the following
     heap layout:
 
     ┌──────┬─────┬──────────┬─────────┬─────────────┬───┐
     │ obj header │ hash_ptr │ ind_ptr │ field2_data │ … │
     └──────┴─────┴┬─────────┴┬────────┴─────────────┴───┘
          ┌────────┘          │
          │   ┌───────────────┘
          │   ↓
          │  ╶─┬────────┬─────────────┐
          │    │ ObjInd │ field1_data │
          ↓    └────────┴─────────────┘
          ┌─────────────┬─────────────┬─────────────┬───┐
          │ blob header │ field1_hash │ field2_hash │ … │
          └─────────────┴─────────────┴─────────────┴───┘        
 
     The object header includes the object tag (Object) and the forwarding pointer.
     The size of the object (number of fields) can be derived from the hash blob via `hash_ptr`.

     The field hashes reside in a blob inside the dynamic heap.
     The hash blob needs to be tracked by the GC, but not the content of the hash blob.
     This is because the hash values are plain numbers that would look like skewed pointers.ters.
     The hash_ptr is skewed.
     TODO: Optimize by sharing the hash blob for objects of the same type.
 
     The field2_data for immutable fields is a vanilla word.
 
     The field1_data for mutable fields are pointers to either an ObjInd, or a
     MutBox (they have the same layout). This indirection is a consequence of
     how we compile object literals with `await` instructions, as these mutable
     fields need to be able to alias local mutable variables.
 
     We could alternatively switch to an allocate-first approach in the
     await-translation of objects, and get rid of this indirection -- if it were
     not for the implementing of sharing of mutable stable values.
   *)
 
  let header_size = Int64.add Tagged.header_size 1L
 
  let hash_ptr_field = Int64.add Tagged.header_size 0L
 
  module FieldEnv = Env.Make(String)

  (* This is for non-recursive objects. *)
  (* The instructions in the field already create the indirection if needed *)
  let object_builder env (fs : (string * (E.t -> G.t)) list ) =
    let name_pos_map =
      fs |>
        (* We could store only public fields in the object, but
          then we need to allocate separate boxes for the non-public ones:
          List.filter (fun (_, vis, f) -> vis.it = Public) |>
        *)
        List.map (fun (n,_) -> (E.hash env n, n)) |>
        List.sort compare |>
        List.mapi (fun i (_h,n) -> (n,Int64.of_int i)) |>
        List.fold_left (fun m (n,i) -> FieldEnv.add n i m) FieldEnv.empty in

      let sz = Int64.of_int (FieldEnv.cardinal name_pos_map) in

      (* Create hash blob *)
      let hashes = fs |>
        List.map (fun (n,_) -> E.hash env n) |>
        List.sort compare in
      let hash_blob =
        let hash_payload = StaticBytes.[ i64s hashes ] in
        Blob.constant env (StaticBytes.as_bytes hash_payload)
      in
      
      (fun env -> 
        (* Allocate memory *)
        let (set_ri, get_ri, ri) = new_local_ env I64Type "obj" in
        Tagged.alloc env (Int64.add header_size sz) Tagged.Object ^^
        set_ri ^^

        (* Set hash_ptr *)
        get_ri ^^
        Tagged.materialize_shared_value env hash_blob ^^
        Tagged.store_field env hash_ptr_field ^^

        (* Write all the fields *)
        let init_field (name, generate_value) : G.t =
          (* Write the pointer to the indirection *)
          get_ri ^^
          generate_value env ^^
          let i = FieldEnv.find name name_pos_map in
          let offset = Int64.add header_size i in
          Tagged.store_field env offset
        in
        G.concat_map init_field fs ^^

        (* Return the pointer to the object *)
        get_ri ^^
        Tagged.allocation_barrier env
      )

  let constant env (fs : (string * E.shared_value) list) =
    let materialize_fields = List.map (fun (name, value) -> (name, fun env -> Tagged.materialize_shared_value env value)) fs in
    let allocation = object_builder env materialize_fields in
    Tagged.shared_object env allocation

  (* This is for non-recursive objects, i.e. ObjNewE *)
  (* The instructions in the field already create the indirection if needed *)
  let lit_raw env (fs : (string * (unit -> G.t)) list ) =
    let materialize_fields = List.map (fun (name, generate_value) -> (name, (fun env -> generate_value ()))) fs in
    let allocation = object_builder env materialize_fields in
    allocation env

  (* Reflection used by orthogonal persistence: 
     Check whether an (actor) object contains a specific field *)
  let contains_field env field =
    compile_unboxed_const (E.hash env field) ^^
    E.call_import env "rts" "contains_field" ^^
    Bool.from_rts_int32
 
  (* Returns a pointer to the object field (without following the field indirection) *)
  let idx_hash_raw env low_bound =
    let name = Printf.sprintf "obj_idx<%d>" low_bound  in
    Func.share_code2 Func.Always env name (("x", I64Type), ("hash", I64Type)) [I64Type] (fun env get_x get_hash ->
      let set_x = G.setter_for get_x in
      let set_h_ptr, get_h_ptr = new_local env "h_ptr" in

      get_x ^^ Tagged.load_forwarding_pointer env ^^ set_x ^^

      get_x ^^ Tagged.load_field env hash_ptr_field ^^
      Blob.payload_ptr_unskewed env ^^

      (* Linearly scan through the fields (binary search can come later) *)
      (* unskew h_ptr and advance both to low bound *)
      compile_add_const Int64.(mul Heap.word_size (of_int low_bound)) ^^
      set_h_ptr ^^
      get_x ^^
      compile_add_const Int64.(mul Heap.word_size (add header_size (of_int low_bound))) ^^
      set_x ^^
      G.loop0 (
          get_h_ptr ^^ load_unskewed_ptr ^^
          get_hash ^^ compile_comparison I64Op.Eq ^^
          E.if0
            (get_x ^^ G.i Return)
            (get_h_ptr ^^ compile_add_const Heap.word_size ^^ set_h_ptr ^^
            get_x ^^ compile_add_const Heap.word_size ^^ set_x ^^
            G.i (Br (nr 1l)))
        ) ^^
      G.i Unreachable
    )

  (* Returns a pointer to the object field (possibly following the indirection) *)
  let idx_hash env low_bound indirect =
    if indirect
    then
      let name = Printf.sprintf "obj_idx_ind<%d>" low_bound in
      Func.share_code2 Func.Never env name (("x", I64Type), ("hash", I64Type)) [I64Type] (fun env get_x get_hash ->
      get_x ^^ get_hash ^^
      idx_hash_raw env low_bound ^^
      load_ptr ^^ Tagged.load_forwarding_pointer env ^^
      compile_add_const (Int64.mul MutBox.field Heap.word_size)
    )
    else idx_hash_raw env low_bound

  let field_type env obj_type s =
    let _, fields = Type.as_obj_sub [s] obj_type in
    Type.lookup_val_field s fields

  (* Determines whether the field is mutable (and thus needs an indirection) *)
  let is_mut_field env obj_type s =
    let _, fields = Type.as_obj_sub [s] obj_type in
    Type.is_mut (Type.lookup_val_field s fields)

  (* Computes a lower bound for the positional index of a field in an object *)
  let field_lower_bound env obj_type s =
    let open Type in
    let _, fields = as_obj_sub [s] obj_type in
    List.iter (function {typ = Typ _; _} -> assert false | _ -> ()) fields;
    let sorted_by_hash =
      List.sort
        (fun (h1, _) (h2, _) -> compare_uint64 h1 h2)
        (List.map (fun f -> E.hash env f.lab, f) fields) in
    match Lib.List.index_of s (List.map (fun (_, {lab; _}) -> lab) sorted_by_hash) with
    | Some i -> i
    | _ -> assert false

  (* Returns a pointer to the object field (without following the indirection) *)
  let idx_raw env f =
    compile_unboxed_const (E.hash env f) ^^
    idx_hash_raw env 0

  (* Returns a pointer to the object field (possibly following the indirection) *)
  let idx env obj_type f =
    compile_unboxed_const (E.hash env f) ^^
    idx_hash env (field_lower_bound env obj_type f) (is_mut_field env obj_type f)

  (* load the value (or the mutbox) *)
  let load_idx_raw env f =
    idx_raw env f ^^
    load_ptr

  (* load the actual value (dereferencing the mutbox) *)
  let load_idx env obj_type f =
    idx env obj_type f ^^
    load_ptr
 
end (* Object *) 

module Region = struct
  (*
    See rts/motoko-rts/src/region.rs
   *)

  (* Object layout:

     ┌─────┬──────────┬──────────────────┬─────────────────┐
     │ tag │ id_field │ page_count_field │ vec_pages_field │
     └─────┴──────────┴──────────────────┴─────────────────┘
            (unboxed, low 16 bits, rest 0-initialized padding)
                        unboxed u32
                                          Blob
  *)

  let alloc_region env =
    E.call_import env "rts" "alloc_region"

  let init_region env =
    E.call_import env "rts" "init_region"

  (* field accessors *)
  (* NB: all these opns must resolve forwarding pointers here or in RTS *)
  let id env =
    E.call_import env "rts" "region_id"

  let page_count env =
    E.call_import env "rts" "region_page_count"

  let vec_pages env =
    E.call_import env "rts" "region_vec_pages"

  let new_ env =
    E.require_stable_memory env;
    E.call_import env "rts" "region_new"

  let size env =
    E.require_stable_memory env;
    E.call_import env "rts" "region_size"

  let grow env =
    E.require_stable_memory env;
    E.call_import env "rts" "region_grow"

  let load_blob env =
    E.require_stable_memory env;
    E.call_import env "rts" "region_load_blob"
  let store_blob env =
    E.require_stable_memory env;
    E.call_import env "rts" "region_store_blob"

  let load_word8 env =
    E.require_stable_memory env;
    E.call_import env "rts" "region_load_word8"
  let store_word8 env =
    E.require_stable_memory env;
    E.call_import env "rts" "region_store_word8"

  let load_word16 env =
    E.require_stable_memory env;
    E.call_import env "rts" "region_load_word16"
  let store_word16 env =
    E.require_stable_memory env;
    E.call_import env "rts" "region_store_word16"

  let load_word32 env =
    E.require_stable_memory env;
    E.call_import env "rts" "region_load_word32"
  let store_word32 env =
    E.require_stable_memory env;
    E.call_import env "rts" "region_store_word32"

  let load_word64 env =
    E.require_stable_memory env;
    E.call_import env "rts" "region_load_word64"
  let store_word64 env =
    E.require_stable_memory env;
    E.call_import env "rts" "region_store_word64"

  let load_float64 env =
    E.require_stable_memory env;
    E.call_import env "rts" "region_load_float64"
  let store_float64 env =
    E.require_stable_memory env;
    E.call_import env "rts" "region_store_float64"

end

module Text = struct
  (*
  Most of the heavy lifting around text values is in rts/motoko-rts/src/text.rs
  *)

  (* The layout of a concatenation node is

     ┌──────┬─────┬─────────┬───────┬───────┐
     │ obj header │ n_bytes │ text1 │ text2 │
     └──────┴─────┴─────────┴───────┴───────┘

    The object header includes the object tag (TAG_CONCAT defined in rts/types.rs) and the forwarding pointer

    This is internal to rts/text.c, with the exception of GC-related code.
  *)

  let of_ptr_size env =
    E.call_import env "rts" "text_of_ptr_size"
  let concat env =
    E.call_import env "rts" "text_concat"
  let size env =
    E.call_import env "rts" "text_size"
  let to_buf env =
    E.call_import env "rts" "text_to_buf"
  let len_nat env =
    Func.share_code1 Func.Never env "text_len" ("text", I64Type) [I64Type] (fun env get ->
      get ^^
      E.call_import env "rts" "text_len" ^^
      BigNum.from_word64 env
    )
  let prim_showChar env =
    TaggedSmallWord.lsb_adjust_codepoint env ^^
    G.i (Convert (Wasm_exts.Values.I32 I32Op.WrapI64)) ^^
    E.call_import env "rts" "text_singleton"
  let to_blob env = E.call_import env "rts" "blob_of_text"

  let lowercase env = E.call_import env "rts" "text_lowercase"
  let uppercase env = E.call_import env "rts" "text_uppercase"

  let of_blob env =
    let (set_blob, get_blob) = new_local env "blob" in
    set_blob ^^
    get_blob ^^ Blob.as_ptr_len env ^^
    E.call_import env "rts" "utf8_valid" ^^
    Bool.from_rts_int32 ^^
    E.if1 I64Type (Opt.inject_simple env get_blob) (Opt.null_lit env)

  let iter env =
    E.call_import env "rts" "text_iter"
  let iter_done env =
    E.call_import env "rts" "text_iter_done"
  let iter_next env =
    E.call_import env "rts" "text_iter_next" ^^ Bool.from_rts_int32 ^^
    TaggedSmallWord.msb_adjust_codepoint

  let compare env op =
    let open Operator in
    let name = match op with
        | LtOp -> "Text.compare_lt"
        | LeOp -> "Text.compare_le"
        | GeOp -> "Text.compare_ge"
        | GtOp -> "Text.compare_gt"
        | EqOp -> "Text.compare_eq"
        | NeqOp -> assert false in
    Func.share_code2 Func.Never env name (("x", I64Type), ("y", I64Type)) [I64Type] (fun env get_x get_y ->
      get_x ^^ Tagged.load_forwarding_pointer env ^^
      get_y ^^ Tagged.load_forwarding_pointer env ^^
      E.call_import env "rts" "text_compare" ^^
      compile_unboxed_const 0L ^^
      match op with
        | LtOp -> compile_comparison I64Op.LtS
        | LeOp -> compile_comparison I64Op.LeS
        | GtOp -> compile_comparison I64Op.GtS
        | GeOp -> compile_comparison I64Op.GeS
        | EqOp -> compile_comparison I64Op.Eq
        | NeqOp -> assert false
    )


end (* Text *)

module Arr = struct
  (* Object layout:

     ┌──────┬─────┬──────────┬────────┬───┐
     │ obj header │ n_fields │ field1 │ … │
     └──────┴─────┴──────────┴────────┴───┘

     The object  header includes the object tag (Array) and the forwarding pointer.

     No difference between mutable and immutable arrays.
  *)

  (* NB max_array_size must agree with limit 2^61 imposed by RTS alloc_array() *)
  let max_array_size = Int64.shift_left 1L 61 (* inclusive *)

  let header_size = Int64.add Tagged.header_size 1L
  let element_size = 8L
  let len_field = Int64.add Tagged.header_size 0L

  let len env =
    Tagged.load_forwarding_pointer env ^^
    Tagged.load_field env len_field

  (* Static array access. No checking *)
  let load_field env n =
    Tagged.load_forwarding_pointer env ^^
    Tagged.load_field env Int64.(add n header_size)

  (* Dynamic array access. Returns the address (not the value) of the field.
     Does no bounds checking *)
  let unsafe_idx env =
    Func.share_code2 Func.Never env "Array.unsafe_idx" (("array", I64Type), ("idx", I64Type)) [I64Type] (fun env get_array get_idx ->
      get_idx ^^
      compile_add_const header_size ^^
      compile_mul_const element_size ^^
      get_array ^^
      Tagged.load_forwarding_pointer env ^^
      G.i (Binary (Wasm_exts.Values.I64 I64Op.Add))
    )

  (* Dynamic array access. Returns the address (not the value) of the field.
     Does bounds checking *)
  let idx env =
    Func.share_code2 Func.Never env "Array.idx" (("array", I64Type), ("idx", I64Type)) [I64Type] (fun env get_array get_idx ->
      (* No need to check the lower bound, we interpret idx as unsigned *)
      (* Check the upper bound *)
      get_idx ^^
      get_array ^^ len env ^^
      compile_comparison I64Op.LtU ^^
      E.else_trap_with env "Array index out of bounds" ^^

      get_idx ^^
      compile_add_const header_size ^^
      compile_mul_const element_size ^^
      get_array ^^
      Tagged.load_forwarding_pointer env ^^
      G.i (Binary (Wasm_exts.Values.I64 I64Op.Add))
    )

  (* As above, but taking a bigint (Nat), and reporting overflow as out of bounds *)
  let idx_bigint env =
    Func.share_code2 Func.Never env "Array.idx_bigint" (("array", I64Type), ("idx", I64Type)) [I64Type] (fun env get_array get_idx ->
      get_array ^^
      get_idx ^^
<<<<<<< HEAD
      Blob.lit env "Array index out of bounds" ^^
      BigNum.to_word64_with env ^^
=======
      BigNum.to_word32_with env (Blob.lit env "Array index out of bounds") ^^
>>>>>>> bdf39b04
      idx env
  )

  let element_type env typ = match Type.promote typ with
     | Type.Array element_type -> element_type
     | _ -> assert false

  (* Compile an array literal. *)
  let lit env element_instructions =
    Tagged.obj env Tagged.Array
     ([ compile_unboxed_const (Wasm.I64.of_int_u (List.length element_instructions))
      ] @ element_instructions)

  let constant env elements =
    Tagged.shared_object env (fun env ->
      let materialized_elements = List.map (fun element -> Tagged.materialize_shared_value env element) elements in
      lit env materialized_elements
    )

  (* Does not initialize the fields! *)
  (* Note: Post allocation barrier must be applied after initialization *)
  let alloc env =
    E.call_import env "rts" "alloc_array"

  let iterate env get_array body =
    let (set_boundary, get_boundary) = new_local env "boundary" in
    let (set_pointer, get_pointer) = new_local env "pointer" in
    let set_array = G.setter_for get_array in

    get_array ^^ Tagged.load_forwarding_pointer env ^^ set_array ^^

    (* Initial element pointer, skewed *)
    compile_unboxed_const header_size ^^
    compile_mul_const element_size ^^
    get_array ^^
    G.i (Binary (Wasm_exts.Values.I64 I64Op.Add)) ^^
    set_pointer ^^

    (* Upper pointer boundary, skewed *)
    get_array ^^
    Tagged.load_field env len_field ^^
    compile_mul_const element_size ^^
    get_pointer ^^
    G.i (Binary (Wasm_exts.Values.I64 I64Op.Add)) ^^
    set_boundary ^^

    (* Loop through all elements *)
    compile_while env
    ( get_pointer ^^
      get_boundary ^^
      compile_comparison I64Op.LtU
    ) (
      body get_pointer ^^

      (* Next element pointer, skewed *)
      get_pointer ^^
      compile_add_const element_size ^^
      set_pointer
    )

  (* The primitive operations *)
  (* No need to wrap them in RTS functions: They occur only once, in the prelude. *)
  let init env =
    let (set_x, get_x) = new_local env "x" in
    let (set_r, get_r) = new_local env "r" in
    set_x ^^

    (* Allocate *)
    BigNum.to_word64 env ^^
    alloc env ^^
    set_r ^^

    (* Write elements *)
    iterate env get_r (fun get_pointer ->
      get_pointer ^^
      get_x ^^
      store_ptr
    ) ^^

    get_r ^^
    Tagged.allocation_barrier env


  let tabulate env =
    let (set_f, get_f) = new_local env "f" in
    let (set_r, get_r) = new_local env "r" in
    let (set_i, get_i) = new_local env "i" in
    set_f ^^

    (* Allocate *)
    BigNum.to_word64 env ^^
    alloc env ^^
    set_r ^^

    (* Initial index *)
    compile_unboxed_const 0L ^^
    set_i ^^

    (* Write elements *)
    iterate env get_r (fun get_pointer ->
      get_pointer ^^
      (* The closure *)
      get_f ^^
      Closure.prepare_closure_call env ^^
      (* The arg *)
      get_i ^^
      BigNum.from_word64 env ^^
      (* The closure again *)
      get_f ^^
      (* Call *)
      Closure.call_closure env 1 1 ^^
      store_ptr ^^

      (* Increment index *)
      get_i ^^
      compile_add_const 1L ^^
      set_i
    ) ^^
    get_r ^^
    Tagged.allocation_barrier env

  let ofBlob env =
    Func.share_code1 Func.Always env "Arr.ofBlob" ("blob", I64Type) [I64Type] (fun env get_blob ->
      let (set_len, get_len) = new_local env "len" in
      let (set_r, get_r) = new_local env "r" in

      get_blob ^^ Blob.len env ^^ set_len ^^

      get_len ^^ alloc env ^^ set_r ^^

      get_len ^^ from_0_to_n env (fun get_i ->
        get_r ^^ get_i ^^ unsafe_idx env ^^
        get_blob ^^ Blob.payload_ptr_unskewed env ^^
        get_i ^^ G.i (Binary (Wasm_exts.Values.I64 I64Op.Add)) ^^
        G.i (Load {ty = I64Type; align = 0; offset = 0L; sz = Some Wasm_exts.Types.(Pack8, ZX)}) ^^
        TaggedSmallWord.msb_adjust Type.Nat8 ^^
        TaggedSmallWord.tag env Type.Nat8 ^^
        store_ptr
      ) ^^
      get_r ^^
      Tagged.allocation_barrier env
    )

  let toBlob env =
    Func.share_code1 Func.Always env "Arr.toBlob" ("array", I64Type) [I64Type] (fun env get_a ->
      let (set_len, get_len) = new_local env "len" in
      let (set_r, get_r) = new_local env "r" in

      get_a ^^ len env ^^ set_len ^^

      get_len ^^ Blob.alloc env ^^ set_r ^^

      get_len ^^ from_0_to_n env (fun get_i ->
        get_r ^^ Blob.payload_ptr_unskewed env ^^
        get_i ^^ G.i (Binary (Wasm_exts.Values.I64 I64Op.Add)) ^^
        get_a ^^ get_i ^^ unsafe_idx env ^^
        load_ptr ^^
        TaggedSmallWord.lsb_adjust Type.Nat8 ^^
        G.i (Store {ty = I64Type; align = 0; offset = 0L; sz = Some Wasm_exts.Types.Pack8})
      ) ^^

      get_r
    )

end (* Array *)

module Tuple = struct
  (* Tuples use the same object representation (and same tag) as arrays.
     Even though we know the size statically, we still need the size
     information for the GC.

     One could introduce tags for small tuples, to save one word.
  *)

  (* We represent the boxed empty tuple as the unboxed scalar 0, i.e. simply as
     number (but really anything is fine, we never look at this) *)
  let unit_vanilla_lit env = TaggingScheme.unit_tag  (* all tag, trivial payload *)
  let compile_unit env = compile_unboxed_const (unit_vanilla_lit ())

  (* Expects on the stack the pointer to the array. *)
  let load_n env n =
    Tagged.load_forwarding_pointer env ^^
    Tagged.load_field env (Int64.add Arr.header_size n)

  (* Takes n elements of the stack and produces an argument tuple *)
  let from_stack env n =
    if n = 0 then compile_unit env
    else
      let name = Printf.sprintf "to_%i_tuple" n in
      let args = Lib.List.table n (fun i -> Printf.sprintf "arg%i" i, I64Type) in
      Func.share_code Func.Never env name args [I64Type] (fun env getters ->
        Arr.lit env (Lib.List.table n (fun i -> List.nth getters i))
      )

  (* Takes an argument tuple and puts the elements on the stack: *)
  let to_stack env n =
    if n = 0 then G.i Drop else
    begin
      let name = Printf.sprintf "from_%i_tuple" n in
      let retty = Lib.List.make n I64Type in
      Func.share_code1 Func.Never env name ("tup", I64Type) retty (fun env get_tup ->
        G.table n (fun i -> get_tup ^^ load_n env (Int64.of_int i))
      )
    end

end (* Tuple *)

module Lifecycle = struct
  (*
  This module models the life cycle of a canister as a very simple state machine,
  keeps track of the current state of the canister, and traps noisily if an
  unexpected transition happens. Such a transition would either be a bug in the
  underlying system, or in our RTS.
  *)

  type state =
    | PreInit
  (* We do not use the (start) function when compiling canisters, so skip
     these two:
    | InStart
    | Started (* (start) has run *)
  *)
    | InInit (* canister_init *)
    | Idle (* basic steady state *)
    | InUpdate
    | InQuery
    | PostQuery (* an invalid state *)
    | InPreUpgrade
    | PostPreUpgrade (* an invalid state *)
    | InPostUpgrade
    | InComposite

  let string_of_state state = match state with
    | PreInit -> "PreInit"
    | InInit -> "InInit"
    | Idle -> "Idle"
    | InUpdate -> "InUpdate"
    | InQuery -> "InQuery"
    | PostQuery -> "PostQuery"
    | InPreUpgrade -> "InPreUpgrade"
    | PostPreUpgrade -> "PostPreUpgrade"
    | InPostUpgrade -> "InPostUpgrade"
    | InComposite -> "InComposite"

  let int_of_state = function
    | PreInit -> 0L (* Automatically null *)
    (*
    | InStart -> 1L
    | Started -> 2L
    *)
    | InInit -> 3L
    | Idle -> 4L
    | InUpdate -> 5L
    | InQuery -> 6L
    | PostQuery -> 7L
    | InPreUpgrade -> 8L
    | PostPreUpgrade -> 9L
    | InPostUpgrade -> 10L
    | InComposite -> 11L

  let ptr () = Stack.end_ ()
  let end_ () = Int64.add (Stack.end_ ()) Heap.word_size

  (* Which states may come before this *)
  let pre_states = function
    | PreInit -> []
    (*
    | InStart -> [PreInit]
    | Started -> [InStart]
    *)
    | InInit -> [PreInit]
    | Idle -> [InInit; InUpdate; InPostUpgrade; InComposite]
    | InUpdate -> [Idle]
    | InQuery -> [Idle]
    | PostQuery -> [InQuery]
    | InPreUpgrade -> [Idle]
    | PostPreUpgrade -> [InPreUpgrade]
    | InPostUpgrade -> [InInit]
    | InComposite -> [Idle]

  let get env =
    compile_unboxed_const (ptr ()) ^^
    load_unskewed_ptr

  let set env new_state =
    compile_unboxed_const (ptr ()) ^^
    compile_unboxed_const (int_of_state new_state) ^^
    store_unskewed_ptr

  let trans env new_state =
    let name = "trans_state" ^ Int64.to_string (int_of_state new_state) in
    Func.share_code0 Func.Always env name [] (fun env ->
      G.block0 (
        let rec go = function
        | [] -> E.trap_with env
          ("internal error: unexpected state entering " ^ string_of_state new_state)
        | (s::ss) ->
          get env ^^ compile_eq_const (int_of_state s) ^^
          E.if0 (G.i (Br (nr 1l))) G.nop ^^
          go ss
        in go (pre_states new_state)
        ) ^^
      set env new_state
    )

end (* Lifecycle *)


module IC = struct

  (* IC-specific stuff: System imports, databufs etc. *)

  let register_globals env =
    (* result of last ic0.call_perform  *)
    E.add_global64 env "__call_perform_status" Mutable 0L;
    E.add_global64 env "__call_perform_message" Mutable 0L
    (* NB: __call_perform_message is not a root so text contents *must* be static *)

  let get_call_perform_status env =
    G.i (GlobalGet (nr (E.get_global env "__call_perform_status")))
  let set_call_perform_status env =
    G.i (GlobalSet (nr (E.get_global env "__call_perform_status")))
  let get_call_perform_message env =
    G.i (GlobalGet (nr (E.get_global env "__call_perform_message")))
  let set_call_perform_message env =
    G.i (GlobalSet (nr (E.get_global env "__call_perform_message")))

  let init_globals env =
    Blob.lit env "" ^^
    set_call_perform_message env

  let i32s n = Lib.List.make n I32Type
  let i64s n = Lib.List.make n I64Type

  let import_ic0 env =
      E.add_func_import env "ic0" "accept_message" [] [];
      E.add_func_import env "ic0" "call_data_append_64" (i64s 2) [];
      E.add_func_import env "ic0" "call_cycles_add128" (i64s 2) [];
      E.add_func_import env "ic0" "call_new_64" [I64Type; I64Type; I64Type; I64Type; I32Type; I32Type; I32Type; I32Type] [];
      E.add_func_import env "ic0" "call_perform" [] [I32Type];
      E.add_func_import env "ic0" "call_on_cleanup" (i32s 2) [];
      E.add_func_import env "ic0" "canister_cycle_balance128_64" [I64Type] [];
      E.add_func_import env "ic0" "canister_self_copy_64" (i64s 3) [];
      E.add_func_import env "ic0" "canister_self_size" [] [I32Type];
      E.add_func_import env "ic0" "canister_status" [] [I32Type];
      E.add_func_import env "ic0" "canister_version" [] [I64Type];
      E.add_func_import env "ic0" "is_controller_64" (i64s 2) [I32Type];
      E.add_func_import env "ic0" "debug_print_64" (i64s 2) [];
      E.add_func_import env "ic0" "msg_arg_data_copy_64" (i64s 3) [];
      E.add_func_import env "ic0" "msg_arg_data_size" [] [I32Type];
      E.add_func_import env "ic0" "msg_caller_copy_64" (i64s 3) [];
      E.add_func_import env "ic0" "msg_caller_size" [] [I32Type];
      E.add_func_import env "ic0" "msg_cycles_available128_64" [I64Type] [];
      E.add_func_import env "ic0" "msg_cycles_refunded128_64" [I64Type] [];
      E.add_func_import env "ic0" "msg_cycles_accept128_64" (i64s 3) [];
      E.add_func_import env "ic0" "certified_data_set_64" (i64s 2) [];
      E.add_func_import env "ic0" "data_certificate_present" [] [I32Type];
      E.add_func_import env "ic0" "data_certificate_size" [] [I32Type];
      E.add_func_import env "ic0" "data_certificate_copy_64" (i64s 3) [];
      E.add_func_import env "ic0" "msg_method_name_size" [] [I32Type];
      E.add_func_import env "ic0" "msg_method_name_copy_64" (i64s 3) [];
      E.add_func_import env "ic0" "msg_reject_code" [] [I32Type];
      E.add_func_import env "ic0" "msg_reject_msg_size" [] [I32Type];
      E.add_func_import env "ic0" "msg_reject_msg_copy_64" (i64s 3) [];
      E.add_func_import env "ic0" "msg_reject_64" (i64s 2) [];
      E.add_func_import env "ic0" "msg_reply_data_append_64" (i64s 2) [];
      E.add_func_import env "ic0" "msg_reply" [] [];
      E.add_func_import env "ic0" "performance_counter" [I32Type] [I64Type];
      E.add_func_import env "ic0" "trap_64" (i64s 2) [];
      E.add_func_import env "ic0" "stable64_write" (i64s 3) [];
      E.add_func_import env "ic0" "stable64_read" (i64s 3) [];
      E.add_func_import env "ic0" "stable64_size" [] [I64Type];
      E.add_func_import env "ic0" "stable64_grow" [I64Type] [I64Type];
      E.add_func_import env "ic0" "time" [] [I64Type];
      if !Flags.global_timer then
        E.add_func_import env "ic0" "global_timer_set" [I64Type] [I64Type];
      ()

  let system_imports env =
    match E.mode env with
    | Flags.ICMode ->
      import_ic0 env
    | Flags.RefMode  ->
      import_ic0 env
    | Flags.WASIMode ->
      (* Wasi function is still 32-bit based *)
      E.add_func_import env "wasi_snapshot_preview1" "fd_write" [I32Type; I32Type; I32Type; I32Type] [I32Type];
    | Flags.WasmMode -> ()

  let system_call env funcname = E.call_import env "ic0" funcname

  let register env =
      let min env first second = 
        first ^^
        second ^^
        compile_comparison I64Op.LtU ^^
        E.if1 I64Type (first) (second) in

      Func.define_built_in env "print_ptr" [("ptr", I64Type); ("len", I64Type)] [] (fun env ->
        match E.mode env with
        | Flags.WasmMode -> G.i Nop
        | Flags.ICMode | Flags.RefMode ->
          G.i (LocalGet (nr 0l)) ^^
          G.i (LocalGet (nr 1l)) ^^
          system_call env "debug_print_64"
        | Flags.WASIMode -> begin
          (* Since the wasmtime `fd_write` function still only supports 32-bit pointers in 64-bit mode, 
             we use a static buffer for the text output that resides in the 32-bit space.
             This buffer is reserved is limited to 512 bytes and is managed in the RTS, see `buffer_in_32_bit_range()`. *)
          let get_ptr = G.i (LocalGet (nr 0l)) in
          let get_len = G.i (LocalGet (nr 1l)) in

          Stack.with_words env "io_vec" 6L (fun get_iovec_ptr ->
            let buffer_length = 512 in
            let buffer_ptr = E.call_import env "rts" "buffer_in_32_bit_range" in

            (* Truncate the text if it does not fit into the buffer **)
            min env (compile_unboxed_const (Int64.of_int buffer_length)) get_len ^^
            G.setter_for get_len ^^

            (* Copy the text to the static buffer in 32-bit space *)
            buffer_ptr ^^
            get_ptr ^^
            get_len ^^
            Heap.memcpy env ^^

            (* We use the iovec functionality to append a newline *)
            get_iovec_ptr ^^
            narrow_to_32 env buffer_ptr ^^ (* This is safe because the buffer resides in 32-bit space *)
            G.i (Store {ty = I32Type; align = 2; offset = 0L; sz = None}) ^^

            get_iovec_ptr ^^
            narrow_to_32 env get_len ^^
            G.i (Store {ty = I32Type; align = 2; offset = 4L; sz = None}) ^^

            get_iovec_ptr ^^
            narrow_to_32 env get_iovec_ptr ^^ (* The stack pointer should always be in the 32-bit space *)
            compile_add32_const 16l ^^
            G.i (Store {ty = I32Type; align = 2; offset = 8L; sz = None}) ^^

            get_iovec_ptr ^^
            compile_const_32 1l ^^
            G.i (Store {ty = I32Type; align = 2; offset = 12L; sz = None}) ^^

            get_iovec_ptr ^^
            compile_const_32 (Int32.of_int (Char.code '\n')) ^^
            G.i (Store {ty = I32Type; align = 0; offset = 16L; sz = Some Wasm_exts.Types.Pack8}) ^^

            (* Call fd_write twice to work around
               https://github.com/bytecodealliance/wasmtime/issues/629
            *)

            compile_const_32 1l (* stdout *) ^^
            narrow_to_32 env get_iovec_ptr ^^
            compile_const_32 1l (* one string segment (2 doesn't work) *) ^^
            narrow_to_32 env get_iovec_ptr ^^
            compile_add32_const 20l ^^ (* out for bytes written, we ignore that *)
            E.call_import env "wasi_snapshot_preview1" "fd_write" ^^
            G.i Drop ^^

            compile_const_32 1l (* stdout *) ^^
            narrow_to_32 env get_iovec_ptr ^^
            compile_add32_const 8l ^^
            compile_const_32 1l (* one string segment *) ^^
            narrow_to_32 env get_iovec_ptr ^^
            compile_add32_const 20l ^^ (* out for bytes written, we ignore that *)
            E.call_import env "wasi_snapshot_preview1" "fd_write" ^^
            G.i Drop)
          end);

      E.add_export env (nr {
        name = Lib.Utf8.decode "print_ptr";
        edesc = nr (FuncExport (nr (E.built_in env "print_ptr")))
      })


  let ic_system_call call env =
    match E.mode env with
    | Flags.(ICMode | RefMode) ->
      system_call env call
    | _ ->
      E.trap_with env Printf.(sprintf "cannot get %s when running locally" call)

  let performance_counter env = 
    G.i (Convert (Wasm_exts.Values.I32 I32Op.WrapI64)) ^^
    ic_system_call "performance_counter" env

  let is_controller env =
    ic_system_call "is_controller_64" env ^^ 
    G.i (Convert (Wasm_exts.Values.I64 I64Op.ExtendUI32))

  let canister_version env = ic_system_call "canister_version" env

  let print_ptr_len env = G.i (Call (nr (E.built_in env "print_ptr")))

  let print_text env =
    Func.share_code1 Func.Never env "print_text" ("str", I64Type) [] (fun env get_str ->
      let (set_blob, get_blob) = new_local env "blob" in
      get_str ^^ Text.to_blob env ^^ set_blob ^^
      get_blob ^^ Blob.payload_ptr_unskewed env ^^
      get_blob ^^ Blob.len env ^^
      print_ptr_len env
    )

  (* For debugging *)
  let _compile_static_print env s =
    Blob.lit_ptr_len env s ^^ print_ptr_len env

  let ic_trap env =
    Func.share_code2 Func.Always env "ic_trap" (("ptr", I64Type), ("len", I64Type)) [] (fun env get_ptr get_length ->
      get_ptr ^^
      get_length ^^
      system_call env "trap_64"
    )

  let trap_ptr_len env =
    match E.mode env with
    | Flags.WasmMode -> G.i Unreachable
    | Flags.WASIMode -> print_ptr_len env ^^ G.i Unreachable
    | Flags.ICMode | Flags.RefMode -> ic_trap env ^^ G.i Unreachable

  let trap_with env s =
    Blob.lit_ptr_len env s ^^ trap_ptr_len env

  let trap_text env  =
    Text.to_blob env ^^ Blob.as_ptr_len env ^^ trap_ptr_len env

  let default_exports env =
    (* these exports seem to be wanted by the hypervisor/v8 *)
    E.add_export env (nr {
      name = Lib.Utf8.decode (
        match E.mode env with
        | Flags.WASIMode -> "memory"
        | _  -> "mem"
      );
      edesc = nr (MemoryExport (nr 0l))
    });
    E.add_export env (nr {
      name = Lib.Utf8.decode "table";
      edesc = nr (TableExport (nr 0l))
    })

  let export_init env =
    assert (E.mode env = Flags.ICMode || E.mode env = Flags.RefMode);
    let empty_f = Func.of_body env [] [] (fun env ->
      Lifecycle.trans env Lifecycle.InInit ^^
      G.i (Call (nr (E.built_in env "init"))) ^^
      GC.collect_garbage env ^^
      Lifecycle.trans env Lifecycle.Idle

    ) in
    let fi = E.add_fun env "canister_init" empty_f in
    E.add_export env (nr {
      name = Lib.Utf8.decode "canister_init";
      edesc = nr (FuncExport (nr fi))
      })

  let export_heartbeat env =
    assert (E.mode env = Flags.ICMode || E.mode env = Flags.RefMode);
    let fi = E.add_fun env "canister_heartbeat"
      (Func.of_body env [] [] (fun env ->
        G.i (Call (nr (E.built_in env "heartbeat_exp"))) ^^
        GC.collect_garbage env))
    in
    E.add_export env (nr {
      name = Lib.Utf8.decode "canister_heartbeat";
      edesc = nr (FuncExport (nr fi))
    })

  let export_timer env =
    assert !Flags.global_timer;
    assert (E.mode env = Flags.ICMode || E.mode env = Flags.RefMode);
    let fi = E.add_fun env "canister_global_timer"
      (Func.of_body env [] [] (fun env ->
        G.i (Call (nr (E.built_in env "timer_exp"))) ^^
        GC.collect_garbage env))
    in
    E.add_export env (nr {
      name = Lib.Utf8.decode "canister_global_timer";
      edesc = nr (FuncExport (nr fi))
    })

  let export_inspect env =
    assert (E.mode env = Flags.ICMode || E.mode env = Flags.RefMode);
    let fi = E.add_fun env "canister_inspect_message"
      (Func.of_body env [] [] (fun env ->
        G.i (Call (nr (E.built_in env "inspect_exp"))) ^^
        system_call env "accept_message" (* assumes inspect_exp traps to reject *)
        (* no need to GC !*)))
    in
    E.add_export env (nr {
      name = Lib.Utf8.decode "canister_inspect_message";
      edesc = nr (FuncExport (nr fi))
    })

  let export_wasi_start env =
    assert (E.mode env = Flags.WASIMode);
    let fi = E.add_fun env "_start" (Func.of_body env [] [] (fun env1 ->
      Lifecycle.trans env Lifecycle.InInit ^^
      G.i (Call (nr (E.built_in env "init"))) ^^
      (if !Flags.sanity then
        (* also test the GC in WASI mode if sanity checks are enabled *)
        GC.collect_garbage env
      else
        G.nop) ^^
      Lifecycle.trans env Lifecycle.Idle
    )) in
    E.add_export env (nr {
      name = Lib.Utf8.decode "_start";
      edesc = nr (FuncExport (nr fi))
      })

  let export_upgrade_methods env =
    if E.mode env = Flags.ICMode || E.mode env = Flags.RefMode then
    let status_stopped = 3l in
    let pre_upgrade_fi = E.add_fun env "pre_upgrade" (Func.of_body env [] [] (fun env ->
      Lifecycle.trans env Lifecycle.InPreUpgrade ^^
      (* check status is stopped or trap on outstanding callbacks *)
      system_call env "canister_status" ^^ compile_eq32_const status_stopped ^^
      E.if0
       (G.nop)
       (ContinuationTable.count env ^^
          E.then_trap_with env "canister_pre_upgrade attempted with outstanding message callbacks (try stopping the canister before upgrade)") ^^
      (* call pre_upgrade expression & any system method *)
      (G.i (Call (nr (E.built_in env "pre_exp")))) ^^
      Lifecycle.trans env Lifecycle.PostPreUpgrade
    )) in

    let post_upgrade_fi = E.add_fun env "post_upgrade" (Func.of_body env [] [] (fun env ->
      Lifecycle.trans env Lifecycle.InInit ^^
      G.i (Call (nr (E.built_in env "init"))) ^^
      Lifecycle.trans env Lifecycle.InPostUpgrade ^^
      G.i (Call (nr (E.built_in env "post_exp"))) ^^
      Lifecycle.trans env Lifecycle.Idle ^^
      GC.collect_garbage env
    )) in

    E.add_export env (nr {
      name = Lib.Utf8.decode "canister_pre_upgrade";
      edesc = nr (FuncExport (nr pre_upgrade_fi))
    });

    E.add_export env (nr {
      name = Lib.Utf8.decode "canister_post_upgrade";
      edesc = nr (FuncExport (nr post_upgrade_fi))
    })


  let get_self_reference env =
    match E.mode env with
    | Flags.ICMode | Flags.RefMode ->
      Func.share_code0 Func.Never env "canister_self" [I64Type] (fun env ->
        Blob.of_size_copy env
          (fun env -> 
            system_call env "canister_self_size" ^^ 
            G.i (Convert (Wasm_exts.Values.I64 I64Op.ExtendUI32)))
          (fun env ->
            system_call env "canister_self_copy_64")
          (fun env -> compile_unboxed_const 0L)
      )
    | _ ->
      E.trap_with env "cannot get self-actor-reference when running locally"

  let get_system_time env =
    match E.mode env with
    | Flags.ICMode | Flags.RefMode ->
      system_call env "time"
    | _ ->
      E.trap_with env "cannot get system time when running locally"

  let caller env =
    match E.mode env with
    | Flags.ICMode | Flags.RefMode ->
      Blob.of_size_copy env
        (fun env -> 
          system_call env "msg_caller_size" ^^
          G.i (Convert (Wasm_exts.Values.I64 I64Op.ExtendUI32)))
        (fun env -> 
          system_call env "msg_caller_copy_64")
        (fun env -> compile_unboxed_const 0L)
    | _ ->
      E.trap_with env (Printf.sprintf "cannot get caller when running locally")

  let method_name env =
    match E.mode env with
    | Flags.ICMode | Flags.RefMode ->
      Blob.of_size_copy env
        (fun env -> 
          system_call env "msg_method_name_size" ^^ 
          G.i (Convert (Wasm_exts.Values.I64 I64Op.ExtendUI32)))
        (fun env ->
          system_call env "msg_method_name_copy_64")
        (fun env -> compile_unboxed_const 0L)
    | _ ->
      E.trap_with env (Printf.sprintf "cannot get method_name when running locally")

  let arg_data env =
    match E.mode env with
    | Flags.ICMode | Flags.RefMode ->
      Blob.of_size_copy env
        (fun env -> 
          system_call env "msg_arg_data_size" ^^ 
          G.i (Convert (Wasm_exts.Values.I64 I64Op.ExtendUI32)))
        (fun env -> 
          system_call env "msg_arg_data_copy_64")
        (fun env -> compile_unboxed_const 0L)
    | _ ->
      E.trap_with env (Printf.sprintf "cannot get arg_data when running locally")

  let reject env arg_instrs =
    match E.mode env with
    | Flags.ICMode | Flags.RefMode ->
      arg_instrs ^^
      Text.to_blob env ^^
      Blob.as_ptr_len env ^^
      system_call env "msg_reject_64"
    | _ ->
      E.trap_with env (Printf.sprintf "cannot reject when running locally")

  let error_code env =
     Func.share_code0 Func.Always env "error_code" [I64Type] (fun env ->
      let (set_code, get_code) = new_local env "code" in
      system_call env "msg_reject_code" ^^ 
      G.i (Convert (Wasm_exts.Values.I64 I64Op.ExtendUI32)) ^^
      set_code ^^
      List.fold_right (fun (tag, const) code ->
        get_code ^^ compile_unboxed_const const ^^
        compile_comparison I64Op.Eq ^^
        E.if1 I64Type
          (Variant.inject env tag (Tuple.compile_unit env))
          code)
        ["system_fatal", 1L;
         "system_transient", 2L;
         "destination_invalid", 3L;
         "canister_reject", 4L;
         "canister_error", 5L]
        (Variant.inject env "future" (get_code ^^ BitTagged.tag env Type.Nat32)))

  let error_message env =
    Func.share_code0 Func.Never env "error_message" [I64Type] (fun env ->
      Blob.of_size_copy env
        (fun env -> system_call env "msg_reject_msg_size" ^^ 
          G.i (Convert (Wasm_exts.Values.I64 I64Op.ExtendUI32)))
        (fun env ->
          system_call env "msg_reject_msg_copy_64")
        (fun env -> compile_unboxed_const 0L)
    )

  let error_value env =
    Func.share_code0 Func.Never env "error_value" [I64Type] (fun env ->
      error_code env ^^
      error_message env ^^
      Tuple.from_stack env 2
    )

  let reply_with_data env =
    Func.share_code2 Func.Never env "reply_with_data" (("start", I64Type), ("size", I64Type)) [] (
      fun env get_data_start get_data_size ->
        get_data_start ^^
        get_data_size ^^
        system_call env "msg_reply_data_append_64" ^^
        system_call env "msg_reply"
   )

  (* Actor reference on the stack *)
  let actor_public_field env name =
    (* simply tuple canister name and function name *)
    Blob.lit env name ^^
    Tuple.from_stack env 2

  let fail_assert env at =
    let open Source in
    let at = {
        left = {at.left with file = Filename.basename at.left.file};
        right = {at.right with file = Filename.basename at.right.file}
      }
    in
    E.trap_with env (Printf.sprintf "assertion failed at %s" (string_of_region at))

  let async_method_name = Type.(motoko_async_helper_fld.lab)
  let gc_trigger_method_name = Type.(motoko_gc_trigger_fld.lab)

  let is_self_call env =
    let (set_len_self, get_len_self) = new_local env "len_self" in
    let (set_len_caller, get_len_caller) = new_local env "len_caller" in
    system_call env "canister_self_size" ^^ G.i (Convert (Wasm_exts.Values.I64 I64Op.ExtendUI32)) ^^ set_len_self ^^
    system_call env "msg_caller_size" ^^ G.i (Convert (Wasm_exts.Values.I64 I64Op.ExtendUI32)) ^^ set_len_caller ^^
    get_len_self ^^ get_len_caller ^^ compile_comparison I64Op.Eq ^^
    E.if1 I64Type
      begin
        get_len_self ^^ Stack.dynamic_with_bytes env "str_self" (fun get_str_self ->
          get_len_caller ^^ Stack.dynamic_with_bytes env "str_caller" (fun get_str_caller ->
            get_str_caller ^^ compile_unboxed_const 0L ^^ get_len_caller ^^
            system_call env "msg_caller_copy_64" ^^
            get_str_self ^^ compile_unboxed_const 0L ^^ get_len_self ^^
            system_call env "canister_self_copy_64" ^^
            get_str_self ^^ get_str_caller ^^ get_len_self ^^ Heap.memcmp env ^^
            compile_eq_const 0L))
      end
      begin
        compile_unboxed_const 0L
      end

  let assert_caller_self env =
    is_self_call env ^^
    E.else_trap_with env "not a self-call"

  let is_controller_call env =
    let (set_len_caller, get_len_caller) = new_local env "len_caller" in
    system_call env "msg_caller_size" ^^ G.i (Convert (Wasm_exts.Values.I64 I64Op.ExtendUI32)) ^^ set_len_caller ^^
    get_len_caller ^^ Stack.dynamic_with_bytes env "str_caller" (fun get_str_caller ->
      get_str_caller ^^ compile_unboxed_const 0L ^^ get_len_caller ^^
      system_call env "msg_caller_copy_64" ^^
      get_str_caller ^^ get_len_caller ^^ is_controller env)

  let assert_caller_self_or_controller env =
    is_self_call env ^^
    is_controller_call env ^^
    G.i (Binary (Wasm_exts.Values.I64 I64Op.Or)) ^^
    E.else_trap_with env "not a self-call or call from controller"

  (* Cycles *)

  let cycle_balance env =
    match E.mode env with
    | Flags.ICMode
    | Flags.RefMode ->
      system_call env "canister_cycle_balance128_64"
    | _ ->
      E.trap_with env "cannot read balance when running locally"

  let cycles_add env =
    match E.mode env with
    | Flags.ICMode
    | Flags.RefMode ->
      system_call env "call_cycles_add128"
    | _ ->
      E.trap_with env "cannot accept cycles when running locally"

  let cycles_accept env =
    match E.mode env with
    | Flags.ICMode
    | Flags.RefMode ->
      system_call env "msg_cycles_accept128_64"
    | _ ->
      E.trap_with env "cannot accept cycles when running locally"

  let cycles_available env =
    match E.mode env with
    | Flags.ICMode
    | Flags.RefMode ->
      system_call env "msg_cycles_available128_64"
    | _ ->
      E.trap_with env "cannot get cycles available when running locally"

  let cycles_refunded env =
    match E.mode env with
    | Flags.ICMode
    | Flags.RefMode ->
      system_call env "msg_cycles_refunded128_64"
    | _ ->
      E.trap_with env "cannot get cycles refunded when running locally"

  let set_certified_data env =
    match E.mode env with
    | Flags.ICMode
    | Flags.RefMode ->
      Blob.as_ptr_len env ^^
      system_call env "certified_data_set_64"
    | _ ->
      E.trap_with env "cannot set certified data when running locally"

  let get_certificate env =
    match E.mode env with
    | Flags.ICMode
    | Flags.RefMode ->
      system_call env "data_certificate_present" ^^
      Bool.from_rts_int32 ^^
      E.if1 I64Type
      begin
        Opt.inject_simple env (
          Blob.of_size_copy env
            (fun env -> 
              system_call env "data_certificate_size" ^^ 
              G.i (Convert (Wasm_exts.Values.I64 I64Op.ExtendUI32)))
            (fun env -> 
              system_call env "data_certificate_copy_64")
            (fun env -> compile_unboxed_const 0L)
        )
      end (Opt.null_lit env)
    | _ ->
      E.trap_with env "cannot get certificate when running locally"

end (* IC *)

module Cycles = struct

  let from_word128_ptr env = Func.share_code1 Func.Never env "from_word128_ptr" ("ptr", I64Type) [I64Type]
    (fun env get_ptr ->
     let set_lower, get_lower = new_local env "lower" in
     get_ptr ^^
     G.i (Load {ty = I64Type; align = 0; offset = 0L; sz = None }) ^^
     BigNum.from_word64 env ^^
     set_lower ^^
     get_ptr ^^
     G.i (Load {ty = I64Type; align = 0; offset = 8L; sz = None }) ^^
     compile_test I64Op.Eqz ^^
     E.if1 I64Type
       get_lower
       begin
         get_lower ^^
         get_ptr ^^
         G.i (Load {ty = I64Type; align = 0; offset = 8L; sz = None }) ^^
         BigNum.from_word64 env ^^
         (* shift left 64 bits *)
         compile_unboxed_const 64L ^^
         TaggedSmallWord.msb_adjust Type.Nat32 ^^
         BigNum.compile_lsh env ^^
         BigNum.compile_add env
       end)

  (* takes a bignum from the stack, traps if ≥2^128, and leaves two 64bit words on the stack *)
  (* only used twice, so ok to not use share_code1; that would require I64Type support in FakeMultiVal *)
  let to_two_word64 env =
    let (set_val, get_val) = new_local env "cycles" in
    set_val ^^
    get_val ^^
    Tagged.materialize_shared_value env (BigNum.constant env (Big_int.power_int_positive_int 2 128)) ^^
    BigNum.compile_relop env Lt ^^
    E.else_trap_with env "cycles out of bounds" ^^

    get_val ^^
    (* shift right 64 bits *)
    compile_unboxed_const 64L ^^
    TaggedSmallWord.msb_adjust Type.Nat32 ^^
    BigNum.compile_rsh env ^^
    BigNum.truncate_to_word64 env ^^

    get_val ^^
    BigNum.truncate_to_word64 env

  let balance env =
    Func.share_code0 Func.Always env "cycle_balance" [I64Type] (fun env ->
      Stack.with_words env "dst" 4L (fun get_dst ->
        get_dst ^^
        IC.cycle_balance env ^^
        get_dst ^^
        from_word128_ptr env
      )
    )

  let add env =
    Func.share_code1 Func.Always env "cycle_add" ("cycles", I64Type) [] (fun env get_x ->
      get_x ^^
      to_two_word64 env ^^
      IC.cycles_add env
    )

  let accept env =
    Func.share_code1 Func.Always env "cycle_accept" ("cycles", I64Type) [I64Type] (fun env get_x ->
      Stack.with_words env "dst" 4L (fun get_dst ->
        get_x ^^
        to_two_word64 env ^^
        get_dst ^^
        IC.cycles_accept env ^^
        get_dst ^^
        from_word128_ptr env
      )
    )

  let available env =
    Func.share_code0 Func.Always env "cycle_available" [I64Type] (fun env ->
      Stack.with_words env "dst" 4L (fun get_dst ->
        get_dst ^^
        IC.cycles_available env ^^
        get_dst ^^
        from_word128_ptr env
      )
    )

  let refunded env =
    Func.share_code0 Func.Always env "cycle_refunded" [I64Type] (fun env ->
      Stack.with_words env "dst" 4L (fun get_dst ->
        get_dst ^^
        IC.cycles_refunded env ^^
        get_dst ^^
        from_word128_ptr env
      )
    )

end (* Cycles *)

(* Low-level, almost raw access to IC stable memory.
   Essentially a virtual page allocator
   * enforcing limit --max-stable-pages not exceeded
   * tracking virtual page count, ignoring physical pages added for stable variable serialization (global`__stable_mem_size`)
   * recording current format of contents (global `__stable_version`)
   Used to implement stable variable serialization, (experimental) stable memory library and Region type (see region.rs)
*)
module StableMem = struct


  (* Raw stable memory API,
     using ic0.stable64_xxx or
     emulating via (for now) 64-bit memory 1
  *)
  let stable64_grow env =
    E.require_stable_memory env;
    match E.mode env with
    | Flags.ICMode | Flags.RefMode ->
       IC.system_call env "stable64_grow"
    | _ ->
       Func.share_code1 Func.Always env "stable64_grow" ("pages", I64Type) [I64Type]
         (fun env get_pages ->
          let set_old_pages, get_old_pages = new_local env "old_pages" in
          get_pages ^^
          G.i StableGrow ^^
          set_old_pages ^^
          get_old_pages ^^
          compile_unboxed_const (-1L) ^^
          compile_comparison I64Op.Eq ^^
          E.if1 I64Type
            begin
             compile_unboxed_const (-1L)
            end
            begin
              get_old_pages
            end)

  let stable64_size env =
    E.require_stable_memory env;
    match E.mode env with
    | Flags.ICMode | Flags.RefMode ->
       IC.system_call env "stable64_size"
    | _ ->
       Func.share_code0 Func.Always env "stable64_size" [I64Type]
         (fun env ->
          G.i StableSize)

  let stable64_read env =
    E.require_stable_memory env;
    match E.mode env with
    | Flags.ICMode | Flags.RefMode ->
       IC.system_call env "stable64_read"
    | _ ->
       Func.share_code3 Func.Always env "stable64_read"
         (("dst", I64Type), ("offset", I64Type), ("size", I64Type)) []
         (fun env get_dst get_offset get_size ->
          get_dst ^^
          get_offset ^^
          get_size ^^
          G.i StableRead)

  let stable64_write env =
    E.require_stable_memory env;
    match E.mode env with
    | Flags.ICMode | Flags.RefMode ->
       IC.system_call env "stable64_write"
    | _ ->
       Func.share_code3 Func.Always env "stable64_write"
         (("offset", I64Type), ("src", I64Type), ("size", I64Type)) []
         (fun env get_offset get_src get_size ->
          get_offset ^^
          get_src ^^
          get_size ^^
          G.i StableWrite)


  (* Versioning (c.f. Region.rs) *)
  (* NB: these constants must agree with VERSION_NO_STABLE_MEMORY etc. in Region.rs *)
  let legacy_version_no_stable_memory = Int64.of_int 0 (* never manifest in serialized form *)
  let legacy_version_some_stable_memory = Int64.of_int 1
  let legacy_version_regions = Int64.of_int 2
  let version_stable_heap_no_regions = Int64.of_int 3
  let version_stable_heap_regions = Int64.of_int 4
  let version_max = version_stable_heap_regions

  let register_globals env =
    (* size (in pages) *)
    E.add_global64 env "__stablemem_size" Mutable 0L;
    E.add_global64 env "__stablemem_version" Mutable version_stable_heap_no_regions

  let get_mem_size env =
    G.i (GlobalGet (nr (E.get_global env "__stablemem_size")))

  let set_mem_size env =
    G.i (GlobalSet (nr (E.get_global env "__stablemem_size")))

  let get_version env =
    G.i (GlobalGet (nr (E.get_global env "__stablemem_version")))

  let set_version env =
    G.i (GlobalSet (nr (E.get_global env "__stablemem_version")))

  let region_init env =
    compile_unboxed_const (if !Flags.use_stable_regions then 1L else 0L) ^^
    E.call_import env "rts" "region_init"

  (* stable memory bounds check *)
  let guard env =
       get_mem_size env ^^
       compile_unboxed_const (Int64.of_int page_size_bits) ^^
       G.i (Binary (Wasm_exts.Values.I64 I64Op.Shl)) ^^
       compile_comparison I64Op.GeU ^^
       E.then_trap_with env "StableMemory offset out of bounds"

  (* check both offset and [offset,.., offset + size) within bounds *)
  (* c.f. region.rs check_relative_range *)
  (* TODO: specialize on size *)
  let guard_range env =
      Func.share_code2 Func.Always env "__stablemem_guard_range"
        (("offset", I64Type), ("size", I64Type)) []
        (fun env get_offset get_size ->
          get_size ^^
          compile_unboxed_one ^^
          compile_comparison I64Op.LeU ^^
          E.if0 begin
            get_offset ^^
            guard env
          end
          begin
            compile_unboxed_const (Int64.minus_one) ^^
            get_size ^^
            G.i (Binary (Wasm_exts.Values.I64 I64Op.Sub)) ^^
            get_offset ^^
            compile_comparison I64Op.LtU ^^
            E.then_trap_with env "StableMemory range overflow" ^^
            get_offset ^^
            get_size ^^
            G.i (Binary (Wasm_exts.Values.I64 I64Op.Add)) ^^
            get_mem_size env ^^
            compile_unboxed_const (Int64.of_int page_size_bits) ^^
            G.i (Binary (Wasm_exts.Values.I64 I64Op.Shl)) ^^
            compile_comparison I64Op.GtU ^^
            E.then_trap_with env "StableMemory range out of bounds"
          end)

  let add_guard env guarded get_offset bytes =
    if guarded then
     (get_offset ^^
      if bytes = 1L then
        guard env
      else
        compile_unboxed_const bytes ^^
        guard_range env)
    else G.nop

  (* TODO: crusso in read/write could avoid stack allocation by reserving and re-using scratch memory instead *)
  let read env guarded name typ bytes load =
      Func.share_code1 Func.Never env (Printf.sprintf "__stablemem_%sread_%s" (if guarded then "guarded_" else "") name)
        ("offset", I64Type) [typ]
        (fun env get_offset ->
          let words = Int64.div (Int64.add bytes 3L) 4L in
          add_guard env guarded get_offset bytes ^^
          Stack.with_words env "temp_ptr" words (fun get_temp_ptr ->
            get_temp_ptr ^^
            get_offset ^^
            compile_unboxed_const bytes ^^
            stable64_read env ^^
            get_temp_ptr ^^ load))

  let write env guarded name typ bytes store =
      Func.share_code2 Func.Never env (Printf.sprintf "__stablemem_%swrite_%s" (if guarded then "guarded_" else "") name)
        (("offset", I64Type), ("value", typ)) []
        (fun env get_offset get_value ->
          let words = Int64.div (Int64.add bytes 3L) 4L in
          add_guard env guarded get_offset bytes ^^
          Stack.with_words env "temp_ptr" words (fun get_temp_ptr ->
            get_temp_ptr ^^ get_value ^^ store ^^
            get_offset ^^
            get_temp_ptr ^^
            compile_unboxed_const bytes ^^
            stable64_write env))

  let load_word32 = G.i (Load {ty = I32Type; align = 0; offset = 0L; sz = None})
  let store_word32 : G.t = G.i (Store {ty = I32Type; align = 0; offset = 0L; sz = None})  

  let write_word32 env =
    write env false "word32" I32Type 4L store_word32

  let write_word64 env =
    write env false "word64" I64Type 8L store_unskewed_ptr

  let read_word32 env =
    read env false "word32" I32Type 4L load_word32
  
  let read_word64 env =
    read env false "word64" I64Type 8L load_unskewed_ptr
  
  (* ensure_pages : ensure at least num pages allocated,
     growing (real) stable memory if needed *)
  let ensure_pages env =
      Func.share_code1 Func.Always env "__stablemem_ensure_pages"
        ("pages", I64Type) [I64Type]
        (fun env get_pages ->
          let (set_size, get_size) = new_local env "size" in
          let (set_pages_needed, get_pages_needed) = new_local env "pages_needed" in

          stable64_size env ^^
          set_size ^^

          get_pages ^^
          get_size ^^
          G.i (Binary (Wasm_exts.Values.I64 I64Op.Sub)) ^^
          set_pages_needed ^^

          get_pages_needed ^^
          compile_unboxed_const 0L ^^
          compile_comparison I64Op.GtS ^^
          E.if1 I64Type
            (get_pages_needed ^^
             stable64_grow env)
            get_size)

      (* ensure stable memory includes [offset..offset+size), assumes size > 0 *)
  let ensure env =
      Func.share_code2 Func.Always env "__stablemem_ensure"
        (("offset", I64Type), ("size", I64Type)) []
        (fun env get_offset get_size ->
          let (set_sum, get_sum) = new_local env "sum" in
          get_offset ^^
          get_size ^^
          G.i (Binary (Wasm_exts.Values.I64 I64Op.Add)) ^^
          set_sum ^^
          (* check for overflow *)
          get_sum ^^
          get_offset ^^
          compile_comparison I64Op.LtU ^^
          E.then_trap_with env "Range overflow" ^^
          (* ensure page *)
          get_sum ^^
          compile_unboxed_const (Int64.of_int page_size_bits) ^^
          G.i (Binary (Wasm_exts.Values.I64 I64Op.ShrU)) ^^
          compile_add_const 1L ^^
          ensure_pages env ^^
          (* Check result *)
          compile_unboxed_const 0L ^^
          compile_comparison I64Op.LtS ^^
          E.then_trap_with env "Out of stable memory.")

  (* low-level grow, respecting --max-stable-pages *)
  let grow env =
      Func.share_code1 Func.Always env "__stablemem_grow"
        ("pages", I64Type) [I64Type] (fun env get_pages ->
          let (set_size, get_size) = new_local env "size" in
          get_mem_size env ^^
          set_size ^^

          (* check within --max-stable-pages *)
          get_size ^^
          get_pages ^^
          G.i (Binary (Wasm_exts.Values.I64 I64Op.Add)) ^^
          compile_unboxed_const (Int64.of_int (!Flags.max_stable_pages)) ^^
          compile_comparison I64Op.GtU ^^
          E.if1 I64Type
            begin
             compile_unboxed_const (-1L) ^^
             G.i Return
            end
            begin
              let (set_new_size, get_new_size) = new_local env "new_size" in
              get_size ^^
              get_pages ^^
              G.i (Binary (Wasm_exts.Values.I64 I64Op.Add)) ^^
              set_new_size ^^

              (* physical grow if necessary *)
              let (set_ensured, get_ensured) = new_local env "ensured" in
              get_new_size ^^
              ensure_pages env ^^
              set_ensured ^^

              (* Check result *)
              get_ensured ^^
              compile_unboxed_const 0L ^^
              compile_comparison I64Op.LtS ^^
              E.if1 I64Type
                ((* propagate failure -1; preserve logical size *)
                 get_ensured)
                ((* update logical size *)
                 get_new_size ^^
                 set_mem_size env ^^
                 (* return old logical size *)
                 get_size)
            end)

  let load_word32 env =
    read env true "word32" I32Type 4L
      (G.i (Load {ty = I32Type; align = 0; offset = 0L; sz = None }))
  let store_word32 env =
    write env true "word32" I32Type 4L
      (G.i (Store {ty = I32Type; align = 0; offset = 0L; sz = None}))

  let load_word8 env =
    read env true "word8" I32Type 1L
      (G.i (Load {ty = I32Type; align = 0; offset = 0L; sz = Some Wasm_exts.Types.(Pack8, ZX)}))
  let store_word8 env =
    write env true "word8" I32Type 1L
      (G.i (Store {ty = I32Type; align = 0; offset = 0L; sz = None}))

  let load_word16 env =
    read env true "word16" I32Type 2L
      (G.i (Load {ty = I32Type; align = 0; offset = 0L; sz = Some Wasm_exts.Types.(Pack16, ZX)}))
  let store_word16 env =
    write env true "word16" I32Type 2L
      (G.i (Store {ty = I32Type; align = 0; offset = 0L; sz = None}))

  let load_word64 env =
    read env true "word64" I64Type 8L load_unskewed_ptr
  let store_word64 env =
    write env true "word64" I64Type 8L store_unskewed_ptr

  let load_float64 env =
    read env true "float64" F64Type 8L
      (G.i (Load {ty = F64Type; align = 0; offset = 0L; sz = None }))
  let store_float64 env =
    write env true "float64" F64Type 8L
      (G.i (Store {ty = F64Type; align = 0; offset = 0L; sz = None}))

  let load_blob env =
      Func.share_code2 Func.Always env "__stablemem_load_blob"
        (("offset", I64Type), ("len", I64Type)) [I64Type]
        (fun env get_offset get_len ->
          let (set_blob, get_blob) = new_local env "blob" in
          get_offset ^^
          get_len ^^
          guard_range env ^^
          get_len ^^ Blob.alloc env ^^ set_blob ^^
          get_blob ^^ Blob.payload_ptr_unskewed env ^^
          get_offset ^^
          get_len ^^
          stable64_read env ^^
          get_blob)

  let store_blob env =
      Func.share_code2 Func.Always env "__stablemem_store_blob"
        (("offset", I64Type), ("blob", I64Type)) []
        (fun env get_offset get_blob ->
         let (set_len, get_len) = new_local env "len" in
          get_blob ^^ Blob.len env ^^ set_len ^^
          get_offset ^^
          get_len ^^
          guard_range env ^^
          get_offset ^^
          get_blob ^^ Blob.payload_ptr_unskewed env ^^
          get_len ^^
          stable64_write env)

end (* StableMem *)


(* StableMemoryInterface *)
(* Core, legacy interface to IC stable memory, used to implement prims `stableMemoryXXX` of
   library `ExperimentalStableMemory.mo`.
   Each operation dispatches on the state of `StableMem.get_version()`.
   * StableMem.version_stable_heap_no_regions
     * use StableMem directly.
   * StableMem.version_stable_heap_regions: use Region.mo
*)
module StableMemoryInterface = struct

  (* Helpers *)
  let get_region0 env = E.call_import env "rts" "region0_get"

  let if_regions env args tys is1 is2 =
    StableMem.get_version env ^^
    compile_unboxed_const StableMem.version_stable_heap_regions ^^
    compile_comparison I64Op.Eq ^^
    E.if_ env tys
      (get_region0 env ^^ args ^^ is1 env)
      (args ^^ is2 env)

  (* Prims *)
  let size env =
    E.require_stable_memory env;
    Func.share_code0 Func.Always env "__stablememory_size" [I64Type]
      (fun env ->
        if_regions env
          G.nop
          [I64Type]
          Region.size
          StableMem.get_mem_size)

  let grow env =
    E.require_stable_memory env;
    Func.share_code1 Func.Always env "__stablememory_grow" ("pages", I64Type) [I64Type]
      (fun env get_pages ->
        if_regions env
          get_pages
          [I64Type]
          Region.grow
          (fun env ->
            (* logical grow *)
            StableMem.grow env))

  let load_blob env =
    E.require_stable_memory env;
    Func.share_code2 Func.Never env "__stablememory_load_blob"
      (("offset", I64Type), ("len", I64Type)) [I64Type]
      (fun env offset len ->
        if_regions env
          (offset ^^ len)
          [I64Type]
          Region.load_blob
          StableMem.load_blob)
  let store_blob env =
    E.require_stable_memory env;
    Func.share_code2 Func.Never env "__stablememory_store_blob"
      (("offset", I64Type), ("blob", I64Type)) []
      (fun env offset blob ->
        if_regions env
          (offset ^^ blob)
          []
          Region.store_blob
          StableMem.store_blob)

  let load_word8 env =
    E.require_stable_memory env;
    Func.share_code1 Func.Never env "__stablememory_load_word8"
      ("offset", I64Type) [I32Type]
      (fun env offset ->
        if_regions env
          offset
          [I32Type]
          Region.load_word8
          StableMem.load_word8)
  let store_word8 env =
    E.require_stable_memory env;
    Func.share_code2 Func.Never env "__stablememory_store_word8"
      (("offset", I64Type), ("value", I32Type)) []
      (fun env offset value ->
        if_regions env
          (offset ^^ value)
          []
          Region.store_word8
          StableMem.store_word8)

  let load_word16 env =
    E.require_stable_memory env;
    Func.share_code1 Func.Never env "__stablememory_load_word16"
      ("offset", I64Type) [I32Type]
      (fun env offset->
        if_regions env
          offset
          [I32Type]
          Region.load_word16
          StableMem.load_word16)
  let store_word16 env =
    E.require_stable_memory env;
    Func.share_code2 Func.Never env "__stablememory_store_word16"
      (("offset", I64Type), ("value", I32Type)) []
      (fun env offset value ->
        if_regions env
          (offset ^^ value)
          []
          Region.store_word16
          StableMem.store_word16)

  let load_word32 env =
    E.require_stable_memory env;
    Func.share_code1 Func.Never env "__stablememory_load_word32"
      ("offset", I64Type) [I32Type]
      (fun env offset ->
        if_regions env
          offset
          [I32Type]
          Region.load_word32
          StableMem.load_word32)
  let store_word32 env =
    E.require_stable_memory env;
    Func.share_code2 Func.Never env "__stablememory_store_word32"
      (("offset", I64Type), ("value", I32Type)) []
      (fun env offset value ->
        if_regions env
          (offset ^^ value)
          []
          Region.store_word32
          StableMem.store_word32)

  let load_word64 env =
    E.require_stable_memory env;
    Func.share_code1 Func.Never env "__stablememory_load_word64" ("offset", I64Type) [I64Type]
      (fun env offset ->
        if_regions env
          offset
          [I64Type]
          Region.load_word64
          StableMem.load_word64)
  let store_word64 env =
    E.require_stable_memory env;
    Func.share_code2 Func.Never env "__stablememory_store_word64"
      (("offset", I64Type), ("value", I64Type)) []
      (fun env offset value ->
        if_regions env
          (offset ^^ value)
          []
          Region.store_word64
          StableMem.store_word64)

  let load_float64 env =
    E.require_stable_memory env;
    Func.share_code1 Func.Never env "__stablememory_load_float64"
      ("offset", I64Type) [F64Type]
      (fun env offset ->
        if_regions env
          offset
          [F64Type]
          Region.load_float64
          StableMem.load_float64)
  let store_float64 env =
    Func.share_code2 Func.Never env "__stablememory_store_float64"
      (("offset", I64Type), ("value", F64Type)) []
      (fun env offset value ->
        if_regions env
          (offset ^^ value)
          []
          Region.store_float64
          StableMem.store_float64)

end

module UpgradeStatistics = struct
  let get_upgrade_instructions env =
    E.call_import env "rts" "get_upgrade_instructions"
  let set_upgrade_instructions env =
    E.call_import env "rts" "set_upgrade_instructions"

  let add_instructions env =
    get_upgrade_instructions env ^^
    GC.instruction_counter env ^^
    G.i (Binary (Wasm_exts.Values.I64 I64Op.Add)) ^^
    set_upgrade_instructions env

  let set_instructions env =
    GC.instruction_counter env ^^
    set_upgrade_instructions env
end

module RTS_Exports = struct
  (* Must be called late, after main codegen, to ensure correct generation of
     of functioning or unused-but-trapping stable memory exports (as required)
   *)
  let system_exports env =

    (* Value constructors *)

    let int_from_int64_fi = E.add_fun env "int_from_int64" (
      Func.of_body env ["v", I64Type] [I64Type] (fun env ->
        let get_v = G.i (LocalGet (nr 0l)) in
        get_v ^^ BigNum.from_signed_word64 env
      )
    ) in
    E.add_export env (nr {
      name = Lib.Utf8.decode "int_from_int64";
      edesc = nr (FuncExport (nr int_from_int64_fi))
    });

    (* Traps *)

    let bigint_trap_fi = E.add_fun env "bigint_trap" (
      Func.of_body env [] [] (fun env ->
        E.trap_with env "bigint function error"
      )
    ) in
    E.add_export env (nr {
      name = Lib.Utf8.decode "bigint_trap";
      edesc = nr (FuncExport (nr bigint_trap_fi))
    });
   

    let rts_trap_fi = E.add_fun env "rts_trap" (
      (* `libc` stil uses 32-bit length parameter for `rts_trap` *)
      Func.of_body env ["str", I64Type; "len", I32Type] [] (fun env ->
        let get_str = G.i (LocalGet (nr 0l)) in
        let get_len = G.i (LocalGet (nr 1l)) in
        get_str ^^ 
        get_len ^^ 
        G.i (Convert (Wasm_exts.Values.I64 I64Op.ExtendUI32)) ^^
        IC.trap_ptr_len env
      )
    ) in
    E.add_export env (nr {
      name = Lib.Utf8.decode "rts_trap";
      edesc = nr (FuncExport (nr rts_trap_fi))
    });

    let when_stable_memory_required_else_trap env code =
      if E.requires_stable_memory env then
        code() else
        E.trap_with env "unreachable" in

    let ic0_stable64_write_fi =
      match E.mode env with
      | Flags.ICMode | Flags.RefMode ->
        E.reuse_import env "ic0" "stable64_write"
      | Flags.WASIMode | Flags.WasmMode ->
        E.add_fun env "ic0_stable64_write" (
          Func.of_body env ["offset", I64Type; "src", I64Type; "size", I64Type] []
            (fun env ->
              when_stable_memory_required_else_trap env (fun () ->
               let get_offset = G.i (LocalGet (nr 0l)) in
               let get_src = G.i (LocalGet (nr 1l)) in
               let get_size = G.i (LocalGet (nr 2l)) in
               get_offset ^^
               get_src ^^
               get_size ^^
               StableMem.stable64_write env))
          )
    in
    E.add_export env (nr {
      name = Lib.Utf8.decode "ic0_stable64_write";
      edesc = nr (FuncExport (nr ic0_stable64_write_fi))
    });

    let ic0_stable64_read_fi =
      match E.mode env with
      | Flags.ICMode | Flags.RefMode ->
        E.reuse_import env "ic0" "stable64_read"
      | Flags.WASIMode | Flags.WasmMode ->
        E.add_fun env "ic0_stable64_read" (
          Func.of_body env ["dst", I64Type; "offset", I64Type; "size", I64Type] []
            (fun env ->
              when_stable_memory_required_else_trap env (fun () ->
              let get_dst = G.i (LocalGet (nr 0l)) in
              let get_offset = G.i (LocalGet (nr 1l)) in
              let get_size = G.i (LocalGet (nr 2l)) in
              get_dst ^^
              get_offset ^^
              get_size ^^
              StableMem.stable64_read env))
          )
    in
    E.add_export env (nr {
      name = Lib.Utf8.decode "ic0_stable64_read";
      edesc = nr (FuncExport (nr ic0_stable64_read_fi))
    });

    let ic0_stable64_size_fi =
      match E.mode env with
      | Flags.ICMode | Flags.RefMode ->
        E.reuse_import env "ic0" "stable64_size"
      | Flags.WASIMode | Flags.WasmMode ->
        E.add_fun env "ic0_stable64_size" (
          Func.of_body env [] [I64Type]
            (fun env ->
              if E.requires_stable_memory env then
                StableMem.stable64_size env
              else
                (* The RTS also checks the persistence mode on Wasi without stable memory support *)
                compile_unboxed_const 0L
            )
          )
    in
    E.add_export env (nr {
      name = Lib.Utf8.decode "ic0_stable64_size";
      edesc = nr (FuncExport (nr ic0_stable64_size_fi))
    });

    let moc_stable_mem_grow_fi =
      E.add_fun env "moc_stable_mem_grow" (
        Func.of_body env ["newPages", I64Type] [I64Type]
          (fun env ->
            when_stable_memory_required_else_trap env (fun () ->
            G.i (LocalGet (nr 0l)) ^^
            StableMem.grow env))
        )
    in
    E.add_export env (nr {
      name = Lib.Utf8.decode "moc_stable_mem_grow";
      edesc = nr (FuncExport (nr moc_stable_mem_grow_fi))
    });

    let moc_stable_mem_size_fi =
      E.add_fun env "moc_stable_mem_size" (
        Func.of_body env [] [I64Type]
          (fun env ->
             when_stable_memory_required_else_trap env (fun () ->
             StableMem.get_mem_size env))
        )
    in
    E.add_export env (nr {
      name = Lib.Utf8.decode "moc_stable_mem_size";
      edesc = nr (FuncExport (nr moc_stable_mem_size_fi))
    });

    let moc_stable_mem_get_version_fi =
      E.add_fun env "moc_stable_mem_get_version" (
        Func.of_body env [] [I64Type]
          (fun env ->
             StableMem.get_version env)
        )
    in
    E.add_export env (nr {
      name = Lib.Utf8.decode "moc_stable_mem_get_version";
      edesc = nr (FuncExport (nr moc_stable_mem_get_version_fi))
    });

    let moc_stable_mem_set_version_fi =
      E.add_fun env "moc_stable_mem_set_version" (
        Func.of_body env ["version", I64Type] []
          (fun env ->
             G.i (LocalGet (nr 0l)) ^^
             StableMem.set_version env
          )
        )
    in
    E.add_export env (nr {
      name = Lib.Utf8.decode "moc_stable_mem_set_version";
      edesc = nr (FuncExport (nr moc_stable_mem_set_version_fi))
    })

end (* RTS_Exports *)

module Serialization = struct
  (*
    The general serialization strategy is as follows:
    * We statically generate the IDL type description header.
    * We traverse the data to calculate the size needed for the data buffer and the
      reference buffer.
    * We allocate memory for the data buffer and the reference buffer
      (this memory area is not referenced, so will be dead with the next GC)
    * We copy the IDL type header to the data buffer.
    * We traverse the data and serialize it into the data buffer.
      This is type driven, and we use the `share_code` machinery and names that
      properly encode the type to resolve loops in a convenient way.
    * We externalize all that new data space into a databuf
    * We externalize the reference space into a elembuf
    * We pass both databuf and elembuf to shared functions
      (this mimicks the future system API)

    The deserialization is analogous:
    * We allocate some scratch space, and internalize the databuf and elembuf into it.
    * We parse the data, in a type-driven way, using normal construction and
      allocation, while keeping tabs on the type description header for subtyping.
    * At the end, the scratch space is a hole in the heap, and will be reclaimed
      by the next GC.
  *)

  module Strm = struct
    (* Creates a fresh stream with header, storing stream token. *)
    let create env get_data_size set_data_buf get_data_buf header =
      let header_size = Int64.of_int (String.length header) in
      get_data_size ^^ compile_add_const header_size ^^
      Blob.dyn_alloc_scratch env ^^ set_data_buf ^^
      get_data_buf ^^
      Blob.lit env header ^^ Blob.payload_ptr_unskewed env ^^
      compile_unboxed_const header_size ^^
      Heap.memcpy env ^^
      get_data_buf ^^ compile_add_const header_size ^^ set_data_buf

    (* Checks the stream's filling, traps if unexpected *)
    let check_filled env get_data_buf get_data_size =
      get_data_buf ^^ get_data_size ^^ G.i (Binary (Wasm_exts.Values.I64 I64Op.Add)) ^^
      compile_comparison I64Op.Eq ^^
      E.else_trap_with env "data buffer not filled"

    (* Finishes the stream, performing consistency checks. 
      Returns payload address and size including the header. *)
    let terminate env get_data_buf get_data_size header_size =
      get_data_buf ^^ compile_sub_const header_size ^^
      get_data_size ^^ compile_add_const header_size

    (* Builds a unique name for a name seed and a type. *)
    let name_for fn_name ts = "@" ^ fn_name ^ "<" ^ Typ_hash.typ_seq_hash ts ^ ">"

    let advance_data_buf get_data_buf =
      get_data_buf ^^ G.i (Binary (Wasm_exts.Values.I64 I64Op.Add)) ^^ G.setter_for get_data_buf

    (* Pushes the stream's current absolute byte offset on stack.
      The requirement is that the difference between two uses
      of this method must give a correct _relative_ offset. *)
    let absolute_offset _env get_data_buf = get_data_buf

    (* Opportunity to flush or update the token. Stream token is on stack. *)
    let checkpoint _env get_data_buf = G.setter_for get_data_buf

    (* Reserve a small fixed number of bytes in the stream and return an
       address to it. The address is invalidated by a GC, and as such must
       be written to in the next few instructions. *)
    let reserve _env get_data_buf bytes =
      get_data_buf ^^ get_data_buf ^^ compile_add_const bytes ^^ G.setter_for get_data_buf

    let write_word_leb env get_data_buf code =
      let set_word, get_word = new_local env "word" in
      code ^^ set_word ^^
      I32Leb.compile_store_to_data_buf_unsigned env get_word get_data_buf ^^
      advance_data_buf get_data_buf

    let write_word_32 env get_data_buf code =
      let word32_size = 4L in
      get_data_buf ^^ code ^^ G.i (Convert (Wasm_exts.Values.I32 I32Op.WrapI64)) ^^
      G.i (Store {ty = I32Type; align = 0; offset = 0L; sz = None}) ^^
      compile_unboxed_const word32_size ^^ 
      advance_data_buf get_data_buf

    let write_byte _env get_data_buf code =
      get_data_buf ^^ code ^^ G.i (Convert (Wasm_exts.Values.I32 I32Op.WrapI64)) ^^    
      G.i (Store {ty = I32Type; align = 0; offset = 0L; sz = Some Wasm_exts.Types.Pack8}) ^^
      compile_unboxed_const 1L ^^ advance_data_buf get_data_buf

    let write_blob env get_data_buf get_x =
      let set_len, get_len = new_local env "len" in
      get_x ^^ Blob.len env ^^ set_len ^^
      write_word_leb env get_data_buf get_len ^^
      get_data_buf ^^
      get_x ^^ Blob.payload_ptr_unskewed env ^^
      get_len ^^
      Heap.memcpy env ^^
      get_len ^^ advance_data_buf get_data_buf

    let write_text env get_data_buf get_x =
      let set_len, get_len = new_local env "len" in
      get_x ^^ Text.size env ^^ set_len ^^
      write_word_leb env get_data_buf get_len ^^
      get_x ^^ get_data_buf ^^ Text.to_buf env ^^
      get_len ^^ advance_data_buf get_data_buf

    let write_bignum_leb env get_data_buf get_x =
      get_data_buf ^^
      get_x ^^
      BigNum.compile_store_to_data_buf_unsigned env ^^
      advance_data_buf get_data_buf

    let write_bignum_sleb env get_data_buf get_x =
      get_data_buf ^^
      get_x ^^
      BigNum.compile_store_to_data_buf_signed env ^^
      advance_data_buf get_data_buf
  end (* Strm *)
  (* Globals recording known Candid types
    See Note [Candid subtype checks]
  *)

  let register_delayed_globals env =
    (E.add_global64_delayed env "__candid_data_length" Immutable,
    E.add_global64_delayed env "__type_offsets_length" Immutable,
    E.add_global64_delayed env "__idl_types_length" Immutable)

  let get_candid_data_length env =
    G.i (GlobalGet (nr (E.get_global env "__candid_data_length")))
  let get_type_offsets_length env =
    G.i (GlobalGet (nr (E.get_global env "__type_offsets_length")))
  let get_idl_types_length env =
    G.i (GlobalGet (nr (E.get_global env "__idl_types_length")))

  let candid_type_offset_size = 8L

  let get_global_type_descriptor env =
    match !(E.(env.global_type_descriptor)) with
    | Some descriptor -> descriptor
    | None -> assert false

  let get_global_candid_data env =
    Tagged.share env (fun env -> 
      let descriptor = get_global_type_descriptor env in
      Blob.load_data_segment env E.(descriptor.candid_data_segment) (get_candid_data_length env)
    )

  let get_global_type_offsets env =
    Tagged.share env (fun env -> 
      let descriptor = get_global_type_descriptor env in
      Blob.load_data_segment env E.(descriptor.type_offsets_segment) (get_type_offsets_length env)
    )

  let get_global_idl_types env =
    Tagged.share env (fun env -> 
      let descriptor = get_global_type_descriptor env in
      Blob.load_data_segment env E.(descriptor.idl_types_segment) (get_idl_types_length env)
    )
      
  module Registers = struct
    let register_globals env =
      E.add_global64 env "@@rel_buf_opt" Mutable 0L;
      E.add_global64 env "@@data_buf" Mutable 0L;
      E.add_global64 env "@@ref_buf" Mutable 0L;
      E.add_global64 env "@@typtbl" Mutable 0L;
      E.add_global64 env "@@typtbl_end" Mutable 0L;
      E.add_global64 env "@@typtbl_size" Mutable 0L;
      E.add_global64 env "@@global_typtbl" Mutable 0L;
      E.add_global64 env "@@global_typtbl_end" Mutable 0L;
      E.add_global64 env "@@global_typtbl_size" Mutable 0L

    let get_rel_buf_opt env =
      G.i (GlobalGet (nr (E.get_global env "@@rel_buf_opt")))
    let set_rel_buf_opt env =
      G.i (GlobalSet (nr (E.get_global env "@@rel_buf_opt")))

    let get_data_buf env =
      G.i (GlobalGet (nr (E.get_global env "@@data_buf")))
    let set_data_buf env =
      G.i (GlobalSet (nr (E.get_global env "@@data_buf")))

    let get_ref_buf env =
      G.i (GlobalGet (nr (E.get_global env "@@ref_buf")))
    let set_ref_buf env =
      G.i (GlobalSet (nr (E.get_global env "@@ref_buf")))

    let get_typtbl env =
      G.i (GlobalGet (nr (E.get_global env "@@typtbl")))
    let set_typtbl env =
      G.i (GlobalSet (nr (E.get_global env "@@typtbl")))

    let get_typtbl_end env =
      G.i (GlobalGet (nr (E.get_global env "@@typtbl_end")))
    let set_typtbl_end env =
      G.i (GlobalSet (nr (E.get_global env "@@typtbl_end")))

    let get_typtbl_size env =
      G.i (GlobalGet (nr (E.get_global env "@@typtbl_size")))
    let set_typtbl_size env =
      G.i (GlobalSet (nr (E.get_global env "@@typtbl_size")))

    let get_global_typtbl env =
      G.i (GlobalGet (nr (E.get_global env "@@global_typtbl")))
    let set_global_typtbl env =
      G.i (GlobalSet (nr (E.get_global env "@@global_typtbl")))

    let get_global_typtbl_end env =
      G.i (GlobalGet (nr (E.get_global env "@@global_typtbl_end")))
    let set_global_typtbl_end env =
      G.i (GlobalSet (nr (E.get_global env "@@global_typtbl_end")))

    let get_global_typtbl_size env =
      G.i (GlobalGet (nr (E.get_global env "@@global_typtbl_size")))
    let set_global_typtbl_size env =
      G.i (GlobalSet (nr (E.get_global env "@@global_typtbl_size")))

    (* Used as safety guard that no temporary pointers remain in the registers across GC increments. *)
    let clear_registers env =
      compile_unboxed_const 0L ^^ set_rel_buf_opt env ^^
      compile_unboxed_const 0L ^^ set_data_buf env ^^
      compile_unboxed_const 0L ^^ set_ref_buf env ^^
      compile_unboxed_const 0L ^^ set_typtbl env ^^
      compile_unboxed_const 0L ^^ set_typtbl_end env ^^
      compile_unboxed_const 0L ^^ set_typtbl_size env ^^ (* also reset for symmetry, even if no pointer *)
      compile_unboxed_const 0L ^^ set_global_typtbl env ^^
      compile_unboxed_const 0L ^^ set_global_typtbl_end env ^^
      compile_unboxed_const 0L ^^ set_global_typtbl_size env (* also reset for symmetry, even if no pointer *)
  end

  open Typ_hash

  let sort_by_hash fs =
    List.sort
      (fun (h1,_) (h2,_) -> Lib.Uint32.compare h1 h2)
      (List.map (fun f -> (Idllib.Escape.unescape_hash f.Type.lab, f)) fs)

  (* The IDL serialization prefaces the data with a type description.
     We can statically create the type description in Ocaml code,
     store it in the program, and just copy it to the beginning of the message.

     At some point this can be factored into a function from Motoko type to IDL,
     type and a function like this for IDL types. But due to recursion handling
     it is easier to start like this.
  *)

  module TM = Map.Make (Type.Ord)

  type mode =
    | Candid
    | Persistence

  let to_idl_prim mode = let open Type in function
    | Prim Null | Tup [] -> Some 1l
    | Prim Bool -> Some 2l
    | Prim Nat -> Some 3l
    | Prim Int -> Some 4l
    | Prim Nat8 -> Some 5l
    | Prim Nat16 -> Some 6l
    | Prim (Nat32|Char) -> Some 7l
    | Prim Nat64 -> Some 8l
    | Prim Int8 -> Some 9l
    | Prim Int16 -> Some 10l
    | Prim Int32 -> Some 11l
    | Prim Int64 -> Some 12l
    | Prim Float -> Some 14l
    | Prim Text -> Some 15l
    (* NB: Prim Blob does not map to a primitive IDL type *)
    | Any -> Some 16l
    | Non -> Some 17l
    | Prim Principal -> Some 24l
    | Prim Region -> Some 128l
    (* only used for memory compatibility checks *)
    | Prim Blob -> 
      (match mode with
      | Candid -> None
      | Persistence -> Some 129l)
    | _ -> None

  (* some constants, also see rts/idl.c *)
  let idl_opt       = -18l
  let idl_vec       = -19l
  let idl_record    = -20l
  let idl_variant   = -21l
  let idl_func      = -22l
  let idl_service   = -23l
  let idl_alias     = 1l (* see Note [mutable stable values] *)
  
  (* only used for memory compatibility checks *)
  let idl_tuple     = -130l

  (* TODO: use record *)
  let type_desc env mode ts :
     string * int list * int32 list  (* type_desc, (relative offsets), indices of ts *)
    =
    let open Type in

    (* Type traversal *)
    (* We do a first traversal to find out the indices of non-primitive types *)
    let (typs, idx) =
      let typs = ref [] in
      let idx = ref TM.empty in
      let rec go t =
        let t = Type.normalize t in
        if to_idl_prim mode t <> None then () else
        if TM.mem t !idx then () else begin
          idx := TM.add t (Lib.List32.length !typs) !idx;
          typs := !typs @ [ t ];
          match t with
          | Tup ts -> List.iter go ts
          | Obj (_, fs) ->
            List.iter (fun f -> go f.typ) fs
          | Array (Mut t) -> go (Array t)
          | Array t -> go t
          | Opt t -> go t
          | Variant vs -> List.iter (fun f -> go f.typ) vs
          | Func (s, c, tbs, ts1, ts2) ->
            List.iter go ts1; List.iter go ts2
          | Prim Blob -> ()
          | Mut t -> go t
          | _ ->
            Printf.eprintf "type_desc: unexpected type %s\n" (string_of_typ t);
            assert false
        end
      in
      List.iter go ts;
      (!typs, !idx)
    in

    (* buffer utilities *)
    let buf = Buffer.create 16 in

    let add_u8 i =
      Buffer.add_char buf (Char.chr (i land 0xff)) in

    let rec add_leb128_32 (i : Lib.Uint32.t) =
      let open Lib.Uint32 in
      let b = logand i (of_int32 0x7fl) in
      if of_int32 0l <= i && i < of_int32 128l
      then add_u8 (to_int b)
      else begin
        add_u8 (to_int (logor b (of_int32 0x80l)));
        add_leb128_32 (shift_right_logical i 7)
      end in

    let add_leb128 i =
      assert (i >= 0);
      add_leb128_32 (Lib.Uint32.of_int i) in

    let rec add_sleb128 (i : int32) =
      let open Int32 in
      let b = logand i 0x7fl in
      if -64l <= i && i < 64l
      then add_u8 (to_int b)
      else begin
        add_u8 (to_int (logor b 0x80l));
        add_sleb128 (shift_right i 7)
      end in

    (* Actual binary data *)

    let add_idx t =
      let t = Type.normalize t in
      match to_idl_prim mode t with
      | Some i -> add_sleb128 (Int32.neg i)
      | None -> add_sleb128 (TM.find (normalize t) idx) in

    let idx t =
      let t = Type.normalize t in
      match to_idl_prim mode t with
      | Some i -> Int32.neg i
      | None -> TM.find (normalize t) idx in

    let rec add_typ t =
      match t with
      | Non -> assert false
      | Prim Blob -> 
        assert (mode = Candid);
        add_typ Type.(Array (Prim Nat8))
      | Prim Region ->
        add_sleb128 idl_alias; add_idx t
      | Prim _ -> assert false
      | Tup ts ->
        add_sleb128 (match mode with
        | Candid -> idl_record
        | Persistence -> idl_tuple);
        add_leb128 (List.length ts);
        List.iteri (fun i t ->
          add_leb128 i;
          add_idx t;
        ) ts
      | Obj ((Object | Memory), fs) ->
        add_sleb128 idl_record;
        add_leb128 (List.length fs);
        List.iter (fun (h, f) ->
          add_leb128_32 h;
          add_idx f.typ
        ) (sort_by_hash fs)
      | Array (Mut t) ->
        add_sleb128 idl_alias; add_idx (Array t)
      | Array t ->
        add_sleb128 idl_vec; add_idx t
      | Opt t ->
        add_sleb128 idl_opt; add_idx t
      | Variant vs ->
        add_sleb128 idl_variant;
        add_leb128 (List.length vs);
        List.iter (fun (h, f) ->
          add_leb128_32 h;
          add_idx f.typ
        ) (sort_by_hash vs)
      | Func (s, c, tbs, ts1, ts2) ->
        assert (Type.is_shared_sort s);
        add_sleb128 idl_func;
        add_leb128 (List.length ts1);
        List.iter add_idx ts1;
        add_leb128 (List.length ts2);
        List.iter add_idx ts2;
        begin match s, c with
          | _, Returns ->
            add_leb128 1; add_u8 2; (* oneway *)
          | Shared Write, _ ->
            add_leb128 0; (* no annotation *)
          | Shared Query, _ ->
            add_leb128 1; add_u8 1; (* query *)
          | Shared Composite, _ ->
            add_leb128 1; add_u8 3; (* composite *)
          | _ -> assert false
        end
      | Obj (Actor, fs) ->
        add_sleb128 idl_service;
        add_leb128 (List.length fs);
        List.iter (fun f ->
          add_leb128 (String.length f.lab);
          Buffer.add_string buf f.lab;
          add_idx f.typ
        ) fs
      | Mut t ->
        add_sleb128 idl_alias; add_idx t
      | _ -> assert false in

    Buffer.add_string buf "DIDL";
    add_leb128 (List.length typs);
    let offsets = List.map (fun typ ->
      let offset = Buffer.length buf in
      add_typ typ;
      offset)
      typs
    in
    add_leb128 (List.length ts);
    List.iter add_idx ts;
    (Buffer.contents buf,
     offsets,
     List.map idx ts)

  (* See Note [Candid subtype checks] *)
  let reserve_global_type_descriptor (env : E.t) =
    let candid_data_segment = E.add_data_segment env "" in
    let type_offsets_segment = E.add_data_segment env "" in
    let idl_types_segment = E.add_data_segment env "" in
    E.(env.global_type_descriptor := Some {
      candid_data_segment;
      type_offsets_segment;
      idl_types_segment;
    })

  let create_global_type_descriptor (env : E.t) (set_candid_data_length, set_type_offsets_length, set_idl_types_length) =
    let descriptor = get_global_type_descriptor env in
    let candid_data, type_offsets, idl_types = type_desc env Candid (E.get_typtbl_typs env) in
    let candid_data_binary = [StaticBytes.Bytes candid_data] in
    let candid_data_length = E.replace_data_segment env E.(descriptor.candid_data_segment) candid_data_binary in
    set_candid_data_length candid_data_length;
    let type_offsets_binary = [StaticBytes.i64s (List.map Int64.of_int type_offsets)] in
    let type_offsets_length = E.replace_data_segment env E.(descriptor.type_offsets_segment) type_offsets_binary in
    set_type_offsets_length type_offsets_length;
    let idl_types_64 = List.map Wasm.I64_convert.extend_i32_u idl_types in
    let idl_types_binary = [StaticBytes.i64s idl_types_64] in
    let idl_types_length = E.replace_data_segment env E.(descriptor.idl_types_segment) idl_types_binary in
    set_idl_types_length idl_types_length

  (* Returns data (in bytes) and reference buffer size (in entries) needed *)
  let rec buffer_size env t =
    let open Type in
    let t = Type.normalize t in
    let name = "@buffer_size<" ^ typ_hash t ^ ">" in
    Func.share_code1 Func.Always env name ("x", I64Type) [I64Type; I64Type]
    (fun env get_x ->

      (* Some combinators for writing values *)
      let (set_data_size, get_data_size) = new_local env "data_size" in
      let (set_ref_size, get_ref_size) = new_local env "ref_size" in
      compile_unboxed_const 0L ^^ set_data_size ^^
      compile_unboxed_const 0L ^^ set_ref_size ^^

      let inc_data_size code =
        get_data_size ^^
        code ^^
        G.i (Binary (Wasm_exts.Values.I64 I64Op.Add)) ^^
        set_data_size
      in

      let size_word env code =
        let (set_word, get_word) = new_local env "word" in
        code ^^ set_word ^^
        inc_data_size (I32Leb.compile_leb128_size get_word)
      in

      let size env t =
        let (set_inc, get_inc) = new_local env "inc" in
        buffer_size env t ^^
        get_ref_size ^^ G.i (Binary (Wasm_exts.Values.I64 I64Op.Add)) ^^ set_ref_size ^^
        set_inc ^^ inc_data_size get_inc
      in

      (* the incremental GC leaves array slice information in tag,
         the slice information can be removed and the tag reset to array
         as the GC can resume marking from the array beginning *)
      let clear_array_slicing =
        let (set_temp, get_temp) = new_local env "temp" in
        set_temp ^^
        get_temp ^^ compile_unboxed_const Tagged.(int_of_tag StableSeen) ^^
        compile_comparison I64Op.Ne ^^
        get_temp ^^ compile_unboxed_const Tagged.(int_of_tag CoercionFailure) ^^
        compile_comparison I64Op.Ne ^^
        G.i (Binary (Wasm_exts.Values.I64 I64Op.And)) ^^
        get_temp ^^ compile_unboxed_const Tagged.(int_of_tag ArraySliceMinimum) ^^
        compile_comparison I64Op.GeU ^^
        G.i (Binary (Wasm_exts.Values.I64 I64Op.And)) ^^
        E.if1 I64Type begin
          (compile_unboxed_const Tagged.(int_of_tag Array))
        end begin
          get_temp
        end
      in

      let size_alias size_thing =
        (* see Note [mutable stable values] *)
        let (set_tag, get_tag) = new_local env "tag" in
        get_x ^^ Tagged.load_tag env ^^ clear_array_slicing ^^ set_tag ^^
        (* Sanity check *)
        get_tag ^^ compile_eq_const Tagged.(int_of_tag StableSeen) ^^
        get_tag ^^ compile_eq_const Tagged.(int_of_tag MutBox) ^^
        G.i (Binary (Wasm_exts.Values.I64 I64Op.Or)) ^^
        get_tag ^^ compile_eq_const Tagged.(int_of_tag ObjInd) ^^
        G.i (Binary (Wasm_exts.Values.I64 I64Op.Or)) ^^
        get_tag ^^ compile_eq_const Tagged.(int_of_tag Array) ^^
        G.i (Binary (Wasm_exts.Values.I64 I64Op.Or)) ^^
        get_tag ^^ compile_eq_const Tagged.(int_of_tag Region) ^^
        G.i (Binary (Wasm_exts.Values.I64 I64Op.Or)) ^^
        E.else_trap_with env "object_size/Mut: Unexpected tag." ^^
        (* Check if we have seen this before *)
        get_tag ^^ compile_eq_const Tagged.(int_of_tag StableSeen) ^^
        E.if0 begin
          (* Seen before *)
          (* One byte marker, one word offset *)
          (* TODO: Support 64-bit pointer in serialization *)
          inc_data_size (compile_unboxed_const 5L)
        end begin
          (* Not yet seen *)
          (* One byte marker, two words scratch space *)
          inc_data_size (compile_unboxed_const 9L) ^^
          (* Mark it as seen *)
          get_x ^^ Tagged.(store_tag env StableSeen) ^^
          (* and descend *)
          size_thing ()
        end
      in

      (* Now the actual type-dependent code *)
      begin match t with
      | Prim Nat -> inc_data_size (get_x ^^ BigNum.compile_data_size_unsigned env)
      | Prim Int -> inc_data_size (get_x ^^ BigNum.compile_data_size_signed env)
      | Prim (Int8|Nat8) -> inc_data_size (compile_unboxed_const 1L)
      | Prim (Int16|Nat16) -> inc_data_size (compile_unboxed_const 2L)
      | Prim (Int32|Nat32|Char) -> inc_data_size (compile_unboxed_const 4L)
      | Prim (Int64|Nat64|Float) -> inc_data_size (compile_unboxed_const 8L)
      | Prim Bool -> inc_data_size (compile_unboxed_const 1L)
      | Prim Null -> G.nop
      | Any -> G.nop
      | Tup [] -> G.nop (* e(()) = null *)
      | Tup ts ->
        G.concat_mapi (fun i t ->
          get_x ^^ Tuple.load_n env (Int64.of_int i) ^^
          size env t
          ) ts
      | Obj ((Object | Memory), fs) ->
        G.concat_map (fun (_h, f) ->
          get_x ^^ Object.load_idx_raw env f.Type.lab ^^
          size env f.typ
          ) (sort_by_hash fs)
      | Array (Mut t) ->
        size_alias (fun () -> get_x ^^ size env (Array t))
      | Array t ->
        size_word env (get_x ^^ Arr.len env) ^^
        get_x ^^ Arr.len env ^^
        from_0_to_n env (fun get_i ->
          get_x ^^ get_i ^^ Arr.unsafe_idx env ^^ load_ptr ^^
          size env t
        )
      | Prim Blob ->
        let (set_len, get_len) = new_local env "len" in
        get_x ^^ Blob.len env ^^ set_len ^^
        size_word env get_len ^^
        inc_data_size get_len
      | Prim Text ->
        let (set_len, get_len) = new_local env "len" in
        get_x ^^ Text.size env ^^ set_len ^^
        size_word env get_len ^^
        inc_data_size get_len
      | Opt t ->
        inc_data_size (compile_unboxed_const 1L) ^^ (* one byte tag *)
        get_x ^^ Opt.is_some env ^^
        E.if0 (get_x ^^ Opt.project env ^^ size env t) G.nop
      | Variant vs ->
        List.fold_right (fun (i, {lab = l; typ = t; _}) continue ->
            get_x ^^
            Variant.test_is env l ^^
            E.if0
              ( size_word env (compile_unboxed_const (Int64.of_int i)) ^^
                get_x ^^ Variant.project env ^^ size env t
              ) continue
          )
          ( List.mapi (fun i (_h, f) -> (i,f)) (sort_by_hash vs) )
          ( E.trap_with env "buffer_size: unexpected variant" )
      | Func _ ->
        inc_data_size (compile_unboxed_const 1L) ^^ (* one byte tag *)
        get_x ^^ Arr.load_field env 0L ^^ size env (Obj (Actor, [])) ^^
        get_x ^^ Arr.load_field env 1L ^^ size env (Prim Text)
      | Obj (Actor, _) | Prim Principal ->
        inc_data_size (compile_unboxed_const 1L) ^^ (* one byte tag *)
        get_x ^^ size env (Prim Blob)
      | Non ->
        E.trap_with env "buffer_size called on value of type None"
      | Prim Region ->
         size_alias (fun () ->
          inc_data_size (compile_unboxed_const 12L) ^^ (* |id| + |page_count| = 8 + 4 *)
          get_x ^^ Region.vec_pages env ^^ size env (Prim Blob))
      | Mut t ->
        size_alias (fun () -> get_x ^^ MutBox.load_field env ^^ size env t)
      | _ -> todo "buffer_size" (Arrange_ir.typ t) G.nop
      end ^^
      (* Check 32-bit overflow of buffer_size *)
      (* TODO: Support 64-bit buffer *)
      get_data_size ^^
      compile_shrU_const 32L ^^
      compile_test I64Op.Eqz ^^
      E.else_trap_with env "buffer_size overflow" ^^
      get_data_size ^^
      get_ref_size
    )

  (* TODO: Change serialization version because format changes with 64-bit *)
  (* Copies x to the data_buffer, storing references after ref_count entries in ref_base *)
  let rec serialize_go env t =
    let open Type in
    let t = Type.normalize t in
    let name = Strm.name_for "serialize_go" [t] in
    Func.share_code3 Func.Always env name (("x", I64Type), ("data_buffer", I64Type), ("ref_buffer", I64Type)) [I64Type; I64Type]
    (fun env get_x get_data_buf get_ref_buf ->
      let set_ref_buf = G.setter_for get_ref_buf in

      (* Some combinators for writing values *)
      let open Strm in

      let write env t =
        get_data_buf ^^
        get_ref_buf ^^
        serialize_go env t ^^
        set_ref_buf ^^
        checkpoint env get_data_buf
      in

      let write_alias write_thing =
        (* see Note [mutable stable values] *)
        (* Check heap tag *)
        let (set_tag, get_tag) = new_local env "tag" in
        get_x ^^ Tagged.load_tag env ^^ set_tag ^^
        get_tag ^^ compile_eq_const Tagged.(int_of_tag StableSeen) ^^
        E.if0
        begin
          (* This is the real data *)
          write_byte env get_data_buf (compile_unboxed_const 0L) ^^
          (* Remember the current offset in the tag word *)
          get_x ^^ Tagged.load_forwarding_pointer env ^^ Strm.absolute_offset env get_data_buf ^^
          Tagged.store_field env Tagged.tag_field ^^
          (* Leave space in the output buffer for the decoder's bookkeeping *)
          (* For compatibility, this is still in 32-bit format, but not useful in 64-bit *)
          write_word_32 env get_data_buf (compile_unboxed_const 0L) ^^
          write_word_32 env get_data_buf (compile_unboxed_const 0L) ^^
          (* Now the data, following the object field mutbox indirection *)
          write_thing ()
        end
        begin
          (* This is a reference *)
          write_byte env get_data_buf (compile_unboxed_const 1L) ^^
          (* Sanity Checks *)
          get_tag ^^ compile_eq_const Tagged.(int_of_tag MutBox) ^^
          E.then_trap_with env "unvisited mutable data in serialize_go (MutBox)" ^^
          get_tag ^^ compile_eq_const Tagged.(int_of_tag ObjInd) ^^
          E.then_trap_with env "unvisited mutable data in serialize_go (ObjInd)" ^^
          get_tag ^^ compile_eq_const Tagged.(int_of_tag Array) ^^
          E.then_trap_with env "unvisited mutable data in serialize_go (Array)" ^^
          get_tag ^^ compile_eq_const Tagged.(int_of_tag Region) ^^
          E.then_trap_with env "unvisited mutable data in serialize_go (Region)" ^^
          (* Second time we see this *)
          (* Calculate relative offset *)
          let set_offset, get_offset = new_local env "offset" in
          get_tag ^^ Strm.absolute_offset env get_data_buf ^^ G.i (Binary (Wasm_exts.Values.I64 I64Op.Sub)) ^^
          set_offset ^^
          (* A sanity check *)
          get_offset ^^ compile_unboxed_const 0L ^^
          compile_comparison I64Op.LtS ^^
          E.else_trap_with env "Odd offset" ^^
          (* TODO: Support serialization beyond 32-bit *)
          get_offset ^^ compile_unboxed_const 0xffff_ffff_0000_0000L ^^
          compile_comparison I64Op.GeS ^^
          E.else_trap_with env "64-bit offsets not yet supported during serialization" ^^
          (* Write the offset to the output buffer *)
          write_word_32 env get_data_buf get_offset
        end
      in

      (* Now the actual serialization *)

      begin match t with
      | Prim Nat ->
        write_bignum_leb env get_data_buf get_x
      | Prim Int ->
        write_bignum_sleb env get_data_buf get_x
      | Prim Float ->
        reserve env get_data_buf 8L ^^
        get_x ^^ Float.unbox env ^^
        G.i (Store {ty = F64Type; align = 0; offset = 0L; sz = None})
      | Prim ((Int64|Nat64) as pty) ->
        reserve env get_data_buf 8L ^^
        get_x ^^ BoxedWord64.unbox env pty ^^
        G.i (Store {ty = I64Type; align = 0; offset = 0L; sz = None})
      | Prim ((Int32|Nat32) as ty) ->
        write_word_32 env get_data_buf (get_x ^^ TaggedSmallWord.lsb_adjust ty)
      | Prim Char ->
        write_word_32 env get_data_buf (get_x ^^ TaggedSmallWord.lsb_adjust_codepoint env)
      | Prim ((Int16|Nat16) as ty) ->
        reserve env get_data_buf 2L ^^
        get_x ^^ TaggedSmallWord.lsb_adjust ty ^^ G.i (Convert (Wasm_exts.Values.I32 I32Op.WrapI64)) ^^
        G.i (Store {ty = I32Type; align = 0; offset = 0L; sz = Some Wasm_exts.Types.Pack16})
      | Prim ((Int8|Nat8) as ty) ->
        write_byte env get_data_buf (get_x ^^ TaggedSmallWord.lsb_adjust ty)
      | Prim Bool ->
        write_byte env get_data_buf get_x
      | Tup [] -> (* e(()) = null *)
        G.nop
      | Tup ts ->
        G.concat_mapi (fun i t ->
          get_x ^^ Tuple.load_n env (Int64.of_int i) ^^
          write env t
        ) ts
      | Obj ((Object | Memory), fs) ->
        G.concat_map (fun (_h, f) ->
          get_x ^^ Object.load_idx_raw env f.Type.lab ^^
          write env f.typ
        ) (sort_by_hash fs)
      | Array (Mut t) ->
        write_alias (fun () -> get_x ^^ write env (Array t))
      | Prim Region ->
        write_alias (fun () ->
          reserve env get_data_buf 8L ^^
          get_x ^^ Region.id env ^^
          G.i (Store {ty = I64Type; align = 0; offset = 0L; sz = None}) ^^
          write_word_32 env get_data_buf (get_x ^^ Region.page_count env) ^^
          write_blob env get_data_buf (get_x ^^ Region.vec_pages env)
        )
      | Array t ->
        write_word_leb env get_data_buf (get_x ^^ Arr.len env) ^^
        get_x ^^ Arr.len env ^^
        from_0_to_n env (fun get_i ->
          get_x ^^ get_i ^^ Arr.unsafe_idx env ^^ load_ptr ^^
          write env t
        )
      | Prim Null -> G.nop
      | Any -> G.nop
      | Opt t ->
        get_x ^^
        Opt.is_some env ^^
        E.if0
          (write_byte env get_data_buf (compile_unboxed_const 1L) ^^ get_x ^^ Opt.project env ^^ write env t)
          (write_byte env get_data_buf (compile_unboxed_const 0L))
      | Variant vs ->
        List.fold_right (fun (i, {lab = l; typ = t; _}) continue ->
            get_x ^^
            Variant.test_is env l ^^
            E.if0
              ( write_word_leb env get_data_buf (compile_unboxed_const (Int64.of_int i)) ^^
                get_x ^^ Variant.project env ^^ write env t)
              continue
          )
          ( List.mapi (fun i (_h, f) -> (i,f)) (sort_by_hash vs) )
          ( E.trap_with env "serialize_go: unexpected variant" )
      | Prim Blob ->
        write_blob env get_data_buf get_x
      | Prim Text ->
        write_text env get_data_buf get_x
      | Func _ ->
        write_byte env get_data_buf (compile_unboxed_const 1L) ^^
        get_x ^^ Arr.load_field env 0L ^^ write env (Obj (Actor, [])) ^^
        get_x ^^ Arr.load_field env 1L ^^ write env (Prim Text)
      | Obj (Actor, _) | Prim Principal ->
        write_byte env get_data_buf (compile_unboxed_const 1L) ^^
        get_x ^^ write env (Prim Blob)
      | Non ->
        E.trap_with env "serializing value of type None"
      | Mut t ->
        write_alias (fun () ->
          get_x ^^ MutBox.load_field env ^^ write env t
        )
      | _ -> todo "serialize" (Arrange_ir.typ t) G.nop
      end ^^
      get_data_buf ^^
      get_ref_buf
    )

  (* This value is returned by deserialize_go if deserialization fails in a way
     that should be recoverable by opt parsing.
     It is an (invalid) sentinel pointer value (in skewed format) and can be used for pointer comparison.
     It will be never placed on the heap and must not be dereferenced.
     If unskewed, it refers to the unallocated last Wasm memory page.
  *)
  let coercion_error_value env = 0xffff_ffff_ffff_fffdL

  (* See Note [Candid subtype checks] *)
  let with_rel_buf_opt env extended get_typtbl_size1 get_typtbl_size2 f =
    if extended then
      f (compile_unboxed_const 0L)
    else
      get_typtbl_size1 ^^ get_typtbl_size2 ^^
      E.call_import env "rts" "idl_sub_buf_words" ^^
      Stack.dynamic_with_words env "rel_buf" (fun get_ptr ->
        get_ptr ^^ get_typtbl_size1 ^^ get_typtbl_size2 ^^
        E.call_import env "rts" "idl_sub_buf_init" ^^
        f get_ptr)

  (* See Note [Candid subtype checks] *)
  let idl_sub env t2 =
    let idx = Wasm.I64_convert.extend_i32_u (E.add_typtbl_typ env t2) in
    get_global_idl_types env ^^
    Blob.payload_ptr_unskewed env ^^
    G.i (Load {ty = I64Type; align = 0; offset = Int64.mul idx candid_type_offset_size (*!*); sz = None}) ^^
    Func.share_code2 Func.Always env ("idl_sub")
      (("idltyp1", I64Type),
       ("idltyp2", I64Type)
      )
      [I64Type]
      (fun env get_idltyp1 get_idltyp2 ->
        Registers.get_rel_buf_opt env ^^
        E.else_trap_with env "null rel_buf" ^^
        Registers.get_rel_buf_opt env ^^
        Registers.get_typtbl env ^^
        Registers.get_global_typtbl env ^^
        Registers.get_typtbl_end env ^^
        Registers.get_global_typtbl_end env ^^
        Registers.get_typtbl_size env ^^
        Registers.get_global_typtbl_size env ^^
        get_idltyp1 ^^
        G.i (Convert (Wasm_exts.Values.I32 I32Op.WrapI64)) ^^
        get_idltyp2 ^^
        G.i (Convert (Wasm_exts.Values.I32 I32Op.WrapI64)) ^^
        E.call_import env "rts" "idl_sub" ^^
        G.i (Convert (Wasm_exts.Values.I64 I64Op.ExtendUI32))
        )

  (* The main deserialization function, generated once per type hash.

     We use a combination of RTS stack locals and registers (Wasm globals) for
     recursive parameter passing to avoid exhausting the Wasm stack, which is instead
     used solely for return values and (implicit) return addresses.

     Its RTS stack parameters are (c.f. module Stack):

       * idltyp:      The idl type (prim type or table index) to decode now
       * depth:       Recursion counter; reset when we make progres on the value
       * can_recover: Whether coercion errors are recoverable, see coercion_failed below

     Its register parameters are (c.f. Registers):
       * rel_buf_opt: The optional subtype check memoization table
          (non-null for untrusted Candid but null for trusted de-stablization (see `with_rel_buf_opt`).)
       * data_buffer: The current position of the input data buffer
       * ref_buffer:  The current position of the input references buffer
       * typtbl:      The type table, as returned by parse_idl_header
       * typtbl_size: The size of the type table, used to limit recursion

     It returns the value of type t (vanilla representation) or coercion_error_value,
     It advances the data_buffer past the decoded value (even if it returns coercion_error_value!)

  *)

  (* symbolic names for arguments passed on RTS stack *)
  module StackArgs = struct
    let idltyp = 0L
    let depth = 1L
    let can_recover = 2L
  end

  let rec deserialize_go env t =
    let open Type in
    let t = Type.normalize t in
    let name = "@deserialize_go<" ^ typ_hash t ^ ">" in
    Func.share_code0 Func.Always env name
      [I64Type]
      (fun env  ->
      let get_idltyp = Stack.get_local env StackArgs.idltyp in
      let get_depth = Stack.get_local env StackArgs.depth in
      let get_can_recover = Stack.get_local env StackArgs.can_recover in
      let get_rel_buf_opt = Registers.get_rel_buf_opt env in
      let get_data_buf = Registers.get_data_buf env in
      let _get_ref_buf = Registers.get_ref_buf env in
      let get_typtbl = Registers.get_typtbl env in
      let _get_typtbl_end = Registers.get_typtbl_end env in
      let get_typtbl_size = Registers.get_typtbl_size env in

      (* Check recursion depth (protects against empty record etc.) *)
      (* Factor 2 because at each step, the expected type could go through one
         level of opt that is not present in the value type
      *)
      get_depth ^^
      get_typtbl_size ^^ compile_add_const 1L ^^ compile_mul_const 2L ^^
      compile_comparison I64Op.LeU ^^
      E.else_trap_with env ("IDL error: circular record read") ^^

      (* Remember data buffer position, to detect progress *)
      let (set_old_pos, get_old_pos) = new_local env "old_pos" in
      ReadBuf.get_ptr get_data_buf ^^ set_old_pos ^^

      let go' can_recover env t =
        (* assumes idltyp on stack *)
        Stack.with_frame env "frame_ptr" 3L (fun () ->
          Stack.set_local env StackArgs.idltyp ^^
          (* set up frame arguments *)
          ( (* Reset depth counter if we made progress *)
            ReadBuf.get_ptr get_data_buf ^^ get_old_pos ^^
            compile_comparison I64Op.Eq ^^
            E.if1 I64Type
              (Stack.get_prev_local env 1L ^^ compile_add_const 1L)
              (compile_unboxed_const 0L)
            ) ^^
          Stack.set_local env StackArgs.depth ^^
          (if can_recover
             then compile_unboxed_const 1L
             else Stack.get_prev_local env 2L) ^^
          Stack.set_local env StackArgs.can_recover ^^
          deserialize_go env t)
      in

      let go = go' false in
      let go_can_recover = go' true in

      let skip get_typ =
        get_data_buf ^^ get_typtbl ^^ get_typ ^^  G.i (Convert (Wasm_exts.Values.I32 I32Op.WrapI64)) ^^ compile_const_32 0l ^^
        E.call_import env "rts" "skip_any"
      in

      (* This flag is set to return a coercion error at the very end
         We cannot use (G.i Return) for early exit, or we’d leak stack space,
         as Stack.with_words is used to allocate scratch space.
      *)
      let (set_failed, get_failed) = new_local env "failed" in
      let set_failure = compile_unboxed_const 1L ^^ set_failed in
      let when_failed f = get_failed ^^ E.if0 f G.nop in

      (* This looks at a value and if it is coercion_error_value, sets the failure flag.
         This propagates the error out of arrays, records, etc.
       *)
      let remember_failure get_val =
          get_val ^^ compile_eq_const (coercion_error_value env) ^^
          E.if0 set_failure G.nop
      in

      (* This sets the failure flag and puts coercion_error_value on the stack *)
      let coercion_failed msg =
        (* If we know that there is no backtracking `opt t` around, then just trap.
           This gives a better error message
        *)
        get_can_recover ^^ E.else_trap_with env msg ^^
        set_failure ^^ compile_unboxed_const (coercion_error_value env) in

      (* returns true if we are looking at primitive type with this id *)
      let check_prim_typ t =
        get_idltyp ^^
        compile_eq_const (Wasm.I64_convert.extend_i32_s (Int32.neg (Option.get (to_idl_prim Candid t))))
      in

      let with_prim_typ t f =
        check_prim_typ t ^^
        E.if1 I64Type f
          ( skip get_idltyp ^^
            coercion_failed ("IDL error: unexpected IDL type when parsing " ^ string_of_typ t)
          )
      in

      let read_byte_tagged = function
        | [code0; code1] ->
          ReadBuf.read_byte env get_data_buf ^^
          let (set_b, get_b) = new_local env "b" in
          set_b ^^
          get_b ^^
          compile_eq_const 0L ^^
          E.if1 I64Type
          begin code0
          end begin
            get_b ^^ compile_eq_const 1L ^^
            E.else_trap_with env "IDL error: byte tag not 0 or 1" ^^
            code1
          end
        | _ -> assert false; (* can be generalized later as needed *)
      in

      let read_blob () =
        let (set_len, get_len) = new_local env "len" in
        let (set_x, get_x) = new_local env "x" in
        ReadBuf.read_leb128 env get_data_buf ^^ set_len ^^

        get_len ^^ Blob.alloc env ^^ set_x ^^
        get_x ^^ Blob.payload_ptr_unskewed env ^^
        ReadBuf.read_blob env get_data_buf get_len ^^
        get_x
      in

      let read_principal () =
        let (set_len, get_len) = new_local env "len" in
        let (set_x, get_x) = new_local env "x" in
        ReadBuf.read_leb128 env get_data_buf ^^ set_len ^^

        (* at most 29 bytes, according to
           https://sdk.dfinity.org/docs/interface-spec/index.html#principal
        *)
        get_len ^^ compile_unboxed_const 29L ^^ compile_comparison I64Op.LeU ^^
        E.else_trap_with env "IDL error: principal too long" ^^

        get_len ^^ Blob.alloc env ^^ set_x ^^
        get_x ^^ Blob.payload_ptr_unskewed env ^^
        ReadBuf.read_blob env get_data_buf get_len ^^
        get_x
      in

      let read_text () =
        let (set_len, get_len) = new_local env "len" in
        ReadBuf.read_leb128 env get_data_buf ^^ set_len ^^
        let (set_ptr, get_ptr) = new_local env "x" in
        ReadBuf.get_ptr get_data_buf ^^ set_ptr ^^
        ReadBuf.advance get_data_buf get_len ^^
        (* validate *)
        get_ptr ^^ get_len ^^ E.call_import env "rts" "utf8_validate" ^^
        (* copy *)
        get_ptr ^^ get_len ^^ Text.of_ptr_size env
      in

      let read_actor_data () =
        read_byte_tagged
          [ E.trap_with env "IDL error: unexpected actor reference"
          ; read_principal ()
          ]
      in

      (* returns true if get_arg_typ is a composite type of this id *)
      let check_composite_typ get_arg_typ idl_tycon_id =
        get_arg_typ ^^
        compile_unboxed_const 0L ^^ compile_comparison I64Op.GeS ^^
        E.if1 I64Type
        begin
          ReadBuf.alloc env (fun get_typ_buf ->
            (* Update typ_buf *)
            ReadBuf.set_ptr get_typ_buf (
              get_typtbl ^^
              get_arg_typ ^^ compile_mul_const Heap.word_size ^^
              G.i (Binary (Wasm_exts.Values.I64 I64Op.Add)) ^^
              load_unskewed_ptr
            ) ^^
            ReadBuf.set_end get_typ_buf (ReadBuf.get_end get_data_buf) ^^
            (* read sleb128 *)
            ReadBuf.read_sleb128 env get_typ_buf ^^
            (* Check it is the expected value *)
            compile_eq_const (Wasm.I64_convert.extend_i32_s idl_tycon_id)
          )
        end
        (compile_unboxed_const 0L)
      in


      (* checks that arg_typ is positive, looks it up in the table,
         creates a fresh typ_buf pointing into the type description,
         reads the type constructor index and traps or fails if it is the wrong one.
         and passes the typ_buf to a subcomputation to read the type arguments *)
      let with_composite_arg_typ get_arg_typ idl_tycon_id f =
        (* make sure index is not negative *)
        get_arg_typ ^^
        compile_unboxed_const 0L ^^ compile_comparison I64Op.GeS ^^
        E.if1 I64Type
        begin
          ReadBuf.alloc env (fun get_typ_buf ->
            (* Update typ_buf *)
            ReadBuf.set_ptr get_typ_buf (
              get_typtbl ^^
              get_arg_typ ^^ compile_mul_const Heap.word_size ^^
              G.i (Binary (Wasm_exts.Values.I64 I64Op.Add)) ^^
              load_unskewed_ptr
            ) ^^
            ReadBuf.set_end get_typ_buf (ReadBuf.get_end get_data_buf) ^^
            (* read sleb128 *)
            ReadBuf.read_sleb128 env get_typ_buf ^^
            (* Check it is the expected type constructor *)
            compile_eq_const (Wasm.I64_convert.extend_i32_s idl_tycon_id) ^^
            E.if1 I64Type
            begin
              f get_typ_buf
            end
            begin
              skip get_arg_typ ^^
              coercion_failed ("IDL error: unexpected IDL type when parsing " ^ string_of_typ t)
            end
          )
        end
        begin
          skip get_arg_typ ^^
          coercion_failed ("IDL error: unexpected IDL type when parsing " ^ string_of_typ t)
        end
      in

      let with_alias_typ get_arg_typ =
        get_arg_typ ^^
        compile_unboxed_const 0L ^^ compile_comparison I64Op.GeS ^^
        E.if1 I64Type
        begin
            with_composite_arg_typ get_arg_typ idl_alias (ReadBuf.read_sleb128 env)
        end
        begin
          (* sanity check *)
          get_arg_typ ^^
          compile_eq_const (Wasm.I64_convert.extend_i32_s (Int32.neg (Option.get (to_idl_prim Candid (Prim Region))))) ^^
          E.else_trap_with env "IDL error: unexpecting primitive alias type" ^^
          get_arg_typ
        end
      in

      let with_composite_typ idl_tycon_id f =
        with_composite_arg_typ get_idltyp idl_tycon_id f
      in

      let with_record_typ f = with_composite_typ idl_record (fun get_typ_buf ->
        Stack.with_words env "get_n_ptr" 1L (fun get_n_ptr ->
          get_n_ptr ^^
          ReadBuf.read_leb128 env get_typ_buf ^^
          store_unskewed_ptr ^^
          f get_typ_buf get_n_ptr
        )
      ) in

      let with_blob_typ env f =
        with_composite_typ idl_vec (fun get_typ_buf ->
          ReadBuf.read_sleb128 env get_typ_buf ^^
          compile_eq_const (-5L) (* Nat8 *) ^^
          E.if1 I64Type
            f
            begin
              skip get_idltyp ^^
              coercion_failed "IDL error: blob not a vector of nat8"
            end
        )
      in

      let store_word32 =
        G.i (Convert (Wasm_exts.Values.I32 I32Op.WrapI64)) ^^
        G.i (Store {ty = I32Type; align = 0; offset = 0L; sz = None}) in

      (* See comment on 64-bit destabilization on Note [mutable stable values] *)
      let pointer_compression_shift = 3L in (* log2(word_size), 3 unused lower bits with 64-bit alignment *)
      
      let write_compressed_pointer env =
        let (set_pointer, get_pointer) = new_local env "pointer" in
        compile_add_const ptr_unskew ^^
        compile_shrU_const pointer_compression_shift ^^
        compile_add_const ptr_skew ^^
        set_pointer ^^ get_pointer ^^
        compile_unboxed_const 0xffff_ffffL ^^
        compile_comparison I64Op.LeU ^^
        E.else_trap_with env "Pointer cannot be compressed to 32 bit" ^^  
        get_pointer ^^
        store_word32
      in

      let read_compressed_pointer env get_buf =
        let (set_pointer, get_pointer) = new_local env "pointer" in
        ReadBuf.read_word32 env get_buf ^^
        set_pointer ^^ get_pointer ^^
        compile_eq_const 0L ^^
        E.if1 I64Type
          begin
            get_pointer
          end
          begin
            get_pointer ^^
            compile_add_const ptr_unskew ^^
            compile_shl_const pointer_compression_shift ^^
            compile_add_const ptr_skew
          end
      in

      let read_alias env t read_thing =
        (* see Note [mutable stable values] *)
        let (set_is_ref, get_is_ref) = new_local env "is_ref" in
        let (set_result, get_result) = new_local env "result" in
        let (set_cur, get_cur) = new_local env "cur" in
        let (set_memo, get_memo) = new_local env "memo" in

        let (set_arg_typ, get_arg_typ) = new_local env "arg_typ" in

        with_alias_typ get_idltyp ^^ set_arg_typ ^^

        (* Find out if it is a reference or not *)
        ReadBuf.read_byte env get_data_buf ^^ set_is_ref ^^

        (* If it is a reference, temporarily set the read buffer to that place *)
        get_is_ref ^^
        E.if0 begin
          let (set_offset, get_offset) = new_local env "offset" in
          ReadBuf.read_signed_word32 env get_data_buf ^^ 
          set_offset ^^
          (* A sanity check *)
          get_offset ^^ compile_unboxed_const 0L ^^
          compile_comparison I64Op.LtS ^^
          E.else_trap_with env "Odd offset" ^^

          ReadBuf.get_ptr get_data_buf ^^ set_cur ^^
          ReadBuf.advance get_data_buf (get_offset ^^ compile_add_const (-4L))
        end G.nop ^^

        (* Remember location of ptr *)
        ReadBuf.get_ptr get_data_buf ^^ set_memo ^^
        (* Did we decode this already? *)
        read_compressed_pointer env get_data_buf ^^ 
        set_result ^^
        get_result ^^ compile_eq_const 0L ^^
        E.if0 begin
          (* No, not yet decoded *)
          (* Skip over type hash field *)
          ReadBuf.read_word32 env get_data_buf ^^ compile_eq_const 0L ^^
          E.else_trap_with env "Odd: Type hash scratch space not empty" ^^

          (* Read the content *)
          read_thing get_arg_typ (fun get_thing ->
            (* This is called after allocation, but before descending
               We update the memo location here so that loops work
            *)
            get_thing ^^ set_result ^^
            get_memo ^^ get_result ^^ write_compressed_pointer env ^^
            get_memo ^^ compile_add_const 4L ^^ Blob.lit env (typ_hash t) ^^ write_compressed_pointer env
          )
          end begin
          (* Decoded before. Check type hash *)
          read_compressed_pointer env get_data_buf ^^ Blob.lit env (typ_hash t) ^^
          Blob.compare env (Some Operator.EqOp) ^^
          E.else_trap_with env ("Stable memory error: Aliased at wrong type, expected: " ^ typ_hash t)
        end ^^

        (* If this was a reference, reset read buffer *)
        get_is_ref ^^
        E.if0 (ReadBuf.set_ptr get_data_buf get_cur) G.nop ^^

        get_result
      in


      (* Now the actual deserialization *)
      begin match t with
      (* Primitive types *)
      | Prim Nat ->
        with_prim_typ t
        begin
          BigNum.compile_load_from_data_buf env get_data_buf false
        end
      | Prim Int ->
        (* Subtyping with nat *)
        check_prim_typ (Prim Nat) ^^
        E.if1 I64Type
          begin
            BigNum.compile_load_from_data_buf env get_data_buf false
          end
          begin
            with_prim_typ t
            begin
              BigNum.compile_load_from_data_buf env get_data_buf true
            end
          end
      | Prim Float ->
        with_prim_typ t
        begin
          ReadBuf.read_float64 env get_data_buf ^^
          Float.box env
        end
      | Prim ((Int64|Nat64) as pty) ->
        with_prim_typ t
        begin
          ReadBuf.read_word64 env get_data_buf ^^
          BoxedWord64.box env pty
        end
      | Prim ((Int32|Nat32) as ty) ->
        with_prim_typ t
        begin
          ReadBuf.read_word32 env get_data_buf ^^
          TaggedSmallWord.msb_adjust ty ^^
          TaggedSmallWord.tag env ty
        end
      | Prim Char ->
        with_prim_typ t
        begin
          ReadBuf.read_word32 env get_data_buf ^^
          TaggedSmallWord.check_and_msb_adjust_codepoint env ^^
          TaggedSmallWord.tag env Char
        end
      | Prim ((Int16|Nat16) as ty) ->
        with_prim_typ t
        begin
          ReadBuf.read_word16 env get_data_buf ^^
          TaggedSmallWord.msb_adjust ty ^^
          TaggedSmallWord.tag env ty
        end
      | Prim ((Int8|Nat8) as ty) ->
        with_prim_typ t
        begin
          ReadBuf.read_byte env get_data_buf ^^
          TaggedSmallWord.msb_adjust ty ^^
          TaggedSmallWord.tag env ty
        end
      | Prim Bool ->
        with_prim_typ t
        begin
          read_byte_tagged
            [ Bool.lit false
            ; Bool.lit true
            ]
        end
      | Prim Null ->
        with_prim_typ t (Opt.null_lit env)
      | Any ->
        skip get_idltyp ^^
        (* Any vanilla value works here *)
        Opt.null_lit env
      | Prim Blob ->
        with_blob_typ env (read_blob ())
      | Prim Principal ->
        with_prim_typ t
        begin
          read_byte_tagged
            [ E.trap_with env "IDL error: unexpected principal reference"
            ; read_principal ()
            ]
        end
      | Prim Text ->
        with_prim_typ t (read_text ())
      | Tup [] -> (* e(()) = null *)
        with_prim_typ t (Tuple.from_stack env 0)
      (* Composite types *)
      | Tup ts ->
        with_record_typ (fun get_typ_buf get_n_ptr ->
          let (set_val, get_val) = new_local env "val" in

          G.concat_mapi (fun i t ->
            (* skip all possible intermediate extra fields *)
            get_typ_buf ^^ get_data_buf ^^ get_typtbl ^^ compile_const_32 (Int32.of_int i) ^^ get_n_ptr ^^
            E.call_import env "rts" "find_field" ^^
            Bool.from_rts_int32 ^^
            E.if1 I64Type
              begin
                ReadBuf.read_sleb128 env get_typ_buf ^^
                go env t ^^ set_val ^^
                remember_failure get_val ^^
                get_val
              end
              begin
                match normalize t with
                | Opt _ | Any -> Opt.null_lit env
                | _ -> coercion_failed "IDL error: did not find tuple field in record"
              end
          ) ts ^^

          (* skip all possible trailing extra fields *)
          get_typ_buf ^^ get_data_buf ^^ get_typtbl ^^ get_n_ptr ^^
          E.call_import env "rts" "skip_fields" ^^

          Tuple.from_stack env (List.length ts)
        )
      | Obj ((Object | Memory), fs) ->
        with_record_typ (fun get_typ_buf get_n_ptr ->
          let (set_val, get_val) = new_local env "val" in

          Object.lit_raw env (List.map (fun (h,f) ->
            f.Type.lab, fun () ->
              (* skip all possible intermediate extra fields *)
              get_typ_buf ^^ get_data_buf ^^ get_typtbl ^^ compile_const_32 (Lib.Uint32.to_int32 h) ^^ get_n_ptr ^^
              E.call_import env "rts" "find_field" ^^
              Bool.from_rts_int32 ^^
              E.if1 I64Type
                begin
                  ReadBuf.read_sleb128 env get_typ_buf ^^
                  go env f.typ ^^ set_val ^^
                  remember_failure get_val ^^
                  get_val
                  end
                begin
                  match normalize f.typ with
                  | Opt _ | Any -> Opt.null_lit env
                  | _ -> coercion_failed (Printf.sprintf "IDL error: did not find field %s in record" f.lab)
                end
          ) (sort_by_hash fs)) ^^

          (* skip all possible trailing extra fields *)
          get_typ_buf ^^ get_data_buf ^^ get_typtbl ^^ get_n_ptr ^^
          E.call_import env "rts" "skip_fields"
          )
      | Array (Mut t) ->
        read_alias env (Array (Mut t)) (fun get_array_typ on_alloc ->
          let (set_len, get_len) = new_local env "len" in
          let (set_x, get_x) = new_local env "x" in
          let (set_val, get_val) = new_local env "val" in
          let (set_arg_typ, get_arg_typ) = new_local env "arg_typ" in
          (* TODO: if possible refactor to match new Array t code,
             (perhaps too risky and unnecessary for extended candid due to lack of fancy opt subtyping, see #4243)
          *)
          with_composite_arg_typ get_array_typ idl_vec (ReadBuf.read_sleb128 env) ^^ set_arg_typ ^^
          ReadBuf.read_leb128 env get_data_buf ^^ set_len ^^
          get_len ^^ Arr.alloc env ^^ set_x ^^
          on_alloc get_x ^^
          get_len ^^ from_0_to_n env (fun get_i ->
            get_x ^^ get_i ^^ Arr.unsafe_idx env ^^
            get_arg_typ ^^ go env t ^^ set_val ^^
            remember_failure get_val ^^
            get_val ^^ store_ptr
          ) ^^
          get_x ^^
          Tagged.allocation_barrier env ^^
          G.i Drop
        )
      | Prim Region ->
         read_alias env (Prim Region) (fun get_region_typ on_alloc ->
          let (set_region, get_region) = new_local env "region" in
          (* sanity check *)
          get_region_typ ^^
          compile_eq_const (Wasm.I64_convert.extend_i32_s (Int32.neg (Option.get (to_idl_prim Candid (Prim Region))))) ^^
          E.else_trap_with env "deserialize_go (Region): unexpected idl_typ" ^^
          (* pre-allocate a region object, with dummy fields *)
          compile_unboxed_const 0L ^^ (* id *)
          compile_unboxed_const 0L ^^ (* pagecount *)
          Blob.lit env "" ^^ (* vec_pages *)
          Region.alloc_region env ^^
          set_region ^^
          on_alloc get_region ^^
          (* read and initialize the region's fields *)
          get_region ^^
          ReadBuf.read_word64 env get_data_buf ^^ (* id *)
          ReadBuf.read_word32 env get_data_buf ^^ (* pagecount *)
          read_blob () ^^ (* vec_pages *)
          Region.init_region env
        )
      | Array t ->
        let (set_len, get_len) = new_local env "len" in
        let (set_x, get_x) = new_local env "x" in
        let (set_val, get_val) = new_local env "val" in
        let (set_arg_typ, get_arg_typ) = new_local env "arg_typ" in
        with_composite_typ idl_vec (fun get_typ_buf ->
          ReadBuf.read_sleb128 env get_typ_buf ^^
          set_arg_typ ^^
          ReadBuf.read_leb128 env get_data_buf ^^ set_len ^^
          get_len ^^ Arr.alloc env ^^ set_x ^^
          get_len ^^ from_0_to_n env (fun get_i ->
          get_x ^^ get_i ^^ Arr.unsafe_idx env ^^
          get_arg_typ ^^ go env t ^^ set_val ^^
          remember_failure get_val ^^
          get_val ^^ store_ptr
        ) ^^
        get_x ^^
        Tagged.allocation_barrier env)
      | Opt t ->
        check_prim_typ (Prim Null) ^^
        E.if1 I64Type (Opt.null_lit env)
        begin
          check_prim_typ Any ^^ (* reserved *)
          E.if1 I64Type (Opt.null_lit env)
          begin
            check_composite_typ get_idltyp idl_opt ^^
            E.if1 I64Type
            begin
              let (set_arg_typ, get_arg_typ) = new_local env "arg_typ" in
              with_composite_typ idl_opt (ReadBuf.read_sleb128 env) ^^ set_arg_typ ^^
              read_byte_tagged
                [ Opt.null_lit env
                ; let (set_val, get_val) = new_local env "val" in
                  get_arg_typ ^^ go_can_recover env t ^^ set_val ^^
                  get_val ^^ compile_eq_const (coercion_error_value env) ^^
                  E.if1 I64Type
                    (* decoding failed, but this is opt, so: return null *)
                    (Opt.null_lit env)
                    (* decoding succeeded, return opt value *)
                    (Opt.inject env get_val)
                ]
            end
            begin
              (* this check corresponds to `not (null <: <t>)` in the spec *)
              match normalize t with
              | Prim Null | Opt _ | Any ->
                (* Ignore and return null *)
                skip get_idltyp ^^
                Opt.null_lit env
              | _ ->
                (* Try constituent type *)
                let (set_val, get_val) = new_local env "val" in
                get_idltyp ^^ go_can_recover env t ^^ set_val ^^
                get_val ^^ compile_eq_const (coercion_error_value env) ^^
                E.if1 I64Type
                  (* decoding failed, but this is opt, so: return null *)
                  (Opt.null_lit env)
                  (* decoding succeeded, return opt value *)
                  (Opt.inject env get_val)
            end
          end
        end
      | Variant vs ->
        let (set_val, get_val) = new_local env "val" in
        with_composite_typ idl_variant (fun get_typ_buf ->
          (* Find the tag *)
          let (set_n, get_n) = new_local env "len" in
          ReadBuf.read_leb128 env get_typ_buf ^^ set_n ^^

          let (set_tagidx, get_tagidx) = new_local env "tagidx" in
          ReadBuf.read_leb128 env get_data_buf ^^ set_tagidx ^^

          get_tagidx ^^ get_n ^^
          compile_comparison I64Op.LtU ^^
          E.else_trap_with env "IDL error: variant index out of bounds" ^^

          (* Zoom past the previous entries *)
          get_tagidx ^^ from_0_to_n env (fun _ ->
            get_typ_buf ^^ E.call_import env "rts" "skip_leb128" ^^
            get_typ_buf ^^ E.call_import env "rts" "skip_leb128"
          ) ^^

          (* Now read the tag *)
          let (set_tag, get_tag) = new_local env "tag" in
          ReadBuf.read_leb128 env get_typ_buf ^^ set_tag ^^
          let (set_arg_typ, get_arg_typ) = new_local env "arg_typ" in
          ReadBuf.read_sleb128 env get_typ_buf ^^ set_arg_typ ^^

          List.fold_right (fun (h, {lab = l; typ = t; _}) continue ->
              get_tag ^^ compile_eq_const (Wasm.I64_convert.extend_i32_u (Lib.Uint32.to_int32 h)) ^^
              E.if1 I64Type
                ( Variant.inject env l (
                  get_arg_typ ^^ go env t ^^ set_val ^^
                  remember_failure get_val ^^
                  get_val
                ))
                continue
            )
            ( sort_by_hash vs )
            ( skip get_arg_typ ^^
              coercion_failed "IDL error: unexpected variant tag" )
        )
      | Func _ ->
        (* See Note [Candid subtype checks] *)
        get_rel_buf_opt ^^
        E.if1 I64Type
          begin
            get_idltyp ^^
            idl_sub env t
          end
          (Bool.lit true) ^^ (* if we don't have a subtype memo table, assume the types are ok *)
        E.if1 I64Type
          (with_composite_typ idl_func (fun _get_typ_buf ->
            read_byte_tagged
              [ E.trap_with env "IDL error: unexpected function reference"
              ; read_actor_data () ^^
                read_text () ^^
                Tuple.from_stack env 2
              ]))
          (skip get_idltyp ^^
           coercion_failed "IDL error: incompatible function type")
      | Obj (Actor, _) ->
        (* See Note [Candid subtype checks] *)
        get_rel_buf_opt ^^
        E.if1 I64Type
          begin
            get_idltyp ^^
            idl_sub env t
          end
          (Bool.lit true) ^^
        E.if1 I64Type
          (with_composite_typ idl_service
             (fun _get_typ_buf -> read_actor_data ()))
          (skip get_idltyp ^^
           coercion_failed "IDL error: incompatible actor type")
      | Mut t ->
        read_alias env (Mut t) (fun get_arg_typ on_alloc ->
          let (set_result, get_result) = new_local env "result" in
          Tagged.obj env Tagged.ObjInd [ compile_unboxed_const 0L ] ^^ set_result ^^
          on_alloc get_result ^^
          get_result ^^
          get_arg_typ ^^ go env t ^^
          MutBox.store_field env
        )
      | Non ->
        skip get_idltyp ^^
        coercion_failed "IDL error: deserializing value of type None"
      | _ -> todo_trap env "deserialize" (Arrange_ir.typ t)
      end ^^
      (* Parsed value on the stack, return that, unless the failure flag is set *)
      when_failed (compile_unboxed_const (coercion_error_value env) ^^ G.i Return)
    )

  let serialize env ts : G.t =
    let name = Strm.name_for "serialize" ts in
    (* returns data/length pointers (will be GC’ed next time!) *)
    Func.share_code1 Func.Always env name ("x", I64Type) [I64Type; I64Type] (fun env get_x ->
      let (set_data_size, get_data_size) = new_local env "data_size" in
      let (set_refs_size, get_refs_size) = new_local env "refs_size" in

      let (tydesc, _offsets, _idltyps) = type_desc env Candid ts in
      let tydesc_len = Int64.of_int (String.length tydesc) in

      (* Get object sizes *)
      get_x ^^
      buffer_size env (Type.seq ts) ^^
      set_refs_size ^^
      set_data_size ^^
      (* check for overflow *)
      get_data_size ^^
      compile_add_const tydesc_len ^^
      compile_unboxed_const tydesc_len ^^
      compile_comparison I64Op.LtU ^^
      E.then_trap_with env "serialization overflow" ^^

      let (set_data_start, get_data_start) = new_local env "data_start" in
      let (set_refs_start, get_refs_start) = new_local env "refs_start" in

      (* Create a stream with suitable capacity and given header *)
      Strm.create env get_data_size set_data_start get_data_start tydesc ^^
      get_refs_size ^^ compile_mul_const Heap.word_size ^^ Blob.dyn_alloc_scratch env ^^ set_refs_start ^^

      (* Serialize x into the buffer *)
      get_x ^^
      get_data_start ^^
      get_refs_start ^^
      serialize_go env (Type.seq ts) ^^

      (* Sanity check: Did we fill exactly the buffer *)
      get_refs_start ^^ get_refs_size ^^ compile_mul_const Heap.word_size ^^ G.i (Binary (Wasm_exts.Values.I64 I64Op.Add)) ^^
      compile_comparison I64Op.Eq ^^
      E.else_trap_with env "reference buffer not filled" ^^

      (* Verify that the stream is correctly filled *)
      Strm.check_filled env get_data_start get_data_size ^^
      get_refs_size ^^
      compile_eq_const 0L ^^
      E.else_trap_with env "cannot send references on IC System API" ^^

      (* Extract the payload if possible *)
      Strm.terminate env get_data_start get_data_size tydesc_len
    )


  let deserialize_from_blob extended env ts =
    let ts_name = typ_seq_hash ts in
    let name =
      (* TODO(#3185): this specialization on `extended` seems redundant,
         removing it might simplify things *and* share more code in binaries.
         The only tricky bit might be the conditional Stack.dynamic_with_words bit... *)
      if extended
      then "@deserialize_extended<" ^ ts_name ^ ">"
      else "@deserialize<" ^ ts_name ^ ">" in
    Func.share_code2 Func.Always env name (("blob", I64Type), ("can_recover", I64Type)) (List.map (fun _ -> I64Type) ts) (fun env get_blob get_can_recover ->
      let (set_data_size, get_data_size) = new_local env "data_size" in
      let (set_refs_size, get_refs_size) = new_local env "refs_size" in
      let (set_data_start, get_data_start) = new_local env "data_start" in
      let (set_refs_start, get_refs_start) = new_local env "refs_start" in
      let (set_arg_count, get_arg_count) = new_local env "arg_count" in
      let (set_val, get_val) = new_local env "val" in

      get_blob ^^ Blob.len env ^^ set_data_size ^^
      get_blob ^^ Blob.payload_ptr_unskewed env ^^ set_data_start ^^

      (* Allocate space for the reference buffer and copy it *)
      compile_unboxed_const 0L ^^ set_refs_size (* none yet *) ^^

      (* Allocate space for out parameters of parse_idl_header *)
      Stack.with_words env "get_typtbl_size_ptr" 1L (fun get_typtbl_size_ptr ->
      Stack.with_words env "get_typtbl_ptr" 1L (fun get_typtbl_ptr ->
      Stack.with_words env "get_maintyps_ptr" 1L (fun get_maintyps_ptr ->

      (* Allocate space for out parameters of idl_alloc_typtbl *)
      Stack.with_words env "get_global_typtbl_ptr" 1L (fun get_global_typtbl_ptr ->
      Stack.with_words env "get_global_typtbl_end_ptr" 1L (fun get_global_typtbl_end_ptr ->
      Stack.with_words env "get_global_typtbl_size_ptr" 1L (fun get_global_typtbl_size_ptr ->

      (* Set up read buffers *)
      ReadBuf.alloc env (fun get_data_buf -> ReadBuf.alloc env (fun get_ref_buf ->

      ReadBuf.set_ptr get_data_buf get_data_start ^^
      ReadBuf.set_size get_data_buf get_data_size ^^
      ReadBuf.set_ptr get_ref_buf get_refs_start ^^
      ReadBuf.set_size get_ref_buf (get_refs_size ^^ compile_mul_const Heap.word_size) ^^

      (* Go! *)
      Bool.lit extended ^^ Bool.to_rts_int32 ^^ get_data_buf ^^ get_typtbl_ptr ^^ get_typtbl_size_ptr ^^ get_maintyps_ptr ^^
      E.call_import env "rts" "parse_idl_header" ^^

      (* Allocate global type type, if necessary for subtype checks *)
      (if extended then
         G.nop
       else begin
         get_global_candid_data env ^^
         get_global_type_offsets env ^^
         get_global_typtbl_ptr ^^ get_global_typtbl_end_ptr ^^ get_global_typtbl_size_ptr ^^
         E.call_import env "rts" "idl_alloc_typtbl"
      end) ^^

      (* Allocate memo table, if necessary *)
      with_rel_buf_opt env extended
        (get_typtbl_size_ptr ^^ load_unskewed_ptr)
        (get_global_typtbl_size_ptr ^^ load_unskewed_ptr)
        (fun get_rel_buf_opt ->

      (* set up a dedicated read buffer for the list of main types *)
      ReadBuf.alloc env (fun get_main_typs_buf ->
        ReadBuf.set_ptr get_main_typs_buf (get_maintyps_ptr ^^ load_unskewed_ptr) ^^
        ReadBuf.set_end get_main_typs_buf (ReadBuf.get_end get_data_buf) ^^
        ReadBuf.read_leb128 env get_main_typs_buf ^^ set_arg_count ^^

        G.concat_map (fun t ->
          let can_recover, default_or_trap = Type.(
            match normalize t with
            | Opt _ | Any ->
              (Bool.lit true, fun msg -> Opt.null_lit env)
            | _ ->
              (get_can_recover, fun msg ->
                get_can_recover ^^
                E.if1 I64Type
                   (compile_unboxed_const (coercion_error_value env))
                   (E.trap_with env msg)))
          in
          get_arg_count ^^
          compile_eq_const 0L ^^
          E.if1 I64Type
           (default_or_trap ("IDL error: too few arguments " ^ ts_name))
           (begin
              begin
                (* set up invariant register arguments *)
                get_rel_buf_opt ^^ Registers.set_rel_buf_opt env ^^
                get_data_buf ^^ Registers.set_data_buf env ^^
                get_ref_buf ^^ Registers.set_ref_buf env ^^
                get_typtbl_ptr ^^ load_unskewed_ptr ^^ Registers.set_typtbl env ^^
                get_maintyps_ptr ^^ load_unskewed_ptr ^^ Registers.set_typtbl_end env ^^
                get_typtbl_size_ptr ^^ load_unskewed_ptr ^^ Registers.set_typtbl_size env ^^
                get_global_typtbl_ptr ^^ load_unskewed_ptr ^^ Registers.set_global_typtbl env ^^
                get_global_typtbl_end_ptr ^^ load_unskewed_ptr ^^ Registers.set_global_typtbl_end env ^^
                get_global_typtbl_size_ptr ^^ load_unskewed_ptr ^^ Registers.set_global_typtbl_size env
              end ^^
              (* set up variable frame arguments *)
              Stack.with_frame env "frame_ptr" 3L (fun () ->
                (* idltyp *)
                ReadBuf.read_sleb128 env get_main_typs_buf ^^
                Stack.set_local env StackArgs.idltyp ^^
                (* depth *)
                compile_unboxed_const 0L ^^
                Stack.set_local env StackArgs.depth ^^
                (* recovery mode *)
                can_recover ^^
                Stack.set_local env StackArgs.can_recover ^^
                deserialize_go env t
             )
             ^^ set_val ^^
             get_arg_count ^^ compile_sub_const 1L ^^ set_arg_count ^^
             get_val ^^ compile_eq_const (coercion_error_value env) ^^
             (E.if1 I64Type
               (default_or_trap "IDL error: coercion failure encountered")
               get_val)
            end)
        ) ts ^^

        (* Skip any extra arguments *)
        compile_while env
         (get_arg_count ^^ compile_rel_const I64Op.GtU 0L)
         begin
           get_data_buf ^^
           get_typtbl_ptr ^^ load_unskewed_ptr ^^
           ReadBuf.read_sleb128 env get_main_typs_buf ^^
           G.i (Convert (Wasm_exts.Values.I32 I32Op.WrapI64)) ^^
           compile_const_32 0l ^^
           E.call_import env "rts" "skip_any" ^^
           get_arg_count ^^ compile_sub_const 1L ^^ set_arg_count
         end ^^

        ReadBuf.is_empty env get_data_buf ^^
        E.else_trap_with env ("IDL error: left-over bytes " ^ ts_name) ^^
        ReadBuf.is_empty env get_ref_buf ^^
        E.else_trap_with env ("IDL error: left-over references " ^ ts_name) ^^

        (* Safety guard: The temporary pointers in the registers must no longer be used when a GC increment runs. *)
        Registers.clear_registers env
      )))))))))

    ))

  let deserialize env ts =
    IC.arg_data env ^^
    Bool.lit false ^^ (* can't recover *)
    deserialize_from_blob false env ts

(*
Note [speculating for short (S)LEB encoded bignums]
~~~~~~~~~~~~~~~~~~~~~~~~~~~~~~~~~~~~~~~~~~~~~~~~~~~

#3098 highlighted that a lot of heap garbage can be generated while reading in
(S)LEB-encoded bignums. To make heap consumption optimal for every compactly
representable `Int`, we resort to speculatively reading a 64-byte chunk from
the `ReadBuf`. We call it speculative, because it may read past the end of the
buffer (and thus end up containing junk bytes) or even fail because reading
across Wasm page boundaries could cause trapping. (Consider the buffer ending
3 bytes before the last-memory-page boundary and issuing a speculative 64-bit read for the
address 2 bytes less than buffer end.) In case of failure to read data, `-1`
(a sentinel) is returned. (The sentinel could be use-case specific when later
the need arises.)

In most cases the speculative read will come back with valid bytes. How many
of those are relevant, can be judged by consulting the buffer-end pointer or
analysing the 64-bit word directly. In the case of (S)LEB, the continuation and
termination bits can be filtered and thus the encoding's last byte detected when
present in the 64-bit word.

If such a LEB boundary is detected, avenues open up for a much faster (than
bytewise-sequential) parsing.

After the data is interpreted, it's the client's responsibility to adjust the
current buffer position.

 *)

(*
Note [mutable stable values]
~~~~~~~~~~~~~~~~~~~~~~~~~~~~

We currently use a Candid derivative to serialize stable values. In addition to
storing sharable data, we can also store mutable data (records with mutable
fields and mutable arrays), and we need to preserve aliasing.

To that end we extend Candid with a type constructor `alias t`.

In the type table, alias t is represented by type code 1. All Candid type constructors
are represented by negative numbers, so this cannot clash with anything and,
conveniently, makes such values illegal Candid.

The values of `alias t` are either

 * i8(0) 0x00000000 0x00000000 M(v)
   for one (typically the first) occurrence of v
   The first 0x00000000 is the “memo field”, the second is the “type hash field”.
   Both are scratch spaces for the benefit of the decoder.
   We use **pointer compression** to store 64-bit pointer that are potentially larger
   than 4GB but small enough to fit into 32-bit with the compressed representation.
   Pointers are expected to refer to at most 8GB as the memory representation may grow
   up to two times by switching from 32-bit to 64-bit.

or

 * i8(1) i32(offset) M(v)
   for all other occurrences of v, where offset is the relative position of the
   above occurrences from this reference.

We map Motoko types to this as follows:

  e([var t]) = alias e([t]) = alias vec e(t)
  e({var field : t}) = record { field : alias e(t) }

Why different? Because we need to alias arrays as a whole (we can’t even alias
their fields, as they are manifestly part of the array heap structure), but
aliasing records does not work, as aliased record values may appear at
different types (due to subtyping), and Candid serialization is type-driven.
Luckily records put all mutable fields behind an indirection (ObjInd), so this
works.

The type-driven code in this module treats `Type.Mut` to always refer to an
`ObjInd`; for arrays the mutable case is handled directly.

To detect and preserve aliasing, these steps are taken:

 * In `buffer_size`, when we see a mutable thing (`Array` or `ObjInd`), the
   first time, we mark it by setting the heap tag to `StableSeen`.
   This way, when we see it a second time, we can skip the value in the size
   calculation.
 * In `serialize`, when we see it a first time (tag still `StableSeen`),
   we serialize it (first form above), and remember the absolute position
   in the output buffer, abusing the heap tag here.
   (Invariant: This absolute position is never `StableSeen`)
   Upon a second visit (tag not `StableSeen`), we can thus fetch that absolute
   position and calculate the offset.
 * In `deserialize`, when we come across a `alias t`, we follow the offset (if
   needed) to find the content.

   If the memo field is still `0x00000000`, this is the first time we read
   this, so we deserialize to the Motoko heap, and remember the **compressed**
   64-bit vanilla pointer by overwriting the memo field.
   We also store the **compressed** pointer to a blob with the type hash of 
   the type we are serializing at in the type hash field.

   NOTE for 64-bit destabilization: The Candid destabilization format historically 
   only reserves 32-bit space for remembering addresses of aliases. However, when 
   upgrading from old Candid destabilization to new enhanced orthogonal persistence, 
   the deserialized objects may occupy larger object space (worst case the double space), 
   such that pointers may be larger than 4GB. Therefore, we use pointer compression to 
   safely narrow 64-bit addresses into 32-bit Candid(ish) memo space. The compression 
   relies on the property that the 3 lower bits of the unskewed pointer are zero due 
   to the 8-bit (64-bit) object alignment.

   If it is not `0x00000000` then we can simply read the **compressed** pointer 
   from there, after checking the type hash field to make sure we are aliasing at 
   the same type.

 *)

(*
Note [Candid subtype checks]
~~~~~~~~~~~~~~~~~~~~~~~~~~~~

Deserializing Candid values requires a Candid subtype check when
deserializing values of reference types (actors and functions).

The subtype test is performed directly on the expected and actual
candid type tables using RTS functions `idl_sub_buf_words`,
`idl_sub_buf_init` and `idl_sub`. One type table and vector of types
is generated statically from the list of statically known types
encountered during code generation, the other is determined
dynamically by, e.g. message payload. The latter will vary with
each payload to decode.

The static type table and a type descriptor are stored in passive 
data segments. Instead of absolute memory addresses, the static type 
table in the data segment only contains relative offsets into type 
descriptor. When loaded, these offsets are patched by static addresses 
that point into the type descriptor.

The known Motoko types are accumulated in a global list as required
and then, in a final compilation step, encoded to global type table
and the type descriptor (sequence of type indices). The encoding is 
stored in passive data segments referenced (by way of segment indices) 
from dedicated wasm globals so that we can generate code that 
references the globals before their final definitions are known.

Deserializing a proper (not extended) Candid value stack allocates a
mutable word buffer, of size determined by `idl_sub_buf_words`.
The word buffer is used to initialize and provide storage for a
Rust memo table (see bitrel.rs) memoizing the result of sub and
super type tests performed during deserialization of a given Candid
value sequence. The memo table is initialized once, using `idl_sub_buf_init`,
then shared between recursive calls to deserialize, by threading the (possibly
null) wasm address of the word buffer as an optional argument. The
word buffer is stack allocated in generated code, not Rust, because
it's size is dynamic and Rust doesn't seem to support dynamically-sized
stack allocation.

Currently, we only perform Candid subtype checks when decoding proper
(not extended) Candid values. Extended values are required for
stable variables only: we can omit the check, because compatibility
should already be enforced by the static signature compatibility
check. We use the `null`-ness of the word buffer pointer to
dynamically determine whether to omit or perform Candid subtype checks.

NB: Extending `idl_sub` to support extended, "stable" types (with mutable,
invariant type constructors) would require extending the polarity argument
from a Boolean to a three-valued argument to efficiently check equality for
invariant type constructors in a single pass.
*)

end (* Serialization *)

(* OldStabilization as migration code: 
  Deserializing a last time from explicit stable memory into the stable heap:
   * stable variables; and
   * virtual stable memory.
   c.f.
   * ../../design/Stable.md
   * ../../design/StableMemory.md
*)
module OldStabilization = struct
  let load_word32 = G.i (Load {ty = I32Type; align = 0; offset = 0L; sz = None})
  let store_word32 = G.i (Store {ty = I32Type; align = 0; offset = 0L; sz = None})
  let write_word32 env = StableMem.write env false "word32" I32Type 4L store_word32

  (* read and clear word32 from stable mem offset on stack *)
  let read_and_clear_word32 env =
    match E.mode env with
    | Flags.ICMode | Flags.RefMode ->
      Func.share_code1 Func.Always env "__stablemem_read_and_clear_word32"
        ("offset", I64Type) [I64Type]
        (fun env get_offset ->
          Stack.with_words env "temp_ptr" 1L (fun get_temp_ptr ->
            let (set_word, get_word) = new_local32 env "word" in
            (* read word *)
            get_temp_ptr ^^
            get_offset ^^
            compile_unboxed_const 4L ^^
            StableMem.stable64_read env ^^
            get_temp_ptr ^^ load_word32 ^^
            set_word ^^
            (* write 0 *)
            get_temp_ptr ^^ compile_const_32 0l ^^ store_word32 ^^
            get_offset ^^
            get_temp_ptr ^^
            compile_unboxed_const 4L ^^
            StableMem.stable64_write env ^^
            (* return word *)
            get_word ^^
            G.i (Convert (Wasm_exts.Values.I64 I64Op.ExtendUI32))
        ))
    | _ -> assert false

  (* TODO: rewrite using MemoryFill *)
  let blob_clear env =
    Func.share_code1 Func.Always env "blob_clear" ("x", I64Type) [] (fun env get_x ->
      let (set_ptr, get_ptr) = new_local env "ptr" in
      let (set_len, get_len) = new_local env "len" in
      get_x ^^
      Blob.as_ptr_len env ^^
      set_len ^^
      set_ptr ^^

      (* round to word size *)
      get_len ^^
      compile_add_const (Int64.sub Heap.word_size 1L) ^^
      compile_divU_const Heap.word_size ^^

      (* clear all words *)
      from_0_to_n env (fun get_i ->
        get_ptr ^^
        compile_unboxed_const 0L ^^
        store_unskewed_ptr ^^
        get_ptr ^^
        compile_add_const Heap.word_size ^^
        set_ptr))

  let old_destabilize env ty save_version =
    match E.mode env with
    | Flags.ICMode | Flags.RefMode ->
      let (set_pages, get_pages) = new_local env "pages" in
      StableMem.stable64_size env ^^
      set_pages ^^

      get_pages ^^
      compile_test I64Op.Eqz ^^
      E.if1 I64Type
        begin
          (* Case: Size zero ==> Nothing in stable memory,
             so result becomes the nil-valued record. *)
          let (_, fs) = Type.as_obj ty in
          let fs' = List.map
           (fun f -> (f.Type.lab, fun () -> Opt.null_lit env))
           fs
          in
          StableMem.get_mem_size env ^^
          compile_test I64Op.Eqz ^^
          E.else_trap_with env "StableMem.mem_size non-zero" ^^
          compile_unboxed_const StableMem.version_stable_heap_no_regions ^^
          save_version ^^
          Object.lit_raw env fs'
        end
        begin
          (* Case: Non-zero size. *)
          let (set_marker, get_marker) = new_local env "marker" in
          let (set_len, get_len) = new_local env "len" in
          let (set_offset, get_offset) = new_local env "offset" in
          compile_unboxed_const 0L ^^
          read_and_clear_word32 env ^^
          set_marker ^^

          get_marker ^^
          compile_test I64Op.Eqz ^^
          E.if0
            begin
              (* Sub-Case: version 1 or 2:
                 Regions/Experimental API and stable vars. *)
              let (set_M, get_M) = new_local env "M" in
              let (set_version, get_version) = new_local env "version" in
              let (set_N, get_N) = new_local env "N" in

              StableMem.stable64_size env ^^
              compile_sub_const 1L ^^
              compile_shl_const (Int64.of_int page_size_bits) ^^
              set_M ^^

              (* read version *)
              get_M ^^
              compile_add_const (Int64.sub page_size 4L) ^^
              read_and_clear_word32 env ^^
              set_version ^^
              get_version ^^
              save_version ^^

              (* check version *)
              get_version ^^
              compile_unboxed_const (StableMem.version_max) ^^
              compile_comparison I64Op.GtU ^^
              E.then_trap_with env (Printf.sprintf
                "higher stable memory version (expected 1..%s)"
                (Int64.to_string StableMem.version_max)) ^^

              (* restore StableMem bytes [0..4) *)
              compile_unboxed_const 0L ^^
              get_M ^^
              compile_add_const (Int64.sub page_size 8L) ^^
              read_and_clear_word32 env ^^
              G.i (Convert (Wasm_exts.Values.I32 I32Op.WrapI64)) ^^
              write_word32 env ^^

              (* restore mem_size *)
              get_M ^^
              compile_add_const (Int64.sub page_size 12L) ^^
              read_and_clear_word32 env ^^ (*TODO: use 64 bits *)
              StableMem.set_mem_size env ^^

              StableMem.get_mem_size env ^^
              compile_shl_const (Int64.of_int page_size_bits) ^^
              set_N ^^

              (* set len *)
              get_N ^^
              read_and_clear_word32 env ^^
              set_len ^^

              (* set offset *)
              get_N ^^
              compile_add_const 4L ^^
              set_offset
            end
            begin
              (* Sub-Case: Version 0.
                 Stable vars with NO Regions/Experimental API. *)
              (* assert mem_size == 0 *)
              StableMem.get_mem_size env ^^
              compile_test I64Op.Eqz ^^
              E.else_trap_with env "unexpected, non-zero stable memory size" ^^

              (* set len *)
              get_marker ^^
              set_len ^^

              (* set offset *)
              compile_unboxed_const 4L ^^
              set_offset ^^

              compile_unboxed_const (Int64.of_int 0) ^^
              save_version
            end ^^ (* if_ *)

          let (set_blob, get_blob) = new_local env "blob" in
          (* read blob from stable memory *)
          get_len ^^ Blob.alloc env ^^ set_blob ^^
          get_blob ^^ Blob.payload_ptr_unskewed env ^^
          get_offset ^^
          get_len ^^
          StableMem.stable64_read env ^^

          let (set_val, get_val) = new_local env "val" in
          (* deserialize blob to val *)
          get_blob ^^
          Bool.lit false ^^ (* can't recover *)
          Serialization.deserialize_from_blob true env [ty] ^^
          set_val ^^

          (* clear blob contents *)
          get_blob ^^
          blob_clear env ^^

          (* copy zeros from blob to stable memory *)
          get_offset ^^
          get_blob ^^ Blob.payload_ptr_unskewed env ^^
          get_blob ^^ Blob.len env ^^
          StableMem.stable64_write env ^^

          (* return val *)
          get_val
        end
    | _ -> assert false
end

(* New stable memory layout with new version.
   Prevents forward compatibility of old compiled programs that rely on deserialization.
  If size == 0: empty
  let end = physical size * page_size
  If logical size N > 0:
    [0..4)          0 (first word is backed up at `end-8`)
    [4..N)          <stable memory>
            <zero padding>
    [end-16..end-8) <size N>
    [end-8..end-4)  <first word>
    [end-4..end)   <new version>
  ending at page boundary
  Note: The first word must be empty to distinguish this version from the Candid legacy version 0 (which has first word != 0).
*)
module NewStableMemory = struct
  let physical_size env =
    IC.system_call env "stable64_size" ^^
    compile_shl_const (Int64.of_int page_size_bits)

  let store_at_end env offset typ get_value =
    physical_size env ^^
    compile_sub_const offset ^^
    get_value ^^
    match typ with
    | I32Type -> StableMem.write_word32 env
    | I64Type -> StableMem.write_word64 env
    | _ -> assert false

  let read_from_end env offset typ =
    physical_size env ^^
    compile_sub_const offset ^^
    match typ with
    | I32Type -> StableMem.read_word32 env
    | I64Type -> StableMem.read_word64 env
    | _ -> assert false

  let clear_at_end env offset typ =
    store_at_end env offset typ 
    (match typ with
    | I32Type -> compile_const_32 0l
    | I64Type -> compile_unboxed_const 0L
    | _ -> assert false
    )

  let logical_size_offset = 16L
  let first_word_backup_offset = 8L
  let version_offset = 4L

  let upgrade_version env =
    StableMem.set_version env ^^
    StableMem.get_version env ^^
    compile_eq_const StableMem.legacy_version_no_stable_memory ^^
    StableMem.get_version env ^^
    compile_eq_const StableMem.legacy_version_some_stable_memory ^^
    G.i (Binary (Wasm_exts.Values.I64 I64Op.Or)) ^^
    (E.if0
      (compile_unboxed_const StableMem.version_stable_heap_no_regions ^^
      StableMem.set_version env)
      G.nop) ^^
    StableMem.get_version env ^^
    compile_eq_const StableMem.legacy_version_regions ^^
    (E.if0
      (compile_unboxed_const StableMem.version_stable_heap_regions ^^
      StableMem.set_version env)
      G.nop)
      
  let grow_size env amount =
    StableMem.get_mem_size env ^^
    compile_shl_const (Int64.of_int page_size_bits) ^^
    compile_unboxed_const amount ^^
    StableMem.ensure env

  let backup env =
    let (set_first_word, get_first_word) = new_local32 env "first_word" in
    physical_size env ^^
    compile_test I64Op.Eqz ^^
    E.if0
      G.nop
      begin
        (* read and clear first word *)
        compile_unboxed_const 0L ^^ StableMem.read_word32 env ^^ set_first_word ^^
        compile_unboxed_const 0L ^^ compile_const_32 0l ^^ StableMem.write_word32 env ^^

        grow_size env logical_size_offset ^^

        (* backup logical size *)
        store_at_end env logical_size_offset I64Type (StableMem.get_mem_size env) ^^

        (* backup first word *)
        store_at_end env first_word_backup_offset I32Type get_first_word ^^

        (* store the version *)
        store_at_end env version_offset I32Type (StableMem.get_version env ^^ G.i (Convert (Wasm_exts.Values.I32 I32Op.WrapI64)))
      end

  let restore env =
    let (set_first_word, get_first_word) = new_local32 env "first_word" in
    physical_size env ^^
    compile_test I64Op.Eqz ^^
    E.if0
      begin
        compile_unboxed_const 0L ^^ StableMem.set_mem_size env
      end
      begin
        (* check the version *)
        read_from_end env version_offset I32Type ^^
        G.i (Convert (Wasm_exts.Values.I64 I64Op.ExtendUI32)) ^^
        StableMem.set_version env ^^
        StableMem.get_version env ^^
        compile_eq_const StableMem.version_stable_heap_no_regions ^^
        StableMem.get_version env ^^
        compile_eq_const StableMem.version_stable_heap_regions ^^
        G.i (Binary (Wasm_exts.Values.I64 I64Op.Or)) ^^
        E.else_trap_with env (Printf.sprintf
          "unsupported stable memory version (expected %s or %s)"
           (Int64.to_string StableMem.version_stable_heap_no_regions)
           (Int64.to_string StableMem.version_stable_heap_regions)) ^^

        (* read first word *)
        read_from_end env first_word_backup_offset I32Type ^^
        set_first_word ^^
        
        (* restore logical size *)
        read_from_end env logical_size_offset I64Type ^^
        StableMem.set_mem_size env ^^

        (* clear size and version *)
        clear_at_end env logical_size_offset I64Type ^^
        clear_at_end env first_word_backup_offset I32Type ^^
        clear_at_end env version_offset I32Type ^^

        (* restore first word *)
        compile_unboxed_const 0L ^^ get_first_word ^^ StableMem.write_word32 env
      end
end

module Persistence = struct
  let load_stable_actor env = E.call_import env "rts" "load_stable_actor"
    
  let save_stable_actor env = E.call_import env "rts" "save_stable_actor"

  let free_stable_actor env = E.call_import env "rts" "free_stable_actor"

  let register_stable_type env actor_type =
    let (candid_type_desc, type_offsets, type_indices) = Serialization.(type_desc env Persistence [actor_type]) in
    let serialized_offsets = StaticBytes.(as_bytes [i64s (List.map Int64.of_int type_offsets)]) in
    assert (type_indices = [0l]);
    Blob.lit env candid_type_desc ^^
    Blob.lit env serialized_offsets ^^
    E.call_import env "rts" "register_stable_type"

  let create_actor env actor_type get_field_value =
    let (_, field_declarations) = Type.as_obj actor_type in
    let field_initializers = List.map
      (fun field -> (field.Type.lab, fun () -> (get_field_value field)))
      field_declarations
    in
    Object.lit_raw env field_initializers

  let recover_actor env actor_type =
    let load_old_field env field =
      if field.Type.typ = Type.(Opt Any) then
        (* A stable variable may have been promoted to type `Any`: Therefore, drop its former content. *)
        Opt.inject env (Tuple.compile_unit env)
      else
        (load_stable_actor env ^^ Object.load_idx_raw env field.Type.lab) in
    let recover_field field = 
      load_stable_actor env ^^
      Object.contains_field env field.Type.lab ^^
      (E.if1 I64Type
        (load_old_field env field)
        (Opt.null_lit env)
      ) in
    create_actor env actor_type recover_field ^^
    free_stable_actor env

  let save env actor_type =
    save_stable_actor env ^^
    NewStableMemory.backup env ^^
    UpgradeStatistics.set_instructions env

  let load env actor_type =
    register_stable_type env actor_type ^^
    load_stable_actor env ^^
    compile_test I64Op.Eqz ^^
    (E.if1 I64Type
      begin
        OldStabilization.old_destabilize env actor_type (NewStableMemory.upgrade_version env)
      end
      begin
        recover_actor env actor_type ^^
        NewStableMemory.restore env
      end) ^^
    StableMem.region_init env ^^
    UpgradeStatistics.add_instructions env
end

module GCRoots = struct
  let register_static_variables env = 
    E.(env.object_pool.frozen) := true;
    Func.share_code0 Func.Always env "initalize_root_array" [] (fun env ->
      let length = Int64.of_int (E.object_pool_size env) in
      compile_unboxed_const length ^^
      E.call_import env "rts" "initialize_static_variables" ^^
      E.iterate_object_pool env (fun index allocation ->
        compile_unboxed_const (Int64.of_int index) ^^
        allocation env ^^
        E.call_import env "rts" "set_static_variable"
      )
    )
end (* GCRoots *)

module StackRep = struct
  open SR

  (*
     Most expressions have a “preferred”, most optimal, form. Hence,
     compile_exp put them on the stack in that form, and also returns
     the form it chose.

     But the users of compile_exp usually want a specific form as well.
     So they use compile_exp_as, indicating the form they expect.
     compile_exp_as then does the necessary coercions.
   *)

  let of_arity n =
    if n = 1 then Vanilla else UnboxedTuple n

  (* The stack rel of a primitive type, i.e. what the binary operators expect *)
  let of_type t =
    let open Type in
    match normalize t with
    | Prim Bool -> SR.bool
    | Prim (Nat | Int) -> Vanilla
    | Prim ((Nat8 | Nat16 | Nat32 | Nat64 | Int8 | Int16 | Int32 | Int64 | Char) as pty) -> UnboxedWord64 pty
    | Prim (Text | Blob | Principal) -> Vanilla
    | Prim Float -> UnboxedFloat64
    | Obj (Actor, _) -> Vanilla
    | Func (Shared _, _, _, _, _) -> Vanilla
    | p -> todo "StackRep.of_type" (Arrange_ir.typ p) Vanilla

  (* The env looks unused, but will be needed once we can use multi-value, to register
     the complex types in the environment.
     For now, multi-value block returns are handled via FakeMultiVal. *)
  let to_block_type env = function
    | Vanilla -> [I64Type]
    | UnboxedWord64 _ -> [I64Type]
    | UnboxedFloat64 -> [F64Type]
    | UnboxedTuple n -> Lib.List.make n I64Type
    | Const _ -> []
    | Unreachable -> []

  let to_string = function
    | Vanilla -> "Vanilla"
    | UnboxedWord64 pty -> prim_fun_name pty "UnboxedWord64"
    | UnboxedFloat64 -> "UnboxedFloat64"
    | UnboxedTuple n -> Printf.sprintf "UnboxedTuple %d" n
    | Unreachable -> "Unreachable"
    | Const _ -> "Const"

  let join (sr1 : t) (sr2 : t) = match sr1, sr2 with
    | _, _ when SR.eq sr1 sr2 -> sr1
    | Unreachable, sr2 -> sr2
    | sr1, Unreachable -> sr1

    | Const _, Const _ -> Vanilla
    | Const _, sr2_ -> sr2
    | sr1, Const _ -> sr1

    | _, Vanilla -> Vanilla
    | Vanilla, _ -> Vanilla

    | UnboxedTuple n, UnboxedTuple m when n = m -> sr1

    | _, _ ->
      Printf.eprintf "Invalid stack rep join (%s, %s)\n"
        (to_string sr1) (to_string sr2); sr1

  let joins = List.fold_left join Unreachable

  let drop env (sr_in : t) =
    match sr_in with
    | Vanilla | UnboxedWord64 _ | UnboxedFloat64 -> G.i Drop
    | UnboxedTuple n -> G.table n (fun _ -> G.i Drop)
    | Const _ | Unreachable -> G.nop

  let rec build_constant env = function
  | Const.Lit (Const.Vanilla value) -> E.Vanilla value
  | Const.Lit (Const.Bool number) -> E.Vanilla (Bool.vanilla_lit number)
  | Const.Lit (Const.Blob payload) -> Blob.constant env payload
  | Const.Lit (Const.Null) -> E.Vanilla Opt.null_vanilla_lit
  | Const.Lit (Const.BigInt number) -> BigNum.constant env number
  | Const.Lit (Const.Word64 (pty, number)) -> BoxedWord64.constant env pty number
  | Const.Lit (Const.Float64 number) -> Float.constant env number
  | Const.Opt value -> Opt.constant env (build_constant env value)
  | Const.Fun (_, get_fi, _) -> Closure.constant env get_fi
  | Const.Message _ -> assert false
  | Const.Unit -> E.Vanilla (Tuple.unit_vanilla_lit env)
  | Const.Tag (tag, value) ->
      let payload = build_constant env value in
      Tagged.shared_object env (fun env ->
        let materialized_payload = Tagged.materialize_shared_value env payload in
        Variant.inject env tag materialized_payload
      )
  | Const.Array elements -> 
      let constant_elements = List.map (build_constant env) elements in
      Arr.constant env constant_elements
  | Const.Obj fields ->
      let constant_fields = List.map (fun (name, value) -> (name, build_constant env value)) fields in
      Object.constant env constant_fields

  let materialize_constant env value =
    Tagged.materialize_shared_value env (build_constant env value)

  let adjust env (sr_in : t) sr_out =
    if eq sr_in sr_out
    then G.nop
    else match sr_in, sr_out with
    | Unreachable, Unreachable -> G.nop
    | Unreachable, _ -> G.i Unreachable

    | UnboxedTuple n, Vanilla -> Tuple.from_stack env n
    | Vanilla, UnboxedTuple n -> Tuple.to_stack env n

    (* BoxedWord64 types *)
    | UnboxedWord64 (Type.(Int64 | Nat64) as pty), Vanilla ->
      BoxedWord64.box env pty
    | Vanilla, UnboxedWord64 (Type.(Int64 | Nat64) as pty) -> 
      BoxedWord64.unbox env pty

    (* TaggedSmallWord types *)
    | UnboxedWord64 (Type.(Int8 | Nat8 | Int16 | Nat16 | Int32 | Nat32 | Char) as pty), Vanilla ->
      TaggedSmallWord.tag env pty
    | Vanilla, UnboxedWord64 (Type.(Nat8 | Int8 | Nat16 | Int16 | Int32 | Nat32 | Char) as pty) ->
      TaggedSmallWord.untag env pty

    | UnboxedFloat64, Vanilla -> Float.box env
    | Vanilla, UnboxedFloat64 -> Float.unbox env

    | Const value, Vanilla -> 
        materialize_constant env value
    | Const Const.Lit (Const.Vanilla n), UnboxedWord64 ty ->
        compile_unboxed_const n ^^
        TaggedSmallWord.untag env ty
    | Const Const.Lit (Const.Word64 (ty1, n)), UnboxedWord64 ty2 when ty1 = ty2 -> 
        compile_unboxed_const n
    | Const Const.Lit (Const.Float64 f), UnboxedFloat64 -> Float.compile_unboxed_const f
    | Const c, UnboxedTuple 0 -> G.nop
    | Const Const.Array cs, UnboxedTuple n ->
      assert (n = List.length cs);
      G.concat_map (fun c -> materialize_constant env c) cs
    | _, _ ->
      Printf.eprintf "Unknown stack_rep conversion %s -> %s\n"
        (to_string sr_in) (to_string sr_out);
      assert false

end (* StackRep *)

module VarEnv = struct

  (* A type to record where Motoko names are stored. *)
  type varloc =
    (* A Wasm Local of the current function, directly containing the value,
       in the given stackrep (Vanilla, UnboxedWord64, …) so far
       Used for immutable and mutable, non-captured data *)
    | Local of SR.t * int32
    (* A Wasm Local of the current function, that points to memory location,
       which is a MutBox.  Used for mutable captured data *)
    | HeapInd of int32
    (* A static variable accessed by an index via the runtime system, refers to a MutBox,
       belonging to the GC root set *)
    | Static of int64
    (* Constant literals can reside in dynamic heap *)
    | Const of Const.v
    (* public method *)
    | PublicMethod of int32 * string

  let is_non_local : varloc -> bool = function
    | Local _
    | HeapInd _ -> false
    | Static _
    | PublicMethod _
    | Const _ -> true

  type lvl = TopLvl | NotTopLvl

  (*
  The source variable environment:
   - Whether we are on the top level
   - In-scope variables
   - scope jump labels
  *)


  module NameEnv = Env.Make(String)
  type t = {
    lvl : lvl;
    vars : (varloc * Type.typ) NameEnv.t; (* variables ↦ their location and type *)
    labels : G.depth NameEnv.t; (* jump label ↦ their depth *)
  }

  let empty_ae = {
    lvl = TopLvl;
    vars = NameEnv.empty;
    labels = NameEnv.empty;
  }

  (* Creating a local environment, resetting the local fields,
     and removing bindings for local variables (unless they are at global locations)
  *)

  let mk_fun_ae ae = { ae with
    lvl = NotTopLvl;
    vars = NameEnv.filter (fun v (l, _) ->
      let non_local = is_non_local l in
      (* For debugging, enable this:
      (if not non_local then Printf.eprintf "VarEnv.mk_fun_ae: Removing %s\n" v);
      *)
      non_local
    ) ae.vars;
  }
  let lookup ae var =
    match NameEnv.find_opt var ae.vars with
      | Some e -> Some e
      | None   -> Printf.eprintf "Could not find %s\n" var; None

  let lookup_var ae var =
    match lookup ae var with
      | Some (l, _) -> Some l
      | None -> None

  let needs_capture ae var = match lookup_var ae var with
    | Some l -> not (is_non_local l)
    | None -> assert false

  let add_local_with_heap_ind env (ae : t) name typ =
      let i = E.add_anon_local env I64Type in
      E.add_local_name env i name;
      ({ ae with vars = NameEnv.add name ((HeapInd i), typ) ae.vars }, i)

  let add_static_variable (ae : t) name index typ =
      { ae with vars = NameEnv.add name ((Static index), typ) ae.vars }

  let add_local_public_method (ae : t) name (fi, exported_name) typ =
      { ae with vars = NameEnv.add name ((PublicMethod (fi, exported_name) : varloc), typ) ae.vars }

  let add_local_const (ae : t) name cv typ =
      { ae with vars = NameEnv.add name ((Const cv : varloc), typ) ae.vars }

  let add_local_local env (ae : t) name sr i typ =
      { ae with vars = NameEnv.add name ((Local (sr, i)), typ) ae.vars }

  let add_direct_local env (ae : t) name sr typ =
      let i = E.add_anon_local env (SR.to_var_type sr) in
      E.add_local_name env i name;
      (add_local_local env ae name sr i typ, i)

  (* Adds the names to the environment and returns a list of setters *)
  let rec add_arguments env (ae : t) as_local = function
    | [] -> ae
    | ((name, typ) :: remainder) ->
      if as_local name then
        let i = E.add_anon_local env I64Type in
        E.add_local_name env i name;
        let ae' = { ae with vars = NameEnv.add name ((Local (SR.Vanilla, i)), typ) ae.vars } in
        add_arguments env ae' as_local remainder
      else
        let index = MutBox.add_global_mutbox env in
        let ae' = add_static_variable ae name index typ in
        add_arguments env ae' as_local remainder

  let add_argument_locals env (ae : t) =
    add_arguments env ae (fun _ -> true)

  let add_label (ae : t) name (d : G.depth) =
      { ae with labels = NameEnv.add name d ae.labels }

  let get_label_depth (ae : t) name : G.depth  =
    match NameEnv.find_opt name ae.labels with
      | Some d -> d
      | None   -> raise (CodegenError (Printf.sprintf "Could not find %s\n" name))

end (* VarEnv *)

(* type for wrapping code with context, context is establishment
   of (pattern) binding, argument is the code using the binding,
   result is e.g. the code for `case p e`. *)
type scope_wrap = G.t -> G.t

let unmodified : scope_wrap = fun code -> code

let rec can_be_pointer typ nested_optional =
  Type.(match normalize typ with
  | Mut t -> (can_be_pointer t nested_optional)
  | Opt t -> (if nested_optional then true else (can_be_pointer t true))
  | Prim (Null| Bool | Char | Nat8 | Nat16 | Int8 | Int16) | Non | Tup [] -> false
  | _ -> true)

let potential_pointer typ : bool =
  (* must not eliminate nested optional types as they refer to a heap object for ??null, ???null etc. *)
  can_be_pointer typ false

module Var = struct
  (* This module is all about looking up Motoko variables in the environment,
     and dealing with mutable variables *)

  open VarEnv

  (* Returns desired stack representation, preparation code and code to consume
     the value onto the stack *)
  let set_val env ae var : G.t * SR.t * G.t = match VarEnv.lookup ae var with
    | Some ((Local (sr, i)), _) ->
      G.nop,
      sr,
      G.i (LocalSet (nr i))
    | Some ((HeapInd i), typ) when potential_pointer typ ->
      G.i (LocalGet (nr i)) ^^
      Tagged.load_forwarding_pointer env ^^
      compile_add_const ptr_unskew ^^
      compile_add_const (Int64.mul MutBox.field Heap.word_size),
      SR.Vanilla,
      Tagged.write_with_barrier env
    | Some ((HeapInd i), typ) ->
      G.i (LocalGet (nr i)),
      SR.Vanilla,
      MutBox.store_field env
    | Some ((Static index), typ) when potential_pointer typ ->
      Heap.get_static_variable env index ^^
      Tagged.load_forwarding_pointer env ^^
      compile_add_const ptr_unskew ^^
      compile_add_const (Int64.mul MutBox.field Heap.word_size),
      SR.Vanilla,
      Tagged.write_with_barrier env
    | Some ((Static index), typ) ->
      Heap.get_static_variable env index,
      SR.Vanilla,
      MutBox.store_field env
    | Some ((Const _), _) -> fatal "set_val: %s is const" var
    | Some ((PublicMethod _), _) -> fatal "set_val: %s is PublicMethod" var
    | None -> fatal "set_val: %s missing" var

  (* Stores the payload. Returns stack preparation code, and code that consumes the values from the stack *)
  let set_val_vanilla env ae var : G.t * G.t =
    let pre_code, sr, code = set_val env ae var in
    pre_code, StackRep.adjust env SR.Vanilla sr ^^ code

  (* Stores the payload (which is found on the stack, in Vanilla stackrep) *)
  let set_val_vanilla_from_stack env ae var : G.t =
    let pre_code, code = set_val_vanilla env ae var in
    if G.is_nop pre_code
    then code
    else
      (* Need to shuffle the stack entries *)
      let (set_x, get_x) = new_local env "var_scrut" in
      set_x ^^
      pre_code ^^
      get_x ^^
      code

  (* Returns the payload (optimized representation) *)
  let get_val (env : E.t) (ae : VarEnv.t) var = match VarEnv.lookup_var ae var with
    | Some (Local (sr, i)) ->
      sr, G.i (LocalGet (nr i))
    | Some (HeapInd i) ->
      SR.Vanilla, G.i (LocalGet (nr i)) ^^ MutBox.load_field env
    | Some (Static index) ->
      SR.Vanilla, 
      Heap.get_static_variable env index ^^
      MutBox.load_field env
    | Some (Const c) ->
      SR.Const c, G.nop
    | Some (PublicMethod (_, name)) ->
      SR.Vanilla,
      IC.get_self_reference env ^^
      IC.actor_public_field env name
    | None -> assert false

  (* Returns the payload (vanilla representation) *)
  let get_val_vanilla (env : E.t) (ae : VarEnv.t) var =
    let sr, code = get_val env ae var in
    code ^^ StackRep.adjust env sr SR.Vanilla

  (* Returns the value to put in the closure,
     and code to restore it, including adding to the environment
  *)
  let capture old_env ae0 var : G.t * (E.t -> VarEnv.t -> VarEnv.t * scope_wrap) =
    match VarEnv.lookup ae0 var with
    | Some ((Local (sr, i)), typ) ->
      ( G.i (LocalGet (nr i)) ^^ StackRep.adjust old_env sr SR.Vanilla
      , fun new_env ae1 ->
        (* we use SR.Vanilla in the restored environment. We could use sr;
           like for parameters hard to predict what’s better *)
        let ae2, j = VarEnv.add_direct_local new_env ae1 var SR.Vanilla typ in
        let restore_code = G.i (LocalSet (nr j))
        in ae2, fun body -> restore_code ^^ body
      )
    | Some ((HeapInd i), typ) ->
      ( G.i (LocalGet (nr i))
      , fun new_env ae1 ->
        let ae2, j = VarEnv.add_local_with_heap_ind new_env ae1 var typ in
        let restore_code = G.i (LocalSet (nr j))
        in ae2, fun body -> restore_code ^^ body
      )
    | _ -> assert false

  (* This is used when putting a mutable field into an object.
     In the IR, mutable fields of objects are pre-allocated as MutBox objects,
     to allow the async/await.
     So we expect the variable to be in a HeapInd (pointer to MutBox on the heap),
     or Static (static variable represented as a MutBox that is accessed via the 
     runtime system) and we use the pointer.
  *)
  let get_aliased_box env ae var = match VarEnv.lookup_var ae var with
    | Some (HeapInd i) -> G.i (LocalGet (nr i))
    | Some (Static index) -> Heap.get_static_variable env index
    | _ -> assert false

  let capture_aliased_box env ae var = match VarEnv.lookup_var ae var with
    | Some (HeapInd i) ->
      G.i (LocalSet (nr i))
    | _ -> assert false

end (* Var *)

(* Calling well-known prelude functions *)
(* FIXME: calling into the prelude will not work if we ever need to compile a program
   that requires top-level cps conversion;
   use new prims instead *)
module Internals = struct
  let call_prelude_function env ae var =
    match VarEnv.lookup_var ae var with
    | Some (VarEnv.Const Const.Fun (_, mk_fi, _)) ->
       compile_unboxed_zero ^^ (* A dummy closure *)
       G.i (Call (nr (mk_fi())))
    | _ -> assert false

  let add_cycles env ae = call_prelude_function env ae "@add_cycles"
  let reset_cycles env ae = call_prelude_function env ae "@reset_cycles"
  let reset_refund env ae = call_prelude_function env ae "@reset_refund"
end

(* This comes late because it also deals with messages *)
module FuncDec = struct
  let bind_args env ae0 first_arg args =
    let rec go i ae = function
    | [] -> ae
    | a::args ->
      (* Function arguments are always vanilla, due to subtyping and uniform representation.
         We keep them as such here for now. We _could_ always unpack those that can be unpacked
         (Nat32 etc.). It is generally hard to predict which strategy is better. *)
      let ae' = VarEnv.add_local_local env ae a.it SR.Vanilla (Int32.of_int i) a.note in
      go (i+1) ae' args in
    go first_arg ae0 args

  (* Create a WebAssembly func from a pattern (for the argument) and the body.
   Parameter `captured` should contain the, well, captured local variables that
   the function will find in the closure. *)
  let compile_local_function outer_env outer_ae restore_env args mk_body ret_tys at =
    let arg_names = List.map (fun a -> a.it, I64Type) args in
    let return_arity = List.length ret_tys in
    let retty = Lib.List.make return_arity I64Type in
    let ae0 = VarEnv.mk_fun_ae outer_ae in
    Func.of_body outer_env (["clos", I64Type] @ arg_names) retty (fun env -> G.with_region at (
      let get_closure = G.i (LocalGet (nr 0l)) ^^ Tagged.load_forwarding_pointer env in

      let ae1, closure_codeW = restore_env env ae0 get_closure in

      (* Add arguments to the environment (shifted by 1) *)
      let ae2 = bind_args env ae1 1 args in

      closure_codeW (mk_body env ae2)
    ))

  let message_start env sort = match sort with
      | Type.Shared Type.Write ->
        Lifecycle.trans env Lifecycle.InUpdate
      | Type.Shared Type.Query ->
        Lifecycle.trans env Lifecycle.InQuery
      | Type.Shared Type.Composite ->
        Lifecycle.trans env Lifecycle.InComposite
      | _ -> assert false

  let message_cleanup env sort = match sort with
      | Type.Shared Type.Write ->
        GC.collect_garbage env ^^
        Lifecycle.trans env Lifecycle.Idle
      | Type.Shared Type.Query ->
        Lifecycle.trans env Lifecycle.PostQuery
      | Type.Shared Type.Composite ->
        Lifecycle.trans env Lifecycle.Idle
      | _ -> assert false

  let compile_const_message outer_env outer_ae sort control args mk_body ret_tys at : E.func_with_names =
    let ae0 = VarEnv.mk_fun_ae outer_ae in
    Func.of_body outer_env [] [] (fun env -> G.with_region at (
      message_start env sort ^^
      (* cycles *)
      Internals.reset_cycles env outer_ae ^^
      Internals.reset_refund env outer_ae ^^
      (* reply early for a oneway *)
      (if control = Type.Returns
       then
         Tuple.compile_unit env ^^
         Serialization.serialize env [] ^^
         IC.reply_with_data env
       else G.nop) ^^
      (* Deserialize argument and add params to the environment *)
      let arg_list = List.map (fun a -> (a.it, a.note)) args in
      let arg_names = List.map (fun a -> a.it) args in
      let arg_tys = List.map (fun a -> a.note) args in
      let ae1 = VarEnv.add_argument_locals env ae0 arg_list in
      Serialization.deserialize env arg_tys ^^
      G.concat_map (Var.set_val_vanilla_from_stack env ae1) (List.rev arg_names) ^^
      mk_body env ae1 ^^
      message_cleanup env sort
    ))

  (* Compile a closed function declaration (captures no local variables) *)
  let closed pre_env sort control name args mk_body fun_rhs ret_tys at =
    if Type.is_shared_sort sort
    then begin
      let (fi, fill) = E.reserve_fun pre_env name in
      ( Const.Message fi, fun env ae ->
        fill (compile_const_message env ae sort control args mk_body ret_tys at)
      )
    end else begin
      assert (control = Type.Returns);
      let lf = E.make_lazy_function pre_env name in
      let fun_id = E.get_constant_function_id pre_env in
      ( Const.Fun (fun_id, (fun () -> Lib.AllocOnUse.use lf), fun_rhs), fun env ae ->
        let restore_no_env _env ae _ = ae, unmodified in
        Lib.AllocOnUse.def lf (lazy (compile_local_function env ae restore_no_env args mk_body ret_tys at))
      )
    end

  (* Compile a closure declaration (captures local variables) *)
  let closure env ae sort control name captured args mk_body ret_tys at =
      let is_local = sort = Type.Local in

      let set_clos, get_clos = new_local env (name ^ "_clos") in

      let len = Wasm.I64.of_int_u (List.length captured) in
      let store_env, restore_env =
        let rec go i = function
          | [] -> (G.nop, fun _env ae1 _ -> ae1, unmodified)
          | (v::vs) ->
              let store_rest, restore_rest = go (i + 1) vs in
              let store_this, restore_this = Var.capture env ae v in
              let store_env =
                get_clos ^^
                store_this ^^
                Closure.store_data env (Wasm.I64.of_int_u i) ^^
                store_rest in
              let restore_env env ae1 get_env =
                let ae2, codeW = restore_this env ae1 in
                let ae3, code_restW = restore_rest env ae2 get_env in
                (ae3,
                 fun body ->
                 get_env ^^
                 Closure.load_data env (Wasm.I64.of_int_u i) ^^
                 codeW (code_restW body)
                )
              in store_env, restore_env in
        go 0 captured in

      let f =
        if is_local
        then compile_local_function env ae restore_env args mk_body ret_tys at
        else assert false (* no first class shared functions yet *) in

      let fi = E.add_fun env name f in

      let code =
        (* Allocate a heap object for the closure *)
        Tagged.alloc env (Int64.add Closure.header_size len) Tagged.Closure ^^
        set_clos ^^

        (* Store the function pointer number: *)
        get_clos ^^
        compile_unboxed_const (Wasm.I64_convert.extend_i32_u (E.add_fun_ptr env fi)) ^^
        Tagged.store_field env Closure.funptr_field ^^

        (* Store the length *)
        get_clos ^^
        compile_unboxed_const len ^^
        Tagged.store_field env Closure.len_field ^^

        (* Store all captured values *)
        store_env ^^

        get_clos ^^
        Tagged.allocation_barrier env ^^
        G.i Drop
      in

      if is_local
      then
        SR.Vanilla,
        code ^^
        get_clos
      else assert false (* no first class shared functions *)

  let lit env ae name sort control free_vars args mk_body ret_tys at =
    let captured = List.filter (VarEnv.needs_capture ae) free_vars in

    if ae.VarEnv.lvl = VarEnv.TopLvl then assert (captured = []);

    if captured = []
    then
      let (ct, fill) = closed env sort control name args mk_body Const.Complicated ret_tys at in
      fill env ae;
      (SR.Const ct, G.nop)
    else closure env ae sort control name captured args mk_body ret_tys at

  (* Returns a closure corresponding to a future (async block) *)
  let async_body env ae ts free_vars mk_body at =
    (* We compile this as a local, returning function, so set return type to [] *)
    let sr, code = lit env ae "anon_async" Type.Local Type.Returns free_vars [] mk_body [] at in
    code ^^
    StackRep.adjust env sr SR.Vanilla

  (* Takes the reply and reject callbacks, tuples them up (with administrative extras),
     adds them to the continuation table, and returns the two callbacks expected by
     ic.call_new.

     The tupling is necessary because we want to free _both_/_all_ closures
     when the call is answered.

     The reply callback function exists once per type (as it has to do
     deserialization); the reject callback function is unique.
  *)

  let closures_to_reply_reject_callbacks_aux env ts_opt =
    let arity, reply_name, from_arg_data =
      match ts_opt with
      | Some ts ->
        (List.length ts,
         "@callback<" ^ Typ_hash.typ_hash (Type.Tup ts) ^ ">",
         fun env -> Serialization.deserialize env ts)
      | None ->
        (1,
         "@callback",
         (fun env ->
           Blob.of_size_copy env
           (fun env -> 
            IC.system_call env "msg_arg_data_size" ^^ 
            G.i (Convert (Wasm_exts.Values.I64 I64Op.ExtendUI32)))
           (fun env -> 
            IC.system_call env "msg_arg_data_copy_64")
           (fun env -> compile_unboxed_const 0L)))
    in
    Func.define_built_in env reply_name ["env", I32Type] [] (fun env ->
        message_start env (Type.Shared Type.Write) ^^
        (* Look up continuation *)
        let (set_closure, get_closure) = new_local env "closure" in
        G.i (LocalGet (nr 0l)) ^^
        G.i (Convert (Wasm_exts.Values.I64 I64Op.ExtendUI32)) ^^
        ContinuationTable.recall env ^^
        Arr.load_field env 0L ^^ (* get the reply closure *)
        set_closure ^^
        get_closure ^^
        Closure.prepare_closure_call env ^^

        (* Deserialize/Blobify reply arguments  *)
        from_arg_data env ^^

        get_closure ^^
        Closure.call_closure env arity 0 ^^

        message_cleanup env (Type.Shared Type.Write)
      );

    let reject_name = "@reject_callback" in
    Func.define_built_in env reject_name ["env", I32Type] [] (fun env ->
        message_start env (Type.Shared Type.Write) ^^
        (* Look up continuation *)
        let (set_closure, get_closure) = new_local env "closure" in
        G.i (LocalGet (nr 0l)) ^^
        G.i (Convert (Wasm_exts.Values.I64 I64Op.ExtendUI32)) ^^
        ContinuationTable.recall env ^^
        Arr.load_field env 1L ^^ (* get the reject closure *)
        set_closure ^^
        get_closure ^^
        Closure.prepare_closure_call env ^^
        (* Synthesize value of type `Text`, the error message
           (The error code is fetched via a prim)
        *)
        IC.error_value env ^^

        get_closure ^^
        Closure.call_closure env 1 0 ^^

        message_cleanup env (Type.Shared Type.Write)
      );

    (* result is a function that accepts a list of closure getters, from which
       the first and second must be the reply and reject continuations. *)
    fun closure_getters ->
      let (set_cb_index, get_cb_index) = new_local32 env "cb_index" in
      Arr.lit env closure_getters ^^
      ContinuationTable.remember env ^^
      G.i (Convert (Wasm_exts.Values.I32 I32Op.WrapI64)) ^^
      set_cb_index ^^

      (* return arguments for the ic.call *)
      compile_const_32 (E.add_fun_ptr env (E.built_in env reply_name)) ^^
      get_cb_index ^^
      compile_const_32 (E.add_fun_ptr env (E.built_in env reject_name)) ^^
      get_cb_index

  let closures_to_reply_reject_callbacks env ts =
    closures_to_reply_reject_callbacks_aux env (Some ts)
  let closures_to_raw_reply_reject_callbacks env  =
    closures_to_reply_reject_callbacks_aux env None

  let ignoring_callback env =
    (* for one-way calls, we use an invalid table entry as the callback. this
       way, the callback, when it comes back, will (safely) trap, even if the
       module has completely changed in between. This way, one-way calls do not
       get in the way of safe instantaneous upgrades *)
    compile_const_32 0xFFFF_FFFFl (* 32-bit -1l *)

  let cleanup_callback env =
    let name = "@cleanup_callback" in
    Func.define_built_in env name ["env", I32Type] [] (fun env ->
        G.i (LocalGet (nr 0l)) ^^
        G.i (Convert (Wasm_exts.Values.I64 I64Op.ExtendUI32)) ^^
        ContinuationTable.recall env ^^
        G.i Drop);
    compile_const_32 (E.add_fun_ptr env (E.built_in env name))

  let ic_call_threaded env purpose get_meth_pair push_continuations
    add_data add_cycles =
    match E.mode env with
    | Flags.ICMode
    | Flags.RefMode ->
      let message = Printf.sprintf "could not perform %s" purpose in
      let (set_cb_index, get_cb_index) = new_local32 env "cb_index" in
      (* The callee *)
      get_meth_pair ^^ Arr.load_field env 0L ^^ Blob.as_ptr_len env ^^
      (* The method name *)
      get_meth_pair ^^ Arr.load_field env 1L ^^ Blob.as_ptr_len env ^^
      (* The reply and reject callback *)
      push_continuations ^^
      set_cb_index ^^ get_cb_index ^^
      (* initiate call *)
      IC.system_call env "call_new_64" ^^
      cleanup_callback env ^^ 
      get_cb_index ^^
      IC.system_call env "call_on_cleanup" ^^
      (* the data *)
      add_data (get_cb_index ^^ G.i (Convert (Wasm_exts.Values.I64 I64Op.ExtendUI32))) ^^
      IC.system_call env "call_data_append_64" ^^
      (* the cycles *)
      add_cycles ^^
      (* done! *)
      IC.system_call env "call_perform" ^^
      G.i (Convert (Wasm_exts.Values.I64 I64Op.ExtendUI32)) ^^
      IC.set_call_perform_status env ^^
      Blob.lit env message ^^
      IC.set_call_perform_message env ^^
      IC.get_call_perform_status env ^^
      compile_unboxed_const 0L ^^
      compile_comparison I64Op.Ne ^^
      (* save error code, cleanup on error *)
      E.if0
      begin (* send failed *)
        if !Flags.trap_on_call_error then
          E.trap_with env message
        else
        (* Recall (don't leak) continuations *)
        get_cb_index ^^ G.i (Convert (Wasm_exts.Values.I64 I64Op.ExtendUI32)) ^^
        ContinuationTable.recall env ^^
        G.i Drop
      end
      begin (* send succeeded *)
        G.nop
      end
    | _ ->
      E.trap_with env (Printf.sprintf "cannot perform %s when running locally" purpose)

  let ic_call env ts1 ts2 get_meth_pair get_arg get_k get_r =
    ic_call_threaded
      env
      "remote call"
      get_meth_pair
      (closures_to_reply_reject_callbacks env ts2 [get_k; get_r])
      (fun _ -> get_arg ^^ Serialization.serialize env ts1)

  let ic_call_raw env get_meth_pair get_arg get_k get_r =
    ic_call_threaded
      env
      "raw call"
      get_meth_pair
      (closures_to_raw_reply_reject_callbacks env [get_k; get_r])
      (fun _ -> get_arg ^^ Blob.as_ptr_len env)

  let ic_self_call env ts get_meth_pair get_future get_k get_r =
    ic_call_threaded
      env
      "self call"
      get_meth_pair
      (* Storing the tuple away, future_array_index = 2, keep in sync with rts/continuation_table.rs *)
      (closures_to_reply_reject_callbacks env ts [get_k; get_r; get_future])
      (fun get_cb_index ->
        get_cb_index ^^
        TaggedSmallWord.msb_adjust Type.Nat32 ^^
        Serialization.serialize env Type.[Prim Nat32])

  let ic_call_one_shot env ts get_meth_pair get_arg add_cycles =
    match E.mode env with
    | Flags.ICMode
    | Flags.RefMode ->
      (* The callee *)
      get_meth_pair ^^ Arr.load_field env 0L ^^ Blob.as_ptr_len env ^^
      (* The method name *)
      get_meth_pair ^^ Arr.load_field env 1L ^^ Blob.as_ptr_len env ^^
      (* The reply callback *)
      ignoring_callback env ^^
      compile_const_32 0l ^^
      (* The reject callback *)
      ignoring_callback env ^^
      compile_const_32 0l ^^
      IC.system_call env "call_new_64" ^^
      (* the data *)
      get_arg ^^ Serialization.serialize env ts ^^
      IC.system_call env "call_data_append_64" ^^
      (* the cycles *)
      add_cycles ^^
      IC.system_call env "call_perform" ^^
      G.i (Convert (Wasm_exts.Values.I64 I64Op.ExtendUI32)) ^^
      (* This is a one-shot function: just remember error code *)
      (if !Flags.trap_on_call_error then
         (* legacy: discard status, proceed as if all well *)
         G.i Drop ^^
         compile_unboxed_zero ^^
         IC.set_call_perform_status env ^^
         Blob.lit env "" ^^
         IC.set_call_perform_message env
       else
         IC.set_call_perform_status env ^^
         Blob.lit env "could not perform oneway" ^^
         IC.set_call_perform_message env)

    | _ -> assert false

  let equate_msgref env =
    let (set_meth_pair1, get_meth_pair1) = new_local env "meth_pair1" in
    let (set_meth_pair2, get_meth_pair2) = new_local env "meth_pair2" in
    set_meth_pair2 ^^ set_meth_pair1 ^^
    get_meth_pair1 ^^ Arr.load_field env 0L ^^
    get_meth_pair2 ^^ Arr.load_field env 0L ^^
    Blob.compare env (Some Operator.EqOp) ^^
    E.if1 I64Type
    begin
      get_meth_pair1 ^^ Arr.load_field env 1L ^^
      get_meth_pair2 ^^ Arr.load_field env 1L ^^
      Blob.compare env (Some Operator.EqOp)
    end
    begin
      Bool.lit false
    end

  let export_async_method env =
    let name = IC.async_method_name in
    begin match E.mode env with
    | Flags.ICMode | Flags.RefMode ->
      Func.define_built_in env name [] [] (fun env ->
        let (set_closure, get_closure) = new_local env "closure" in

        message_start env (Type.Shared Type.Write) ^^

        (* Check that we are calling this *)
        IC.assert_caller_self env ^^

        (* Deserialize and look up continuation argument *)
        Serialization.deserialize env Type.[Prim Nat32] ^^
        TaggedSmallWord.lsb_adjust Type.Nat32 ^^
        ContinuationTable.peek_future env ^^
        set_closure ^^
        get_closure ^^
        Closure.prepare_closure_call env ^^
        get_closure ^^
        Closure.call_closure env 0 0 ^^
        message_cleanup env (Type.Shared Type.Write)
      );

      let fi = E.built_in env name in
      E.add_export env (nr {
        name = Lib.Utf8.decode ("canister_update " ^ name);
        edesc = nr (FuncExport (nr fi))
      })
    | _ -> ()
    end

  let export_gc_trigger_method env =
    let name = IC.gc_trigger_method_name in
    begin match E.mode env with
    | Flags.ICMode | Flags.RefMode ->
      Func.define_built_in env name [] [] (fun env ->
        message_start env (Type.Shared Type.Write) ^^
        (* Check that we are called from this or a controller, w/o allocation *)
        IC.assert_caller_self_or_controller env ^^
        (* To avoid more failing allocation, don't deserialize args nor serialize reply,
           i.e. don't even try to do this:
        Serialization.deserialize env [] ^^
        Tuple.compile_unit env ^^
        Serialization.serialize env [] ^^
        *)
        (* Instead, just ignore the argument and
           send a *statically* allocated, nullary reply *)
        Blob.lit_ptr_len env "DIDL\x00\x00" ^^
        IC.reply_with_data env ^^
        (* Finally, act like
        message_cleanup env (Type.Shared Type.Write)
           but *force* collection *)
        GC.record_mutator_instructions env ^^
        E.collect_garbage env true ^^
        GC.record_collector_instructions env ^^
        Lifecycle.trans env Lifecycle.Idle
      );

      let fi = E.built_in env name in
      E.add_export env (nr {
        name = Lib.Utf8.decode ("canister_update " ^ name);
        edesc = nr (FuncExport (nr fi))
      })
    | _ -> ()
    end

end (* FuncDec *)


module PatCode = struct
  (* Pattern failure code on demand.

  Patterns in general can fail, so we want a block around them with a
  jump-label for the fail case. But many patterns cannot fail, in particular
  function arguments that are simple variables. In these cases, we do not want
  to create the block and the (unused) jump label. So we first generate the
  code, either as plain code (CannotFail) or as code with hole for code to run
  in case of failure (CanFail).
  *)

  type patternCode =
    | CannotFail of G.t
    | CanFail of (G.t -> G.t)

  let definiteFail = CanFail (fun fail -> fail)

  let (^^^) : patternCode -> patternCode -> patternCode = function
    | CannotFail is1 ->
      begin function
      | CannotFail is2 -> CannotFail (is1 ^^ is2)
      | CanFail is2 -> CanFail (fun k -> is1 ^^ is2 k)
      end
    | CanFail is1 ->
      begin function
      | CannotFail is2 -> CanFail (fun k ->  is1 k ^^ is2)
      | CanFail is2 -> CanFail (fun k -> is1 k ^^ is2 k)
      end

  let with_fail (fail_code : G.t) : patternCode -> G.t = function
    | CannotFail is -> is
    | CanFail is -> is fail_code

  let orElse : patternCode -> patternCode -> patternCode = function
    | CannotFail is1 -> fun _ -> CannotFail is1
    | CanFail is1 -> function
      | CanFail is2 -> CanFail (fun fail_code ->
          let inner_fail = G.new_depth_label () in
          let inner_fail_code = Bool.lit false ^^ G.branch_to_ inner_fail in
          G.labeled_block1 I64Type inner_fail (is1 inner_fail_code ^^ Bool.lit true) ^^
          E.if0 G.nop (is2 fail_code)
        )
      | CannotFail is2 -> CannotFail (
          let inner_fail = G.new_depth_label () in
          let inner_fail_code = Bool.lit false ^^ G.branch_to_ inner_fail in
          G.labeled_block1 I64Type inner_fail (is1 inner_fail_code ^^ Bool.lit true) ^^
          E.if0 G.nop is2
        )

  let orElses : patternCode list -> patternCode -> patternCode =
    List.fold_right orElse

  let patternFailTrap env = E.trap_with env "pattern failed"

  let orPatternFailure env pcode =
    with_fail (patternFailTrap env) pcode

  let orsPatternFailure env pcodes =
    orPatternFailure env (orElses pcodes definiteFail)

  let with_region at = function
    | CannotFail is -> CannotFail (G.with_region at is)
    | CanFail is -> CanFail (fun k -> G.with_region at (is k))

end (* PatCode *)
open PatCode

(* All the code above is independent of the IR *)
open Ir

module AllocHow = struct
  (*
  When compiling a (recursive) block, we need to do a dependency analysis, to
  find out how the things are allocated. The options are:
  - const:  completely known, constant, not stored anywhere (think static function)
            (no need to mention in a closure)
  - local:  only needed locally, stored in a Wasm local, immutable
            (can be copied into a closure by value)
  - local mutable: only needed locally, stored in a Wasm local, mutable
            (cannot be copied into a closure)
  - heap allocated: stored on the dynamic heap, address in Wasm local
            (can be copied into a closure by reference)
  - static heap: stored on the static heap, address known statically
            (no need to mention in a closure)

  The goal is to avoid dynamic allocation where possible (and use locals), and
  to avoid turning function references into closures.

  The rules are:
  - functions are const, unless they capture something that is not a const
    function or a static heap allocation.
    in particular, top-level functions are always const
  - everything that is captured on the top-level needs to be statically
    heap-allocated
  - everything that is captured before it is defined, or is captured and mutable
    needs to be dynamically heap-allocated
  - the rest can be local
  *)

  module M = Freevars.M
  module S = Freevars.S

  (*
  We represent this as a lattice as follows:
  *)
  type how = Const | LocalImmut of SR.t | LocalMut of SR.t | StoreHeap | StoreStatic
  type allocHow = how M.t

  let disjoint_union : allocHow -> allocHow -> allocHow =
    M.union (fun v _ _ -> fatal "AllocHow.disjoint_union: %s" v)

  let join : allocHow -> allocHow -> allocHow =
    M.union (fun _ x y -> Some (match x, y with
      | StoreStatic, StoreHeap | StoreHeap, StoreStatic
      ->  fatal "AllocHow.join: cannot join StoreStatic and StoreHeap"

      | _, StoreHeap     | StoreHeap,      _ -> StoreHeap
      | _, StoreStatic   | StoreStatic,    _ -> StoreStatic
      | _, LocalMut sr   | LocalMut sr,    _ -> LocalMut sr
      | _, LocalImmut sr | LocalImmut sr,  _ -> LocalImmut sr

      | Const, Const -> Const
    ))
  let joins = List.fold_left join M.empty

  let map_of_set = Freevars.map_of_set
  let set_of_map = Freevars.set_of_map

  (* Various filters used in the set operations below *)
  let is_local_mut _ = function
    | LocalMut _ -> true
    | _ -> false

  let is_local _ = function
    | LocalImmut _ | LocalMut _ -> true
    | _ -> false

  let how_captured lvl how seen captured =
    (* What to do so that we can capture something?
       * For local blocks, put on the dynamic heap:
         - mutable things
         - not yet defined things
       * For top-level blocks, put on the static heap:
         - everything that is non-static (i.e. still in locals)
    *)
    match lvl with
    | VarEnv.NotTopLvl ->
      map_of_set StoreHeap (S.union
        (S.inter (set_of_map (M.filter is_local_mut how)) captured)
        (S.inter (set_of_map (M.filter is_local how)) (S.diff captured seen))
      )
    | VarEnv.TopLvl ->
      map_of_set StoreStatic
        (S.inter (set_of_map (M.filter is_local how)) captured)

  (* A bit like StackRep.of_type, but only for those types and stackreps that
     we support in local variables *)
  let stackrep_of_type t =
    let open Type in
    match normalize t with
    | Prim ((Nat64 | Int64 | Nat32 | Int32 | Nat16 | Int16 | Nat8 | Int8 | Char) as pty) ->
       SR.UnboxedWord64 pty
    | Prim Float -> SR.UnboxedFloat64
    | _ -> SR.Vanilla

  let dec lvl how_outer (seen, how0) dec =
    let how_all = disjoint_union how_outer how0 in

    let (f,d) = Freevars.dec dec in
    let captured = S.inter (set_of_map how0) (Freevars.captured_vars f) in

    (* Which allocation is required for the things defined here? *)
    let how1 = match dec.it with
      (* Mutable variables are, well, mutable *)
      | VarD _ ->
        M.map (fun t -> LocalMut (stackrep_of_type t)) d

      (* Constant expressions (trusting static_vals.ml) *)
      | LetD (_, e) when e.note.Note.const ->
        M.map (fun _ -> (Const : how)) d

      (* References to mutboxes *)
      | RefD _ ->
        M.map (fun _ -> StoreHeap) d

      (* Everything else needs at least a local *)
      | _ ->
        M.map (fun t -> LocalImmut (stackrep_of_type t)) d in

    (* Which allocation does this require for its captured things? *)
    let how2 = how_captured lvl how_all seen captured in

    let how = joins [how0; how1; how2] in
    let seen' = S.union seen (set_of_map d)
    in (seen', how)

  (* find the allocHow for the variables currently in scope *)
  (* we assume things are mutable, as we do not know better here *)
  let how_of_ae ae : allocHow =
    M.map (fun (l, _) -> match l with
    | VarEnv.Const _        -> (Const : how)
    | VarEnv.Static _       -> StoreStatic
    | VarEnv.HeapInd _      -> StoreHeap
    | VarEnv.Local (sr, _)  -> LocalMut sr (* conservatively assume mutable *)
    | VarEnv.PublicMethod _ -> LocalMut SR.Vanilla
    ) ae.VarEnv.vars

  let decs (ae : VarEnv.t) decs captured_in_body : allocHow =
    let lvl = ae.VarEnv.lvl in
    let how_outer = how_of_ae ae in
    let defined_here = snd (Freevars.decs decs) in (* TODO: implement gather_decs more directly *)
    let how_outer = Freevars.diff how_outer defined_here in (* shadowing *)
    let how0 = M.map (fun _t -> (Const : how)) defined_here in
    let captured = S.inter (set_of_map defined_here) captured_in_body in
    let rec go how =
      let seen, how1 = List.fold_left (dec lvl how_outer) (S.empty, how) decs in
      assert (S.equal seen (set_of_map defined_here));
      let how2 = how_captured lvl how1 seen captured in
      let how' = join how1 how2 in
      if M.equal (=) how how' then how' else go how' in
    go how0

  (* Functions to extend the environment (and possibly allocate memory)
     based on how we want to store them. *)
  let add_local env ae how name typ : VarEnv.t * G.t =
    match M.find name how with
    | (Const : how) -> (ae, G.nop)
    | LocalImmut sr | LocalMut sr ->
      let ae1, _ = VarEnv.add_direct_local env ae name sr typ in
      (ae1, G.nop)
    | StoreHeap ->
      let ae1, i = VarEnv.add_local_with_heap_ind env ae name typ in
      let alloc_code = MutBox.alloc env ^^ G.i (LocalSet (nr i)) in
      (ae1, alloc_code)
    | StoreStatic ->
      let index = MutBox.add_global_mutbox env in
      let ae1 = VarEnv.add_static_variable ae name index typ in
      (ae1, G.nop)

  let add_local_for_alias env ae how name typ : VarEnv.t * G.t =
    match M.find name how with
    | StoreHeap ->
      let ae1, _ = VarEnv.add_local_with_heap_ind env ae name typ in
      ae1, G.nop
    | _ -> assert false

end (* AllocHow *)

(* The actual compiler code that looks at the AST *)

(* wraps a bigint in range [0…2^64-1] into range [-2^63…2^63-1] *)
let nat64_to_int64 n =
  let open Big_int in
  if ge_big_int n (power_int_positive_int 2 63)
  then sub_big_int n (power_int_positive_int 2 64)
  else n

let const_lit_of_lit : Ir.lit -> Const.lit = function
  | BoolLit b     -> Const.Bool b
  | IntLit n
  | NatLit n      -> Const.BigInt (Numerics.Nat.to_big_int n)
  | Int8Lit n     -> Const.Vanilla (TaggedSmallWord.vanilla_lit Type.Int8 (Numerics.Int_8.to_int n))
  | Nat8Lit n     -> Const.Vanilla (TaggedSmallWord.vanilla_lit Type.Nat8 (Numerics.Nat8.to_int n))
  | Int16Lit n    -> Const.Vanilla (TaggedSmallWord.vanilla_lit Type.Int16 (Numerics.Int_16.to_int n))
  | Nat16Lit n    -> Const.Vanilla (TaggedSmallWord.vanilla_lit Type.Nat16 (Numerics.Nat16.to_int n))
  | Int32Lit n    -> Const.Vanilla (TaggedSmallWord.vanilla_lit Type.Int32 (Numerics.Int_32.to_int n))
  | Nat32Lit n    -> Const.Vanilla (TaggedSmallWord.vanilla_lit Type.Nat32 (Numerics.Nat32.to_int n))
  | Int64Lit n    -> Const.Word64 (Type.Int64, (Big_int.int64_of_big_int (Numerics.Int_64.to_big_int n)))
  | Nat64Lit n    -> Const.Word64 (Type.Nat64, (Big_int.int64_of_big_int (nat64_to_int64 (Numerics.Nat64.to_big_int n))))
  | CharLit c     -> Const.Vanilla (TaggedSmallWord.vanilla_lit Type.Char c)
  | NullLit       -> Const.Null
  | TextLit t
  | BlobLit t     -> Const.Blob t
  | FloatLit f    -> Const.Float64 f

let const_of_lit lit =
  Const.Lit (const_lit_of_lit lit)

let compile_lit lit =
  SR.Const (const_of_lit lit), G.nop

let compile_lit_as env sr_out lit =
  let sr_in, code = compile_lit lit in
  code ^^ StackRep.adjust env sr_in sr_out

(* helper, traps with message *)
let then_arithmetic_overflow env =
  E.then_trap_with env "arithmetic overflow"

(* The first returned StackRep is for the arguments (expected), the second for the results (produced) *)
let compile_unop env t op =
  let open Operator in
  match op, t with
  | _, Type.Non ->
    SR.Vanilla, SR.Unreachable, G.i Unreachable
  | NegOp, Type.(Prim Int) ->
    SR.Vanilla, SR.Vanilla,
    BigNum.compile_neg env
  | NegOp, Type.(Prim ((Int8 | Int16 | Int32 | Int64) as p)) ->
    StackRep.of_type t, StackRep.of_type t,
    Func.share_code1 Func.Never env (prim_fun_name p "neg_trap") ("n", I64Type) [I64Type] (fun env get_n ->
      get_n ^^
      compile_eq_const 0x8000_0000_0000_0000L ^^
      then_arithmetic_overflow env ^^
      compile_unboxed_zero ^^
      get_n ^^
      G.i (Binary (Wasm_exts.Values.I64 I64Op.Sub))
    )
  | NegOp, Type.(Prim Float) ->
    SR.UnboxedFloat64, SR.UnboxedFloat64,
    G.i (Unary (Wasm_exts.Values.F64 F64Op.Neg))
  | NotOp, Type.(Prim (Nat64|Int64 as p)) ->
     SR.UnboxedWord64 p, SR.UnboxedWord64 p,
     compile_xor_const (-1L)
  | NotOp, Type.(Prim (Nat8|Nat16|Nat32|Int8|Int16|Int32 as ty)) ->
     StackRep.of_type t, StackRep.of_type t,
     compile_unboxed_const (TaggedSmallWord.mask_of_type ty) ^^
     G.i (Binary (Wasm_exts.Values.I64 I64Op.Xor))
  | _ ->
    todo "compile_unop"
      (Wasm.Sexpr.Node ("BinOp", [ Arrange_ops.unop op ]))
      (SR.Vanilla, SR.Unreachable, E.trap_with env "TODO: compile_unop")

(* Logarithmic helpers for deciding whether we can carry out operations in constant bitwidth *)

(* helper, traps with message *)
let else_arithmetic_overflow env =
  E.else_trap_with env "arithmetic overflow"

(* helpers to decide if Int64 arithmetic can be carried out on the fast path *)
let additiveInt64_shortcut fast env get_a get_b slow =
  get_a ^^ get_a ^^ compile_shl_const 1L ^^ G.i (Binary (Wasm_exts.Values.I64 I64Op.Xor)) ^^ compile_shrU_const 63L ^^
  get_b ^^ get_b ^^ compile_shl_const 1L ^^ G.i (Binary (Wasm_exts.Values.I64 I64Op.Xor)) ^^ compile_shrU_const 63L ^^
  G.i (Binary (Wasm_exts.Values.I64 I64Op.Or)) ^^
  compile_test I64Op.Eqz ^^
  E.if1 I64Type
    (get_a ^^ get_b ^^ fast)
    slow

let mulInt64_shortcut fast env get_a get_b slow =
  get_a ^^ get_a ^^ compile_shl_const 1L ^^ G.i (Binary (Wasm_exts.Values.I64 I64Op.Xor)) ^^ G.i (Unary (Wasm_exts.Values.I64 I64Op.Clz)) ^^
  get_b ^^ get_b ^^ compile_shl_const 1L ^^ G.i (Binary (Wasm_exts.Values.I64 I64Op.Xor)) ^^ G.i (Unary (Wasm_exts.Values.I64 I64Op.Clz)) ^^
  G.i (Binary (Wasm_exts.Values.I64 I64Op.Add)) ^^
  compile_unboxed_const 65L ^^ compile_comparison I64Op.GeU ^^
  E.if1 I64Type
    (get_a ^^ get_b ^^ fast)
    slow

let powInt64_shortcut fast env get_a get_b slow =
  get_b ^^ compile_test I64Op.Eqz ^^
  E.if1 I64Type
    (compile_unboxed_const 1L) (* ^0 *)
    begin (* ^(1+n) *)
      get_a ^^ compile_unboxed_const (-1L) ^^ compile_comparison I64Op.Eq ^^
      E.if1 I64Type
        begin (* -1 ** (1+exp) == if even (1+exp) then 1 else -1 *)
          get_b ^^ compile_unboxed_const 1L ^^
          G.i (Binary (Wasm_exts.Values.I64 I64Op.And)) ^^ compile_test I64Op.Eqz ^^
          E.if1 I64Type
            (compile_unboxed_const 1L)
            get_a
        end
        begin
          get_a ^^ compile_shrS_const 1L ^^
          compile_test I64Op.Eqz ^^
          E.if1 I64Type
            get_a (* {0,1}^(1+n) *)
            begin
              get_b ^^ compile_unboxed_const 64L ^^
              compile_comparison I64Op.GeU ^^ then_arithmetic_overflow env ^^
              get_a ^^ get_a ^^ compile_shl_const 1L ^^ G.i (Binary (Wasm_exts.Values.I64 I64Op.Xor)) ^^
              G.i (Unary (Wasm_exts.Values.I64 I64Op.Clz)) ^^ compile_sub_const 63L ^^
              get_b ^^ G.i (Binary (Wasm_exts.Values.I64 I64Op.Mul)) ^^
              compile_unboxed_const (-63L) ^^ compile_comparison I64Op.GeS ^^
              E.if1 I64Type
                (get_a ^^ get_b ^^ fast)
                slow
            end
        end
    end


(* kernel for Int64 arithmetic, invokes estimator for fast path *)
let compile_Int64_kernel env name op shortcut =
  Func.share_code2 Func.Always env (prim_fun_name Type.Int64 name)
    (("a", I64Type), ("b", I64Type)) [I64Type]
    BigNum.(fun env get_a get_b ->
    shortcut
      env
      get_a
      get_b
      begin
        let (set_res, get_res) = new_local env "res" in
        get_a ^^ from_signed_word64 env ^^
        get_b ^^ from_signed_word64 env ^^
        op env ^^
        set_res ^^ get_res ^^
        fits_signed_bits env 64 ^^
        else_arithmetic_overflow env ^^
        get_res ^^ truncate_to_word64 env
      end)


(* helpers to decide if Nat64 arithmetic can be carried out on the fast path *)
let additiveNat64_shortcut fast env get_a get_b slow =
  get_a ^^ compile_shrU_const 62L ^^
  get_b ^^ compile_shrU_const 62L ^^
  G.i (Binary (Wasm_exts.Values.I64 I64Op.Or)) ^^
  compile_test I64Op.Eqz ^^
  E.if1 I64Type
    (get_a ^^ get_b ^^ fast)
    slow

let mulNat64_shortcut fast env get_a get_b slow =
  get_a ^^ G.i (Unary (Wasm_exts.Values.I64 I64Op.Clz)) ^^
  get_b ^^ G.i (Unary (Wasm_exts.Values.I64 I64Op.Clz)) ^^
  G.i (Binary (Wasm_exts.Values.I64 I64Op.Add)) ^^
  compile_unboxed_const 64L ^^ compile_comparison I64Op.GeU ^^
  E.if1 I64Type
    (get_a ^^ get_b ^^ fast)
    slow

let powNat64_shortcut fast env get_a get_b slow =
  get_b ^^ compile_test I64Op.Eqz ^^
  E.if1 I64Type
    (compile_unboxed_const 1L) (* ^0 *)
    begin (* ^(1+n) *)
      get_a ^^ compile_shrU_const 1L ^^
      compile_test I64Op.Eqz ^^
      E.if1 I64Type
        get_a (* {0,1}^(1+n) *)
        begin
          get_b ^^ compile_unboxed_const 64L ^^ compile_comparison I64Op.GeU ^^ then_arithmetic_overflow env ^^
          get_a ^^ G.i (Unary (Wasm_exts.Values.I64 I64Op.Clz)) ^^ compile_sub_const 64L ^^
          get_b ^^ G.i (Binary (Wasm_exts.Values.I64 I64Op.Mul)) ^^ compile_unboxed_const (-64L) ^^ compile_comparison I64Op.GeS ^^
          E.if1 I64Type
            (get_a ^^ get_b ^^ fast)
            slow
        end
    end


(* kernel for Nat64 arithmetic, invokes estimator for fast path *)
let compile_Nat64_kernel env name op shortcut =
  Func.share_code2 Func.Always env (prim_fun_name Type.Nat64 name)
    (("a", I64Type), ("b", I64Type)) [I64Type]
    BigNum.(fun env get_a get_b ->
    shortcut
      env
      get_a
      get_b
      begin
        let (set_res, get_res) = new_local env "res" in
        get_a ^^ from_word64 env ^^
        get_b ^^ from_word64 env ^^
        op env ^^
        set_res ^^ get_res ^^
        fits_unsigned_bits env 64 ^^
        else_arithmetic_overflow env ^^
        get_res ^^ truncate_to_word64 env
      end)


(* Compiling Int/Nat32 ops by conversion to/from i64. *)

(* helper, expects i64 on stack *)
let enforce_32_unsigned_bits env =
  compile_bitand_const 0xFFFF_FFFF_0000_0000L ^^
  compile_test I64Op.Eqz ^^
  else_arithmetic_overflow env

(* helper, expects two identical i64s on stack *)
let enforce_32_signed_bits env =
  compile_shl_const 1L ^^
  G.i (Binary (Wasm_exts.Values.I64 I64Op.Xor)) ^^
  enforce_32_unsigned_bits env

(* TODO: Combine this with `compile_smallInt_kernel`, to support `Int32`, `Int16`, and `Int8` at once. *)
let compile_Int32_kernel env name op =
     Func.share_code2 Func.Always env (prim_fun_name Type.Int32 name)
       (("a", I64Type), ("b", I64Type)) [I64Type]
       (fun env get_a get_b ->
         let (set_res, get_res) = new_local env "res" in
         get_a ^^ compile_shrS_const 32L ^^
         get_b ^^ compile_shrS_const 32L ^^
         G.i (Binary (Wasm_exts.Values.I64 op)) ^^
         set_res ^^ get_res ^^ get_res ^^
         enforce_32_signed_bits env ^^
         get_res ^^ compile_shl_const 32L)

(* TODO: Combine this with `compile_smallInt_kernel`, to support `Nat32`, `Nat16`, and `Nat8` at once. *)
let compile_Nat32_kernel env name op =
     Func.share_code2 Func.Always env (prim_fun_name Type.Nat32 name)
       (("a", I64Type), ("b", I64Type)) [I64Type]
       (fun env get_a get_b ->
         let (set_res, get_res) = new_local env "res" in
         get_a ^^ compile_shrU_const 32L ^^
         get_b ^^ compile_shrU_const 32L ^^
         G.i (Binary (Wasm_exts.Values.I64 op)) ^^
         set_res ^^ get_res ^^
         enforce_32_unsigned_bits env ^^
         get_res ^^ compile_shl_const 32L)

(* Customisable kernels for 8/16bit arithmetic via 64 bits. *)
(* TODO: Include the support for 32bit which is now also compact on 64-bit. 
   Eventually, `compile_Int32_kernel` and `compile_Nat32_kernel` can be removed. *)

(* helper, expects i64 on stack *)
let enforce_unsigned_bits env n =
  compile_bitand_const Int64.(shift_left minus_one n) ^^
  compile_test I64Op.Eqz ^^
  else_arithmetic_overflow env

let enforce_16_unsigned_bits env = enforce_unsigned_bits env 16

(* helper, expects two identical i64s on stack *)
let enforce_signed_bits env n =
  compile_shl_const 1L ^^ 
  G.i (Binary (Wasm_exts.Values.I64 I64Op.Xor)) ^^
  enforce_unsigned_bits env n

let enforce_16_signed_bits env = enforce_signed_bits env 16

let compile_smallInt_kernel' env ty name op =
  Func.share_code2 Func.Always env (prim_fun_name ty name)
    (("a", I64Type), ("b", I64Type)) [I64Type]
    (fun env get_a get_b ->
      let (set_res, get_res) = new_local env "res" in
      get_a ^^ compile_shrS_const 48L ^^
      get_b ^^ compile_shrS_const 48L ^^
      op ^^
      set_res ^^ get_res ^^ get_res ^^
      enforce_16_signed_bits env ^^
      get_res ^^ compile_shl_const 48L)

let compile_smallInt_kernel env ty name op =
  compile_smallInt_kernel' env ty name (G.i (Binary (Wasm_exts.Values.I64 op)))

let compile_smallNat_kernel' env ty name op =
  Func.share_code2 Func.Always env (prim_fun_name ty name)
    (("a", I64Type), ("b", I64Type)) [I64Type]
    (fun env get_a get_b ->
      let (set_res, get_res) = new_local env "res" in
      get_a ^^ compile_shrU_const 48L ^^
      get_b ^^ compile_shrU_const 48L ^^
      op ^^
      set_res ^^ get_res ^^
      enforce_16_unsigned_bits env ^^
      get_res ^^ compile_shl_const 48L)

let compile_smallNat_kernel env ty name op =
  compile_smallNat_kernel' env ty name (G.i (Binary (Wasm_exts.Values.I64 op)))

(* The first returned StackRep is for the arguments (expected), the second for the results (produced) *)
let compile_binop env t op : SR.t * SR.t * G.t =
  if t = Type.Non then SR.Vanilla, SR.Unreachable, G.i Unreachable else
  StackRep.of_type t,
  StackRep.of_type t,
  Operator.(match t, op with
  | Type.(Prim (Nat | Int)),                  AddOp -> BigNum.compile_add env
  | Type.(Prim (Nat64|Int64)),                WAddOp -> G.i (Binary (Wasm_exts.Values.I64 I64Op.Add))
  | Type.(Prim Int64),                        AddOp ->
    compile_Int64_kernel env "add" BigNum.compile_add
      (additiveInt64_shortcut (G.i (Binary (Wasm_exts.Values.I64 I64Op.Add))))
  | Type.(Prim Nat64),                        AddOp ->
    compile_Nat64_kernel env "add" BigNum.compile_add
      (additiveNat64_shortcut (G.i (Binary (Wasm_exts.Values.I64 I64Op.Add))))
  | Type.(Prim Nat),                          SubOp -> BigNum.compile_unsigned_sub env
  | Type.(Prim Int),                          SubOp -> BigNum.compile_signed_sub env
  | Type.(Prim (Nat | Int)),                  MulOp -> BigNum.compile_mul env
  | Type.(Prim (Nat64|Int64)),                WMulOp -> G.i (Binary (Wasm_exts.Values.I64 I64Op.Mul))
  | Type.(Prim Int64),                        MulOp ->
    compile_Int64_kernel env "mul" BigNum.compile_mul
      (mulInt64_shortcut (G.i (Binary (Wasm_exts.Values.I64 I64Op.Mul))))
  | Type.(Prim Nat64),                        MulOp ->
    compile_Nat64_kernel env "mul" BigNum.compile_mul
      (mulNat64_shortcut (G.i (Binary (Wasm_exts.Values.I64 I64Op.Mul))))
  | Type.(Prim Nat64),                        DivOp -> G.i (Binary (Wasm_exts.Values.I64 I64Op.DivU))
  | Type.(Prim Nat64) ,                       ModOp -> G.i (Binary (Wasm_exts.Values.I64 I64Op.RemU))
  | Type.(Prim Int64),                        DivOp -> G.i (Binary (Wasm_exts.Values.I64 I64Op.DivS))
  | Type.(Prim Int64) ,                       ModOp -> G.i (Binary (Wasm_exts.Values.I64 I64Op.RemS))
  | Type.(Prim Nat),                          DivOp -> BigNum.compile_unsigned_div env
  | Type.(Prim Nat),                          ModOp -> BigNum.compile_unsigned_rem env
  | Type.(Prim (Nat64|Int64)),                WSubOp -> G.i (Binary (Wasm_exts.Values.I64 I64Op.Sub))
  | Type.(Prim Int64),                        SubOp ->
    compile_Int64_kernel env "sub" BigNum.compile_signed_sub
      (additiveInt64_shortcut (G.i (Binary (Wasm_exts.Values.I64 I64Op.Sub))))
  | Type.(Prim Nat64),                        SubOp ->
    compile_Nat64_kernel env "sub" BigNum.compile_unsigned_sub
      (fun env get_a get_b ->
        additiveNat64_shortcut
          (compile_comparison I64Op.GeU ^^
           else_arithmetic_overflow env ^^
           get_a ^^ get_b ^^ G.i (Binary (Wasm_exts.Values.I64 I64Op.Sub)))
          env get_a get_b)
  | Type.(Prim Int),                          DivOp -> BigNum.compile_signed_div env
  | Type.(Prim Int),                          ModOp -> BigNum.compile_signed_mod env

  | Type.Prim Type.(Nat8|Nat16|Nat32|Int8|Int16|Int32),
                                              WAddOp -> G.i (Binary (Wasm_exts.Values.I64 I64Op.Add))
  | Type.(Prim Int32),                        AddOp -> compile_Int32_kernel env "add" I64Op.Add
  | Type.Prim Type.(Int8 | Int16 as ty),      AddOp -> compile_smallInt_kernel env ty "add" I64Op.Add
  | Type.(Prim Nat32),                        AddOp -> compile_Nat32_kernel env "add" I64Op.Add
  | Type.Prim Type.(Nat8 | Nat16 as ty),      AddOp -> compile_smallNat_kernel env ty "add" I64Op.Add
  | Type.(Prim Float),                        AddOp -> G.i (Binary (Wasm_exts.Values.F64 F64Op.Add))
  | Type.Prim Type.(Nat8|Nat16|Nat32|Int8|Int16|Int32),
                                              WSubOp -> G.i (Binary (Wasm_exts.Values.I64 I64Op.Sub))
  | Type.(Prim Int32),                        SubOp -> compile_Int32_kernel env "sub" I64Op.Sub
  | Type.(Prim (Int8|Int16 as ty)),           SubOp -> compile_smallInt_kernel env ty "sub" I64Op.Sub
  | Type.(Prim Nat32),                        SubOp -> compile_Nat32_kernel env "sub" I64Op.Sub
  | Type.(Prim (Nat8|Nat16 as ty)),           SubOp -> compile_smallNat_kernel env ty "sub" I64Op.Sub
  | Type.(Prim Float),                        SubOp -> G.i (Binary (Wasm_exts.Values.F64 F64Op.Sub))
  | Type.Prim Type.(Nat8|Nat16|Nat32|Int8|Int16|Int32 as ty),
                                              WMulOp -> TaggedSmallWord.compile_word_mul env ty
  | Type.(Prim Int32),                        MulOp -> compile_Int32_kernel env "mul" I64Op.Mul
  | Type.(Prim Int16),                        MulOp -> compile_smallInt_kernel env Type.Int16 "mul" I64Op.Mul
  | Type.(Prim Int8),                         MulOp -> compile_smallInt_kernel' env Type.Int8 "mul"
                                                         (compile_shrS_const 8L ^^ G.i (Binary (Wasm_exts.Values.I64 I64Op.Mul)))
  | Type.(Prim Nat32),                        MulOp -> compile_Nat32_kernel env "mul" I64Op.Mul
  | Type.(Prim Nat16),                        MulOp -> compile_smallNat_kernel env Type.Nat16 "mul" I64Op.Mul
  | Type.(Prim Nat8),                         MulOp -> compile_smallNat_kernel' env Type.Nat8 "mul"
                                                         (compile_shrU_const 8L ^^ G.i (Binary (Wasm_exts.Values.I64 I64Op.Mul)))
  | Type.(Prim Float),                        MulOp -> G.i (Binary (Wasm_exts.Values.F64 F64Op.Mul))
  | Type.(Prim (Nat8|Nat16|Nat32 as ty)),     DivOp -> G.i (Binary (Wasm_exts.Values.I64 I64Op.DivU)) ^^
                                                       TaggedSmallWord.msb_adjust ty
  | Type.(Prim (Nat8|Nat16|Nat32)),           ModOp -> G.i (Binary (Wasm_exts.Values.I64 I64Op.RemU))
  | Type.(Prim (Int8|Int16|Int32 as ty)),           DivOp ->
    Func.share_code2 Func.Always env (prim_fun_name ty "div")
      (("a", I64Type), ("b", I64Type)) [I64Type]
      (fun env get_a get_b ->
        let (set_res, get_res) = new_local env "res" in
        get_a ^^ get_b ^^ G.i (Binary (Wasm_exts.Values.I64 I64Op.DivS)) ^^
        TaggedSmallWord.msb_adjust ty ^^ set_res ^^
        get_a ^^ compile_eq_const 0x8000_0000_0000_0000L ^^
        E.if_ env [I64Type]
          begin
            get_b ^^ TaggedSmallWord.lsb_adjust ty ^^ compile_eq_const (-1L) ^^
            E.if_ env [I64Type]
              (G.i Unreachable)
              get_res
          end
          get_res)
  | Type.(Prim Float),                        DivOp -> G.i (Binary (Wasm_exts.Values.F64 F64Op.Div))
  | Type.(Prim Float),                        ModOp -> E.call_import env "rts" "fmod" (* musl *)
  | Type.(Prim (Int8|Int16|Int32)),           ModOp -> G.i (Binary (Wasm_exts.Values.I64 I64Op.RemS))
  | Type.(Prim (Nat8|Nat16|Nat32 as ty)),     WPowOp -> TaggedSmallWord.compile_nat_power env ty
  | Type.(Prim (Int8|Int16|Int32 as ty)),     WPowOp -> TaggedSmallWord.compile_int_power env ty
  | Type.(Prim ((Nat8|Nat16|Nat32) as ty)),         PowOp ->
    Func.share_code2 Func.Always env (prim_fun_name ty "pow")
      (("n", I64Type), ("exp", I64Type)) [I64Type]
      (fun env get_n get_exp ->
        let (set_res, get_res) = new_local env "res" in
        let bits = TaggedSmallWord.bits_of_type ty in
        let set_n = G.setter_for get_n in
        let set_exp = G.setter_for get_exp in
        get_n ^^ TaggedSmallWord.lsb_adjust ty ^^ set_n ^^
        get_exp ^^ TaggedSmallWord.lsb_adjust ty ^^ set_exp ^^
        get_exp ^^ Bool.from_int64 ^^
        E.if1 I64Type
          begin
            get_n ^^ compile_shrU_const 1L ^^
            Bool.from_int64 ^^
            E.if1 I64Type
              begin
                let overflow_type = match ty with
                | Type.Nat32 -> Type.Nat64 
                | Type.(Nat8 | Nat16) -> Type.Nat32 
                | _ -> assert false in
                let overflow_type_bits = TaggedSmallWord.bits_of_type overflow_type in
                let overflow_boundary = -Int.(sub (mul overflow_type_bits 2) 2) in
                get_exp ^^ compile_unboxed_const 64L ^^
                compile_comparison I64Op.GeU ^^ then_arithmetic_overflow env ^^
                unsigned_dynamics get_n ^^ compile_sub_const (Int64.of_int bits) ^^
                get_exp ^^ G.i (Binary (Wasm_exts.Values.I64 I64Op.Mul)) ^^
                compile_unboxed_const (Int64.of_int overflow_boundary) ^^
                compile_comparison I64Op.LtS ^^ then_arithmetic_overflow env ^^
                get_n ^^ get_exp ^^
                TaggedSmallWord.compile_nat_power env Type.Nat64 ^^ set_res ^^
                get_res ^^ enforce_unsigned_bits env bits ^^
                get_res ^^ TaggedSmallWord.msb_adjust ty
              end
              (get_n ^^ TaggedSmallWord.msb_adjust ty) (* n@{0,1} ** (1+exp) == n *)
          end
          (compile_unboxed_one ^^ TaggedSmallWord.msb_adjust ty)) (* x ** 0 == 1 *)
  | Type.(Prim ((Int8|Int16|Int32) as ty)),         PowOp ->
    Func.share_code2 Func.Always env (prim_fun_name ty "pow")
      (("n", I64Type), ("exp", I64Type)) [I64Type]
      (fun env get_n get_exp ->
        let (set_res, get_res) = new_local env "res" in
        let bits = TaggedSmallWord.bits_of_type ty in
        let set_n = G.setter_for get_n in
        let set_exp = G.setter_for get_exp in
        get_n ^^ TaggedSmallWord.lsb_adjust ty ^^ set_n ^^
        get_exp ^^ TaggedSmallWord.lsb_adjust ty ^^ set_exp ^^
        get_exp ^^ compile_unboxed_zero ^^
        compile_comparison I64Op.LtS ^^ E.then_trap_with env "negative power" ^^
        get_exp ^^ Bool.from_int64 ^^
        E.if1 I64Type
          begin
            get_n ^^ compile_unboxed_one ^^ compile_comparison I64Op.LeS ^^
            get_n ^^ compile_unboxed_const (-1L) ^^ compile_comparison I64Op.GeS ^^
            G.i (Binary (Wasm_exts.Values.I64 I64Op.And)) ^^
            E.if1 I64Type
              begin
                get_n ^^ compile_unboxed_zero ^^ compile_comparison I64Op.LtS ^^
                E.if1 I64Type
                  begin
                    (* -1 ** (1+exp) == if even (1+exp) then 1 else -1 *)
                    get_exp ^^ compile_unboxed_one ^^ G.i (Binary (Wasm_exts.Values.I64 I64Op.And)) ^^
                    E.if1 I64Type
                      (get_n ^^ TaggedSmallWord.msb_adjust ty)
                      (compile_unboxed_const
                        Int64.(shift_left one (to_int (TaggedSmallWord.shift_of_type ty))))
                  end
                  (get_n ^^ TaggedSmallWord.msb_adjust ty) (* n@{0,1} ** (1+exp) == n *)
              end
              begin
                let overflow_type = match ty with
                | Type.Int32 -> Type.Int64 
                | Type.(Int8 | Int16) -> Type.Int32 
                | _ -> assert false in
                let overflow_type_bits = TaggedSmallWord.bits_of_type overflow_type in
                let overflow_boundary = -Int.(sub (mul overflow_type_bits 2) 2) in
                get_exp ^^ compile_unboxed_const 64L ^^
                compile_comparison I64Op.GeU ^^ then_arithmetic_overflow env ^^
                signed_dynamics get_n ^^ compile_sub_const (Int64.of_int (Int.sub bits 1)) ^^
                get_exp ^^
                G.i (Binary (Wasm_exts.Values.I64 I64Op.Mul)) ^^
                compile_unboxed_const (Int64.of_int overflow_boundary) ^^
                compile_comparison I64Op.LtS ^^ then_arithmetic_overflow env ^^
                get_n ^^ get_exp ^^
                TaggedSmallWord.compile_nat_power env Type.Nat64 ^^ set_res ^^ 
                get_res ^^ get_res ^^ enforce_signed_bits env bits ^^
                get_res ^^ TaggedSmallWord.msb_adjust ty
              end
          end
          (compile_unboxed_one ^^ TaggedSmallWord.msb_adjust ty)) (* x ** 0 == 1 *)
  | Type.(Prim Int),                          PowOp ->
    let pow = BigNum.compile_unsigned_pow env in
    let (set_n, get_n) = new_local env "n" in
    let (set_exp, get_exp) = new_local env "exp" in
    set_exp ^^ set_n ^^
    get_exp ^^ BigNum.compile_is_negative env ^^
    E.then_trap_with env "negative power" ^^
    get_n ^^ get_exp ^^ pow
  | Type.(Prim Nat64),                        WPowOp -> Word64.compile_unsigned_pow env
  | Type.(Prim Int64),                        WPowOp -> Word64.compile_signed_wpow env
  | Type.(Prim Nat64),                        PowOp ->
    compile_Nat64_kernel env "pow"
      BigNum.compile_unsigned_pow
      (powNat64_shortcut (Word64.compile_unsigned_pow env))
  | Type.(Prim Int64),                        PowOp ->
    let (set_exp, get_exp) = new_local env "exp" in
    set_exp ^^ get_exp ^^
    compile_unboxed_const 0L ^^
    compile_comparison I64Op.LtS ^^
    E.then_trap_with env "negative power" ^^
    get_exp ^^
    compile_Int64_kernel
      env "pow" BigNum.compile_unsigned_pow
      (powInt64_shortcut (Word64.compile_unsigned_pow env))
  | Type.(Prim Nat),                          PowOp -> BigNum.compile_unsigned_pow env
  | Type.(Prim Float),                        PowOp -> E.call_import env "rts" "pow" (* musl *)
  | Type.(Prim (Nat8|Nat16|Nat32|Nat64|Int8|Int16|Int32|Int64)),
                                              AndOp -> G.i (Binary (Wasm_exts.Values.I64 I64Op.And))
  | Type.(Prim (Nat8|Nat16|Nat32|Nat64|Int8|Int16|Int32|Int64)),
                                              OrOp  -> G.i (Binary (Wasm_exts.Values.I64 I64Op.Or))
  | Type.(Prim (Nat8|Nat16|Nat32|Nat64|Int8|Int16|Int32|Int64)),
                                              XorOp -> G.i (Binary (Wasm_exts.Values.I64 I64Op.Xor))
  | Type.(Prim (Nat64|Int64)),                ShLOp -> G.i (Binary (Wasm_exts.Values.I64 I64Op.Shl))
  | Type.(Prim (Nat8|Nat16|Nat32|Int8|Int16|Int32 as ty)),
                                              ShLOp -> TaggedSmallWord.(
     lsb_adjust ty ^^ clamp_shift_amount ty ^^
     G.i (Binary (Wasm_exts.Values.I64 I64Op.Shl)))
  | Type.(Prim Nat64),                        ShROp -> G.i (Binary (Wasm_exts.Values.I64 I64Op.ShrU))
  | Type.(Prim (Nat8|Nat16|Nat32 as ty)),     ShROp -> TaggedSmallWord.(
     lsb_adjust ty ^^ clamp_shift_amount ty ^^
     G.i (Binary (Wasm_exts.Values.I64 I64Op.ShrU)) ^^
     sanitize_word_result ty)
  | Type.(Prim Int64),                        ShROp -> G.i (Binary (Wasm_exts.Values.I64 I64Op.ShrS))
  | Type.(Prim (Int8|Int16|Int32 as ty)),     ShROp -> TaggedSmallWord.(
     lsb_adjust ty ^^ clamp_shift_amount ty ^^
     G.i (Binary (Wasm_exts.Values.I64 I64Op.ShrS)) ^^
     sanitize_word_result ty)
  | Type.(Prim (Nat64|Int64)),                RotLOp -> G.i (Binary (Wasm_exts.Values.I64 I64Op.Rotl))
  | Type.(Prim (Nat8|Nat16|Nat32|Int8|Int16|Int32 as ty)),
                                              RotLOp -> TaggedSmallWord.rotl env ty
  | Type.(Prim (Nat64|Int64)),                RotROp -> G.i (Binary (Wasm_exts.Values.I64 I64Op.Rotr))
  | Type.(Prim (Nat8|Nat16|Nat32|Int8|Int16|Int32 as ty)),
                                              RotROp -> TaggedSmallWord.rotr env ty
  | Type.(Prim Text), CatOp -> Text.concat env
  | Type.Non, _ -> G.i Unreachable
  | _ -> todo_trap env "compile_binop" (Wasm.Sexpr.Node ("BinOp", [ Arrange_ops.binop op; Arrange_type.typ t]))
  )

let compile_eq env =
  let open Type in
  function
  | Prim Text -> Text.compare env Operator.EqOp
  | Prim (Blob|Principal) | Obj (Actor, _) -> Blob.compare env (Some Operator.EqOp)
  | Func (Shared _, _, _, _, _) -> FuncDec.equate_msgref env
  | Prim (Nat | Int) -> BigNum.compile_eq env
  | Prim (Bool | Int8 | Nat8 | Int16 | Nat16 | Int32 | Nat32 | Int64 | Nat64 | Char) ->
    compile_comparison I64Op.Eq
  | Non -> G.i Unreachable
  | Prim Float -> compile_comparison_f64 F64Op.Eq
  | t -> todo_trap env "compile_eq" (Arrange_type.typ t)

let get_relops = Operator.(function
  | GeOp -> Ge, I64Op.GeU, I64Op.GeS
  | GtOp -> Gt, I64Op.GtU, I64Op.GtS
  | LeOp -> Le, I64Op.LeU, I64Op.LeS
  | LtOp -> Lt, I64Op.LtU, I64Op.LtS
  | NeqOp -> assert false
  | _ -> failwith "uncovered relop")

let compile_comparison_op env t op =
  let bigintop, u64op, s64op = get_relops op in
  let open Type in
  match t with
    | Nat | Int -> BigNum.compile_relop env bigintop
    | Nat8 | Nat16 | Nat32 | Nat64 | Char -> compile_comparison u64op
    | Int8 | Int16 | Int32 | Int64 -> compile_comparison s64op
    | _ -> todo_trap env "compile_comparison" (Arrange_type.prim t)

let compile_relop env t op =
  if t = Type.Non then SR.Vanilla, G.i Unreachable else
  StackRep.of_type t,
  let open Operator in
  match t, op with
  | Type.(Prim Text), _ -> Text.compare env op
  | Type.(Prim (Blob|Principal)), _ -> Blob.compare env (Some op)
  | _, EqOp -> compile_eq env t
  | Type.(Prim (Nat | Nat8 | Nat16 | Nat32 | Nat64 | Int | Int8 | Int16 | Int32 | Int64 | Char as t1)), op1 ->
    compile_comparison_op env t1 op1
  | Type.(Prim Float), GtOp -> compile_comparison_f64 F64Op.Gt
  | Type.(Prim Float), GeOp -> compile_comparison_f64 F64Op.Ge
  | Type.(Prim Float), LeOp -> compile_comparison_f64 F64Op.Le
  | Type.(Prim Float), LtOp -> compile_comparison_f64 F64Op.Lt
  | _ -> todo_trap env "compile_relop" (Arrange_ops.relop op)

let compile_load_field env typ name =
  Object.load_idx env typ name


(* compile_lexp is used for expressions on the left of an assignment operator.
   Produces
   * preparation code, to run first
   * an expected stack rep
   * code that expects the value to be written in that stackrep, and consumes it
*)
let rec compile_lexp (env : E.t) ae lexp : G.t * SR.t * G.t =
  (fun (code, sr, fill_code) -> G.(with_region lexp.at code, sr, with_region lexp.at fill_code)) @@
  match lexp.it with
  | VarLE var -> Var.set_val env ae var
  | IdxLE (e1, e2) when potential_pointer (Arr.element_type env e1.note.Note.typ) ->
    compile_array_index env ae e1 e2 ^^
    compile_add_const ptr_unskew,
    SR.Vanilla,
    Tagged.write_with_barrier env
  | IdxLE (e1, e2) ->
    compile_array_index env ae e1 e2,
    SR.Vanilla,
    store_ptr
  | DotLE (e, n) when potential_pointer (Object.field_type env e.note.Note.typ n) ->
    compile_exp_vanilla env ae e ^^
    (* Only real objects have mutable fields, no need to branch on the tag *)
    Object.idx env e.note.Note.typ n ^^
    compile_add_const ptr_unskew,
    SR.Vanilla,
    Tagged.write_with_barrier env
  | DotLE (e, n) ->
    compile_exp_vanilla env ae e ^^
    (* Only real objects have mutable fields, no need to branch on the tag *)
    Object.idx env e.note.Note.typ n,
    SR.Vanilla,
    store_ptr

(* Common code for a[e] as lexp and as exp.
Traps or pushes the pointer to the element on the stack
*)
and compile_array_index env ae e1 e2 =
    compile_exp_vanilla env ae e1 ^^ (* offset to array *)
    compile_exp_vanilla env ae e2 ^^ (* idx *)
    Arr.idx_bigint env

and compile_prim_invocation (env : E.t) ae p es at =
  (* for more concise code when all arguments and result use the same sr *)
  let const_sr sr inst = sr, G.concat_map (compile_exp_as env ae sr) es ^^ inst in

  begin match p, es with
  (* Calls *)
  | CallPrim _, [e1; e2] ->
    let sort, control, _, arg_tys, ret_tys = Type.as_func e1.note.Note.typ in
    let n_args = List.length arg_tys in
    let return_arity = match control with
      | Type.Returns -> List.length ret_tys
      | Type.Replies -> 0
      | Type.Promises -> assert false in

    let fun_sr, code1 = compile_exp env ae e1 in

    (* we duplicate this pattern match to emulate pattern guards *)
    let call_as_prim = match fun_sr, sort with
      | SR.Const Const.Fun (_, mk_fi, Const.PrimWrapper prim), _ ->
         begin match n_args, e2.it with
         | 0, _ -> true
         | 1, _ -> true
         | n, PrimE (TupPrim, es) when List.length es = n -> true
         | _, _ -> false
         end
      | _ -> false in

    begin match fun_sr, sort with
      | SR.Const Const.Fun (_, mk_fi, Const.PrimWrapper prim), _ when call_as_prim ->
         assert (sort = Type.Local);
         (* Handle argument tuples *)
         begin match n_args, e2.it with
         | 0, _ ->
           let sr, code2 = compile_prim_invocation env ae prim [] at in
           sr,
           code1 ^^
           compile_exp_as env ae (StackRep.of_arity 0) e2 ^^
           code2
         | 1, _ ->
           compile_prim_invocation env ae prim [e2] at
         | n, PrimE (TupPrim, es) ->
           assert (List.length es = n);
           compile_prim_invocation env ae prim es at
         | _, _ ->
           (* ugly case; let's just call this as a function for now *)
           raise (Invalid_argument "call_as_prim was true?")
         end
      | SR.Const Const.Fun (_, mk_fi, _), _ ->
         assert (sort = Type.Local);
         StackRep.of_arity return_arity,

         code1 ^^
         compile_unboxed_zero ^^ (* A dummy closure *)
         compile_exp_as env ae (StackRep.of_arity n_args) e2 ^^ (* the args *)
         G.i (Call (nr (mk_fi()))) ^^
         FakeMultiVal.load env (Lib.List.make return_arity I64Type)
      | _, Type.Local ->
         let (set_clos, get_clos) = new_local env "clos" in

         StackRep.of_arity return_arity,
         code1 ^^ StackRep.adjust env fun_sr SR.Vanilla ^^
         set_clos ^^
         get_clos ^^
         Closure.prepare_closure_call env ^^
         compile_exp_as env ae (StackRep.of_arity n_args) e2 ^^
         get_clos ^^
         Closure.call_closure env n_args return_arity
      | _, Type.Shared _ ->
         (* Non-one-shot functions have been rewritten in async.ml *)
         assert (control = Type.Returns);

         let (set_meth_pair, get_meth_pair) = new_local env "meth_pair" in
         let (set_arg, get_arg) = new_local env "arg" in
         let _, _, _, ts, _ = Type.as_func e1.note.Note.typ in
         let add_cycles = Internals.add_cycles env ae in

         StackRep.of_arity return_arity,
         code1 ^^ StackRep.adjust env fun_sr SR.Vanilla ^^
         set_meth_pair ^^
         compile_exp_vanilla env ae e2 ^^ set_arg ^^

         FuncDec.ic_call_one_shot env ts get_meth_pair get_arg add_cycles
    end

  (* Operators *)
  | UnPrim (_, Operator.PosOp), [e1] -> compile_exp env ae e1
  | UnPrim (t, op), [e1] ->
    let sr_in, sr_out, code = compile_unop env t op in
    sr_out,
    compile_exp_as env ae sr_in e1 ^^
    code
  | BinPrim (t, op), [e1;e2] ->
    let sr_in, sr_out, code = compile_binop env t op in
    sr_out,
    compile_exp_as env ae sr_in e1 ^^
    compile_exp_as env ae sr_in e2 ^^
    code
  (* special case: recognize negation *)
  | RelPrim (Type.(Prim Bool), Operator.EqOp), [e1; {it = LitE (BoolLit false); _}] ->
    SR.bool,
    compile_exp_as_test env ae e1 ^^
    compile_test I64Op.Eqz
  | RelPrim (t, op), [e1;e2] ->
    let sr, code = compile_relop env t op in
    SR.bool,
    compile_exp_as env ae sr e1 ^^
    compile_exp_as env ae sr e2 ^^
    code

  (* Tuples *)
  | TupPrim, es ->
    SR.UnboxedTuple (List.length es),
    G.concat_map (compile_exp_vanilla env ae) es
  | ProjPrim n, [e1] ->
    SR.Vanilla,
    compile_exp_vanilla env ae e1 ^^ (* offset to tuple (an array) *)
    Tuple.load_n env (Int64.of_int n)

  | OptPrim, [e] ->
    SR.Vanilla,
    Opt.inject env (compile_exp_vanilla env ae e)
  | TagPrim l, [e] ->
    SR.Vanilla,
    Variant.inject env l (compile_exp_vanilla env ae e)

  | DotPrim name, [e] ->
    let sr, code1 = compile_exp env ae e in
    begin match sr with
    | SR.Const Const.Obj fs ->
      let c = List.assoc name fs in
      SR.Const c, code1
    | _ ->
      SR.Vanilla,
      code1 ^^ StackRep.adjust env sr SR.Vanilla ^^
      Object.load_idx env e.note.Note.typ name
    end
  | ActorDotPrim name, [e] ->
    SR.Vanilla,
    compile_exp_vanilla env ae e ^^
    IC.actor_public_field env name

  | ArrayPrim (m, t), es ->
    SR.Vanilla,
    Arr.lit env (List.map (compile_exp_vanilla env ae) es)
  | IdxPrim, [e1; e2] ->
    SR.Vanilla,
    compile_array_index env ae e1 e2 ^^
    load_ptr
  (* NB: all these operations assume a valid array offset fits in a compact bignum *)
  | NextArrayOffset, [e] ->
    let one_untagged = Int64.shift_left 1L (64 - BitTagged.ubits_of Type.Int) in
    SR.Vanilla,
    compile_exp_vanilla env ae e ^^ (* previous byte offset to array *)
    compile_add_const one_untagged (* preserving the tag in low bits *)
  | EqArrayOffset, [e1; e2] ->
    SR.bool,
    compile_exp_vanilla env ae e1 ^^
    BitTagged.sanity_check_tag __LINE__ env Type.Int ^^
    compile_exp_vanilla env ae e2 ^^
    BitTagged.sanity_check_tag __LINE__ env Type.Int ^^
    (* equate (without untagging) *)
    compile_comparison I64Op.Eq
  | DerefArrayOffset, [e1; e2] ->
    SR.Vanilla,
    (* NB: no bounds check on index *)
    compile_exp_vanilla env ae e1 ^^ (* skewed pointer to array *)
    Tagged.load_forwarding_pointer env ^^
    compile_exp_vanilla env ae e2 ^^ (* byte offset *)
    BitTagged.untag __LINE__ env Type.Int ^^
    (* TODO: Refactor 3L to use word_size *)
    compile_shl_const 3L ^^ (* effectively a multiplication by word_size *)
    (* Note: the below two lines compile to `i64.add; i64.load offset=OFFSET`
       with `OFFSET = Arr.header_size * word_size + ptr_unskew`,
       thus together also unskewing the pointer and skipping administrative
       fields, effectively arriving at the desired element *)
    G.i (Binary (Wasm_exts.Values.I64 I64Op.Add)) ^^
    (* Not using Tagged.load_field since it is not a proper pointer to the array start *)
    Heap.load_field Arr.header_size (* loads the element at the byte offset *)
  | GetLastArrayOffset, [e] ->
    assert (BitTagged.can_tag_const Type.Int (Int64.sub Arr.max_array_size 1L));
    SR.Vanilla,
    compile_exp_vanilla env ae e ^^ (* array *)
    Arr.len env ^^
    compile_sub_const 1L ^^
    BigNum.from_signed_word_compact env

  | BreakPrim name, [e] ->
    let d = VarEnv.get_label_depth ae name in
    SR.Unreachable,
    compile_exp_vanilla env ae e ^^
    G.branch_to_ d
  | AssertPrim, [e1] ->
    SR.unit,
    compile_exp_as env ae SR.bool e1 ^^
    E.if0 G.nop (IC.fail_assert env at)
  | RetPrim, [e] ->
    SR.Unreachable,
    compile_exp_as env ae (StackRep.of_arity (E.get_return_arity env)) e ^^
    FakeMultiVal.store env (Lib.List.make (E.get_return_arity env) I64Type) ^^
    G.i Return

  (* Numeric conversions *)
  | NumConvWrapPrim (t1, t2), [e] -> begin
    let open Type in
    match t1, t2 with
    | (Nat|Int), (Nat8|Nat16|Nat32|Int8|Int16|Int32) ->
      SR.UnboxedWord64 t2, (* ! *)
      compile_exp_vanilla env ae e ^^
      Prim.prim_intToWordNShifted env (TaggedSmallWord.shift_of_type t2)

    | (Nat|Int), ((Nat64|Int64) as p) ->
      SR.UnboxedWord64 p,
      compile_exp_vanilla env ae e ^^
      BigNum.truncate_to_word64 env

    | Nat64, Int64 | Int64, Nat64 ->
      SR.UnboxedWord64 t2,
      compile_exp_as env ae (SR.UnboxedWord64 t1) e
    | Nat32, Int32 | Int32, Nat32 ->
      SR.UnboxedWord64 t2,
      compile_exp_as env ae (SR.UnboxedWord64 t1) e
    | Nat16, Int16 | Int16, Nat16
    | Nat8, Int8 | Int8, Nat8 ->
      SR.UnboxedWord64 t2,
      compile_exp_as env ae (SR.UnboxedWord64 t1) e
    | Char, Nat32 ->
      SR.UnboxedWord64 Nat32,
      compile_exp_as env ae (SR.UnboxedWord64 t1) e ^^
      TaggedSmallWord.lsb_adjust_codepoint env ^^
      TaggedSmallWord.msb_adjust Nat32

    | _ -> SR.Unreachable, todo_trap env "compile_prim_invocation" (Arrange_ir.prim p)
    end

  | NumConvTrapPrim (t1, t2), [e] -> begin
    let open Type in
    match t1, t2 with

    | Int, Int64 ->
      SR.UnboxedWord64 Int64,
      compile_exp_vanilla env ae e ^^
      Func.share_code1 Func.Never env "Int->Int64" ("n", I64Type) [I64Type] (fun env get_n ->
        get_n ^^
        BigNum.fits_signed_bits env 64 ^^
        E.else_trap_with env "losing precision" ^^
        get_n ^^
        BigNum.truncate_to_word64 env)

    | Int, (Int8|Int16|Int32 as pty) ->
      StackRep.of_type (Prim pty),
      compile_exp_vanilla env ae e ^^
      Func.share_code1 Func.Never env (prim_fun_name pty "Int->") ("n", I64Type) [I64Type] (fun env get_n ->
        get_n ^^
        BigNum.fits_signed_bits env (TaggedSmallWord.bits_of_type pty) ^^
        E.else_trap_with env "losing precision" ^^
        get_n ^^
        BigNum.truncate_to_word32 env ^^
        TaggedSmallWord.msb_adjust pty)

    | Nat, Nat64 ->
      SR.UnboxedWord64 Nat64,
      compile_exp_vanilla env ae e ^^
      Func.share_code1 Func.Never env "Nat->Nat64" ("n", I64Type) [I64Type] (fun env get_n ->
        get_n ^^
        BigNum.fits_unsigned_bits env 64 ^^
        E.else_trap_with env "losing precision" ^^
        get_n ^^
        BigNum.truncate_to_word64 env)

    | Nat, (Nat8|Nat16|Nat32 as pty) ->
      StackRep.of_type (Prim pty),
      compile_exp_vanilla env ae e ^^
      Func.share_code1 Func.Never env (prim_fun_name pty "Nat->") ("n", I64Type) [I64Type] (fun env get_n ->
        get_n ^^
        BigNum.fits_unsigned_bits env (TaggedSmallWord.bits_of_type pty) ^^
        E.else_trap_with env "losing precision" ^^
        get_n ^^
        BigNum.truncate_to_word32 env ^^
        TaggedSmallWord.msb_adjust pty)

    | (Nat8|Nat16|Nat32), Nat ->
      SR.Vanilla,
      compile_exp_as env ae (SR.UnboxedWord64 t1) e ^^
      Prim.prim_shiftWordNtoUnsigned env (TaggedSmallWord.shift_of_type t1)

    | (Int8|Int16|Int32), Int ->
      SR.Vanilla,
      compile_exp_as env ae (SR.UnboxedWord64 t1) e ^^
      Prim.prim_shiftWordNtoSigned env (TaggedSmallWord.shift_of_type t1)

    | Nat64, Nat ->
      SR.Vanilla,
      compile_exp_as env ae (SR.UnboxedWord64 Nat64) e ^^
      BigNum.from_word64 env

    | Int64, Int ->
      SR.Vanilla,
      compile_exp_as env ae (SR.UnboxedWord64 Int64) e ^^
      BigNum.from_signed_word64 env

    | Nat32, Char ->
      SR.UnboxedWord64 Type.Char, (* ! *)
      compile_exp_as env ae (SR.UnboxedWord64 Nat32) e ^^
      TaggedSmallWord.lsb_adjust Nat32 ^^
      TaggedSmallWord.check_and_msb_adjust_codepoint env (* TBR *)

    | Float, Int ->
      SR.Vanilla,
      compile_exp_as env ae SR.UnboxedFloat64 e ^^
      E.call_import env "rts" "bigint_of_float64"

    | Int, Float ->
      SR.UnboxedFloat64,
      compile_exp_vanilla env ae e ^^
      let set_b, get_b = new_local env "b" in
      set_b ^^
      get_b ^^
      BitTagged.if_tagged_scalar env [F64Type]
        (get_b ^^
         BitTagged.untag __LINE__ env Type.Int ^^
         G.i (Convert (Wasm_exts.Values.F64 F64Op.ConvertSI64)))
        (get_b ^^
         E.call_import env "rts" "bigint_to_float64")

    | Float, Int64 ->
      SR.UnboxedWord64 Int64,
      compile_exp_as env ae SR.UnboxedFloat64 e ^^
      G.i (Convert (Wasm_exts.Values.I64 I64Op.TruncSF64))

    | Int64, Float ->
      SR.UnboxedFloat64,
      compile_exp_as env ae (SR.UnboxedWord64 Int64) e ^^
      G.i (Convert (Wasm_exts.Values.F64 F64Op.ConvertSI64))
    | (Nat8 as from_typ), (Nat16 as to_typ)
    | (Nat16 as from_typ), (Nat32 as to_typ)
    | (Nat32 as from_typ), (Nat64 as to_typ) ->
      SR.UnboxedWord64 to_typ,
      compile_exp_as env ae (SR.UnboxedWord64 from_typ) e ^^
      TaggedSmallWord.lsb_adjust from_typ ^^
      TaggedSmallWord.msb_adjust to_typ
    | (Nat16 as from_typ), (Nat8 as to_typ)
    | (Nat32 as from_typ), (Nat16 as to_typ)
    | (Nat64 as from_typ), (Nat32 as to_typ) ->
      SR.UnboxedWord64 to_typ,
      let num_bits = (TaggedSmallWord.bits_of_type to_typ) in
      let set_val, get_val = new_local env "convertee" in
      compile_exp_as env ae (SR.UnboxedWord64 from_typ) e ^^
      set_val ^^
      get_val ^^
      compile_shrU_const (Int64.of_int (64 - num_bits)) ^^
      E.then_trap_with env "losing precision" ^^
      get_val ^^
      compile_shl_const (Int64.of_int num_bits)
    | (Int8 as from_typ), (Int16 as to_typ)
    | (Int16 as from_typ), (Int32 as to_typ)
    | (Int32 as from_typ), (Int64 as to_typ) ->
      SR.UnboxedWord64 to_typ,
      compile_exp_as env ae (SR.UnboxedWord64 from_typ) e ^^
      TaggedSmallWord.lsb_adjust from_typ ^^
      TaggedSmallWord.msb_adjust to_typ
    | (Int16 as from_typ), (Int8 as to_typ)
    | (Int32 as from_typ), (Int16 as to_typ)
    | (Int64 as from_typ), (Int32 as to_typ) ->
      SR.UnboxedWord64 to_typ,
      let num_bits = (TaggedSmallWord.bits_of_type to_typ) in
      let set_val, get_val = new_local env "convertee" in
      compile_exp_as env ae (SR.UnboxedWord64 from_typ)  e ^^
      set_val ^^
      get_val ^^
      compile_shl_const (Int64.of_int num_bits) ^^
      compile_shrS_const (Int64.of_int num_bits) ^^
      get_val ^^
      compile_eq env Type.(Prim from_typ) ^^
      E.else_trap_with env "losing precision" ^^
      get_val ^^
      compile_shl_const (Int64.of_int num_bits)
    | _ -> SR.Unreachable, todo_trap env "compile_prim_invocation" (Arrange_ir.prim p)
    end

  | SerializePrim ts, [e] ->
    SR.Vanilla,
    compile_exp_vanilla env ae e ^^
    Serialization.serialize env ts ^^
    Blob.of_ptr_size env

  | DeserializePrim ts, [e] ->
    StackRep.of_arity (List.length ts),
    compile_exp_vanilla env ae e ^^
    Bool.lit false ^^ (* can't recover *)
    Serialization.deserialize_from_blob false env ts

  | DeserializeOptPrim ts, [e] ->
    SR.Vanilla,
    compile_exp_vanilla env ae e ^^
    Bool.lit true ^^ (* can (!) recover *)
    Serialization.deserialize_from_blob false env ts ^^
    begin match ts with
    | [] ->
      (* return some () *)
      Opt.inject env (Tuple.compile_unit env)
    | [t] ->
      (* save to local, propagate error as null or return some value *)
      let (set_val, get_val) = new_local env "val" in
      set_val ^^
      get_val ^^
      compile_eq_const (Serialization.coercion_error_value env) ^^
      E.if1 I64Type
        (Opt.null_lit env)
        (Opt.inject env get_val)
    | ts ->
      (* propagate any errors as null or return some tuples using shared code *)
      let n = List.length ts in
      let name = Printf.sprintf "to_opt_%i_tuple" n in
      let args = Lib.List.table n (fun i -> (Printf.sprintf "arg%i" i, I64Type)) in
      Func.share_code Func.Always env name args [I64Type] (fun env getters ->
        let locals =
          Lib.List.table n (fun i -> List.nth getters i) in
        let rec go ls =
          match ls with
          | get_val::ls' ->
            get_val ^^
            compile_eq_const (Serialization.coercion_error_value env) ^^
            E.if1 I64Type
              (Opt.null_lit env)
              (go ls')
          | [] ->
            Opt.inject env (Arr.lit env locals)
        in
        go locals)
    end

  | ICPerformGC, [] ->
    SR.unit,
    GC.collect_garbage env

  | ICStableSize t, [e] ->
    SR.UnboxedWord64 Type.Nat64,
    let (tydesc, _, _) = Serialization.(type_desc env Candid [t]) in
    let tydesc_len = Int64.of_int (String.length tydesc) in
    compile_exp_vanilla env ae e ^^
    Serialization.buffer_size env t ^^
    G.i Drop ^^
    compile_add_const tydesc_len

  (* Other prims, unary *)

  | OtherPrim "array_len", [e] ->
    SR.Vanilla,
    compile_exp_vanilla env ae e ^^
    Arr.len env ^^
    BigNum.from_word64 env

  | OtherPrim "text_len", [e] ->
    SR.Vanilla, compile_exp_vanilla env ae e ^^ Text.len_nat env
  | OtherPrim "text_iter", [e] ->
    SR.Vanilla, compile_exp_vanilla env ae e ^^ Text.iter env
  | OtherPrim "text_iter_done", [e] ->
    SR.bool, compile_exp_vanilla env ae e ^^ Text.iter_done env
  | OtherPrim "text_iter_next", [e] ->
    SR.UnboxedWord64 Type.Char, compile_exp_vanilla env ae e ^^ Text.iter_next env
  | OtherPrim "text_compare", [e1; e2] ->
    SR.UnboxedWord64 Type.Int8,
    compile_exp_vanilla env ae e1 ^^
    compile_exp_vanilla env ae e2 ^^
    E.call_import env "rts" "text_compare" ^^
    TaggedSmallWord.msb_adjust Type.Int8
  | OtherPrim "blob_compare", [e1; e2] ->
    SR.UnboxedWord64 Type.Int8,
    compile_exp_vanilla env ae e1 ^^
    compile_exp_vanilla env ae e2 ^^
    Blob.compare env None ^^
    TaggedSmallWord.msb_adjust Type.Int8

  | OtherPrim "blob_size", [e] ->
    SR.Vanilla, compile_exp_vanilla env ae e ^^ Blob.len_nat env
  | OtherPrim "blob_vals_iter", [e] ->
    SR.Vanilla, compile_exp_vanilla env ae e ^^ Blob.iter env
  | OtherPrim "blob_iter_done", [e] ->
    SR.bool, compile_exp_vanilla env ae e ^^ Blob.iter_done env
  | OtherPrim "blob_iter_next", [e] ->
    SR.UnboxedWord64 Type.Nat8, (* ! *)
    compile_exp_vanilla env ae e ^^ Blob.iter_next env

  | OtherPrim "lsh_Nat", [e1; e2] ->
    SR.Vanilla,
    compile_exp_vanilla env ae e1 ^^
    compile_exp_as env ae (SR.UnboxedWord64 Type.Nat32) e2 ^^
    BigNum.compile_lsh env

  | OtherPrim "rsh_Nat", [e1; e2] ->
    SR.Vanilla,
    compile_exp_vanilla env ae e1 ^^
    compile_exp_as env ae (SR.UnboxedWord64 Type.Nat32) e2 ^^
    BigNum.compile_rsh env

  | OtherPrim "abs", [e] ->
    SR.Vanilla,
    compile_exp_vanilla env ae e ^^
    BigNum.compile_abs env

  | OtherPrim "fabs", [e] ->
    SR.UnboxedFloat64,
    compile_exp_as env ae SR.UnboxedFloat64 e ^^
    G.i (Unary (Wasm_exts.Values.F64 F64Op.Abs))

  | OtherPrim "fsqrt", [e] ->
    SR.UnboxedFloat64,
    compile_exp_as env ae SR.UnboxedFloat64 e ^^
    G.i (Unary (Wasm_exts.Values.F64 F64Op.Sqrt))

  | OtherPrim "fceil", [e] ->
    SR.UnboxedFloat64,
    compile_exp_as env ae SR.UnboxedFloat64 e ^^
    G.i (Unary (Wasm_exts.Values.F64 F64Op.Ceil))

  | OtherPrim "ffloor", [e] ->
    SR.UnboxedFloat64,
    compile_exp_as env ae SR.UnboxedFloat64 e ^^
    G.i (Unary (Wasm_exts.Values.F64 F64Op.Floor))

  | OtherPrim "ftrunc", [e] ->
    SR.UnboxedFloat64,
    compile_exp_as env ae SR.UnboxedFloat64 e ^^
    G.i (Unary (Wasm_exts.Values.F64 F64Op.Trunc))

  | OtherPrim "fnearest", [e] ->
    SR.UnboxedFloat64,
    compile_exp_as env ae SR.UnboxedFloat64 e ^^
    G.i (Unary (Wasm_exts.Values.F64 F64Op.Nearest))

  | OtherPrim "fmin", [e; f] ->
    SR.UnboxedFloat64,
    compile_exp_as env ae SR.UnboxedFloat64 e ^^
    compile_exp_as env ae SR.UnboxedFloat64 f ^^
    G.i (Binary (Wasm_exts.Values.F64 F64Op.Min))

  | OtherPrim "fmax", [e; f] ->
    SR.UnboxedFloat64,
    compile_exp_as env ae SR.UnboxedFloat64 e ^^
    compile_exp_as env ae SR.UnboxedFloat64 f ^^
    G.i (Binary (Wasm_exts.Values.F64 F64Op.Max))

  | OtherPrim "fcopysign", [e; f] ->
    SR.UnboxedFloat64,
    compile_exp_as env ae SR.UnboxedFloat64 e ^^
    compile_exp_as env ae SR.UnboxedFloat64 f ^^
    G.i (Binary (Wasm_exts.Values.F64 F64Op.CopySign))

  | OtherPrim "Float->Text", [e] ->
    SR.Vanilla,
    compile_exp_as env ae SR.UnboxedFloat64 e ^^
    compile_unboxed_const (TaggedSmallWord.vanilla_lit Type.Nat8 6) ^^
    compile_unboxed_const (TaggedSmallWord.vanilla_lit Type.Nat8 0) ^^
    E.call_import env "rts" "float_fmt"

  | OtherPrim "fmtFloat->Text", [f; prec; mode] ->
    SR.Vanilla,
    compile_exp_as env ae SR.UnboxedFloat64 f ^^
    compile_exp_vanilla env ae prec ^^
    compile_exp_vanilla env ae mode ^^
    E.call_import env "rts" "float_fmt"

  | OtherPrim "fsin", [e] ->
    SR.UnboxedFloat64,
    compile_exp_as env ae SR.UnboxedFloat64 e ^^
    E.call_import env "rts" "sin" (* musl *)

  | OtherPrim "fcos", [e] ->
    SR.UnboxedFloat64,
    compile_exp_as env ae SR.UnboxedFloat64 e ^^
    E.call_import env "rts" "cos" (* musl *)

  | OtherPrim "ftan", [e] ->
    SR.UnboxedFloat64,
    compile_exp_as env ae SR.UnboxedFloat64 e ^^
    E.call_import env "rts" "tan" (* musl *)

  | OtherPrim "fasin", [e] ->
    SR.UnboxedFloat64,
    compile_exp_as env ae SR.UnboxedFloat64 e ^^
    E.call_import env "rts" "asin" (* musl *)

  | OtherPrim "facos", [e] ->
    SR.UnboxedFloat64,
    compile_exp_as env ae SR.UnboxedFloat64 e ^^
    E.call_import env "rts" "acos" (* musl *)

  | OtherPrim "fatan", [e] ->
    SR.UnboxedFloat64,
    compile_exp_as env ae SR.UnboxedFloat64 e ^^
    E.call_import env "rts" "atan" (* musl *)

  | OtherPrim "fatan2", [y; x] ->
    SR.UnboxedFloat64,
    compile_exp_as env ae SR.UnboxedFloat64 y ^^
    compile_exp_as env ae SR.UnboxedFloat64 x ^^
    E.call_import env "rts" "atan2" (* musl *)

  | OtherPrim "fexp", [e] ->
    SR.UnboxedFloat64,
    compile_exp_as env ae SR.UnboxedFloat64 e ^^
    E.call_import env "rts" "exp" (* musl *)

  | OtherPrim "flog", [e] ->
    SR.UnboxedFloat64,
    compile_exp_as env ae SR.UnboxedFloat64 e ^^
    E.call_import env "rts" "log" (* musl *)

  (* Other prims, nullary *)

  | SystemTimePrim, [] ->
    SR.UnboxedWord64 Type.Nat64,
    IC.get_system_time env

  | OtherPrim "call_perform_status", [] ->
    SR.UnboxedWord64 Type.Nat32,
    IC.get_call_perform_status env ^^
    TaggedSmallWord.msb_adjust Type.Nat32

  | OtherPrim "call_perform_message", [] ->
    SR.Vanilla,
    IC.get_call_perform_message env

  | OtherPrim "rts_version", [] ->
    SR.Vanilla,
    E.call_import env "rts" "version"

  | OtherPrim "rts_heap_size", [] ->
    SR.Vanilla,
    Heap.get_heap_size env ^^ Prim.prim_word64toNat env

  | OtherPrim "rts_memory_size", [] ->
    SR.Vanilla,
    Heap.get_memory_size ^^ BigNum.from_word64 env

  | OtherPrim "rts_total_allocation", [] ->
    SR.Vanilla,
    Heap.get_total_allocation env ^^ BigNum.from_word64 env

  | OtherPrim "rts_reclaimed", [] ->
    SR.Vanilla,
    Heap.get_reclaimed env ^^ BigNum.from_word64 env

  | OtherPrim "rts_max_live_size", [] ->
    SR.Vanilla,
    Heap.get_max_live_size env ^^ BigNum.from_word64 env

  | OtherPrim "rts_max_stack_size", [] ->
    SR.Vanilla,
    Stack.get_max_stack_size env ^^ Prim.prim_word64toNat env

  | OtherPrim "rts_callback_table_count", [] ->
    SR.Vanilla,
    ContinuationTable.count env ^^ Prim.prim_word64toNat env

  | OtherPrim "rts_callback_table_size", [] ->
    SR.Vanilla,
    ContinuationTable.size env ^^ Prim.prim_word64toNat env

  | OtherPrim "rts_mutator_instructions", [] ->
    SR.Vanilla,
    GC.get_mutator_instructions env ^^ BigNum.from_word64 env

  | OtherPrim "rts_collector_instructions", [] ->
    SR.Vanilla,
    GC.get_collector_instructions env ^^ BigNum.from_word64 env

  | OtherPrim "rts_upgrade_instructions", [] ->
    SR.Vanilla,
    UpgradeStatistics.get_upgrade_instructions env ^^ BigNum.from_word64 env

  | OtherPrim "rts_stable_memory_size", [] ->
    SR.Vanilla,
    StableMem.stable64_size env ^^ BigNum.from_word64 env

  | OtherPrim "rts_logical_stable_memory_size", [] ->
    SR.Vanilla,
    StableMem.get_mem_size env ^^ BigNum.from_word64 env

  (* Regions *)

  | OtherPrim "regionNew", [] ->
    SR.Vanilla,
    Region.new_ env

  | OtherPrim "regionId", [e0] ->
     SR.Vanilla,
     compile_exp_as env ae SR.Vanilla e0 ^^
     Region.id env ^^
     BigNum.from_word64 env

  | OtherPrim ("regionGrow"), [e0; e1] ->
    SR.UnboxedWord64 Type.Nat64,
    compile_exp_as env ae SR.Vanilla e0 ^^
    compile_exp_as env ae (SR.UnboxedWord64 Type.Nat64) e1 ^^
    Region.grow env

  | OtherPrim "regionSize", [e0] ->
    SR.UnboxedWord64 Type.Nat64,
    compile_exp_as env ae SR.Vanilla e0 ^^
    Region.size env

  | OtherPrim ("regionLoadBlob"), [e0; e1; e2] ->
    SR.Vanilla,
    compile_exp_as env ae SR.Vanilla e0 ^^
    compile_exp_as env ae (SR.UnboxedWord64 Type.Nat64) e1 ^^
    compile_exp_as env ae SR.Vanilla e2 ^^
<<<<<<< HEAD
    Blob.lit env "Blob size out of bounds" ^^
    BigNum.to_word64_with env ^^
=======
    BigNum.to_word32_with env (Blob.lit env "Blob size out of bounds") ^^
>>>>>>> bdf39b04
    Region.load_blob env

  | OtherPrim ("regionStoreBlob"), [e0; e1; e2] ->
    SR.unit,
    compile_exp_as env ae SR.Vanilla e0 ^^
    compile_exp_as env ae (SR.UnboxedWord64 Type.Nat64) e1 ^^
    compile_exp_as env ae SR.Vanilla e2 ^^
    Region.store_blob env

  | OtherPrim (("regionLoadNat8" | "regionLoadInt8" as p)), [e0; e1] ->
    let ty = Type.(if p = "regionLoadNat8" then Nat8 else Int8) in
    SR.UnboxedWord64 ty,
    compile_exp_as env ae SR.Vanilla e0 ^^
    compile_exp_as env ae (SR.UnboxedWord64 Type.Nat64) e1 ^^
    Region.load_word8 env ^^
    G.i (Convert (Wasm_exts.Values.I64 I64Op.(if ty = Type.Nat8 then ExtendUI32 else ExtendSI32))) ^^
    TaggedSmallWord.msb_adjust ty

  | OtherPrim (("regionStoreNat8" | "regionStoreInt8") as p), [e0; e1; e2] ->
    let ty = Type.(if p = "regionStoreNat8" then Nat8 else Int8) in
    SR.unit,
    compile_exp_as env ae SR.Vanilla e0 ^^
    compile_exp_as env ae (SR.UnboxedWord64 Type.Nat64) e1 ^^
    compile_exp_as env ae (SR.UnboxedWord64 ty) e2 ^^
    TaggedSmallWord.lsb_adjust ty ^^
    G.i (Convert (Wasm_exts.Values.I32 I32Op.WrapI64)) ^^
    Region.store_word8 env

  | OtherPrim (("regionLoadNat16" | "regionLoadInt16") as p), [e0; e1] ->
    let ty = Type.(if p = "regionLoadNat16" then Nat16 else Int16) in
    SR.UnboxedWord64 ty,
    compile_exp_as env ae SR.Vanilla e0 ^^
    compile_exp_as env ae (SR.UnboxedWord64 Type.Nat64) e1 ^^
    Region.load_word16 env ^^
    G.i (Convert (Wasm_exts.Values.I64 I64Op.(if ty = Type.Nat16 then ExtendUI32 else ExtendSI32))) ^^
    TaggedSmallWord.msb_adjust ty

  | OtherPrim (("regionStoreNat16" | "regionStoreInt16") as p), [e0; e1; e2] ->
    let ty = Type.(if p = "regionStoreNat16" then Nat16 else Int16) in
    SR.unit,
    compile_exp_as env ae SR.Vanilla e0 ^^
    compile_exp_as env ae (SR.UnboxedWord64 Type.Nat64) e1 ^^
    compile_exp_as env ae (SR.UnboxedWord64 ty) e2 ^^
    TaggedSmallWord.lsb_adjust ty ^^
    G.i (Convert (Wasm_exts.Values.I32 I32Op.WrapI64)) ^^
    Region.store_word16 env

  | OtherPrim (("regionLoadNat32" | "regionLoadInt32") as p), [e0; e1] ->
    let ty = Type.(if p = "regionLoadNat32" then Nat32 else Int32) in
    SR.UnboxedWord64 ty,
    compile_exp_as env ae SR.Vanilla e0 ^^
    compile_exp_as env ae (SR.UnboxedWord64 Type.Nat64) e1 ^^
    Region.load_word32 env ^^
    G.i (Convert (Wasm_exts.Values.I64 I64Op.(if ty = Type.Nat32 then ExtendUI32 else ExtendSI32))) ^^
    TaggedSmallWord.msb_adjust ty

  | OtherPrim (("regionStoreNat32" | "regionStoreInt32") as p), [e0; e1; e2] ->
    let ty = Type.(if p = "regionStoreNat32" then Nat32 else Int32) in
    SR.unit,
    compile_exp_as env ae SR.Vanilla e0 ^^
    compile_exp_as env ae (SR.UnboxedWord64 Type.Nat64) e1 ^^
    compile_exp_as env ae (SR.UnboxedWord64 ty) e2 ^^
    TaggedSmallWord.lsb_adjust ty ^^
    G.i (Convert (Wasm_exts.Values.I32 I32Op.WrapI64)) ^^
    Region.store_word32 env

  | OtherPrim (("regionLoadNat64" | "regionLoadInt64") as p), [e0; e1] ->
    let ty = Type.(if p = "regionLoadNat64" then Nat64 else Int64) in
    SR.UnboxedWord64 ty,
    compile_exp_as env ae SR.Vanilla e0 ^^
    compile_exp_as env ae (SR.UnboxedWord64 Type.Nat64) e1 ^^
    Region.load_word64 env

  | OtherPrim (("regionStoreNat64" | "regionStoreInt64") as p), [e0; e1; e2] ->
    let ty = Type.(if p = "regionStoreNat64" then Nat64 else Int64) in
    SR.unit,
    compile_exp_as env ae SR.Vanilla e0 ^^
    compile_exp_as env ae (SR.UnboxedWord64 Type.Nat64) e1 ^^
    compile_exp_as env ae (SR.UnboxedWord64 ty) e2 ^^
    Region.store_word64 env

  | OtherPrim ("regionLoadFloat"), [e0; e1] ->
    SR.UnboxedFloat64,
    compile_exp_as env ae SR.Vanilla e0 ^^
    compile_exp_as env ae (SR.UnboxedWord64 Type.Nat64) e1 ^^
    Region.load_float64 env

  | OtherPrim ("regionStoreFloat"), [e0; e1; e2] ->
    SR.unit,
    compile_exp_as env ae SR.Vanilla e0 ^^
    compile_exp_as env ae (SR.UnboxedWord64 Type.Nat64) e1 ^^
    compile_exp_as env ae SR.UnboxedFloat64 e2 ^^
    Region.store_float64 env

  (* Other prims, unary *)

  | OtherPrim "global_timer_set", [e] ->
    SR.UnboxedWord64 Type.Nat64,
    compile_exp_as env ae (SR.UnboxedWord64 Type.Nat64) e ^^
    IC.system_call env "global_timer_set"

  | OtherPrim "is_controller", [e] ->
    SR.Vanilla,
    let set_principal, get_principal = new_local env "principal" in
    compile_exp_vanilla env ae e ^^
    set_principal ^^ get_principal ^^
    Blob.payload_ptr_unskewed env ^^
    get_principal ^^
    Blob.len env ^^
    IC.is_controller env

  | OtherPrim "canister_version", [] ->
    SR.UnboxedWord64 Type.Nat64,
    IC.canister_version env

  | OtherPrim "crc32Hash", [e] ->
    SR.UnboxedWord64 Type.Nat32,
    compile_exp_vanilla env ae e ^^
    E.call_import env "rts" "compute_crc32" ^^
    G.i (Convert (Wasm_exts.Values.I64 I64Op.ExtendUI32)) ^^
    TaggedSmallWord.msb_adjust Type.Nat32

  | OtherPrim "idlHash", [e] ->
    SR.Vanilla,
    E.trap_with env "idlHash only implemented in interpreter"


  | OtherPrim "popcnt8", [e] ->
    SR.UnboxedWord64 Type.Nat8,
    compile_exp_as env ae (SR.UnboxedWord64 Type.Nat8) e ^^
    G.i (Unary (Wasm_exts.Values.I64 I64Op.Popcnt)) ^^
    TaggedSmallWord.msb_adjust Type.Nat8
  | OtherPrim "popcnt16", [e] ->
    SR.UnboxedWord64 Type.Nat16,
    compile_exp_as env ae (SR.UnboxedWord64 Type.Nat16) e ^^
    G.i (Unary (Wasm_exts.Values.I64 I64Op.Popcnt)) ^^
    TaggedSmallWord.msb_adjust Type.Nat16
  | OtherPrim "popcntInt8", [e] ->
    SR.UnboxedWord64 Type.Int8,
    compile_exp_as env ae (SR.UnboxedWord64 Type.Int8) e ^^
    G.i (Unary (Wasm_exts.Values.I64 I64Op.Popcnt)) ^^
    TaggedSmallWord.msb_adjust Type.Int8
  | OtherPrim "popcntInt16", [e] ->
    SR.UnboxedWord64 Type.Int16,
    compile_exp_as env ae (SR.UnboxedWord64 Type.Int16) e ^^
    G.i (Unary (Wasm_exts.Values.I64 I64Op.Popcnt)) ^^
    TaggedSmallWord.msb_adjust Type.Int16
  | OtherPrim "popcnt32", [e] ->
     SR.UnboxedWord64 Type.Nat32,
     compile_exp_as env ae (SR.UnboxedWord64 Type.Nat32) e ^^
     G.i (Unary (Wasm_exts.Values.I64 I64Op.Popcnt)) ^^
     TaggedSmallWord.msb_adjust Type.Nat32
  | OtherPrim "popcntInt32", [e] ->
     SR.UnboxedWord64 Type.Int32,
     compile_exp_as env ae (SR.UnboxedWord64 Type.Int32) e ^^
     G.i (Unary (Wasm_exts.Values.I64 I64Op.Popcnt))^^
     TaggedSmallWord.msb_adjust Type.Int32
  | OtherPrim "popcnt64", [e] ->
     SR.UnboxedWord64 Type.Nat64,
     compile_exp_as env ae (SR.UnboxedWord64 Type.Nat64) e ^^
     G.i (Unary (Wasm_exts.Values.I64 I64Op.Popcnt))
  | OtherPrim "popcntInt64", [e] ->
     SR.UnboxedWord64 Type.Int64,
     compile_exp_as env ae (SR.UnboxedWord64 Type.Int64) e ^^
     G.i (Unary (Wasm_exts.Values.I64 I64Op.Popcnt))
  | OtherPrim "clz8", [e] ->
     SR.UnboxedWord64 Type.Nat8,
     compile_exp_as env ae (SR.UnboxedWord64 Type.Nat8) e ^^
     TaggedSmallWord.clz_kernel Type.Nat8
  | OtherPrim "clz16", [e] ->
     SR.UnboxedWord64 Type.Nat16,
     compile_exp_as env ae (SR.UnboxedWord64 Type.Nat16) e ^^
     TaggedSmallWord.clz_kernel Type.Nat16
  | OtherPrim "clzInt8", [e] ->
     SR.UnboxedWord64 Type.Int8,
     compile_exp_as env ae (SR.UnboxedWord64 Type.Int8) e ^^
     TaggedSmallWord.clz_kernel Type.Int8
  | OtherPrim "clzInt16", [e] ->
     SR.UnboxedWord64 Type.Int16,
     compile_exp_as env ae (SR.UnboxedWord64 Type.Int16) e ^^
     TaggedSmallWord.clz_kernel Type.Int16
  | OtherPrim "clz32", [e] ->
     SR.UnboxedWord64 Type.Nat32,
     compile_exp_as env ae (SR.UnboxedWord64 Type.Nat32) e ^^ 
     TaggedSmallWord.clz_kernel Type.Nat32
  | OtherPrim "clzInt32", [e] ->
     SR.UnboxedWord64 Type.Int32,
     compile_exp_as env ae (SR.UnboxedWord64 Type.Int32) e ^^ 
     TaggedSmallWord.clz_kernel Type.Int32
  | OtherPrim "clz64", [e] ->
     SR.UnboxedWord64 Type.Nat64,
     compile_exp_as env ae (SR.UnboxedWord64 Type.Nat64) e ^^ 
     G.i (Unary (Wasm_exts.Values.I64 I64Op.Clz))
  | OtherPrim "clzInt64", [e] ->
     SR.UnboxedWord64 Type.Int64,
     compile_exp_as env ae (SR.UnboxedWord64 Type.Int64) e ^^ 
     G.i (Unary (Wasm_exts.Values.I64 I64Op.Clz))
  | OtherPrim "ctz8", [e] ->
     SR.UnboxedWord64 Type.Nat8,
     compile_exp_as env ae (SR.UnboxedWord64 Type.Nat8) e ^^
     TaggedSmallWord.ctz_kernel Type.Nat8
  | OtherPrim "ctz16", [e] ->
     SR.UnboxedWord64 Type.Nat16,
     compile_exp_as env ae (SR.UnboxedWord64 Type.Nat16) e ^^
     TaggedSmallWord.ctz_kernel Type.Nat16
  | OtherPrim "ctzInt8", [e] ->
     SR.UnboxedWord64 Type.Int8,
     compile_exp_as env ae (SR.UnboxedWord64 Type.Int8) e ^^
     TaggedSmallWord.ctz_kernel Type.Int8
  | OtherPrim "ctzInt16", [e] ->
     SR.UnboxedWord64 Type.Int16,
     compile_exp_as env ae (SR.UnboxedWord64 Type.Int16) e ^^
     TaggedSmallWord.ctz_kernel Type.Int16
  | OtherPrim "ctz32", [e] ->
    SR.UnboxedWord64 Type.Nat32,
    compile_exp_as env ae (SR.UnboxedWord64 Type.Nat32) e ^^ 
    TaggedSmallWord.ctz_kernel Type.Nat32
  | OtherPrim "ctzInt32", [e] ->
    SR.UnboxedWord64 Type.Int32,
    compile_exp_as env ae (SR.UnboxedWord64 Type.Int32) e ^^ 
    TaggedSmallWord.ctz_kernel Type.Int32
  | OtherPrim "ctz64", [e] ->
    SR.UnboxedWord64 Type.Nat64,
    compile_exp_as env ae (SR.UnboxedWord64 Type.Nat64) e ^^ 
    G.i (Unary (Wasm_exts.Values.I64 I64Op.Ctz))
  | OtherPrim "ctzInt64", [e] ->
    SR.UnboxedWord64 Type.Int64,
    compile_exp_as env ae (SR.UnboxedWord64 Type.Int64) e ^^ 
    G.i (Unary (Wasm_exts.Values.I64 I64Op.Ctz))

  | OtherPrim "conv_Char_Text", [e] ->
    SR.Vanilla,
    compile_exp_vanilla env ae e ^^
    Text.prim_showChar env

  | OtherPrim "char_to_upper", [e] ->
    compile_char_to_char_rts env ae e "char_to_upper"

  | OtherPrim "char_to_lower", [e] ->
    compile_char_to_char_rts env ae e "char_to_lower"

  | OtherPrim "char_is_whitespace", [e] ->
    compile_char_to_bool_rts env ae e "char_is_whitespace"

  | OtherPrim "char_is_lowercase", [e] ->
    compile_char_to_bool_rts env ae e "char_is_lowercase"

  | OtherPrim "char_is_uppercase", [e] ->
    compile_char_to_bool_rts env ae e "char_is_uppercase"

  | OtherPrim "char_is_alphabetic", [e] ->
    compile_char_to_bool_rts env ae e "char_is_alphabetic"

  | OtherPrim "print", [e] ->
    SR.unit,
    compile_exp_vanilla env ae e ^^
    IC.print_text env

  | OtherPrim "text_lowercase", [e] ->
    SR.Vanilla,
    compile_exp_vanilla env ae e ^^
    Text.lowercase env

  | OtherPrim "text_uppercase", [e] ->
    SR.Vanilla,
    compile_exp_vanilla env ae e ^^
    Text.uppercase env

  | OtherPrim "performanceCounter", [e] ->
    (SR.UnboxedWord64 Type.Nat64),
    compile_exp_as env ae (SR.UnboxedWord64 Type.Nat32) e ^^
    IC.performance_counter env

  | OtherPrim "trap", [e] ->
    SR.Unreachable,
    compile_exp_vanilla env ae e ^^
    IC.trap_text env

  | OtherPrim ("blobToArray" | "blobToArrayMut"), e ->
    const_sr SR.Vanilla (Arr.ofBlob env)
  | OtherPrim ("arrayToBlob" | "arrayMutToBlob"), e ->
    const_sr SR.Vanilla (Arr.toBlob env)

  | OtherPrim (("stableMemoryLoadNat32" | "stableMemoryLoadInt32") as p), [e] ->
    let ty = Type.(if p = "stableMemoryLoadNat32" then Nat32 else Int32) in
    SR.UnboxedWord64 ty,
    compile_exp_as env ae (SR.UnboxedWord64 Type.Nat64) e ^^
    StableMemoryInterface.load_word32 env ^^
    G.i (Convert (Wasm_exts.Values.I64 I64Op.(if ty = Type.Nat32 then ExtendUI32 else ExtendSI32))) ^^
    TaggedSmallWord.msb_adjust ty

  | OtherPrim (("stableMemoryStoreNat32" | "stableMemoryStoreInt32") as p), [e1; e2] ->
    let ty = Type.(if p = "stableMemoryStoreNat32" then Nat32 else Int32) in
    SR.unit,
    compile_exp_as env ae (SR.UnboxedWord64 Type.Nat64) e1 ^^
    compile_exp_as env ae (SR.UnboxedWord64 ty) e2 ^^
    TaggedSmallWord.lsb_adjust ty ^^
    G.i (Convert (Wasm_exts.Values.I32 I32Op.WrapI64)) ^^
    StableMemoryInterface.store_word32 env

  | OtherPrim (("stableMemoryLoadNat8" | "stableMemoryLoadInt8") as p), [e] ->
    let ty = Type.(if p = "stableMemoryLoadNat8" then Nat8 else Int8) in
    SR.UnboxedWord64 ty,
    compile_exp_as env ae (SR.UnboxedWord64 Type.Nat64) e ^^
    StableMemoryInterface.load_word8 env ^^
    G.i (Convert (Wasm_exts.Values.I64 I64Op.(if ty = Type.Nat8 then ExtendUI32 else ExtendSI32))) ^^
    TaggedSmallWord.msb_adjust ty

  (* Other prims, binary *)

  | OtherPrim (("stableMemoryStoreNat8" | "stableMemoryStoreInt8") as p), [e1; e2] ->
    let ty = Type.(if p = "stableMemoryStoreNat8" then Nat8 else Int8) in
    SR.unit,
    compile_exp_as env ae (SR.UnboxedWord64 Type.Nat64) e1 ^^
    compile_exp_as env ae (SR.UnboxedWord64 ty) e2 ^^
    TaggedSmallWord.lsb_adjust ty ^^
    G.i (Convert (Wasm_exts.Values.I32 I32Op.WrapI64)) ^^
    StableMemoryInterface.store_word8 env

  | OtherPrim (("stableMemoryLoadNat16" | "stableMemoryLoadInt16") as p), [e] ->
    let ty = Type.(if p = "stableMemoryLoadNat16" then Nat16 else Int16) in
    SR.UnboxedWord64 ty,
    compile_exp_as env ae (SR.UnboxedWord64 Type.Nat64) e ^^
    StableMemoryInterface.load_word16 env ^^
    G.i (Convert (Wasm_exts.Values.I64 I64Op.(if ty = Type.Nat16 then ExtendUI32 else ExtendSI32))) ^^
    TaggedSmallWord.msb_adjust ty

  | OtherPrim (("stableMemoryStoreNat16" | "stableMemoryStoreInt16") as p), [e1; e2] ->
    let ty = Type.(if p = "stableMemoryStoreNat16" then Nat16 else Int16) in
    SR.unit,
    compile_exp_as env ae (SR.UnboxedWord64 Type.Nat64) e1 ^^
    compile_exp_as env ae (SR.UnboxedWord64 ty) e2 ^^
    TaggedSmallWord.lsb_adjust ty ^^
    G.i (Convert (Wasm_exts.Values.I32 I32Op.WrapI64)) ^^
    StableMemoryInterface.store_word16 env

  | OtherPrim (("stableMemoryLoadNat64" | "stableMemoryLoadInt64") as p), [e] ->
    let ty = Type.(if p = "stableMemoryLoadNat64" then Nat64 else Int64) in
    SR.UnboxedWord64 ty,
    compile_exp_as env ae (SR.UnboxedWord64 Type.Nat64) e ^^
    StableMemoryInterface.load_word64 env

  | OtherPrim (("stableMemoryStoreNat64" | "stableMemoryStoreInt64") as p), [e1; e2] ->
    let ty = Type.(if p = "stableMemoryStoreNat64" then Nat64 else Int64) in
    SR.unit,
    compile_exp_as env ae (SR.UnboxedWord64 Type.Nat64) e1 ^^
    compile_exp_as env ae (SR.UnboxedWord64 ty) e2 ^^
    StableMemoryInterface.store_word64 env

  | OtherPrim "stableMemoryLoadFloat", [e] ->
    SR.UnboxedFloat64,
    compile_exp_as env ae (SR.UnboxedWord64 Type.Nat64) e ^^
    StableMemoryInterface.load_float64 env

  | OtherPrim "stableMemoryStoreFloat", [e1; e2] ->
    SR.unit,
    compile_exp_as env ae (SR.UnboxedWord64 Type.Nat64) e1 ^^
    compile_exp_as env ae SR.UnboxedFloat64 e2 ^^
    StableMemoryInterface.store_float64 env

  | OtherPrim "stableMemoryLoadBlob", [e1; e2] ->
    SR.Vanilla,
    compile_exp_as env ae (SR.UnboxedWord64 Type.Nat64) e1 ^^
    compile_exp_as env ae SR.Vanilla e2 ^^
<<<<<<< HEAD
    Blob.lit env "Blob size out of bounds" ^^
    BigNum.to_word64_with env ^^
=======
    BigNum.to_word32_with env (Blob.lit env "Blob size out of bounds") ^^
>>>>>>> bdf39b04
    StableMemoryInterface.load_blob env

  | OtherPrim "stableMemoryStoreBlob", [e1; e2] ->
    SR.unit,
    compile_exp_as env ae (SR.UnboxedWord64 Type.Nat64) e1 ^^
    compile_exp_as env ae SR.Vanilla e2 ^^
    StableMemoryInterface.store_blob env

  | OtherPrim "stableMemorySize", [] ->
    SR.UnboxedWord64 Type.Nat64,
    StableMemoryInterface.size env

  | OtherPrim "stableMemoryGrow", [e] ->
    SR.UnboxedWord64 Type.Nat64,
    compile_exp_as env ae (SR.UnboxedWord64 Type.Nat64) e ^^
    StableMemoryInterface.grow env

  | OtherPrim "stableVarQuery", [] ->
    SR.UnboxedTuple 2,
    IC.get_self_reference env ^^
    Blob.lit env Type.(motoko_stable_var_info_fld.lab)

  (* Other prims, binary*)
  | OtherPrim "Array.init", [_;_] ->
    const_sr SR.Vanilla (Arr.init env)
  | OtherPrim "Array.tabulate", [_;_] ->
    const_sr SR.Vanilla (Arr.tabulate env)
  | OtherPrim "btst8", [_;_] ->
    (* TODO: btstN returns Bool, not a small value *)
    const_sr (SR.UnboxedWord64 Type.Nat8) (TaggedSmallWord.btst_kernel env Type.Nat8)
  | OtherPrim "btst16", [_;_] ->
    const_sr (SR.UnboxedWord64 Type.Nat16) (TaggedSmallWord.btst_kernel env Type.Nat16)
  | OtherPrim "btstInt8", [_;_] ->
    const_sr (SR.UnboxedWord64 Type.Int8) (TaggedSmallWord.btst_kernel env Type.Int8)
  | OtherPrim "btstInt16", [_;_] ->
    const_sr (SR.UnboxedWord64 Type.Int16) (TaggedSmallWord.btst_kernel env Type.Int16)
  | OtherPrim "btst32", [_;_] ->
     const_sr (SR.UnboxedWord64 Type.Nat32) (TaggedSmallWord.btst_kernel env Type.Nat32)
  | OtherPrim "btstInt32", [_;_] ->
     const_sr (SR.UnboxedWord64 Type.Int32) (TaggedSmallWord.btst_kernel env Type.Int32) (* ! *)
  | OtherPrim "btst64", [_;_] ->
    const_sr (SR.UnboxedWord64 Type.Nat64) (Word64.btst_kernel env)
  | OtherPrim "btstInt64", [_;_] ->
    const_sr (SR.UnboxedWord64 Type.Int64) (Word64.btst_kernel env)

  (* Coercions for abstract types *)
  | CastPrim (_,_), [e] ->
    compile_exp env ae e

  | DecodeUtf8, [_] ->
    const_sr SR.Vanilla (Text.of_blob env)
  | EncodeUtf8, [_] ->
    const_sr SR.Vanilla (Text.to_blob env)

  (* textual to bytes *)
  | BlobOfIcUrl, [_] ->
    const_sr SR.Vanilla (E.call_import env "rts" "blob_of_principal")
  (* The other direction *)
  | IcUrlOfBlob, [_] ->
    const_sr SR.Vanilla (E.call_import env "rts" "principal_of_blob")

  (* Actor ids are blobs in the RTS *)
  | ActorOfIdBlob _, [e] ->
    SR.Vanilla,
    let (set_blob, get_blob) = new_local env "blob" in
    compile_exp_vanilla env ae e ^^
    set_blob ^^
    get_blob ^^
    Blob.len env ^^
    compile_unboxed_const 29L ^^
    compile_comparison I64Op.LeU ^^
    E.else_trap_with env "blob too long for actor principal" ^^
    get_blob

  | SelfRef _, [] ->
    SR.Vanilla, IC.get_self_reference env

  | ICArgDataPrim, [] ->
    SR.Vanilla, IC.arg_data env

  | ICReplyPrim ts, [e] ->
    SR.unit, begin match E.mode env with
    | Flags.ICMode | Flags.RefMode ->
      compile_exp_vanilla env ae e ^^
      (* TODO: We can try to avoid the boxing and pass the arguments to
        serialize individually *)
      Serialization.serialize env ts ^^
      IC.reply_with_data env
    | _ ->
      E.trap_with env (Printf.sprintf "cannot reply when running locally")
    end

  | ICRejectPrim, [e] ->
    SR.unit, IC.reject env (compile_exp_vanilla env ae e)

  | ICCallerPrim, [] ->
    SR.Vanilla, IC.caller env

  | ICCallPrim, [f;e;k;r] ->
    SR.unit, begin
    (* TBR: Can we do better than using the notes? *)
    let _, _, _, ts1, _ = Type.as_func f.note.Note.typ in
    let _, _, _, ts2, _ = Type.as_func k.note.Note.typ in
    let (set_meth_pair, get_meth_pair) = new_local env "meth_pair" in
    let (set_arg, get_arg) = new_local env "arg" in
    let (set_k, get_k) = new_local env "k" in
    let (set_r, get_r) = new_local env "r" in
    let add_cycles = Internals.add_cycles env ae in
    compile_exp_vanilla env ae f ^^ set_meth_pair ^^
    compile_exp_vanilla env ae e ^^ set_arg ^^
    compile_exp_vanilla env ae k ^^ set_k ^^
    compile_exp_vanilla env ae r ^^ set_r ^^
    FuncDec.ic_call env ts1 ts2 get_meth_pair get_arg get_k get_r add_cycles
    end
  | ICCallRawPrim, [p;m;a;k;r] ->
    SR.unit, begin
    let (set_meth_pair, get_meth_pair) = new_local env "meth_pair" in
    let (set_arg, get_arg) = new_local env "arg" in
    let (set_k, get_k) = new_local env "k" in
    let (set_r, get_r) = new_local env "r" in
    let add_cycles = Internals.add_cycles env ae in
    compile_exp_vanilla env ae p ^^
    compile_exp_vanilla env ae m ^^ Text.to_blob env ^^
    Tagged.load_forwarding_pointer env ^^
    Tuple.from_stack env 2 ^^ set_meth_pair ^^
    compile_exp_vanilla env ae a ^^ set_arg ^^
    compile_exp_vanilla env ae k ^^ set_k ^^
    compile_exp_vanilla env ae r ^^ set_r ^^
    FuncDec.ic_call_raw env get_meth_pair get_arg get_k get_r add_cycles
    end

  | ICMethodNamePrim, [] ->
    SR.Vanilla, IC.method_name env

  | ICStableRead ty, [] ->
    SR.Vanilla,
    Persistence.load env ty
  | ICStableWrite ty, [e] ->
    SR.unit,
    compile_exp_vanilla env ae e ^^
    Persistence.save env ty

  (* Cycles *)
  | SystemCyclesBalancePrim, [] ->
    SR.Vanilla, Cycles.balance env
  | SystemCyclesAddPrim, [e1] ->
    SR.unit, compile_exp_vanilla env ae e1 ^^ Cycles.add env
  | SystemCyclesAcceptPrim, [e1] ->
    SR.Vanilla, compile_exp_vanilla env ae e1 ^^ Cycles.accept env
  | SystemCyclesAvailablePrim, [] ->
    SR.Vanilla, Cycles.available env
  | SystemCyclesRefundedPrim, [] ->
    SR.Vanilla, Cycles.refunded env

  | SetCertifiedData, [e1] ->
    SR.unit, compile_exp_vanilla env ae e1 ^^ IC.set_certified_data env
  | GetCertificate, [] ->
    SR.Vanilla,
    IC.get_certificate env

  (* Unknown prim *)
  | _ -> SR.Unreachable, todo_trap env "compile_prim_invocation" (Arrange_ir.prim p)
  end

(* Compile, infer and return stack representation *)
and compile_exp (env : E.t) ae exp =
  compile_exp_with_hint env ae None exp

(* Compile to given stack representation *)
and compile_exp_as env ae sr_out e =
  let sr_in, code = compile_exp_with_hint env ae (Some sr_out) e in
  code ^^ StackRep.adjust env sr_in sr_out

and single_case e (cs : Ir.case list) =
  match cs, e.note.Note.typ with
  | [{it={pat={it=TagP (l, _);_}; _}; _}], Type.(Variant [{lab; _}]) -> l = lab
  | _ -> false

and known_tag_pat p = TagP ("", p)

and simplify_cases e (cs : Ir.case list) =
  match cs, e.note.Note.typ with
  (* for a 2-cased variant type, the second comparison can be omitted when the first pattern
     (with irrefutable subpattern) didn't match, and the pattern types line up *)
  | [{it={pat={it=TagP (l1, ip); _}; _}; _} as c1; {it={pat={it=TagP (l2, pat'); _} as pat2; exp}; _} as c2], Type.(Variant [{lab=el1; _}; {lab=el2; _}])
       when Ir_utils.is_irrefutable ip
            && (l1 = el1 || l1 = el2)
            && (l2 = el1 || l2 = el2) ->
     [c1; {c2 with it = {exp; pat = {pat2 with it = known_tag_pat pat'}}}]
  | _ -> cs

(* Compile, infer and return stack representation, taking the hint into account *)
and compile_exp_with_hint (env : E.t) ae sr_hint exp =
  (fun (sr,code) -> (sr, G.with_region exp.at code)) @@
  if exp.note.Note.const
  then let (c, fill) = compile_const_exp env ae exp in fill env ae; (SR.Const c, G.nop)
  else match exp.it with
  | PrimE (p, es) when List.exists (fun e -> Type.is_non e.note.Note.typ) es ->
    (* Handle dead code separately, so that we can rely on useful type
       annotations below *)
    SR.Unreachable,
    G.concat_map (compile_exp_ignore env ae) es ^^
    G.i Unreachable

  | PrimE (p, es) ->
    compile_prim_invocation (env : E.t) ae p es exp.at
  | VarE var ->
    Var.get_val env ae var
  | AssignE (e1,e2) ->
    SR.unit,
    let (prepare_code, sr, store_code) = compile_lexp env ae e1 in
    prepare_code ^^
    compile_exp_as env ae sr e2 ^^
    store_code
  | LitE l ->
    compile_lit l
  | IfE (scrut, e1, e2) ->
    let code_scrut = compile_exp_as_test env ae scrut in
    let sr1, code1 = compile_exp_with_hint env ae sr_hint e1 in
    let sr2, code2 = compile_exp_with_hint env ae sr_hint e2 in
    (* Use the expected stackrep, if given, else infer from the branches *)
    let sr = match sr_hint with
      | Some sr -> sr
      | None -> StackRep.join sr1 sr2
    in
    sr,
    code_scrut ^^
    FakeMultiVal.if_ env
      (StackRep.to_block_type env sr)
      (code1 ^^ StackRep.adjust env sr1 sr)
      (code2 ^^ StackRep.adjust env sr2 sr)
  | BlockE (decs, exp) ->
    let captured = Freevars.captured_vars (Freevars.exp exp) in
    let ae', codeW1 = compile_decs env ae decs captured in
    let (sr, code2) = compile_exp_with_hint env ae' sr_hint exp in
    (sr, codeW1 code2)
  | LabelE (name, _ty, e) ->
    (* The value here can come from many places -- the expression,
       or any of the nested returns. Hard to tell which is the best
       stack representation here.
       So let’s go with Vanilla. *)
    SR.Vanilla,
    E.block_ env (StackRep.to_block_type env SR.Vanilla) (
      G.with_current_depth (fun depth ->
        let ae1 = VarEnv.add_label ae name depth in
        compile_exp_vanilla env ae1 e
      )
    )
  | LoopE e ->
    SR.Unreachable,
    let ae' = VarEnv.{ ae with lvl = NotTopLvl } in
    G.loop0 (compile_exp_unit env ae' e ^^ G.i (Br (nr 0l))
    )
    ^^
   G.i Unreachable

  | SwitchE (e, cs) when single_case e cs ->
    let code1 = compile_exp_vanilla env ae e in
    let [@warning "-8"] [{it={pat={it=TagP (_, pat');_} as pat; exp}; _}] = cs in
    let ae1, pat_code = compile_pat_local env ae {pat with it = known_tag_pat pat'} in
    let sr, rhs_code = compile_exp_with_hint env ae1 sr_hint exp in

    (* Use the expected stackrep, if given, else infer from the branches *)
    let final_sr = match sr_hint with
      | Some sr -> sr
      | None -> sr
    in

    final_sr,
    (* Run rest in block to exit from *)
    FakeMultiVal.block_ env (StackRep.to_block_type env final_sr) (fun branch_code ->
       orsPatternFailure env (List.map (fun (sr, c) ->
          c ^^^ CannotFail (StackRep.adjust env sr final_sr ^^ branch_code)
       ) [sr, CannotFail code1 ^^^ pat_code ^^^ CannotFail rhs_code]) ^^
       G.i Unreachable (* We should always exit using the branch_code *)
    )

  | SwitchE (e, cs) ->
    let code1 = compile_exp_vanilla env ae e in
    let (set_i, get_i) = new_local env "switch_in" in

    (* compile subexpressions and collect the provided stack reps *)
    let codes = List.map (fun {it={pat; exp=e}; _} ->
      let (ae1, pat_code) = compile_pat_local env ae pat in
      let (sr, rhs_code) = compile_exp_with_hint env ae1 sr_hint e in
      (sr, CannotFail get_i ^^^ pat_code ^^^ CannotFail rhs_code)
      ) (simplify_cases e cs) in

    (* Use the expected stackrep, if given, else infer from the branches *)
    let final_sr = match sr_hint with
      | Some sr -> sr
      | None -> StackRep.joins (List.map fst codes)
    in

    final_sr,
    (* Run scrut *)
    code1 ^^ set_i ^^
    (* Run rest in block to exit from *)
    FakeMultiVal.block_ env (StackRep.to_block_type env final_sr) (fun branch_code ->
       orsPatternFailure env (List.map (fun (sr, c) ->
          c ^^^ CannotFail (StackRep.adjust env sr final_sr ^^ branch_code)
       ) codes) ^^
       G.i Unreachable (* We should always exit using the branch_code *)
    )
  (* Async-wait lowering support features *)
  | DeclareE (name, typ, e) ->
    let ae1, i = VarEnv.add_local_with_heap_ind env ae name typ in
    let sr, code = compile_exp env ae1 e in
    sr,
    MutBox.alloc env ^^ G.i (LocalSet (nr i)) ^^
    code
  | DefineE (name, _, e) ->
    SR.unit,
    let pre_code, sr, code = Var.set_val env ae name in
    pre_code ^^
    compile_exp_as env ae sr e ^^
    code
  | FuncE (x, sort, control, typ_binds, args, res_tys, e) ->
    let captured = Freevars.captured exp in
    let return_tys = match control with
      | Type.Returns -> res_tys
      | Type.Replies -> []
      | Type.Promises -> assert false in
    let return_arity = List.length return_tys in
    let mk_body env1 ae1 = compile_exp_as env1 ae1 (StackRep.of_arity return_arity) e in
    FuncDec.lit env ae x sort control captured args mk_body return_tys exp.at
  | SelfCallE (ts, exp_f, exp_k, exp_r) ->
    SR.unit,
    let (set_future, get_future) = new_local env "future" in
    let (set_k, get_k) = new_local env "k" in
    let (set_r, get_r) = new_local env "r" in
    let mk_body env1 ae1 = compile_exp_as env1 ae1 SR.unit exp_f in
    let captured = Freevars.captured exp_f in
    let add_cycles = Internals.add_cycles env ae in
    FuncDec.async_body env ae ts captured mk_body exp.at ^^
    Tagged.load_forwarding_pointer env ^^
    set_future ^^

    compile_exp_vanilla env ae exp_k ^^ set_k ^^
    compile_exp_vanilla env ae exp_r ^^ set_r ^^

    FuncDec.ic_self_call env ts
      IC.(get_self_reference env ^^
          actor_public_field env async_method_name)
      get_future
      get_k
      get_r
      add_cycles
  | ActorE (ds, fs, _, _) ->
    fatal "Local actors not supported by backend"
  | NewObjE (Type.(Object | Module | Memory) as _sort, fs, _) ->
    (*
    We can enable this warning once we treat everything as static that
    mo_frontend/static.ml accepts, including _all_ literals.
    if sort = Type.Module then Printf.eprintf "%s" "Warning: Non-static module\n";
    *)
    SR.Vanilla,
    let fs' = fs |> List.map
      (fun (f : Ir.field) -> (f.it.name, fun () ->
        if Type.is_mut f.note
        then Var.get_aliased_box env ae f.it.var
        else Var.get_val_vanilla env ae f.it.var)) in
    Object.lit_raw env fs'
  | _ -> SR.unit, todo_trap env "compile_exp" (Arrange_ir.exp exp)

and compile_exp_ignore env ae e =
  let sr, code = compile_exp env ae e in
  code ^^ StackRep.drop env sr

and compile_exp_as_opt env ae sr_out_o e =
  let sr_in, code = compile_exp_with_hint env ae sr_out_o e in
  G.with_region e.at (
    code ^^
    match sr_out_o with
    | None -> StackRep.drop env sr_in
    | Some sr_out -> StackRep.adjust env sr_in sr_out
  )

and compile_exp_vanilla (env : E.t) ae exp =
  compile_exp_as env ae SR.Vanilla exp

and compile_exp_unit (env : E.t) ae exp =
  compile_exp_as env ae SR.unit exp

(* compiles to something that works with IfE or Eqz
   (SR.UnboxedWord64 or SR.Vanilla are _both_ ok)
*)
and compile_exp_as_test env ae e =
  let sr, code = compile_exp env ae e in
  code ^^
  (if sr != SR.bool then StackRep.adjust env sr SR.Vanilla else G.nop)

(* Compile a prim of type Char -> Char to a RTS call. *)
and compile_char_to_char_rts env ae exp rts_fn =
  SR.UnboxedWord64 Type.Char,
  compile_exp_as env ae (SR.UnboxedWord64 Type.Char) exp ^^
  TaggedSmallWord.lsb_adjust_codepoint env ^^
  G.i (Convert (Wasm_exts.Values.I32 I32Op.WrapI64)) ^^
  E.call_import env "rts" rts_fn ^^
  G.i (Convert (Wasm_exts.Values.I64 I64Op.ExtendUI32)) ^^
  TaggedSmallWord.msb_adjust_codepoint


(* Compile a prim of type Char -> Bool to a RTS call. The RTS function should
   have type int32_t -> int32_t where the return value is 0 for 'false' and 1
   for 'true'. *)
and compile_char_to_bool_rts (env : E.t) (ae : VarEnv.t) exp rts_fn =
  SR.bool,
  compile_exp_as env ae (SR.UnboxedWord64 Type.Char) exp ^^
  TaggedSmallWord.lsb_adjust_codepoint env ^^
  G.i (Convert (Wasm_exts.Values.I32 I32Op.WrapI64)) ^^
  (* The RTS function returns Motoko True/False values (which are represented as
     1 and 0, respectively) so we don't need any marshalling *)
  E.call_import env "rts" rts_fn ^^
  Bool.from_rts_int32

(*
The compilation of declarations (and patterns!) needs to handle mutual recursion.
This requires conceptually three passes:
 1. First we need to collect all names bound in a block,
    and find locations for then (which extends the environment).
    The environment is extended monotonically: The type-checker ensures that
    a Block does not bind the same name twice.
    We would not need to pass in the environment, just out ... but because
    it is bundled in the E.t type, threading it through is also easy.

 2. We need to allocate memory for them, and store the pointer in the
    WebAssembly local, so that they can be captured by closures.

 3. We go through the declarations, generate the actual code and fill the
    allocated memory.
    This includes creating the actual closure references.

We could do this in separate functions, but I chose to do it in one
 * it means all code related to one constructor is in one place and
 * when generating the actual code, we still “know” the id of the local that
   has the memory location, and don’t have to look it up in the environment.

The first phase works with the `pre_env` passed to `compile_dec`,
while the third phase is a function that expects the final environment. This
enabled mutual recursion.
*)


and compile_lit_pat env l =
  match l with
  | NullLit ->
    Opt.is_null env
  | BoolLit true ->
    G.nop
  | BoolLit false ->
    compile_test I64Op.Eqz
  | (NatLit _ | IntLit _) ->
    compile_lit_as env SR.Vanilla l ^^
    BigNum.compile_eq env
  | Nat8Lit _ ->
    compile_lit_as env SR.Vanilla l ^^
    compile_eq env Type.(Prim Nat8)
  | Nat16Lit _ ->
    compile_lit_as env SR.Vanilla l ^^
    compile_eq env Type.(Prim Nat16)
  | Nat32Lit _ ->
    compile_lit_as env SR.Vanilla l ^^
    compile_eq env Type.(Prim Nat32)
  | Nat64Lit _ ->
    BoxedWord64.unbox env Type.Nat64 ^^
    compile_lit_as env (SR.UnboxedWord64 Type.Nat64) l ^^
    compile_eq env Type.(Prim Nat64)
  | Int8Lit _ ->
    compile_lit_as env SR.Vanilla l ^^
    compile_eq env Type.(Prim Int8)
  | Int16Lit _ ->
    compile_lit_as env SR.Vanilla l ^^
    compile_eq env Type.(Prim Int16)
  | Int32Lit _ ->
    compile_lit_as env SR.Vanilla l ^^
    compile_eq env Type.(Prim Int32)
  | Int64Lit _ ->
    BoxedWord64.unbox env Type.Int64 ^^
    compile_lit_as env (SR.UnboxedWord64 Type.Int64) l ^^
    compile_eq env Type.(Prim Int64)
  | CharLit _ ->
    compile_lit_as env SR.Vanilla l ^^
    compile_eq env Type.(Prim Char)
  | TextLit t
  | BlobLit t ->
    compile_lit_as env SR.Vanilla l ^^
    Text.compare env Operator.EqOp
  | FloatLit _ ->
    todo_trap env "compile_lit_pat" (Arrange_ir.lit l)

and fill_pat env ae pat : patternCode =
  PatCode.with_region pat.at @@
  match pat.it with
  | _ when Ir_utils.is_irrefutable_nonbinding pat -> CannotFail (G.i Drop)
  | WildP -> assert false (* matched above *)
  | OptP p when Ir_utils.is_irrefutable_nonbinding p ->
      CanFail (fun fail_code ->
        Opt.is_some env ^^
        E.if0 G.nop fail_code)
  | OptP p ->
      let (set_x, get_x) = new_local env "opt_scrut" in
      CanFail (fun fail_code ->
        set_x ^^
        get_x ^^
        Opt.is_some env ^^
        E.if0
          ( get_x ^^
            Opt.project env ^^
            with_fail fail_code (fill_pat env ae p)
          )
          fail_code
      )
  | TagP ("", p) -> (* these only come from known_tag_pat *)
    if Ir_utils.is_irrefutable_nonbinding p
    then CannotFail (G.i Drop)
    else CannotFail (Variant.project env) ^^^ fill_pat env ae p
  | TagP (l, p) when Ir_utils.is_irrefutable_nonbinding p ->
      CanFail (fun fail_code ->
        Variant.test_is env l ^^
        E.if0 G.nop fail_code)
  | TagP (l, p) ->
      let (set_x, get_x) = new_local env "tag_scrut" in
      CanFail (fun fail_code ->
        set_x ^^
        get_x ^^
        Variant.test_is env l ^^
        E.if0
          ( get_x ^^
            Variant.project env ^^
            with_fail fail_code (fill_pat env ae p)
          )
          fail_code
      )
  | LitP l ->
      CanFail (fun fail_code ->
        compile_lit_pat env l ^^
        E.if0 G.nop fail_code)
  | VarP name ->
      CannotFail (Var.set_val_vanilla_from_stack env ae name)
  | TupP ps ->
      let (set_i, get_i) = new_local env "tup_scrut" in
      let rec go i = function
        | [] -> CannotFail G.nop
        | p::ps ->
          let code1 = fill_pat env ae p in
          let code2 = go (Int64.add i 1L) ps in
          CannotFail (get_i ^^ Tuple.load_n env i) ^^^ code1 ^^^ code2 in
      CannotFail set_i ^^^ go 0L ps
  | ObjP pfs ->
      let project = compile_load_field env pat.note in
      let (set_i, get_i) = new_local env "obj_scrut" in
      let rec go = function
        | [] -> CannotFail G.nop
        | {it={name; pat}; _}::pfs' ->
          let code1 = fill_pat env ae pat in
          let code2 = go pfs' in
          CannotFail (get_i ^^ project name) ^^^ code1 ^^^ code2 in
      CannotFail set_i ^^^ go pfs
  | AltP (p1, p2) ->
      let code1 = fill_pat env ae p1 in
      let code2 = fill_pat env ae p2 in
      let (set_i, get_i) = new_local env "alt_scrut" in
      CannotFail set_i ^^^
      orElse (CannotFail get_i ^^^ code1)
             (CannotFail get_i ^^^ code2)

and alloc_pat_local env ae pat =
  let d = Freevars.pat pat in
  AllocHow.M.fold (fun v typ ae ->
    let (ae1, _i) = VarEnv.add_direct_local env ae v SR.Vanilla typ
    in ae1
  ) d ae

and alloc_pat env ae how pat : VarEnv.t * G.t  =
  (fun (ae, code) -> (ae, G.with_region pat.at code)) @@
  let d = Freevars.pat pat in
  AllocHow.M.fold (fun v typ (ae, code0) ->
    let ae1, code1 = AllocHow.add_local env ae how v typ
    in (ae1, code0 ^^ code1)
  ) d (ae, G.nop)

and compile_pat_local env ae pat : VarEnv.t * patternCode =
  (* It returns:
     - the extended environment
     - the patternCode to do the pattern matching.
       This expects the  undestructed value is on top of the stack,
       consumes it, and fills the heap.
       If the pattern matches, execution continues (with nothing on the stack).
       If the pattern does not match, it fails (in the sense of PatCode.CanFail)
  *)
  let ae1 = alloc_pat_local env ae pat in
  let fill_code = fill_pat env ae1 pat in
  (ae1, fill_code)

(* Used for let patterns:
   If the pattern can consume its scrutinee in a better form than vanilla (e.g.
   unboxed tuple, unboxed 32/64), lets do that.
*)
and compile_unboxed_pat env ae how pat
  : VarEnv.t * G.t * G.t * SR.t option * G.t =
  (* It returns:
     - the extended environment
     - the code to allocate memory
     - the code to prepare the stack (e.g. push destination addresses)
       before the scrutinee is pushed
     - the desired stack rep. None means: Do not even push the scrutinee.
     - the code to do the pattern matching.
       This expects the undestructed value is on top of the stack,
       consumes it, and fills the heap
       If the pattern does not match, it traps with pattern failure
  *)
  let (ae1, alloc_code) = alloc_pat env ae how pat in
  let pre_code, sr, fill_code = match pat.it with
    (* Nothing to match: Do not even put something on the stack *)
    | WildP -> G.nop, None, G.nop
    (* Tuple patterns *)
    | TupP ps when List.length ps <> 1 ->
      G.nop,
      Some (SR.UnboxedTuple (List.length ps)),
      (* We have to fill the pattern in reverse order, to take things off the
         stack. This is only ok as long as patterns have no side effects.
      *)
      G.concat_mapi (fun i p -> orPatternFailure env (fill_pat env ae1 p)) (List.rev ps)
    (* Variable patterns *)
    | VarP name ->
      let pre_code, sr, code = Var.set_val env ae1 name in
      pre_code, Some sr, code
    (* The general case: Create a single value, match that. *)
    | _ ->
      G.nop,
      Some SR.Vanilla,
      orPatternFailure env (fill_pat env ae1 pat) in
  let pre_code = G.with_region pat.at pre_code in
  let fill_code = G.with_region pat.at fill_code in
  (ae1, alloc_code, pre_code, sr, fill_code)

and compile_dec env pre_ae how v2en dec : VarEnv.t * G.t * (VarEnv.t -> scope_wrap) =
  (fun (pre_ae, alloc_code, mk_code, wrap) ->
       G.(pre_ae, with_region dec.at alloc_code, fun ae body_code ->
          with_region dec.at (mk_code ae) ^^ wrap body_code)) @@

  match dec.it with
  (* A special case for public methods *)
  (* This relies on the fact that in the top-level mutually recursive group, no shadowing happens. *)
  | LetD ({it = VarP v; _}, e) when E.NameEnv.mem v v2en ->
    let (const, fill) = compile_const_exp env pre_ae e in
    let fi = match const with
      | Const.Message fi -> fi
      | _ -> assert false in
    let pre_ae1 = VarEnv.add_local_public_method pre_ae v (fi, (E.NameEnv.find v v2en)) e.note.Note.typ in
    G.( pre_ae1, nop, (fun ae -> fill env ae; nop), unmodified)

  (* A special case for constant expressions *)
  | LetD (p, e) when e.note.Note.const ->
    (* constant expression matching with patterns is fully decidable *)
    if const_exp_matches_pat env pre_ae p e then (* not refuted *)
      let extend, fill = compile_const_dec env pre_ae dec in
      G.(extend pre_ae, nop, (fun ae -> fill env ae; nop), unmodified)
    else (* refuted *)
      (pre_ae, G.nop, (fun _ -> PatCode.patternFailTrap env), unmodified)

  | LetD (p, e) ->
    let (pre_ae1, alloc_code, pre_code, sr, fill_code) = compile_unboxed_pat env pre_ae how p in
    ( pre_ae1, alloc_code,
      (fun ae -> pre_code ^^ compile_exp_as_opt env ae sr e ^^ fill_code),
      unmodified
    )

  | VarD (name, content_typ, e) ->
    assert AllocHow.(match M.find_opt name how with
                     | Some (LocalMut _ | StoreHeap | StoreStatic) -> true
                     | _ -> false);
    let var_typ = Type.Mut content_typ in
    let pre_ae1, alloc_code = AllocHow.add_local env pre_ae how name var_typ in
    ( pre_ae1,
      alloc_code,
      (fun ae -> let pre_code, sr, code = Var.set_val env ae name in
                 pre_code ^^ compile_exp_as env ae sr e ^^ code),
      unmodified
    )

  | RefD (name, typ, { it = DotLE (e, n); _ }) ->
    let pre_ae1, alloc_code = AllocHow.add_local_for_alias env pre_ae how name typ in

    ( pre_ae1,
      alloc_code,
      (fun ae ->
        compile_exp_vanilla env ae e ^^
        Object.load_idx_raw env n ^^
        Var.capture_aliased_box env ae name),
      unmodified
    )
  | RefD _ -> assert false

and compile_decs_public env pre_ae decs v2en captured_in_body : VarEnv.t * scope_wrap =
  let how = AllocHow.decs pre_ae decs captured_in_body in
  let rec go pre_ae = function
    | []        -> (pre_ae, G.nop, fun _ -> unmodified)
    | [dec]     -> compile_dec env pre_ae how v2en dec
    | dec::decs ->
        let (pre_ae1, alloc_code1, mk_codeW1) = compile_dec env pre_ae how v2en dec in
        let (pre_ae2, alloc_code2, mk_codeW2) = go              pre_ae1 decs in
        ( pre_ae2,
          alloc_code1 ^^ alloc_code2,
          fun ae -> let codeW1 = mk_codeW1 ae in
                    let codeW2 = mk_codeW2 ae in
                    fun body_code -> codeW1 (codeW2 body_code)
        ) in
  let (ae1, alloc_code, mk_codeW) = go pre_ae decs in
  (ae1, fun body_code -> alloc_code ^^ mk_codeW ae1 body_code)

and compile_decs env ae decs captured_in_body : VarEnv.t * scope_wrap =
  compile_decs_public env ae decs E.NameEnv.empty captured_in_body

(* This compiles expressions determined to be const as per the analysis in
   ir_passes/const.ml. See there for more details.
*)
and compile_const_exp env pre_ae exp : Const.v * (E.t -> VarEnv.t -> unit) =
  match exp.it with
  | FuncE (name, sort, control, typ_binds, args, res_tys, e) ->
    let fun_rhs =

      (* a few prims cannot be safely inlined *)
      let inlineable_prim = function
      | RetPrim -> false
      | BreakPrim _ -> false
      | ThrowPrim -> fatal "internal error: left-over ThrowPrim"
      | _ -> true in

      match sort, control, typ_binds, e.it with
      (* Special cases for prim-wrapping functions *)

      | Type.Local, Type.Returns, [], PrimE (prim, prim_args) when
          inlineable_prim prim &&
          List.length args = List.length prim_args &&
          List.for_all2 (fun p a -> a.it = VarE p.it) args prim_args ->
        Const.PrimWrapper prim
      | _, _, _, _ -> Const.Complicated
    in
    let return_tys = match control with
      | Type.Returns -> res_tys
      | Type.Replies -> []
      | Type.Promises -> assert false in
    let mk_body env ae =
      List.iter (fun v ->
        if not (VarEnv.NameEnv.mem v ae.VarEnv.vars)
        then fatal "internal error: const \"%s\": captures \"%s\", not found in static environment\n" name v
      ) (Freevars.M.keys (Freevars.exp e));
      compile_exp_as env ae (StackRep.of_arity (List.length return_tys)) e in
    FuncDec.closed env sort control name args mk_body fun_rhs return_tys exp.at
  | BlockE (decs, e) ->
    let (extend, fill1) = compile_const_decs env pre_ae decs in
    let ae' = extend pre_ae in
    let (c, fill2) = compile_const_exp env ae' e in
    (c, fun env ae ->
      let ae' = extend ae in
      fill1 env ae';
      fill2 env ae')
  | VarE v ->
    let c =
      match VarEnv.lookup_var pre_ae v with
      | Some (VarEnv.Const c) -> c
      | _ -> fatal "compile_const_exp/VarE: \"%s\" not found" v
    in
    (c, fun _ _ -> ())
  | NewObjE (Type.(Object | Module | Memory), fs, _) ->
    let static_fs = List.map (fun f ->
          let st =
            match VarEnv.lookup_var pre_ae f.it.var with
            | Some (VarEnv.Const c) -> c
            | _ -> fatal "compile_const_exp/ObjE: \"%s\" not found" f.it.var
          in f.it.name, st) fs
    in
    (Const.Obj static_fs), fun _ _ -> ()
  | PrimE (DotPrim name, [e]) ->
    let (object_ct, fill) = compile_const_exp env pre_ae e in
    let fs = match object_ct with
      | Const.Obj fs -> fs
      | _ -> fatal "compile_const_exp/DotE: not a static object" in
    let member_ct = List.assoc name fs in
    (member_ct, fill)
  | PrimE (ProjPrim i, [e]) ->
    let (object_ct, fill) = compile_const_exp env pre_ae e in
    let cs = match object_ct with
      | Const.Array cs -> cs
      | _ -> fatal "compile_const_exp/ProjE: not a static tuple" in
    (List.nth cs i, fill)
  | LitE l -> Const.(Lit (const_lit_of_lit l)), (fun _ _ -> ())
  | PrimE (TupPrim, []) -> Const.Unit, (fun _ _ -> ())
  | PrimE (ArrayPrim (Const, _), es)
  | PrimE (TupPrim, es) ->
    let (cs, fills) = List.split (List.map (compile_const_exp env pre_ae) es) in
    (Const.Array cs),
    (fun env ae -> List.iter (fun fill -> fill env ae) fills)
  | PrimE (TagPrim i, [e]) ->
    let (arg_ct, fill) = compile_const_exp env pre_ae e in
    (Const.Tag (i, arg_ct)),
    fill
  | PrimE (OptPrim, [e]) ->
    let (arg_ct, fill) = compile_const_exp env pre_ae e in
    (Const.Opt arg_ct),
    fill

  | _ -> assert false

and compile_const_decs env pre_ae decs : (VarEnv.t -> VarEnv.t) * (E.t -> VarEnv.t -> unit) =
  let rec go pre_ae = function
    | []          -> (fun ae -> ae), (fun _ _ -> ())
    | [dec]       -> compile_const_dec env pre_ae dec
    | (dec::decs) ->
        let (extend1, fill1) = compile_const_dec env pre_ae dec in
        let pre_ae1 = extend1 pre_ae in
        let (extend2, fill2) = go                    pre_ae1 decs in
        (fun ae -> extend2 (extend1 ae)),
        (fun env ae -> fill1 env ae; fill2 env ae) in
  go pre_ae decs

and const_exp_matches_pat env ae pat exp : bool =
  assert exp.note.Note.const;
  let c, _ = compile_const_exp env ae exp in
  match destruct_const_pat VarEnv.empty_ae pat c with Some _ -> true | _ -> false

and destruct_const_pat ae pat const : VarEnv.t option = match pat.it with
  | WildP -> Some ae
  | VarP v -> Some (VarEnv.add_local_const ae v const pat.note)
  | ObjP pfs ->
    let fs = match const with Const.Obj fs -> fs | _ -> assert false in
    List.fold_left (fun ae (pf : pat_field) ->
      match ae, List.find_opt (fun (n, _) -> pf.it.name = n) fs with
      | None, _ -> None
      | Some ae, Some (_, c) -> destruct_const_pat ae pf.it.pat c
      | _, None -> assert false
    ) (Some ae) pfs
  | AltP (p1, p2) ->
    let l = destruct_const_pat ae p1 const in
    if l = None then destruct_const_pat ae p2 const
    else l
  | TupP ps ->
    let cs = match const with Const.Array cs -> cs | Const.Unit -> [] | _ -> assert false in
    let go ae p c = match ae with
      | Some ae -> destruct_const_pat ae p c
      | _ -> None in
    List.fold_left2 go (Some ae) ps cs
  | LitP lp ->
    begin match const with
    | Const.Lit lc when Const.lit_eq (const_lit_of_lit lp) lc -> Some ae
    | _ -> None
    end
  | OptP p ->
    begin match const with
      | Const.Opt c -> destruct_const_pat ae p c
      | Const.(Lit Null) -> None
      | _ -> assert false
    end
  | TagP (i, p) ->
     match const with
     | Const.Tag (ic, c) when i = ic -> destruct_const_pat ae p c
     | Const.Tag _ -> None
     | _ -> assert false

and compile_const_dec env pre_ae dec : (VarEnv.t -> VarEnv.t) * (E.t -> VarEnv.t -> unit) =
  (* This returns a _function_ to extend the VarEnv, instead of doing it, because
  it needs to be extended twice: Once during the pass that gets the outer, static values
  (no forward references), and then to implement the `fill`, which compiles the bodies
  of functions (may contain forward references.) *)
  match dec.it with
  (* This should only contain constants (cf. is_const_exp) *)
  | LetD (p, e) ->
    let (const, fill) = compile_const_exp env pre_ae e in
    (fun ae -> match destruct_const_pat ae p const with Some ae -> ae | _ -> assert false),
    (fun env ae -> fill env ae)
  | VarD _ | RefD _ -> fatal "compile_const_dec: Unexpected VarD/RefD"

and compile_init_func mod_env ((cu, flavor) : Ir.prog) =
  assert (not flavor.has_typ_field);
  assert (not flavor.has_poly_eq);
  assert (not flavor.has_show);
  assert (not flavor.has_await);
  assert (not flavor.has_async_typ);
  match cu with
  | LibU _ -> fatal "compile_start_func: Cannot compile library"
  | ProgU ds ->
    Func.define_built_in mod_env "init" [] [] (fun env ->
      let _ae, codeW = compile_decs env VarEnv.empty_ae ds Freevars.S.empty in
      codeW G.nop
    )
  | ActorU (as_opt, ds, fs, up, _t) ->
    main_actor as_opt mod_env ds fs up

and export_actor_field env  ae (f : Ir.field) =
  (* A public actor field is guaranteed to be compiled as a PublicMethod *)
  let fi =
    match VarEnv.lookup_var ae f.it.var with
    | Some (VarEnv.PublicMethod (fi, _)) -> fi
    | _ -> assert false in

  E.add_export env (nr {
    name = Lib.Utf8.decode (match E.mode env with
      | Flags.ICMode | Flags.RefMode ->
        Mo_types.Type.(
        match normalize f.note with
        |  Func(Shared sort,_,_,_,_) ->
           (match sort with
            | Write -> "canister_update " ^ f.it.name
            | Query -> "canister_query " ^ f.it.name
            | Composite -> "canister_composite_query " ^ f.it.name
           )
        | _ -> assert false)
      | _ -> assert false);
    edesc = nr (FuncExport (nr fi))
  })

(* Main actor *)
and main_actor as_opt mod_env ds fs up =
  Func.define_built_in mod_env "init" [] [] (fun env ->
    let ae0 = VarEnv.empty_ae in

    let captured = Freevars.captured_vars (Freevars.actor ds fs up) in
    (* Add any params to the environment *)
    (* Captured ones need to go into static memory, the rest into locals *)
    let args = match as_opt with None -> [] | Some as_ -> as_ in
    let arg_list = List.map (fun a -> (a.it, a.note)) args in
    let arg_names = List.map (fun a -> a.it) args in
    let arg_tys = List.map (fun a -> a.note) args in
    let as_local n = not (Freevars.S.mem n captured) in
    let ae1 = VarEnv.add_arguments env ae0 as_local arg_list in

    (* Reverse the fs, to a map from variable to exported name *)
    let v2en = E.NameEnv.from_list (List.map (fun f -> (f.it.var, f.it.name)) fs) in

    (* Compile the declarations *)
    let ae2, decls_codeW = compile_decs_public env ae1 ds v2en
      Freevars.(captured_vars (system up))
    in

    (* Export the public functions *)
    List.iter (export_actor_field env ae2) fs;

    (* Export upgrade hooks *)
    Func.define_built_in env "pre_exp" [] [] (fun env ->
      compile_exp_as env ae2 SR.unit up.preupgrade);
    Func.define_built_in env "post_exp" [] [] (fun env ->
      compile_exp_as env ae2 SR.unit up.postupgrade);
    IC.export_upgrade_methods env;

    (* Export heartbeat (but only when required) *)
    begin match up.heartbeat.it with
     | Ir.PrimE (Ir.TupPrim, []) -> ()
     | _ ->
       Func.define_built_in env "heartbeat_exp" [] [] (fun env ->
         compile_exp_as env ae2 SR.unit up.heartbeat);
       IC.export_heartbeat env;
    end;

    (* Export timer (but only when required) *)
    begin match up.timer.it with
     | Ir.PrimE (Ir.TupPrim, []) -> ()
     | _ ->
       Func.define_built_in env "timer_exp" [] [] (fun env ->
         compile_exp_as env ae2 SR.unit up.timer);
       IC.export_timer env;
    end;

    (* Export inspect (but only when required) *)
    begin match up.inspect.it with
     | Ir.PrimE (Ir.TupPrim, []) -> ()
     | _ ->
       Func.define_built_in env "inspect_exp" [] [] (fun env ->
         compile_exp_as env ae2 SR.unit up.inspect);
       IC.export_inspect env;
    end;

    (* Export metadata *)
    env.E.stable_types := metadata "motoko:stable-types" up.meta.sig_;
    env.E.service := metadata "candid:service" up.meta.candid.service;
    env.E.args := metadata "candid:args" up.meta.candid.args;

    (* Deserialize any arguments *)
    begin match as_opt with
      | None
      | Some [] ->
        (* Liberally accept empty as well as unit argument *)
        assert (arg_tys = []);
        IC.system_call env "msg_arg_data_size" ^^
        Bool.from_rts_int32 ^^
        E.if0 (Serialization.deserialize env arg_tys) G.nop
      | Some (_ :: _) ->
        Serialization.deserialize env arg_tys ^^
        G.concat_map (Var.set_val_vanilla_from_stack env ae1) (List.rev arg_names)
    end ^^
    begin
      if up.timer.at <> no_region then
        (* initiate a timer pulse *)
        compile_unboxed_const 1L ^^
        IC.system_call env "global_timer_set" ^^
        G.i Drop
      else
        G.nop
    end ^^
    IC.init_globals env ^^
    (* Continue with decls *)
    decls_codeW G.nop
  )

and metadata name value =
  if List.mem name !Flags.omit_metadata_names then None
  else Some (
           List.mem name !Flags.public_metadata_names,
           value)

and conclude_module env set_serialization_globals start_fi_o =

  RTS_Exports.system_exports env;

  FuncDec.export_async_method env;
  FuncDec.export_gc_trigger_method env;

  (* See Note [Candid subtype checks] *)
  Serialization.create_global_type_descriptor env set_serialization_globals;

  (* declare before building GC *)

  (* add beginning-of-heap pointer, may be changed by linker *)
  (* needs to happen here now that we know the size of static memory *)
  let set_heap_base = E.add_global64_delayed env "__heap_base" Immutable in
  E.export_global env "__heap_base";

  Heap.register env;
  IC.register env;

  let dynamic_heap_start = Lifecycle.end_ () in
  set_heap_base dynamic_heap_start;

  (* Wrap the start function with the RTS initialization *)
  let rts_start_fi = E.add_fun env "rts_start" (Func.of_body env [] [] (fun env1 ->
    E.call_import env "rts" ("initialize_incremental_gc") ^^
    GCRoots.register_static_variables env ^^
    match start_fi_o with
    | Some fi ->
      G.i (Call fi)
    | None ->
      Lifecycle.set env Lifecycle.PreInit
  )) in

  IC.default_exports env;

  let func_imports = E.get_func_imports env in
  let ni = List.length func_imports in
  let ni' = Int32.of_int ni in

  let other_imports = E.get_other_imports env in

  let initial_memory_pages = Int64.(add (div dynamic_heap_start page_size) 1L) in
  let memories = E.get_memories env initial_memory_pages in

  let funcs = E.get_funcs env in

  let datas = List.map (fun (dinit) -> nr {
    dinit;
    dmode = (nr Wasm_exts.Ast.Passive);
    }) (E.get_data_segments env) in

  let elems = List.map (fun (fi, fp) -> nr {
    index = nr 0l;
    offset = nr (G.to_instr_list (compile_const_32 fp));
    init = [ nr fi ];
    }) (E.get_elems env) in

  let table_sz = E.get_end_of_table env in

  let module_ = {
      types = List.map nr (E.get_types env);
      funcs = List.map (fun (f,_,_) -> f) funcs;
      tables = [ nr { ttype = TableType ({min = table_sz; max = Some table_sz}, FuncRefType) } ];
      elems;
      start = Some (nr rts_start_fi);
      globals = E.get_globals env;
      memories;
      imports = func_imports @ other_imports;
      exports = E.get_exports env;
      datas
    } in

  let emodule =
    let open Wasm_exts.CustomModule in
    { module_;
      dylink = None;
      name = { empty_name_section with function_names =
                 List.mapi (fun i (f,n,_) -> Int32.(add ni' (of_int i), n)) funcs;
               locals_names =
                 List.mapi (fun i (f,_,ln) -> Int32.(add ni' (of_int i), ln)) funcs; };
      motoko = {
        labels = E.get_labs env;
        stable_types = !(env.E.stable_types);
        compiler = metadata "motoko:compiler" (Lib.Option.get Source_id.release Source_id.id);
      };
      enhanced_orthogonal_persistence = Some (false, "64-bit, layout version 1");
      candid = {
        args = !(env.E.args);
        service = !(env.E.service);
      };
      source_mapping_url = None;
      wasm_features = E.get_features env;
    } in

  match E.get_rts env with
  | None -> emodule
  | Some rts -> Linking.LinkModule.link emodule "rts" rts

let compile mode rts (prog : Ir.prog) : Wasm_exts.CustomModule.extended_module =
  assert !Flags.rtti; (* orthogonal persistence requires a fixed layout. *)
  let env = E.mk_global mode rts IC.trap_with in

  IC.register_globals env;
  Stack.register_globals env;
  GC.register_globals env;
  StableMem.register_globals env;
  Serialization.Registers.register_globals env;

  (* See Note [Candid subtype checks] *)
  let set_serialization_globals = Serialization.register_delayed_globals env in
  Serialization.reserve_global_type_descriptor env;
  
  IC.system_imports env;
  RTS.system_imports env;

  compile_init_func env prog;
  let start_fi_o = match E.mode env with
    | Flags.ICMode | Flags.RefMode ->
      IC.export_init env;
      None
    | Flags.WASIMode ->
      IC.export_wasi_start env;
      None
    | Flags.WasmMode ->
      Some (nr (E.built_in env "init"))
  in

  conclude_module env set_serialization_globals start_fi_o<|MERGE_RESOLUTION|>--- conflicted
+++ resolved
@@ -2871,11 +2871,7 @@
 sig
   (* word from SR.Vanilla, trapping, unsigned semantics *)
   val to_word64 : E.t -> G.t
-<<<<<<< HEAD
-  val to_word64_with : E.t -> G.t (* with error message on stack (ptr/len) *)
-=======
-  val to_word32_with : E.t -> G.t -> G.t (* with error message on stack (ptr/len) *)
->>>>>>> bdf39b04
+  val to_word64_with : E.t -> G.t -> G.t (* with error message on stack (ptr/len) *)
 
   (* word from SR.Vanilla, lossy, raw bits *)
   val truncate_to_word32 : E.t -> G.t
@@ -3513,40 +3509,18 @@
       (get_a ^^ BitTagged.untag __LINE__ env Type.Int)
       (get_a ^^ Num.to_word64 env)
 
-<<<<<<< HEAD
-  let to_word64_with env =
+  let to_word64_with env get_err_msg =
     let set_a, get_a = new_local env "a" in
-    let set_err_msg, get_err_msg = new_local env "err_msg" in
-    set_err_msg ^^ set_a ^^
-    get_a ^^
+    set_a ^^ get_a ^^
     BitTagged.if_tagged_scalar env [I64Type]
       (get_a ^^ BitTagged.untag __LINE__ env Type.Int)
-      (get_a ^^ get_err_msg ^^ Num.to_word64_with env)
-=======
-  let to_word32 env =
-    let set_a, get_a = new_local env "a" in
-    set_a ^^ get_a ^^
-    BitTagged.if_tagged_scalar env [I32Type]
-      (get_a ^^ BitTagged.untag_i32 __LINE__ env Type.Int) (*TBR*)
-      (get_a ^^ Num.to_word32 env)
-
-  let to_word32_with env get_err_msg =
-    let set_a, get_a = new_local env "a" in
-    set_a ^^ get_a ^^
-    BitTagged.if_tagged_scalar env [I32Type]
-      (get_a ^^ BitTagged.untag_i32 __LINE__ env Type.Int) (* TBR *)
-      (get_a ^^ Num.to_word32_with env get_err_msg)
->>>>>>> bdf39b04
+      (get_a ^^ Num.to_word64_with env get_err_msg)
 end
 
 module BigNumLibtommath : BigNumType = struct
 
   let to_word64 env = E.call_import env "rts" "bigint_to_word64_trap"
-<<<<<<< HEAD
-  let to_word64_with env = E.call_import env "rts" "bigint_to_word64_trap_with"
-=======
-  let to_word32_with env get_err_msg = get_err_msg ^^ E.call_import env "rts" "bigint_to_word32_trap_with"
->>>>>>> bdf39b04
+  let to_word64_with env get_err_msg = get_err_msg ^^ E.call_import env "rts" "bigint_to_word64_trap_with"
 
   let truncate_to_word32 env = E.call_import env "rts" "bigint_to_word32_wrap" ^^ G.i (Convert (Wasm_exts.Values.I64 I64Op.ExtendUI32))
   let truncate_to_word64 env = E.call_import env "rts" "bigint_to_word64_wrap"
@@ -4347,12 +4321,7 @@
     Func.share_code2 Func.Never env "Array.idx_bigint" (("array", I64Type), ("idx", I64Type)) [I64Type] (fun env get_array get_idx ->
       get_array ^^
       get_idx ^^
-<<<<<<< HEAD
-      Blob.lit env "Array index out of bounds" ^^
-      BigNum.to_word64_with env ^^
-=======
-      BigNum.to_word32_with env (Blob.lit env "Array index out of bounds") ^^
->>>>>>> bdf39b04
+      BigNum.to_word64_with env (Blob.lit env "Array index out of bounds") ^^
       idx env
   )
 
@@ -10975,12 +10944,7 @@
     compile_exp_as env ae SR.Vanilla e0 ^^
     compile_exp_as env ae (SR.UnboxedWord64 Type.Nat64) e1 ^^
     compile_exp_as env ae SR.Vanilla e2 ^^
-<<<<<<< HEAD
-    Blob.lit env "Blob size out of bounds" ^^
-    BigNum.to_word64_with env ^^
-=======
-    BigNum.to_word32_with env (Blob.lit env "Blob size out of bounds") ^^
->>>>>>> bdf39b04
+    BigNum.to_word64_with env (Blob.lit env "Blob size out of bounds") ^^
     Region.load_blob env
 
   | OtherPrim ("regionStoreBlob"), [e0; e1; e2] ->
@@ -11345,12 +11309,7 @@
     SR.Vanilla,
     compile_exp_as env ae (SR.UnboxedWord64 Type.Nat64) e1 ^^
     compile_exp_as env ae SR.Vanilla e2 ^^
-<<<<<<< HEAD
-    Blob.lit env "Blob size out of bounds" ^^
-    BigNum.to_word64_with env ^^
-=======
-    BigNum.to_word32_with env (Blob.lit env "Blob size out of bounds") ^^
->>>>>>> bdf39b04
+    BigNum.to_word64_with env (Blob.lit env "Blob size out of bounds") ^^
     StableMemoryInterface.load_blob env
 
   | OtherPrim "stableMemoryStoreBlob", [e1; e2] ->
