--- conflicted
+++ resolved
@@ -1919,59 +1919,29 @@
      (Reminder: objects and fields are word-aligned so will have the lowest two
      bits unset) *)
   let int_of_tag = function
-<<<<<<< HEAD
     | Object -> 1L
-    | ObjInd -> 3L
-    | Array I -> 5L
-    | Array M -> 7L
-    | Array T -> 9L
-    | Array S -> 11L
-    | Bits64 U -> 13L
-    | Bits64 S -> 15L
-    | Bits64 F -> 17L
-    | MutBox -> 19L
-    | Closure -> 21L
-    | Some -> 23L
-    | Variant -> 25L
-    | Blob B -> 27L
-    | Blob T -> 29L
-    | Blob P -> 31L
-    | Blob A -> 33L
-    | Indirection -> 35L
-    | BigInt -> 37L
-    | Concat -> 39L
-    | Region -> 41L
-    | OneWordFiller -> 43L
-    | FreeSpace -> 45L
-    | ArraySliceMinimum -> 46L
-=======
-    | Object -> 1l
-    | Array I -> 3l
-    | Array M -> 5l
-    | Array T -> 7l
-    | Array S -> 9l
-    | Bits64 U -> 11l
-    | Bits64 S -> 13l
-    | Bits64 F -> 15l
-    | MutBox -> 17l
-    | Closure -> 19l
-    | Some -> 21l
-    | Variant -> 23l
-    | Blob B -> 25l
-    | Blob T -> 27l
-    | Blob P -> 29l
-    | Blob A -> 31l
-    | Indirection -> 33l
-    | Bits32 U -> 35l
-    | Bits32 S -> 37l
-    | Bits32 F -> 39l
-    | BigInt -> 41l
-    | Concat -> 43l
-    | Region -> 45l
-    | OneWordFiller -> 47l
-    | FreeSpace -> 49l
-    | ArraySliceMinimum -> 50l
->>>>>>> 5ddd1662
+    | Array I -> 3L
+    | Array M -> 5L
+    | Array T -> 7L
+    | Array S -> 9L
+    | Bits64 U -> 11L
+    | Bits64 S -> 13L
+    | Bits64 F -> 15L
+    | MutBox -> 17L
+    | Closure -> 19L
+    | Some -> 21L
+    | Variant -> 23L
+    | Blob B -> 25L
+    | Blob T -> 27L
+    | Blob P -> 29L
+    | Blob A -> 31L
+    | Indirection -> 33L
+    | BigInt -> 35L
+    | Concat -> 37L
+    | Region -> 39L
+    | OneWordFiller -> 41L
+    | FreeSpace -> 43L
+    | ArraySliceMinimum -> 44L
     (* Next two tags won't be seen by the GC, so no need to set the lowest bit
        for `CoercionFailure` and `StableSeen` *)
     | CoercionFailure -> 0xffff_ffff_ffff_fffeL
@@ -6625,13 +6595,7 @@
         (* Sanity check *)
         get_tag ^^ compile_eq_const Tagged.(int_of_tag StableSeen) ^^
         get_tag ^^ compile_eq_const Tagged.(int_of_tag MutBox) ^^
-<<<<<<< HEAD
         G.i (Binary (Wasm_exts.Values.I64 I64Op.Or)) ^^
-        get_tag ^^ compile_eq_const Tagged.(int_of_tag ObjInd) ^^
-        G.i (Binary (Wasm_exts.Values.I64 I64Op.Or)) ^^
-=======
-        G.i (Binary (Wasm.Values.I32 I32Op.Or)) ^^
->>>>>>> 5ddd1662
         get_tag ^^ compile_eq_const Tagged.(int_of_tag (Array M)) ^^
         G.i (Binary (Wasm_exts.Values.I64 I64Op.Or)) ^^
         get_tag ^^ compile_eq_const Tagged.(int_of_tag Region) ^^
@@ -7685,11 +7649,7 @@
       | Mut t ->
         read_alias env (Mut t) (fun get_arg_typ on_alloc ->
           let (set_result, get_result) = new_local env "result" in
-<<<<<<< HEAD
-          Tagged.obj env Tagged.ObjInd [ compile_unboxed_const 0L ] ^^ set_result ^^
-=======
           MutBox.alloc env ^^ set_result ^^
->>>>>>> 5ddd1662
           on_alloc get_result ^^
           get_result ^^
           get_arg_typ ^^ go env t ^^
