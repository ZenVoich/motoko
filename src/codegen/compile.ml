--- conflicted
+++ resolved
@@ -5292,35 +5292,6 @@
              stable64_grow env)
             get_size)
 
-<<<<<<< HEAD
-=======
-  (* ensure stable memory includes [offset..offset+size), assumes size > 0 *)
-  let ensure env =
-      Func.share_code2 Func.Always env "__stablemem_ensure"
-        (("offset", I64Type), ("size", I64Type)) []
-        (fun env get_offset get_size ->
-          let (set_sum, get_sum) = new_local64 env "sum" in
-          get_offset ^^
-          get_size ^^
-          G.i (Binary (Wasm.Values.I64 I64Op.Add)) ^^
-          set_sum ^^
-          (* check for overflow *)
-          get_sum ^^
-          get_offset ^^
-          G.i (Compare (Wasm.Values.I64 I64Op.LtU)) ^^
-          E.then_trap_with env "Range overflow" ^^
-          (* ensure page *)
-          get_sum ^^
-          compile_const_64 (Int64.of_int page_size_bits) ^^
-          G.i (Binary (Wasm.Values.I64 I64Op.ShrU)) ^^
-          compile_add64_const 1L ^^
-          ensure_pages env ^^
-          (* Check result *)
-          compile_const_64 0L ^^
-          G.i (Compare (Wasm.Values.I64 I64Op.LtS)) ^^
-          E.then_trap_with env "Out of stable memory.")
-
->>>>>>> e8fa267f
   (* low-level grow, respecting --max-stable-pages *)
   let grow env =
       Func.share_code1 Func.Always env "__stablemem_grow"
@@ -5425,13 +5396,8 @@
           get_offset ^^
           get_blob ^^ Blob.payload_ptr_unskewed env ^^ G.i (Convert (Wasm.Values.I64 I64Op.ExtendUI32)) ^^
           get_len ^^ G.i (Convert (Wasm.Values.I64 I64Op.ExtendUI32)) ^^
-<<<<<<< HEAD
-          IC.system_call env "stable64_write")
-    | _ -> assert false
-=======
           stable64_write env)
 
->>>>>>> e8fa267f
 end (* StableMem *)
 
 (* StableMemoryInterface *)
@@ -5758,17 +5724,8 @@
       E.add_fun env "moc_stable_mem_get_size" (
         Func.of_body env [] [I64Type]
           (fun env ->
-<<<<<<< HEAD
-            match E.mode env with
-            | Flags.ICMode | Flags.RefMode ->
-               StableMem.get_mem_size env
-            | _ ->
-               E.trap_with env "moc_stable_mem_get_size is not supposed to be called in WASI" (* improve me *)
-          )
-=======
              when_stable_memory_required_else_trap env (fun () ->
              StableMem.get_mem_size env))
->>>>>>> e8fa267f
         )
     in
     E.add_export env (nr {
@@ -7708,201 +7665,7 @@
 
   let extend64 code = code ^^ G.i (Convert (Wasm.Values.I64 I64Op.ExtendUI32))
 
-<<<<<<< HEAD
   let old_destabilize env ty save_version =
-=======
-  (* The below stream implementation is geared towards the
-     tail section of stable memory, where the serialised
-     stable variables go. As such a few intimate details of
-     the stable memory layout are burnt in, such as the
-     variable `N` from the design document. *)
-  module StableMemoryStream : Stream = struct
-    include BlobStream
-
-    let name_for fn_name ts = "@Sm_" ^ fn_name ^ "<" ^ Typ_hash.typ_seq_hash ts ^ ">"
-
-    let create env get_data_size set_token get_token header =
-      create env (compile_unboxed_const 0x8000l) set_token get_token header ^^
-        (* TODO: push header directly? *)
-
-      let (set_len, get_len) = new_local env "len" in
-      get_data_size ^^
-      compile_add_const (Int32.of_int (String.length header)) ^^
-      set_len ^^
-
-      let (set_dst, get_dst) = new_local64 env "dst" in
-      StableMem.get_mem_size env ^^
-      compile_shl64_const (Int64.of_int page_size_bits) ^^
-      compile_add64_const 4L ^^ (* `N` is now on the stack *)
-      set_dst ^^
-
-      get_dst ^^
-      extend64 get_len ^^
-      StableMem.ensure env ^^
-
-      get_token ^^
-      get_dst ^^
-      get_dst ^^ extend64 get_len ^^
-      G.i (Binary (Wasm.Values.I64 I64Op.Add)) ^^
-      E.call_import env "rts" "stream_stable_dest"
-
-    let ptr64_field env =
-      let offset = 1l in (* see invariant in `stream.rs` *)
-      Int32.add (Blob.len_field env) offset (* see invariant in `stream.rs`, padding for 64-bit after Stream header *)
-
-    let terminate env get_token get_data_size header_size =
-      get_token ^^
-      E.call_import env "rts" "stream_shutdown" ^^
-      compile_unboxed_zero ^^ (* no need to write *)
-      get_token ^^
-      Tagged.load_field64_unskewed env (ptr64_field env) ^^
-      StableMem.get_mem_size env ^^
-      compile_shl64_const (Int64.of_int page_size_bits) ^^
-      G.i (Binary (Wasm.Values.I64 I64Op.Sub)) ^^
-      compile_sub64_const 4L ^^  (* `N` is now subtracted *)
-      G.i (Convert (Wasm.Values.I32 I32Op.WrapI64))
-
-    let finalize_buffer _ = G.nop (* everything is outputted already *)
-
-    (* Returns a 32-bit unsigned int that is the number of bytes that would
-       have been written to stable memory if flushed. The difference
-       of two such numbers will always be an exact byte distance. *)
-    let absolute_offset env get_token =
-      let start64_field = Int32.add (ptr64_field env) 2l in (* see invariant in `stream.rs` *)
-      absolute_offset env get_token ^^
-      get_token ^^
-      Tagged.load_field64_unskewed env (ptr64_field env) ^^
-      get_token ^^
-      Tagged.load_field64_unskewed env start64_field ^^
-      G.i (Binary (Wasm.Values.I64 I64Op.Sub)) ^^
-      G.i (Convert (Wasm.Values.I32 I32Op.WrapI64)) ^^
-      G.i (Binary (Wasm.Values.I32 I32Op.Add))
-  end
-
-  module Externalization = MakeSerialization(StableMemoryStream)
-
-  let stabilize env t =
-    let (set_dst, get_dst) = new_local env "dst" in
-    let (set_len, get_len) = new_local env "len" in
-
-    (if !Flags.gc_strategy = Flags.Incremental then
-      E.call_import env "rts" "stop_gc_on_upgrade"
-    else
-      G.nop) ^^
-
-
-    Externalization.serialize env [t] ^^
-    set_len ^^
-    set_dst ^^
-
-    StableMem.get_mem_size env ^^
-    G.i (Test (Wasm.Values.I64 I64Op.Eqz)) ^^
-    G.if0
-      begin
-        (* assert StableMem.get_version() == StableMem.version_no_stable_memory *)
-        StableMem.get_version env ^^
-        compile_eq_const StableMem.version_no_stable_memory ^^
-        E.else_trap_with env "StableMem.get_version() != version_no_stable_memory" ^^
-
-        (* Case-true: Stable variables only --
-           no use of either regions or experimental API. *)
-        (* ensure [0,..,3,...len+4) *)
-        compile_const_64 0L ^^
-        extend64 get_len ^^
-        compile_add64_const 4L ^^  (* reserve one word for size *)
-        StableMem.ensure env ^^
-
-        (* write len to initial word of stable memory*)
-        compile_const_64 0L ^^
-        get_len ^^
-        StableMem.write_word32 env ^^
-
-        (* copy data to following stable memory *)
-        Externalization.Strm.finalize_buffer
-          begin
-            compile_const_64 4L ^^
-            extend64 get_dst ^^
-            extend64 get_len ^^
-            StableMem.stable64_write env
-          end
-      end
-      begin
-        (* Case-false: Either regions or experimental API. *)
-        let (set_N, get_N) = new_local64 env "N" in
-
-        (* let N = !size * page_size *)
-        StableMem.get_mem_size env ^^
-        compile_shl64_const (Int64.of_int page_size_bits) ^^
-        set_N ^^
-
-        (* grow mem to page including address
-           N + 4 + len + 4 + 4 + 4 = N + len + 16
-        *)
-        get_N ^^
-        extend64 get_len ^^
-        compile_add64_const 16L ^^
-        StableMem.ensure env ^^
-
-        get_N ^^
-        get_len ^^
-        StableMem.write_word32 env ^^
-
-        (* copy data to following stable memory *)
-        Externalization.Strm.finalize_buffer
-          begin
-            get_N ^^
-            compile_add64_const 4L ^^
-            extend64 get_dst ^^
-            extend64 get_len ^^
-            StableMem.stable64_write env
-          end ^^
-
-        (* let M = pagesize * ic0.stable64_size() - 1 *)
-        (* M is beginning of last page *)
-        let (set_M, get_M) = new_local64 env "M" in
-        StableMem.stable64_size env ^^
-        compile_sub64_const 1L ^^
-        compile_shl64_const (Int64.of_int page_size_bits) ^^
-        set_M ^^
-
-        (* store mem_size at M + (pagesize - 12) *)
-        get_M ^^
-        compile_add64_const (Int64.sub page_size64 12L) ^^
-        StableMem.get_mem_size env ^^
-        G.i (Convert (Wasm.Values.I32 I32Op.WrapI64)) ^^
-        (* TODO: write word64 *)
-        StableMem.write_word32 env ^^
-
-        (* save first word at M + (pagesize - 8);
-           mark first word as 0 *)
-        get_M ^^
-        compile_add64_const (Int64.sub page_size64 8L) ^^
-        compile_const_64 0L ^^
-        StableMem.read_and_clear_word32 env ^^
-        StableMem.write_word32 env ^^
-
-        (* save version at M + (pagesize - 4) *)
-        get_M ^^
-        compile_add64_const (Int64.sub page_size64 4L) ^^
-
-        (* assert StableMem.get_version() > StableMem.version_no_stable_memory *)
-        StableMem.get_version env ^^
-        compile_rel_const I32Op.GtU StableMem.version_no_stable_memory ^^
-        E.else_trap_with env "StableMem.get_version() == version_no_stable_memory" ^^
-
-        (* assert StableMem.get_version() <= StableMem.version_max *)
-        StableMem.get_version env ^^
-        compile_rel_const I32Op.LeU StableMem.version_max ^^
-        E.else_trap_with env "StableMem.get_version() > version_max" ^^
-
-        (* record the version *)
-        StableMem.get_version env ^^
-        StableMem.write_word32 env
-
-      end
-
-  let destabilize env ty save_version =
->>>>>>> e8fa267f
     match E.mode env with
     | Flags.ICMode | Flags.RefMode ->
       let (set_pages, get_pages) = new_local64 env "pages" in
