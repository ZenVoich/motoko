--- conflicted
+++ resolved
@@ -9217,13 +9217,8 @@
     (* result is a function that accepts a list of closure getters, from which
        the first and second must be the reply and reject continuations. *)
     fun closure_getters ->
-<<<<<<< HEAD
-      let (set_cb_index, get_cb_index) = new_local env "cb_index" in
+      let set_cb_index, get_cb_index = new_local env "cb_index" in
       Arr.lit env Tagged.T closure_getters ^^
-=======
-      let set_cb_index, get_cb_index = new_local env "cb_index" in
-      Arr.lit env closure_getters ^^
->>>>>>> 1c95539b
       ContinuationTable.remember env ^^
       set_cb_index ^^
 
