--- conflicted
+++ resolved
@@ -1834,19 +1834,12 @@
   let null_lit env =
     compile_unboxed_const (null_vanilla_lit env)
 
-<<<<<<< HEAD
-  let is_some env =
-    (* no forwarding pointer dereferencing as the null object is static and does not move *)
-    (* Moreover, pattern matching sometimes calls this function to compare scalars against null *)
-=======
   let vanilla_lit env ptr : int32 =
-    E.add_static env StaticBytes.[
-      I32 Tagged.(int_of_tag Some);
+    Tagged.shared_static_obj env Tagged.Some StaticBytes.[
       I32 ptr
     ]
 
  let is_some env =
->>>>>>> e367aed3
     null_lit env ^^
     G.i (Compare (Wasm.Values.I32 I32Op.Ne))
 
@@ -1854,7 +1847,6 @@
     e ^^
     Func.share_code1 env "opt_inject" ("x", I32Type) [I32Type] (fun env get_x ->
       get_x ^^ BitTagged.if_tagged_scalar env [I32Type]
-<<<<<<< HEAD
         ( get_x ) (* scalar, no wrapping *)
         ( get_x ^^ BitTagged.is_true_literal env ^^ (* exclude true literal since `branch_default` follows the forwarding pointer *)
           E.if_ env [I32Type]     
@@ -1864,25 +1856,11 @@
               [ Tagged.Null,
                 (* NB: even ?null does not require allocation: We use a static
                   singleton for that: *)
-                compile_unboxed_const (Tagged.shared_static_obj env Tagged.Some StaticBytes.[
-                  I32 (null_vanilla_lit env)
-                ])
+                compile_unboxed_const (vanilla_lit env (null_vanilla_lit env))
               ; Tagged.Some,
                 Tagged.obj env Tagged.Some [get_x]
               ]
             )    
-=======
-        ( get_x ) (* default, no wrapping *)
-        ( get_x ^^ Tagged.branch_default env [I32Type]
-          ( get_x ) (* default, no wrapping *)
-          [ Tagged.Null,
-            (* NB: even ?null does not require allocation: We use a static
-               singleton for that: *)
-            compile_unboxed_const (vanilla_lit env (null_vanilla_lit env))
-          ; Tagged.Some,
-            Tagged.obj env Tagged.Some [get_x]
-          ]
->>>>>>> e367aed3
         )
     )
 
@@ -1890,15 +1868,11 @@
   we know for sure that it wouldn’t do anything anyways, except dereferencing the forwarding pointer *)
   let inject_simple env e = 
     e ^^ Tagged.load_forwarding_pointer env
-    
-
-<<<<<<< HEAD
+
   let load_some_payload_field env =
     Tagged.load_forwarding_pointer env ^^
     Tagged.load_field env some_payload_field
 
-=======
->>>>>>> e367aed3
   let project env =
     Func.share_code1 env "opt_project" ("x", I32Type) [I32Type] (fun env get_x ->
       get_x ^^ BitTagged.if_tagged_scalar env [I32Type]
