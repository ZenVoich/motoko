--- conflicted
+++ resolved
@@ -8188,15 +8188,15 @@
     StableMem.ensure env
 
   let backup env =
-    let (set_first_word, get_first_word) = new_local env "first_word" in
+    let (set_first_word, get_first_word) = new_local32 env "first_word" in
     physical_size env ^^
     compile_test I64Op.Eqz ^^
     E.if0
       G.nop
       begin
         (* read and clear first word *)
-        compile_const_64 0L ^^ StableMem.read_word32 env ^^ set_first_word ^^
-        compile_const_64 0L ^^ compile_unboxed_const 0l ^^ StableMem.write_word32 env ^^
+        compile_unboxed_const 0L ^^ StableMem.read_word32 env ^^ set_first_word ^^
+        compile_unboxed_const 0L ^^ compile_const_32 0l ^^ StableMem.write_word32 env ^^
 
         grow_size env logical_size_offset ^^
 
@@ -8211,7 +8211,7 @@
       end
 
   let restore env =
-    let (set_first_word, get_first_word) = new_local env "first_word" in
+    let (set_first_word, get_first_word) = new_local32 env "first_word" in
     physical_size env ^^
     compile_test I64Op.Eqz ^^
     E.if0
@@ -8230,17 +8230,12 @@
         G.i (Binary (Wasm_exts.Values.I64 I64Op.Or)) ^^
         E.else_trap_with env (Printf.sprintf
           "unsupported stable memory version (expected %s or %s)"
-<<<<<<< HEAD
            (Int64.to_string StableMem.version_stable_heap_no_regions)
            (Int64.to_string StableMem.version_stable_heap_regions)) ^^
-=======
-           (Int32.to_string StableMem.version_stable_heap_no_regions)
-           (Int32.to_string StableMem.version_stable_heap_regions)) ^^
 
         (* read first word *)
         read_from_end env first_word_backup_offset I32Type ^^
         set_first_word ^^
->>>>>>> 7c8987ba
         
         (* restore logical size *)
         read_from_end env logical_size_offset I64Type ^^
@@ -8252,7 +8247,7 @@
         clear_at_end env version_offset I32Type ^^
 
         (* restore first word *)
-        compile_const_64 0L ^^ get_first_word ^^ StableMem.write_word32 env
+        compile_unboxed_const 0L ^^ get_first_word ^^ StableMem.write_word32 env
       end
 end
 
