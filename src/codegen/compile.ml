(*
This module is the backend of the Motoko compiler. It takes a program in
the intermediate representation (ir.ml), and produces a WebAssembly module,
with Internet Computer extensions (customModule.ml). An important helper module is
instrList.ml, which provides a more convenient way of assembling WebAssembly
instruction lists, as it takes care of (1) source locations and (2) labels.

This file is split up in a number of modules, purely for namespacing and
grouping. Every module has a high-level prose comment explaining the concept;
this keeps documentation close to the code (a lesson learned from Simon PJ).
*)

open Ir_def
open Mo_values
open Mo_types
open Mo_config

open Wasm_exts.Ast
open Wasm.Types
open Source
(* Re-shadow Source.(@@), to get Stdlib.(@@) *)
let (@@) = Stdlib.(@@)

module G = InstrList
let (^^) = G.(^^) (* is this how we import a single operator from a module that we otherwise use qualified? *)

(* WebAssembly pages are 64kb. *)
let page_size = Int32.of_int (64*1024)
let page_size64 = Int64.of_int32 page_size
let page_size_bits = 16

(* Scalar Tagging Scheme *)

(* Rationale:
   Scalar tags are variable length LSBs.
   A tag (in binary) is either
   * 10 for Int (leaving 30 bits payload)
   * 01(0+)0 for unsigned, e.g 0100 for Nat64
   * 11(0+)0 for signed,   e.g.1100 for Int64
   Types must be distinguished by tag.
   LSB must always be 0.
   Decoding the type of scalar is easy using `ctz` to count the trailing zeros, then
   switching on the MSB of the tag for sign (if any).
   We use the *longest* tag that accommodates the required payload bits, to allow room
   for any future tags that may require more payload bits,
   e.g. 01(0^14) for Nat8, 11(0^14) for Int8
   01(0^30) is used for the unit tag (the payload is a trivial zero-length bit string).
*)

module TaggingScheme = struct

  (*
     Enable for development only to sanity check value tags and
     locate unexpected tag errors to compile.ml source lines.
     Flags.sanity_check will check tags, but not further locate them.
  *)

  let debug = false (* should never be true in master! *)

  type bit = I
           | O
  let _ = (I,O) (* silence warning on unused constructors *)

  type tag =
    TBool
  | TRef
  | TNum
  | TNat64 | TInt64
  | TNat32 | TInt32
  | TChar
  | TNat8 | TInt8
  | TNat16 | TInt16
  | TUnit
  | TUnused

  (* Leverage OCaml pattern match compilation to check tagging scheme is injective *)
  let _decode u32 =
    match u32 with
    | ((O,O,O,O,O,O,O,O), (O,O,O,O,O,O,O,O), (O,O,O,O,O,O,O,O), (O,O,O,O,O,O,O,O)) -> TBool (* false *)
    | ((O,O,O,O,O,O,O,O), (O,O,O,O,O,O,O,O), (O,O,O,O,O,O,O,O), (O,O,O,O,O,O,O,I)) -> TBool (* true *)
    | ((_,_,_,_,_,_,_,_), (_,_,_,_,_,_,_,_), (_,_,_,_,_,_,_,_), (_,_,_,_,_,_,I,I)) -> TRef  (* 30 bit *)
    | ((_,_,_,_,_,_,_,_), (_,_,_,_,_,_,_,_), (_,_,_,_,_,_,_,_), (_,_,_,_,_,_,I,O)) -> TNum   (* 30 bit *)
    | ((_,_,_,_,_,_,_,_), (_,_,_,_,_,_,_,_), (_,_,_,_,_,_,_,_), (_,_,_,_,O,I,O,O)) -> TNat64 (* 28 bit *)
    | ((_,_,_,_,_,_,_,_), (_,_,_,_,_,_,_,_), (_,_,_,_,_,_,_,_), (_,_,_,_,I,I,O,O)) -> TInt64
    | ((_,_,_,_,_,_,_,_), (_,_,_,_,_,_,_,_), (_,_,_,_,_,_,_,_), (_,_,_,O,I,O,O,O)) -> TNat32 (* 27 bit *)
    | ((_,_,_,_,_,_,_,_), (_,_,_,_,_,_,_,_), (_,_,_,_,_,_,_,_), (_,_,_,I,I,O,O,O)) -> TInt32
    | ((_,_,_,_,_,_,_,_), (_,_,_,_,_,_,_,_), (_,_,_,_,_,O,I,O), (O,O,O,O,O,O,O,O)) -> TChar
    | ((_,_,_,_,_,_,_,_), (_,_,_,_,_,_,_,_), (O,I,O,O,O,O,O,O), (O,O,O,O,O,O,O,O)) -> TNat16
    | ((_,_,_,_,_,_,_,_), (_,_,_,_,_,_,_,_), (I,I,O,O,O,O,O,O), (O,O,O,O,O,O,O,O)) -> TInt16
    | ((_,_,_,_,_,_,_,_), (O,I,O,O,O,O,O,O), (O,O,O,O,O,O,O,O), (O,O,O,O,O,O,O,O)) -> TNat8
    | ((_,_,_,_,_,_,_,_), (I,I,O,O,O,O,O,O), (O,O,O,O,O,O,O,O), (O,O,O,O,O,O,O,O)) -> TInt8
    | ((O,I,O,O,O,O,O,O), (O,O,O,O,O,O,O,O), (O,O,O,O,O,O,O,O), (O,O,O,O,O,O,O,O)) -> TUnit
    | _                                                                            -> TUnused

  let tag_of_typ pty = Type.(
    match pty with
    | Nat
    | Int ->                                    0b10l
    | Nat64 ->                                0b0100l
    | Int64 ->                                0b1100l
    | Nat32 ->                               0b01000l
    | Int32 ->                               0b11000l
    | Char  ->                        0b010_00000000l
    | Nat16 ->                   0b01000000_00000000l
    | Int16 ->                   0b11000000_00000000l
    | Nat8  ->          0b01000000_00000000_00000000l
    | Int8  ->          0b11000000_00000000_00000000l
    | _  -> assert false)

  let unit_tag = (* all tag, no payload (none needed) *)
               0b01000000_00000000_00000000_00000000l

  (* Number of payload bits in compact representation, including any sign *)
  let ubits_of pty = Type.(
    match pty with
    | Nat | Int     -> 30
    | Nat64 | Int64 -> 28
    | Nat32 | Int32 -> 27
    | Char          -> 21 (* suffices for 21-bit UTF8 codepoints *)
    | Nat16 | Int16 -> 16
    | Nat8  | Int8  ->  8
    | _ -> assert false)

end

(*
Pointers are skewed (translated) -1 relative to the actual offset.
See documentation of module BitTagged for more detail.
*)
let ptr_skew = -1l
let ptr_unskew = 1l

(* Generating function names for functions parametrized by prim types *)
let prim_fun_name p stem = Printf.sprintf "%s<%s>" stem (Type.string_of_prim p)

(* Helper functions to produce annotated terms (Wasm.AST) *)
let nr x = Wasm.Source.{ it = x; at = no_region }

let todo fn se x = Printf.eprintf "%s: %s" fn (Wasm.Sexpr.to_string 80 se); x

exception CodegenError of string
let fatal fmt = Printf.ksprintf (fun s -> raise (CodegenError s)) fmt

module StaticBytes = struct
  (* A very simple DSL to describe static memory *)

  type t_ =
    | I32 of int32
    | I64 of int64
    | Seq of t
    | Bytes of string

  and t = t_ list

  let i32s is = Seq (List.map (fun i -> I32 i) is)

  let rec add : Buffer.t -> t_ -> unit = fun buf -> function
    | I32 i -> Buffer.add_int32_le buf i
    | I64 i -> Buffer.add_int64_le buf i
    | Seq xs -> List.iter (add buf) xs
    | Bytes b -> Buffer.add_string buf b

  let as_bytes : t -> string = fun xs ->
    let buf = Buffer.create 16 in
    List.iter (add buf) xs;
    Buffer.contents buf

end (* StaticBytes *)

module Const = struct

  (* Literals, as used in constant values. This is a projection of Ir.Lit,
     combining cases whose details we no longer care about.
     Should be still precise enough to map to the cases supported by SR.t.

     In other words: It is the smallest type that allows these three functions:

       (* projection of Ir.list. NB: pure, no access to env *)
       const_lit_of_lit : Ir.lit -> Const.lit (* NB: pure, no access to env *)

       (* creates vanilla representation (e.g. to put in static data structures *)
       vanilla_lit : E.env -> Const.lit -> i32

       (* creates efficient stack representation *)
       compile_lit : E.env -> Const.lit -> (SR.t, code)

  *)

  type lit =
    | Vanilla of int32 (* small words, no static data, already in vanilla format *)
    | BigInt of Big_int.big_int
    | Bool of bool
    | Word32 of Type.prim * int32
    | Word64 of Type.prim * int64
    | Float64 of Numerics.Float.t
    | Blob of string
    | Null

  let lit_eq = function
    | Vanilla i, Vanilla j -> i = j
    | BigInt i, BigInt j -> Big_int.eq_big_int i j
    | Word32 (tyi, i), Word32 (tyj, j) -> tyi = tyj && i = j
    | Word64 (tyi, i), Word64 (tyj, j) -> tyi = tyj && i = j
    | Float64 i, Float64 j -> i = j
    | Bool i, Bool j -> i = j
    | Blob s, Blob t -> s = t
    | Null, Null -> true
    | _ -> false

  (* Inlineable functions

     The prelude/prim.mo is full of functions simply wrapping a prim, e.g.

        func int64ToNat64(n : Int64) : Nat64 = (prim "num_wrap_Int64_Nat64" : Int64 -> Nat64) n;

     generating a Wasm function for them and calling them is absurdly expensive
     when the prim is just a simple Wasm instruction. Also, it requires boxing
     and unboxing arguments and results.

     So we recognize such functions when creating the `const` summary, and use the prim
     directly when calling such function.

     Can be extended to cover more forms of inlineable functions.
  *)
  type fun_rhs =
    | Complicated (* no inlining possible *)
    | PrimWrapper of Ir.prim

  (* Constant known values.

     These are values that
     * are completely known constantly
     * do not require Wasm code to be executed (e.g. in `start`)
     * can be used directly (e.g. Call, not CallIndirect)
     * can be turned into Vanilla heap data on demand

     See ir_passes/const.ml for what precisely we can compile as const now.
  *)

  type v =
    | Fun of (unit -> int32) * fun_rhs (* function pointer calculated upon first use *)
    | Message of int32 (* anonymous message, only temporary *)
    | Obj of (string * t) list
    | Unit
    | Array of t list (* also tuples, but not nullary *)
    | Tag of (string * t)
    | Opt of t
    | Lit of lit

  (* A constant known value together with a vanilla pointer.
     Typically a static memory location, could be an unboxed scalar.
     Filled on demand.
   *)
  and t = (int32 Lib.Promise.t * v)

  let t_of_v v = (Lib.Promise.make (), v)

end (* Const *)

module SR = struct
  (* This goes with the StackRep module, but we need the types earlier *)

  (* Value representation on the stack:

     Compiling an expression means putting its value on the stack. But
     there are various ways of putting a value onto the stack -- unboxed,
     tupled etc.
   *)
  type t =
    | Vanilla
    | UnboxedTuple of int
    | UnboxedWord64 of Type.prim
    | UnboxedWord32 of Type.prim
    | UnboxedFloat64
    | Unreachable
    | Const of Const.t

  let unit = UnboxedTuple 0

  let bool = Vanilla

  (* Because t contains Const.t, and that contains Const.v, and that contains
     Const.lit, and that contains Big_int, we cannot just use normal `=`. So we
     have to write our own equality.

     This equalty is, I believe, used when joining branches. So for Const, we
     just compare the promises, and do not descend into the Const.v. This is
     conservative; the only downside is that if a branch returns different
     Const.t with (semantically) the same Const.v we do not propagate that as
     Const, but materialize before the branch.
     Which is not really expected or important.
  *)
  let eq (t1 : t) (t2 : t) = match t1, t2 with
    | Const (p1, _), Const (p2, _) -> p1 == p2
    | _ -> t1 = t2

  let to_var_type : t -> value_type = function
    | Vanilla -> I32Type
    | UnboxedWord64 _ -> I64Type
    | UnboxedWord32 _ -> I32Type
    | UnboxedFloat64 -> F64Type
    | UnboxedTuple n -> fatal "to_var_type: UnboxedTuple"
    | Const _ -> fatal "to_var_type: Const"
    | Unreachable -> fatal "to_var_type: Unreachable"

end (* SR *)

(*

** The compiler environment.

Of course, as we go through the code we have to track a few things; these are
put in the compiler environment, type `E.t`. Some fields are valid globally, some
only make sense locally, i.e. within a single function (but we still put them
in one big record, for convenience).

The fields fall into the following categories:

 1. Static global fields. Never change.
    Example: whether we are compiling with -no-system-api

 2. Mutable global fields. Change only monotonically.
    These are used to register things like functions. This should be monotone
    in the sense that entries are only added, and that the order should not
    matter in a significant way. In some instances, the list contains futures
    so that we can reserve and know the _position_ of the thing before we have
    to actually fill it in.

 3. Static local fields. Never change within a function.
    Example: number of parameters and return values

 4. Mutable local fields. See above
    Example: Name and type of locals.

**)

(* Before we can define the environment, we need some auxillary types *)

module E = struct

  (* Utilities, internal to E *)
  let reg (ref : 'a list ref) (x : 'a) : int32 =
      let i = Wasm.I32.of_int_u (List.length !ref) in
      ref := !ref @ [ x ];
      i

  let reserve_promise (ref : 'a Lib.Promise.t list ref) _s : (int32 * ('a -> unit)) =
      let p = Lib.Promise.make () in (* For debugging with named promises, use s here *)
      let i = Wasm.I32.of_int_u (List.length !ref) in
      ref := !ref @ [ p ];
      (i, Lib.Promise.fulfill p)


  (* The environment type *)
  module NameEnv = Env.Make(String)
  module StringEnv = Env.Make(String)
  module LabSet = Set.Make(String)
  module FeatureSet = Set.Make(String)

  module FunEnv = Env.Make(Int32)
  type local_names = (int32 * string) list (* For the debug section: Names of locals *)
  type func_with_names = func * local_names
  type lazy_function = (int32, func_with_names) Lib.AllocOnUse.t
  type t = {
    (* Global fields *)
    (* Static *)
    mode : Flags.compile_mode;
    rts : Wasm_exts.CustomModule.extended_module option; (* The rts. Re-used when compiling actors *)
    trap_with : t -> string -> G.t;
      (* Trap with message; in the env for dependency injection *)

    (* Per module fields (only valid/used inside a module) *)
    (* Immutable *)

    (* Mutable *)
    func_types : func_type list ref;
    func_imports : import list ref;
    other_imports : import list ref;
    exports : export list ref;
    funcs : (func * string * local_names) Lib.Promise.t list ref;
    func_ptrs : int32 FunEnv.t ref;
    end_of_table : int32 ref;
    globals : (global Lib.Promise.t * string) list ref;
    global_names : int32 NameEnv.t ref;
    named_imports : int32 NameEnv.t ref;
    built_in_funcs : lazy_function NameEnv.t ref;
    static_strings : int32 StringEnv.t ref;
      (* Pool for shared static objects. Their lookup needs to be specifically
         handled by using the tag and the payload without the forwarding pointer.
         This is because the forwarding pointer depends on the allocation adddress.
         The lookup is different to `static_string` that has no such
         allocation-dependent content and can thus be immediately looked up by
         the string value. *)
    object_pool : int32 StringEnv.t ref;
    end_of_static_memory : int32 ref; (* End of statically allocated memory *)
    static_memory : (int32 * string) list ref; (* Content of static memory *)
    static_memory_frozen : bool ref;
      (* Sanity check: Nothing should bump end_of_static_memory once it has been read *)
    static_roots : int32 list ref;
      (* GC roots in static memory. (Everything that may be mutable.) *)

    (* Types accumulated in global typtbl (for candid subtype checks)
       See Note [Candid subtype checks]
    *)
    typtbl_typs : Type.typ list ref;

    (* Metadata *)
    args : (bool * string) option ref;
    service : (bool * string) option ref;
    stable_types : (bool * string) option ref;
    labs : LabSet.t ref; (* Used labels (fields and variants),
                            collected for Motoko custom section 0 *)

    (* Local fields (only valid/used inside a function) *)
    (* Static *)
    n_param : int32; (* Number of parameters (to calculate indices of locals) *)
    return_arity : int; (* Number of return values (for type of Return) *)

    (* Mutable *)
    locals : value_type list ref; (* Types of locals *)
    local_names : (int32 * string) list ref; (* Names of locals *)

    features : FeatureSet.t ref; (* Wasm features using wasmtime naming *)

    (* requires stable memory (and emulation on wasm targets) *)
    requires_stable_memory : bool ref;
  }


  (* The initial global environment *)
  let mk_global mode rts trap_with dyn_mem : t = {
    mode;
    rts;
    trap_with;
    func_types = ref [];
    func_imports = ref [];
    other_imports = ref [];
    exports = ref [];
    funcs = ref [];
    func_ptrs = ref FunEnv.empty;
    end_of_table = ref 0l;
    globals = ref [];
    global_names = ref NameEnv.empty;
    named_imports = ref NameEnv.empty;
    built_in_funcs = ref NameEnv.empty;
    static_strings = ref StringEnv.empty;
    object_pool = ref StringEnv.empty;
    end_of_static_memory = ref dyn_mem;
    static_memory = ref [];
    static_memory_frozen = ref false;
    static_roots = ref [];
    typtbl_typs = ref [];
    (* Metadata *)
    args = ref None;
    service = ref None;
    stable_types = ref None;
    labs = ref LabSet.empty;
    (* Actually unused outside mk_fun_env: *)
    n_param = 0l;
    return_arity = 0;
    locals = ref [];
    local_names = ref [];
    features = ref FeatureSet.empty;
    requires_stable_memory = ref false;
  }

  (* This wraps Mo_types.Hash.hash to also record which labels we have seen,
      so that that data can be put in a custom section, useful for debugging.
      Thus Mo_types.Hash.hash should not be called directly!
   *)
  let hash (env : t) lab =
    env.labs := LabSet.add lab (!(env.labs));
    Mo_types.Hash.hash lab

  let get_labs env = LabSet.elements (!(env.labs))

  let mk_fun_env env n_param return_arity =
    { env with
      n_param;
      return_arity;
      locals = ref [];
      local_names = ref [];
    }

  (* We avoid accessing the fields of t directly from outside of E, so here are a
     bunch of accessors. *)

  let mode (env : t) = env.mode

  let add_anon_local (env : t) ty =
    let i = reg env.locals ty in
    Wasm.I32.add env.n_param i

  let add_local_name (env : t) li name =
    let _ = reg env.local_names (li, name) in ()

  let get_locals (env : t) = !(env.locals)
  let get_local_names (env : t) : (int32 * string) list = !(env.local_names)

  let _add_other_import (env : t) m =
    ignore (reg env.other_imports m)

  let add_export (env : t) e =
    ignore (reg env.exports e)

  let add_global (env : t) name g =
    assert (not (NameEnv.mem name !(env.global_names)));
    let gi = reg env.globals (g, name) in
    env.global_names := NameEnv.add name gi !(env.global_names)

  let add_global32_delayed (env : t) name mut : int32 -> unit =
    let p = Lib.Promise.make () in
    add_global env name p;
    (fun init ->
      Lib.Promise.fulfill p (nr {
        gtype = GlobalType (I32Type, mut);
        value = nr (G.to_instr_list (G.i (Const (nr (Wasm.Values.I32 init)))))
      })
    )

  let add_global32 (env : t) name mut init =
    add_global32_delayed env name mut init

  (* TODO, refactor with previous two *)
  let add_global64_delayed (env : t) name mut : int64 -> unit =
    let p = Lib.Promise.make () in
    add_global env name p;
    (fun init ->
      Lib.Promise.fulfill p (nr {
        gtype = GlobalType (I64Type, mut);
        value = nr (G.to_instr_list (G.i (Const (nr (Wasm.Values.I64 init)))))
      })
    )
  let add_global64 (env : t) name mut init =
    add_global64_delayed env name mut init

  let get_global (env : t) name : int32 =
    match NameEnv.find_opt name !(env.global_names) with
    | Some gi -> gi
    | None -> raise (Invalid_argument (Printf.sprintf "No global named %s declared" name))

  let get_global32_lazy (env : t) name mut init : int32 =
    match NameEnv.find_opt name !(env.global_names) with
    | Some gi -> gi
    | None -> add_global32 env name mut init; get_global env name

  let export_global env name =
    add_export env (nr {
      name = Lib.Utf8.decode name;
      edesc = nr (GlobalExport (nr (get_global env name)))
    })

  let get_globals (env : t) = List.map (fun (g,n) -> Lib.Promise.value g) !(env.globals)

  let reserve_fun (env : t) name =
    let (j, fill) = reserve_promise env.funcs name in
    let n = Int32.of_int (List.length !(env.func_imports)) in
    let fi = Int32.add j n in
    let fill_ (f, local_names) = fill (f, name, local_names) in
    (fi, fill_)

  let add_fun (env : t) name (f, local_names) =
    let (fi, fill) = reserve_fun env name in
    fill (f, local_names);
    fi

  let make_lazy_function env name : lazy_function =
    Lib.AllocOnUse.make (fun () -> reserve_fun env name)

  let lookup_built_in (env : t) name : lazy_function =
    match NameEnv.find_opt name !(env.built_in_funcs) with
    | None ->
      let lf = make_lazy_function env name in
      env.built_in_funcs := NameEnv.add name lf !(env.built_in_funcs);
      lf
    | Some lf -> lf

  let built_in (env : t) name : int32 =
    Lib.AllocOnUse.use (lookup_built_in env name)

  let define_built_in (env : t) name mk_fun : unit =
    Lib.AllocOnUse.def  (lookup_built_in env name) mk_fun

  let get_return_arity (env : t) = env.return_arity

  let get_func_imports (env : t) = !(env.func_imports)
  let get_other_imports (env : t) = !(env.other_imports)
  let get_exports (env : t) = !(env.exports)
  let get_funcs (env : t) = List.map Lib.Promise.value !(env.funcs)

  let func_type (env : t) ty =
    let rec go i = function
      | [] -> env.func_types := !(env.func_types) @ [ ty ]; Int32.of_int i
      | ty'::tys when ty = ty' -> Int32.of_int i
      | _ :: tys -> go (i+1) tys
       in
    go 0 !(env.func_types)

  let get_types (env : t) = !(env.func_types)

  let add_func_import (env : t) modname funcname arg_tys ret_tys =
    if !(env.funcs) <> [] then
      raise (CodegenError "Add all imports before all functions!");

    let i = {
      module_name = Lib.Utf8.decode modname;
      item_name = Lib.Utf8.decode funcname;
      idesc = nr (FuncImport (nr (func_type env (FuncType (arg_tys, ret_tys)))))
    } in
    let fi = reg env.func_imports (nr i) in
    let name = modname ^ "." ^ funcname in
    assert (not (NameEnv.mem name !(env.named_imports)));
    env.named_imports := NameEnv.add name fi !(env.named_imports)

  let call_import (env : t) modname funcname =
    let name = modname ^ "." ^ funcname in
    match NameEnv.find_opt name !(env.named_imports) with
      | Some fi -> G.i (Call (nr fi))
      | _ ->
        raise (Invalid_argument (Printf.sprintf "Function import not declared: %s\n" name))

  let reuse_import (env : t) modname funcname =
    let name = modname ^ "." ^ funcname in
    match NameEnv.find_opt name !(env.named_imports) with
      | Some fi -> fi
      | _ ->
        raise (Invalid_argument (Printf.sprintf "Function import not declared: %s\n" name))

  let get_rts (env : t) = env.rts

  let as_block_type env : stack_type -> block_type = function
    | [] -> ValBlockType None
    | [t] -> ValBlockType (Some t)
    | ts -> VarBlockType (nr (func_type env (FuncType ([], ts))))

  let if_ env tys thn els = G.if_ (as_block_type env tys) thn els

  (* NB: confuses wasm-opt, don't use for now
  let _multi_if_ env tys1 tys2 thn els =
    G.if_
      (VarBlockType (nr (func_type env (FuncType (tys1, tys2)))))
      thn els
  *)

  let block_ env tys bdy = G.block_ (as_block_type env tys) bdy


  let trap_with env msg = env.trap_with env msg
  let then_trap_with env msg = G.if0 (trap_with env msg) G.nop
  let else_trap_with env msg = G.if0 G.nop (trap_with env msg)

  let reserve_static_memory (env : t) size : int32 =
    if !(env.static_memory_frozen) then raise (Invalid_argument "Static memory frozen");
    let ptr = !(env.end_of_static_memory) in
    let aligned = Int32.logand (Int32.add size 3l) (Int32.lognot 3l) in
    env.end_of_static_memory := Int32.add ptr aligned;
    ptr

  let write_static_memory (env : t) ptr data =
    env.static_memory := !(env.static_memory) @ [ (ptr, data) ];
    ()

  let add_mutable_static_bytes (env : t) data : int32 =
    let ptr = reserve_static_memory env (Int32.of_int (String.length data)) in
    env.static_memory := !(env.static_memory) @ [ (ptr, data) ];
    Int32.(add ptr ptr_skew) (* Return a skewed pointer *)

  let add_fun_ptr (env : t) fi : int32 =
    match FunEnv.find_opt fi !(env.func_ptrs) with
    | Some fp -> fp
    | None ->
      let fp = !(env.end_of_table) in
      env.func_ptrs := FunEnv.add fi fp !(env.func_ptrs);
      env.end_of_table := Int32.add !(env.end_of_table) 1l;
      fp

  let get_elems env =
    FunEnv.bindings !(env.func_ptrs)

  let get_end_of_table env : int32 =
    !(env.end_of_table)

  let add_static (env : t) (data : StaticBytes.t) : int32 =
    let b = StaticBytes.as_bytes data in
    match StringEnv.find_opt b !(env.static_strings)  with
    | Some ptr -> ptr
    | None ->
      let ptr = add_mutable_static_bytes env b  in
      env.static_strings := StringEnv.add b ptr !(env.static_strings);
      ptr

  let object_pool_find (env: t) (key: string) : int32 option =
    StringEnv.find_opt key !(env.object_pool)

  let object_pool_add (env: t) (key: string) (ptr : int32)  : unit =
    env.object_pool := StringEnv.add key ptr !(env.object_pool);
    ()

  let add_static_unskewed (env : t) (data : StaticBytes.t) : int32 =
    Int32.add (add_static env data) ptr_unskew

  let get_end_of_static_memory env : int32 =
    env.static_memory_frozen := true;
    !(env.end_of_static_memory)

  let add_static_root (env : t) ptr =
    env.static_roots := ptr :: !(env.static_roots)

  let get_static_roots (env : t) =
    !(env.static_roots)

  let get_static_memory env =
    !(env.static_memory)

  let mem_size env =
    Int32.(add (div (get_end_of_static_memory env) page_size) 1l)

  let gc_strategy_name gc_strategy = match gc_strategy with
    | Flags.MarkCompact -> "compacting"
    | Flags.Copying -> "copying"
    | Flags.Generational -> "generational"
    | Flags.Incremental -> "incremental"

  let collect_garbage env force =
    (* GC function name = "schedule_"? ("compacting" | "copying" | "generational" | "incremental") "_gc" *)
    let name = gc_strategy_name !Flags.gc_strategy in
    let gc_fn = if force || !Flags.force_gc then name else "schedule_" ^ name in
    call_import env "rts" (gc_fn ^ "_gc")

  (* See Note [Candid subtype checks] *)
  (* NB: we don't bother detecting duplicate registrations here because the code sharing machinery
     ensures that `add_typtbl_typ t` is called at most once for any `t` with a distinct type hash *)
  let add_typtbl_typ (env : t) ty : Int32.t =
    reg env.typtbl_typs ty

  let get_typtbl_typs (env : t) : Type.typ list =
    !(env.typtbl_typs)

  let add_feature (env : t) f =
    env.features := FeatureSet.add f (!(env.features))

  let get_features (env : t) = FeatureSet.elements (!(env.features))

  let require_stable_memory (env : t)  =
    if not !(env.requires_stable_memory)
    then
      (env.requires_stable_memory := true;
       match mode env with
       | Flags.ICMode | Flags.RefMode ->
          ()
       | Flags.WASIMode | Flags.WasmMode ->
          add_feature env "bulk-memory";
          add_feature env "multi-memory")

  let requires_stable_memory (env : t) =
    !(env.requires_stable_memory)

  let get_memories (env : t) =
    nr {mtype = MemoryType {min = mem_size env; max = None}}
    ::
    match mode env with
    | Flags.WASIMode | Flags.WasmMode when !(env.requires_stable_memory) ->
      [ nr {mtype = MemoryType {min = Int32.zero; max = None}} ]
    | _ -> []
end


(* General code generation functions:
   Rule of thumb: Here goes stuff that independent of the Motoko AST.
*)

(* Function called compile_* return a list of instructions (and maybe other stuff) *)

let compile_unboxed_const i = G.i (Const (nr (Wasm.Values.I32 i)))
let compile_const_64 i = G.i (Const (nr (Wasm.Values.I64 i)))
let compile_unboxed_zero = compile_unboxed_const 0l
let compile_unboxed_one = compile_unboxed_const 1l

(* Some common arithmetic, used for pointer and index arithmetic *)
let compile_op_const op i =
    compile_unboxed_const i ^^
    G.i (Binary (Wasm.Values.I32 op))
let compile_add_const = compile_op_const I32Op.Add
let compile_sub_const = compile_op_const I32Op.Sub
let compile_mul_const = compile_op_const I32Op.Mul
let compile_divU_const = compile_op_const I32Op.DivU
let compile_shrU_const = compile_op_const I32Op.ShrU
let compile_shrS_const = compile_op_const I32Op.ShrS
let compile_shl_const = compile_op_const I32Op.Shl
let compile_rotl_const = compile_op_const I32Op.Rotl
let compile_rotr_const = compile_op_const I32Op.Rotr
let compile_bitand_const = compile_op_const I32Op.And
let compile_bitor_const = function
  | 0l -> G.nop | n -> compile_op_const I32Op.Or n
let compile_rel_const rel i =
  compile_unboxed_const i ^^
  G.i (Compare (Wasm.Values.I32 rel))
let compile_eq_const = function
  | 0l -> G.i (Test (Wasm.Values.I32 I32Op.Eqz))
  | i -> compile_rel_const I32Op.Eq i

let compile_op64_const op i =
    compile_const_64 i ^^
    G.i (Binary (Wasm.Values.I64 op))
let compile_add64_const = compile_op64_const I64Op.Add
let compile_sub64_const = compile_op64_const I64Op.Sub
let compile_mul64_const = compile_op64_const I64Op.Mul
let _compile_divU64_const = compile_op64_const I64Op.DivU
let compile_shrU64_const = function
  | 0L -> G.nop | n -> compile_op64_const I64Op.ShrU n
let compile_shrS64_const = function
  | 0L -> G.nop | n -> compile_op64_const I64Op.ShrS n
let compile_shl64_const = function
  | 0L -> G.nop | n -> compile_op64_const I64Op.Shl n
let compile_bitand64_const = compile_op64_const I64Op.And
let _compile_bitor64_const = function
  | 0L -> G.nop | n -> compile_op64_const I64Op.Or n
let compile_xor64_const = function
  | 0L -> G.nop | n -> compile_op64_const I64Op.Xor n
let compile_eq64_const i =
  compile_const_64 i ^^
  G.i (Compare (Wasm.Values.I64 I64Op.Eq))

(* more random utilities *)

let bytes_of_int32 (i : int32) : string =
  let b = Buffer.create 4 in
  let i = Int32.to_int i in
  Buffer.add_char b (Char.chr (i land 0xff));
  Buffer.add_char b (Char.chr ((i lsr 8) land 0xff));
  Buffer.add_char b (Char.chr ((i lsr 16) land 0xff));
  Buffer.add_char b (Char.chr ((i lsr 24) land 0xff));
  Buffer.contents b

(* A common variant of todo *)

let todo_trap env fn se = todo fn se (E.trap_with env ("TODO: " ^ fn))
let _todo_trap_SR env fn se = todo fn se (SR.Unreachable, E.trap_with env ("TODO: " ^ fn))

(* Locals *)

let new_local_ env t name =
  let i = E.add_anon_local env t in
  E.add_local_name env i name;
  ( G.i (LocalSet (nr i))
  , G.i (LocalGet (nr i))
  , i
  )

let new_local env name =
  let (set_i, get_i, _) = new_local_ env I32Type name
  in (set_i, get_i)

let new_local64 env name =
  let (set_i, get_i, _) = new_local_ env I64Type name
  in (set_i, get_i)

(* Some common code macros *)

(* Iterates while cond is true. *)
let compile_while env cond body =
    G.loop0 (
      cond ^^ G.if0 (body ^^ G.i (Br (nr 1l))) G.nop
    )

(* Expects a number n on the stack. Iterates from m to below that number. *)
let from_m_to_n env m mk_body =
    let (set_n, get_n) = new_local env "n" in
    let (set_i, get_i) = new_local env "i" in
    set_n ^^
    compile_unboxed_const m ^^
    set_i ^^

    compile_while env
      ( get_i ^^
        get_n ^^
        G.i (Compare (Wasm.Values.I32 I32Op.LtU))
      ) (
        mk_body get_i ^^

        get_i ^^
        compile_add_const 1l ^^
        set_i
      )

(* Expects a number on the stack. Iterates from zero to below that number. *)
let from_0_to_n env mk_body = from_m_to_n env 0l mk_body

(* Pointer reference and dereference  *)

let load_unskewed_ptr : G.t =
  G.i (Load {ty = I32Type; align = 2; offset = 0l; sz = None})

let store_unskewed_ptr : G.t =
  G.i (Store {ty = I32Type; align = 2; offset = 0l; sz = None})

let load_ptr : G.t =
  G.i (Load {ty = I32Type; align = 2; offset = ptr_unskew; sz = None})

let store_ptr : G.t =
  G.i (Store {ty = I32Type; align = 2; offset = ptr_unskew; sz = None})

module FakeMultiVal = struct
  (* For some use-cases (e.g. processing the compiler output with analysis
     tools) it is useful to avoid the multi-value extension.

     This module provides mostly transparent wrappers that put multiple values
     in statically allocated globals and pull them off again.

     So far only does I32Type (but that could be changed).

     If the multi_value flag is on, these do not do anything.
  *)
  let ty tys =
    if !Flags.multi_value || List.length tys <= 1
    then tys
    else []

  let global env i =
    E.get_global32_lazy env (Printf.sprintf "multi_val_%d" i) Mutable 0l

  let store env tys =
    if !Flags.multi_value || List.length tys <= 1 then G.nop else
    G.concat_mapi (fun i ty ->
      assert(ty = I32Type);
      G.i (GlobalSet (nr (global env i)))
    ) tys

  let load env tys =
    if !Flags.multi_value || List.length tys <= 1 then G.nop else
    let n = List.length tys - 1 in
    G.concat_mapi (fun i ty ->
      assert(ty = I32Type);
      G.i (GlobalGet (nr (global env (n - i))))
    ) tys

  (* A drop-in replacement for E.if_ *)
  let if_ env bt thn els =
    E.if_ env (ty bt) (thn ^^ store env bt) (els ^^ store env bt) ^^
    load env bt

  (* A block that can be exited from *)
  let block_ env bt body =
    E.block_ env (ty bt) (G.with_current_depth (fun depth ->
      body (store env bt ^^ G.branch_to_ depth)
    )) ^^
    load env bt

end (* FakeMultiVal *)

module Func = struct
  (* This module contains basic bookkeeping functionality to define functions,
     in particular creating the environment, and finally adding it to the environment.
  *)


  let of_body env params retty mk_body =
    let env1 = E.mk_fun_env env (Int32.of_int (List.length params)) (List.length retty) in
    List.iteri (fun i (n,_t) -> E.add_local_name env1 (Int32.of_int i) n) params;
    let ty = FuncType (List.map snd params, FakeMultiVal.ty retty) in
    let body = G.to_instr_list (
      mk_body env1 ^^ FakeMultiVal.store env1 retty
    ) in
    (nr { ftype = nr (E.func_type env ty);
          locals = E.get_locals env1;
          body }
    , E.get_local_names env1)

  let define_built_in env name params retty mk_body =
    E.define_built_in env name (lazy (of_body env params retty mk_body))

  type sharing =
    Always (* i.e. never inline *)
  | Never  (* i.e. always inline *)

  (* (Almost) transparently lift code into a function and call this function,
     unless sharing = Never and not (!Flags.share_code) in which case the code
     is inlined.
     NB: inlined code must not be recursive nor `return`.
  *)
  (* Also add a hack to support multiple return values *)
  let share_code sharing env name params retty mk_body =
    if sharing = Always || !Flags.share_code
    then
      let getters =
        List.mapi
          (fun i (n, t) -> (G.i (LocalGet (nr (Int32.of_int i)))))
          params
      in
      define_built_in env name params retty (fun env -> mk_body env getters);
      G.i (Call (nr (E.built_in env name))) ^^
      FakeMultiVal.load env retty
    else begin
      assert (sharing = Never);
      let locals =
        List.map
           (fun (n, t) -> new_local_ env t n)
           params
      in
      let set_locals = List.fold_right (fun (set, get, _) is-> is ^^ set) locals G.nop in
      let getters = List.map (fun (set, get, _) -> get) locals in
      set_locals ^^
      mk_body env getters ^^ FakeMultiVal.store env retty ^^
      FakeMultiVal.load env retty
   end

  (* Shorthands for various arities *)
  let [@warning "-8"] share_code0 sharing env name retty mk_body =
    share_code sharing env name [] retty (fun env [] -> mk_body env)
  let [@warning "-8"] share_code1 sharing env name p1 retty mk_body =
    share_code sharing env name [p1] retty (fun env [g1] -> mk_body env
        g1
    )
  let [@warning "-8"] share_code2 sharing env name (p1,p2) retty mk_body =
    share_code sharing env name [p1; p2] retty (fun env [g1; g2] -> mk_body env
      g1
      g2
    )
  let [@warning "-8"] share_code3 sharing env name (p1, p2, p3) retty mk_body =
    share_code sharing env name [p1; p2; p3] retty (fun env [g1; g2; g3] -> mk_body env
      g1
      g2
      g3
    )
  let [@warning "-8"] _share_code4 sharing env name (p1, p2, p3, p4) retty mk_body =
    share_code sharing env name [p1; p2; p3; p4] retty (fun env [g1; g2; g3; g4]-> mk_body env
      g1
      g2
      g3
      g4
    )
  let [@warning "-8"] share_code6 sharing env name (p1, p2, p3, p4, p5, p6) retty mk_body =
    share_code sharing env name [p1; p2; p3; p4; p5; p6] retty (fun env [g1; g2; g3; g4; g5; g6] -> mk_body env
      g1
      g2
      g3
      g4
      g5
      g6
    )
  let [@warning "-8"] _share_code7 sharing env name (p1, p2, p3, p4, p5, p6, p7) retty mk_body =
    share_code sharing env name [p1; p2; p3; p4; p5; p6; p7] retty (fun env [g1; g2; g3; g4; g5; g6; g7] -> mk_body env
      g1
      g2
      g3
      g4
      g5
      g6
      g7
    )

  let [@warning "-8"] _share_code9 sharing env name (p1, p2, p3, p4, p5, p6, p7, p8, p9) retty mk_body =
    share_code sharing env name [p1; p2; p3; p4; p5; p6; p7; p8; p9] retty (fun env [g1; g2; g3; g4; g5; g6; g7; g8; g9] -> mk_body env
      g1
      g2
      g3
      g4
      g5
      g6
      g7
      g8
      g9
    )


end (* Func *)

module RTS = struct
  let incremental_gc_imports env =
    E.add_func_import env "rts" "initialize_incremental_gc" [] [];
    E.add_func_import env "rts" "schedule_incremental_gc" [] [];
    E.add_func_import env "rts" "incremental_gc" [] [];
    E.add_func_import env "rts" "write_with_barrier" [I32Type; I32Type] [];
    E.add_func_import env "rts" "allocation_barrier" [I32Type] [I32Type];
    E.add_func_import env "rts" "running_gc" [] [I32Type];
    ()

  let non_incremental_gc_imports env =
    E.add_func_import env "rts" "initialize_copying_gc" [] [];
    E.add_func_import env "rts" "initialize_compacting_gc" [] [];
    E.add_func_import env "rts" "initialize_generational_gc" [] [];
    E.add_func_import env "rts" "schedule_copying_gc" [] [];
    E.add_func_import env "rts" "schedule_compacting_gc" [] [];
    E.add_func_import env "rts" "schedule_generational_gc" [] [];
    E.add_func_import env "rts" "copying_gc" [] [];
    E.add_func_import env "rts" "compacting_gc" [] [];
    E.add_func_import env "rts" "generational_gc" [] [];
    E.add_func_import env "rts" "post_write_barrier" [I32Type] [];
    ()

  (* The connection to the C and Rust parts of the RTS *)
  let system_imports env =
    E.add_func_import env "rts" "memcpy" [I32Type; I32Type; I32Type] [I32Type]; (* standard libc memcpy *)
    E.add_func_import env "rts" "memcmp" [I32Type; I32Type; I32Type] [I32Type];
    E.add_func_import env "rts" "version" [] [I32Type];
    E.add_func_import env "rts" "parse_idl_header" [I32Type; I32Type; I32Type; I32Type; I32Type] [];
    E.add_func_import env "rts" "idl_sub_buf_words" [I32Type; I32Type] [I32Type];
    E.add_func_import env "rts" "idl_sub_buf_init" [I32Type; I32Type; I32Type] [];
    E.add_func_import env "rts" "idl_sub"
      [I32Type; I32Type; I32Type; I32Type; I32Type; I32Type; I32Type; I32Type; I32Type] [I32Type];
    E.add_func_import env "rts" "leb128_decode" [I32Type] [I32Type];
    E.add_func_import env "rts" "sleb128_decode" [I32Type] [I32Type];
    E.add_func_import env "rts" "bigint_of_word32" [I32Type] [I32Type];
    E.add_func_import env "rts" "bigint_of_int32" [I32Type] [I32Type];
    E.add_func_import env "rts" "bigint_to_word32_wrap" [I32Type] [I32Type];
    E.add_func_import env "rts" "bigint_to_word32_trap" [I32Type] [I32Type];
    E.add_func_import env "rts" "bigint_to_word32_trap_with" [I32Type; I32Type] [I32Type];
    E.add_func_import env "rts" "bigint_of_word64" [I64Type] [I32Type];
    E.add_func_import env "rts" "bigint_of_int64" [I64Type] [I32Type];
    E.add_func_import env "rts" "bigint_of_float64" [F64Type] [I32Type];
    E.add_func_import env "rts" "bigint_to_float64" [I32Type] [F64Type];
    E.add_func_import env "rts" "bigint_to_word64_wrap" [I32Type] [I64Type];
    E.add_func_import env "rts" "bigint_to_word64_trap" [I32Type] [I64Type];
    E.add_func_import env "rts" "bigint_eq" [I32Type; I32Type] [I32Type];
    E.add_func_import env "rts" "bigint_isneg" [I32Type] [I32Type];
    E.add_func_import env "rts" "bigint_count_bits" [I32Type] [I32Type];
    E.add_func_import env "rts" "bigint_2complement_bits" [I32Type] [I32Type];
    E.add_func_import env "rts" "bigint_lt" [I32Type; I32Type] [I32Type];
    E.add_func_import env "rts" "bigint_gt" [I32Type; I32Type] [I32Type];
    E.add_func_import env "rts" "bigint_le" [I32Type; I32Type] [I32Type];
    E.add_func_import env "rts" "bigint_ge" [I32Type; I32Type] [I32Type];
    E.add_func_import env "rts" "bigint_add" [I32Type; I32Type] [I32Type];
    E.add_func_import env "rts" "bigint_sub" [I32Type; I32Type] [I32Type];
    E.add_func_import env "rts" "bigint_mul" [I32Type; I32Type] [I32Type];
    E.add_func_import env "rts" "bigint_rem" [I32Type; I32Type] [I32Type];
    E.add_func_import env "rts" "bigint_div" [I32Type; I32Type] [I32Type];
    E.add_func_import env "rts" "bigint_pow" [I32Type; I32Type] [I32Type];
    E.add_func_import env "rts" "bigint_neg" [I32Type] [I32Type];
    E.add_func_import env "rts" "bigint_lsh" [I32Type; I32Type] [I32Type];
    E.add_func_import env "rts" "bigint_rsh" [I32Type; I32Type] [I32Type];
    E.add_func_import env "rts" "bigint_abs" [I32Type] [I32Type];
    E.add_func_import env "rts" "bigint_leb128_size" [I32Type] [I32Type];
    E.add_func_import env "rts" "bigint_leb128_encode" [I32Type; I32Type] [];
    E.add_func_import env "rts" "bigint_leb128_decode" [I32Type] [I32Type];
    E.add_func_import env "rts" "bigint_leb128_decode_word64" [I64Type; I64Type; I32Type] [I32Type];
    E.add_func_import env "rts" "bigint_sleb128_size" [I32Type] [I32Type];
    E.add_func_import env "rts" "bigint_sleb128_encode" [I32Type; I32Type] [];
    E.add_func_import env "rts" "bigint_sleb128_decode" [I32Type] [I32Type];
    E.add_func_import env "rts" "bigint_sleb128_decode_word64" [I64Type; I64Type; I32Type] [I32Type];
    E.add_func_import env "rts" "leb128_encode" [I32Type; I32Type] [];
    E.add_func_import env "rts" "sleb128_encode" [I32Type; I32Type] [];
    E.add_func_import env "rts" "utf8_valid" [I32Type; I32Type] [I32Type];
    E.add_func_import env "rts" "utf8_validate" [I32Type; I32Type] [];
    E.add_func_import env "rts" "skip_leb128" [I32Type] [];
    E.add_func_import env "rts" "skip_any" [I32Type; I32Type; I32Type; I32Type] [];
    E.add_func_import env "rts" "find_field" [I32Type; I32Type; I32Type; I32Type; I32Type] [I32Type];
    E.add_func_import env "rts" "skip_fields" [I32Type; I32Type; I32Type; I32Type] [];
    E.add_func_import env "rts" "remember_continuation" [I32Type] [I32Type];
    E.add_func_import env "rts" "recall_continuation" [I32Type] [I32Type];
    E.add_func_import env "rts" "peek_future_continuation" [I32Type] [I32Type];
    E.add_func_import env "rts" "continuation_count" [] [I32Type];
    E.add_func_import env "rts" "continuation_table_size" [] [I32Type];
    E.add_func_import env "rts" "blob_of_text" [I32Type] [I32Type];
    E.add_func_import env "rts" "text_compare" [I32Type; I32Type] [I32Type];
    E.add_func_import env "rts" "text_concat" [I32Type; I32Type] [I32Type];
    E.add_func_import env "rts" "text_iter_done" [I32Type] [I32Type];
    E.add_func_import env "rts" "text_iter" [I32Type] [I32Type];
    E.add_func_import env "rts" "text_iter_next" [I32Type] [I32Type];
    E.add_func_import env "rts" "text_len" [I32Type] [I32Type];
    E.add_func_import env "rts" "text_of_ptr_size" [I32Type; I32Type] [I32Type];
    E.add_func_import env "rts" "text_singleton" [I32Type] [I32Type];
    E.add_func_import env "rts" "text_size" [I32Type] [I32Type];
    E.add_func_import env "rts" "text_to_buf" [I32Type; I32Type] [];
    E.add_func_import env "rts" "text_lowercase" [I32Type] [I32Type];
    E.add_func_import env "rts" "text_uppercase" [I32Type] [I32Type];
    E.add_func_import env "rts" "region_init" [I32Type] [];
    E.add_func_import env "rts" "alloc_region" [I64Type; I32Type; I32Type] [I32Type];
    E.add_func_import env "rts" "init_region" [I32Type; I64Type; I32Type; I32Type] [];
    E.add_func_import env "rts" "region_new" [] [I32Type];
    E.add_func_import env "rts" "region_id" [I32Type] [I64Type];
    E.add_func_import env "rts" "region_page_count" [I32Type] [I32Type];
    E.add_func_import env "rts" "region_vec_pages" [I32Type] [I32Type];
    E.add_func_import env "rts" "region_size" [I32Type] [I64Type];
    E.add_func_import env "rts" "region_grow" [I32Type; I64Type] [I64Type];
    E.add_func_import env "rts" "region_load_blob" [I32Type; I64Type; I32Type] [I32Type];
    E.add_func_import env "rts" "region_store_blob" [I32Type; I64Type; I32Type] [];
    E.add_func_import env "rts" "region_load_word8" [I32Type; I64Type] [I32Type];
    E.add_func_import env "rts" "region_store_word8" [I32Type; I64Type; I32Type] [];
    E.add_func_import env "rts" "region_load_word16" [I32Type; I64Type] [I32Type];
    E.add_func_import env "rts" "region_store_word16" [I32Type; I64Type; I32Type] [];
    E.add_func_import env "rts" "region_load_word32" [I32Type; I64Type] [I32Type];
    E.add_func_import env "rts" "region_store_word32" [I32Type; I64Type; I32Type] [];
    E.add_func_import env "rts" "region_load_word64" [I32Type; I64Type] [I64Type];
    E.add_func_import env "rts" "region_store_word64" [I32Type; I64Type; I64Type] [];
    E.add_func_import env "rts" "region_load_float64" [I32Type; I64Type] [F64Type];
    E.add_func_import env "rts" "region_store_float64" [I32Type; I64Type; F64Type] [];
    E.add_func_import env "rts" "region0_get" [] [I32Type];
    E.add_func_import env "rts" "blob_of_principal" [I32Type] [I32Type];
    E.add_func_import env "rts" "principal_of_blob" [I32Type] [I32Type];
    E.add_func_import env "rts" "compute_crc32" [I32Type] [I32Type];
    E.add_func_import env "rts" "blob_iter_done" [I32Type] [I32Type];
    E.add_func_import env "rts" "blob_iter" [I32Type] [I32Type];
    E.add_func_import env "rts" "blob_iter_next" [I32Type] [I32Type];
    E.add_func_import env "rts" "pow" [F64Type; F64Type] [F64Type]; (* musl *)
    E.add_func_import env "rts" "sin" [F64Type] [F64Type]; (* musl *)
    E.add_func_import env "rts" "cos" [F64Type] [F64Type]; (* musl *)
    E.add_func_import env "rts" "tan" [F64Type] [F64Type]; (* musl *)
    E.add_func_import env "rts" "asin" [F64Type] [F64Type]; (* musl *)
    E.add_func_import env "rts" "acos" [F64Type] [F64Type]; (* musl *)
    E.add_func_import env "rts" "atan" [F64Type] [F64Type]; (* musl *)
    E.add_func_import env "rts" "atan2" [F64Type; F64Type] [F64Type]; (* musl *)
    E.add_func_import env "rts" "exp" [F64Type] [F64Type]; (* musl *)
    E.add_func_import env "rts" "log" [F64Type] [F64Type]; (* musl *)
    E.add_func_import env "rts" "fmod" [F64Type; F64Type] [F64Type]; (* remainder, musl *)
    E.add_func_import env "rts" "float_fmt" [F64Type; I32Type; I32Type] [I32Type];
    E.add_func_import env "rts" "char_to_upper" [I32Type] [I32Type];
    E.add_func_import env "rts" "char_to_lower" [I32Type] [I32Type];
    E.add_func_import env "rts" "char_is_whitespace" [I32Type] [I32Type];
    E.add_func_import env "rts" "char_is_lowercase" [I32Type] [I32Type];
    E.add_func_import env "rts" "char_is_uppercase" [I32Type] [I32Type];
    E.add_func_import env "rts" "char_is_alphabetic" [I32Type] [I32Type];
    E.add_func_import env "rts" "get_max_live_size" [] [I32Type];
    E.add_func_import env "rts" "get_reclaimed" [] [I64Type];
    E.add_func_import env "rts" "alloc_words" [I32Type] [I32Type];
    E.add_func_import env "rts" "get_total_allocations" [] [I64Type];
    E.add_func_import env "rts" "get_heap_size" [] [I32Type];
    E.add_func_import env "rts" "alloc_blob" [I32Type] [I32Type];
    E.add_func_import env "rts" "alloc_array" [I32Type] [I32Type];
    E.add_func_import env "rts" "contains_field" [I32Type; I32Type] [I32Type];
    E.add_func_import env "rts" "use_new_destabilization" [] [I32Type];
    E.add_func_import env "rts" "is_stabilization_started" [] [I32Type];
    E.add_func_import env "rts" "start_stabilization" [I32Type; I32Type; I32Type] [];
    E.add_func_import env "rts" "stabilization_increment" [] [I32Type];
    E.add_func_import env "rts" "start_destabilization" [I32Type; I32Type] [];
    E.add_func_import env "rts" "destabilization_increment" [] [I32Type];
    E.add_func_import env "rts" "get_destabilized_actor" [] [I32Type];
    E.add_func_import env "rts" "start_gc_after_upgrade" [] [];
    if !Flags.gc_strategy = Flags.Incremental then
      incremental_gc_imports env
    else
      non_incremental_gc_imports env;
    ()

end (* RTS *)

module GC = struct
  (* Record mutator/gc instructions counts *)

  let instruction_counter env =
    compile_unboxed_zero ^^
    E.call_import env "ic0" "performance_counter"

  let register_globals env =
    E.add_global64 env "__mutator_instructions" Mutable 0L;
    E.add_global64 env "__collector_instructions" Mutable 0L;
    if !Flags.gc_strategy <> Flags.Incremental then
      E.add_global32 env "_HP" Mutable 0l

  let get_mutator_instructions env =
    G.i (GlobalGet (nr (E.get_global env "__mutator_instructions")))
  let set_mutator_instructions env =
    G.i (GlobalSet (nr (E.get_global env "__mutator_instructions")))

  let get_collector_instructions env =
    G.i (GlobalGet (nr (E.get_global env "__collector_instructions")))
  let set_collector_instructions env =
    G.i (GlobalSet (nr (E.get_global env "__collector_instructions")))

  let get_heap_pointer env =
    if !Flags.gc_strategy <> Flags.Incremental then
      G.i (GlobalGet (nr (E.get_global env "_HP")))
    else
      assert false
  let set_heap_pointer env =
    if !Flags.gc_strategy <> Flags.Incremental then
      G.i (GlobalSet (nr (E.get_global env "_HP")))
    else
      assert false

  let record_mutator_instructions env =
    match E.mode env with
    | Flags.(ICMode | RefMode)  ->
      instruction_counter env ^^
      set_mutator_instructions env
    | _ -> G.nop

  let record_collector_instructions env =
    match E.mode env with
    | Flags.(ICMode | RefMode)  ->
      instruction_counter env ^^
      get_mutator_instructions env ^^
      G.i (Binary (Wasm.Values.I64 I64Op.Sub)) ^^
      set_collector_instructions env
    | _ -> G.nop

  let collect_garbage env =
    record_mutator_instructions env ^^
    E.collect_garbage env false ^^
    record_collector_instructions env

end (* GC *)

module Heap = struct
  (* General heap object functionality (allocation, setting fields, reading fields) *)

  (* Memory addresses are 32 bit (I32Type). *)
  let word_size = 4l

  (* The heap base global can only be used late, see conclude_module
     and GHC.register *)
  let get_heap_base env =
    G.i (GlobalGet (nr (E.get_global env "__heap_base")))

  let get_total_allocation env =
    E.call_import env "rts" "get_total_allocations"

  let get_reclaimed env =
    E.call_import env "rts" "get_reclaimed"

  let get_memory_size =
    G.i MemorySize ^^
    G.i (Convert (Wasm.Values.I64 I64Op.ExtendUI32)) ^^
    compile_mul64_const page_size64

  let get_max_live_size env =
    E.call_import env "rts" "get_max_live_size"

  (* Static allocation (always words)
     (uses dynamic allocation for smaller and more readable code) *)
  let alloc env (n : int32) : G.t =
    compile_unboxed_const n ^^
    E.call_import env "rts" "alloc_words"

  let ensure_allocated env =
    alloc env 0l ^^ G.i Drop (* dummy allocation, ensures that the page HP points into is backed *)

  (* Heap objects *)

  (* At this level of abstraction, heap objects are just flat arrays of words *)

  let load_field (i : int32) : G.t =
    let offset = Int32.(add (mul word_size i) ptr_unskew) in
    G.i (Load {ty = I32Type; align = 2; offset; sz = None})

  let store_field (i : int32) : G.t =
    let offset = Int32.(add (mul word_size i) ptr_unskew) in
    G.i (Store {ty = I32Type; align = 2; offset; sz = None})

  (* Although we occasionally want to treat two consecutive
     32 bit fields as one 64 bit number *)

  let load_field64 (i : int32) : G.t =
    let offset = Int32.(add (mul word_size i) ptr_unskew) in
    G.i (Load {ty = I64Type; align = 2; offset; sz = None})

  let store_field64 (i : int32) : G.t =
    let offset = Int32.(add (mul word_size i) ptr_unskew) in
    G.i (Store {ty = I64Type; align = 2; offset; sz = None})

  (* Or even as a single 64 bit float *)

  let load_field_float64 (i : int32) : G.t =
    let offset = Int32.(add (mul word_size i) ptr_unskew) in
    G.i (Load {ty = F64Type; align = 2; offset; sz = None})

  let store_field_float64 (i : int32) : G.t =
    let offset = Int32.(add (mul word_size i) ptr_unskew) in
    G.i (Store {ty = F64Type; align = 2; offset; sz = None})

  (* Convenience functions related to memory *)
  (* Copying bytes (works on unskewed memory addresses) *)
  let memcpy env = E.call_import env "rts" "memcpy" ^^ G.i Drop
  (* Comparing bytes (works on unskewed memory addresses) *)
  let memcmp env = E.call_import env "rts" "memcmp"

  let register env =
    let get_heap_base_fn = E.add_fun env "get_heap_base" (Func.of_body env [] [I32Type] (fun env ->
      get_heap_base env
    )) in

    E.add_export env (nr {
      name = Lib.Utf8.decode "get_heap_base";
      edesc = nr (FuncExport (nr get_heap_base_fn))
    })

  let get_heap_size env =
    E.call_import env "rts" "get_heap_size"

end (* Heap *)

module Stack = struct
  (* The RTS includes C code which requires a shadow stack in linear memory.
     We reserve some space for it at the beginning of memory space (just like
     wasm-l would), this way stack overflow would cause out-of-memory, and not
     just overwrite static data.

     We sometimes use the stack space if we need small amounts of scratch space.

     All pointers here are unskewed.

     (We report logical stack overflow as "RTS Stack underflow" as the stack
     grows downwards.)
  *)

  let end_ () = Int32.mul (Int32.of_int (!Flags.rts_stack_pages)) page_size

  let register_globals env =
    (* stack pointer *)
    E.add_global32 env "__stack_pointer" Mutable (end_());
    (* frame pointer *)
    E.add_global32 env "__frame_pointer" Mutable (end_());
    (* low watermark *)
    if !Flags.measure_rts_stack then
      E.add_global32 env "__stack_min" Mutable (end_());
    E.export_global env "__stack_pointer"

  let get_stack_ptr env =
    G.i (GlobalGet (nr (E.get_global env "__stack_pointer")))
  let set_stack_ptr env =
    G.i (GlobalSet (nr (E.get_global env "__stack_pointer")))

  let get_min env =
    G.i (GlobalGet (nr (E.get_global env "__stack_min")))
  let set_min env =
    G.i (GlobalSet (nr (E.get_global env "__stack_min")))

  let get_max_stack_size env =
    if !Flags.measure_rts_stack then
      compile_unboxed_const (end_()) ^^
      get_min env ^^
      G.i (Binary (Wasm.Values.I32 I32Op.Sub))
    else (* report max available *)
      compile_unboxed_const (end_())

  let update_stack_min env =
    if !Flags.measure_rts_stack then
    get_stack_ptr env ^^
    get_min env ^^
    G.i (Compare (Wasm.Values.I32 I32Op.LtU)) ^^
    (G.if0
       (get_stack_ptr env ^^
        set_min env)
      G.nop)
    else G.nop

  let stack_overflow env =
    Func.share_code0 Func.Never env "stack_overflow" [] (fun env ->
      (* read last word of reserved page to force trap *)
      compile_unboxed_const 0xFFFF_FFFCl ^^
      G.i (Load {ty = I32Type; align = 2; offset = 0l; sz = None}) ^^
      G.i Unreachable
    )

  let alloc_words env n =
    let n_bytes = Int32.mul n Heap.word_size in
    (* avoid absurd allocations *)
    assert Int32.(to_int n_bytes < !Flags.rts_stack_pages * to_int page_size);
    (* alloc words *)
    get_stack_ptr env ^^
    compile_unboxed_const n_bytes ^^
    G.i (Binary (Wasm.Values.I32 I32Op.Sub)) ^^
    set_stack_ptr env ^^
    update_stack_min env ^^
    get_stack_ptr env ^^
    (* check for stack overflow, if necessary *)
    if n_bytes >= page_size then
      get_stack_ptr env ^^
      G.i (Unary (Wasm.Values.I32 I32Op.Clz)) ^^
      G.if0
        G.nop (* we found leading zeros, i.e. no wraparound *)
        (stack_overflow env)
    else
      G.nop

  let free_words env n =
    get_stack_ptr env ^^
    compile_unboxed_const (Int32.mul n Heap.word_size) ^^
    G.i (Binary (Wasm.Values.I32 I32Op.Add)) ^^
    set_stack_ptr env

  (* TODO: why not just remember and reset the stack pointer, instead of calling free_words? Also below *)
  let with_words env name n f =
    let (set_x, get_x) = new_local env name in
    alloc_words env n ^^ set_x ^^
    f get_x ^^
    free_words env n


  let dynamic_alloc_words env get_n =
    get_stack_ptr env ^^
    compile_divU_const Heap.word_size ^^
    get_n ^^
    G.i (Compare (Wasm.Values.I32 I32Op.LtU)) ^^
    (G.if0
      (stack_overflow env)
      G.nop) ^^
    get_stack_ptr env ^^
    get_n ^^
    compile_mul_const Heap.word_size ^^
    G.i (Binary (Wasm.Values.I32 I32Op.Sub)) ^^
    set_stack_ptr env ^^
    update_stack_min env ^^
    get_stack_ptr env

  let dynamic_free_words env get_n =
    get_stack_ptr env ^^
    get_n ^^
    compile_mul_const Heap.word_size ^^
    G.i (Binary (Wasm.Values.I32 I32Op.Add)) ^^
    set_stack_ptr env

  (* TODO: why not just remember and reset the stack pointer, instead of calling free_words? Also above*)
  let dynamic_with_words env name f =
    let (set_n, get_n) = new_local env "n" in
    let (set_x, get_x) = new_local env name in
    set_n ^^
    dynamic_alloc_words env get_n ^^ set_x ^^
    f get_x ^^
    dynamic_free_words env get_n

  let dynamic_with_bytes env name f =
    (* round up to nearest wordsize *)
    compile_add_const (Int32.sub Heap.word_size 1l) ^^
    compile_divU_const Heap.word_size ^^
    dynamic_with_words env name f

  (* Stack Frames *)

  (* Traditional frame pointer for accessing statically allocated locals/args (all words)
     Used (sofar) only in serialization to compress Wasm stack
     at cost of expanding Rust/C Stack (whose size we control)*)
  let get_frame_ptr env =
    G.i (GlobalGet (nr (E.get_global env "__frame_pointer")))
  let set_frame_ptr env =
    G.i (GlobalSet (nr (E.get_global env "__frame_pointer")))

  (* Frame pointer operations *)

  (* Enter/exit a new frame of `n` words, saving and restoring prev frame pointer *)
  let with_frame env name n f =
    (* reserve space for n words + saved frame_ptr *)
    alloc_words env (Int32.add n 1l) ^^
    (* store the current frame_ptr at offset 0*)
    get_frame_ptr env ^^
    G.i (Store {ty = I32Type; align = 2; offset = 0l; sz = None}) ^^
    get_stack_ptr env ^^
    (* set_frame_ptr to stack_ptr *)
    set_frame_ptr env ^^
    (* do as f *)
    f () ^^
    (* assert frame_ptr == stack_ptr *)
    get_frame_ptr env ^^
    get_stack_ptr env ^^
    G.i (Compare (Wasm.Values.I32 I32Op.Eq)) ^^
    E.else_trap_with env "frame_ptr <> stack_ptr" ^^
    (* restore the saved frame_ptr *)
    get_frame_ptr env ^^
    G.i (Load {ty = I32Type; align = 2; offset = 0l; sz = None}) ^^
    set_frame_ptr env ^^
    (* free the frame *)
    free_words env (Int32.add n 1l)

  (* read local n of current frame *)
  let get_local env n =
    let offset = Int32.mul (Int32.add n 1l) Heap.word_size in
    get_frame_ptr env ^^
      G.i (Load { ty = I32Type; align = 2; offset; sz = None})

  (* read local n of previous frame *)
  let get_prev_local env n =
    let offset = Int32.mul (Int32.add n 1l) Heap.word_size in
    (* indirect through save frame_ptr at offset 0 *)
    get_frame_ptr env ^^
    G.i (Load { ty = I32Type; align = 2; offset = 0l; sz = None}) ^^
    G.i (Load { ty = I32Type; align = 2; offset; sz = None})

  (* set local n of current frame *)
  let set_local env n =
    let offset = Int32.mul (Int32.add n 1l) Heap.word_size in
    Func.share_code1 Func.Never env ("set_local %i" ^ Int32.to_string n) ("val", I32Type) []
      (fun env get_val ->
         get_frame_ptr env ^^
         get_val ^^
         G.i (Store { ty = I32Type; align = 2; offset; sz = None}))

end (* Stack *)


module ContinuationTable = struct
  (* See rts/motoko-rts/src/closure_table.rs *)
  let remember env : G.t = E.call_import env "rts" "remember_continuation"
  let recall env : G.t = E.call_import env "rts" "recall_continuation"
  let peek_future env : G.t = E.call_import env "rts" "peek_future_continuation"
  let count env : G.t = E.call_import env "rts" "continuation_count"
  let size env : G.t = E.call_import env "rts" "continuation_table_size"
end (* ContinuationTable *)

module Bool = struct
  (* Boolean literals are either 0 or 1, at StackRep Vanilla
     They need not be shifted before put in the heap,
     because the "zero page" never contains GC-ed objects
  *)

  let vanilla_lit = function
    | false -> 0l
    | true -> 1l

  let lit b = compile_unboxed_const (vanilla_lit b)

  let neg = G.i (Test (Wasm.Values.I32 I32Op.Eqz))

end (* Bool *)

module BitTagged = struct

  (* This module takes care of pointer tagging:

     A pointer to an object at offset `i` on the heap is represented as
     `i-1`, so the low two bits of the pointer are always set (0b…11).
     We call `i-1` a *skewed* pointer, in a feeble attempt to avoid the term
     shifted, which may sound like a logical shift.

     We use the constants ptr_skew and ptr_unskew to change a pointer as a
     signpost where we switch between raw pointers to skewed ones.

     This means we can store a small unboxed scalar x as (x `lsl` 1), and still
     tell it apart from a pointer by looking at the last bits: if set, it is a
     pointer.

     Small here means:

     * 0 ≤ x < 2^(ubits ty) for an unsigned type ty with (ubits ty) payload bits
     * -2^sbits ≤ x < 2^sbits, for a signed type ty with (sbits ty) (= (ubits ty) - 1) payload bits
       (i.e. excluding sign bit),
     with the exception that compact Nat is regarded as signed to support subtyping.

     Tagging needs to happen with a
     * shift left by (32-ubits ty) for a signed or unsigned type ty; then
     * a logical or of the (variable length) tag bits for ty.

     Untagging needs to happen with an
     * logical right shift (for unsigned type ty in Nat{8,16,32,64}, Char).
     * _arithmetic_ right shift (for signed type ty Int{8,16,32,64}, Int but also Nat).
       This is the right thing to do for signed numbers.
       Nat is treated as signed to allow coercion free subtyping.

     The low bits 32 - (ubits ty) store the tag bits of the value.

     Boolean false is a non-pointer by construction.
     Boolean true (1) needs not be shifted as GC will not consider it.

     Summary:

       0b…11: A pointer
       0b…x0: A shifted scalar
       0b000: `false`
       0b001: `true`

     Note that {Nat,Int}{8,16} and compact {Int,Nat}{32,64} and compact Int, Nat are explicitly tagged.
     The bits are stored in the _most_ significant bits of the `i32`,
     with the lower bits storing the variable length tag.

     {Int,Nat}{32,64} are stored in signed and unsigned forms.

     Compact {Int,Nat} are (both) stored in signed form to support coercion free subtyping of Nat < Int.
     That means that one bit, the highest bit, of the compact Nat representation is unused and the
     representable range for both compact Int and Nat values is -2^(sbits Int) ≤ x < 2^(sbits Int).

     This describes the vanilla representation of small and compact scalars,
     used as the uniform representation of values and when stored in heap structures.

     See module TaggedSmallWord.

     The stack representation of a small scalars, UnboxedWord32 {Int,Nat}{8,16},
     on the other hand, always has all tag bits cleared, with the payload in the high bits of the word.

     The stack representation of compact or unboxed scalars, UnboxedWord32 {Int,Nat}32 or
     UnboxedWord64 {Int,Nat}64, on the other hand, is the natural (unpadded) machine representation.

     All arithmetic is implemented directly on the stack (not vanilla) representation of scalars.
     Proper tags bits are removed/added when loading from vanilla or storing to vanilla representation.

  *)
  let is_true_literal env =
    compile_eq_const 1l

  (* Note: `true` is not handled here, needs specific check where needed. *)
  let if_tagged_scalar env retty is1 is2 =
    compile_bitand_const 0x1l ^^
    E.if_ env retty is2 is1

  (* With two bit-tagged pointers on the stack, decide
     whether both are scalars and invoke is1 (the fast path)
     if so, and otherwise is2 (the slow path).
     Note: `true` is not handled here, needs specific check where needed.
  *)
  let if_both_tagged_scalar env retty is1 is2 =
    G.i (Binary (Wasm.Values.I32 I32Op.Or)) ^^
    compile_bitand_const 0x1l ^^
    E.if_ env retty is2 is1

  let ubits_of pty = TaggingScheme.ubits_of pty

  let sbits_of pty = (ubits_of pty) - 1

  (* 64 bit numbers *)

  (* static *)
  let can_tag_const pty (n : int64) = Type.(
    match pty with
    | Nat | Int | Int64 | Int32 ->
      let sbits = sbits_of pty in
      let lower_bound = Int64.(neg (shift_left 1L sbits)) in
      let upper_bound = Int64.shift_left 1L sbits in
      lower_bound <= n && n < upper_bound
    | Nat64 | Nat32 ->
      let ubits = ubits_of pty in
      let upper_bound = Int64.shift_left 1L ubits in
      0L <= n && n < upper_bound
    | _ -> assert false)

  let tag_const pty i = Type.(
    match pty with
    |  Nat | Int | Int64 | Int32
    |  Nat64 | Nat32 ->
      Int32.shift_left (Int64.to_int32 i) (32 - ubits_of pty)
      (* tag *)
      |> Int32.logor (TaggingScheme.tag_of_typ pty)
    | _ -> assert false)

  (* dynamic *)
  let sanity_check_can_tag_i64 env pty get_x =
    if TaggingScheme.debug || !Flags.sanity then
      get_x ^^
      Func.share_code2 Func.Always env (prim_fun_name pty "check_can_tag_i64") (("res", I32Type), ("x", I64Type)) [I32Type]
        (fun env get_res get_x ->
          let lower_bound, upper_bound = Type.(
            match pty with
            |  Nat | Int | Int64 | Int32 ->
              let sbits = sbits_of pty in
              (Int64.(neg (shift_left 1L sbits)), Int64.shift_left 1L sbits)
            |  Nat64 | Nat32 ->
              let ubits = ubits_of pty in
              (0L, Int64.shift_left 1L ubits)
            | _ -> assert false)
          in
          (* lower_bound <= x < upper_bound *)
          compile_const_64 lower_bound ^^
          get_x ^^
          G.i (Compare (Wasm.Values.I64 I64Op.LeS)) ^^
          get_x ^^ compile_const_64 upper_bound ^^
          G.i (Compare (Wasm.Values.I64 I64Op.LtS)) ^^
          G.i (Binary (Wasm.Values.I32 I32Op.And)) ^^
          get_res ^^
          G.i (Compare (Wasm.Values.I32 I32Op.Eq)) ^^
          E.else_trap_with env (prim_fun_name pty "check_can_tag_i64") ^^
          get_res)
    else
      G.nop

  let if_can_tag_i64 env pty retty is1 is2 = Type.(
    match pty with
    | Nat | Int | Int64 | Int32 ->
      Func.share_code1 Func.Never env
        (prim_fun_name pty "if_can_tag_i64") ("x", I64Type) [I32Type] (fun env get_x ->
        (* checks that all but the low sbits are either all 0 or all 1 *)
        get_x ^^
        get_x ^^ compile_shrS64_const (Int64.of_int ((64 - ubits_of pty) - 1)) ^^
        G.i (Binary (Wasm.Values.I64 I32Op.Xor)) ^^
        compile_shrU64_const (Int64.of_int (sbits_of pty)) ^^
        G.i (Test (Wasm.Values.I64 I64Op.Eqz)) ^^
        sanity_check_can_tag_i64 env pty get_x) ^^
      E.if_ env retty is1 is2
    | Nat64 | Nat32 ->
      Func.share_code1 Func.Never env
         (prim_fun_name pty "if_can_tag_i64") ("x", I64Type) [I32Type] (fun env get_x ->
          (* checks that all but the low ubits are 0 *)
          get_x ^^ compile_shrU64_const (Int64.of_int (ubits_of pty)) ^^
          G.i (Test (Wasm.Values.I64 I32Op.Eqz)) ^^
          sanity_check_can_tag_i64 env pty get_x) ^^
      E.if_ env retty is1 is2
     | _ -> assert false)

  let if_can_tag_u64 env pty retty is1 is2 = Type.(
    match pty with
    |  Nat | Int | Int64 | Int32 ->
      let sbitsL = Int64.of_int (sbits_of pty) in
      compile_shrU64_const sbitsL ^^
      G.i (Test (Wasm.Values.I64 I64Op.Eqz)) ^^
      E.if_ env retty is1 is2
    | Nat64 | Nat32 ->
      let ubitsL = Int64.of_int (ubits_of pty) in
      compile_shrU64_const ubitsL ^^
      E.if_ env retty is2 is1 (* NB: swapped branches *)
    | _ -> assert false)

  let tag env pty = (* TBR *)
    let ubitsl = Int32.of_int (ubits_of pty) in
    G.i (Convert (Wasm.Values.I32 I32Op.WrapI64)) ^^
    compile_shl_const (Int32.sub 32l ubitsl) ^^
    (* tag *)
    compile_bitor_const (TaggingScheme.tag_of_typ pty)

  let sanity_check_tag line env ty =
    if TaggingScheme.debug || !(Flags.sanity) then
      let name =
        (prim_fun_name ty "sanity_check_tag") ^
          (if TaggingScheme.debug then Int.to_string line else "")
      in
      let tag_mask = Int32.(sub (shift_left 1l (32 - TaggingScheme.ubits_of ty)) one) in
      (Func.share_code1 Func.Always env name ("v", I32Type) [I32Type] (fun env get_n ->
         get_n ^^
         compile_bitand_const tag_mask ^^
         compile_eq_const (TaggingScheme.tag_of_typ ty) ^^
         E.else_trap_with env "unexpected tag" ^^
         get_n))
    else G.nop

  let untag line env pty = Type.(match pty with
    | Nat | Int | Int64 | Int32 ->
      let ubitsl = Int32.of_int (ubits_of pty) in
      sanity_check_tag line env pty ^^
      compile_shrS_const (Int32.sub 32l ubitsl) ^^
      G.i (Convert (Wasm.Values.I64 I64Op.ExtendSI32))
    | Nat64 | Nat32 ->
      let ubitsl = Int32.of_int (ubits_of pty) in
      sanity_check_tag line env pty ^^
      compile_shrU_const (Int32.sub 32l ubitsl) ^^
      G.i (Convert (Wasm.Values.I64 I64Op.ExtendUI32))
    | _ -> assert false)

  (* 32 bit numbers, dynamic, w.r.t `Int` *)

  let sanity_check_can_tag_i32 env pty get_x =
    if TaggingScheme.debug || !Flags.sanity then
      get_x ^^
      Func.share_code2 Func.Always env (prim_fun_name pty "check_can_tag_i32") (("res", I32Type), ("x", I32Type)) [I32Type]
        (fun env get_res get_x ->
          let lower_bound, upper_bound = Type.(
            match pty with
            |  Nat | Int | Int64 | Int32 ->
              let sbits = sbits_of pty in
              (Int32.(neg (shift_left 1l sbits)), Int32.shift_left 1l sbits)
            |  Nat64 | Nat32 ->
              let ubits = ubits_of pty in
              (0l, Int32.shift_left 1l ubits)
            | _ -> assert false)
          in
          (* lower_bound <= x < upper_bound *)
          compile_unboxed_const lower_bound ^^
          get_x ^^
          G.i (Compare (Wasm.Values.I32 I32Op.LeS)) ^^
          get_x ^^ compile_unboxed_const upper_bound ^^
          G.i (Compare (Wasm.Values.I32 I32Op.LtS)) ^^
          G.i (Binary (Wasm.Values.I32 I32Op.And)) ^^
          get_res ^^
          G.i (Compare (Wasm.Values.I32 I32Op.Eq)) ^^
          E.else_trap_with env (prim_fun_name pty "check_can_tag_i32") ^^
          get_res)
    else
      G.nop

  let if_can_tag_i32 env pty retty is1 is2 = Type.(match pty with
    | Nat | Int | Int64 | Int32 ->
      Func.share_code1 Func.Never env
        (prim_fun_name pty "if_can_tag_i32") ("x", I32Type) [I32Type] (fun env get_x ->
          (* checks that all but the low sbits are both either 0 or 1 *)
          get_x ^^
          get_x ^^ compile_shrS_const (Int32.of_int ((32 - ubits_of pty) - 1)) ^^
          G.i (Binary (Wasm.Values.I32 I32Op.Xor)) ^^
          compile_shrU_const (Int32.of_int (sbits_of pty)) ^^
          G.i (Test (Wasm.Values.I32 I32Op.Eqz)) ^^
          sanity_check_can_tag_i32 env pty get_x)
      ^^
      E.if_ env retty is1 is2
    | Nat64 | Nat32 ->
       Func.share_code1 Func.Never env
         (prim_fun_name pty "if_can_tag_i32") ("x", I32Type) [I32Type] (fun env get_x ->
          (* checks that all but the low ubits are 0 *)
          get_x ^^ compile_shrU_const (Int32.of_int (ubits_of pty)) ^^
          G.i (Test (Wasm.Values.I32 I32Op.Eqz)) ^^
          sanity_check_can_tag_i32 env pty get_x)
      ^^
      E.if_ env retty is1 is2
    | _ -> assert false)

  let if_can_tag_u32 env pty retty is1 is2 = Type.(
    match pty with
    | Nat | Int | Int64 | Int32 ->
      let sbits = sbits_of pty in
      compile_shrU_const (Int32.of_int sbits) ^^
      E.if_ env retty is2 is1 (* NB: swapped branches *)
    | Nat64 | Nat32 ->
      let ubits = ubits_of pty in
      compile_shrU_const (Int32.of_int ubits) ^^
      E.if_ env retty is2 is1 (* NB: swapped branches *)
    | _ -> assert false)

  let tag_i32 env pty =
    let ubits = ubits_of pty in
    compile_shl_const (Int32.sub 32l (Int32.of_int ubits)) ^^
    (* tag *)
    compile_bitor_const (TaggingScheme.tag_of_typ pty)

  let untag_i32 line env pty = Type.(match pty with
    | Nat | Int | Int64 | Int32 ->
      let ubits = ubits_of pty in
      (* check tag *)
      sanity_check_tag line env pty ^^
      compile_shrS_const (Int32.sub 32l (Int32.of_int ubits))
    | Nat64 | Nat32 ->
      let ubits = ubits_of pty in
      (* check tag *)
      sanity_check_tag line env pty ^^
      compile_shrU_const (Int32.sub 32l (Int32.of_int ubits))
    | _ -> assert false)

end (* BitTagged *)

module Tagged = struct
  (* Tagged objects all have an object header consisting of a tag and a forwarding pointer.
     The forwarding pointer is only reserved if compiled for the incremental GC.
     The tag is to describe their runtime type and serves to traverse the heap
     (serialization, GC), but also for objectification of arrays.

     The tag is a word at the beginning of the object.

     The (skewed) forwarding pointer supports object moving in the incremental garbage collection.

         obj header
     ┌──────┬─────────┬──
     │ tag  │ fwd ptr │ ...
     └──────┴─────────┴──

     The copying GC requires that all tagged objects in the dynamic heap space have at least
     two words in order to replace them by `Indirection`. This condition is except for `Null`
     that only lives in static heap space and is therefore not replaced by `Indirection` during
     copying GC.

     Attention: This mapping is duplicated in these places
       * here
       * motoko-rts/src/types.rs
       * motoko-rts/src/text.rs
       * motoko-rts/src/memory.rs
       * motoko-rts/src/bigint.rs
       * motoko-rts/src/blob-iter.rs
       * motoko-rts/src/static-checks.rs
       * In all GC implementations in motoko-rts/src/gc/
     so update all!
   *)

  type [@warning "-37"] tag  =
    | Object
    | ObjInd (* The indirection used for object fields *)
    | Array (* Also a tuple *)
    | Bits64 (* Contains a 64 bit number *)
    | MutBox (* used for mutable heap-allocated variables *)
    | Closure
    | Some (* For opt *)
    | Variant
    | Blob
    | Indirection (* Only used by the GC *)
    | Bits32 (* Contains a 32 bit unsigned number *)
    | BigInt
    | Concat (* String concatenation, used by rts/text.c *)
    | Null (* For opt. Static singleton! *)
    | OneWordFiller (* Only used by the RTS *)
    | FreeSpace (* Only used by the RTS *)
    | Region
    | ArraySliceMinimum (* Used by the GC for incremental array marking *)
    | StableSeen (* Marker that we have seen this thing before *)
    | CoercionFailure (* Used in the Candid decoder. Static singleton! *)

  (* Tags needs to have the lowest bit set, to allow distinguishing object
     headers from heap locations (object or field addresses).

     (Reminder: objects and fields are word-aligned so will have the lowest two
     bits unset) *)
  let int_of_tag = function
    | Object -> 1l
    | ObjInd -> 3l
    | Array -> 5l
    | Bits64 -> 7l
    | MutBox -> 9l
    | Closure -> 11l
    | Some -> 13l
    | Variant -> 15l
    | Blob -> 17l
    | Indirection -> 19l
    | Bits32 -> 21l
    | BigInt -> 23l
    | Concat -> 25l
    | Region -> 27l
    | Null -> 29l
    | OneWordFiller -> 31l
    | FreeSpace -> 33l
    | ArraySliceMinimum -> 34l
    (* Next two tags won't be seen by the GC, so no need to set the lowest bit
       for `CoercionFailure` and `StableSeen` *)
    | CoercionFailure -> 0xfffffffel
    | StableSeen -> 0xffffffffl

  (* Declare `env` for lazy computation of the header size when the compile environment with compile flags are defined *)
  let header_size env =
    if !Flags.gc_strategy = Flags.Incremental then 2l else 1l

  (* The tag *)
  let tag_field = 0l
  let forwarding_pointer_field env =
    assert (!Flags.gc_strategy = Flags.Incremental);
    1l

  (* Note: post-allocation barrier must be applied after initialization *)
  let alloc env size tag =
    assert (size > 1l);
    let name = Printf.sprintf "alloc_size<%d>_tag<%d>" (Int32.to_int size) (Int32.to_int (int_of_tag tag)) in
    (* Computes a (conservative) mask for the bumped HP, so that the existence of non-zero bits under it
       guarantees that a page boundary crossing didn't happen (i.e. no ripple-carry). *)
    let overflow_mask increment =
      let n = Int32.to_int increment in
      assert (n > 0 && n < 0x8000);
      let page_mask = Int32.sub page_size 1l in
      (* We can extend the mask to the right if the bump increment is a power of two. *)
      let ext = if Numerics.Nat16.(to_int (popcnt (of_int n))) = 1 then increment else 0l in
      Int32.(logor ext (logand page_mask (shift_left minus_one (16 - Numerics.Nat16.(to_int (clz (of_int n))))))) in
    (* always inline *)
    Func.share_code0 Func.Never env name [I32Type] (fun env ->
      let set_object, get_object = new_local env "new_object" in
      let size_in_bytes = Int32.(mul size Heap.word_size) in
      let half_page_size = Int32.div page_size 2l in
      (if !Flags.gc_strategy <> Flags.Incremental && size_in_bytes < half_page_size then
         GC.get_heap_pointer env ^^
         GC.get_heap_pointer env ^^
         compile_add_const size_in_bytes ^^
         GC.set_heap_pointer env ^^
         GC.get_heap_pointer env ^^
         compile_bitand_const (overflow_mask size_in_bytes) ^^
         G.if0
           G.nop (* no page crossing *)
           (Heap.ensure_allocated env) (* ensure that HP's page is allocated *)
       else
         Heap.alloc env size) ^^
      set_object ^^ get_object ^^
      compile_unboxed_const (int_of_tag tag) ^^
      Heap.store_field tag_field ^^
      (if !Flags.gc_strategy = Flags.Incremental then
        get_object ^^ (* object pointer *)
        get_object ^^ (* forwarding pointer *)
        Heap.store_field (forwarding_pointer_field env)
      else
        G.nop) ^^
      get_object
    )

  let load_forwarding_pointer env =
    (if !Flags.gc_strategy = Flags.Incremental then
      Heap.load_field (forwarding_pointer_field env)
    else
      G.nop)

  let store_tag env tag =
    load_forwarding_pointer env ^^
    compile_unboxed_const (int_of_tag tag) ^^
    Heap.store_field tag_field

  let load_tag env =
    load_forwarding_pointer env ^^
    Heap.load_field tag_field

  let check_forwarding env unskewed =
    (if !Flags.gc_strategy = Flags.Incremental then
      let name = "check_forwarding_" ^ if unskewed then "unskewed" else "skewed" in
      Func.share_code1 Func.Always env name ("object", I32Type) [I32Type] (fun env get_object ->
        let set_object = G.setter_for get_object in
        (if unskewed then
          get_object ^^
          compile_unboxed_const ptr_skew ^^
          G.i (Binary (Wasm.Values.I32 I32Op.Add)) ^^
          set_object
        else G.nop) ^^
        get_object ^^
        load_forwarding_pointer env ^^
        get_object ^^
        G.i (Compare (Wasm.Values.I32 I32Op.Eq)) ^^
        E.else_trap_with env "missing object forwarding" ^^
        get_object ^^
        (if unskewed then
          compile_unboxed_const ptr_unskew ^^
          G.i (Binary (Wasm.Values.I32 I32Op.Add))
        else G.nop))
    else G.nop)

  let check_forwarding_for_store env typ =
    (if !Flags.gc_strategy = Flags.Incremental then
      let (set_value, get_value, _) = new_local_ env typ "value" in
      set_value ^^ check_forwarding env false ^^ get_value
    else G.nop)

  let load_field env index =
    (if !Flags.sanity then check_forwarding env false else G.nop) ^^
    Heap.load_field index

  let store_field env index =
    (if !Flags.sanity then check_forwarding_for_store env I32Type else G.nop) ^^
    Heap.store_field index

  let load_field64 env index =
    (if !Flags.sanity then check_forwarding env false else G.nop) ^^
    Heap.load_field64 index

  let store_field64 env index =
    (if !Flags.sanity then check_forwarding_for_store env I64Type else G.nop) ^^
    Heap.store_field64 index

  let load_field_float64 env index =
    (if !Flags.sanity then check_forwarding env false else G.nop) ^^
    Heap.load_field_float64 index

  let store_field_float64 env index =
    (if !Flags.sanity then check_forwarding_for_store env F64Type else G.nop) ^^
    Heap.store_field_float64 index

  (* Branches based on the tag of the object pointed to,
     leaving the object on the stack afterwards. *)
  let branch_default env retty def (cases : (tag * G.t) list) : G.t =
    let (set_tag, get_tag) = new_local env "tag" in

    let rec go = function
      | [] -> def
      | ((tag, code) :: cases) ->
        get_tag ^^
        compile_eq_const (int_of_tag tag) ^^
        E.if_ env retty code (go cases)
    in
    load_tag env ^^
    set_tag ^^
    go cases

  (* like branch_default but also pushes the scrutinee on the stack for the
   * branch's consumption *)
  let _branch_default_with env retty def cases =
    let (set_o, get_o) = new_local env "o" in
    let prep (t, code) = (t, get_o ^^ code)
    in set_o ^^ get_o ^^ branch_default env retty def (List.map prep cases)

  (* like branch_default_with but the tag is known statically *)
  let branch_with env retty = function
    | [] -> G.i Unreachable
    | [_, code] -> code
    | (_, code) :: cases ->
       let (set_o, get_o) = new_local env "o" in
       let prep (t, code) = (t, get_o ^^ code)
       in set_o ^^ get_o ^^ branch_default env retty (get_o ^^ code) (List.map prep cases)

  (* Can a value of this type be represented by a heap object with this tag? *)
  (* Needs to be conservative, i.e. return `true` if unsure *)
  (* This function can also be used as assertions in a lint mode, e.g. in compile_exp *)
  let can_have_tag ty tag =
    let open Mo_types.Type in
    match (tag : tag) with
    | Region ->
      begin match normalize ty with
      | (Con _ | Any) -> true
      | (Prim Region) -> true
      | (Prim _ | Obj _ | Array _ | Tup _ | Opt _ | Variant _ | Func _ | Non) -> false
      | (Pre | Async _ | Mut _ | Var _ | Typ _) -> assert false
      end
    | Array ->
      begin match normalize ty with
      | (Con _ | Any) -> true
      | (Array _ | Tup _) -> true
      | (Prim _ |  Obj _ | Opt _ | Variant _ | Func _ | Non) -> false
      | (Pre | Async _ | Mut _ | Var _ | Typ _) -> assert false
      end
    | Blob ->
      begin match normalize ty with
      | (Con _ | Any) -> true
      | (Prim (Text|Blob|Principal)) -> true
      | (Prim _ | Obj _ | Array _ | Tup _ | Opt _ | Variant _ | Func _ | Non) -> false
      | (Pre | Async _ | Mut _ | Var _ | Typ _) -> assert false
      end
    | Object ->
      begin match normalize ty with
      | (Con _ | Any) -> true
      | (Obj _) -> true
      | (Prim _ | Array _ | Tup _ | Opt _ | Variant _ | Func _ | Non) -> false
      | (Pre | Async _ | Mut _ | Var _ | Typ _) -> assert false
      end
    | _ -> true

  (* like branch_with but with type information to statically skip some branches *)
  let _branch_typed_with env ty retty branches =
    branch_with env retty (List.filter (fun (tag,c) -> can_have_tag ty tag) branches)

  let allocation_barrier env =
    (if !Flags.gc_strategy = Flags.Incremental then
      E.call_import env "rts" "allocation_barrier"
    else
      G.nop)

  let write_with_barrier env =
    let (set_value, get_value) = new_local env "written_value" in
    let (set_location, get_location) = new_local env "write_location" in
    set_value ^^ set_location ^^
    (* performance gain by first checking the GC state *)
    E.call_import env "rts" "running_gc" ^^
    G.if0 (
      get_location ^^ get_value ^^
      E.call_import env "rts" "write_with_barrier"
    ) (
      get_location ^^ get_value ^^
      store_unskewed_ptr
    )

  let obj env tag element_instructions : G.t =
    let n = List.length element_instructions in
    let size = (Int32.add (Wasm.I32.of_int_u n) (header_size env)) in
    let (set_object, get_object) = new_local env "new_object" in
    alloc env size tag ^^
    set_object ^^
    let init_elem idx instrs : G.t =
      get_object ^^
      instrs ^^
      Heap.store_field (Int32.add (Wasm.I32.of_int_u idx) (header_size env))
    in
    G.concat_mapi init_elem element_instructions ^^
    get_object ^^
    allocation_barrier env

  let new_static_obj env tag payload =
    let payload = StaticBytes.as_bytes payload in
    let header_size = Int32.(mul Heap.word_size (header_size env)) in
    let size = Int32.(add header_size (Int32.of_int (String.length payload))) in
    let unskewed_ptr = E.reserve_static_memory env size in
    let skewed_ptr = Int32.(add unskewed_ptr ptr_skew) in
    let tag = bytes_of_int32 (int_of_tag tag) in
    let forward = bytes_of_int32 skewed_ptr in (* forwarding pointer *)
    (if !Flags.gc_strategy = Flags.Incremental then
      let incremental_gc_data = tag ^ forward ^ payload in
      E.write_static_memory env unskewed_ptr incremental_gc_data
    else
      let non_incremental_gc_data = tag ^ payload in
      E.write_static_memory env unskewed_ptr non_incremental_gc_data
    );
    skewed_ptr

  let shared_static_obj env tag payload =
    let tag_word = bytes_of_int32 (int_of_tag tag) in
    let payload_bytes = StaticBytes.as_bytes payload in
    let key = tag_word ^ payload_bytes in
    match E.object_pool_find env key with
    | Some ptr -> ptr (* no forwarding pointer dereferencing needed as static objects do not move *)
    | None ->
      let ptr = new_static_obj env tag payload in
      E.object_pool_add env key ptr;
      ptr

end (* Tagged *)

module MutBox = struct
  (*
      Mutable heap objects

       ┌──────┬─────┬─────────┐
       │ obj header │ payload │
       └──────┴─────┴─────────┘

     The object header includes the obj tag (MutBox) and the forwarding pointer.
     The forwarding pointer is only reserved if compiled for the incremental GC.
  *)

  let field = Tagged.header_size

  let alloc env =
    Tagged.obj env Tagged.MutBox [ compile_unboxed_zero ]

  let static env =
    let ptr = Tagged.new_static_obj env Tagged.MutBox StaticBytes.[
      I32 0l; (* zero *)
    ] in
    E.add_static_root env ptr;
    ptr

  let load_field env =
    Tagged.load_forwarding_pointer env ^^
    Tagged.load_field env (field env)

  let store_field env =
    let (set_mutbox_value, get_mutbox_value) = new_local env "mutbox_value" in
    set_mutbox_value ^^
    Tagged.load_forwarding_pointer env ^^
    get_mutbox_value ^^
    Tagged.store_field env (field env)
end


module Opt = struct
  (* The Option type. Optional values are represented as

    1. ┌──────┐
       │ null │
       └──────┘

       A special null value. It is fully static, and because it is unique, can
       be recognized by pointer comparison (only the GC will care about the heap
       tag).


    2. ┌──────┬─────────┐
       │ some │ payload │
       └──────┴─────────┘

       A heap-allocated box for `?v` values. Should only ever contain null or
       another such box.

    3. Anything else (pointer or unboxed scalar): Constituent value, implicitly
       injected into the opt type.

    This way, `?t` is represented without allocation, with the only exception of
    the value `?ⁿnull` for n>0.

    NB: `?ⁿnull` is essentially represented by the unary encoding of the number
    of n. This could be optimized further, by storing `n` in the Some payload,
    instead of a pointer, but unlikely worth it.

  *)

  let some_payload_field = Tagged.header_size

  (* This relies on the fact that add_static deduplicates *)
  let null_vanilla_lit env : int32 =
    Tagged.shared_static_obj env Tagged.Null []

  let null_lit env =
    compile_unboxed_const (null_vanilla_lit env)

  let vanilla_lit env ptr : int32 =
    Tagged.shared_static_obj env Tagged.Some StaticBytes.[
      I32 ptr
    ]

 let is_some env =
    null_lit env ^^
    G.i (Compare (Wasm.Values.I32 I32Op.Ne))

  let inject env e =
    e ^^
    Func.share_code1 Func.Never env "opt_inject" ("x", I32Type) [I32Type] (fun env get_x ->
      get_x ^^ BitTagged.if_tagged_scalar env [I32Type]
        ( get_x ) (* scalar, no wrapping *)
        ( get_x ^^ BitTagged.is_true_literal env ^^ (* exclude true literal since `branch_default` follows the forwarding pointer *)
          E.if_ env [I32Type]
            ( get_x ) (* true literal, no wrapping *)
            ( get_x ^^ Tagged.branch_default env [I32Type]
              ( get_x ) (* default tag, no wrapping *)
              [ Tagged.Null,
                (* NB: even ?null does not require allocation: We use a static
                  singleton for that: *)
                compile_unboxed_const (vanilla_lit env (null_vanilla_lit env))
              ; Tagged.Some,
                Tagged.obj env Tagged.Some [get_x]
              ]
            )
        )
    )

  (* This function is used where conceptually, Opt.inject should be used, but
  we know for sure that it wouldn’t do anything anyways, except dereferencing the forwarding pointer *)
  let inject_simple env e =
    e ^^ Tagged.load_forwarding_pointer env

  let load_some_payload_field env =
    Tagged.load_forwarding_pointer env ^^
    Tagged.load_field env (some_payload_field env)

  let project env =
    Func.share_code1 Func.Never env "opt_project" ("x", I32Type) [I32Type] (fun env get_x ->
      get_x ^^ BitTagged.if_tagged_scalar env [I32Type]
        ( get_x ) (* scalar, no wrapping *)
        ( get_x ^^ BitTagged.is_true_literal env ^^ (* exclude true literal since `branch_default` follows the forwarding pointer *)
          E.if_ env [I32Type]
            ( get_x ) (* true literal, no wrapping *)
            ( get_x ^^ Tagged.branch_default env [I32Type]
              ( get_x ) (* default tag, no wrapping *)
              [ Tagged.Some,
                get_x ^^ load_some_payload_field env
              ; Tagged.Null,
                E.trap_with env "Internal error: opt_project: null!"
              ]
            )
        )
    )

end (* Opt *)

module Variant = struct
  (* The Variant type. We store the variant tag in a first word; we can later
     optimize and squeeze it in the Tagged tag. We can also later support unboxing
     variants with an argument of type ().

       ┌──────┬─────┬────────────┬─────────┐
       │ obj header │ varianttag │ payload │
       └──────┴─────┴────────────┴─────────┘

     The object header includes the obj tag (TAG_VARIANT) and the forwarding pointer.
     The forwarding pointer is only reserved if compiled for the incremental GC.
  *)

  let variant_tag_field = Tagged.header_size
  let payload_field env = Int32.add (variant_tag_field env) 1l

  let hash_variant_label env : Mo_types.Type.lab -> int32 =
    E.hash env

  let inject env l e =
    Tagged.obj env Tagged.Variant [compile_unboxed_const (hash_variant_label env l); e]

  let get_variant_tag env =
    Tagged.load_forwarding_pointer env ^^
    Tagged.load_field env (variant_tag_field env)

  let project env =
    Tagged.load_forwarding_pointer env ^^
    Tagged.load_field env (payload_field env)

  (* Test if the top of the stack points to a variant with this label *)
  let test_is env l =
    get_variant_tag env ^^
    compile_eq_const (hash_variant_label env l)

  let vanilla_lit env i ptr =
    Tagged.shared_static_obj env Tagged.Variant StaticBytes.[
      I32 (hash_variant_label env i);
      I32 ptr
    ]

end (* Variant *)


module Closure = struct
  (* In this module, we deal with closures, i.e. functions that capture parts
     of their environment.

     The structure of a closure is:

       ┌──────┬─────┬───────┬──────┬──────────────┐
       │ obj header │ funid │ size │ captured ... │
       └──────┴─────┴───────┴──────┴──────────────┘

     The object header includes the object tag (TAG_CLOSURE) and the forwarding pointer.
     The forwarding pointer is only reserved if compiled for the incremental GC.

  *)
  let header_size env = Int32.add (Tagged.header_size env) 2l

  let funptr_field = Tagged.header_size
  let len_field env = Int32.add 1l (Tagged.header_size env)

  let load_data env i =
    Tagged.load_forwarding_pointer env ^^
    Tagged.load_field env (Int32.add (header_size env) i)

  let store_data env i =
    let (set_closure_data, get_closure_data) = new_local env "closure_data" in
    set_closure_data ^^
    Tagged.load_forwarding_pointer env ^^
    get_closure_data ^^
    Tagged.store_field env (Int32.add (header_size env) i)

  let prepare_closure_call env =
    Tagged.load_forwarding_pointer env

  (* Expect on the stack
     * the function closure (using prepare_closure_call)
     * and arguments (n-ary!)
     * the function closure again!
  *)
  let call_closure env n_args n_res =
    (* Calculate the wasm type for a given calling convention.
       An extra first argument for the closure! *)
    let ty = E.func_type env (FuncType (
      I32Type :: Lib.List.make n_args I32Type,
      FakeMultiVal.ty (Lib.List.make n_res I32Type))) in
    (* get the table index *)
    Tagged.load_forwarding_pointer env ^^
    Tagged.load_field env (funptr_field env) ^^
    (* All done: Call! *)
    G.i (CallIndirect (nr ty)) ^^
    FakeMultiVal.load env (Lib.List.make n_res I32Type)

  let static_closure env fi : int32 =
    Tagged.shared_static_obj env Tagged.Closure StaticBytes.[
      I32 (E.add_fun_ptr env fi);
      I32 0l
    ]

end (* Closure *)


module BoxedWord64 = struct
  (* We store large word64s, nat64s and int64s in immutable boxed 64bit heap objects.

     Small values are stored unboxed, tagged, see BitTagged. The bit-tagging logic is
     contained in BitTagged; here we just do the boxing.

     The heap layout of a BoxedWord64 is:

       ┌──────┬─────┬─────┬─────┐
       │ obj header │    i64    │
       └──────┴─────┴─────┴─────┘

     The object header includes the object tag (Bits64) and the forwarding pointer.
     The forwarding pointer is only reserved if compiled for the incremental GC.

  *)

  let payload_field = Tagged.header_size

  let heap_tag env pty = Tagged.Bits64 (* TODO *)

  let vanilla_lit env pty i =
    if BitTagged.can_tag_const pty i
    then BitTagged.tag_const pty i
    else
      Tagged.shared_static_obj env (heap_tag env pty) StaticBytes.[
        I64 i
      ]

  let compile_box env pty compile_elem : G.t =
    let (set_i, get_i) = new_local env "boxed_i64" in
    let size = if !Flags.gc_strategy = Flags.Incremental then 4l else 3l in
    Tagged.alloc env size (heap_tag env pty) ^^
    set_i ^^
    get_i ^^ compile_elem ^^ Tagged.store_field64 env (payload_field env) ^^
    get_i ^^
    Tagged.allocation_barrier env

  let box env pty =
    Func.share_code1 Func.Never env
      (prim_fun_name pty "box64") ("n", I64Type) [I32Type] (fun env get_n ->
      get_n ^^ BitTagged.if_can_tag_i64 env pty [I32Type]
        (get_n ^^ BitTagged.tag env pty)
        (compile_box env pty get_n)
    )

  let unbox env pty =
    Func.share_code1 Func.Never env
      (prim_fun_name pty "unbox64") ("n", I32Type) [I64Type] (fun env get_n ->
      get_n ^^
      BitTagged.if_tagged_scalar env [I64Type]
        ( get_n ^^ BitTagged.untag __LINE__ env pty)
        ( get_n ^^ Tagged.load_forwarding_pointer env ^^ Tagged.load_field64 env (payload_field env))
    )
end (* BoxedWord64 *)

module Word64 = struct

  let compile_add env = G.i (Binary (Wasm.Values.I64 I64Op.Add))
  let compile_signed_sub env = G.i (Binary (Wasm.Values.I64 I64Op.Sub))
  let compile_mul env = G.i (Binary (Wasm.Values.I64 I64Op.Mul))
  let compile_signed_div env = G.i (Binary (Wasm.Values.I64 I64Op.DivS))
  let compile_signed_mod env = G.i (Binary (Wasm.Values.I64 I64Op.RemS))
  let compile_unsigned_div env = G.i (Binary (Wasm.Values.I64 I64Op.DivU))
  let compile_unsigned_rem env = G.i (Binary (Wasm.Values.I64 I64Op.RemU))
  let compile_unsigned_sub env =
    Func.share_code2 Func.Never env "nat_sub" (("n1", I64Type), ("n2", I64Type)) [I64Type] (fun env get_n1 get_n2 ->
      get_n1 ^^ get_n2 ^^ G.i (Compare (Wasm.Values.I64 I64Op.LtU)) ^^
      E.then_trap_with env "Natural subtraction underflow" ^^
      get_n1 ^^ get_n2 ^^ G.i (Binary (Wasm.Values.I64 I64Op.Sub))
    )

  let compile_unsigned_pow env =
    let name = prim_fun_name Type.Nat64 "wpow_nat" in
    Func.share_code2 Func.Always env name (("n", I64Type), ("exp", I64Type)) [I64Type]
      (fun env get_n get_exp ->
        let set_n = G.setter_for get_n in
        let set_exp = G.setter_for get_exp in
        let (set_acc, get_acc) = new_local64 env "acc" in

        (* start with result = 1 *)
        compile_const_64 1L ^^ set_acc ^^

        (* handle exp == 0 *)
        get_exp ^^ G.i (Test (Wasm.Values.I64 I64Op.Eqz)) ^^
        G.if1 I64Type get_acc (* done *)
        begin
          G.loop0 begin
            (* Are we done? *)
            get_exp ^^ compile_const_64 1L ^^ G.i (Compare (Wasm.Values.I64 I64Op.LeU)) ^^
            G.if0 G.nop (* done *)
            begin
              (* Check low bit of exp to see if we need to multiply *)
              get_exp ^^ compile_shl64_const 63L ^^ G.i (Test (Wasm.Values.I64 I64Op.Eqz)) ^^
              G.if0 G.nop
              begin
                (* Multiply! *)
                get_acc ^^ get_n ^^ G.i (Binary (Wasm.Values.I64 I64Op.Mul)) ^^ set_acc
              end ^^
              (* Square n, and shift exponent *)
              get_n ^^ get_n ^^ G.i (Binary (Wasm.Values.I64 I64Op.Mul)) ^^ set_n ^^
              get_exp ^^ compile_shrU64_const 1L ^^ set_exp ^^
              (* And loop *)
              G.i (Br (nr 1l))
            end
          end ^^
          (* Multiply a last time *)
          get_acc ^^ get_n ^^ G.i (Binary (Wasm.Values.I64 I64Op.Mul))
        end
      )


  let compile_signed_wpow env =
    Func.share_code2 Func.Never env "wrap_pow_Int64" (("n", I64Type), ("exp", I64Type)) [I64Type]
      (fun env get_n get_exp ->
        get_exp ^^
        compile_const_64 0L ^^
        G.i (Compare (Wasm.Values.I64 I64Op.GeS)) ^^
        E.else_trap_with env "negative power" ^^
        get_n ^^ get_exp ^^ compile_unsigned_pow env
      )

  let _compile_eq env = G.i (Compare (Wasm.Values.I64 I64Op.Eq))
  let compile_relop env i64op = G.i (Compare (Wasm.Values.I64 i64op))

  let btst_kernel env =
    let (set_b, get_b) = new_local64 env "b" in
    set_b ^^ compile_const_64 1L ^^ get_b ^^ G.i (Binary (Wasm.Values.I64 I64Op.Shl)) ^^
    G.i (Binary (Wasm.Values.I64 I64Op.And))

end (* BoxedWord64 *)


module BoxedSmallWord = struct
  (* We store proper 32bit Word32 in immutable boxed 32bit heap objects.

     Small values are stored unboxed, tagged, see BitTagged.

     The heap layout of a BoxedSmallWord is:

       ┌──────┬─────┬─────┐
       │ obj header │ i32 │
       └──────┴─────┴─────┘

     The object header includes the object tag (Bits32) and the forwarding pointer.
     The forwarding pointer is only reserved if compiled for the incremental GC.

  *)

  let heap_tag env pty = Tagged.Bits32 (* TODO *)

  let payload_field env = Tagged.header_size env

  let vanilla_lit env pty i =
    if BitTagged.can_tag_const pty (Int64.of_int (Int32.to_int i))
    then BitTagged.tag_const pty (Int64.of_int (Int32.to_int i))
    else
      Tagged.shared_static_obj env (heap_tag env pty) StaticBytes.[
        I32 i
      ]

  let compile_box env pty compile_elem : G.t =
    let (set_i, get_i) = new_local env "boxed_i32" in
    let size = if !Flags.gc_strategy = Flags.Incremental then 3l else 2l in
    Tagged.alloc env size (heap_tag env pty) ^^
    set_i ^^
    get_i ^^ compile_elem ^^ Tagged.store_field env (payload_field env) ^^
    get_i ^^
    Tagged.allocation_barrier env

  let box env pty =
    Func.share_code1 Func.Never env
      (prim_fun_name pty "box") ("n", I32Type) [I32Type] (fun env get_n ->
      get_n ^^ BitTagged.if_can_tag_i32 env pty [I32Type]
        (get_n ^^ BitTagged.tag_i32 env pty)
        (compile_box env pty get_n)
    )

  let unbox env pty =
    Func.share_code1 Func.Never env
      (prim_fun_name pty "unbox") ("n", I32Type) [I32Type] (fun env get_n ->
      get_n ^^
      BitTagged.if_tagged_scalar env [I32Type]
        (get_n ^^ BitTagged.untag_i32 __LINE__ env pty)
        (get_n ^^ Tagged.load_forwarding_pointer env ^^ Tagged.load_field env (payload_field env))
    )

  let _lit env pty n = compile_unboxed_const n ^^ box env pty

end (* BoxedSmallWord *)

module TaggedSmallWord = struct
  (* While smaller-than-32bit words are treated as i32 from the WebAssembly
     perspective, there are certain differences that are type based. This module
     provides helpers to abstract over those.

     Caution: Some functions here are also used for unboxed Nat32/Int32, while others
     are _only_ used for the small ones. Check call-sites!
  *)

  let toNat = Type.(function
    | Int8 | Nat8 -> Nat8
    | Int16 | Nat16 -> Nat16
    | Int32 | Nat32 -> Nat32
    | _ -> assert false)

  let bits_of_type = Type.(function
    | Int8 | Nat8 -> 8
    | Int16 | Nat16 -> 16
    | Char -> 21
    (* unboxed on stack *)
    | Nat32 | Int32 -> 32
    | _  -> assert false)

  let tag_of_type pty = Type.(match pty with
    | Int8 | Nat8
    | Int16 | Nat16
    | Char ->
      TaggingScheme.tag_of_typ pty
    (* unboxed on stack *)
    | Int32 | Nat32 -> 0l
    | _ -> assert false)

  let shift_of_type ty = Int32.of_int (32 - bits_of_type ty)

  let bitwidth_mask_of_type = function
    | Type.(Int8|Nat8) -> 0b111l
    | Type.(Int16|Nat16) -> 0b1111l
    | p -> todo "bitwidth_mask_of_type" (Arrange_type.prim p) 0l

  let const_of_type ty n = Int32.(shift_left n (to_int (shift_of_type ty)))

  let padding_of_type ty = Int32.(sub (const_of_type ty 1l) one)

  let mask_of_type ty = Int32.lognot (padding_of_type ty)

  (* Makes sure that we only shift/rotate the maximum number of bits available in the word. *)
  let clamp_shift_amount = function
    | Type.(Nat32|Int32) -> G.nop
    | ty -> compile_bitand_const (bitwidth_mask_of_type ty)

  let shift_leftWordNtoI32 = compile_shl_const

  (* Makes sure that the word payload (e.g. shift/rotate amount) is in the LSB bits of the word. *)
  let lsb_adjust = function
    | Type.(Int32|Nat32) -> G.nop
    | Type.(Nat8|Nat16) as ty -> compile_shrU_const (shift_of_type ty)
    | Type.(Int8|Int16) as ty -> compile_shrS_const (shift_of_type ty)
    | Type.Char as ty -> compile_shrU_const (shift_of_type ty)
    | _ -> assert false

  (* Makes sure that the word payload (e.g. operation result) is in the MSB bits of the word. *)
  let msb_adjust = function
    | Type.(Int32|Nat32) -> G.nop
    | ty -> shift_leftWordNtoI32 (shift_of_type ty)
  (* Makes sure that the word representation invariant is restored. *)
  let sanitize_word_result = function
    | Type.(Nat32|Int32) -> G.nop
    | ty -> compile_bitand_const (mask_of_type ty)

  (* Sets the number (according to the type's word invariant) of LSBs. *)
  let compile_word_padding = function
    | Type.(Nat32|Int32) -> G.nop
    | ty -> compile_bitor_const (padding_of_type ty)

  (* Kernel for counting leading zeros, according to the word invariant. *)
  let clz_kernel ty =
    compile_word_padding ty ^^
    G.i (Unary (Wasm.Values.I32 I32Op.Clz)) ^^
    msb_adjust ty

  (* Kernel for counting trailing zeros, according to the word invariant. *)
  let ctz_kernel ty =
    compile_word_padding ty ^^
    compile_rotr_const (shift_of_type ty) ^^
    G.i (Unary (Wasm.Values.I32 I32Op.Ctz)) ^^
    msb_adjust ty

  (* Kernel for testing a bit position, according to the word invariant. *)
  let btst_kernel env ty =
    let (set_b, get_b) = new_local env "b"
    in lsb_adjust ty ^^ set_b ^^ lsb_adjust ty ^^
       compile_unboxed_one ^^ get_b ^^ clamp_shift_amount ty ^^
       G.i (Binary (Wasm.Values.I32 I32Op.Shl)) ^^
       G.i (Binary (Wasm.Values.I32 I32Op.And)) ^^
       msb_adjust ty

  (* Code points occupy 21 bits, so can always be tagged scalars *)
  let lsb_adjust_codepoint env = lsb_adjust Type.Char
  let msb_adjust_codepoint = msb_adjust Type.Char

  (* Checks (n < 0xD800 || 0xE000 ≤ n ≤ 0x10FFFF),
     ensuring the codepoint range and the absence of surrogates. *)
  let check_and_msb_adjust_codepoint env =
    Func.share_code1 Func.Always env "Nat32->Char" ("n", I32Type) [I32Type] (fun env get_n ->
      get_n ^^ compile_unboxed_const 0xD800l ^^
      G.i (Compare (Wasm.Values.I32 I32Op.GeU)) ^^
      get_n ^^ compile_unboxed_const 0xE000l ^^
      G.i (Compare (Wasm.Values.I32 I32Op.LtU)) ^^
      G.i (Binary (Wasm.Values.I32 I32Op.And)) ^^
      get_n ^^ compile_unboxed_const 0x10FFFFl ^^
      G.i (Compare (Wasm.Values.I32 I32Op.GtU)) ^^
      G.i (Binary (Wasm.Values.I32 I32Op.Or)) ^^
      E.then_trap_with env "codepoint out of range" ^^
      get_n ^^ msb_adjust_codepoint
    )

  let vanilla_lit ty v =
    Int32.(shift_left (of_int v) (to_int (shift_of_type ty)))
    |> Int32.logor (tag_of_type ty)

  (* Wrapping implementation for multiplication and exponentiation. *)

  let compile_word_mul env ty =
    lsb_adjust ty ^^
    G.i (Binary (Wasm.Values.I32 I32Op.Mul))

  let compile_nat_power env ty =
    (* Square- and multiply exponentiation *)
    let name = prim_fun_name ty "wpow_nat" in
    Func.share_code2 Func.Always env name (("n", I32Type), ("exp", I32Type)) [I32Type]
      (fun env get_n get_exp ->
        let set_n = G.setter_for get_n in
        let set_exp = G.setter_for get_exp in
        let (set_acc, get_acc) = new_local env "acc" in

        (* unshift arguments *)
        get_exp ^^ compile_shrU_const (shift_of_type ty) ^^ set_exp ^^
        get_n ^^ compile_shrU_const (shift_of_type ty) ^^ set_n ^^

        (* The accumulator starts with and stays shifted, so no other shifts needed. *)
        compile_unboxed_const (const_of_type ty 1l) ^^ set_acc ^^

        (* handle exp == 0 *)
        get_exp ^^ G.i (Test (Wasm.Values.I32 I32Op.Eqz)) ^^
        G.if1 I32Type get_acc (* done *)
        begin
          G.loop0 begin
            (* Are we done? *)
            get_exp ^^ compile_unboxed_const 1l ^^ G.i (Compare (Wasm.Values.I32 I32Op.LeU)) ^^
            G.if0 G.nop (* done *)
            begin
              (* Check low bit of exp to see if we need to multiply *)
              get_exp ^^ compile_shl_const 31l ^^ G.i (Test (Wasm.Values.I32 I32Op.Eqz)) ^^
              G.if0 G.nop
              begin
                (* Multiply! *)
                get_acc ^^ get_n ^^ G.i (Binary (Wasm.Values.I32 I32Op.Mul)) ^^ set_acc
              end ^^
              (* Square n, and shift exponent *)
              get_n ^^ get_n ^^ G.i (Binary (Wasm.Values.I32 I32Op.Mul)) ^^ set_n ^^
              get_exp ^^ compile_shrU_const 1l ^^ set_exp ^^
              (* And loop *)
              G.i (Br (nr 1l))
            end
          end ^^
          (* Multiply a last time *)
          get_acc ^^ get_n ^^ G.i (Binary (Wasm.Values.I32 I32Op.Mul))
          (* Accumulator was shifted, so no further shift needed here *)
        end
      )

  let compile_int_power env ty =
    let name = prim_fun_name ty "wpow_int" in
    Func.share_code2 Func.Never env name (("n", I32Type), ("exp", I32Type)) [I32Type]
      (fun env get_n get_exp ->
        get_exp ^^
        compile_unboxed_const 0l ^^
        G.i (Compare (Wasm.Values.I32 I32Op.GeS)) ^^
        E.else_trap_with env "negative power" ^^
        get_n ^^ get_exp ^^ compile_nat_power env (toNat ty))

  (* To rotate, first rotate a copy by bits_of_type into the other direction *)
  let rotl env ty =
     Func.share_code2 Func.Never env (prim_fun_name ty "rotl") (("n", I32Type), ("by", I32Type)) [I32Type]
       (fun env get_n get_by ->
        let open Wasm.Values in
        let beside_adjust = compile_rotr_const (Int32.of_int (bits_of_type ty)) in
        get_n ^^ get_n ^^ beside_adjust ^^ G.i (Binary (I32 I32Op.Or)) ^^
        get_by ^^ lsb_adjust ty ^^ clamp_shift_amount ty ^^ G.i (Binary (I32 I32Op.Rotl)) ^^
        sanitize_word_result ty
       )

  let rotr env ty =
     Func.share_code2 Func.Never env (prim_fun_name ty "rotr") (("n", I32Type), ("by", I32Type)) [I32Type]
       (fun env get_n get_by ->
        let open Wasm.Values in
        let beside_adjust = compile_rotl_const (Int32.of_int (bits_of_type ty)) in
        get_n ^^ get_n ^^ beside_adjust ^^ G.i (Binary (I32 I32Op.Or)) ^^
        get_by ^^ lsb_adjust ty ^^ clamp_shift_amount ty ^^ G.i (Binary (I32 I32Op.Rotr)) ^^
        sanitize_word_result ty
       )

  let tag env pty =
    match pty with
    | Type.(Nat8 | Int8 | Nat16 | Int16 | Char) ->
      (* TODO:  could sanity check low bits clear *)
      (* add tag *)
      compile_bitor_const (tag_of_type pty)
    | _ -> assert false

  let untag env pty =
    match pty with
    | Type.(Nat8 | Int8 | Nat16 | Int16 | Char) ->
       (* check tag *)
       BitTagged.sanity_check_tag __LINE__ env pty ^^
       (* clear tag *)
       compile_bitand_const (mask_of_type pty)
    | _ -> assert false

end (* TaggedSmallWord *)


module Float = struct
  (* We store floats (C doubles) in immutable boxed 64bit heap objects.

     The heap layout of a Float is:

       ┌──────┬─────┬─────┬─────┐
       │ obj header │    f64    │
       └──────┴─────┴─────┴─────┘

     For now the tag stored is that of a Bits64, because the payload is
     treated opaquely by the RTS. We'll introduce a separate tag when the need of
     debug inspection (or GC representation change) arises.

     The object header includes the object tag (Bits64) and the forwarding pointer.
     The forwarding pointer is only reserved if compiled for the incremental GC.
  *)

  let payload_field env = Tagged.header_size env

  let compile_unboxed_const f = G.i (Const (nr (Wasm.Values.F64 f)))

  let vanilla_lit env f =
    Tagged.shared_static_obj env Tagged.Bits64 StaticBytes.[
      I64 (Wasm.F64.to_bits f)
    ]

  let box env = Func.share_code1 Func.Never env "box_f64" ("f", F64Type) [I32Type] (fun env get_f ->
    let (set_i, get_i) = new_local env "boxed_f64" in
    let size = Int32.add (Tagged.header_size env)  2l in
    Tagged.alloc env size Tagged.Bits64 ^^
    set_i ^^
    get_i ^^ get_f ^^ Tagged.store_field_float64 env (payload_field env) ^^
    get_i ^^
    Tagged.allocation_barrier env
  )

  let unbox env = Tagged.load_forwarding_pointer env ^^ Tagged.load_field_float64 env (payload_field env)

end (* Float *)


module ReadBuf = struct
  (*
  Combinators to safely read from a dynamic buffer.

  We represent a buffer by a pointer to two words in memory (usually allocated
  on the shadow stack): The first is a pointer to the current position of the buffer,
  the second one a pointer to the end (to check out-of-bounds).

  Code that reads from this buffer will update the former, i.e. it is mutable.

  The format is compatible with C (pointer to a struct) and avoids the need for the
  multi-value extension that we used before to return both parse result _and_
  updated pointer.

  All pointers here are unskewed!

  This module is mostly for serialization, but because there are bits of
  serialization code in the BigNumType implementations, we put it here.
  *)

  let get_ptr get_buf =
    get_buf ^^ G.i (Load {ty = I32Type; align = 2; offset = 0l; sz = None})
  let get_end get_buf =
    get_buf ^^ G.i (Load {ty = I32Type; align = 2; offset = Heap.word_size; sz = None})
  let set_ptr get_buf new_val =
    get_buf ^^ new_val ^^ G.i (Store {ty = I32Type; align = 2; offset = 0l; sz = None})
  let set_end get_buf new_val =
    get_buf ^^ new_val ^^ G.i (Store {ty = I32Type; align = 2; offset = Heap.word_size; sz = None})
  let set_size get_buf get_size =
    set_end get_buf
      (get_ptr get_buf ^^ get_size ^^ G.i (Binary (Wasm.Values.I32 I32Op.Add)))

  let alloc env f = Stack.with_words env "buf" 2l f

  let advance get_buf get_delta =
    set_ptr get_buf (get_ptr get_buf ^^ get_delta ^^ G.i (Binary (Wasm.Values.I32 I32Op.Add)))

  let read_leb128 env get_buf =
    get_buf ^^ E.call_import env "rts" "leb128_decode"

  let read_sleb128 env get_buf =
    get_buf ^^ E.call_import env "rts" "sleb128_decode"

  let check_space env get_buf get_delta =
    get_delta ^^
    get_end get_buf ^^ get_ptr get_buf ^^ G.i (Binary (Wasm.Values.I32 I32Op.Sub)) ^^
    G.i (Compare (Wasm.Values.I32 I64Op.LeU)) ^^
    E.else_trap_with env "IDL error: out of bounds read"

  let check_page_end env get_buf incr_delta =
    get_ptr get_buf ^^ compile_bitand_const 0xFFFFl ^^
    incr_delta ^^
    compile_shrU_const 16l

  let is_empty env get_buf =
    get_end get_buf ^^ get_ptr get_buf ^^
    G.i (Compare (Wasm.Values.I32 I64Op.Eq))

  let read_byte env get_buf =
    check_space env get_buf (compile_unboxed_const 1l) ^^
    get_ptr get_buf ^^
    G.i (Load {ty = I32Type; align = 0; offset = 0l; sz = Some Wasm.Types.(Pack8, ZX)}) ^^
    advance get_buf (compile_unboxed_const 1l)

  let read_word16 env get_buf =
    check_space env get_buf (compile_unboxed_const 2l) ^^
    get_ptr get_buf ^^
    G.i (Load {ty = I32Type; align = 0; offset = 0l; sz = Some Wasm.Types.(Pack16, ZX)}) ^^
    advance get_buf (compile_unboxed_const 2l)

  let read_word32 env get_buf =
    check_space env get_buf (compile_unboxed_const 4l) ^^
    get_ptr get_buf ^^
    G.i (Load {ty = I32Type; align = 0; offset = 0l; sz = None}) ^^
    advance get_buf (compile_unboxed_const 4l)

  let speculative_read_word64 env get_buf =
    check_page_end env get_buf (compile_add_const 8l) ^^
    G.if1 I64Type
      (compile_const_64 (-1L))
      begin
        get_ptr get_buf ^^
        G.i (Load {ty = I64Type; align = 0; offset = 0l; sz = None})
      end

  let read_word64 env get_buf =
    check_space env get_buf (compile_unboxed_const 8l) ^^
    get_ptr get_buf ^^
    G.i (Load {ty = I64Type; align = 0; offset = 0l; sz = None}) ^^
    advance get_buf (compile_unboxed_const 8l)

  let read_float64 env get_buf =
    check_space env get_buf (compile_unboxed_const 8l) ^^
    get_ptr get_buf ^^
    G.i (Load {ty = F64Type; align = 0; offset = 0l; sz = None}) ^^
    advance get_buf (compile_unboxed_const 8l)

  let read_blob env get_buf get_len =
    check_space env get_buf get_len ^^
    (* Already has destination address on the stack *)
    get_ptr get_buf ^^
    get_len ^^
    Heap.memcpy env ^^
    advance get_buf get_len

end (* Buf *)


type comparator = Lt | Le | Ge | Gt

module type BigNumType =
sig
  (* word from SR.Vanilla, trapping, unsigned semantics *)
  val to_word32 : E.t -> G.t
  val to_word64 : E.t -> G.t
  val to_word32_with : E.t -> G.t (* with error message on stack (ptr/len) *)

  (* word from SR.Vanilla, lossy, raw bits *)
  val truncate_to_word32 : E.t -> G.t
  val truncate_to_word64 : E.t -> G.t

  (* unsigned word to SR.Vanilla *)
  val from_word32 : E.t -> G.t
  val from_word64 : E.t -> G.t

  (* signed word to SR.Vanilla *)
  val from_signed_word_compact : E.t -> G.t
  val from_signed_word32 : E.t -> G.t
  val from_signed_word64 : E.t -> G.t

  (* buffers *)
  (* given a numeric object on stack (vanilla),
     push the number (i32) of bytes necessary
     to externalize the numeric object *)
  val compile_data_size_signed : E.t -> G.t
  val compile_data_size_unsigned : E.t -> G.t
  (* given on stack
     - numeric object (vanilla, TOS)
     - data buffer
    store the binary representation of the numeric object into the data buffer,
    and push the number (i32) of bytes stored onto the stack
   *)
  val compile_store_to_data_buf_signed : E.t -> G.t
  val compile_store_to_data_buf_unsigned : E.t -> G.t
  (* given a ReadBuf on stack, consume bytes from it,
     deserializing to a numeric object
     and leave it on the stack (vanilla).
     The boolean argument is true if the value to be read is signed.
   *)
  val compile_load_from_data_buf : E.t -> G.t -> bool -> G.t

  (* literals *)
  val vanilla_lit : E.t -> Big_int.big_int -> int32

  (* arithmetic *)
  val compile_abs : E.t -> G.t
  val compile_neg : E.t -> G.t
  val compile_add : E.t -> G.t
  val compile_signed_sub : E.t -> G.t
  val compile_unsigned_sub : E.t -> G.t
  val compile_mul : E.t -> G.t
  val compile_signed_div : E.t -> G.t
  val compile_signed_mod : E.t -> G.t
  val compile_unsigned_div : E.t -> G.t
  val compile_unsigned_rem : E.t -> G.t
  val compile_unsigned_pow : E.t -> G.t
  val compile_lsh : E.t -> G.t
  val compile_rsh : E.t -> G.t

  (* comparisons *)
  val compile_eq : E.t -> G.t
  val compile_is_negative : E.t -> G.t
  val compile_relop : E.t -> comparator -> G.t

  (* representation checks *)
  (* given a numeric object on the stack as skewed pointer, check whether
     it can be faithfully stored in N bits, including a leading sign bit
     leaves boolean result on the stack
     N must be 2..64
   *)
  val fits_signed_bits : E.t -> int -> G.t
  (* given a numeric object on the stack as skewed pointer, check whether
     it can be faithfully stored in N unsigned bits
     leaves boolean result on the stack
     N must be 1..64
   *)
  val fits_unsigned_bits : E.t -> int -> G.t
end

let i64op_from_relop = function
  | Lt -> I64Op.LtS
  | Le -> I64Op.LeS
  | Ge -> I64Op.GeS
  | Gt -> I64Op.GtS

let name_from_relop = function
  | Lt -> "B_lt"
  | Le -> "B_le"
  | Ge -> "B_ge"
  | Gt -> "B_gt"

(* helper, measures the dynamics of the unsigned i32, returns (32 - effective bits) *)
let unsigned_dynamics get_x =
  get_x ^^
  G.i (Unary (Wasm.Values.I32 I32Op.Clz))

(* helper, measures the dynamics of the signed i32, returns (32 - effective bits) *)
let signed_dynamics get_x =
  get_x ^^ compile_shl_const 1l ^^
  get_x ^^
  G.i (Binary (Wasm.Values.I32 I32Op.Xor)) ^^
  G.i (Unary (Wasm.Values.I32 I32Op.Clz))

module I32Leb = struct
  let compile_size dynamics get_x =
    get_x ^^ G.if1 I32Type
      begin
        compile_unboxed_const 38l ^^
        dynamics get_x ^^
        G.i (Binary (Wasm.Values.I32 I32Op.Sub)) ^^
        compile_divU_const 7l
      end
      compile_unboxed_one

  let compile_leb128_size get_x = compile_size unsigned_dynamics get_x
  let compile_sleb128_size get_x = compile_size signed_dynamics get_x

  let compile_store_to_data_buf_unsigned env get_x get_buf =
    get_x ^^ get_buf ^^ E.call_import env "rts" "leb128_encode" ^^
    compile_leb128_size get_x

  let compile_store_to_data_buf_signed env get_x get_buf =
    get_x ^^ get_buf ^^ E.call_import env "rts" "sleb128_encode" ^^
    compile_sleb128_size get_x
end

module MakeCompact (Num : BigNumType) : BigNumType = struct

  (* Compact BigNums are a representation of signed BitTagged.ubit-bignums (of the
     underlying boxed representation `Num`), that fit into an i32 as per the
     BitTagged representation.

     Many arithmetic operations can be be performed on this right-zero-padded
     representation directly. For some operations (e.g. multiplication) the
     second argument needs to be furthermore right-shifted to avoid overflow.
     Similarly, for division the result must be left-shifted.

     Generally all operations begin with checking whether both arguments are
     already tagged scalars. If so, the arithmetic can be performed in machine
     registers (fast path). Otherwise one or both arguments need boxing and the
     arithmetic needs to be carried out on the underlying boxed bignum
     representation (slow path).

     The result appears as a boxed number in the latter case, so a check is
     performed if it can be a tagged scalar. Conversely in the former case the
     64-bit result can either be a tagged scalar or needs to be boxed.

     Manipulation of the result is unnecessary for the comparison predicates.

     For the `pow` operation the check that both arguments are tagged scalars
     is not sufficient. Here we count and multiply effective bitwidths to
     figure out whether the operation will overflow 64 bits, and if so, we fall
     back to the slow path.
   *)

  (* TODO: There is some unnecessary result shifting when the div result needs
     to be boxed. Is this possible at all to happen? With (/-1) maybe! *)

  (* TODO: Does the result of the rem/mod fast path ever needs boxing? *)

  (* examine the skewed pointer and determine if number fits into ubits *)
  let fits_in_vanilla env = Num.fits_signed_bits env (BitTagged.ubits_of Type.Int)

  let clear_tag env =
    let mask = Int32.(lognot (sub (shift_left 1l (32 - BitTagged.ubits_of Type.Int)) 1l)) in
    compile_bitand_const mask

  (* Tagged scalar to right-0-padded signed i64 *)
  let extend64 env =
    BitTagged.sanity_check_tag __LINE__ env Type.Int ^^
    (* clear tag *)
    clear_tag env ^^
    G.i (Convert (Wasm.Values.I64 I64Op.ExtendSI32))

  (* A variant of BitTagged.can_tag that works on right-0-tagged 64 bit numbers *)
  let if_can_tag_padded env retty is1 is2 =
    let ubitsL = Int64.of_int(BitTagged.ubits_of Type.Int) in
    compile_shrS64_const (Int64.sub 32L ubitsL) ^^ BitTagged.if_can_tag_i64 env Type.Int retty is1 is2

  (* right-0-padded signed i64 to tagged scalar *)
  let tag_padded =
    G.i (Convert (Wasm.Values.I32 I32Op.WrapI64)) ^^
    compile_bitor_const (TaggingScheme.tag_of_typ Type.Int)


  (* creates a boxed bignum from a right-0-padded signed i64 *)
  let box64 env =
    let ubitsL = Int64.of_int(BitTagged.ubits_of Type.Int) in
    compile_shrS64_const (Int64.sub 32L ubitsL) ^^ Num.from_signed_word64 env

  (* creates a boxed bignum from an right-0-padded signed i32 *)
  let extend_and_box64 env = extend64 env ^^ box64 env

  (* check if both arguments are tagged scalars,
     if so, promote to right-0-padded, signed i64 and perform the fast path.
     Otherwise make sure that both arguments are in heap representation,
     and run the slow path on them.
     In both cases bring the results into normal form.
   *)
  let try_unbox2 name fast slow env =
    Func.share_code2 Func.Always env name (("a", I32Type), ("b", I32Type)) [I32Type]
      (fun env get_a get_b ->
        let set_res, get_res = new_local env "res" in
        let set_res64, get_res64 = new_local64 env "res64" in
        get_a ^^ get_b ^^
        BitTagged.if_both_tagged_scalar env [I32Type]
          begin
            get_a ^^ extend64 env ^^
            get_b ^^ extend64 env ^^
            fast env ^^ set_res64 ^^
            get_res64 ^^
            if_can_tag_padded env [I32Type]
              (get_res64 ^^ tag_padded)
              (get_res64 ^^ box64 env)
          end
          begin
            get_a ^^ BitTagged.if_tagged_scalar env [I32Type]
              (get_a ^^ extend_and_box64 env)
              get_a ^^
            get_b ^^ BitTagged.if_tagged_scalar env [I32Type]
              (get_b ^^ extend_and_box64 env)
              get_b ^^
            slow env ^^ set_res ^^ get_res ^^
            fits_in_vanilla env ^^
            G.if1 I32Type
              (get_res ^^ Num.truncate_to_word32 env ^^ BitTagged.tag_i32 env Type.Int)
              get_res
          end
      )

  let compile_add = try_unbox2 "B_add" Word64.compile_add Num.compile_add

  let adjust_arg2 code env =
    compile_shrS64_const (Int64.of_int (32 - BitTagged.ubits_of Type.Int)) ^^
    code env (* TBR *)
  let adjust_result code env =
    code env ^^
    compile_shl64_const (Int64.of_int (32 - BitTagged.ubits_of Type.Int))

  let compile_mul = try_unbox2 "B_mul" (adjust_arg2 Word64.compile_mul) Num.compile_mul
  let compile_signed_sub = try_unbox2 "B+sub" Word64.compile_signed_sub Num.compile_signed_sub
  let compile_signed_div = try_unbox2 "B+div" (adjust_result Word64.compile_signed_div) Num.compile_signed_div
  let compile_signed_mod = try_unbox2 "B_mod" Word64.compile_signed_mod Num.compile_signed_mod
  let compile_unsigned_div = try_unbox2 "B_div" (adjust_result Word64.compile_unsigned_div) Num.compile_unsigned_div
  let compile_unsigned_rem = try_unbox2 "B_rem" Word64.compile_unsigned_rem Num.compile_unsigned_rem
  let compile_unsigned_sub = try_unbox2 "B_sub" Word64.compile_unsigned_sub Num.compile_unsigned_sub

  let compile_unsigned_pow env =
    Func.share_code2 Func.Always env "B_pow" (("a", I32Type), ("b", I32Type)) [I32Type]
    (fun env get_a get_b ->
    let set_res, get_res = new_local env "res" in
    let set_res64, get_res64 = new_local64 env "res64" in
    get_a ^^ get_b ^^
    BitTagged.if_both_tagged_scalar env [I32Type]
      begin
        let set_a64, get_a64 = new_local64 env "a64" in
        let set_b64, get_b64 = new_local64 env "b64" in
        (* Convert to plain Word64 *)
        get_a ^^ extend64 env ^^ compile_shrS64_const (Int64.of_int (32 - BitTagged.ubits_of Type.Int)) ^^ set_a64 ^^
        get_b ^^ extend64 env ^^ compile_shrS64_const (Int64.of_int (32 - BitTagged.ubits_of Type.Int)) ^^ set_b64 ^^

        (* estimate bitcount of result: `bits(a) * b <= 64` guarantees
           the absence of overflow in 64-bit arithmetic *)
        compile_const_64 64L ^^
        get_a64 ^^ G.i (Unary (Wasm.Values.I64 I64Op.Clz)) ^^ G.i (Binary (Wasm.Values.I64 I64Op.Sub)) ^^
        get_b64 ^^ G.i (Binary (Wasm.Values.I64 I64Op.Mul)) ^^
        compile_const_64 64L ^^ G.i (Compare (Wasm.Values.I64 I64Op.LeU)) ^^
        G.if1 I32Type
          begin
            get_a64 ^^ get_b64 ^^ Word64.compile_unsigned_pow env ^^ set_res64 ^^
            get_res64 ^^ BitTagged.if_can_tag_i64 env Type.Int [I32Type]
              (get_res64 ^^ BitTagged.tag env Type.Int)
              (get_res64 ^^ Num.from_word64 env)
          end
          begin
            get_a64 ^^ Num.from_signed_word64 env ^^
            get_b64 ^^ Num.from_signed_word64 env ^^
            Num.compile_unsigned_pow env ^^ set_res ^^
            get_res ^^ fits_in_vanilla env ^^
            G.if1 I32Type
              (get_res ^^ Num.truncate_to_word32 env ^^ BitTagged.tag_i32 env Type.Int)
              get_res
          end
      end
      begin
        get_a ^^ BitTagged.if_tagged_scalar env [I32Type]
          (get_a ^^ extend_and_box64 env)
          get_a ^^
        get_b ^^ BitTagged.if_tagged_scalar env [I32Type]
          (get_b ^^ extend_and_box64 env)
          get_b ^^
        Num.compile_unsigned_pow env ^^ set_res ^^
        get_res ^^ fits_in_vanilla env ^^
        G.if1 I32Type
          (get_res ^^ Num.truncate_to_word32 env ^^ BitTagged.tag_i32 env Type.Int)
          get_res
      end)

  (*
    Note [left shifting compact Nat]
    For compact Nats (i.e. non-heap allocated ones) we first try to perform the shift in the i64 domain.
    for this we extend (signed, but that doesn't really matter) to 64 bits and then perform the left shift.
    Then we check whether the result will fit back into the compact representation by either
     - comparing: truncate to i32, then sign-extend back to i64, with the shift result
     - count leading zeros >= 33 (currently we don't use this idea).
    If the test works out, we have to ensure that the shift amount was smaller than 64, due to Wasm semantics.
    If this is the case then the truncated i32 is the result (lowest bit is guaranteed to be clear),
    otherwise we have to fall back to bignum arithmetic. We have two choices:
     - reuse the 64-bit shift result going to heap (not currently, amount must be less than 33 for this to work)
     - convert the original base to bigum and do the shift there.

    N.B. we currently choose the shift cutoff as 42, just because (it must be <64).
   *)

  let compile_lsh env =
    Func.share_code2 Func.Always env "B_lsh" (("n", I32Type), ("amount", I32Type)) [I32Type]
    (fun env get_n get_amount ->
      get_n ^^
      BitTagged.if_tagged_scalar env [I32Type]
        ( (* see Note [left shifting compact Nat] *)
          get_n ^^ clear_tag env ^^
          G.i (Convert (Wasm.Values.I64 I64Op.ExtendSI32)) ^^
          get_amount ^^
          G.i (Convert (Wasm.Values.I64 I64Op.ExtendUI32)) ^^
          G.i (Binary (Wasm.Values.I64 I64Op.Shl)) ^^
          let set_remember, get_remember = new_local64 env "remember" in
          set_remember ^^ get_remember ^^
          G.i (Convert (Wasm.Values.I32 I32Op.WrapI64)) ^^
          let set_res, get_res = new_local env "res" in
          set_res ^^ get_res ^^
          G.i (Convert (Wasm.Values.I64 I64Op.ExtendSI32)) ^^ (* exclude sign flip *)
          get_remember ^^
          G.i (Compare (Wasm.Values.I64 I64Op.Eq)) ^^
          get_amount ^^ compile_rel_const I32Op.LeU 42l ^^
          G.i (Binary (Wasm.Values.I32 I32Op.And)) ^^
          G.if1 I32Type
            (get_res ^^ compile_bitor_const (TaggingScheme.tag_of_typ Type.Int))
            (get_n ^^ compile_shrS_const (Int32.of_int (32 - BitTagged.ubits_of Type.Int)) ^^
             Num.from_signed_word_compact env ^^ get_amount ^^ Num.compile_lsh env)
        )
        (get_n ^^ get_amount ^^ Num.compile_lsh env))

  let compile_rsh env =
    Func.share_code2 Func.Always env "B_rsh" (("n", I32Type), ("amount", I32Type)) [I32Type]
    (fun env get_n get_amount ->
      get_n ^^
      BitTagged.if_tagged_scalar env [I32Type]
        begin
          get_n ^^ clear_tag env ^^
          get_amount ^^
          G.i (Binary (Wasm.Values.I32 I32Op.ShrU)) ^^
          compile_bitand_const Int32.(shift_left minus_one (32 - BitTagged.ubits_of Type.Int)) ^^
          get_amount ^^ compile_rel_const I32Op.LeU (Int32.of_int (BitTagged.ubits_of Type.Int))^^
          G.i (Binary (Wasm.Values.I32 I32Op.Mul)) (* branch-free `if` *) ^^
          (* tag *)
          compile_bitor_const (TaggingScheme.tag_of_typ Type.Int)
        end
        begin
          get_n ^^ get_amount ^^ Num.compile_rsh env ^^
          let set_res, get_res = new_local env "res" in
          set_res ^^ get_res ^^
          fits_in_vanilla env ^^
          G.if1 I32Type
            (get_res ^^ Num.truncate_to_word32 env ^^ BitTagged.tag_i32 env Type.Int)
            get_res
        end)

  let compile_is_negative env =
    let set_n, get_n = new_local env "n" in
    set_n ^^ get_n ^^
    BitTagged.if_tagged_scalar env [I32Type]
      (get_n ^^ clear_tag env ^^ compile_unboxed_const 0l ^^ G.i (Compare (Wasm.Values.I32 I32Op.LtS)))
      (get_n ^^ Num.compile_is_negative env)

  let vanilla_lit env = function
    | n when Big_int.is_int_big_int n && BitTagged.can_tag_const Type.Int (Big_int.int64_of_big_int n) ->
      BitTagged.tag_const Type.Int (Big_int.int64_of_big_int n)
    | n -> Num.vanilla_lit env n

  let compile_neg env =
    let sminl = Int32.shift_left 1l (BitTagged.sbits_of Type.Int) in
    let sminl_shifted = Int32.shift_left sminl (32 - BitTagged.ubits_of Type.Int) in
    Func.share_code1 Func.Always env "B_neg" ("n", I32Type) [I32Type] (fun env get_n ->
      get_n ^^ BitTagged.if_tagged_scalar env [I32Type]
        begin
          get_n ^^ clear_tag env ^^ compile_eq_const sminl_shifted ^^ (* -2^sbits, shifted ubits *)
          G.if1 I32Type
            (compile_unboxed_const sminl ^^ Num.from_word32 env)
            begin
              compile_unboxed_const 0l ^^
              get_n ^^ clear_tag env ^^
              G.i (Binary (Wasm.Values.I32 I32Op.Sub)) ^^
              (* tag the result *)
              clear_tag env ^^
              compile_bitor_const (TaggingScheme.tag_of_typ Type.Int)
            end
        end
        (get_n ^^ Num.compile_neg env)
    )

  let try_comp_unbox2 name fast slow env =
    Func.share_code2 Func.Always env name (("a", I32Type), ("b", I32Type)) [I32Type]
      (fun env get_a get_b ->
        get_a ^^ get_b ^^
        BitTagged.if_both_tagged_scalar env [I32Type]
          begin
            get_a ^^ extend64 env ^^
            get_b ^^ extend64 env ^^
            fast env
          end
          begin
            get_a ^^ BitTagged.if_tagged_scalar env [I32Type]
              (get_a ^^ extend_and_box64 env)
              get_a ^^
            get_b ^^ BitTagged.if_tagged_scalar env [I32Type]
              (get_b ^^ extend_and_box64 env)
              get_b ^^
            slow env
          end)

  let compile_eq env =
    Func.share_code2 Func.Always env "B_eq" (("a", I32Type), ("b", I32Type)) [I32Type]
      (fun env get_a get_b ->
        get_a ^^ get_b ^^
        G.i (Compare (Wasm.Values.I32 I32Op.Eq)) ^^
        G.if1 I32Type
          (Bool.lit true)
          (get_a ^^ get_b ^^
           BitTagged.if_both_tagged_scalar env [I32Type]
             (Bool.lit false)
             begin
               get_a ^^ BitTagged.if_tagged_scalar env [I32Type]
                 (get_a ^^ extend_and_box64 env)
                 get_a ^^
               get_b ^^ BitTagged.if_tagged_scalar env [I32Type]
                 (get_b ^^ extend_and_box64 env)
                 get_b ^^
               Num.compile_eq env
             end))

  let compile_relop env bigintop =
    try_comp_unbox2 (name_from_relop bigintop)
      (fun env' -> Word64.compile_relop env' (i64op_from_relop bigintop))
      (fun env' -> Num.compile_relop env' bigintop)
      env

  let try_unbox iN fast slow env =
    let set_a, get_a = new_local env "a" in
    set_a ^^ get_a ^^
    BitTagged.if_tagged_scalar env [iN]
      (get_a ^^ fast env)
      (get_a ^^ slow env)

  let fits_unsigned_bits env n =
    try_unbox I32Type (fun _ -> match n with
        | 32 | 64 -> G.i Drop ^^ Bool.lit true
        | 8 | 16 ->
          (* Please review carefully! *)
          compile_bitand_const Int32.(logor 1l (shift_left minus_one (n + (32 - BitTagged.ubits_of Type.Int)))) ^^
          G.i (Test (Wasm.Values.I32 I32Op.Eqz))
        | _ -> assert false
      )
      (fun env -> Num.fits_unsigned_bits env n)
      env

  let sanity_check_fits_signed_bits env n get_a =
     if TaggingScheme.debug || !Flags.sanity then
     get_a ^^
     Func.share_code2 Func.Always env ("check_fits_signed_bits_"^Int.to_string n) (("res", I32Type), ("a", I32Type)) [I32Type]
      (fun env get_res get_a ->
         let lower_bound = Int32.(neg (shift_left 1l (n-1))) in
         let upper_bound = Int32.shift_left 1l (n-1) in
         let set_a = G.setter_for get_a in
         get_a ^^
         compile_shrS_const (Int32.of_int (32 - BitTagged.ubits_of Type.Int)) ^^
         set_a ^^
         compile_unboxed_const lower_bound ^^
         get_a ^^
         G.i (Compare (Wasm.Values.I32 I32Op.LeS)) ^^
         get_a ^^ compile_unboxed_const upper_bound ^^
         G.i (Compare (Wasm.Values.I32 I32Op.LtS)) ^^
         G.i (Binary (Wasm.Values.I32 I32Op.And)) ^^
         get_res ^^
         G.i (Compare (Wasm.Values.I32 I32Op.Eq)) ^^
         E.else_trap_with env ("fit_signed_bits failure_"^Int.to_string n) ^^
         get_res)
     else G.nop

  let fits_signed_bits env n =
    let set_a, get_a = new_local env "a" in
    try_unbox I32Type (fun _ -> match n with
        | 32 | 64 -> G.i Drop ^^ Bool.lit true
        | 8 | 16 ->
           (* check all bits beyond signed payload are all 0 or all 1 *)
           set_a ^^
           get_a ^^ get_a ^^ compile_shrS_const 1l ^^
           G.i (Binary (Wasm.Values.I32 I32Op.Xor)) ^^
           compile_bitand_const
             Int32.(shift_left minus_one ((n-1) + (32 - BitTagged.ubits_of Type.Int))) ^^
           G.i (Test (Wasm.Values.I32 I32Op.Eqz)) ^^
           sanity_check_fits_signed_bits env n get_a
        | _ -> assert false
      )
      (fun env -> Num.fits_signed_bits env n)
      env

  let compile_abs env =
    let sminl = Int32.shift_left 1l (BitTagged.sbits_of Type.Int) in
    let sminl_shifted = Int32.shift_left sminl (32 - BitTagged.ubits_of Type.Int) in
    try_unbox I32Type
      begin
        fun _ ->
        let set_a, get_a = new_local env "a" in
        clear_tag env ^^
        set_a ^^
        get_a ^^ compile_unboxed_const 0l ^^ G.i (Compare (Wasm.Values.I32 I32Op.LtS)) ^^
        G.if1 I32Type
          begin
            get_a ^^
            (* -2^sbits is small enough for compact representation, but 2^sbits isn't *)
            compile_eq_const sminl_shifted ^^ (* i.e. -2^sbits shifted *)
            G.if1 I32Type
              (compile_unboxed_const sminl ^^ Num.from_word32 env)
              begin
                (* absolute value works directly on shifted representation *)
                compile_unboxed_const 0l ^^
                get_a ^^
                G.i (Binary (Wasm.Values.I32 I32Op.Sub)) ^^
                compile_bitor_const (TaggingScheme.tag_of_typ Type.Int)
              end
          end
          begin
            get_a ^^
            compile_bitor_const (TaggingScheme.tag_of_typ Type.Int)
          end
      end
      Num.compile_abs
      env

  let compile_load_from_word64 env get_data_buf = function
    | false -> get_data_buf ^^ E.call_import env "rts" "bigint_leb128_decode_word64"
    | true -> get_data_buf ^^ E.call_import env "rts" "bigint_sleb128_decode_word64"

  let compile_load_from_data_buf env get_data_buf signed =
    (* see Note [speculating for short (S)LEB encoded bignums] *)
    ReadBuf.speculative_read_word64 env get_data_buf ^^
    let set_a, get_a = new_local64 env "a" in
    set_a ^^ get_a ^^
    compile_xor64_const (-1L) ^^
    compile_bitand64_const 0b1000000010000000100000001000000010000000L ^^
    let set_eom, get_eom = new_local64 env "eom" in
    set_eom ^^ get_eom ^^
    G.i (Test (Wasm.Values.I64 I64Op.Eqz)) ^^
    G.if1 I32Type
      begin
        Num.compile_load_from_data_buf env get_data_buf signed
      end
      begin
        get_a ^^
        get_eom ^^ G.i (Unary (Wasm.Values.I64 I64Op.Ctz)) ^^
        compile_load_from_word64 env get_data_buf signed
      end

  let compile_store_to_data_buf_unsigned env =
    let set_x, get_x = new_local env "x" in
    let set_buf, get_buf = new_local env "buf" in
    set_x ^^ set_buf ^^
    get_x ^^
    try_unbox I32Type
      (fun env ->
        BitTagged.untag_i32 __LINE__ env Type.Int ^^ set_x ^^
        I32Leb.compile_store_to_data_buf_unsigned env get_x get_buf
      )
      (fun env ->
        G.i Drop ^^
        get_buf ^^ get_x ^^ Num.compile_store_to_data_buf_unsigned env)
      env

  let compile_store_to_data_buf_signed env =
    let set_x, get_x = new_local env "x" in
    let set_buf, get_buf = new_local env "buf" in
    set_x ^^ set_buf ^^
    get_x ^^
    try_unbox I32Type
      (fun env ->
        BitTagged.untag_i32 __LINE__ env Type.Int ^^ set_x ^^
        I32Leb.compile_store_to_data_buf_signed env get_x get_buf
      )
      (fun env ->
        G.i Drop ^^
        get_buf ^^ get_x ^^ Num.compile_store_to_data_buf_signed env)
      env

<<<<<<< HEAD
=======
  let compile_store_to_stream_unsigned env =
    let set_x, get_x = new_local env "x" in
    let set_stream, get_stream = new_local env "stream" in
    set_x ^^ set_stream ^^
    get_x ^^
    try_unbox I32Type
      (fun env ->
        BitTagged.untag_i32 __LINE__ env Type.Int ^^ set_x ^^
        (* get size & reserve & encode *)
        let dest =
          get_stream ^^
          I32Leb.compile_leb128_size get_x ^^
          E.call_import env "rts" "stream_reserve" in
        I32Leb.compile_store_to_data_buf_unsigned env get_x dest)
      (fun env ->
        G.i Drop ^^
        get_stream ^^ get_x ^^ Num.compile_store_to_stream_unsigned env ^^
        compile_unboxed_zero)
      env ^^
      G.i Drop

  let compile_store_to_stream_signed env =
    let set_x, get_x = new_local env "x" in
    let set_stream, get_stream = new_local env "stream" in
    set_x ^^ set_stream ^^
    get_x ^^
    try_unbox I32Type
      (fun env ->
        BitTagged.untag_i32 __LINE__ env Type.Int ^^ set_x ^^
        (* get size & reserve & encode *)
        let dest =
          get_stream ^^
          I32Leb.compile_sleb128_size get_x ^^
          E.call_import env "rts" "stream_reserve" in
        I32Leb.compile_store_to_data_buf_signed env get_x dest)
      (fun env ->
        G.i Drop ^^
        get_stream ^^ get_x ^^ Num.compile_store_to_stream_signed env ^^
        compile_unboxed_zero)
      env ^^
      G.i Drop

>>>>>>> 3be3ea97
  let compile_data_size_unsigned env =
    try_unbox I32Type
      (fun _ ->
        let set_x, get_x = new_local env "x" in
        BitTagged.untag_i32 __LINE__ env Type.Int ^^ set_x ^^
        I32Leb.compile_leb128_size get_x
      )
      (fun env -> Num.compile_data_size_unsigned env)
      env

  let compile_data_size_signed env =
    try_unbox I32Type
      (fun _ ->
        let set_x, get_x = new_local env "x" in
        BitTagged.untag_i32 __LINE__ env Type.Int ^^ set_x ^^
        I32Leb.compile_sleb128_size get_x
      )
      (fun env -> Num.compile_data_size_signed env)
      env

  let from_signed_word32 env =
    let set_a, get_a = new_local env "a" in
    set_a ^^
    get_a ^^ BitTagged.if_can_tag_i32 env Type.Int [I32Type]
      (get_a ^^ BitTagged.tag_i32 env Type.Int)
      (get_a ^^ Num.from_signed_word32 env)

  let from_signed_word64 env =
    let set_a, get_a = new_local64 env "a" in
    set_a ^^
    get_a ^^ BitTagged.if_can_tag_i64 env Type.Int [I32Type]
      (get_a ^^ BitTagged.tag env Type.Int)
      (get_a ^^ Num.from_signed_word64 env)

  let from_signed_word_compact env =
    begin
      if TaggingScheme.debug || !(Flags.sanity)
     then
      let set_a, get_a = new_local env "a" in
      set_a ^^
      get_a ^^ BitTagged.if_can_tag_i32 env Type.Int [I32Type]
        get_a
        (E.trap_with env "from_signed_word_compact")
      else G.nop
    end ^^
    BitTagged.tag_i32 env Type.Int

  let from_word32 env =
    let set_a, get_a = new_local env "a" in
    set_a ^^
    get_a ^^ BitTagged.if_can_tag_u32 env Type.Int [I32Type]
      (get_a ^^ BitTagged.tag_i32 env Type.Int)
      (get_a ^^ G.i (Convert (Wasm.Values.I64 I64Op.ExtendUI32)) ^^ Num.from_word64 env)

  let from_word64 env =
    let set_a, get_a = new_local64 env "a" in
    set_a ^^
    get_a ^^ BitTagged.if_can_tag_u64 env Type.Int [I32Type]
      (get_a ^^ BitTagged.tag env Type.Int)
      (get_a ^^ Num.from_word64 env)

  let truncate_to_word64 env =
    let set_a, get_a = new_local env "a" in
    set_a ^^ get_a ^^
    BitTagged.if_tagged_scalar env [I64Type]
      (get_a ^^ BitTagged.untag __LINE__ env Type.Int)
      (get_a ^^ Num.truncate_to_word64 env)

  let truncate_to_word32 env =
    let set_a, get_a = new_local env "a" in
    set_a ^^ get_a ^^
    BitTagged.if_tagged_scalar env [I32Type]
      (get_a ^^ BitTagged.untag_i32 __LINE__ env Type.Int)
      (get_a ^^ Num.truncate_to_word32 env)

  let to_word64 env =
    let set_a, get_a = new_local env "a" in
    set_a ^^ get_a ^^
    BitTagged.if_tagged_scalar env [I64Type]
      (get_a ^^ BitTagged.untag __LINE__ env Type.Int)
      (get_a ^^ Num.to_word64 env)

  let to_word32 env =
    let set_a, get_a = new_local env "a" in
    set_a ^^ get_a ^^
    BitTagged.if_tagged_scalar env [I32Type]
      (get_a ^^ BitTagged.untag_i32 __LINE__ env Type.Int) (*TBR*)
      (get_a ^^ Num.to_word32 env)

  let to_word32_with env =
    let set_a, get_a = new_local env "a" in
    let set_err_msg, get_err_msg = new_local env "err_msg" in
    set_err_msg ^^ set_a ^^
    get_a ^^
    BitTagged.if_tagged_scalar env [I32Type]
      (get_a ^^ BitTagged.untag_i32 __LINE__ env Type.Int) (* TBR *)
      (get_a ^^ get_err_msg ^^ Num.to_word32_with env)
end

module BigNumLibtommath : BigNumType = struct

  let to_word32 env = E.call_import env "rts" "bigint_to_word32_trap"
  let to_word64 env = E.call_import env "rts" "bigint_to_word64_trap"
  let to_word32_with env = E.call_import env "rts" "bigint_to_word32_trap_with"

  let truncate_to_word32 env = E.call_import env "rts" "bigint_to_word32_wrap"
  let truncate_to_word64 env = E.call_import env "rts" "bigint_to_word64_wrap"

  let from_signed_word_compact env = E.call_import env "rts" "bigint_of_int32"
  let from_word32 env = E.call_import env "rts" "bigint_of_word32"
  let from_word64 env = E.call_import env "rts" "bigint_of_word64"
  let from_signed_word32 env = E.call_import env "rts" "bigint_of_int32"
  let from_signed_word64 env = E.call_import env "rts" "bigint_of_int64"

  let compile_data_size_unsigned env = E.call_import env "rts" "bigint_leb128_size"
  let compile_data_size_signed env = E.call_import env "rts" "bigint_sleb128_size"

  let compile_store_to_data_buf_unsigned env =
    let (set_buf, get_buf) = new_local env "buf" in
    let (set_n, get_n) = new_local env "n" in
    set_n ^^ set_buf ^^
    get_n ^^ get_buf ^^ E.call_import env "rts" "bigint_leb128_encode" ^^
    get_n ^^ E.call_import env "rts" "bigint_leb128_size"

  let compile_store_to_data_buf_signed env =
    let (set_buf, get_buf) = new_local env "buf" in
    let (set_n, get_n) = new_local env "n" in
    set_n ^^ set_buf ^^
    get_n ^^ get_buf ^^ E.call_import env "rts" "bigint_sleb128_encode" ^^
    get_n ^^ E.call_import env "rts" "bigint_sleb128_size"

  let compile_load_from_data_buf env get_data_buf = function
    | false -> get_data_buf ^^ E.call_import env "rts" "bigint_leb128_decode"
    | true -> get_data_buf ^^ E.call_import env "rts" "bigint_sleb128_decode"

  let vanilla_lit env n =
    (* See enum mp_sign *)
    let sign = if Big_int.sign_big_int n >= 0 then 0l else 1l in

    let n = Big_int.abs_big_int n in

    let limbs =
      (* see MP_DIGIT_BIT *)
      let twoto28 = Big_int.power_int_positive_int 2 28 in
      let rec go n =
        if Big_int.sign_big_int n = 0
        then []
        else
          let (a, b) = Big_int.quomod_big_int n twoto28 in
          [ Big_int.int32_of_big_int b ] @ go a
      in go n
    in
    (* how many 32 bit digits *)
    let size = Int32.of_int (List.length limbs) in

    (* cf. mp_int in tommath.h *)
    let ptr = Tagged.shared_static_obj env Tagged.BigInt StaticBytes.[
      I32 size; (* used *)
      I32 size; (* size; relying on Heap.word_size == size_of(mp_digit) *)
      I32 sign;
      I32 0l; (* dp; this will be patched in BigInt::mp_int_ptr in the RTS when used *)
      i32s limbs

    ] in
    ptr

  let assert_nonneg env =
    Func.share_code1 Func.Never env "assert_nonneg" ("n", I32Type) [I32Type] (fun env get_n ->
      get_n ^^
      E.call_import env "rts" "bigint_isneg" ^^
      E.then_trap_with env "Natural subtraction underflow" ^^
      get_n
    )

  let compile_abs env = E.call_import env "rts" "bigint_abs"
  let compile_neg env = E.call_import env "rts" "bigint_neg"
  let compile_add env = E.call_import env "rts" "bigint_add"
  let compile_mul env = E.call_import env "rts" "bigint_mul"
  let compile_signed_sub env = E.call_import env "rts" "bigint_sub"
  let compile_signed_div env = E.call_import env "rts" "bigint_div"
  let compile_signed_mod env = E.call_import env "rts" "bigint_rem"
  let compile_unsigned_sub env = E.call_import env "rts" "bigint_sub" ^^ assert_nonneg env
  let compile_unsigned_rem env = E.call_import env "rts" "bigint_rem"
  let compile_unsigned_div env = E.call_import env "rts" "bigint_div"
  let compile_unsigned_pow env = E.call_import env "rts" "bigint_pow"
  let compile_lsh env = E.call_import env "rts" "bigint_lsh"
  let compile_rsh env = E.call_import env "rts" "bigint_rsh"

  let compile_eq env = E.call_import env "rts" "bigint_eq"
  let compile_is_negative env = E.call_import env "rts" "bigint_isneg"
  let compile_relop env = function
      | Lt -> E.call_import env "rts" "bigint_lt"
      | Le -> E.call_import env "rts" "bigint_le"
      | Ge -> E.call_import env "rts" "bigint_ge"
      | Gt -> E.call_import env "rts" "bigint_gt"

  let fits_signed_bits env bits =
    E.call_import env "rts" "bigint_2complement_bits" ^^
    compile_unboxed_const (Int32.of_int bits) ^^
    G.i (Compare (Wasm.Values.I32 I32Op.LeU))
  let fits_unsigned_bits env bits =
    E.call_import env "rts" "bigint_count_bits" ^^
    compile_unboxed_const (Int32.of_int bits) ^^
    G.i (Compare (Wasm.Values.I32 I32Op.LeU))

end (* BigNumLibtommath *)

module BigNum = MakeCompact(BigNumLibtommath)

(* Primitive functions *)
module Prim = struct
  (* The {Nat,Int}{8,16} bits sit in the MSBs of the i32, in this manner
     we can perform almost all operations, with the exception of
     - Mul (needs shr of one operand)
     - Shr (needs masking of result)
     - Rot (needs duplication into LSBs, masking of amount and masking of result)
     - ctz (needs shr of operand or sub from result)

     Both {Nat,Int}{8,16} fit into the vanilla stackrep, so no boxing is necessary.
     This MSB-stored schema is also essentially what the interpreter is using.
  *)
  let prim_word32toNat = BigNum.from_word32
  let prim_shiftWordNtoUnsigned env b =
    compile_shrU_const b ^^
    prim_word32toNat env
  let prim_word32toInt = BigNum.from_signed_word32
  let prim_shiftWordNtoSigned env b =
    compile_shrS_const b ^^
    prim_word32toInt env
  let prim_intToWord32 = BigNum.truncate_to_word32
  let prim_intToWordNShifted env b =
    prim_intToWord32 env ^^
    TaggedSmallWord.shift_leftWordNtoI32 b
end (* Prim *)

module Blob = struct
  (* The layout of a blob object is

     ┌──────┬─────┬─────────┬──────────────────┐
     │ obj header │ n_bytes │ bytes (padded) … │
     └──────┴─────┴─────────┴──────────────────┘

    The object header includes the object tag (Blob) and the forwarding pointer.
    The forwarding pointer is only reserved if compiled for the incremental GC.

    This heap object is used for various kinds of binary, non-pointer data.

    When used for Text values, the bytes are UTF-8 encoded code points from
    Unicode.
  *)

  let header_size env = Int32.add (Tagged.header_size env) 1l
  let len_field env = Int32.add (Tagged.header_size env) 0l

  let len env =
    Tagged.load_forwarding_pointer env ^^
    Tagged.load_field env (len_field env)

  let len_nat env =
    Func.share_code1 Func.Never env "blob_len" ("text", I32Type) [I32Type] (fun env get ->
      get ^^
      len env ^^
      BigNum.from_word32 env
    )

  let vanilla_lit env s =
    Tagged.shared_static_obj env Tagged.Blob StaticBytes.[
      I32 (Int32.of_int (String.length s));
      Bytes s;
    ]

  let lit env s = compile_unboxed_const (vanilla_lit env s)

  let lit_ptr_len env s =
    compile_unboxed_const (Int32.add ptr_unskew (E.add_static env StaticBytes.[Bytes s])) ^^
    compile_unboxed_const (Int32.of_int (String.length s))

  let alloc env =
    E.call_import env "rts" "alloc_blob" ^^
    (* uninitialized blob payload is allowed by the barrier *)
    Tagged.allocation_barrier env

  let unskewed_payload_offset env = Int32.(add ptr_unskew (mul Heap.word_size (header_size env)))

  let payload_ptr_unskewed env =
    Tagged.load_forwarding_pointer env ^^
    compile_add_const (unskewed_payload_offset env)

  let as_ptr_len env = Func.share_code1 Func.Never env "as_ptr_size" ("x", I32Type) [I32Type; I32Type] (
    fun env get_x ->
      get_x ^^ payload_ptr_unskewed env ^^
      get_x ^^ len env
    )

  let of_ptr_size env = Func.share_code2 Func.Always env "blob_of_ptr_size" (("ptr", I32Type), ("size" , I32Type)) [I32Type] (
    fun env get_ptr get_size ->
      let (set_x, get_x) = new_local env "x" in
      get_size ^^ alloc env ^^ set_x ^^
      get_x ^^ payload_ptr_unskewed env ^^
      get_ptr ^^
      get_size ^^
      Heap.memcpy env ^^
      get_x
    )

  let of_size_copy env get_size_fun copy_fun offset_fun =
    let (set_len, get_len) = new_local env "len" in
    let (set_blob, get_blob) = new_local env "blob" in
    get_size_fun env ^^ set_len ^^

    get_len ^^ alloc env ^^ set_blob ^^
    get_blob ^^ payload_ptr_unskewed env ^^
    offset_fun env ^^
    get_len ^^
    copy_fun env ^^

    get_blob

  (* Lexicographic blob comparison. Expects two blobs on the stack.
     Either specialized to a specific comparison operator, and returns a boolean,
     or implements the generic comparison, returning -1, 0 or 1 as Int8.
  *)
  let rec compare env op =
    (* return convention for the generic comparison function *)
    let is_lt = compile_unboxed_const (TaggedSmallWord.vanilla_lit Type.Int8 (-1)) in
    let is_gt = compile_unboxed_const (TaggedSmallWord.vanilla_lit Type.Int8 1) in
    let is_eq = compile_unboxed_const (TaggedSmallWord.vanilla_lit Type.Int8 0) in
    let open Operator in
    let name = match op with
        | Some LtOp -> "Blob.compare_lt"
        | Some LeOp -> "Blob.compare_le"
        | Some GeOp -> "Blob.compare_ge"
        | Some GtOp -> "Blob.compare_gt"
        | Some EqOp -> "Blob.compare_eq"
        | Some NeqOp -> "Blob.compare_neq"
        | None -> "Blob.compare" in
    Func.share_code2 Func.Always env name (("x", I32Type), ("y", I32Type)) [I32Type] (fun env get_x get_y ->
      match op with
        (* Some operators can be reduced to the negation of other operators *)
        | Some LtOp -> get_x ^^ get_y ^^ compare env (Some GeOp) ^^ Bool.neg
        | Some GtOp -> get_x ^^ get_y ^^ compare env (Some LeOp) ^^ Bool.neg
        | Some NeqOp -> get_x ^^ get_y ^^ compare env (Some EqOp) ^^ Bool.neg
        | _ ->
      begin
        let set_x = G.setter_for get_x in
        let set_y = G.setter_for get_y in
        get_x ^^ Tagged.load_forwarding_pointer env ^^ set_x ^^
        get_y ^^ Tagged.load_forwarding_pointer env ^^ set_y ^^

        let (set_len1, get_len1) = new_local env "len1" in
        let (set_len2, get_len2) = new_local env "len2" in
        let (set_len, get_len) = new_local env "len" in
        let (set_a, get_a) = new_local env "a" in
        let (set_b, get_b) = new_local env "b" in

        get_x ^^ len env ^^ set_len1 ^^
        get_y ^^ len env ^^ set_len2 ^^

        (* Find minimum length *)
        begin if op = Some EqOp then
          (* Early exit for equality *)
          get_len1 ^^ get_len2 ^^ G.i (Compare (Wasm.Values.I32 I32Op.Eq)) ^^
          G.if0 G.nop (Bool.lit false ^^ G.i Return) ^^

          get_len1 ^^ set_len
        else
          get_len1 ^^ get_len2 ^^ G.i (Compare (Wasm.Values.I32 I32Op.LeU)) ^^
          G.if0
            (get_len1 ^^ set_len)
            (get_len2 ^^ set_len)
        end ^^

        (* We could do word-wise comparisons if we know that the trailing bytes
           are zeroed *)
        get_len ^^
        from_0_to_n env (fun get_i ->
          get_x ^^
          payload_ptr_unskewed env ^^
          get_i ^^
          G.i (Binary (Wasm.Values.I32 I32Op.Add)) ^^
          G.i (Load {ty = I32Type; align = 0; offset = 0l; sz = Some Wasm.Types.(Pack8, ZX)}) ^^
          set_a ^^

          get_y ^^
          payload_ptr_unskewed env ^^
          get_i ^^
          G.i (Binary (Wasm.Values.I32 I32Op.Add)) ^^
          G.i (Load {ty = I32Type; align = 0; offset = 0l; sz = Some Wasm.Types.(Pack8, ZX)}) ^^
          set_b ^^

          get_a ^^ get_b ^^ G.i (Compare (Wasm.Values.I32 I32Op.Eq)) ^^
          G.if0 G.nop (
            (* first non-equal elements *)
            begin match op with
            | Some LeOp -> get_a ^^ get_b ^^ G.i (Compare (Wasm.Values.I32 I32Op.LeU))
            | Some GeOp -> get_a ^^ get_b ^^ G.i (Compare (Wasm.Values.I32 I32Op.GeU))
            | Some EqOp -> Bool.lit false
            | None -> get_a ^^ get_b ^^ G.i (Compare (Wasm.Values.I32 I32Op.LtU)) ^^
                      G.if1 I32Type is_lt is_gt
            | _ -> assert false
            end ^^
            G.i Return
          )
        ) ^^
        (* Common prefix is same *)
        match op with
        | Some LeOp -> get_len1 ^^ get_len2 ^^ G.i (Compare (Wasm.Values.I32 I32Op.LeU))
        | Some GeOp -> get_len1 ^^ get_len2 ^^ G.i (Compare (Wasm.Values.I32 I32Op.GeU))
        | Some EqOp -> Bool.lit true (* NB: Different length handled above *)
        | None ->
            get_len1 ^^ get_len2 ^^ G.i (Compare (Wasm.Values.I32 I32Op.LtU)) ^^
            G.if1 I32Type is_lt (
              get_len1 ^^ get_len2 ^^ G.i (Compare (Wasm.Values.I32 I32Op.GtU)) ^^
              G.if1 I32Type is_gt is_eq
            )
        | _ -> assert false
      end
  )

  let iter env =
    E.call_import env "rts" "blob_iter"
  let iter_done env =
    E.call_import env "rts" "blob_iter_done"
  let iter_next env =
    E.call_import env "rts" "blob_iter_next" ^^
    TaggedSmallWord.msb_adjust Type.Nat8

  let dyn_alloc_scratch env = alloc env ^^ payload_ptr_unskewed env

  (* TODO: rewrite using MemoryFill *)
  let clear env =
    Func.share_code1 Func.Always env "blob_clear" ("x", I32Type) [] (fun env get_x ->
      let (set_ptr, get_ptr) = new_local env "ptr" in
      let (set_len, get_len) = new_local env "len" in
      get_x ^^
      as_ptr_len env ^^
      set_len ^^
      set_ptr ^^

      (* round to word size *)
      get_len ^^
      compile_add_const (Int32.sub Heap.word_size 1l) ^^
      compile_divU_const Heap.word_size ^^

      (* clear all words *)
      from_0_to_n env (fun get_i ->
        get_ptr ^^
        compile_unboxed_const 0l ^^
        store_unskewed_ptr ^^
        get_ptr ^^
        compile_add_const Heap.word_size ^^
        set_ptr))

end (* Blob *)


module Object = struct
  (* An object with a mutable field1 and immutable field 2 has the following
     heap layout:
 
     ┌──────┬─────┬──────────┬──────────┬─────────┬─────────────┬───┐
     │ obj header │ n_fields │ hash_ptr │ ind_ptr │ field2_data │ … │
     └──────┴─────┴──────────┴┬─────────┴┬────────┴─────────────┴───┘
          ┌───────────────────┘          │
          │   ┌──────────────────────────┘
          │   ↓
          │  ╶─┬────────┬─────────────┐
          │    │ ObjInd │ field1_data │
          ↓    └────────┴─────────────┘
          ┌─────────────┬─────────────┬─────────────┬───┐
          │ blob header │ field1_hash │ field2_hash │ … │
          └─────────────┴─────────────┴─────────────┴───┘ 
 
     The object header includes the object tag (Object) and the forwarding pointer.
     The forwarding pointer is only reserved if compiled for the incremental GC.
 
     The field hashes reside in a blob inside the dynamic heap.
     The hash blob needs to be tracked by the GC, but not the content of the hash blob.
     This is because the hash values are plain numbers that would look like skewed pointers.
     The hash_ptr is skewed.
     The hash blobs are shared across objects of the same type that have been created in 
     the same program version. On allocation, the object refers to the hash blob that resides
     in the static heap. On graph-copy-based deserialization of an upgrade, the hash blob
     of upgraded objects resides in the dynamic heap.
 
     The field2_data for immutable fields is a vanilla word.
 
     The field1_data for mutable fields are pointers to either an ObjInd, or a
     MutBox (they have the same layout). This indirection is a consequence of
     how we compile object literals with `await` instructions, as these mutable
     fields need to be able to alias local mutable variables.
 
     We could alternatively switch to an allocate-first approach in the
     await-translation of objects, and get rid of this indirection -- if it were
     not for the implementing of sharing of mutable stable values.
   *)
 
   let header_size env = Int32.add (Tagged.header_size env) 2l
 
   (* Number of object fields *)
   let size_field env = Int32.add (Tagged.header_size env) 0l
   let hash_ptr_field env = Int32.add (Tagged.header_size env) 1l
 
   module FieldEnv = Env.Make(String)
 
   (* This is for static objects *)
   let vanilla_lit env (fs : (string * int32) list) : int32 =
     let (hashes, ptrs) = fs
       |> List.map (fun (n, ptr) -> (Mo_types.Hash.hash n,ptr))
       |> List.sort compare
       |> List.split
     in
 
     let hash_blob =
       let hash_payload = StaticBytes.[ i32s hashes ] in
       Blob.vanilla_lit env (StaticBytes.as_bytes hash_payload) in
 
     Tagged.shared_static_obj env Tagged.Object StaticBytes.[
       I32 (Int32.of_int (List.length fs));
       I32 hash_blob;
       i32s ptrs;
     ]
 
   (* This is for non-recursive objects, i.e. ObjNewE *)
   (* The instructions in the field already create the indirection if needed *)
   let lit_raw env (fs : (string * (unit -> G.t)) list ) =
     let name_pos_map =
       fs |>
       (* We could store only public fields in the object, but
          then we need to allocate separate boxes for the non-public ones:
          List.filter (fun (_, vis, f) -> vis.it = Public) |>
       *)
       List.map (fun (n,_) -> (E.hash env n, n)) |>
       List.sort compare |>
       List.mapi (fun i (_h,n) -> (n,Int32.of_int i)) |>
       List.fold_left (fun m (n,i) -> FieldEnv.add n i m) FieldEnv.empty in
 
     let sz = Int32.of_int (FieldEnv.cardinal name_pos_map) in
 
     (* Create hash blob *)
     let hashes = fs |>
       List.map (fun (n,_) -> E.hash env n) |>
       List.sort compare in
     let hash_blob =
       let hash_payload = StaticBytes.[ i32s hashes ] in
       Blob.vanilla_lit env (StaticBytes.as_bytes hash_payload) in
 
     (* Allocate memory *)
     let (set_ri, get_ri, ri) = new_local_ env I32Type "obj" in
     Tagged.alloc env (Int32.add (header_size env) sz) Tagged.Object ^^
     set_ri ^^
 
     (* Set size *)
     get_ri ^^
     compile_unboxed_const sz ^^
     Tagged.store_field env (size_field env) ^^
 
     (* Set hash_ptr *)
     get_ri ^^
     compile_unboxed_const hash_blob ^^
     Tagged.store_field env (hash_ptr_field env) ^^
 
     (* Write all the fields *)
     let init_field (name, mk_is) : G.t =
       (* Write the pointer to the indirection *)
       get_ri ^^
       mk_is () ^^
       let i = FieldEnv.find name name_pos_map in
       let offset = Int32.add (header_size env) i in
       Tagged.store_field env offset
     in
     G.concat_map init_field fs ^^
 
     (* Return the pointer to the object *)
     get_ri ^^
     Tagged.allocation_barrier env
 
   (* Reflection used by new graph-copy-based stabilization:
      Check whether an (actor) object contains a specific field *)
   let contains_field env field =
     compile_unboxed_const (E.hash env field) ^^
     E.call_import env "rts" "contains_field"

   (* Returns a pointer to the object field (without following the field indirection) *)
   let idx_hash_raw env low_bound =
     let name = Printf.sprintf "obj_idx<%d>" low_bound  in
     Func.share_code2 Func.Always env name (("x", I32Type), ("hash", I32Type)) [I32Type] (fun env get_x get_hash ->
       let set_x = G.setter_for get_x in
       let set_h_ptr, get_h_ptr = new_local env "h_ptr" in
 
       get_x ^^ Tagged.load_forwarding_pointer env ^^ set_x ^^
 
       get_x ^^ Tagged.load_field env (hash_ptr_field env) ^^
       Blob.payload_ptr_unskewed env ^^
 
       (* Linearly scan through the fields (binary search can come later) *)
       (* unskew h_ptr and advance both to low bound *)
       compile_add_const Int32.(mul Heap.word_size (of_int low_bound)) ^^
       set_h_ptr ^^
       get_x ^^
       compile_add_const Int32.(mul Heap.word_size (add (header_size env) (of_int low_bound))) ^^
       set_x ^^
       G.loop0 (
           get_h_ptr ^^ load_unskewed_ptr ^^
           get_hash ^^ G.i (Compare (Wasm.Values.I32 I32Op.Eq)) ^^
           G.if0
             (get_x ^^ G.i Return)
             (get_h_ptr ^^ compile_add_const Heap.word_size ^^ set_h_ptr ^^
              get_x ^^ compile_add_const Heap.word_size ^^ set_x ^^
              G.i (Br (nr 1l)))
         ) ^^
       G.i Unreachable
     )
 
   (* Returns a pointer to the object field (possibly following the indirection) *)
   let idx_hash env low_bound indirect =
     if indirect
     then
       let name = Printf.sprintf "obj_idx_ind<%d>" low_bound in
       Func.share_code2 Func.Never env name (("x", I32Type), ("hash", I32Type)) [I32Type] (fun env get_x get_hash ->
       get_x ^^ get_hash ^^
       idx_hash_raw env low_bound ^^
       load_ptr ^^ Tagged.load_forwarding_pointer env ^^
       compile_add_const (Int32.mul (MutBox.field env) Heap.word_size)
     )
     else idx_hash_raw env low_bound
 
   let field_type env obj_type s =
     let _, fields = Type.as_obj_sub [s] obj_type in
     Type.lookup_val_field s fields
 
   (* Determines whether the field is mutable (and thus needs an indirection) *)
   let is_mut_field env obj_type s =
     let _, fields = Type.as_obj_sub [s] obj_type in
     Type.is_mut (Type.lookup_val_field s fields)
 
   (* Computes a lower bound for the positional index of a field in an object *)
   let field_lower_bound env obj_type s =
     let open Type in
     let _, fields = as_obj_sub [s] obj_type in
     List.iter (function {typ = Typ _; _} -> assert false | _ -> ()) fields;
     let sorted_by_hash =
       List.sort
         (fun (h1, _) (h2, _) -> Lib.Uint32.compare h1 h2)
         (List.map (fun f -> Lib.Uint32.of_int32 (E.hash env f.lab), f) fields) in
     match Lib.List.index_of s (List.map (fun (_, {lab; _}) -> lab) sorted_by_hash) with
     | Some i -> i
     | _ -> assert false
 
   (* Returns a pointer to the object field (without following the indirection) *)
   let idx_raw env f =
     compile_unboxed_const (E.hash env f) ^^
     idx_hash_raw env 0
 
   (* Returns a pointer to the object field (possibly following the indirection) *)
   let idx env obj_type f =
     compile_unboxed_const (E.hash env f) ^^
     idx_hash env (field_lower_bound env obj_type f) (is_mut_field env obj_type f)
 
   (* load the value (or the mutbox) *)
   let load_idx_raw env f =
     idx_raw env f ^^
     load_ptr

   (* load the actual value (dereferencing the mutbox) *)
   let load_idx env obj_type f =
     idx env obj_type f ^^
     load_ptr
 
end (* Object *) 

module Region = struct
  (*
    See rts/motoko-rts/src/region.rs
   *)

  (* Object layout:

     ┌─────┬──────────┬──────────────────┬─────────────────┐
     │ tag │ id_field │ page_count_field │ vec_pages_field │
     └─────┴──────────┴──────────────────┴─────────────────┘
            (unboxed, low 16 bits, rest 0-initialized padding)
                        unboxed u32
                                          Blob
  *)

  let alloc_region env =
    E.call_import env "rts" "alloc_region"

  let init_region env =
    E.call_import env "rts" "init_region"

  (* field accessors *)
  (* NB: all these opns must resolve forwarding pointers here or in RTS *)
  let id env =
    E.call_import env "rts" "region_id"

  let page_count env =
    E.call_import env "rts" "region_page_count"

  let vec_pages env =
    E.call_import env "rts" "region_vec_pages"

  let new_ env =
    E.require_stable_memory env;
    E.call_import env "rts" "region_new"

  let size env =
    E.require_stable_memory env;
    E.call_import env "rts" "region_size"

  let grow env =
    E.require_stable_memory env;
    E.call_import env "rts" "region_grow"

  let load_blob env =
    E.require_stable_memory env;
    E.call_import env "rts" "region_load_blob"
  let store_blob env =
    E.require_stable_memory env;
    E.call_import env "rts" "region_store_blob"

  let load_word8 env =
    E.require_stable_memory env;
    E.call_import env "rts" "region_load_word8"
  let store_word8 env =
    E.require_stable_memory env;
    E.call_import env "rts" "region_store_word8"

  let load_word16 env =
    E.require_stable_memory env;
    E.call_import env "rts" "region_load_word16"
  let store_word16 env =
    E.require_stable_memory env;
    E.call_import env "rts" "region_store_word16"

  let load_word32 env =
    E.require_stable_memory env;
    E.call_import env "rts" "region_load_word32"
  let store_word32 env =
    E.require_stable_memory env;
    E.call_import env "rts" "region_store_word32"

  let load_word64 env =
    E.require_stable_memory env;
    E.call_import env "rts" "region_load_word64"
  let store_word64 env =
    E.require_stable_memory env;
    E.call_import env "rts" "region_store_word64"

  let load_float64 env =
    E.require_stable_memory env;
    E.call_import env "rts" "region_load_float64"
  let store_float64 env =
    E.require_stable_memory env;
    E.call_import env "rts" "region_store_float64"

end

module Text = struct
  (*
  Most of the heavy lifting around text values is in rts/motoko-rts/src/text.rs
  *)

  (* The layout of a concatenation node is

     ┌──────┬─────┬─────────┬───────┬───────┐
     │ obj header │ n_bytes │ text1 │ text2 │
     └──────┴─────┴─────────┴───────┴───────┘

    The object header includes the object tag (TAG_CONCAT defined in rts/types.rs) and the forwarding pointer
    The forwarding pointer is only reserved if compiled for the incremental GC.

    This is internal to rts/text.c, with the exception of GC-related code.
  *)

  let of_ptr_size env =
    E.call_import env "rts" "text_of_ptr_size"
  let concat env =
    E.call_import env "rts" "text_concat"
  let size env =
    E.call_import env "rts" "text_size"
  let to_buf env =
    E.call_import env "rts" "text_to_buf"
  let len_nat env =
    Func.share_code1 Func.Never env "text_len" ("text", I32Type) [I32Type] (fun env get ->
      get ^^
      E.call_import env "rts" "text_len" ^^
      BigNum.from_word32 env
    )
  let prim_showChar env =
    TaggedSmallWord.lsb_adjust_codepoint env ^^
    E.call_import env "rts" "text_singleton"
  let to_blob env = E.call_import env "rts" "blob_of_text"

  let lowercase env = E.call_import env "rts" "text_lowercase"
  let uppercase env = E.call_import env "rts" "text_uppercase"

  let of_blob env =
    let (set_blob, get_blob) = new_local env "blob" in
    set_blob ^^
    get_blob ^^ Blob.as_ptr_len env ^^
    E.call_import env "rts" "utf8_valid" ^^
    G.if1 I32Type (Opt.inject_simple env get_blob) (Opt.null_lit env)

  let iter env =
    E.call_import env "rts" "text_iter"
  let iter_done env =
    E.call_import env "rts" "text_iter_done"
  let iter_next env =
    E.call_import env "rts" "text_iter_next" ^^
    TaggedSmallWord.msb_adjust_codepoint

  let compare env op =
    let open Operator in
    let name = match op with
        | LtOp -> "Text.compare_lt"
        | LeOp -> "Text.compare_le"
        | GeOp -> "Text.compare_ge"
        | GtOp -> "Text.compare_gt"
        | EqOp -> "Text.compare_eq"
        | NeqOp -> assert false in
    Func.share_code2 Func.Never env name (("x", I32Type), ("y", I32Type)) [I32Type] (fun env get_x get_y ->
      get_x ^^ Tagged.load_forwarding_pointer env ^^
      get_y ^^ Tagged.load_forwarding_pointer env ^^
      E.call_import env "rts" "text_compare" ^^
      compile_unboxed_const 0l ^^
      match op with
        | LtOp -> G.i (Compare (Wasm.Values.I32 I32Op.LtS))
        | LeOp -> G.i (Compare (Wasm.Values.I32 I32Op.LeS))
        | GtOp -> G.i (Compare (Wasm.Values.I32 I32Op.GtS))
        | GeOp -> G.i (Compare (Wasm.Values.I32 I32Op.GeS))
        | EqOp -> G.i (Compare (Wasm.Values.I32 I32Op.Eq))
        | NeqOp -> assert false
    )


end (* Text *)

module Arr = struct
  (* Object layout:

     ┌──────┬─────┬──────────┬────────┬───┐
     │ obj header │ n_fields │ field1 │ … │
     └──────┴─────┴──────────┴────────┴───┘

     The object  header includes the object tag (Array) and the forwarding pointer.
     The forwarding pointer is only reserved if compiled for the incremental GC.

     No difference between mutable and immutable arrays.
  *)

  (* NB max_array_size must agree with limit 2^29 imposed by RTS constants.MAX_ARRAY_SIZE *)
  let max_array_size env = Int32.shift_left 1l 29 (* inclusive *)

  let header_size env = Int32.add (Tagged.header_size env) 1l
  let element_size = 4l
  let len_field env = Int32.add (Tagged.header_size env) 0l

  let len env =
    Tagged.load_forwarding_pointer env ^^
    Tagged.load_field env (len_field env)

  (* Static array access. No checking *)
  let load_field env n =
    Tagged.load_forwarding_pointer env ^^
    Tagged.load_field env Int32.(add n (header_size env))

  (* Dynamic array access. Returns the address (not the value) of the field.
     Does no bounds checking *)
  let unsafe_idx env =
    Func.share_code2 Func.Never env "Array.unsafe_idx" (("array", I32Type), ("idx", I32Type)) [I32Type] (fun env get_array get_idx ->
      get_idx ^^
      compile_add_const (header_size env) ^^
      compile_mul_const element_size ^^
      get_array ^^
      Tagged.load_forwarding_pointer env ^^
      G.i (Binary (Wasm.Values.I32 I32Op.Add))
    )

  (* Dynamic array access. Returns the address (not the value) of the field.
     Does bounds checking *)
  let idx env =
    Func.share_code2 Func.Never env "Array.idx" (("array", I32Type), ("idx", I32Type)) [I32Type] (fun env get_array get_idx ->
      (* No need to check the lower bound, we interpret idx as unsigned *)
      (* Check the upper bound *)
      get_idx ^^
      get_array ^^ len env ^^
      G.i (Compare (Wasm.Values.I32 I32Op.LtU)) ^^
      E.else_trap_with env "Array index out of bounds" ^^

      get_idx ^^
      compile_add_const (header_size env) ^^
      compile_mul_const element_size ^^
      get_array ^^
      Tagged.load_forwarding_pointer env ^^
      G.i (Binary (Wasm.Values.I32 I32Op.Add))
    )

  (* As above, but taking a bigint (Nat), and reporting overflow as out of bounds *)
  let idx_bigint env =
    Func.share_code2 Func.Never env "Array.idx_bigint" (("array", I32Type), ("idx", I32Type)) [I32Type] (fun env get_array get_idx ->
      get_array ^^
      get_idx ^^
      Blob.lit env "Array index out of bounds" ^^
      BigNum.to_word32_with env ^^
      idx env
  )

  let element_type env typ = match Type.promote typ with
     | Type.Array element_type -> element_type
     | _ -> assert false

  let vanilla_lit env ptrs =
    Tagged.shared_static_obj env Tagged.Array StaticBytes.[
      I32 (Int32.of_int (List.length ptrs));
      i32s ptrs;
    ]

  (* Compile an array literal. *)
  let lit env element_instructions =
    Tagged.obj env Tagged.Array
     ([ compile_unboxed_const (Wasm.I32.of_int_u (List.length element_instructions))
      ] @ element_instructions)

  (* Does not initialize the fields! *)
  (* Note: Post allocation barrier must be applied after initialization *)
  let alloc env =
    E.call_import env "rts" "alloc_array"

  let iterate env get_array body =
    let (set_boundary, get_boundary) = new_local env "boundary" in
    let (set_pointer, get_pointer) = new_local env "pointer" in
    let set_array = G.setter_for get_array in

    get_array ^^ Tagged.load_forwarding_pointer env ^^ set_array ^^

    (* Initial element pointer, skewed *)
    compile_unboxed_const (header_size env) ^^
    compile_mul_const element_size ^^
    get_array ^^
    G.i (Binary (Wasm.Values.I32 I32Op.Add)) ^^
    set_pointer ^^

    (* Upper pointer boundary, skewed *)
    get_array ^^
    Tagged.load_field env (len_field env) ^^
    compile_mul_const element_size ^^
    get_pointer ^^
    G.i (Binary (Wasm.Values.I32 I32Op.Add)) ^^
    set_boundary ^^

    (* Loop through all elements *)
    compile_while env
    ( get_pointer ^^
      get_boundary ^^
      G.i (Compare (Wasm.Values.I32 I32Op.LtU))
    ) (
      body get_pointer ^^

      (* Next element pointer, skewed *)
      get_pointer ^^
      compile_add_const element_size ^^
      set_pointer
    )

  (* The primitive operations *)
  (* No need to wrap them in RTS functions: They occur only once, in the prelude. *)
  let init env =
    let (set_x, get_x) = new_local env "x" in
    let (set_r, get_r) = new_local env "r" in
    set_x ^^

    (* Allocate *)
    BigNum.to_word32 env ^^
    alloc env ^^
    set_r ^^

    (* Write elements *)
    iterate env get_r (fun get_pointer ->
      get_pointer ^^
      get_x ^^
      store_ptr
    ) ^^

    get_r ^^
    Tagged.allocation_barrier env

  let tabulate env =
    let (set_f, get_f) = new_local env "f" in
    let (set_r, get_r) = new_local env "r" in
    let (set_i, get_i) = new_local env "i" in
    set_f ^^

    (* Allocate *)
    BigNum.to_word32 env ^^
    alloc env ^^
    set_r ^^

    (* Initial index *)
    compile_unboxed_const 0l ^^
    set_i ^^

    (* Write elements *)
    iterate env get_r (fun get_pointer ->
      get_pointer ^^
      (* The closure *)
      get_f ^^
      Closure.prepare_closure_call env ^^
      (* The arg *)
      get_i ^^
      BigNum.from_word32 env ^^
      (* The closure again *)
      get_f ^^
      (* Call *)
      Closure.call_closure env 1 1 ^^
      store_ptr ^^

      (* Increment index *)
      get_i ^^
      compile_add_const 1l ^^
      set_i
    ) ^^
    get_r ^^
    Tagged.allocation_barrier env

  let ofBlob env =
    Func.share_code1 Func.Always env "Arr.ofBlob" ("blob", I32Type) [I32Type] (fun env get_blob ->
      let (set_len, get_len) = new_local env "len" in
      let (set_r, get_r) = new_local env "r" in

      get_blob ^^ Blob.len env ^^ set_len ^^

      get_len ^^ alloc env ^^ set_r ^^

      get_len ^^ from_0_to_n env (fun get_i ->
        get_r ^^ get_i ^^ unsafe_idx env ^^
        get_blob ^^ Blob.payload_ptr_unskewed env ^^
        get_i ^^ G.i (Binary (Wasm.Values.I32 I32Op.Add)) ^^
        G.i (Load {ty = I32Type; align = 0; offset = 0l; sz = Some Wasm.Types.(Pack8, ZX)}) ^^
        TaggedSmallWord.msb_adjust Type.Nat8 ^^
        TaggedSmallWord.tag env Type.Nat8 ^^
        store_ptr
      ) ^^
      get_r ^^
      Tagged.allocation_barrier env
    )

  let toBlob env =
    Func.share_code1 Func.Always env "Arr.toBlob" ("array", I32Type) [I32Type] (fun env get_a ->
      let (set_len, get_len) = new_local env "len" in
      let (set_r, get_r) = new_local env "r" in

      get_a ^^ len env ^^ set_len ^^

      get_len ^^ Blob.alloc env ^^ set_r ^^

      get_len ^^ from_0_to_n env (fun get_i ->
        get_r ^^ Blob.payload_ptr_unskewed env ^^
        get_i ^^ G.i (Binary (Wasm.Values.I32 I32Op.Add)) ^^
        get_a ^^ get_i ^^ unsafe_idx env ^^
        load_ptr ^^
        TaggedSmallWord.lsb_adjust Type.Nat8 ^^
        G.i (Store {ty = I32Type; align = 0; offset = 0l; sz = Some Wasm.Types.Pack8})
      ) ^^

      get_r
    )

end (* Array *)

module Tuple = struct
  (* Tuples use the same object representation (and same tag) as arrays.
     Even though we know the size statically, we still need the size
     information for the GC.

     One could introduce tags for small tuples, to save one word.
  *)

  (* We represent the boxed empty tuple as the unboxed scalar 0, i.e. simply as
     number (but really anything is fine, we never look at this) *)
  let unit_vanilla_lit = TaggingScheme.unit_tag (* all tag, trivial payload *)
  let compile_unit = compile_unboxed_const unit_vanilla_lit

  (* Expects on the stack the pointer to the array. *)
  let load_n env n =
    Tagged.load_forwarding_pointer env ^^
    Tagged.load_field env (Int32.add (Arr.header_size env) n)

  (* Takes n elements of the stack and produces an argument tuple *)
  let from_stack env n =
    if n = 0 then compile_unit
    else
      let name = Printf.sprintf "to_%i_tuple" n in
      let args = Lib.List.table n (fun i -> Printf.sprintf "arg%i" i, I32Type) in
      Func.share_code Func.Never env name args [I32Type] (fun env getters ->
        Arr.lit env (Lib.List.table n (fun i -> List.nth getters i))
      )

  (* Takes an argument tuple and puts the elements on the stack: *)
  let to_stack env n =
    if n = 0 then G.i Drop else
    begin
      let name = Printf.sprintf "from_%i_tuple" n in
      let retty = Lib.List.make n I32Type in
      Func.share_code1 Func.Never env name ("tup", I32Type) retty (fun env get_tup ->
        G.table n (fun i -> get_tup ^^ load_n env (Int32.of_int i))
      )
    end

end (* Tuple *)

module Lifecycle = struct
  (*
  This module models the life cycle of a canister as a very simple state machine,
  keeps track of the current state of the canister, and traps noisily if an
  unexpected transition happens. Such a transition would either be a bug in the
  underlying system, or in our RTS.
  *)

  type state =
    | PreInit
  (* We do not use the (start) function when compiling canisters, so skip
     these two:
    | InStart
    | Started (* (start) has run *)
  *)
    | InInit (* canister_init *)
    | Idle (* basic steady state *)
    | InUpdate
    | InQuery
    | PostQuery (* an invalid state *)
    | InPreUpgrade
    | PostPreUpgrade (* an invalid state *)
    | InPostUpgrade
    | InComposite
    | InStabilization (* stabilization before upgrade *)
    | InDestabilization (* destabilization after upgrade *)

  let string_of_state state = match state with
    | PreInit -> "PreInit"
    | InInit -> "InInit"
    | Idle -> "Idle"
    | InUpdate -> "InUpdate"
    | InQuery -> "InQuery"
    | PostQuery -> "PostQuery"
    | InPreUpgrade -> "InPreUpgrade"
    | PostPreUpgrade -> "PostPreUpgrade"
    | InPostUpgrade -> "InPostUpgrade"
    | InComposite -> "InComposite"
    | InStabilization -> "InStabilization"
    | InDestabilization -> "InDestabilization"

  let int_of_state = function
    | PreInit -> 0l (* Automatically null *)
    (*
    | InStart -> 1l
    | Started -> 2l
    *)
    | InInit -> 3l
    | Idle -> 4l
    | InUpdate -> 5l
    | InQuery -> 6l
    | PostQuery -> 7l
    | InPreUpgrade -> 8l
    | PostPreUpgrade -> 9l
    | InPostUpgrade -> 10l
    | InComposite -> 11l
    | InStabilization -> 12l
    | InDestabilization -> 13l

  let ptr () = Stack.end_ ()
  let end_ () = Int32.add (Stack.end_ ()) Heap.word_size

  (* Which states may come before this *)
  let pre_states = function
    | PreInit -> []
    (*
    | InStart -> [PreInit]
    | Started -> [InStart]
    *)
    | InInit -> [PreInit]
    | Idle -> [InInit; InUpdate; InPostUpgrade; InComposite; InDestabilization]
    | InUpdate -> [Idle]
    | InQuery -> [Idle]
    | PostQuery -> [InQuery]
    | InPreUpgrade -> [Idle; InStabilization]
    | PostPreUpgrade -> [InPreUpgrade]
    | InPostUpgrade -> [InInit; InDestabilization]
    | InComposite -> [Idle; InComposite]
    | InStabilization -> [Idle; InStabilization]
    | InDestabilization -> [InInit]

  let get env =
    compile_unboxed_const (ptr ()) ^^
    load_unskewed_ptr

  let set env new_state =
    compile_unboxed_const (ptr ()) ^^
    compile_unboxed_const (int_of_state new_state) ^^
    store_unskewed_ptr

  let during_explicit_upgrade env =
    get env ^^
    compile_eq_const (int_of_state InStabilization) ^^
    get env ^^
    compile_eq_const (int_of_state InDestabilization) ^^
    G.i (Binary (Wasm.Values.I32 I32Op.Or))

  let trans env new_state =
    let name = "trans_state" ^ Int32.to_string (int_of_state new_state) in
    Func.share_code0 Func.Always env name [] (fun env ->
      G.block0 (
        let rec go = function
        | [] -> 
          during_explicit_upgrade env ^^
          G.if0
            (E.trap_with env "Messages are blocked during stabilization")
            (E.trap_with env
              ("internal error: unexpected state entering " ^ string_of_state new_state))
        | (s::ss) ->
          get env ^^ compile_eq_const (int_of_state s) ^^
          G.if0 (G.i (Br (nr 1l))) G.nop ^^
          go ss
        in go (pre_states new_state)
        ) ^^
      set env new_state
    )

  let is_in env state =
    get env ^^
    compile_eq_const (int_of_state state)

end (* Lifecycle *)


module IC = struct

  (* IC-specific stuff: System imports, databufs etc. *)

  let register_globals env =
    (* result of last ic0.call_perform  *)
    E.add_global32 env "__call_perform_status" Mutable 0l;
    E.add_global32 env "__call_perform_message" Mutable 0l;
    E.add_global32 env "__run_post_upgrade" Mutable 0l
    (* NB: __call_perform_message is not a root so text contents *must* be static *)

  let get_call_perform_status env =
    G.i (GlobalGet (nr (E.get_global env "__call_perform_status")))
  let set_call_perform_status env =
    G.i (GlobalSet (nr (E.get_global env "__call_perform_status")))
  let get_call_perform_message env =
    G.i (GlobalGet (nr (E.get_global env "__call_perform_message")))
  let set_call_perform_message env =
    G.i (GlobalSet (nr (E.get_global env "__call_perform_message")))
  let get_run_post_upgrade env =
    G.i (GlobalGet (nr (E.get_global env "__run_post_upgrade")))
  let set_run_post_upgrade env =
    G.i (GlobalSet (nr (E.get_global env "__run_post_upgrade")))

  let init_globals env =
    Blob.lit env "" ^^
    set_call_perform_message env

  let i32s n = Lib.List.make n I32Type
  let i64s n = Lib.List.make n I64Type

  let import_ic0 env =
      E.add_func_import env "ic0" "accept_message" [] [];
      E.add_func_import env "ic0" "call_data_append" (i32s 2) [];
      E.add_func_import env "ic0" "call_cycles_add128" (i64s 2) [];
      E.add_func_import env "ic0" "call_new" (i32s 8) [];
      E.add_func_import env "ic0" "call_perform" [] [I32Type];
      E.add_func_import env "ic0" "call_on_cleanup" (i32s 2) [];
      E.add_func_import env "ic0" "canister_cycle_balance128" [I32Type] [];
      E.add_func_import env "ic0" "canister_self_copy" (i32s 3) [];
      E.add_func_import env "ic0" "canister_self_size" [] [I32Type];
      E.add_func_import env "ic0" "canister_status" [] [I32Type];
      E.add_func_import env "ic0" "canister_version" [] [I64Type];
      E.add_func_import env "ic0" "is_controller" (i32s 2) [I32Type];
      E.add_func_import env "ic0" "debug_print" (i32s 2) [];
      E.add_func_import env "ic0" "msg_arg_data_copy" (i32s 3) [];
      E.add_func_import env "ic0" "msg_arg_data_size" [] [I32Type];
      E.add_func_import env "ic0" "msg_caller_copy" (i32s 3) [];
      E.add_func_import env "ic0" "msg_caller_size" [] [I32Type];
      E.add_func_import env "ic0" "msg_cycles_available128" [I32Type] [];
      E.add_func_import env "ic0" "msg_cycles_refunded128" [I32Type] [];
      E.add_func_import env "ic0" "msg_cycles_accept128" [I64Type; I64Type; I32Type] [];
      E.add_func_import env "ic0" "certified_data_set" (i32s 2) [];
      E.add_func_import env "ic0" "data_certificate_present" [] [I32Type];
      E.add_func_import env "ic0" "data_certificate_size" [] [I32Type];
      E.add_func_import env "ic0" "data_certificate_copy" (i32s 3) [];
      E.add_func_import env "ic0" "msg_method_name_size" [] [I32Type];
      E.add_func_import env "ic0" "msg_method_name_copy" (i32s 3) [];
      E.add_func_import env "ic0" "msg_reject_code" [] [I32Type];
      E.add_func_import env "ic0" "msg_reject_msg_size" [] [I32Type];
      E.add_func_import env "ic0" "msg_reject_msg_copy" (i32s 3) [];
      E.add_func_import env "ic0" "msg_reject" (i32s 2) [];
      E.add_func_import env "ic0" "msg_reply_data_append" (i32s 2) [];
      E.add_func_import env "ic0" "msg_reply" [] [];
      E.add_func_import env "ic0" "performance_counter" [I32Type] [I64Type];
      E.add_func_import env "ic0" "trap" (i32s 2) [];
      E.add_func_import env "ic0" "stable64_write" (i64s 3) [];
      E.add_func_import env "ic0" "stable64_read" (i64s 3) [];
      E.add_func_import env "ic0" "stable64_size" [] [I64Type];
      E.add_func_import env "ic0" "stable64_grow" [I64Type] [I64Type];
      E.add_func_import env "ic0" "time" [] [I64Type];
      if !Flags.global_timer then
        E.add_func_import env "ic0" "global_timer_set" [I64Type] [I64Type];
      ()

  let system_imports env =
    match E.mode env with
    | Flags.ICMode ->
      import_ic0 env
    | Flags.RefMode  ->
      import_ic0 env
    | Flags.WASIMode ->
      E.add_func_import env "wasi_snapshot_preview1" "fd_write" [I32Type; I32Type; I32Type; I32Type] [I32Type];
    | Flags.WasmMode -> ()

  let system_call env funcname = E.call_import env "ic0" funcname

  let register env =

      Func.define_built_in env "print_ptr" [("ptr", I32Type); ("len", I32Type)] [] (fun env ->
        match E.mode env with
        | Flags.WasmMode -> G.i Nop
        | Flags.ICMode | Flags.RefMode ->
            G.i (LocalGet (nr 0l)) ^^
            G.i (LocalGet (nr 1l)) ^^
            system_call env "debug_print"
        | Flags.WASIMode -> begin
          let get_ptr = G.i (LocalGet (nr 0l)) in
          let get_len = G.i (LocalGet (nr 1l)) in

          Stack.with_words env "io_vec" 6l (fun get_iovec_ptr ->
            (* We use the iovec functionality to append a newline *)
            get_iovec_ptr ^^
            get_ptr ^^
            G.i (Store {ty = I32Type; align = 2; offset = 0l; sz = None}) ^^

            get_iovec_ptr ^^
            get_len ^^
            G.i (Store {ty = I32Type; align = 2; offset = 4l; sz = None}) ^^

            get_iovec_ptr ^^
            get_iovec_ptr ^^ compile_add_const 16l ^^
            G.i (Store {ty = I32Type; align = 2; offset = 8l; sz = None}) ^^

            get_iovec_ptr ^^
            compile_unboxed_const 1l ^^
            G.i (Store {ty = I32Type; align = 2; offset = 12l; sz = None}) ^^

            get_iovec_ptr ^^
            compile_unboxed_const (Int32.of_int (Char.code '\n')) ^^
            G.i (Store {ty = I32Type; align = 0; offset = 16l; sz = Some Wasm.Types.Pack8}) ^^

            (* Call fd_write twice to work around
               https://github.com/bytecodealliance/wasmtime/issues/629
            *)

            compile_unboxed_const 1l (* stdout *) ^^
            get_iovec_ptr ^^
            compile_unboxed_const 1l (* one string segment (2 doesn't work) *) ^^
            get_iovec_ptr ^^ compile_add_const 20l ^^ (* out for bytes written, we ignore that *)
            E.call_import env "wasi_snapshot_preview1" "fd_write" ^^
            G.i Drop ^^

            compile_unboxed_const 1l (* stdout *) ^^
            get_iovec_ptr ^^ compile_add_const 8l ^^
            compile_unboxed_const 1l (* one string segment *) ^^
            get_iovec_ptr ^^ compile_add_const 20l ^^ (* out for bytes written, we ignore that *)
            E.call_import env "wasi_snapshot_preview1" "fd_write" ^^
            G.i Drop)
          end);

      E.add_export env (nr {
        name = Lib.Utf8.decode "print_ptr";
        edesc = nr (FuncExport (nr (E.built_in env "print_ptr")))
      })


  let ic_system_call call env =
    match E.mode env with
    | Flags.(ICMode | RefMode) ->
      system_call env call
    | _ ->
      E.trap_with env Printf.(sprintf "cannot get %s when running locally" call)

  let performance_counter = ic_system_call "performance_counter"
  let is_controller = ic_system_call "is_controller"
  let canister_version = ic_system_call "canister_version"

  let print_ptr_len env = G.i (Call (nr (E.built_in env "print_ptr")))

  let print_text env =
    Func.share_code1 Func.Never env "print_text" ("str", I32Type) [] (fun env get_str ->
      let (set_blob, get_blob) = new_local env "blob" in
      get_str ^^ Text.to_blob env ^^ set_blob ^^
      get_blob ^^ Blob.payload_ptr_unskewed env ^^
      get_blob ^^ Blob.len env ^^
      print_ptr_len env
    )

  (* For debugging *)
  let _compile_static_print env s =
    Blob.lit_ptr_len env s ^^ print_ptr_len env

  let ic_trap env = system_call env "trap"

  let trap_ptr_len env =
    match E.mode env with
    | Flags.WasmMode -> G.i Unreachable
    | Flags.WASIMode -> print_ptr_len env ^^ G.i Unreachable
    | Flags.ICMode | Flags.RefMode -> ic_trap env ^^ G.i Unreachable

  let trap_with env s =
    Blob.lit_ptr_len env s ^^ trap_ptr_len env

  let trap_text env  =
    Text.to_blob env ^^ Blob.as_ptr_len env ^^ trap_ptr_len env

  let default_exports env =
    (* these exports seem to be wanted by the hypervisor/v8 *)
    E.add_export env (nr {
      name = Lib.Utf8.decode (
        match E.mode env with
        | Flags.WASIMode -> "memory"
        | _  -> "mem"
      );
      edesc = nr (MemoryExport (nr 0l))
    });
    E.add_export env (nr {
      name = Lib.Utf8.decode "table";
      edesc = nr (TableExport (nr 0l))
    })

  let export_init env =
    assert (E.mode env = Flags.ICMode || E.mode env = Flags.RefMode);
    let empty_f = Func.of_body env [] [] (fun env ->
      Lifecycle.trans env Lifecycle.InInit ^^
      G.i (Call (nr (E.built_in env "init")))
      (* Stay in `InInit` state for asynchronous destabilization after upgrade. *)
      (* Garbage collection is not yet activated. *)

    ) in
    let fi = E.add_fun env "canister_init" empty_f in
    E.add_export env (nr {
      name = Lib.Utf8.decode "canister_init";
      edesc = nr (FuncExport (nr fi))
      })

  let export_heartbeat env =
    assert (E.mode env = Flags.ICMode || E.mode env = Flags.RefMode);
    let fi = E.add_fun env "canister_heartbeat"
      (Func.of_body env [] [] (fun env ->
        G.i (Call (nr (E.built_in env "heartbeat_exp"))) ^^
        GC.collect_garbage env))
    in
    E.add_export env (nr {
      name = Lib.Utf8.decode "canister_heartbeat";
      edesc = nr (FuncExport (nr fi))
    })

  let export_timer env =
    assert !Flags.global_timer;
    assert (E.mode env = Flags.ICMode || E.mode env = Flags.RefMode);
    let fi = E.add_fun env "canister_global_timer"
      (Func.of_body env [] [] (fun env ->
        G.i (Call (nr (E.built_in env "timer_exp"))) ^^
        GC.collect_garbage env))
    in
    E.add_export env (nr {
      name = Lib.Utf8.decode "canister_global_timer";
      edesc = nr (FuncExport (nr fi))
    })

  let export_inspect env =
    assert (E.mode env = Flags.ICMode || E.mode env = Flags.RefMode);
    let fi = E.add_fun env "canister_inspect_message"
      (Func.of_body env [] [] (fun env ->
        G.i (Call (nr (E.built_in env "inspect_exp"))) ^^
        system_call env "accept_message" (* assumes inspect_exp traps to reject *)
        (* no need to GC !*)))
    in
    E.add_export env (nr {
      name = Lib.Utf8.decode "canister_inspect_message";
      edesc = nr (FuncExport (nr fi))
    })

  let init_actor_after_destabilization_name = "@init_actor_after_destabilization"

  let export_wasi_start env =
    assert (E.mode env = Flags.WASIMode);
    let fi = E.add_fun env "_start" (Func.of_body env [] [] (fun env1 ->
      Lifecycle.trans env Lifecycle.InInit ^^
      G.i (Call (nr (E.built_in env "init"))) ^^
      Lifecycle.trans env Lifecycle.Idle
    )) in
    E.add_export env (nr {
      name = Lib.Utf8.decode "_start";
      edesc = nr (FuncExport (nr fi))
      })

  let export_upgrade_methods env =
    if E.mode env = Flags.ICMode || E.mode env = Flags.RefMode then
    let status_stopped = 3l in
    let pre_upgrade_fi = E.add_fun env "pre_upgrade" (Func.of_body env [] [] (fun env ->
      Lifecycle.trans env Lifecycle.InPreUpgrade ^^
      (* check status is stopped or trap on outstanding callbacks *)
      system_call env "canister_status" ^^ compile_eq_const status_stopped ^^
      G.if0
       (G.nop)
       (ContinuationTable.count env ^^
          E.then_trap_with env "canister_pre_upgrade attempted with outstanding message callbacks (try stopping the canister before upgrade)") ^^
      (* call pre_upgrade expression & any system method *)
      (G.i (Call (nr (E.built_in env "pre_exp")))) ^^
      Lifecycle.trans env Lifecycle.PostPreUpgrade
    )) in

    let post_upgrade_fi = E.add_fun env "post_upgrade" (Func.of_body env [] [] (fun env ->
      compile_unboxed_one ^^ set_run_post_upgrade env ^^
      Lifecycle.trans env Lifecycle.InInit ^^
      G.i (Call (nr (E.built_in env "init")))
      (* The post upgrade hook is called later after the completed destabilization, 
         that may require additional explicit destabilization messages after upgrade. *)
    )) in

    E.add_export env (nr {
      name = Lib.Utf8.decode "canister_pre_upgrade";
      edesc = nr (FuncExport (nr pre_upgrade_fi))
    });

    E.add_export env (nr {
      name = Lib.Utf8.decode "canister_post_upgrade";
      edesc = nr (FuncExport (nr post_upgrade_fi))
    })


  let get_self_reference env =
    match E.mode env with
    | Flags.ICMode | Flags.RefMode ->
      Func.share_code0 Func.Never env "canister_self" [I32Type] (fun env ->
        Blob.of_size_copy env
          (fun env -> system_call env "canister_self_size")
          (fun env -> system_call env "canister_self_copy")
          (fun env -> compile_unboxed_const 0l)
      )
    | _ ->
      E.trap_with env "cannot get self-actor-reference when running locally"

  let get_system_time env =
    match E.mode env with
    | Flags.ICMode | Flags.RefMode ->
      system_call env "time"
    | _ ->
      E.trap_with env "cannot get system time when running locally"

  let caller env =
    match E.mode env with
    | Flags.ICMode | Flags.RefMode ->
      Blob.of_size_copy env
        (fun env -> system_call env "msg_caller_size")
        (fun env -> system_call env "msg_caller_copy")
        (fun env -> compile_unboxed_const 0l)
    | _ ->
      E.trap_with env (Printf.sprintf "cannot get caller when running locally")

  let method_name env =
    match E.mode env with
    | Flags.ICMode | Flags.RefMode ->
      Blob.of_size_copy env
        (fun env -> system_call env "msg_method_name_size")
        (fun env -> system_call env "msg_method_name_copy")
        (fun env -> compile_unboxed_const 0l)
    | _ ->
      E.trap_with env (Printf.sprintf "cannot get method_name when running locally")

  let arg_data env =
    match E.mode env with
    | Flags.ICMode | Flags.RefMode ->
      Blob.of_size_copy env
        (fun env -> system_call env "msg_arg_data_size")
        (fun env -> system_call env "msg_arg_data_copy")
        (fun env -> compile_unboxed_const 0l)
    | _ ->
      E.trap_with env (Printf.sprintf "cannot get arg_data when running locally")

  let reject env arg_instrs =
    match E.mode env with
    | Flags.ICMode | Flags.RefMode ->
      arg_instrs ^^
      Text.to_blob env ^^
      Blob.as_ptr_len env ^^
      system_call env "msg_reject"
    | _ ->
      E.trap_with env (Printf.sprintf "cannot reject when running locally")

  let error_code env =
     Func.share_code0 Func.Always env "error_code" [I32Type] (fun env ->
      let (set_code, get_code) = new_local env "code" in
      system_call env "msg_reject_code" ^^ set_code ^^
      List.fold_right (fun (tag, const) code ->
        get_code ^^ compile_unboxed_const const ^^
        G.i (Compare (Wasm.Values.I32 I32Op.Eq)) ^^
        G.if1 I32Type
          (Variant.inject env tag Tuple.compile_unit)
          code)
        ["system_fatal", 1l;
         "system_transient", 2l;
         "destination_invalid", 3l;
         "canister_reject", 4l;
         "canister_error", 5l]
        (Variant.inject env "future" (get_code ^^ BoxedSmallWord.box env Type.Nat32)))

  let error_message env =
    Func.share_code0 Func.Never env "error_message" [I32Type] (fun env ->
      Blob.of_size_copy env
        (fun env -> system_call env "msg_reject_msg_size")
        (fun env -> system_call env "msg_reject_msg_copy")
        (fun env -> compile_unboxed_const 0l)
    )

  let error_value env =
    Func.share_code0 Func.Never env "error_value" [I32Type] (fun env ->
      error_code env ^^
      error_message env ^^
      Tuple.from_stack env 2
    )

  let reply_with_data env =
    Func.share_code2 Func.Never env "reply_with_data" (("start", I32Type), ("size", I32Type)) [] (
      fun env get_data_start get_data_size ->
        get_data_start ^^
        get_data_size ^^
        system_call env "msg_reply_data_append" ^^
        system_call env "msg_reply"
   )
  
  let static_nullary_reply env =
    Blob.lit_ptr_len env "DIDL\x00\x00" ^^
    reply_with_data env

  (* Actor reference on the stack *)
  let actor_public_field env name =
    (* simply tuple canister name and function name *)
    Blob.lit env name ^^
    Tuple.from_stack env 2

  let fail_assert env at =
    let open Source in
    let at = {
        left = {at.left with file = Filename.basename at.left.file};
        right = {at.right with file = Filename.basename at.right.file}
      }
    in
    E.trap_with env (Printf.sprintf "assertion failed at %s" (string_of_region at))

  let async_method_name = Type.(motoko_async_helper_fld.lab)
  let gc_trigger_method_name = Type.(motoko_gc_trigger_fld.lab)
  
  let is_self_call env =
    let (set_len_self, get_len_self) = new_local env "len_self" in
    let (set_len_caller, get_len_caller) = new_local env "len_caller" in
    system_call env "canister_self_size" ^^ set_len_self ^^
    system_call env "msg_caller_size" ^^ set_len_caller ^^
    get_len_self ^^ get_len_caller ^^ G.i (Compare (Wasm.Values.I32 I32Op.Eq)) ^^
    G.if1 I32Type
      begin
        get_len_self ^^ Stack.dynamic_with_bytes env "str_self" (fun get_str_self ->
          get_len_caller ^^ Stack.dynamic_with_bytes env "str_caller" (fun get_str_caller ->
            get_str_caller ^^ compile_unboxed_const 0l ^^ get_len_caller ^^
            system_call env "msg_caller_copy" ^^
            get_str_self ^^ compile_unboxed_const 0l ^^ get_len_self ^^
            system_call env "canister_self_copy" ^^
            get_str_self ^^ get_str_caller ^^ get_len_self ^^ Heap.memcmp env ^^
            compile_eq_const 0l))
      end
      begin
        compile_unboxed_const 0l
      end

  let assert_caller_self env =
    is_self_call env ^^
    E.else_trap_with env "not a self-call"

  let is_controller_call env =
    let (set_len_caller, get_len_caller) = new_local env "len_caller" in
    system_call env "msg_caller_size" ^^ set_len_caller ^^
    get_len_caller ^^ Stack.dynamic_with_bytes env "str_caller" (fun get_str_caller ->
      get_str_caller ^^ compile_unboxed_const 0l ^^ get_len_caller ^^
      system_call env "msg_caller_copy" ^^
      get_str_caller ^^ get_len_caller ^^ is_controller env)

  let assert_caller_self_or_controller env =
    is_self_call env ^^
    is_controller_call env ^^
    G.i (Binary (Wasm.Values.I32 I32Op.Or)) ^^
    E.else_trap_with env "not a self-call or call from controller"

  (* Cycles *)

  let cycle_balance env =
    match E.mode env with
    | Flags.ICMode
    | Flags.RefMode ->
      system_call env "canister_cycle_balance128"
    | _ ->
      E.trap_with env "cannot read balance when running locally"

  let cycles_add env =
    match E.mode env with
    | Flags.ICMode
    | Flags.RefMode ->
      system_call env "call_cycles_add128"
    | _ ->
      E.trap_with env "cannot accept cycles when running locally"

  let cycles_accept env =
    match E.mode env with
    | Flags.ICMode
    | Flags.RefMode ->
      system_call env "msg_cycles_accept128"
    | _ ->
      E.trap_with env "cannot accept cycles when running locally"

  let cycles_available env =
    match E.mode env with
    | Flags.ICMode
    | Flags.RefMode ->
      system_call env "msg_cycles_available128"
    | _ ->
      E.trap_with env "cannot get cycles available when running locally"

  let cycles_refunded env =
    match E.mode env with
    | Flags.ICMode
    | Flags.RefMode ->
      system_call env "msg_cycles_refunded128"
    | _ ->
      E.trap_with env "cannot get cycles refunded when running locally"

  let set_certified_data env =
    match E.mode env with
    | Flags.ICMode
    | Flags.RefMode ->
      Blob.as_ptr_len env ^^
      system_call env "certified_data_set"
    | _ ->
      E.trap_with env "cannot set certified data when running locally"

  let get_certificate env =
    match E.mode env with
    | Flags.ICMode
    | Flags.RefMode ->
      system_call env "data_certificate_present" ^^
      G.if1 I32Type
      begin
        Opt.inject_simple env (
          Blob.of_size_copy env
            (fun env -> system_call env "data_certificate_size")
            (fun env -> system_call env "data_certificate_copy")
            (fun env -> compile_unboxed_const 0l)
        )
      end (Opt.null_lit env)
    | _ ->
      E.trap_with env "cannot get certificate when running locally"

end (* IC *)

module Cycles = struct

  let from_word128_ptr env = Func.share_code1 Func.Never env "from_word128_ptr" ("ptr", I32Type) [I32Type]
    (fun env get_ptr ->
     let set_lower, get_lower = new_local env "lower" in
     get_ptr ^^
     G.i (Load {ty = I64Type; align = 0; offset = 0l; sz = None }) ^^
     BigNum.from_word64 env ^^
     set_lower ^^
     get_ptr ^^
     G.i (Load {ty = I64Type; align = 0; offset = 8l; sz = None }) ^^
     G.i (Test (Wasm.Values.I64 I64Op.Eqz)) ^^
     G.if1 I32Type
       get_lower
       begin
         get_lower ^^
         get_ptr ^^
         G.i (Load {ty = I64Type; align = 0; offset = 8l; sz = None }) ^^
         BigNum.from_word64 env ^^
         (* shift left 64 bits *)
         compile_unboxed_const 64l ^^
         BigNum.compile_lsh env ^^
         BigNum.compile_add env
       end)

  (* takes a bignum from the stack, traps if ≥2^128, and leaves two 64bit words on the stack *)
  (* only used twice, so ok to not use share_code1; that would require I64Type support in FakeMultiVal *)
  let to_two_word64 env =
    let (set_val, get_val) = new_local env "cycles" in
    set_val ^^
    get_val ^^
    compile_unboxed_const (BigNum.vanilla_lit env (Big_int.power_int_positive_int 2 128)) ^^
    BigNum.compile_relop env Lt ^^
    E.else_trap_with env "cycles out of bounds" ^^

    get_val ^^
    (* shift right 64 bits *)
    compile_unboxed_const 64l ^^
    BigNum.compile_rsh env ^^
    BigNum.truncate_to_word64 env ^^

    get_val ^^
    BigNum.truncate_to_word64 env

  let balance env =
    Func.share_code0 Func.Always env "cycle_balance" [I32Type] (fun env ->
      Stack.with_words env "dst" 4l (fun get_dst ->
        get_dst ^^
        IC.cycle_balance env ^^
        get_dst ^^
        from_word128_ptr env
      )
    )

  let add env =
    Func.share_code1 Func.Always env "cycle_add" ("cycles", I32Type) [] (fun env get_x ->
      get_x ^^
      to_two_word64 env ^^
      IC.cycles_add env
    )

  let accept env =
    Func.share_code1 Func.Always env "cycle_accept" ("cycles", I32Type) [I32Type] (fun env get_x ->
      Stack.with_words env "dst" 4l (fun get_dst ->
        get_x ^^
        to_two_word64 env ^^
        get_dst ^^
        IC.cycles_accept env ^^
        get_dst ^^
        from_word128_ptr env
      )
    )

  let available env =
    Func.share_code0 Func.Always env "cycle_available" [I32Type] (fun env ->
      Stack.with_words env "dst" 4l (fun get_dst ->
        get_dst ^^
        IC.cycles_available env ^^
        get_dst ^^
        from_word128_ptr env
      )
    )

  let refunded env =
    Func.share_code0 Func.Always env "cycle_refunded" [I32Type] (fun env ->
      Stack.with_words env "dst" 4l (fun get_dst ->
        get_dst ^^
        IC.cycles_refunded env ^^
        get_dst ^^
        from_word128_ptr env
      )
    )

end (* Cycles *)

(* Low-level, almost raw access to IC stable memory.
   Essentially a virtual page allocator
   * enforcing limit --max-stable-pages not exceeded
   * tracking virtual page count, ignoring physical pages added for stable variable serialization (global`__stable_mem_size`)
   * recording current format of contents (global `__stable_version`)
   Used to implement stable variable serialization, (experimental) stable memory library and Region type (see region.rs)
*)
module StableMem = struct


  let conv_u32 env get_u64 =
    get_u64 ^^
    compile_shrU64_const 32L ^^
    G.i (Convert (Wasm.Values.I32 I32Op.WrapI64)) ^^
    E.then_trap_with env "stable64 overflow" ^^
    get_u64  ^^
    G.i (Convert (Wasm.Values.I32 I32Op.WrapI64))

  (* Raw stable memory API,
     using ic0.stable64_xxx or
     emulating via (for now) 32-bit memory 1
  *)
  let stable64_grow env =
    E.require_stable_memory env;
    match E.mode env with
    | Flags.ICMode | Flags.RefMode ->
       IC.system_call env "stable64_grow"
    | _ ->
       Func.share_code1 Func.Always env "stable64_grow" ("pages", I64Type) [I64Type]
         (fun env get_pages ->
          let set_old_pages, get_old_pages = new_local env "old_pages" in
          conv_u32 env get_pages ^^
          G.i StableGrow ^^
          set_old_pages ^^
          get_old_pages ^^
          compile_unboxed_const (-1l) ^^
          G.i (Compare (Wasm.Values.I32 I32Op.Eq)) ^^
          G.if1 I64Type
            begin
             compile_const_64 (-1L)
            end
            begin
              get_old_pages ^^
              G.i (Convert (Wasm.Values.I64 I64Op.ExtendUI32))
            end)

  let stable64_size env =
    E.require_stable_memory env;
    match E.mode env with
    | Flags.ICMode | Flags.RefMode ->
       IC.system_call env "stable64_size"
    | _ ->
       Func.share_code0 Func.Always env "stable64_size" [I64Type]
         (fun env ->
          G.i StableSize ^^
          G.i (Convert (Wasm.Values.I64 I64Op.ExtendUI32)))

  let stable64_read env =
    E.require_stable_memory env;
    match E.mode env with
    | Flags.ICMode | Flags.RefMode ->
       IC.system_call env "stable64_read"
    | _ ->
       Func.share_code3 Func.Always env "stable64_read"
         (("dst", I64Type), ("offset", I64Type), ("size", I64Type)) []
         (fun env get_dst get_offset get_size ->
          conv_u32 env get_dst ^^
          conv_u32 env get_offset ^^
          conv_u32 env get_size ^^
          G.i StableRead)

  let stable64_write env =
    E.require_stable_memory env;
    match E.mode env with
    | Flags.ICMode | Flags.RefMode ->
       IC.system_call env "stable64_write"
    | _ ->
       Func.share_code3 Func.Always env "stable64_write"
         (("offset", I64Type), ("src", I64Type), ("size", I64Type)) []
         (fun env get_offset get_src get_size ->
          conv_u32 env get_offset ^^
          conv_u32 env get_src ^^
          conv_u32 env get_size ^^
          G.i StableWrite)


  (* Versioning (c.f. Region.rs) *)
  (* NB: these constants must agree with the constants in Region.rs *)
  let legacy_version_no_stable_memory = Int32.of_int 0 (* never manifest in serialized form *)
  let legacy_version_some_stable_memory = Int32.of_int 1
  let legacy_version_regions = Int32.of_int 2
  let version_graph_copy_no_regions = Int32.of_int 3
  let version_graph_copy_regions = Int32.of_int 4
  let version_max = version_graph_copy_regions

  let register_globals env =
    (* size (in pages) *)
    E.add_global64 env "__stablemem_size" Mutable 0L;
    E.add_global32 env "__stablemem_version" Mutable version_graph_copy_no_regions

  let get_mem_size env =
    G.i (GlobalGet (nr (E.get_global env "__stablemem_size")))

  let set_mem_size env =
    G.i (GlobalSet (nr (E.get_global env "__stablemem_size")))

  let get_version env =
    G.i (GlobalGet (nr (E.get_global env "__stablemem_version")))

  let set_version env =
    G.i (GlobalSet (nr (E.get_global env "__stablemem_version")))

  let upgrade_version env =
    set_version env ^^
    get_version env ^^
    compile_eq_const legacy_version_no_stable_memory ^^
    get_version env ^^
    compile_eq_const legacy_version_some_stable_memory ^^
    G.i (Binary (Wasm.Values.I32 I32Op.Or)) ^^
    G.if0
    begin
      compile_unboxed_const version_graph_copy_no_regions ^^
      set_version env
    end
    begin
      get_version env ^^
      compile_eq_const legacy_version_regions ^^
      G.if0
      begin
        compile_unboxed_const version_graph_copy_regions ^^
        set_version env
      end
      G.nop
    end

  (* stable memory bounds check *)
  let guard env =
       get_mem_size env ^^
       compile_const_64 (Int64.of_int page_size_bits) ^^
       G.i (Binary (Wasm.Values.I64 I64Op.Shl)) ^^
       G.i (Compare (Wasm.Values.I64 I64Op.GeU)) ^^
       E.then_trap_with env "StableMemory offset out of bounds"

  (* check both offset and [offset,.., offset + size) within bounds *)
  (* c.f. region.rs check_relative_range *)
  (* TODO: specialize on size *)
  let guard_range env =
      Func.share_code2 Func.Always env "__stablemem_guard_range"
        (("offset", I64Type), ("size", I32Type)) []
        (fun env get_offset get_size ->
          get_size ^^
          compile_unboxed_one ^^
          G.i (Compare (Wasm.Values.I32 I64Op.LeU)) ^^
          G.if0 begin
            get_offset ^^
            guard env
          end
          begin
            compile_const_64 (Int64.minus_one) ^^
            get_size ^^ G.i (Convert (Wasm.Values.I64 I64Op.ExtendUI32)) ^^
            G.i (Binary (Wasm.Values.I64 I64Op.Sub)) ^^
            get_offset ^^
            G.i (Compare (Wasm.Values.I64 I64Op.LtU)) ^^
            E.then_trap_with env "StableMemory range overflow" ^^
            get_offset ^^
            get_size ^^ G.i (Convert (Wasm.Values.I64 I64Op.ExtendUI32)) ^^
            G.i (Binary (Wasm.Values.I64 I64Op.Add)) ^^
            get_mem_size env ^^
            compile_const_64 (Int64.of_int page_size_bits) ^^
            G.i (Binary (Wasm.Values.I64 I64Op.Shl)) ^^
            G.i (Compare (Wasm.Values.I64 I64Op.GtU)) ^^
            E.then_trap_with env "StableMemory range out of bounds"
          end)

  let add_guard env guarded get_offset bytes =
    if guarded then
     (get_offset ^^
      if bytes = 1l then
        guard env
      else
        compile_unboxed_const bytes ^^
        guard_range env)
    else G.nop

  (* TODO: crusso in read/write could avoid stack allocation by reserving and re-using scratch memory instead *)
  let read env guarded name typ bytes load =
      Func.share_code1 Func.Never env (Printf.sprintf "__stablemem_%sread_%s" (if guarded then "guarded_" else "") name)
        ("offset", I64Type) [typ]
        (fun env get_offset ->
          let words = Int32.div (Int32.add bytes 3l) 4l in
          add_guard env guarded get_offset bytes ^^
          Stack.with_words env "temp_ptr" words (fun get_temp_ptr ->
            get_temp_ptr ^^ G.i (Convert (Wasm.Values.I64 I64Op.ExtendUI32)) ^^
            get_offset ^^
            compile_const_64 (Int64.of_int32 bytes) ^^
            stable64_read env ^^
            get_temp_ptr ^^ load))

  let write env guarded name typ bytes store =
      Func.share_code2 Func.Never env (Printf.sprintf "__stablemem_%swrite_%s" (if guarded then "guarded_" else "") name)
        (("offset", I64Type), ("value", typ)) []
        (fun env get_offset get_value ->
          let words = Int32.div (Int32.add bytes 3l) 4l in
          add_guard env guarded get_offset bytes ^^
          Stack.with_words env "temp_ptr" words (fun get_temp_ptr ->
            get_temp_ptr ^^ get_value ^^ store ^^
            get_offset ^^
            get_temp_ptr ^^ G.i (Convert (Wasm.Values.I64 I64Op.ExtendUI32)) ^^
            compile_const_64 (Int64.of_int32 bytes) ^^
            stable64_write env))

  let _read_word32 env =
    read env false "word32" I32Type 4l load_unskewed_ptr
  let write_word32 env =
    write env false "word32" I32Type 4l store_unskewed_ptr


  (* read and clear word32 from stable mem offset on stack *)
  let read_and_clear_word32 env =
      Func.share_code1 Func.Always env "__stablemem_read_and_clear_word32"
        ("offset", I64Type) [I32Type]
        (fun env get_offset ->
          Stack.with_words env "temp_ptr" 1l (fun get_temp_ptr ->
            let (set_word, get_word) = new_local env "word" in
            (* read word *)
            get_temp_ptr ^^ G.i (Convert (Wasm.Values.I64 I64Op.ExtendUI32)) ^^
            get_offset ^^
            compile_const_64 4L ^^
            stable64_read env ^^
            get_temp_ptr ^^ load_unskewed_ptr ^^
            set_word ^^
            (* write 0 *)
            get_temp_ptr ^^ compile_unboxed_const 0l ^^ store_unskewed_ptr ^^
            get_offset ^^
            get_temp_ptr ^^ G.i (Convert (Wasm.Values.I64 I64Op.ExtendUI32)) ^^
            compile_const_64 4L ^^
            stable64_write env ^^
            (* return word *)
            get_word
        ))

  (* ensure_pages : ensure at least num pages allocated,
     growing (real) stable memory if needed *)
  let ensure_pages env =
      Func.share_code1 Func.Always env "__stablemem_ensure_pages"
        ("pages", I64Type) [I64Type]
        (fun env get_pages ->
          let (set_size, get_size) = new_local64 env "size" in
          let (set_pages_needed, get_pages_needed) = new_local64 env "pages_needed" in

          stable64_size env ^^
          set_size ^^

          get_pages ^^
          get_size ^^
          G.i (Binary (Wasm.Values.I64 I64Op.Sub)) ^^
          set_pages_needed ^^

          get_pages_needed ^^
          compile_const_64 0L ^^
          G.i (Compare (Wasm.Values.I64 I64Op.GtS)) ^^
          G.if1 I64Type
            (get_pages_needed ^^
             stable64_grow env)
            get_size)

  (* low-level grow, respecting --max-stable-pages *)
  let grow env =
      Func.share_code1 Func.Always env "__stablemem_grow"
        ("pages", I64Type) [I64Type] (fun env get_pages ->
          let (set_size, get_size) = new_local64 env "size" in
          get_mem_size env ^^
          set_size ^^

          (* check within --max-stable-pages *)
          get_size ^^
          get_pages ^^
          G.i (Binary (Wasm.Values.I64 I64Op.Add)) ^^
          compile_const_64 (Int64.of_int (!Flags.max_stable_pages)) ^^
          G.i (Compare (Wasm.Values.I64 I64Op.GtU)) ^^
          G.if1 I64Type
            begin
             compile_const_64 (-1L) ^^
             G.i Return
            end
            begin
              let (set_new_size, get_new_size) = new_local64 env "new_size" in
              get_size ^^
              get_pages ^^
              G.i (Binary (Wasm.Values.I64 I64Op.Add)) ^^
              set_new_size ^^

              (* physical grow if necessary *)
              let (set_ensured, get_ensured) = new_local64 env "ensured" in
              get_new_size ^^
              ensure_pages env ^^
              set_ensured ^^

              (* Check result *)
              get_ensured ^^
              compile_const_64 0L ^^
              G.i (Compare (Wasm.Values.I64 I64Op.LtS)) ^^
              G.if1 I64Type
                ((* propagate failure -1; preserve logical size *)
                 get_ensured)
                ((* update logical size *)
                 get_new_size ^^
                 set_mem_size env ^^
                 (* return old logical size *)
                 get_size)
            end)

  let load_word32 env =
    read env true "word32" I32Type 4l load_unskewed_ptr
  let store_word32 env =
    write env true "word32" I32Type 4l store_unskewed_ptr

  let load_word8 env =
    read env true "word8" I32Type 1l
      (G.i (Load {ty = I32Type; align = 0; offset = 0l; sz = Some Wasm.Types.(Pack8, ZX)}))
  let store_word8 env =
    write env true "word8" I32Type 1l store_unskewed_ptr

  let load_word16 env =
    read env true "word16" I32Type 2l
      (G.i (Load {ty = I32Type; align = 0; offset = 0l; sz = Some Wasm.Types.(Pack16, ZX)}))
  let store_word16 env =
    write env true "word16" I32Type 2l store_unskewed_ptr

  let load_word64 env =
    read env true "word64" I64Type 8l
      (G.i (Load {ty = I64Type; align = 0; offset = 0l; sz = None }))
  let store_word64 env =
    write env true "word64" I64Type 8l
      (G.i (Store {ty = I64Type; align = 0; offset = 0l; sz = None}))

  let load_float64 env =
    read env true "float64" F64Type 8l
      (G.i (Load {ty = F64Type; align = 0; offset = 0l; sz = None }))
  let store_float64 env =
    write env true "float64" F64Type 8l
      (G.i (Store {ty = F64Type; align = 0; offset = 0l; sz = None}))

  let load_blob env =
      Func.share_code2 Func.Always env "__stablemem_load_blob"
        (("offset", I64Type), ("len", I32Type)) [I32Type]
        (fun env get_offset get_len ->
          let (set_blob, get_blob) = new_local env "blob" in
          get_offset ^^
          get_len ^^
          guard_range env ^^
          get_len ^^ Blob.alloc env ^^ set_blob ^^
          get_blob ^^ Blob.payload_ptr_unskewed env ^^ G.i (Convert (Wasm.Values.I64 I64Op.ExtendUI32)) ^^
          get_offset ^^
          get_len ^^ G.i (Convert (Wasm.Values.I64 I64Op.ExtendUI32)) ^^
          stable64_read env ^^
          get_blob)

  let store_blob env =
      Func.share_code2 Func.Always env "__stablemem_store_blob"
        (("offset", I64Type), ("blob", I32Type)) []
        (fun env get_offset get_blob ->
         let (set_len, get_len) = new_local env "len" in
          get_blob ^^ Blob.len env ^^ set_len ^^
          get_offset ^^
          get_len ^^
          guard_range env ^^
          get_offset ^^
          get_blob ^^ Blob.payload_ptr_unskewed env ^^ G.i (Convert (Wasm.Values.I64 I64Op.ExtendUI32)) ^^
          get_len ^^ G.i (Convert (Wasm.Values.I64 I64Op.ExtendUI32)) ^^
          stable64_write env)

end (* StableMem *)

(* StableMemoryInterface *)
(* Core, legacy interface to IC stable memory, used to implement prims `stableMemoryXXX` of
   library `ExperimentalStableMemory.mo`.
   Each operation dispatches on the state of `StableMem.get_version()`.
   * StableMem.version_graph_copy_no_regions:
     * use StableMem directly
   * StableMem.version_graph_copy_regions: use Region.mo
*)
module StableMemoryInterface = struct

  (* Helpers *)
  let get_region0 env = E.call_import env "rts" "region0_get"

  let if_regions env args tys is1 is2 =
    StableMem.get_version env ^^
    compile_unboxed_const StableMem.version_graph_copy_regions ^^
    G.i (Compare (Wasm.Values.I32 I32Op.Eq)) ^^
    E.if_ env tys
      (get_region0 env ^^ args ^^ is1 env)
      (args ^^ is2 env)

  (* Prims *)
  let size env =
    E.require_stable_memory env;
    Func.share_code0 Func.Always env "__stablememory_size" [I64Type]
      (fun env ->
        if_regions env
          G.nop
          [I64Type]
          Region.size
          StableMem.get_mem_size)

  let grow env =
    E.require_stable_memory env;
    Func.share_code1 Func.Always env "__stablememory_grow" ("pages", I64Type) [I64Type]
      (fun env get_pages ->
        if_regions env
          get_pages
          [I64Type]
          Region.grow
          (fun env ->
            (* logical grow *)
            StableMem.grow env))

  let load_blob env =
    E.require_stable_memory env;
    Func.share_code2 Func.Never env "__stablememory_load_blob"
      (("offset", I64Type), ("len", I32Type)) [I32Type]
      (fun env offset len ->
        if_regions env
          (offset ^^ len)
          [I32Type]
          Region.load_blob
          StableMem.load_blob)
  let store_blob env =
    E.require_stable_memory env;
    Func.share_code2 Func.Never env "__stablememory_store_blob"
      (("offset", I64Type), ("blob", I32Type)) []
      (fun env offset blob ->
        if_regions env
          (offset ^^ blob)
          []
          Region.store_blob
          StableMem.store_blob)

  let load_word8 env =
    E.require_stable_memory env;
    Func.share_code1 Func.Never env "__stablememory_load_word8"
      ("offset", I64Type) [I32Type]
      (fun env offset ->
        if_regions env
          offset
          [I32Type]
          Region.load_word8
          StableMem.load_word8)
  let store_word8 env =
    E.require_stable_memory env;
    Func.share_code2 Func.Never env "__stablememory_store_word8"
      (("offset", I64Type), ("value", I32Type)) []
      (fun env offset value ->
        if_regions env
          (offset ^^ value)
          []
          Region.store_word8
          StableMem.store_word8)

  let load_word16 env =
    E.require_stable_memory env;
    Func.share_code1 Func.Never env "__stablememory_load_word16"
      ("offset", I64Type) [I32Type]
      (fun env offset->
        if_regions env
          offset
          [I32Type]
          Region.load_word16
          StableMem.load_word16)
  let store_word16 env =
    E.require_stable_memory env;
    Func.share_code2 Func.Never env "__stablememory_store_word16"
      (("offset", I64Type), ("value", I32Type)) []
      (fun env offset value ->
        if_regions env
          (offset ^^ value)
          []
          Region.store_word16
          StableMem.store_word16)

  let load_word32 env =
    E.require_stable_memory env;
    Func.share_code1 Func.Never env "__stablememory_load_word32"
      ("offset", I64Type) [I32Type]
      (fun env offset ->
        if_regions env
          offset
          [I32Type]
          Region.load_word32
          StableMem.load_word32)
  let store_word32 env =
    E.require_stable_memory env;
    Func.share_code2 Func.Never env "__stablememory_store_word32"
      (("offset", I64Type), ("value", I32Type)) []
      (fun env offset value ->
        if_regions env
          (offset ^^ value)
          []
          Region.store_word32
          StableMem.store_word32)

  let load_word64 env =
    E.require_stable_memory env;
    Func.share_code1 Func.Never env "__stablememory_load_word64" ("offset", I64Type) [I64Type]
      (fun env offset ->
        if_regions env
          offset
          [I64Type]
          Region.load_word64
          StableMem.load_word64)
  let store_word64 env =
    E.require_stable_memory env;
    Func.share_code2 Func.Never env "__stablememory_store_word64"
      (("offset", I64Type), ("value", I64Type)) []
      (fun env offset value ->
        if_regions env
          (offset ^^ value)
          []
          Region.store_word64
          StableMem.store_word64)

  let load_float64 env =
    E.require_stable_memory env;
    Func.share_code1 Func.Never env "__stablememory_load_float64"
      ("offset", I64Type) [F64Type]
      (fun env offset ->
        if_regions env
          offset
          [F64Type]
          Region.load_float64
          StableMem.load_float64)
  let store_float64 env =
    Func.share_code2 Func.Never env "__stablememory_store_float64"
      (("offset", I64Type), ("value", F64Type)) []
      (fun env offset value ->
        if_regions env
          (offset ^^ value)
          []
          Region.store_float64
          StableMem.store_float64)

end

module UpgradeStatistics = struct
  let register_globals env =
    E.add_global64 env "__upgrade_instructions" Mutable 0L

  let get_upgrade_instructions env =
    G.i (GlobalGet (nr (E.get_global env "__upgrade_instructions")))
  let set_upgrade_instructions env =
    G.i (GlobalSet (nr (E.get_global env "__upgrade_instructions")))
end

module RTS_Exports = struct
  (* Must be called late, after main codegen, to ensure correct generation of
     of functioning or unused-but-trapping stable memory exports (as required)
   *)
  let system_exports env =

    (* Value constructors *)

    let int_from_i32_fi = E.add_fun env "int_from_i32" (
      Func.of_body env ["v", I32Type] [I32Type] (fun env ->
        let get_v = G.i (LocalGet (nr 0l)) in
        get_v ^^ BigNum.from_signed_word32 env
      )
    ) in
    E.add_export env (nr {
      name = Lib.Utf8.decode "int_from_i32";
      edesc = nr (FuncExport (nr int_from_i32_fi))
    });

    (* Traps *)

    let bigint_trap_fi = E.add_fun env "bigint_trap" (
      Func.of_body env [] [] (fun env ->
        E.trap_with env "bigint function error"
      )
    ) in
    E.add_export env (nr {
      name = Lib.Utf8.decode "bigint_trap";
      edesc = nr (FuncExport (nr bigint_trap_fi))
    });

    let rts_trap_fi = E.add_fun env "rts_trap" (
      Func.of_body env ["str", I32Type; "len", I32Type] [] (fun env ->
        let get_str = G.i (LocalGet (nr 0l)) in
        let get_len = G.i (LocalGet (nr 1l)) in
        get_str ^^ get_len ^^ IC.trap_ptr_len env
      )
    ) in
    E.add_export env (nr {
      name = Lib.Utf8.decode "rts_trap";
      edesc = nr (FuncExport (nr rts_trap_fi))
    });

<<<<<<< HEAD
    let ic0_performance_counter_fi =
      if E.mode env = Flags.WASIMode then
        E.add_fun env "ic0_performance_counter" (
            Func.of_body env ["number", I32Type] [I64Type]
              (fun env ->
                E.trap_with env "ic0_performance_counter is not supposed to be called in WASI"
              )
          )
      else E.reuse_import env "ic0" "performance_counter" in
    E.add_export env (nr {
      name = Lib.Utf8.decode "ic0_performance_counter";
      edesc = nr (FuncExport (nr ic0_performance_counter_fi))
    });

    let set_upgrade_instructions_fi =
      E.add_fun env "__set_upgrade_instructions" (
      Func.of_body env ["instructions", I64Type] [] (fun env ->
        G.i (LocalGet (nr 0l)) ^^
        UpgradeStatistics.set_upgrade_instructions env
      )
    ) in
    E.add_export env (nr {
      name = Lib.Utf8.decode "set_upgrade_instructions";
      edesc = nr (FuncExport (nr set_upgrade_instructions_fi))
    });

    (* Keep a memory reserve when in update or init state. 
=======
    (* Keep a memory reserve when in update or init state.
>>>>>>> 3be3ea97
       This reserve can be used by queries, composite queries, and upgrades. *)
    let keep_memory_reserve_fi = E.add_fun env "keep_memory_reserve" (
      Func.of_body env [] [I32Type] (fun env ->
        Lifecycle.get env ^^
        compile_eq_const Lifecycle.(int_of_state InUpdate) ^^
        Lifecycle.get env ^^
        compile_eq_const Lifecycle.(int_of_state InInit) ^^
        G.i (Binary (Wasm.Values.I32 I32Op.Or))
      )
    ) in
    E.add_export env (nr {
      name = Lib.Utf8.decode "keep_memory_reserve";
      edesc = nr (FuncExport (nr keep_memory_reserve_fi))
    });

    if !Flags.gc_strategy <> Flags.Incremental then
    begin
      let set_hp_fi =
        E.add_fun env "__set_hp" (
        Func.of_body env ["new_hp", I32Type] [] (fun env ->
          G.i (LocalGet (nr 0l)) ^^
          GC.set_heap_pointer env
        )
      ) in
      E.add_export env (nr {
        name = Lib.Utf8.decode "setHP";
        edesc = nr (FuncExport (nr set_hp_fi))
      });

      let get_hp_fi = E.add_fun env "__get_hp" (
        Func.of_body env [] [I32Type] (fun env ->
          GC.get_heap_pointer env
        )
      ) in
      E.add_export env (nr {
        name = Lib.Utf8.decode "getHP";
        edesc = nr (FuncExport (nr get_hp_fi))
      })
    end;

    let moc_null_singleton_fi =
      E.add_fun env "moc_null_singleton" (
        Func.of_body env [] [I32Type] (fun env ->
          Opt.null_lit env
        )
    ) in
    E.add_export env (nr {
      name = Lib.Utf8.decode "moc_null_singleton";
      edesc = nr (FuncExport (nr moc_null_singleton_fi))
    });


    (* Stable Memory related exports *)

    let when_stable_memory_required_else_trap env code =
      if E.requires_stable_memory env then
        code() else
        E.trap_with env "unreachable" in

    let ic0_stable64_write_fi =
      match E.mode env with
      | Flags.ICMode | Flags.RefMode ->
        E.reuse_import env "ic0" "stable64_write"
      | Flags.WASIMode | Flags.WasmMode ->
        E.add_fun env "ic0_stable64_write" (
          Func.of_body env ["offset", I64Type; "src", I64Type; "size", I64Type] []
            (fun env ->
              when_stable_memory_required_else_trap env (fun () ->
               let get_offset = G.i (LocalGet (nr 0l)) in
               let get_src = G.i (LocalGet (nr 1l)) in
               let get_size = G.i (LocalGet (nr 2l)) in
               get_offset ^^
               get_src ^^
               get_size ^^
               StableMem.stable64_write env))
          )
    in
    E.add_export env (nr {
      name = Lib.Utf8.decode "ic0_stable64_write";
      edesc = nr (FuncExport (nr ic0_stable64_write_fi))
    });

    let ic0_stable64_read_fi =
      match E.mode env with
      | Flags.ICMode | Flags.RefMode ->
        E.reuse_import env "ic0" "stable64_read"
      | Flags.WASIMode | Flags.WasmMode ->
        E.add_fun env "ic0_stable64_read" (
          Func.of_body env ["dst", I64Type; "offset", I64Type; "size", I64Type] []
            (fun env ->
              when_stable_memory_required_else_trap env (fun () ->
              let get_dst = G.i (LocalGet (nr 0l)) in
              let get_offset = G.i (LocalGet (nr 1l)) in
              let get_size = G.i (LocalGet (nr 2l)) in
              get_dst ^^
              get_offset ^^
              get_size ^^
              StableMem.stable64_read env))
          )
    in
    E.add_export env (nr {
      name = Lib.Utf8.decode "ic0_stable64_read";
      edesc = nr (FuncExport (nr ic0_stable64_read_fi))
    });

    let ic0_stable64_size_fi =
      if E.mode env = Flags.WASIMode then
        E.add_fun env "ic0_stable64_size" (
            Func.of_body env [] [I64Type]
              (fun env ->
                E.trap_with env "ic0_stable64_size is not supposed to be called in WASI"
              )
          )
      else E.reuse_import env "ic0" "stable64_size" in
    E.add_export env (nr {
      name = Lib.Utf8.decode "ic0_stable64_size";
      edesc = nr (FuncExport (nr ic0_stable64_size_fi))
    });

    let moc_stable_mem_grow_fi =
      E.add_fun env "moc_stable_mem_grow" (
        Func.of_body env ["newPages", I64Type] [I64Type]
          (fun env ->
            when_stable_memory_required_else_trap env (fun () ->
            G.i (LocalGet (nr 0l)) ^^
            StableMem.grow env))
        )
    in
    E.add_export env (nr {
      name = Lib.Utf8.decode "moc_stable_mem_grow";
      edesc = nr (FuncExport (nr moc_stable_mem_grow_fi))
    });

    let moc_stable_mem_get_size_fi =
      E.add_fun env "moc_stable_mem_get_size" (
        Func.of_body env [] [I64Type]
          (fun env ->
             when_stable_memory_required_else_trap env (fun () ->
             StableMem.get_mem_size env))
        )
    in
    E.add_export env (nr {
      name = Lib.Utf8.decode "moc_stable_mem_get_size";
      edesc = nr (FuncExport (nr moc_stable_mem_get_size_fi))
    });

    let moc_stable_mem_set_size_fi =
      E.add_fun env "moc_stable_mem_set_size" (
        Func.of_body env ["pages", I64Type] []
          (fun env ->
            match E.mode env with
            | Flags.ICMode | Flags.RefMode ->
               G.i (LocalGet (nr 0l)) ^^
               StableMem.set_mem_size env
            | _ ->
               E.trap_with env "moc_stable_mem_set_size is not supposed to be called in WASI" (* improve me *)
          )
        )
    in
    E.add_export env (nr {
      name = Lib.Utf8.decode "moc_stable_mem_set_size";
      edesc = nr (FuncExport (nr moc_stable_mem_set_size_fi))
    });

    let moc_stable_mem_get_version_fi =
      E.add_fun env "moc_stable_mem_get_version" (
        Func.of_body env [] [I32Type]
          (fun env ->
             StableMem.get_version env)
        )
    in
    E.add_export env (nr {
      name = Lib.Utf8.decode "moc_stable_mem_get_version";
      edesc = nr (FuncExport (nr moc_stable_mem_get_version_fi))
    });

    let moc_stable_mem_set_version_fi =
      E.add_fun env "moc_stable_mem_set_version" (
        Func.of_body env ["version", I32Type] []
          (fun env ->
             G.i (LocalGet (nr 0l)) ^^
             StableMem.set_version env
          )
        )
    in
    E.add_export env (nr {
      name = Lib.Utf8.decode "moc_stable_mem_set_version";
      edesc = nr (FuncExport (nr moc_stable_mem_set_version_fi))
    })

end (* RTS_Exports *)


(* Below signature is needed by the serialiser to supply the
   methods various formats and auxiliary routines. A stream
   token refers to the stream itself. Depending on the stream's
   methodology, the token can be a (bump) pointer or a handle
   (like a `Blob`). The former needs to be updated at certain
   points because the token will normally reside in locals that
   nested functions won't have access to. *)
module type Stream = sig
  (* Bottleneck routines for streaming in different formats.
     The `code` must be used linearly. `token` is a fragment
     of Wasm that puts the stream token onto the stack.
     Arguments:    env    token  code *)
  val write_byte : E.t -> G.t -> G.t -> G.t
  val write_word_leb : E.t -> G.t -> G.t -> G.t
  val write_word_32 : E.t -> G.t -> G.t -> G.t
  val write_blob : E.t -> G.t -> G.t -> G.t
  val write_text : E.t -> G.t -> G.t -> G.t
  val write_bignum_leb : E.t -> G.t -> G.t -> G.t
  val write_bignum_sleb : E.t -> G.t -> G.t -> G.t

  (* Creates a fresh stream with header, storing stream token.
     Arguments:env    size   setter getter header *)
  val create : E.t -> G.t -> G.t -> G.t -> string -> G.t

  (* Checks the stream's filling, traps if unexpected
     Arguments:      env    token  size *)
  val check_filled : E.t -> G.t -> G.t -> G.t

  (* Pushes the stream's current absolute byte offset on stack.
     The requirement is that the difference between two uses
     of this method must give a correct _relative_ offset.
     Arguments:         env    token *)
  val absolute_offset : E.t -> G.t -> G.t

  (* Finishes the stream, performing consistency checks.
     Leaves two words on stack, whose interpretation depends
     on the Stream.
     Arguments:   env    token  size   header_size *)
  val terminate : E.t -> G.t -> G.t -> int32 -> G.t

  (* Executes code to eliminate the residual buffer
     that `terminate` returns (if at all) *)
  val finalize_buffer : G.t -> G.t

  (* Builds a unique name for a name seed and a type *)
  val name_for : string -> Type.typ list -> string

  (* Opportunity to flush or update the token. Stream token is on stack. *)
  val checkpoint : E.t -> G.t -> G.t

  (* Reserve a small fixed number of bytes in the stream and return an
     address to it. The address is invalidated by a GC, and as such must
     be written to in the next few instructions. *)
  val reserve : E.t -> G.t -> int32 -> G.t
end


module BumpStream : Stream = struct
  let create env get_data_size set_data_buf get_data_buf header =
    let header_size = Int32.of_int (String.length header) in
    get_data_size ^^ compile_add_const header_size ^^
    Blob.dyn_alloc_scratch env ^^ set_data_buf ^^
    get_data_buf ^^
    Blob.lit env header ^^ Blob.payload_ptr_unskewed env ^^
    compile_unboxed_const header_size ^^
    Heap.memcpy env ^^
    get_data_buf ^^ compile_add_const header_size ^^ set_data_buf

  let check_filled env get_data_buf get_data_size =
    get_data_buf ^^ get_data_size ^^ G.i (Binary (Wasm.Values.I32 I32Op.Add)) ^^
    G.i (Compare (Wasm.Values.I32 I32Op.Eq)) ^^
    E.else_trap_with env "data buffer not filled"

  let terminate env get_data_buf get_data_size header_size =
    get_data_buf ^^ compile_sub_const header_size ^^
    get_data_size ^^ compile_add_const header_size

  let finalize_buffer code = code

  let name_for fn_name ts = "@" ^ fn_name ^ "<" ^ Typ_hash.typ_seq_hash ts ^ ">"

  let advance_data_buf get_data_buf =
    get_data_buf ^^ G.i (Binary (Wasm.Values.I32 I32Op.Add)) ^^ G.setter_for get_data_buf

  let absolute_offset _env get_data_buf = get_data_buf

  let checkpoint _env get_data_buf = G.setter_for get_data_buf

  let reserve _env get_data_buf bytes =
    get_data_buf ^^ get_data_buf ^^ compile_add_const bytes ^^ G.setter_for get_data_buf

  let write_word_leb env get_data_buf code =
    let set_word, get_word = new_local env "word" in
    code ^^ set_word ^^
    I32Leb.compile_store_to_data_buf_unsigned env get_word get_data_buf ^^
    advance_data_buf get_data_buf

  let write_word_32 env get_data_buf code =
    get_data_buf ^^ code ^^
    G.i (Store {ty = I32Type; align = 0; offset = 0l; sz = None}) ^^
    compile_unboxed_const Heap.word_size ^^ advance_data_buf get_data_buf

  let write_byte _env get_data_buf code =
    get_data_buf ^^ code ^^
    G.i (Store {ty = I32Type; align = 0; offset = 0l; sz = Some Wasm.Types.Pack8}) ^^
    compile_unboxed_const 1l ^^ advance_data_buf get_data_buf

  let write_blob env get_data_buf get_x =
    let set_len, get_len = new_local env "len" in
    get_x ^^ Blob.len env ^^ set_len ^^
    write_word_leb env get_data_buf get_len ^^
    get_data_buf ^^
    get_x ^^ Blob.payload_ptr_unskewed env ^^
    get_len ^^
    Heap.memcpy env ^^
    get_len ^^ advance_data_buf get_data_buf

  let write_text env get_data_buf get_x =
    let set_len, get_len = new_local env "len" in
    get_x ^^ Text.size env ^^ set_len ^^
    write_word_leb env get_data_buf get_len ^^
    get_x ^^ get_data_buf ^^ Text.to_buf env ^^
    get_len ^^ advance_data_buf get_data_buf

  let write_bignum_leb env get_data_buf get_x =
    get_data_buf ^^
    get_x ^^
    BigNum.compile_store_to_data_buf_unsigned env ^^
    advance_data_buf get_data_buf

  let write_bignum_sleb env get_data_buf get_x =
    get_data_buf ^^
    get_x ^^
    BigNum.compile_store_to_data_buf_signed env ^^
    advance_data_buf get_data_buf

end

module MakeSerialization (Strm : Stream) = struct
  (*
    The general serialization strategy is as follows:
    * We statically generate the IDL type description header.
    * We traverse the data to calculate the size needed for the data buffer and the
      reference buffer.
    * We allocate memory for the data buffer and the reference buffer
      (this memory area is not referenced, so will be dead with the next GC)
    * We copy the IDL type header to the data buffer.
    * We traverse the data and serialize it into the data buffer.
      This is type driven, and we use the `share_code` machinery and names that
      properly encode the type to resolve loops in a convenient way.
    * We externalize all that new data space into a databuf
    * We externalize the reference space into a elembuf
    * We pass both databuf and elembuf to shared functions
      (this mimicks the future system API)

    The deserialization is analogous:
    * We allocate some scratch space, and internalize the databuf and elembuf into it.
    * We parse the data, in a type-driven way, using normal construction and
      allocation, while keeping tabs on the type description header for subtyping.
    * At the end, the scratch space is a hole in the heap, and will be reclaimed
      by the next GC.
  *)

  module Strm = Strm

  (* Globals recording known Candid types
     See Note [Candid subtype checks]
   *)

  let register_delayed_globals env =
    (E.add_global32_delayed env "__typtbl" Immutable,
     E.add_global32_delayed env "__typtbl_end" Immutable,
     E.add_global32_delayed env "__typtbl_size" Immutable,
     E.add_global32_delayed env "__typtbl_idltyps" Immutable)

  let get_typtbl env =
    G.i (GlobalGet (nr (E.get_global env "__typtbl")))
  let get_typtbl_size env =
    G.i (GlobalGet (nr (E.get_global env "__typtbl_size")))
  let get_typtbl_end env =
    G.i (GlobalGet (nr (E.get_global env "__typtbl_end")))
  let get_typtbl_idltyps env =
    G.i (GlobalGet (nr (E.get_global env "__typtbl_idltyps")))

  module Registers = struct
    let register_globals env =
      E.add_global32 env "@@rel_buf_opt" Mutable 0l;
      E.add_global32 env "@@data_buf" Mutable 0l;
      E.add_global32 env "@@ref_buf" Mutable 0l;
      E.add_global32 env "@@typtbl" Mutable 0l;
      E.add_global32 env "@@typtbl_end" Mutable 0l;
      E.add_global32 env "@@typtbl_size" Mutable 0l

    let get_rel_buf_opt env =
      G.i (GlobalGet (nr (E.get_global env "@@rel_buf_opt")))
    let set_rel_buf_opt env =
      G.i (GlobalSet (nr (E.get_global env "@@rel_buf_opt")))

    let get_data_buf env =
      G.i (GlobalGet (nr (E.get_global env "@@data_buf")))
    let set_data_buf env =
      G.i (GlobalSet (nr (E.get_global env "@@data_buf")))

    let get_ref_buf env =
      G.i (GlobalGet (nr (E.get_global env "@@ref_buf")))
    let set_ref_buf env =
      G.i (GlobalSet (nr (E.get_global env "@@ref_buf")))

    let get_typtbl env =
      G.i (GlobalGet (nr (E.get_global env "@@typtbl")))
    let set_typtbl env =
      G.i (GlobalSet (nr (E.get_global env "@@typtbl")))

    let get_typtbl_end env =
      G.i (GlobalGet (nr (E.get_global env "@@typtbl_end")))
    let set_typtbl_end env =
      G.i (GlobalSet (nr (E.get_global env "@@typtbl_end")))

    let get_typtbl_size env =
      G.i (GlobalGet (nr (E.get_global env "@@typtbl_size")))
    let set_typtbl_size env =
      G.i (GlobalSet (nr (E.get_global env "@@typtbl_size")))
  end

  open Typ_hash

  let sort_by_hash fs =
    List.sort
      (fun (h1,_) (h2,_) -> Lib.Uint32.compare h1 h2)
      (List.map (fun f -> (Idllib.Escape.unescape_hash f.Type.lab, f)) fs)

  (* The IDL serialization prefaces the data with a type description.
     We can statically create the type description in Ocaml code,
     store it in the program, and just copy it to the beginning of the message.

     At some point this can be factored into a function from Motoko type to IDL,
     type and a function like this for IDL types. But due to recursion handling
     it is easier to start like this.
  *)

  module TM = Map.Make (Type.Ord)

  type mode =
    | Candid
    | Persistence

  let to_idl_prim mode = let open Type in function
    | Prim Null | Tup [] -> Some 1l
    | Prim Bool -> Some 2l
    | Prim Nat -> Some 3l
    | Prim Int -> Some 4l
    | Prim Nat8 -> Some 5l
    | Prim Nat16 -> Some 6l
    | Prim (Nat32|Char) -> Some 7l
    | Prim Nat64 -> Some 8l
    | Prim Int8 -> Some 9l
    | Prim Int16 -> Some 10l
    | Prim Int32 -> Some 11l
    | Prim Int64 -> Some 12l
    | Prim Float -> Some 14l
    | Prim Text -> Some 15l
    (* NB: Prim Blob does not map to a primitive IDL type *)
    | Any -> Some 16l
    | Non -> Some 17l
    | Prim Principal -> Some 24l
    | Prim Region -> Some 128l
    (* only used for memory compatibility checks *)
    | Prim Blob -> 
      (match mode with
      | Candid -> None
      | Persistence -> Some 129l)
    | _ -> None

  (* some constants, also see rts/idl.c *)
  let idl_opt       = -18l
  let idl_vec       = -19l
  let idl_record    = -20l
  let idl_variant   = -21l
  let idl_func      = -22l
  let idl_service   = -23l
  let idl_alias     = 1l (* see Note [mutable stable values] *)

  (* TODO: use record *)
  let type_desc env mode ts :
     string * int list * int32 list  (* type_desc, (relative offsets), indices of ts *)
    =
    let open Type in

    (* Type traversal *)
    (* We do a first traversal to find out the indices of non-primitive types *)
    let (typs, idx) =
      let typs = ref [] in
      let idx = ref TM.empty in
      let rec go t =
        let t = Type.normalize t in
        if to_idl_prim mode t <> None then () else
        if TM.mem t !idx then () else begin
          idx := TM.add t (Lib.List32.length !typs) !idx;
          typs := !typs @ [ t ];
          match t with
          | Tup ts -> List.iter go ts
          | Obj (_, fs) ->
            List.iter (fun f -> go f.typ) fs
          | Array (Mut t) -> go (Array t)
          | Array t -> go t
          | Opt t -> go t
          | Variant vs -> List.iter (fun f -> go f.typ) vs
          | Func (s, c, tbs, ts1, ts2) ->
            List.iter go ts1; List.iter go ts2
          | Prim Blob -> ()
          | Mut t -> go t
          | _ ->
            Printf.eprintf "type_desc: unexpected type %s\n" (string_of_typ t);
            assert false
        end
      in
      List.iter go ts;
      (!typs, !idx)
    in

    (* buffer utilities *)
    let buf = Buffer.create 16 in

    let add_u8 i =
      Buffer.add_char buf (Char.chr (i land 0xff)) in

    let rec add_leb128_32 (i : Lib.Uint32.t) =
      let open Lib.Uint32 in
      let b = logand i (of_int32 0x7fl) in
      if of_int32 0l <= i && i < of_int32 128l
      then add_u8 (to_int b)
      else begin
        add_u8 (to_int (logor b (of_int32 0x80l)));
        add_leb128_32 (shift_right_logical i 7)
      end in

    let add_leb128 i =
      assert (i >= 0);
      add_leb128_32 (Lib.Uint32.of_int i) in

    let rec add_sleb128 (i : int32) =
      let open Int32 in
      let b = logand i 0x7fl in
      if -64l <= i && i < 64l
      then add_u8 (to_int b)
      else begin
        add_u8 (to_int (logor b 0x80l));
        add_sleb128 (shift_right i 7)
      end in

    (* Actual binary data *)

    let add_idx t =
      let t = Type.normalize t in
      match to_idl_prim mode t with
      | Some i -> add_sleb128 (Int32.neg i)
      | None -> add_sleb128 (TM.find (normalize t) idx) in

    let idx t =
      let t = Type.normalize t in
      match to_idl_prim mode t with
      | Some i -> Int32.neg i
      | None -> TM.find (normalize t) idx in

    let rec add_typ t =
      match t with
      | Non -> assert false
      | Prim Blob ->
        assert (mode = Candid);
        add_typ Type.(Array (Prim Nat8))
      | Prim Region ->
        add_sleb128 idl_alias; add_idx t
      | Prim _ -> assert false
      | Tup ts ->
        add_sleb128 idl_record;
        add_leb128 (List.length ts);
        List.iteri (fun i t ->
          add_leb128 i;
          add_idx t;
        ) ts
      | Obj ((Object | Memory), fs) ->
        add_sleb128 idl_record;
        add_leb128 (List.length fs);
        List.iter (fun (h, f) ->
          add_leb128_32 h;
          add_idx f.typ
        ) (sort_by_hash fs)
      | Array (Mut t) ->
        add_sleb128 idl_alias; add_idx (Array t)
      | Array t ->
        add_sleb128 idl_vec; add_idx t
      | Opt t ->
        add_sleb128 idl_opt; add_idx t
      | Variant vs ->
        add_sleb128 idl_variant;
        add_leb128 (List.length vs);
        List.iter (fun (h, f) ->
          add_leb128_32 h;
          add_idx f.typ
        ) (sort_by_hash vs)
      | Func (s, c, tbs, ts1, ts2) ->
        assert (Type.is_shared_sort s);
        add_sleb128 idl_func;
        add_leb128 (List.length ts1);
        List.iter add_idx ts1;
        add_leb128 (List.length ts2);
        List.iter add_idx ts2;
        begin match s, c with
          | _, Returns ->
            add_leb128 1; add_u8 2; (* oneway *)
          | Shared Write, _ ->
            add_leb128 0; (* no annotation *)
          | Shared Query, _ ->
            add_leb128 1; add_u8 1; (* query *)
          | Shared Composite, _ ->
            add_leb128 1; add_u8 3; (* composite *)
          | _ -> assert false
        end
      | Obj (Actor, fs) ->
        add_sleb128 idl_service;
        add_leb128 (List.length fs);
        List.iter (fun f ->
          add_leb128 (String.length f.lab);
          Buffer.add_string buf f.lab;
          add_idx f.typ
        ) fs
      | Mut t ->
        add_sleb128 idl_alias; add_idx t
      | _ -> assert false in

    Buffer.add_string buf "DIDL";
    add_leb128 (List.length typs);
    let offsets = List.map (fun typ ->
      let offset = Buffer.length buf in
      add_typ typ;
      offset)
      typs
    in
    add_leb128 (List.length ts);
    List.iter add_idx ts;
    (Buffer.contents buf,
     offsets,
     List.map idx ts)

  (* See Note [Candid subtype checks] *)
  let set_delayed_globals (env : E.t) (set_typtbl, set_typtbl_end, set_typtbl_size, set_typtbl_idltyps) =
    let typdesc, offsets, idltyps = type_desc env Candid (E.get_typtbl_typs env) in
    let static_typedesc = E.add_static_unskewed env [StaticBytes.Bytes typdesc] in
    let static_typtbl =
      let bytes = StaticBytes.i32s
        (List.map (fun offset ->
          Int32.(add static_typedesc (of_int(offset))))
        offsets)
      in
      E.add_static_unskewed env [bytes]
    in
    let static_idltyps = E.add_static_unskewed env [StaticBytes.i32s idltyps] in
    set_typtbl static_typtbl;
    set_typtbl_end Int32.(add static_typedesc (of_int (String.length typdesc)));
    set_typtbl_size (Int32.of_int (List.length offsets));
    set_typtbl_idltyps static_idltyps

  (* Returns data (in bytes) and reference buffer size (in entries) needed *)
  let rec buffer_size env t =
    let open Type in
    let t = Type.normalize t in
    let name = "@buffer_size<" ^ typ_hash t ^ ">" in
    Func.share_code1 Func.Always env name ("x", I32Type) [I32Type; I32Type]
    (fun env get_x ->

      (* Some combinators for writing values *)
      let (set_data_size, get_data_size) = new_local64 env "data_size" in
      let (set_ref_size, get_ref_size) = new_local env "ref_size" in
      compile_const_64 0L ^^ set_data_size ^^
      compile_unboxed_const 0l ^^ set_ref_size ^^

      let inc_data_size code =
        get_data_size ^^
        code ^^ G.i (Convert (Wasm.Values.I64 I64Op.ExtendUI32)) ^^
        G.i (Binary (Wasm.Values.I64 I64Op.Add)) ^^
        set_data_size
      in

      let size_word env code =
        let (set_word, get_word) = new_local env "word" in
        code ^^ set_word ^^
        inc_data_size (I32Leb.compile_leb128_size get_word)
      in

      let size env t =
        let (set_inc, get_inc) = new_local env "inc" in
        buffer_size env t ^^
        get_ref_size ^^ G.i (Binary (Wasm.Values.I32 I32Op.Add)) ^^ set_ref_size ^^
        set_inc ^^ inc_data_size get_inc
      in

      (* the incremental GC leaves array slice information in tag,
         the slice information can be removed and the tag reset to array
         as the GC can resume marking from the array beginning *)
      let clear_array_slicing =
        let (set_temp, get_temp) = new_local env "temp" in
        set_temp ^^
        get_temp ^^ compile_unboxed_const Tagged.(int_of_tag StableSeen) ^^
        G.i (Compare (Wasm.Values.I32 I32Op.Ne)) ^^
        get_temp ^^ compile_unboxed_const Tagged.(int_of_tag CoercionFailure) ^^
        G.i (Compare (Wasm.Values.I32 I32Op.Ne)) ^^
        G.i (Binary (Wasm.Values.I32 I32Op.And)) ^^
        get_temp ^^ compile_unboxed_const Tagged.(int_of_tag ArraySliceMinimum) ^^
        G.i (Compare (Wasm.Values.I32 I32Op.GeU)) ^^
        G.i (Binary (Wasm.Values.I32 I32Op.And)) ^^
        G.if1 I32Type begin
          (compile_unboxed_const Tagged.(int_of_tag Array))
        end begin
          get_temp
        end
      in

      let size_alias size_thing =
        (* see Note [mutable stable values] *)
        let (set_tag, get_tag) = new_local env "tag" in
        get_x ^^ Tagged.load_tag env ^^ clear_array_slicing ^^ set_tag ^^
        (* Sanity check *)
        get_tag ^^ compile_eq_const Tagged.(int_of_tag StableSeen) ^^
        get_tag ^^ compile_eq_const Tagged.(int_of_tag MutBox) ^^
        G.i (Binary (Wasm.Values.I32 I32Op.Or)) ^^
        get_tag ^^ compile_eq_const Tagged.(int_of_tag ObjInd) ^^
        G.i (Binary (Wasm.Values.I32 I32Op.Or)) ^^
        get_tag ^^ compile_eq_const Tagged.(int_of_tag Array) ^^
        G.i (Binary (Wasm.Values.I32 I32Op.Or)) ^^
        get_tag ^^ compile_eq_const Tagged.(int_of_tag Region) ^^
        G.i (Binary (Wasm.Values.I32 I32Op.Or)) ^^
        E.else_trap_with env "object_size/Mut: Unexpected tag." ^^
        (* Check if we have seen this before *)
        get_tag ^^ compile_eq_const Tagged.(int_of_tag StableSeen) ^^
        G.if0 begin
          (* Seen before *)
          (* One byte marker, one word offset *)
          inc_data_size (compile_unboxed_const 5l)
        end begin
          (* Not yet seen *)
          (* One byte marker, two words scratch space *)
          inc_data_size (compile_unboxed_const 9l) ^^
          (* Mark it as seen *)
          get_x ^^ Tagged.(store_tag env StableSeen) ^^
          (* and descend *)
          size_thing ()
        end
      in

      (* Now the actual type-dependent code *)
      begin match t with
      | Prim Nat -> inc_data_size (get_x ^^ BigNum.compile_data_size_unsigned env)
      | Prim Int -> inc_data_size (get_x ^^ BigNum.compile_data_size_signed env)
      | Prim (Int8|Nat8) -> inc_data_size (compile_unboxed_const 1l)
      | Prim (Int16|Nat16) -> inc_data_size (compile_unboxed_const 2l)
      | Prim (Int32|Nat32|Char) -> inc_data_size (compile_unboxed_const 4l)
      | Prim (Int64|Nat64|Float) -> inc_data_size (compile_unboxed_const 8l)
      | Prim Bool -> inc_data_size (compile_unboxed_const 1l)
      | Prim Null -> G.nop
      | Any -> G.nop
      | Tup [] -> G.nop (* e(()) = null *)
      | Tup ts ->
        G.concat_mapi (fun i t ->
          get_x ^^ Tuple.load_n env (Int32.of_int i) ^^
          size env t
          ) ts
      | Obj ((Object | Memory), fs) ->
        G.concat_map (fun (_h, f) ->
          get_x ^^ Object.load_idx_raw env f.Type.lab ^^
          size env f.typ
          ) (sort_by_hash fs)
      | Array (Mut t) ->
        size_alias (fun () -> get_x ^^ size env (Array t))
      | Array t ->
        size_word env (get_x ^^ Arr.len env) ^^
        get_x ^^ Arr.len env ^^
        from_0_to_n env (fun get_i ->
          get_x ^^ get_i ^^ Arr.unsafe_idx env ^^ load_ptr ^^
          size env t
        )
      | Prim Blob ->
        let (set_len, get_len) = new_local env "len" in
        get_x ^^ Blob.len env ^^ set_len ^^
        size_word env get_len ^^
        inc_data_size get_len
      | Prim Text ->
        let (set_len, get_len) = new_local env "len" in
        get_x ^^ Text.size env ^^ set_len ^^
        size_word env get_len ^^
        inc_data_size get_len
      | Opt t ->
        inc_data_size (compile_unboxed_const 1l) ^^ (* one byte tag *)
        get_x ^^ Opt.is_some env ^^
        G.if0 (get_x ^^ Opt.project env ^^ size env t) G.nop
      | Variant vs ->
        List.fold_right (fun (i, {lab = l; typ = t; _}) continue ->
            get_x ^^
            Variant.test_is env l ^^
            G.if0
              ( size_word env (compile_unboxed_const (Int32.of_int i)) ^^
                get_x ^^ Variant.project env ^^ size env t
              ) continue
          )
          ( List.mapi (fun i (_h, f) -> (i,f)) (sort_by_hash vs) )
          ( E.trap_with env "buffer_size: unexpected variant" )
      | Func _ ->
        inc_data_size (compile_unboxed_const 1l) ^^ (* one byte tag *)
        get_x ^^ Arr.load_field env 0l ^^ size env (Obj (Actor, [])) ^^
        get_x ^^ Arr.load_field env 1l ^^ size env (Prim Text)
      | Obj (Actor, _) | Prim Principal ->
        inc_data_size (compile_unboxed_const 1l) ^^ (* one byte tag *)
        get_x ^^ size env (Prim Blob)
      | Non ->
        E.trap_with env "buffer_size called on value of type None"
      | Prim Region ->
         size_alias (fun () ->
          inc_data_size (compile_unboxed_const 12l) ^^ (* |id| + |page_count| = 8 + 4 *)
          get_x ^^ Region.vec_pages env ^^ size env (Prim Blob))
      | Mut t ->
        size_alias (fun () -> get_x ^^ MutBox.load_field env ^^ size env t)
      | _ -> todo "buffer_size" (Arrange_ir.typ t) G.nop
      end ^^
      (* Check 32-bit overflow of buffer_size *)
      get_data_size ^^
      compile_shrU64_const 32L ^^
      G.i (Test (Wasm.Values.I64 I64Op.Eqz)) ^^
      E.else_trap_with env "buffer_size overflow" ^^
      (* Convert to 32-bit *)
      get_data_size ^^
      G.i (Convert (Wasm.Values.I32 I32Op.WrapI64)) ^^
      get_ref_size
    )

  (* Copies x to the data_buffer, storing references after ref_count entries in ref_base *)
  let rec serialize_go env t =
    let open Type in
    let t = Type.normalize t in
    let name = Strm.name_for "serialize_go" [t] in
    Func.share_code3 Func.Always env name (("x", I32Type), ("data_buffer", I32Type), ("ref_buffer", I32Type)) [I32Type; I32Type]
    (fun env get_x get_data_buf get_ref_buf ->
      let set_ref_buf = G.setter_for get_ref_buf in

      (* Some combinators for writing values *)
      let open Strm in

      let write env t =
        get_data_buf ^^
        get_ref_buf ^^
        serialize_go env t ^^
        set_ref_buf ^^
        checkpoint env get_data_buf
      in

      let write_alias write_thing =
        (* see Note [mutable stable values] *)
        (* Check heap tag *)
        let (set_tag, get_tag) = new_local env "tag" in
        get_x ^^ Tagged.load_tag env ^^ set_tag ^^
        get_tag ^^ compile_eq_const Tagged.(int_of_tag StableSeen) ^^
        G.if0
        begin
          (* This is the real data *)
          write_byte env get_data_buf (compile_unboxed_const 0l) ^^
          (* Remember the current offset in the tag word *)
          get_x ^^ Tagged.load_forwarding_pointer env ^^ Strm.absolute_offset env get_data_buf ^^
          Tagged.store_field env Tagged.tag_field ^^
          (* Leave space in the output buffer for the decoder's bookkeeping *)
          write_word_32 env get_data_buf (compile_unboxed_const 0l) ^^
          write_word_32 env get_data_buf (compile_unboxed_const 0l) ^^
          (* Now the data, following the object field mutbox indirection *)
          write_thing ()
        end
        begin
          (* This is a reference *)
          write_byte env get_data_buf (compile_unboxed_const 1l) ^^
          (* Sanity Checks *)
          get_tag ^^ compile_eq_const Tagged.(int_of_tag MutBox) ^^
          E.then_trap_with env "unvisited mutable data in serialize_go (MutBox)" ^^
          get_tag ^^ compile_eq_const Tagged.(int_of_tag ObjInd) ^^
          E.then_trap_with env "unvisited mutable data in serialize_go (ObjInd)" ^^
          get_tag ^^ compile_eq_const Tagged.(int_of_tag Array) ^^
          E.then_trap_with env "unvisited mutable data in serialize_go (Array)" ^^
          get_tag ^^ compile_eq_const Tagged.(int_of_tag Region) ^^
          E.then_trap_with env "unvisited mutable data in serialize_go (Region)" ^^
          (* Second time we see this *)
          (* Calculate relative offset *)
          let set_offset, get_offset = new_local env "offset" in
          get_tag ^^ Strm.absolute_offset env get_data_buf ^^ G.i (Binary (Wasm.Values.I32 I32Op.Sub)) ^^
          set_offset ^^
          (* A sanity check *)
          get_offset ^^ compile_unboxed_const 0l ^^
          G.i (Compare (Wasm.Values.I32 I32Op.LtS)) ^^
          E.else_trap_with env "Odd offset" ^^
          (* Write the offset to the output buffer *)
          write_word_32 env get_data_buf get_offset
        end
      in

      (* Now the actual serialization *)

      begin match t with
      | Prim Nat ->
        write_bignum_leb env get_data_buf get_x
      | Prim Int ->
        write_bignum_sleb env get_data_buf get_x
      | Prim Float ->
        reserve env get_data_buf 8l ^^
        get_x ^^ Float.unbox env ^^
        G.i (Store {ty = F64Type; align = 0; offset = 0l; sz = None})
      | Prim ((Int64|Nat64) as pty) ->
        reserve env get_data_buf 8l ^^
        get_x ^^ BoxedWord64.unbox env pty ^^
        G.i (Store {ty = I64Type; align = 0; offset = 0l; sz = None})
      | Prim ((Int32|Nat32) as ty) ->
        write_word_32 env get_data_buf (get_x ^^ BoxedSmallWord.unbox env ty)
      | Prim Char ->
        write_word_32 env get_data_buf (get_x ^^ TaggedSmallWord.lsb_adjust_codepoint env)
      | Prim ((Int16|Nat16) as ty) ->
        reserve env get_data_buf 2l ^^
        get_x ^^ TaggedSmallWord.lsb_adjust ty ^^
        G.i (Store {ty = I32Type; align = 0; offset = 0l; sz = Some Wasm.Types.Pack16})
      | Prim ((Int8|Nat8) as ty) ->
        write_byte env get_data_buf (get_x ^^ TaggedSmallWord.lsb_adjust ty)
      | Prim Bool ->
        write_byte env get_data_buf get_x
      | Tup [] -> (* e(()) = null *)
        G.nop
      | Tup ts ->
        G.concat_mapi (fun i t ->
          get_x ^^ Tuple.load_n env (Int32.of_int i) ^^
          write env t
        ) ts
      | Obj ((Object | Memory), fs) ->
        G.concat_map (fun (_h, f) ->
          get_x ^^ Object.load_idx_raw env f.Type.lab ^^
          write env f.typ
        ) (sort_by_hash fs)
      | Array (Mut t) ->
        write_alias (fun () -> get_x ^^ write env (Array t))
      | Prim Region ->
        write_alias (fun () ->
          reserve env get_data_buf 8l ^^
          get_x ^^ Region.id env ^^
          G.i (Store {ty = I64Type; align = 0; offset = 0l; sz = None}) ^^
          write_word_32 env get_data_buf (get_x ^^ Region.page_count env) ^^
          write_blob env get_data_buf (get_x ^^ Region.vec_pages env)
        )
      | Array t ->
        write_word_leb env get_data_buf (get_x ^^ Arr.len env) ^^
        get_x ^^ Arr.len env ^^
        from_0_to_n env (fun get_i ->
          get_x ^^ get_i ^^ Arr.unsafe_idx env ^^ load_ptr ^^
          write env t
        )
      | Prim Null -> G.nop
      | Any -> G.nop
      | Opt t ->
        get_x ^^
        Opt.is_some env ^^
        G.if0
          (write_byte env get_data_buf (compile_unboxed_const 1l) ^^ get_x ^^ Opt.project env ^^ write env t)
          (write_byte env get_data_buf (compile_unboxed_const 0l))
      | Variant vs ->
        List.fold_right (fun (i, {lab = l; typ = t; _}) continue ->
            get_x ^^
            Variant.test_is env l ^^
            G.if0
              ( write_word_leb env get_data_buf (compile_unboxed_const (Int32.of_int i)) ^^
                get_x ^^ Variant.project env ^^ write env t)
              continue
          )
          ( List.mapi (fun i (_h, f) -> (i,f)) (sort_by_hash vs) )
          ( E.trap_with env "serialize_go: unexpected variant" )
      | Prim Blob ->
        write_blob env get_data_buf get_x
      | Prim Text ->
        write_text env get_data_buf get_x
      | Func _ ->
        write_byte env get_data_buf (compile_unboxed_const 1l) ^^
        get_x ^^ Arr.load_field env 0l ^^ write env (Obj (Actor, [])) ^^
        get_x ^^ Arr.load_field env 1l ^^ write env (Prim Text)
      | Obj (Actor, _) | Prim Principal ->
        write_byte env get_data_buf (compile_unboxed_const 1l) ^^
        get_x ^^ write env (Prim Blob)
      | Non ->
        E.trap_with env "serializing value of type None"
      | Mut t ->
        write_alias (fun () ->
          get_x ^^ MutBox.load_field env ^^ write env t
        )
      | _ -> todo "serialize" (Arrange_ir.typ t) G.nop
      end ^^
      get_data_buf ^^
      get_ref_buf
    )

  (* This value is returned by deserialize_go if deserialization fails in a way
     that should be recoverable by opt parsing.
     By virtue of being a deduped static value, it can be detected by pointer
     comparison.
  *)
  let coercion_error_value env : int32 =
    Tagged.shared_static_obj env Tagged.CoercionFailure []

  (* See Note [Candid subtype checks] *)
  let with_rel_buf_opt env extended get_typtbl_size1 f =
    if extended then
      f (compile_unboxed_const 0l)
    else
      get_typtbl_size1 ^^ get_typtbl_size env ^^
      E.call_import env "rts" "idl_sub_buf_words" ^^
      Stack.dynamic_with_words env "rel_buf" (fun get_ptr ->
        get_ptr ^^ get_typtbl_size1 ^^ get_typtbl_size env ^^
        E.call_import env "rts" "idl_sub_buf_init" ^^
        f get_ptr)

  (* See Note [Candid subtype checks] *)
  let idl_sub env t2 =
    let idx = E.add_typtbl_typ env t2 in
    get_typtbl_idltyps env ^^
    G.i (Load {ty = I32Type; align = 0; offset = Int32.mul idx 4l (*!*); sz = None}) ^^
    Func.share_code6 Func.Always env ("idl_sub")
      (("rel_buf", I32Type),
       ("typtbl1", I32Type),
       ("typtbl_end1", I32Type),
       ("typtbl_size1", I32Type),
       ("idltyp1", I32Type),
       ("idltyp2", I32Type)
      )
      [I32Type]
      (fun env get_rel_buf get_typtbl1 get_typtbl_end1 get_typtbl_size1 get_idltyp1 get_idltyp2 ->
        get_rel_buf ^^
        E.else_trap_with env "null rel_buf" ^^
        get_rel_buf ^^
        get_typtbl1 ^^
        get_typtbl env ^^
        get_typtbl_end1 ^^
        get_typtbl_end env ^^
        get_typtbl_size1 ^^
        get_typtbl_size env ^^
        get_idltyp1 ^^
        get_idltyp2 ^^
        E.call_import env "rts" "idl_sub")

  (* The main deserialization function, generated once per type hash.

     We use a combination of RTS stack locals and registers (Wasm globals) for
     recursive parameter passing to avoid exhausting the Wasm stack, which is instead
     used solely for return values and (implicit) return addresses.

     Its RTS stack parameters are (c.f. module Stack):

       * idltyp:      The idl type (prim type or table index) to decode now
       * depth:       Recursion counter; reset when we make progres on the value
       * can_recover: Whether coercion errors are recoverable, see coercion_failed below

     Its register parameters are (c.f. Registers):
       * rel_buf_opt: The optional subtype check memoization table
          (non-null for untrusted Candid but null for trusted de-stablization (see `with_rel_buf_opt`).)
       * data_buffer: The current position of the input data buffer
       * ref_buffer:  The current position of the input references buffer
       * typtbl:      The type table, as returned by parse_idl_header
       * typtbl_size: The size of the type table, used to limit recursion

     It returns the value of type t (vanilla representation) or coercion_error_value,
     It advances the data_buffer past the decoded value (even if it returns coercion_error_value!)

  *)

  (* symbolic names for arguments passed on RTS stack *)
  module StackArgs = struct
    let idltyp = 0l
    let depth = 1l
    let can_recover = 2l
  end

  let rec deserialize_go env t =
    let open Type in
    let t = Type.normalize t in
    let name = "@deserialize_go<" ^ typ_hash t ^ ">" in
    Func.share_code0 Func.Always env name
      [I32Type]
      (fun env  ->
      let get_idltyp = Stack.get_local env StackArgs.idltyp in
      let get_depth = Stack.get_local env StackArgs.depth in
      let get_can_recover = Stack.get_local env StackArgs.can_recover in
      let get_rel_buf_opt = Registers.get_rel_buf_opt env in
      let get_data_buf = Registers.get_data_buf env in
      let _get_ref_buf = Registers.get_ref_buf env in
      let get_typtbl = Registers.get_typtbl env in
      let get_typtbl_end = Registers.get_typtbl_end env in
      let get_typtbl_size = Registers.get_typtbl_size env in

      (* Check recursion depth (protects against empty record etc.) *)
      (* Factor 2 because at each step, the expected type could go through one
         level of opt that is not present in the value type
      *)
      get_depth ^^
      get_typtbl_size ^^ compile_add_const 1l ^^ compile_mul_const 2l ^^
      G.i (Compare (Wasm.Values.I32 I32Op.LeU)) ^^
      E.else_trap_with env ("IDL error: circular record read") ^^

      (* Remember data buffer position, to detect progress *)
      let (set_old_pos, get_old_pos) = new_local env "old_pos" in
      ReadBuf.get_ptr get_data_buf ^^ set_old_pos ^^

      let go' can_recover env t =
        (* assumes idltyp on stack *)
        Stack.with_frame env "frame_ptr" 3l (fun () ->
          Stack.set_local env StackArgs.idltyp ^^
          (* set up frame arguments *)
          ( (* Reset depth counter if we made progress *)
            ReadBuf.get_ptr get_data_buf ^^ get_old_pos ^^
            G.i (Compare (Wasm.Values.I32 I32Op.Eq)) ^^
            G.if1 I32Type
              (Stack.get_prev_local env 1l ^^ compile_add_const 1l)
              (compile_unboxed_const 0l)
            ) ^^
          Stack.set_local env StackArgs.depth ^^
          (if can_recover
             then compile_unboxed_const 1l
             else Stack.get_prev_local env 2l) ^^
          Stack.set_local env StackArgs.can_recover ^^
          deserialize_go env t)
      in

      let go = go' false in
      let go_can_recover = go' true in

      let skip get_typ =
        get_data_buf ^^ get_typtbl ^^ get_typ ^^ compile_unboxed_const 0l ^^
        E.call_import env "rts" "skip_any"
      in

      (* This flag is set to return a coercion error at the very end
         We cannot use (G.i Return) for early exit, or we’d leak stack space,
         as Stack.with_words is used to allocate scratch space.
      *)
      let (set_failed, get_failed) = new_local env "failed" in
      let set_failure = compile_unboxed_const 1l ^^ set_failed in
      let when_failed f = get_failed ^^ G.if0 f G.nop in

      (* This looks at a value and if it is coercion_error_value, sets the failure flag.
         This propagates the error out of arrays, records, etc.
       *)
      let remember_failure get_val =
          get_val ^^ compile_eq_const (coercion_error_value env) ^^
          G.if0 set_failure G.nop
      in

      (* This sets the failure flag and puts coercion_error_value on the stack *)
      let coercion_failed msg =
        (* If we know that there is no backtracking `opt t` around, then just trap.
           This gives a better error message
        *)
        get_can_recover ^^ E.else_trap_with env msg ^^
        set_failure ^^ compile_unboxed_const (coercion_error_value env) in

      (* returns true if we are looking at primitive type with this id *)
      let check_prim_typ t =
        get_idltyp ^^
        compile_eq_const (Int32.neg (Option.get (to_idl_prim Candid t)))
      in

      let with_prim_typ t f =
        check_prim_typ t ^^
        G.if1 I32Type f
          ( skip get_idltyp ^^
            coercion_failed ("IDL error: unexpected IDL type when parsing " ^ string_of_typ t)
          )
      in

      let read_byte_tagged = function
        | [code0; code1] ->
          ReadBuf.read_byte env get_data_buf ^^
          let (set_b, get_b) = new_local env "b" in
          set_b ^^
          get_b ^^
          compile_eq_const 0l ^^
          G.if1 I32Type
          begin code0
          end begin
            get_b ^^ compile_eq_const 1l ^^
            E.else_trap_with env "IDL error: byte tag not 0 or 1" ^^
            code1
          end
        | _ -> assert false; (* can be generalized later as needed *)
      in

      let read_blob () =
        let (set_len, get_len) = new_local env "len" in
        let (set_x, get_x) = new_local env "x" in
        ReadBuf.read_leb128 env get_data_buf ^^ set_len ^^

        get_len ^^ Blob.alloc env ^^ set_x ^^
        get_x ^^ Blob.payload_ptr_unskewed env ^^
        ReadBuf.read_blob env get_data_buf get_len ^^
        get_x
      in

      let read_principal () =
        let (set_len, get_len) = new_local env "len" in
        let (set_x, get_x) = new_local env "x" in
        ReadBuf.read_leb128 env get_data_buf ^^ set_len ^^

        (* at most 29 bytes, according to
           https://sdk.dfinity.org/docs/interface-spec/index.html#principal
        *)
        get_len ^^ compile_unboxed_const 29l ^^ G.i (Compare (Wasm.Values.I32 I32Op.LeU)) ^^
        E.else_trap_with env "IDL error: principal too long" ^^

        get_len ^^ Blob.alloc env ^^ set_x ^^
        get_x ^^ Blob.payload_ptr_unskewed env ^^
        ReadBuf.read_blob env get_data_buf get_len ^^
        get_x
      in

      let read_text () =
        let (set_len, get_len) = new_local env "len" in
        ReadBuf.read_leb128 env get_data_buf ^^ set_len ^^
        let (set_ptr, get_ptr) = new_local env "x" in
        ReadBuf.get_ptr get_data_buf ^^ set_ptr ^^
        ReadBuf.advance get_data_buf get_len ^^
        (* validate *)
        get_ptr ^^ get_len ^^ E.call_import env "rts" "utf8_validate" ^^
        (* copy *)
        get_ptr ^^ get_len ^^ Text.of_ptr_size env
      in

      let read_actor_data () =
        read_byte_tagged
          [ E.trap_with env "IDL error: unexpected actor reference"
          ; read_principal ()
          ]
      in

      (* returns true if get_arg_typ is a composite type of this id *)
      let check_composite_typ get_arg_typ idl_tycon_id =
        get_arg_typ ^^
        compile_unboxed_const 0l ^^ G.i (Compare (Wasm.Values.I32 I32Op.GeS)) ^^
        G.if1 I32Type
        begin
          ReadBuf.alloc env (fun get_typ_buf ->
            (* Update typ_buf *)
            ReadBuf.set_ptr get_typ_buf (
              get_typtbl ^^
              get_arg_typ ^^ compile_mul_const Heap.word_size ^^
              G.i (Binary (Wasm.Values.I32 I32Op.Add)) ^^
              load_unskewed_ptr
            ) ^^
            ReadBuf.set_end get_typ_buf (ReadBuf.get_end get_data_buf) ^^
            (* read sleb128 *)
            ReadBuf.read_sleb128 env get_typ_buf ^^
            (* Check it is the expected value *)
            compile_eq_const idl_tycon_id
          )
        end
        (compile_unboxed_const 0l)
      in


      (* checks that arg_typ is positive, looks it up in the table,
         creates a fresh typ_buf pointing into the type description,
         reads the type constructor index and traps or fails if it is the wrong one.
         and passes the typ_buf to a subcomputation to read the type arguments *)
      let with_composite_arg_typ get_arg_typ idl_tycon_id f =
        (* make sure index is not negative *)
        get_arg_typ ^^
        compile_unboxed_const 0l ^^ G.i (Compare (Wasm.Values.I32 I32Op.GeS)) ^^
        G.if1 I32Type
        begin
          ReadBuf.alloc env (fun get_typ_buf ->
            (* Update typ_buf *)
            ReadBuf.set_ptr get_typ_buf (
              get_typtbl ^^
              get_arg_typ ^^ compile_mul_const Heap.word_size ^^
              G.i (Binary (Wasm.Values.I32 I32Op.Add)) ^^
              load_unskewed_ptr
            ) ^^
            ReadBuf.set_end get_typ_buf (ReadBuf.get_end get_data_buf) ^^
            (* read sleb128 *)
            ReadBuf.read_sleb128 env get_typ_buf ^^
            (* Check it is the expected type constructor *)
            compile_eq_const idl_tycon_id ^^
            G.if1 I32Type
            begin
              f get_typ_buf
            end
            begin
              skip get_arg_typ ^^
              coercion_failed ("IDL error: unexpected IDL type when parsing " ^ string_of_typ t)
            end
          )
        end
        begin
          skip get_arg_typ ^^
          coercion_failed ("IDL error: unexpected IDL type when parsing " ^ string_of_typ t)
        end
      in

      let with_alias_typ get_arg_typ =
        get_arg_typ ^^
        compile_unboxed_const 0l ^^ G.i (Compare (Wasm.Values.I32 I32Op.GeS)) ^^
        G.if1 I32Type
        begin
            with_composite_arg_typ get_arg_typ idl_alias (ReadBuf.read_sleb128 env)
        end
        begin
          (* sanity check *)
          get_arg_typ ^^
          compile_eq_const (Int32.neg (Option.get (to_idl_prim Candid (Prim Region)))) ^^
          E.else_trap_with env "IDL error: unexpecting primitive alias type" ^^
          get_arg_typ
        end
      in

      let with_composite_typ idl_tycon_id f =
        with_composite_arg_typ get_idltyp idl_tycon_id f
      in

      let with_record_typ f = with_composite_typ idl_record (fun get_typ_buf ->
        Stack.with_words env "get_n_ptr" 1l (fun get_n_ptr ->
          get_n_ptr ^^
          ReadBuf.read_leb128 env get_typ_buf ^^
          store_unskewed_ptr ^^
          f get_typ_buf get_n_ptr
        )
      ) in

      let with_blob_typ env f =
        with_composite_typ idl_vec (fun get_typ_buf ->
          ReadBuf.read_sleb128 env get_typ_buf ^^
          compile_eq_const (-5l) (* Nat8 *) ^^
          G.if1 I32Type
            f
            begin
              skip get_idltyp ^^
              coercion_failed "IDL error: blob not a vector of nat8"
            end
        )
      in

      let read_alias env t read_thing =
        (* see Note [mutable stable values] *)
        let (set_is_ref, get_is_ref) = new_local env "is_ref" in
        let (set_result, get_result) = new_local env "result" in
        let (set_cur, get_cur) = new_local env "cur" in
        let (set_memo, get_memo) = new_local env "memo" in

        let (set_arg_typ, get_arg_typ) = new_local env "arg_typ" in

        with_alias_typ get_idltyp ^^ set_arg_typ ^^

        (* Find out if it is a reference or not *)
        ReadBuf.read_byte env get_data_buf ^^ set_is_ref ^^

        (* If it is a reference, temporarily set the read buffer to that place *)
        get_is_ref ^^
        G.if0 begin
          let (set_offset, get_offset) = new_local env "offset" in
          ReadBuf.read_word32 env get_data_buf ^^ set_offset ^^
          (* A sanity check *)
          get_offset ^^ compile_unboxed_const 0l ^^
          G.i (Compare (Wasm.Values.I32 I32Op.LtS)) ^^
          E.else_trap_with env "Odd offset" ^^

          ReadBuf.get_ptr get_data_buf ^^ set_cur ^^
          ReadBuf.advance get_data_buf (get_offset ^^ compile_add_const (-4l))
        end G.nop ^^

        (* Remember location of ptr *)
        ReadBuf.get_ptr get_data_buf ^^ set_memo ^^
        (* Did we decode this already? *)
        ReadBuf.read_word32 env get_data_buf ^^ set_result ^^
        get_result ^^ compile_eq_const 0l ^^
        G.if0 begin
          (* No, not yet decoded *)
          (* Skip over type hash field *)
          ReadBuf.read_word32 env get_data_buf ^^ compile_eq_const 0l ^^
          E.else_trap_with env "Odd: Type hash scratch space not empty" ^^

          (* Read the content *)
          read_thing get_arg_typ (fun get_thing ->
            (* This is called after allocation, but before descending
               We update the memo location here so that loops work
            *)
            get_thing ^^ set_result ^^
            get_memo ^^ get_result ^^ store_unskewed_ptr ^^
            get_memo ^^ compile_add_const 4l ^^ Blob.lit env (typ_hash t) ^^ store_unskewed_ptr
          )
          end begin
          (* Decoded before. Check type hash *)
          ReadBuf.read_word32 env get_data_buf ^^ Blob.lit env (typ_hash t) ^^
          G.i (Compare (Wasm.Values.I32 I32Op.Eq)) ^^
          E.else_trap_with env ("Stable memory error: Aliased at wrong type, expected: " ^ typ_hash t)
        end ^^

        (* If this was a reference, reset read buffer *)
        get_is_ref ^^
        G.if0 (ReadBuf.set_ptr get_data_buf get_cur) G.nop ^^

        get_result
      in


      (* Now the actual deserialization *)
      begin match t with
      (* Primitive types *)
      | Prim Nat ->
        with_prim_typ t
        begin
          BigNum.compile_load_from_data_buf env get_data_buf false
        end
      | Prim Int ->
        (* Subtyping with nat *)
        check_prim_typ (Prim Nat) ^^
        G.if1 I32Type
          begin
            BigNum.compile_load_from_data_buf env get_data_buf false
          end
          begin
            with_prim_typ t
            begin
              BigNum.compile_load_from_data_buf env get_data_buf true
            end
          end
      | Prim Float ->
        with_prim_typ t
        begin
          ReadBuf.read_float64 env get_data_buf ^^
          Float.box env
        end
      | Prim ((Int64|Nat64) as pty) ->
        with_prim_typ t
        begin
          ReadBuf.read_word64 env get_data_buf ^^
          BoxedWord64.box env pty
        end
      | Prim ((Int32|Nat32) as pty) ->
        with_prim_typ t
        begin
          ReadBuf.read_word32 env get_data_buf ^^
          BoxedSmallWord.box env pty
        end
      | Prim Char ->
        with_prim_typ t
        begin
          ReadBuf.read_word32 env get_data_buf ^^
          TaggedSmallWord.check_and_msb_adjust_codepoint env ^^
          TaggedSmallWord.tag env Char
        end
      | Prim ((Int16|Nat16) as ty) ->
        with_prim_typ t
        begin
          ReadBuf.read_word16 env get_data_buf ^^
          TaggedSmallWord.msb_adjust ty ^^
          TaggedSmallWord.tag env ty
        end
      | Prim ((Int8|Nat8) as ty) ->
        with_prim_typ t
        begin
          ReadBuf.read_byte env get_data_buf ^^
          TaggedSmallWord.msb_adjust ty ^^
          TaggedSmallWord.tag env ty
        end
      | Prim Bool ->
        with_prim_typ t
        begin
          read_byte_tagged
            [ Bool.lit false
            ; Bool.lit true
            ]
        end
      | Prim Null ->
        with_prim_typ t (Opt.null_lit env)
      | Any ->
        skip get_idltyp ^^
        (* Any vanilla value works here *)
        Opt.null_lit env
      | Prim Blob ->
        with_blob_typ env (read_blob ())
      | Prim Principal ->
        with_prim_typ t
        begin
          read_byte_tagged
            [ E.trap_with env "IDL error: unexpected principal reference"
            ; read_principal ()
            ]
        end
      | Prim Text ->
        with_prim_typ t (read_text ())
      | Tup [] -> (* e(()) = null *)
        with_prim_typ t (Tuple.from_stack env 0)
      (* Composite types *)
      | Tup ts ->
        with_record_typ (fun get_typ_buf get_n_ptr ->
          let (set_val, get_val) = new_local env "val" in

          G.concat_mapi (fun i t ->
            (* skip all possible intermediate extra fields *)
            get_typ_buf ^^ get_data_buf ^^ get_typtbl ^^ compile_unboxed_const (Int32.of_int i) ^^ get_n_ptr ^^
            E.call_import env "rts" "find_field" ^^
            G.if1 I32Type
              begin
                ReadBuf.read_sleb128 env get_typ_buf ^^
                go env t ^^ set_val ^^
                remember_failure get_val ^^
                get_val
              end
              begin
                match normalize t with
                | Opt _ | Any -> Opt.null_lit env
                | _ -> coercion_failed "IDL error: did not find tuple field in record"
              end
          ) ts ^^

          (* skip all possible trailing extra fields *)
          get_typ_buf ^^ get_data_buf ^^ get_typtbl ^^ get_n_ptr ^^
          E.call_import env "rts" "skip_fields" ^^

          Tuple.from_stack env (List.length ts)
        )
      | Obj ((Object | Memory), fs) ->
        with_record_typ (fun get_typ_buf get_n_ptr ->
          let (set_val, get_val) = new_local env "val" in

          Object.lit_raw env (List.map (fun (h,f) ->
            f.Type.lab, fun () ->
              (* skip all possible intermediate extra fields *)
              get_typ_buf ^^ get_data_buf ^^ get_typtbl ^^ compile_unboxed_const (Lib.Uint32.to_int32 h) ^^ get_n_ptr ^^
              E.call_import env "rts" "find_field" ^^
              G.if1 I32Type
                begin
                  ReadBuf.read_sleb128 env get_typ_buf ^^
                  go env f.typ ^^ set_val ^^
                  remember_failure get_val ^^
                  get_val
                  end
                begin
                  match normalize f.typ with
                  | Opt _ | Any -> Opt.null_lit env
                  | _ -> coercion_failed (Printf.sprintf "IDL error: did not find field %s in record" f.lab)
                end
          ) (sort_by_hash fs)) ^^

          (* skip all possible trailing extra fields *)
          get_typ_buf ^^ get_data_buf ^^ get_typtbl ^^ get_n_ptr ^^
          E.call_import env "rts" "skip_fields"
          )
      | Array (Mut t) ->
        read_alias env (Array (Mut t)) (fun get_array_typ on_alloc ->
          let (set_len, get_len) = new_local env "len" in
          let (set_x, get_x) = new_local env "x" in
          let (set_val, get_val) = new_local env "val" in
          let (set_arg_typ, get_arg_typ) = new_local env "arg_typ" in
          (* TODO: if possible refactor to match new Array t code,
             (perhaps too risky and unnecessary for extended candid due to lack of fancy opt subtyping, see #4243)
          *)
          with_composite_arg_typ get_array_typ idl_vec (ReadBuf.read_sleb128 env) ^^ set_arg_typ ^^
          ReadBuf.read_leb128 env get_data_buf ^^ set_len ^^
          get_len ^^ Arr.alloc env ^^ set_x ^^
          on_alloc get_x ^^
          get_len ^^ from_0_to_n env (fun get_i ->
            get_x ^^ get_i ^^ Arr.unsafe_idx env ^^
            get_arg_typ ^^ go env t ^^ set_val ^^
            remember_failure get_val ^^
            get_val ^^ store_ptr
          ) ^^
          get_x ^^
          Tagged.allocation_barrier env ^^
          G.i Drop
        )
      | Prim Region ->
         read_alias env (Prim Region) (fun get_region_typ on_alloc ->
          let (set_region, get_region) = new_local env "region" in
          (* sanity check *)
          get_region_typ ^^
          compile_eq_const (Int32.neg (Option.get (to_idl_prim Candid (Prim Region)))) ^^
          E.else_trap_with env "deserialize_go (Region): unexpected idl_typ" ^^
          (* pre-allocate a region object, with dummy fields *)
          compile_const_64 0L ^^ (* id *)
          compile_unboxed_const 0l ^^ (* pagecount *)
          Blob.lit env "" ^^ (* vec_pages *)
          Region.alloc_region env ^^
          set_region ^^
          on_alloc get_region ^^
          (* read and initialize the region's fields *)
          get_region ^^
          ReadBuf.read_word64 env get_data_buf ^^ (* id *)
          ReadBuf.read_word32 env get_data_buf ^^ (* pagecount *)
          read_blob () ^^ (* vec_pages *)
          Region.init_region env
        )
      | Array t ->
        let (set_len, get_len) = new_local env "len" in
        let (set_x, get_x) = new_local env "x" in
        let (set_val, get_val) = new_local env "val" in
        let (set_arg_typ, get_arg_typ) = new_local env "arg_typ" in
        with_composite_typ idl_vec (fun get_typ_buf ->
          ReadBuf.read_sleb128 env get_typ_buf ^^
          set_arg_typ ^^
          ReadBuf.read_leb128 env get_data_buf ^^ set_len ^^
          get_len ^^ Arr.alloc env ^^ set_x ^^
          get_len ^^ from_0_to_n env (fun get_i ->
          get_x ^^ get_i ^^ Arr.unsafe_idx env ^^
          get_arg_typ ^^ go env t ^^ set_val ^^
          remember_failure get_val ^^
          get_val ^^ store_ptr
        ) ^^
        get_x ^^
        Tagged.allocation_barrier env)
      | Opt t ->
        check_prim_typ (Prim Null) ^^
        G.if1 I32Type (Opt.null_lit env)
        begin
          check_prim_typ Any ^^ (* reserved *)
          G.if1 I32Type (Opt.null_lit env)
          begin
            check_composite_typ get_idltyp idl_opt ^^
            G.if1 I32Type
            begin
              let (set_arg_typ, get_arg_typ) = new_local env "arg_typ" in
              with_composite_typ idl_opt (ReadBuf.read_sleb128 env) ^^ set_arg_typ ^^
              read_byte_tagged
                [ Opt.null_lit env
                ; let (set_val, get_val) = new_local env "val" in
                  get_arg_typ ^^ go_can_recover env t ^^ set_val ^^
                  get_val ^^ compile_eq_const (coercion_error_value env) ^^
                  G.if1 I32Type
                    (* decoding failed, but this is opt, so: return null *)
                    (Opt.null_lit env)
                    (* decoding succeeded, return opt value *)
                    (Opt.inject env get_val)
                ]
            end
            begin
              (* this check corresponds to `not (null <: <t>)` in the spec *)
              match normalize t with
              | Prim Null | Opt _ | Any ->
                (* Ignore and return null *)
                skip get_idltyp ^^
                Opt.null_lit env
              | _ ->
                (* Try constituent type *)
                let (set_val, get_val) = new_local env "val" in
                get_idltyp ^^ go_can_recover env t ^^ set_val ^^
                get_val ^^ compile_eq_const (coercion_error_value env) ^^
                G.if1 I32Type
                  (* decoding failed, but this is opt, so: return null *)
                  (Opt.null_lit env)
                  (* decoding succeeded, return opt value *)
                  (Opt.inject env get_val)
            end
          end
        end
      | Variant vs ->
        let (set_val, get_val) = new_local env "val" in
        with_composite_typ idl_variant (fun get_typ_buf ->
          (* Find the tag *)
          let (set_n, get_n) = new_local env "len" in
          ReadBuf.read_leb128 env get_typ_buf ^^ set_n ^^

          let (set_tagidx, get_tagidx) = new_local env "tagidx" in
          ReadBuf.read_leb128 env get_data_buf ^^ set_tagidx ^^

          get_tagidx ^^ get_n ^^
          G.i (Compare (Wasm.Values.I32 I32Op.LtU)) ^^
          E.else_trap_with env "IDL error: variant index out of bounds" ^^

          (* Zoom past the previous entries *)
          get_tagidx ^^ from_0_to_n env (fun _ ->
            get_typ_buf ^^ E.call_import env "rts" "skip_leb128" ^^
            get_typ_buf ^^ E.call_import env "rts" "skip_leb128"
          ) ^^

          (* Now read the tag *)
          let (set_tag, get_tag) = new_local env "tag" in
          ReadBuf.read_leb128 env get_typ_buf ^^ set_tag ^^
          let (set_arg_typ, get_arg_typ) = new_local env "arg_typ" in
          ReadBuf.read_sleb128 env get_typ_buf ^^ set_arg_typ ^^

          List.fold_right (fun (h, {lab = l; typ = t; _}) continue ->
              get_tag ^^ compile_eq_const (Lib.Uint32.to_int32 h) ^^
              G.if1 I32Type
                ( Variant.inject env l (
                  get_arg_typ ^^ go env t ^^ set_val ^^
                  remember_failure get_val ^^
                  get_val
                ))
                continue
            )
            ( sort_by_hash vs )
            ( skip get_arg_typ ^^
              coercion_failed "IDL error: unexpected variant tag" )
        )
      | Func _ ->
        (* See Note [Candid subtype checks] *)
        get_rel_buf_opt ^^
        G.if1 I32Type
          begin
            get_rel_buf_opt ^^
            get_typtbl ^^
            get_typtbl_end ^^
            get_typtbl_size ^^
            get_idltyp ^^
            idl_sub env t
          end
          (Bool.lit true) ^^ (* if we don't have a subtype memo table, assume the types are ok *)
        G.if1 I32Type
          (with_composite_typ idl_func (fun _get_typ_buf ->
            read_byte_tagged
              [ E.trap_with env "IDL error: unexpected function reference"
              ; read_actor_data () ^^
                read_text () ^^
                Tuple.from_stack env 2
              ]))
          (skip get_idltyp ^^
           coercion_failed "IDL error: incompatible function type")
      | Obj (Actor, _) ->
        (* See Note [Candid subtype checks] *)
        get_rel_buf_opt ^^
        G.if1 I32Type
          begin
            get_rel_buf_opt ^^
            get_typtbl ^^
            get_typtbl_end ^^
            get_typtbl_size ^^
            get_idltyp ^^
            idl_sub env t
          end
          (Bool.lit true) ^^
        G.if1 I32Type
          (with_composite_typ idl_service
             (fun _get_typ_buf -> read_actor_data ()))
          (skip get_idltyp ^^
           coercion_failed "IDL error: incompatible actor type")
      | Mut t ->
        read_alias env (Mut t) (fun get_arg_typ on_alloc ->
          let (set_result, get_result) = new_local env "result" in
          Tagged.obj env Tagged.ObjInd [ compile_unboxed_const 0l ] ^^ set_result ^^
          on_alloc get_result ^^
          get_result ^^
          get_arg_typ ^^ go env t ^^
          MutBox.store_field env
        )
      | Non ->
        skip get_idltyp ^^
        coercion_failed "IDL error: deserializing value of type None"
      | _ -> todo_trap env "deserialize" (Arrange_ir.typ t)
      end ^^
      (* Parsed value on the stack, return that, unless the failure flag is set *)
      when_failed (compile_unboxed_const (coercion_error_value env) ^^ G.i Return)
    )

  let serialize env ts : G.t =
    let name = Strm.name_for "serialize" ts in
    (* returns data/length pointers (will be GC’ed next time!) *)
    Func.share_code1 Func.Always env name ("x", I32Type) [I32Type; I32Type] (fun env get_x ->
      let (set_data_size, get_data_size) = new_local env "data_size" in
      let (set_refs_size, get_refs_size) = new_local env "refs_size" in

      let (tydesc, _offsets, _idltyps) = type_desc env Candid ts in
      let tydesc_len = Int32.of_int (String.length tydesc) in

      (* Get object sizes *)
      get_x ^^
      buffer_size env (Type.seq ts) ^^
      set_refs_size ^^
      set_data_size ^^
      (* check for overflow *)
      get_data_size ^^
      compile_add_const tydesc_len ^^
      compile_unboxed_const tydesc_len ^^
      G.i (Compare (Wasm.Values.I32 I32Op.LtU)) ^^
      E.then_trap_with env "serialization overflow" ^^

      let (set_data_start, get_data_start) = new_local env "data_start" in
      let (set_refs_start, get_refs_start) = new_local env "refs_start" in

      (* Create a stream with suitable capacity and given header *)
      Strm.create env get_data_size set_data_start get_data_start tydesc ^^
      get_refs_size ^^ compile_mul_const Heap.word_size ^^ Blob.dyn_alloc_scratch env ^^ set_refs_start ^^

      (* Serialize x into the buffer *)
      get_x ^^
      get_data_start ^^
      get_refs_start ^^
      serialize_go env (Type.seq ts) ^^

      (* Sanity check: Did we fill exactly the buffer *)
      get_refs_start ^^ get_refs_size ^^ compile_mul_const Heap.word_size ^^ G.i (Binary (Wasm.Values.I32 I32Op.Add)) ^^
      G.i (Compare (Wasm.Values.I32 I32Op.Eq)) ^^
      E.else_trap_with env "reference buffer not filled" ^^

      (* Verify that the stream is correctly filled *)
      Strm.check_filled env get_data_start get_data_size ^^
      get_refs_size ^^
      compile_eq_const 0l ^^
      E.else_trap_with env "cannot send references on IC System API" ^^

      (* Extract the payload if possible *)
      Strm.terminate env get_data_start get_data_size tydesc_len
    )


  let deserialize_from_blob extended env ts =
    let ts_name = typ_seq_hash ts in
    let name =
      (* TODO(#3185): this specialization on `extended` seems redundant,
         removing it might simplify things *and* share more code in binaries.
         The only tricky bit might be the conditional Stack.dynamic_with_words bit... *)
      if extended
      then "@deserialize_extended<" ^ ts_name ^ ">"
      else "@deserialize<" ^ ts_name ^ ">" in
    Func.share_code2 Func.Always env name (("blob", I32Type), ("can_recover", I32Type)) (List.map (fun _ -> I32Type) ts) (fun env get_blob get_can_recover ->
      let (set_data_size, get_data_size) = new_local env "data_size" in
      let (set_refs_size, get_refs_size) = new_local env "refs_size" in
      let (set_data_start, get_data_start) = new_local env "data_start" in
      let (set_refs_start, get_refs_start) = new_local env "refs_start" in
      let (set_arg_count, get_arg_count) = new_local env "arg_count" in
      let (set_val, get_val) = new_local env "val" in

      get_blob ^^ Blob.len env ^^ set_data_size ^^
      get_blob ^^ Blob.payload_ptr_unskewed env ^^ set_data_start ^^

      (* Allocate space for the reference buffer and copy it *)
      compile_unboxed_const 0l ^^ set_refs_size (* none yet *) ^^

      (* Allocate space for out parameters of parse_idl_header *)
      Stack.with_words env "get_typtbl_size_ptr" 1l (fun get_typtbl_size_ptr ->
      Stack.with_words env "get_typtbl_ptr" 1l (fun get_typtbl_ptr ->
      Stack.with_words env "get_maintyps_ptr" 1l (fun get_maintyps_ptr ->

      (* Set up read buffers *)
      ReadBuf.alloc env (fun get_data_buf -> ReadBuf.alloc env (fun get_ref_buf ->

      ReadBuf.set_ptr get_data_buf get_data_start ^^
      ReadBuf.set_size get_data_buf get_data_size ^^
      ReadBuf.set_ptr get_ref_buf get_refs_start ^^
      ReadBuf.set_size get_ref_buf (get_refs_size ^^ compile_mul_const Heap.word_size) ^^

      (* Go! *)
      Bool.lit extended ^^ get_data_buf ^^ get_typtbl_ptr ^^ get_typtbl_size_ptr ^^ get_maintyps_ptr ^^
      E.call_import env "rts" "parse_idl_header" ^^

      (* Allocate memo table, if necessary *)
      with_rel_buf_opt env extended (get_typtbl_size_ptr ^^ load_unskewed_ptr) (fun get_rel_buf_opt ->

      (* set up a dedicated read buffer for the list of main types *)
      ReadBuf.alloc env (fun get_main_typs_buf ->
        ReadBuf.set_ptr get_main_typs_buf (get_maintyps_ptr ^^ load_unskewed_ptr) ^^
        ReadBuf.set_end get_main_typs_buf (ReadBuf.get_end get_data_buf) ^^
        ReadBuf.read_leb128 env get_main_typs_buf ^^ set_arg_count ^^

        G.concat_map (fun t ->
          let can_recover, default_or_trap = Type.(
            match normalize t with
            | Opt _ | Any ->
              (Bool.lit true, fun msg -> Opt.null_lit env)
            | _ ->
              (get_can_recover, fun msg ->
                get_can_recover ^^
                G.if1 I32Type
                   (compile_unboxed_const (coercion_error_value env))
                   (E.trap_with env msg)))
          in
          get_arg_count ^^
          compile_eq_const 0l ^^
          G.if1 I32Type
           (default_or_trap ("IDL error: too few arguments " ^ ts_name))
           (begin
              begin
                (* set up invariant register arguments *)
                get_rel_buf_opt ^^ Registers.set_rel_buf_opt env ^^
                get_data_buf ^^ Registers.set_data_buf env ^^
                get_ref_buf ^^ Registers.set_ref_buf env ^^
                get_typtbl_ptr ^^ load_unskewed_ptr ^^ Registers.set_typtbl env ^^
                get_maintyps_ptr ^^ load_unskewed_ptr ^^ Registers.set_typtbl_end env ^^
                get_typtbl_size_ptr ^^ load_unskewed_ptr ^^ Registers.set_typtbl_size env
              end ^^
              (* set up variable frame arguments *)
              Stack.with_frame env "frame_ptr" 3l (fun () ->
                (* idltyp *)
                ReadBuf.read_sleb128 env get_main_typs_buf ^^
                Stack.set_local env StackArgs.idltyp ^^
                (* depth *)
                compile_unboxed_const 0l ^^
                Stack.set_local env StackArgs.depth ^^
                (* recovery mode *)
                can_recover ^^
                Stack.set_local env StackArgs.can_recover ^^
                deserialize_go env t
             )
             ^^ set_val ^^
             get_arg_count ^^ compile_sub_const 1l ^^ set_arg_count ^^
             get_val ^^ compile_eq_const (coercion_error_value env) ^^
             (G.if1 I32Type
               (default_or_trap "IDL error: coercion failure encountered")
               get_val)
            end)
        ) ts ^^

        (* Skip any extra arguments *)
        compile_while env
         (get_arg_count ^^ compile_rel_const I32Op.GtU 0l)
         begin
           get_data_buf ^^
           get_typtbl_ptr ^^ load_unskewed_ptr ^^
           ReadBuf.read_sleb128 env get_main_typs_buf ^^
           compile_unboxed_const 0l ^^
           E.call_import env "rts" "skip_any" ^^
           get_arg_count ^^ compile_sub_const 1l ^^ set_arg_count
         end ^^

        ReadBuf.is_empty env get_data_buf ^^
        E.else_trap_with env ("IDL error: left-over bytes " ^ ts_name) ^^
        ReadBuf.is_empty env get_ref_buf ^^
        E.else_trap_with env ("IDL error: left-over references " ^ ts_name)
      ))))))

    ))

  let deserialize env ts =
    IC.arg_data env ^^
    Bool.lit false ^^ (* can't recover *)
    deserialize_from_blob false env ts

(*
Note [speculating for short (S)LEB encoded bignums]
~~~~~~~~~~~~~~~~~~~~~~~~~~~~~~~~~~~~~~~~~~~~~~~~~~~

#3098 highlighted that a lot of heap garbage can be generated while reading in
(S)LEB-encoded bignums. To make heap consumption optimal for every compactly
representable `Int`, we resort to speculatively reading a 64-byte chunk from
the `ReadBuf`. We call it speculative, because it may read past the end of the
buffer (and thus end up containing junk bytes) or even fail because reading
across Wasm page boundaries could cause trapping. (Consider the buffer ending
3 bytes before the last-memory-page boundary and issuing a speculative 64-bit read for the
address 2 bytes less than buffer end.) In case of failure to read data, `-1`
(a sentinel) is returned. (The sentinel could be use-case specific when later
the need arises.)

In most cases the speculative read will come back with valid bytes. How many
of those are relevant, can be judged by consulting the buffer-end pointer or
analysing the 64-bit word directly. In the case of (S)LEB, the continuation and
termination bits can be filtered and thus the encoding's last byte detected when
present in the 64-bit word.

If such a LEB boundary is detected, avenues open up for a much faster (than
bytewise-sequential) parsing.

After the data is interpreted, it's the client's responsibility to adjust the
current buffer position.

 *)

(*
Note [mutable stable values]
~~~~~~~~~~~~~~~~~~~~~~~~~~~~

We currently use a Candid derivative to serialize stable values. In addition to
storing sharable data, we can also store mutable data (records with mutable
fields and mutable arrays), and we need to preserve aliasing.

To that end we extend Candid with a type constructor `alias t`.

In the type table, alias t is represented by type code 1. All Candid type constructors
are represented by negative numbers, so this cannot clash with anything and,
conveniently, makes such values illegal Candid.

The values of `alias t` are either

 * i8(0) 0x00000000 0x00000000 M(v)
   for one (typically the first) occurrence of v
   The first 0x00000000 is the “memo field”, the second is the “type hash field”.
   Both are scratch spaces for the benefit of the decoder.

or

 * i8(1) i32(offset) M(v)
   for all other occurrences of v, where offset is the relative position of the
   above occurrences from this reference.

We map Motoko types to this as follows:

  e([var t]) = alias e([t]) = alias vec e(t)
  e({var field : t}) = record { field : alias e(t) }

Why different? Because we need to alias arrays as a whole (we can’t even alias
their fields, as they are manifestly part of the array heap structure), but
aliasing records does not work, as aliased record values may appear at
different types (due to subtyping), and Candid serialization is type-driven.
Luckily records put all mutable fields behind an indirection (ObjInd), so this
works.

The type-driven code in this module treats `Type.Mut` to always refer to an
`ObjInd`; for arrays the mutable case is handled directly.

To detect and preserve aliasing, these steps are taken:

 * In `buffer_size`, when we see a mutable thing (`Array` or `ObjInd`), the
   first time, we mark it by setting the heap tag to `StableSeen`.
   This way, when we see it a second time, we can skip the value in the size
   calculation.
 * In `serialize`, when we see it a first time (tag still `StableSeen`),
   we serialize it (first form above), and remember the absolute position
   in the output buffer, abusing the heap tag here.
   (Invariant: This absolute position is never `StableSeen`)
   Upon a second visit (tag not `StableSeen`), we can thus fetch that absolute
   position and calculate the offset.
 * In `deserialize`, when we come across a `alias t`, we follow the offset (if
   needed) to find the content.

   If the memo field is still `0x00000000`, this is the first time we read
   this, so we deserialize to the Motoko heap, and remember the heap position
   (vanilla pointer) by overwriting the memo field.
   We also store the type hash of the type we are serializing at in the type
   hash field.

   If it is not `0x00000000` then we can simply read the pointer from there,
   after checking the type hash field to make sure we are aliasing at the same
   type.

 *)

(*
Note [Candid subtype checks]
~~~~~~~~~~~~~~~~~~~~~~~~~~~~

Deserializing Candid values requires a Candid subtype check when
deserializing values of reference types (actors and functions).

The subtype test is performed directly on the expected and actual
candid type tables using RTS functions `idl_sub_buf_words`,
`idl_sub_buf_init` and `idl_sub`.  One type table and vector of types
is generated statically from the list of statically known types
encountered during code generation, the other is determined
dynamically by, e.g. message payload. The latter will vary with
each payload to decode.

The known Motoko types are accumulated in a global list as required
and then, in a final compilation step, encoded to global type table
and sequence of type indices. The encoding is stored as static
data referenced by dedicated wasm globals so that we can generate
code that references the globals before their final definitions are
known.

Deserializing a proper (not extended) Candid value stack allocates a
mutable word buffer, of size determined by `idl_sub_buf_words`.
The word buffer is used to initialize and provide storage for a
Rust memo table (see bitrel.rs) memoizing the result of sub and
super type tests performed during deserialization of a given Candid
value sequence.  The memo table is initialized once, using `idl_sub_buf_init`,
then shared between recursive calls to deserialize, by threading the (possibly
null) wasm address of the word buffer as an optional argument.  The
word buffer is stack allocated in generated code, not Rust, because
it's size is dynamic and Rust doesn't seem to support dynamically-sized
stack allocation.

Currently, we only perform Candid subtype checks when decoding proper
(not extended) Candid values. Extended values are required for
stable variables only: we can omit the check, because compatibility
should already be enforced by the static signature compatibility
check.  We use the `null`-ness of the word buffer pointer to
dynamically determine whether to omit or perform Candid subtype checks.

NB: Extending `idl_sub` to support extended, "stable" types (with mutable,
invariant type constructors) would require extending the polarity argument
from a Boolean to a three-valued argument to efficiently check equality for
invariant type constructors in a single pass.
*)

end (* MakeSerialization *)

module Serialization = MakeSerialization(BumpStream)

(* Stabilization (serialization to/from stable memory) of both:
   * stable variables; and
   * virtual stable memory.
   c.f.
   * ../../design/Stable.md
   * ../../design/StableMemory.md
*)

module OldStabilization = struct

  let extend64 code = code ^^ G.i (Convert (Wasm.Values.I64 I64Op.ExtendUI32))

  let old_destabilize env ty save_version =
    match E.mode env with
    | Flags.ICMode | Flags.RefMode ->
      let (set_pages, get_pages) = new_local64 env "pages" in
      StableMem.stable64_size env ^^
      set_pages ^^

      get_pages ^^
      G.i (Test (Wasm.Values.I64 I64Op.Eqz)) ^^
      G.if1 I32Type
        begin
          (* Case: Size zero ==> Nothing in stable memory,
             so result becomes the nil-valued record. *)
          let (_, fs) = Type.as_obj ty in
          let fs' = List.map
           (fun f -> (f.Type.lab, fun () -> Opt.null_lit env))
           fs
          in
          StableMem.get_mem_size env ^^
          G.i (Test (Wasm.Values.I64 I64Op.Eqz)) ^^
          E.else_trap_with env "StableMem.mem_size non-zero" ^^
          compile_unboxed_const 0l ^^
          save_version ^^
          Object.lit_raw env fs'
        end
        begin
          (* Case: Non-zero size. *)
          let (set_marker, get_marker) = new_local env "marker" in
          let (set_len, get_len) = new_local env "len" in
          let (set_offset, get_offset) = new_local64 env "offset" in
          compile_const_64 0L ^^
          StableMem.read_and_clear_word32 env ^^
          set_marker ^^

          get_marker ^^
          G.i (Test (Wasm.Values.I32 I32Op.Eqz)) ^^
          G.if0
            begin
              (* Sub-Case: version 1 or 2:
                 Regions/Experimental API and stable vars. *)
              let (set_M, get_M) = new_local64 env "M" in
              let (set_version, get_version) = new_local env "version" in
              let (set_N, get_N) = new_local64 env "N" in

              StableMem.stable64_size env ^^
              compile_sub64_const 1L ^^
              compile_shl64_const (Int64.of_int page_size_bits) ^^
              set_M ^^

              (* read version *)
              get_M ^^
              compile_add64_const (Int64.sub page_size64 4L) ^^
              StableMem.read_and_clear_word32 env ^^
              set_version ^^
              get_version ^^
              save_version ^^

              (* check version *)
              get_version ^^
              compile_unboxed_const (StableMem.version_max) ^^
              G.i (Compare (Wasm.Values.I32 I32Op.GtU)) ^^
              E.then_trap_with env (Printf.sprintf
                "higher stable memory version (expected 1..%s)"
                (Int32.to_string StableMem.version_max)) ^^

              (* restore StableMem bytes [0..4) *)
              compile_const_64 0L ^^
              get_M ^^
              compile_add64_const (Int64.sub page_size64 8L) ^^
              StableMem.read_and_clear_word32 env ^^
              StableMem.write_word32 env ^^

              (* restore mem_size *)
              get_M ^^
              compile_add64_const (Int64.sub page_size64 12L) ^^
              extend64 (StableMem.read_and_clear_word32 env) ^^ (*TODO: use 64 bits *)
              StableMem.set_mem_size env ^^

              StableMem.get_mem_size env ^^
              compile_shl64_const (Int64.of_int page_size_bits) ^^
              set_N ^^

              (* set len *)
              get_N ^^
              StableMem.read_and_clear_word32 env ^^
              set_len ^^

              (* set offset *)
              get_N ^^
              compile_add64_const 4L ^^
              set_offset
            end
            begin
              (* Sub-Case: Version 0.
                 Stable vars with NO Regions/Experimental API. *)
              (* assert mem_size == 0 *)
              StableMem.get_mem_size env ^^
              G.i (Test (Wasm.Values.I64 I64Op.Eqz)) ^^
              E.else_trap_with env "unexpected, non-zero stable memory size" ^^

              (* set len *)
              get_marker ^^
              set_len ^^

              (* set offset *)
              compile_const_64 4L ^^
              set_offset ^^

              compile_unboxed_const (Int32.of_int 0) ^^
              save_version
            end ^^ (* if_ *)

          let (set_blob, get_blob) = new_local env "blob" in
          (* read blob from stable memory *)
          get_len ^^ Blob.alloc env ^^ set_blob ^^
          extend64 (get_blob ^^ Blob.payload_ptr_unskewed env) ^^
          get_offset ^^
          extend64 get_len ^^
          StableMem.stable64_read env ^^

          let (set_val, get_val) = new_local env "val" in
          (* deserialize blob to val *)
          get_blob ^^
          Bool.lit false ^^ (* can't recover *)
          Serialization.deserialize_from_blob true env [ty] ^^
          set_val ^^

          (* clear blob contents *)
          get_blob ^^
          Blob.clear env ^^

          (* copy zeros from blob to stable memory *)
          get_offset ^^
          extend64 (get_blob ^^ Blob.payload_ptr_unskewed env) ^^
          extend64 (get_blob ^^ Blob.len env) ^^
          StableMem.stable64_write env ^^

          (* return val *)
          get_val
        end
    | _ -> assert false
end

module GraphCopyStabilization = struct
  let create_type_descriptor env actor_type =
    let (candid_type_desc, type_offsets, type_indices) = Serialization.(type_desc env Persistence [actor_type]) in
    let serialized_offsets = StaticBytes.(as_bytes [i32s (List.map Int32.of_int type_offsets)]) in
    assert ((List.length type_indices) = 1);
    assert ((List.nth type_indices 0) = 0l);
    Blob.lit env candid_type_desc ^^
    Blob.lit env serialized_offsets

  let load_old_field env field get_old_actor =
    if field.Type.typ = Type.(Opt Any) then
      (* Drop the content of a destabilized variable of type Any. *)
      Opt.inject env Tuple.compile_unit
    else
      (get_old_actor ^^ Object.load_idx_raw env field.Type.lab)

  (* Support additional fields in an upgraded actor. *)
  let create_new_actor env actor_type =
    let set_old_actor, get_old_actor = new_local env "old_actor" in
    let get_field_value field = 
      get_old_actor ^^
      Object.contains_field env field.Type.lab ^^
      (G.if1 I32Type
        (load_old_field env field get_old_actor)
        (Opt.null_lit env)
      ) in
    let (_, field_declarations) = Type.as_obj actor_type in
    let field_initializers = List.map
      (fun field -> (field.Type.lab, fun () -> (get_field_value field)))
      field_declarations
    in
    set_old_actor ^^
    Object.lit_raw env field_initializers

  let is_stabilization_started env =
    E.call_import env "rts" "is_stabilization_started"

  let start_stabilization env actor_type =
    create_type_descriptor env actor_type ^^
    E.call_import env "rts" "start_stabilization"

  let stabilization_increment env =
    E.call_import env "rts" "stabilization_increment"

  let start_destabilization env actor_type complete_initialization =
    E.call_import env "rts" "use_new_destabilization" ^^
    G.if0
      begin
        create_type_descriptor env actor_type ^^
        E.call_import env "rts" "start_destabilization"
      end
      begin
        OldStabilization.old_destabilize env actor_type (StableMem.upgrade_version env) ^^
        complete_initialization
      end

  let destabilization_increment env =
    E.call_import env "rts" "destabilization_increment"

  let get_destabilized_actor env actor_type =
    E.call_import env "rts" "get_destabilized_actor" ^^
    create_new_actor env actor_type
end

module GCRoots = struct
  let register env static_roots =

    let get_static_roots = E.add_fun env "get_static_roots" (Func.of_body env [] [I32Type] (fun env ->
      compile_unboxed_const static_roots
    )) in

    E.add_export env (nr {
      name = Lib.Utf8.decode "get_static_roots";
      edesc = nr (FuncExport (nr get_static_roots))
    })

  let store_static_roots env =
    Arr.vanilla_lit env (E.get_static_roots env)

end (* GCRoots *)

module StackRep = struct
  open SR

  (*
     Most expressions have a “preferred”, most optimal, form. Hence,
     compile_exp put them on the stack in that form, and also returns
     the form it chose.

     But the users of compile_exp usually want a specific form as well.
     So they use compile_exp_as, indicating the form they expect.
     compile_exp_as then does the necessary coercions.
   *)

  let of_arity n =
    if n = 1 then Vanilla else UnboxedTuple n

  (* The stack rel of a primitive type, i.e. what the binary operators expect *)
  let of_type t =
    let open Type in
    match normalize t with
    | Prim Bool -> SR.bool
    | Prim (Nat | Int) -> Vanilla
    | Prim ((Nat64 | Int64) as pty) -> UnboxedWord64 pty
    | Prim ((Nat32 | Int32) as pty) -> UnboxedWord32 pty
    | Prim ((Nat8 | Nat16 | Int8 | Int16 | Char) as pty) -> UnboxedWord32 pty
    | Prim (Text | Blob | Principal) -> Vanilla
    | Prim Float -> UnboxedFloat64
    | Obj (Actor, _) -> Vanilla
    | Func (Shared _, _, _, _, _) -> Vanilla
    | p -> todo "StackRep.of_type" (Arrange_ir.typ p) Vanilla

  (* The env looks unused, but will be needed once we can use multi-value, to register
     the complex types in the environment.
     For now, multi-value block returns are handled via FakeMultiVal. *)
  let to_block_type env = function
    | Vanilla -> [I32Type]
    | UnboxedWord64 _ -> [I64Type]
    | UnboxedWord32 _ -> [I32Type]
    | UnboxedFloat64 -> [F64Type]
    | UnboxedTuple n -> Lib.List.make n I32Type
    | Const _ -> []
    | Unreachable -> []

  let to_string = function
    | Vanilla -> "Vanilla"
    | UnboxedWord64 pty -> prim_fun_name pty "UnboxedWord64"
    | UnboxedWord32 pty -> prim_fun_name pty "UnboxedWord32"
    | UnboxedFloat64 -> "UnboxedFloat64"
    | UnboxedTuple n -> Printf.sprintf "UnboxedTuple %d" n
    | Unreachable -> "Unreachable"
    | Const _ -> "Const"

  let join (sr1 : t) (sr2 : t) = match sr1, sr2 with
    | _, _ when SR.eq sr1 sr2 -> sr1
    | Unreachable, sr2 -> sr2
    | sr1, Unreachable -> sr1

    | Const _, Const _ -> Vanilla
    | Const _, sr2_ -> sr2
    | sr1, Const _ -> sr1

    | _, Vanilla -> Vanilla
    | Vanilla, _ -> Vanilla

    | UnboxedTuple n, UnboxedTuple m when n = m -> sr1

    | _, _ ->
      Printf.eprintf "Invalid stack rep join (%s, %s)\n"
        (to_string sr1) (to_string sr2); sr1

  let joins = List.fold_left join Unreachable

  let drop env (sr_in : t) =
    match sr_in with
    | Vanilla | UnboxedWord64 _ | UnboxedWord32 _ | UnboxedFloat64 -> G.i Drop
    | UnboxedTuple n -> G.table n (fun _ -> G.i Drop)
    | Const _ | Unreachable -> G.nop

  (* Materializes a Const.lit: If necessary, puts
     bytes into static memory, and returns a vanilla value.
  *)
  let materialize_lit env (lit : Const.lit) : int32 =
    match lit with
    | Const.Vanilla n  -> n
    | Const.Bool n     -> Bool.vanilla_lit n
    | Const.BigInt n   -> BigNum.vanilla_lit env n
    | Const.Word32 (pty, n) -> BoxedSmallWord.vanilla_lit env pty n
    | Const.Word64 (pty, n) -> BoxedWord64.vanilla_lit env pty n
    | Const.Float64 f  -> Float.vanilla_lit env f
    | Const.Blob t     -> Blob.vanilla_lit env t
    | Const.Null       -> Opt.null_vanilla_lit env

  let rec materialize_const_t env (p, cv) : int32 =
    Lib.Promise.lazy_value p (fun () -> materialize_const_v env cv)

  and materialize_const_v env = function
    | Const.Fun (get_fi, _) -> Closure.static_closure env (get_fi ())
    | Const.Message fi -> assert false
    | Const.Obj fs ->
      let fs' = List.map (fun (n, c) -> (n, materialize_const_t env c)) fs in
      Object.vanilla_lit env fs'
    | Const.Unit -> Tuple.unit_vanilla_lit
    | Const.Array cs ->
      let ptrs = List.map (materialize_const_t env) cs in
      Arr.vanilla_lit env ptrs
    | Const.Tag (i, c) ->
      let ptr = materialize_const_t env c in
      Variant.vanilla_lit env i ptr
    | Const.Lit l -> materialize_lit env l
    | Const.Opt c ->
      let rec kernel = Const.(function
        | (_, Lit Null) -> None
        | (_, Opt c) -> kernel c
        | (_, other) -> Some (materialize_const_v env other)) in
      match kernel c with
      | Some ptr -> ptr
      | None -> Opt.vanilla_lit env (materialize_const_t env c)

  let adjust env (sr_in : t) sr_out =
    if eq sr_in sr_out
    then G.nop
    else match sr_in, sr_out with
    | Unreachable, Unreachable -> G.nop
    | Unreachable, _ -> G.i Unreachable

    | UnboxedTuple n, Vanilla -> Tuple.from_stack env n
    | Vanilla, UnboxedTuple n -> Tuple.to_stack env n

    (* BoxedWord64 types *)
    | UnboxedWord64 pty, Vanilla ->
       assert Type.(pty = Nat64 || pty = Int64);
       BoxedWord64.box env pty
    | Vanilla, UnboxedWord64 pty ->
       assert Type.(pty = Nat64 || pty = Int64);
       BoxedWord64.unbox env pty

    (* TaggedSmallWord types *)
    | UnboxedWord32 (Type.(Int8 | Nat8 | Int16 | Nat16 | Char) as pty), Vanilla ->
       TaggedSmallWord.tag env pty
    | Vanilla, UnboxedWord32 (Type.(Nat8 | Int8 | Nat16 | Int16 | Char) as pty) ->
       TaggedSmallWord.untag env pty

    (* BoxedSmallWord types *)
    | UnboxedWord32 pty, Vanilla ->
       assert Type.(pty = Nat32 || pty = Int32);
       BoxedSmallWord.box env pty
    | Vanilla, UnboxedWord32 ((Type.Nat32 | Type.Int32) as pty) ->
       assert Type.(pty = Nat32 || pty = Int32);
       BoxedSmallWord.unbox env pty

    | UnboxedFloat64, Vanilla -> Float.box env
    | Vanilla, UnboxedFloat64 -> Float.unbox env

    | Const (_, Const.Lit (Const.Bool b)), Vanilla -> Bool.lit b
    | Const c, Vanilla -> compile_unboxed_const (materialize_const_t env c)
    | Const (_, Const.Lit (Const.Vanilla n)), UnboxedWord32 ty ->
       compile_unboxed_const n ^^
       TaggedSmallWord.untag env ty
    | Const (_, Const.Lit (Const.Word32 (ty1, n))), UnboxedWord32 ty2 when ty1 = ty2 ->
       compile_unboxed_const n
    | Const (_, Const.Lit (Const.Word64 (ty1, n))), UnboxedWord64 ty2 when ty1 = ty2 ->
       compile_const_64 n
    | Const (_, Const.Lit (Const.Float64 f)), UnboxedFloat64 -> Float.compile_unboxed_const f
    | Const c, UnboxedTuple 0 -> G.nop
    | Const (_, Const.Array cs), UnboxedTuple n ->
      assert (n = List.length cs);
      G.concat_map (fun c -> compile_unboxed_const (materialize_const_t env c)) cs
    | _, _ ->
      Printf.eprintf "Unknown stack_rep conversion %s -> %s\n"
        (to_string sr_in) (to_string sr_out);
      assert false

end (* StackRep *)

module VarEnv = struct

  (* A type to record where Motoko names are stored. *)
  type varloc =
    (* A Wasm Local of the current function, directly containing the value,
       in the given stackrep (Vanilla, UnboxedWord32, …) so far
       Used for immutable and mutable, non-captured data *)
    | Local of SR.t * int32
    (* A Wasm Local of the current function, that points to memory location,
       which is a MutBox.  Used for mutable captured data *)
    | HeapInd of int32
    (* A static mutable memory location (static address of a MutBox object) *)
    (* TODO: Do we need static immutable? *)
    | HeapStatic of int32
    (* Not materialized (yet), statically known constant, static location on demand *)
    | Const of Const.t
    (* public method *)
    | PublicMethod of int32 * string

  let is_non_local : varloc -> bool = function
    | Local _
    | HeapInd _ -> false
    | HeapStatic _
    | PublicMethod _
    | Const _ -> true

  type lvl = TopLvl | NotTopLvl

  (*
  The source variable environment:
   - Whether we are on the top level
   - In-scope variables
   - scope jump labels
  *)


  module NameEnv = Env.Make(String)
  type t = {
    lvl : lvl;
    vars : (varloc * Type.typ) NameEnv.t; (* variables ↦ their location and type *)
    labels : G.depth NameEnv.t; (* jump label ↦ their depth *)
  }

  let empty_ae = {
    lvl = TopLvl;
    vars = NameEnv.empty;
    labels = NameEnv.empty;
  }

  (* Creating a local environment, resetting the local fields,
     and removing bindings for local variables (unless they are at global locations)
  *)

  let mk_fun_ae ae = { ae with
    lvl = NotTopLvl;
    vars = NameEnv.filter (fun v (l, _) ->
      let non_local = is_non_local l in
      (* For debugging, enable this:
      (if not non_local then Printf.eprintf "VarEnv.mk_fun_ae: Removing %s\n" v);
      *)
      non_local
    ) ae.vars;
  }
  let lookup ae var =
    match NameEnv.find_opt var ae.vars with
      | Some e -> Some e
      | None   -> Printf.eprintf "Could not find %s\n" var; None

  let lookup_var ae var =
    match lookup ae var with
      | Some (l, _) -> Some l
      | None -> None

  let needs_capture ae var = match lookup_var ae var with
    | Some l -> not (is_non_local l)
    | None -> assert false

  let add_local_with_heap_ind env (ae : t) name typ =
      let i = E.add_anon_local env I32Type in
      E.add_local_name env i name;
      ({ ae with vars = NameEnv.add name ((HeapInd i), typ) ae.vars }, i)

  let add_local_heap_static (ae : t) name ptr typ =
      { ae with vars = NameEnv.add name ((HeapStatic ptr), typ) ae.vars }

  let add_local_public_method (ae : t) name (fi, exported_name) typ =
      { ae with vars = NameEnv.add name ((PublicMethod (fi, exported_name) : varloc), typ) ae.vars }

  let add_local_const (ae : t) name cv typ =
      { ae with vars = NameEnv.add name ((Const cv : varloc), typ) ae.vars }

  let add_local_local env (ae : t) name sr i typ =
      { ae with vars = NameEnv.add name ((Local (sr, i)), typ) ae.vars }

  let add_direct_local env (ae : t) name sr typ =
      let i = E.add_anon_local env (SR.to_var_type sr) in
      E.add_local_name env i name;
      (add_local_local env ae name sr i typ, i)

  (* Adds the names to the environment and returns a list of setters *)
  let rec add_arguments env (ae : t) as_local = function
    | [] -> ae
    | ((name, typ) :: remainder) ->
      if as_local name then
        let i = E.add_anon_local env I32Type in
        E.add_local_name env i name;
        let ae' = { ae with vars = NameEnv.add name ((Local (SR.Vanilla, i)), typ) ae.vars } in
        add_arguments env ae' as_local remainder
      else (* needs to go to static memory *)
        let ptr = MutBox.static env in
        let ae' = add_local_heap_static ae name ptr typ in
        add_arguments env ae' as_local remainder

  let add_argument_locals env (ae : t) =
    add_arguments env ae (fun _ -> true)

  let add_label (ae : t) name (d : G.depth) =
      { ae with labels = NameEnv.add name d ae.labels }

  let get_label_depth (ae : t) name : G.depth  =
    match NameEnv.find_opt name ae.labels with
      | Some d -> d
      | None   -> raise (CodegenError (Printf.sprintf "Could not find %s\n" name))

end (* VarEnv *)

(* type for wrapping code with context, context is establishment
   of (pattern) binding, argument is the code using the binding,
   result is e.g. the code for `case p e`. *)
type scope_wrap = G.t -> G.t

let unmodified : scope_wrap = fun code -> code

let rec can_be_pointer typ nested_optional =
  Type.(match normalize typ with
  | Mut t -> (can_be_pointer t nested_optional)
  | Opt t -> (if nested_optional then true else (can_be_pointer t true))
  | Prim (Null| Bool | Char | Nat8 | Nat16 | Int8 | Int16) | Non | Tup [] -> false
  | _ -> true)

let potential_pointer typ : bool =
  (* must not eliminate nested optional types as they refer to a heap object for ??null, ???null etc. *)
  can_be_pointer typ false

module Var = struct
  (* This module is all about looking up Motoko variables in the environment,
     and dealing with mutable variables *)

  open VarEnv

  (* Returns desired stack representation, preparation code and code to consume
     the value onto the stack *)
  let set_val env ae var : G.t * SR.t * G.t = match (VarEnv.lookup ae var, !Flags.gc_strategy) with
    | (Some ((Local (sr, i)), _), _) ->
      G.nop,
      sr,
      G.i (LocalSet (nr i))
    | (Some ((HeapInd i), typ), Flags.Generational) when potential_pointer typ ->
      G.i (LocalGet (nr i)),
      SR.Vanilla,
      MutBox.store_field env ^^
      G.i (LocalGet (nr i)) ^^
      Tagged.load_forwarding_pointer env ^^ (* not needed for this GC, but only for forward pointer sanity checks *)
      compile_add_const ptr_unskew ^^
      compile_add_const (Int32.mul (MutBox.field env) Heap.word_size) ^^
      E.call_import env "rts" "post_write_barrier"
    | (Some ((HeapInd i), typ), Flags.Incremental) when potential_pointer typ ->
      G.i (LocalGet (nr i)) ^^
      Tagged.load_forwarding_pointer env ^^
      compile_add_const ptr_unskew ^^
      compile_add_const (Int32.mul (MutBox.field env) Heap.word_size),
      SR.Vanilla,
      Tagged.write_with_barrier env
    | (Some ((HeapInd i), typ), _) ->
      G.i (LocalGet (nr i)),
      SR.Vanilla,
      MutBox.store_field env
    | (Some ((HeapStatic ptr), typ), Flags.Generational) when potential_pointer typ ->
      compile_unboxed_const ptr,
      SR.Vanilla,
      MutBox.store_field env ^^
      compile_unboxed_const ptr ^^
      Tagged.load_forwarding_pointer env ^^ (* not needed for this GC, but only for forward pointer sanity checks *)
      compile_add_const ptr_unskew ^^
      compile_add_const (Int32.mul (MutBox.field env) Heap.word_size) ^^
      E.call_import env "rts" "post_write_barrier"
    | (Some ((HeapStatic ptr), typ), Flags.Incremental) when potential_pointer typ ->
      compile_unboxed_const ptr ^^
      Tagged.load_forwarding_pointer env ^^
      compile_add_const ptr_unskew ^^
      compile_add_const (Int32.mul (MutBox.field env) Heap.word_size),
      SR.Vanilla,
      Tagged.write_with_barrier env
    | (Some ((HeapStatic ptr), typ), _) ->
      compile_unboxed_const ptr,
      SR.Vanilla,
      MutBox.store_field env
    | (Some ((Const _), _), _) -> fatal "set_val: %s is const" var
    | (Some ((PublicMethod _), _), _) -> fatal "set_val: %s is PublicMethod" var
    | (None, _)   -> fatal "set_val: %s missing" var

  (* Stores the payload. Returns stack preparation code, and code that consumes the values from the stack *)
  let set_val_vanilla env ae var : G.t * G.t =
    let pre_code, sr, code = set_val env ae var in
    pre_code, StackRep.adjust env SR.Vanilla sr ^^ code

  (* Stores the payload (which is found on the stack, in Vanilla stackrep) *)
  let set_val_vanilla_from_stack env ae var : G.t =
    let pre_code, code = set_val_vanilla env ae var in
    if G.is_nop pre_code
    then code
    else
      (* Need to shuffle the stack entries *)
      let (set_x, get_x) = new_local env "var_scrut" in
      set_x ^^
      pre_code ^^
      get_x ^^
      code

  (* Returns the payload (optimized representation) *)
  let get_val (env : E.t) (ae : VarEnv.t) var = match VarEnv.lookup_var ae var with
    | Some (Local (sr, i)) ->
      sr, G.i (LocalGet (nr i))
    | Some (HeapInd i) ->
      SR.Vanilla, G.i (LocalGet (nr i)) ^^ MutBox.load_field env
    | Some (HeapStatic i) ->
      SR.Vanilla, compile_unboxed_const i ^^ MutBox.load_field env
    | Some (Const c) ->
      SR.Const c, G.nop
    | Some (PublicMethod (_, name)) ->
      SR.Vanilla,
      IC.get_self_reference env ^^
      IC.actor_public_field env name
    | None -> assert false

  (* Returns the payload (vanilla representation) *)
  let get_val_vanilla (env : E.t) (ae : VarEnv.t) var =
    let sr, code = get_val env ae var in
    code ^^ StackRep.adjust env sr SR.Vanilla

  (* Returns the value to put in the closure,
     and code to restore it, including adding to the environment
  *)
  let capture old_env ae0 var : G.t * (E.t -> VarEnv.t -> VarEnv.t * scope_wrap) =
    match VarEnv.lookup ae0 var with
    | Some ((Local (sr, i)), typ) ->
      ( G.i (LocalGet (nr i)) ^^ StackRep.adjust old_env sr SR.Vanilla
      , fun new_env ae1 ->
        (* we use SR.Vanilla in the restored environment. We could use sr;
           like for parameters hard to predict what’s better *)
        let ae2, j = VarEnv.add_direct_local new_env ae1 var SR.Vanilla typ in
        let restore_code = G.i (LocalSet (nr j))
        in ae2, fun body -> restore_code ^^ body
      )
    | Some ((HeapInd i), typ) ->
      ( G.i (LocalGet (nr i))
      , fun new_env ae1 ->
        let ae2, j = VarEnv.add_local_with_heap_ind new_env ae1 var typ in
        let restore_code = G.i (LocalSet (nr j))
        in ae2, fun body -> restore_code ^^ body
      )
    | _ -> assert false

  (* This is used when putting a mutable field into an object.
     In the IR, mutable fields of objects are pre-allocated as MutBox objects,
     to allow the async/await.
     So we expect the variable to be in a HeapInd (pointer to MutBox on the heap),
     or HeapStatic (statically known MutBox in the static memory) and we use
     the pointer.
  *)
  let get_aliased_box env ae var = match VarEnv.lookup_var ae var with
    | Some (HeapInd i) -> G.i (LocalGet (nr i))
    | Some (HeapStatic i) -> compile_unboxed_const i
    | _ -> assert false

  let capture_aliased_box env ae var = match VarEnv.lookup_var ae var with
    | Some (HeapInd i) ->
      G.i (LocalSet (nr i))
    | _ -> assert false

end (* Var *)

(* Calling well-known prelude functions *)
(* FIXME: calling into the prelude will not work if we ever need to compile a program
   that requires top-level cps conversion;
   use new prims instead *)
module Internals = struct
  let call_prelude_function env ae var =
    match VarEnv.lookup_var ae var with
    | Some (VarEnv.Const (_, Const.Fun (mk_fi, _))) ->
       compile_unboxed_zero ^^ (* A dummy closure *)
       G.i (Call (nr (mk_fi ())))
    | _ -> assert false

  let add_cycles env ae = call_prelude_function env ae "@add_cycles"
  let reset_cycles env ae = call_prelude_function env ae "@reset_cycles"
  let reset_refund env ae = call_prelude_function env ae "@reset_refund"
end

(* This comes late because it also deals with messages *)
module FuncDec = struct
  let bind_args env ae0 first_arg args =
    let rec go i ae = function
    | [] -> ae
    | a::args ->
      (* Function arguments are always vanilla, due to subtyping and uniform representation.
         We keep them as such here for now. We _could_ always unpack those that can be unpacked
         (Nat32 etc.). It is generally hard to predict which strategy is better. *)
      let ae' = VarEnv.add_local_local env ae a.it SR.Vanilla (Int32.of_int i) a.note in
      go (i+1) ae' args in
    go first_arg ae0 args

  (* Create a WebAssembly func from a pattern (for the argument) and the body.
   Parameter `captured` should contain the, well, captured local variables that
   the function will find in the closure. *)
  let compile_local_function outer_env outer_ae restore_env args mk_body ret_tys at =
    let arg_names = List.map (fun a -> a.it, I32Type) args in
    let return_arity = List.length ret_tys in
    let retty = Lib.List.make return_arity I32Type in
    let ae0 = VarEnv.mk_fun_ae outer_ae in
    Func.of_body outer_env (["clos", I32Type] @ arg_names) retty (fun env -> G.with_region at (
      let get_closure = G.i (LocalGet (nr 0l)) ^^ Tagged.load_forwarding_pointer env in

      let ae1, closure_codeW = restore_env env ae0 get_closure in

      (* Add arguments to the environment (shifted by 1) *)
      let ae2 = bind_args env ae1 1 args in

      closure_codeW (mk_body env ae2)
    ))

  let message_start env sort = match sort with
      | Type.Shared Type.Write ->
        Lifecycle.trans env Lifecycle.InUpdate
      | Type.Shared Type.Query ->
        Lifecycle.trans env Lifecycle.InQuery
      | Type.Shared Type.Composite ->
        Lifecycle.trans env Lifecycle.InComposite
      | _ -> assert false

  let message_cleanup env sort = match sort with
      | Type.Shared Type.Write ->
        Lifecycle.get env ^^
        compile_eq_const (Lifecycle.int_of_state Lifecycle.InStabilization) ^^
        Lifecycle.get env ^^
        compile_eq_const (Lifecycle.int_of_state Lifecycle.InDestabilization) ^^
        G.i (Binary (Wasm.Values.I32 I32Op.Or)) ^^
        G.if0
          G.nop
          begin
            GC.collect_garbage env ^^
            Lifecycle.trans env Lifecycle.Idle
          end
      | Type.Shared Type.Query ->
        Lifecycle.trans env Lifecycle.PostQuery
      | Type.Shared Type.Composite ->
        (* Stay in composite query state such that callbacks of 
        composite queries can also use the memory reserve. 
        The state is isolated since memory changes of queries 
        are rolled back by the IC runtime system. *)
        Lifecycle.trans env Lifecycle.InComposite
      | _ -> assert false

  let callback_start env =
    Lifecycle.is_in env Lifecycle.InComposite ^^
    G.if0
      (G.nop)
      (message_start env (Type.Shared Type.Write))

  let callback_cleanup env =
    Lifecycle.is_in env Lifecycle.InComposite ^^
    G.if0
      (G.nop)
      (message_cleanup env (Type.Shared Type.Write))
  
  let compile_const_message outer_env outer_ae sort control args mk_body ret_tys at : E.func_with_names =
    let ae0 = VarEnv.mk_fun_ae outer_ae in
    Func.of_body outer_env [] [] (fun env -> G.with_region at (
      message_start env sort ^^
      (* cycles *)
      Internals.reset_cycles env outer_ae ^^
      Internals.reset_refund env outer_ae ^^
      (* reply early for a oneway *)
      (if control = Type.Returns
       then
         Tuple.compile_unit ^^
         Serialization.serialize env [] ^^
         IC.reply_with_data env
       else G.nop) ^^
      (* Deserialize argument and add params to the environment *)
      let arg_list = List.map (fun a -> (a.it, a.note)) args in
      let arg_names = List.map (fun a -> a.it) args in
      let arg_tys = List.map (fun a -> a.note) args in
      let ae1 = VarEnv.add_argument_locals env ae0 arg_list in
      Serialization.deserialize env arg_tys ^^
      G.concat_map (Var.set_val_vanilla_from_stack env ae1) (List.rev arg_names) ^^
      mk_body env ae1 ^^
      message_cleanup env sort
    ))

  (* Compile a closed function declaration (captures no local variables) *)
  let closed pre_env sort control name args mk_body fun_rhs ret_tys at =
    if Type.is_shared_sort sort
    then begin
      let (fi, fill) = E.reserve_fun pre_env name in
      ( Const.t_of_v (Const.Message fi), fun env ae ->
        fill (compile_const_message env ae sort control args mk_body ret_tys at)
      )
    end else begin
      assert (control = Type.Returns);
      let lf = E.make_lazy_function pre_env name in
      ( Const.t_of_v (Const.Fun ((fun () -> Lib.AllocOnUse.use lf), fun_rhs)), fun env ae ->
        let restore_no_env _env ae _ = ae, unmodified in
        Lib.AllocOnUse.def lf (lazy (compile_local_function env ae restore_no_env args mk_body ret_tys at))
      )
    end

  (* Compile a closure declaration (captures local variables) *)
  let closure env ae sort control name captured args mk_body ret_tys at =
      let is_local = sort = Type.Local in

      let set_clos, get_clos = new_local env (name ^ "_clos") in

      let len = Wasm.I32.of_int_u (List.length captured) in
      let store_env, restore_env =
        let rec go i = function
          | [] -> (G.nop, fun _env ae1 _ -> ae1, unmodified)
          | (v::vs) ->
              let store_rest, restore_rest = go (i + 1) vs in
              let store_this, restore_this = Var.capture env ae v in
              let store_env =
                get_clos ^^
                store_this ^^
                Closure.store_data env (Wasm.I32.of_int_u i) ^^
                store_rest in
              let restore_env env ae1 get_env =
                let ae2, codeW = restore_this env ae1 in
                let ae3, code_restW = restore_rest env ae2 get_env in
                (ae3,
                 fun body ->
                 get_env ^^
                 Closure.load_data env (Wasm.I32.of_int_u i) ^^
                 codeW (code_restW body)
                )
              in store_env, restore_env in
        go 0 captured in

      let f =
        if is_local
        then compile_local_function env ae restore_env args mk_body ret_tys at
        else assert false (* no first class shared functions yet *) in

      let fi = E.add_fun env name f in

      let code =
        (* Allocate a heap object for the closure *)
        Tagged.alloc env (Int32.add (Closure.header_size env) len) Tagged.Closure ^^
        set_clos ^^

        (* Store the function pointer number: *)
        get_clos ^^
        compile_unboxed_const (E.add_fun_ptr env fi) ^^
        Tagged.store_field env (Closure.funptr_field env) ^^

        (* Store the length *)
        get_clos ^^
        compile_unboxed_const len ^^
        Tagged.store_field env (Closure.len_field env) ^^

        (* Store all captured values *)
        store_env ^^

        get_clos ^^
        Tagged.allocation_barrier env ^^
        G.i Drop
      in

      if is_local
      then
        SR.Vanilla,
        code ^^
        get_clos
      else assert false (* no first class shared functions *)

  let lit env ae name sort control free_vars args mk_body ret_tys at =
    let captured = List.filter (VarEnv.needs_capture ae) free_vars in

    if ae.VarEnv.lvl = VarEnv.TopLvl then assert (captured = []);

    if captured = []
    then
      let (ct, fill) = closed env sort control name args mk_body Const.Complicated ret_tys at in
      fill env ae;
      (SR.Const ct, G.nop)
    else closure env ae sort control name captured args mk_body ret_tys at

  (* Returns a closure corresponding to a future (async block) *)
  let async_body env ae ts free_vars mk_body at =
    (* We compile this as a local, returning function, so set return type to [] *)
    let sr, code = lit env ae "anon_async" Type.Local Type.Returns free_vars [] mk_body [] at in
    code ^^
    StackRep.adjust env sr SR.Vanilla

  (* Takes the reply and reject callbacks, tuples them up (with administrative extras),
     adds them to the continuation table, and returns the two callbacks expected by
     ic.call_new.

     The tupling is necessary because we want to free _both_/_all_ closures
     when the call is answered.

     The reply callback function exists once per type (as it has to do
     deserialization); the reject callback function is unique.
  *)

  let closures_to_reply_reject_callbacks_aux env ts_opt =
    let arity, reply_name, from_arg_data =
      match ts_opt with
      | Some ts ->
        (List.length ts,
         "@callback<" ^ Typ_hash.typ_hash (Type.Tup ts) ^ ">",
         fun env -> Serialization.deserialize env ts)
      | None ->
        (1,
         "@callback",
         (fun env ->
           Blob.of_size_copy env
           (fun env -> IC.system_call env "msg_arg_data_size")
           (fun env -> IC.system_call env "msg_arg_data_copy")
           (fun env -> compile_unboxed_const 0l)))
    in
    Func.define_built_in env reply_name ["env", I32Type] [] (fun env ->
        callback_start env ^^
        (* Look up continuation *)
        let (set_closure, get_closure) = new_local env "closure" in
        G.i (LocalGet (nr 0l)) ^^
        ContinuationTable.recall env ^^
        Arr.load_field env 0l ^^ (* get the reply closure *)
        set_closure ^^
        get_closure ^^
        Closure.prepare_closure_call env ^^

        (* Deserialize/Blobify reply arguments  *)
        from_arg_data env ^^

        get_closure ^^
        Closure.call_closure env arity 0 ^^

        callback_cleanup env
      );

    let reject_name = "@reject_callback" in
    Func.define_built_in env reject_name ["env", I32Type] [] (fun env ->
        callback_start env ^^
        (* Look up continuation *)
        let (set_closure, get_closure) = new_local env "closure" in
        G.i (LocalGet (nr 0l)) ^^
        ContinuationTable.recall env ^^
        Arr.load_field env 1l ^^ (* get the reject closure *)
        set_closure ^^
        get_closure ^^
        Closure.prepare_closure_call env ^^
        (* Synthesize value of type `Text`, the error message
           (The error code is fetched via a prim)
        *)
        IC.error_value env ^^

        get_closure ^^
        Closure.call_closure env 1 0 ^^

        callback_cleanup env
      );

    (* result is a function that accepts a list of closure getters, from which
       the first and second must be the reply and reject continuations. *)
    fun closure_getters ->
      let (set_cb_index, get_cb_index) = new_local env "cb_index" in
      Arr.lit env closure_getters ^^
      ContinuationTable.remember env ^^
      set_cb_index ^^

      (* return arguments for the ic.call *)
      compile_unboxed_const (E.add_fun_ptr env (E.built_in env reply_name)) ^^
      get_cb_index ^^
      compile_unboxed_const (E.add_fun_ptr env (E.built_in env reject_name)) ^^
      get_cb_index

  let closures_to_reply_reject_callbacks env ts =
    closures_to_reply_reject_callbacks_aux env (Some ts)
  let closures_to_raw_reply_reject_callbacks env  =
    closures_to_reply_reject_callbacks_aux env None

  let ignoring_callback env =
    (* for one-way calls, we use an invalid table entry as the callback. this
       way, the callback, when it comes back, will (safely) trap, even if the
       module has completely changed in between. This way, one-way calls do not
       get in the way of safe instantaneous upgrades *)
    compile_unboxed_const (-1l)

  let cleanup_callback env =
    let name = "@cleanup_callback" in
    Func.define_built_in env name ["env", I32Type] [] (fun env ->
        G.i (LocalGet (nr 0l)) ^^
        ContinuationTable.recall env ^^
        G.i Drop);
    compile_unboxed_const (E.add_fun_ptr env (E.built_in env name))

  let ic_call_threaded env purpose get_meth_pair push_continuations
    add_data add_cycles =
    match E.mode env with
    | Flags.ICMode
    | Flags.RefMode ->
      let message = Printf.sprintf "could not perform %s" purpose in
      let (set_cb_index, get_cb_index) = new_local env "cb_index" in
      (* The callee *)
      get_meth_pair ^^ Arr.load_field env 0l ^^ Blob.as_ptr_len env ^^
      (* The method name *)
      get_meth_pair ^^ Arr.load_field env 1l ^^ Blob.as_ptr_len env ^^
      (* The reply and reject callback *)
      push_continuations ^^
      set_cb_index ^^ get_cb_index ^^
      (* initiate call *)
      IC.system_call env "call_new" ^^
      cleanup_callback env ^^ get_cb_index ^^
      IC.system_call env "call_on_cleanup" ^^
      (* the data *)
      add_data get_cb_index ^^
      IC.system_call env "call_data_append" ^^
      (* the cycles *)
      add_cycles ^^
      (* done! *)
      IC.system_call env "call_perform" ^^
      IC.set_call_perform_status env ^^
      Blob.lit env message ^^
      IC.set_call_perform_message env ^^
      IC.get_call_perform_status env ^^
      (* save error code, cleanup on error *)
      G.if0
      begin (* send failed *)
        if !Flags.trap_on_call_error then
          E.trap_with env message
        else
        (* Recall (don't leak) continuations *)
        get_cb_index ^^
        ContinuationTable.recall env ^^
        G.i Drop
      end
      begin (* send succeeded *)
        G.nop
      end
    | _ ->
      E.trap_with env (Printf.sprintf "cannot perform %s when running locally" purpose)

  let ic_call env ts1 ts2 get_meth_pair get_arg get_k get_r =
    ic_call_threaded
      env
      "remote call"
      get_meth_pair
      (closures_to_reply_reject_callbacks env ts2 [get_k; get_r])
      (fun _ -> get_arg ^^ Serialization.serialize env ts1)

  let ic_call_raw env get_meth_pair get_arg get_k get_r =
    ic_call_threaded
      env
      "raw call"
      get_meth_pair
      (closures_to_raw_reply_reject_callbacks env [get_k; get_r])
      (fun _ -> get_arg ^^ Blob.as_ptr_len env)

  let ic_self_call env ts get_meth_pair get_future get_k get_r =
    ic_call_threaded
      env
      "self call"
      get_meth_pair
      (* Storing the tuple away, future_array_index = 2, keep in sync with rts/continuation_table.rs *)
      (closures_to_reply_reject_callbacks env ts [get_k; get_r; get_future])
      (fun get_cb_index ->
        get_cb_index ^^
        BoxedSmallWord.box env Type.Nat32 ^^
        Serialization.serialize env Type.[Prim Nat32])

  let ic_call_one_shot env ts get_meth_pair get_arg add_cycles =
    match E.mode env with
    | Flags.ICMode
    | Flags.RefMode ->
      (* The callee *)
      get_meth_pair ^^ Arr.load_field env 0l ^^ Blob.as_ptr_len env ^^
      (* The method name *)
      get_meth_pair ^^ Arr.load_field env 1l ^^ Blob.as_ptr_len env ^^
      (* The reply callback *)
      ignoring_callback env ^^
      compile_unboxed_zero ^^
      (* The reject callback *)
      ignoring_callback env ^^
      compile_unboxed_zero ^^
      IC.system_call env "call_new" ^^
      (* the data *)
      get_arg ^^ Serialization.serialize env ts ^^
      IC.system_call env "call_data_append" ^^
      (* the cycles *)
      add_cycles ^^
      IC.system_call env "call_perform" ^^
      (* This is a one-shot function: just remember error code *)
      (if !Flags.trap_on_call_error then
         (* legacy: discard status, proceed as if all well *)
         G.i Drop ^^
         compile_unboxed_zero ^^
         IC.set_call_perform_status env ^^
         Blob.lit env "" ^^
         IC.set_call_perform_message env
       else
         IC.set_call_perform_status env ^^
         Blob.lit env "could not perform oneway" ^^
         IC.set_call_perform_message env)

    | _ -> assert false

  let equate_msgref env =
    let (set_meth_pair1, get_meth_pair1) = new_local env "meth_pair1" in
    let (set_meth_pair2, get_meth_pair2) = new_local env "meth_pair2" in
    set_meth_pair2 ^^ set_meth_pair1 ^^
    get_meth_pair1 ^^ Arr.load_field env 0l ^^
    get_meth_pair2 ^^ Arr.load_field env 0l ^^
    Blob.compare env (Some Operator.EqOp) ^^
    G.if1 I32Type
    begin
      get_meth_pair1 ^^ Arr.load_field env 1l ^^
      get_meth_pair2 ^^ Arr.load_field env 1l ^^
      Blob.compare env (Some Operator.EqOp)
    end
    begin
      Bool.lit false
    end

  let export_async_method env =
    let name = IC.async_method_name in
    begin match E.mode env with
    | Flags.ICMode | Flags.RefMode ->
      Func.define_built_in env name [] [] (fun env ->
        let (set_closure, get_closure) = new_local env "closure" in

        message_start env (Type.Shared Type.Write) ^^

        (* Check that we are calling this *)
        IC.assert_caller_self env ^^

        (* Deserialize and look up continuation argument *)
        Serialization.deserialize env Type.[Prim Nat32] ^^
        BoxedSmallWord.unbox env Type.Nat32 ^^
        ContinuationTable.peek_future env ^^
        set_closure ^^
        get_closure ^^
        Closure.prepare_closure_call env ^^
        get_closure ^^
        Closure.call_closure env 0 0 ^^
        message_cleanup env (Type.Shared Type.Write)
      );

      let fi = E.built_in env name in
      E.add_export env (nr {
        name = Lib.Utf8.decode ("canister_update " ^ name);
        edesc = nr (FuncExport (nr fi))
      })
    | _ -> ()
    end

  let export_gc_trigger_method env =
    let name = IC.gc_trigger_method_name in
    begin match E.mode env with
    | Flags.ICMode | Flags.RefMode ->
      Func.define_built_in env name [] [] (fun env ->
        message_start env (Type.Shared Type.Write) ^^
        (* Check that we are called from this or a controller, w/o allocation *)
        IC.assert_caller_self_or_controller env ^^
        (* To avoid more failing allocation, don't deserialize args nor serialize reply,
           i.e. don't even try to do this:
        Serialization.deserialize env [] ^^
        Tuple.compile_unit ^^
        Serialization.serialize env [] ^^
        *)
        (* Instead, just ignore the argument and
           send a *statically* allocated, nullary reply *)
        IC.static_nullary_reply env ^^
        (* Finally, act like
        message_cleanup env (Type.Shared Type.Write)
           but *force* collection *)
        GC.record_mutator_instructions env ^^
        E.collect_garbage env true ^^
        GC.record_collector_instructions env ^^
        Lifecycle.trans env Lifecycle.Idle
      );

      let fi = E.built_in env name in
      E.add_export env (nr {
        name = Lib.Utf8.decode ("canister_update " ^ name);
        edesc = nr (FuncExport (nr fi))
      })
    | _ -> ()
    end

  let export_instruction_limit env =
    let moc_stabilization_instruction_limit_fi = 
      E.add_fun env "moc_stabilization_instruction_limit" (
        Func.of_body env [] [I64Type] (fun env ->
          (* To use the instruction budget well during upgrade, 
             offer the entire upgrade instruction limit for the destabilization, 
             since the stabilization can also be run before the upgrade. *)
          Lifecycle.during_explicit_upgrade env ^^
          G.if1 I64Type
            (compile_const_64 (Int64.of_int Flags.(!stabilization_instruction_limit.update_call)))
            (compile_const_64 (Int64.of_int Flags.(!stabilization_instruction_limit.upgrade)))
        )
      ) in
    E.add_export env (nr {
      name = Lib.Utf8.decode "moc_stabilization_instruction_limit";
      edesc = nr (FuncExport (nr moc_stabilization_instruction_limit_fi))
    })  

end (* FuncDec *)

module IncrementalStabilization = struct
  let register_globals env =
    E.add_global32 env "__stabilization_completed" Mutable 0l;
    E.add_global32 env "__destabilized_actor" Mutable 0l;
    E.add_global32 env "__init_message_payload" Mutable 0l

  let is_stabilization_completed env =
    G.i (GlobalGet (nr (E.get_global env "__stabilization_completed")))
  let set_stabilization_completed env =
    G.i (GlobalSet (nr (E.get_global env "__stabilization_completed")))

  let get_destabilized_actor env =
    G.i (GlobalGet (nr (E.get_global env "__destabilized_actor")))
  let set_destabilized_actor env =
    G.i (GlobalSet (nr (E.get_global env "__destabilized_actor")))

  (* No GC running during destabilization while this global blob reference is used. *)
  let get_init_message_payload env =
    G.i (GlobalGet (nr (E.get_global env "__init_message_payload")))
  let set_init_message_payload env =
    G.i (GlobalSet (nr (E.get_global env "__init_message_payload")))

  let async_stabilization_method_name = "@motoko_async_stabilization"

  let async_stabilization_reply_callback_name = "@async_stabilization_reply_callback"
  let async_stabilization_reply_callback env =
    E.add_fun_ptr env (E.built_in env async_stabilization_reply_callback_name)

  let async_stabilization_reject_callback_name = "@async_stabilization_reject_callback"
  let async_stabilization_reject_callback env =
    E.add_fun_ptr env (E.built_in env async_stabilization_reject_callback_name)

  let call_async_stabilization env =
    IC.get_self_reference env ^^ Blob.as_ptr_len env ^^
    Blob.lit_ptr_len env async_stabilization_method_name ^^
    compile_unboxed_const (async_stabilization_reply_callback env) ^^ compile_unboxed_zero ^^
    compile_unboxed_const (async_stabilization_reject_callback env) ^^ compile_unboxed_zero ^^
    IC.system_call env "call_new" ^^
    IC.system_call env "call_perform" ^^
    E.then_trap_with env "Async stabilization increment call failed" 

  let define_async_stabilization_reply_callback env =
    Func.define_built_in env async_stabilization_reply_callback_name ["env", I32Type] [] (fun env ->
      is_stabilization_completed env ^^
      G.if0
        begin
          (* Sucessful completion of the async stabilzation sequence. *)
          IC.static_nullary_reply env
          (* Skip garbage collection. *)
          (* Stay in lifecycle state `InStabilization`. *)
        end
        begin
          (* Trigger next async stabilization increment. *)
          call_async_stabilization env
        end)
  
  let define_async_stabilization_reject_callback env =
    Func.define_built_in env async_stabilization_reject_callback_name ["env", I32Type] [] (fun env ->
      IC.error_message env ^^
      Blob.as_ptr_len env ^^
      IC.system_call env "msg_reject")

  let export_async_stabilization_method env =
    let name = async_stabilization_method_name in
    begin match E.mode env with
    | Flags.ICMode | Flags.RefMode ->
      Func.define_built_in env name [] [] (fun env ->
        IC.assert_caller_self_or_controller env ^^
        (* All messages are blocked except this method and the upgrade. *)
        Lifecycle.trans env Lifecycle.InStabilization ^^
        (* Skip argument deserialization to avoid allocations. *)
        GraphCopyStabilization.stabilization_increment env ^^
        set_stabilization_completed env ^^
        IC.static_nullary_reply env
        (* Skip garbage collection. *)
        (* Stay in lifecycle state `InStabilization`. *)
      );

      let fi = E.built_in env name in
      E.add_export env (nr {
        name = Lib.Utf8.decode ("canister_update " ^ name);
        edesc = nr (FuncExport (nr fi))
      })
    | _ -> ()
    end

  let get_actor_to_stabilize_name = "@get_actor_to_stabilize"

  let get_actor_to_stabilize env =
    G.i (Call (nr (E.built_in env get_actor_to_stabilize_name)))

  let start_stabilization env actor_type =
    GraphCopyStabilization.is_stabilization_started env ^^
    (G.if0
      G.nop
      begin
        get_actor_to_stabilize env ^^
        GraphCopyStabilization.start_stabilization env actor_type
      end)

  let export_stabilize_before_upgrade_method env actor_type =
    let name = "__motoko_stabilize_before_upgrade" in
    begin match E.mode env with
    | Flags.ICMode | Flags.RefMode ->
      Func.define_built_in env name [] [] (fun env ->
        IC.assert_caller_self_or_controller env ^^
        (* All messages are blocked except this method and the upgrade. *)
        Lifecycle.trans env Lifecycle.InStabilization ^^
        start_stabilization env actor_type ^^
        call_async_stabilization env
        (* Stay in lifecycle state `InStabilization`. *)
      );

      let fi = E.built_in env name in
      E.add_export env (nr {
        name = Lib.Utf8.decode ("canister_update " ^ name);
        edesc = nr (FuncExport (nr fi))
      })
    | _ -> ()
    end
  
  let complete_stabilization_on_upgrade env actor_type =
    start_stabilization env actor_type ^^
    G.loop0
    begin
      GraphCopyStabilization.stabilization_increment env ^^
      G.if0 
        G.nop
        (G.i (Br (nr 1l)))
    end

  let async_destabilization_method_name = "@motoko_async_destabilization"

  let async_destabilization_reply_callback_name = "@async_destabilization_reply_callback"
  let async_destabilization_reply_callback env =
    E.add_fun_ptr env (E.built_in env async_destabilization_reply_callback_name)

  let async_destabilization_reject_callback_name = "@async_destabilization_reject_callback"
  let async_destabilization_reject_callback env =
    E.add_fun_ptr env (E.built_in env async_destabilization_reject_callback_name)

  let call_async_destabilization env =
    IC.get_self_reference env ^^ Blob.as_ptr_len env ^^
    Blob.lit_ptr_len env async_destabilization_method_name ^^
    compile_unboxed_const (async_destabilization_reply_callback env) ^^ compile_unboxed_zero ^^
    compile_unboxed_const (async_destabilization_reject_callback env) ^^ compile_unboxed_zero ^^
    IC.system_call env "call_new" ^^
    IC.system_call env "call_perform" ^^
    E.then_trap_with env "Async destabilization increment call failed"

  let complete_destabilization env = 
    G.i (Call (nr (E.built_in env IC.init_actor_after_destabilization_name))) ^^
    IC.get_run_post_upgrade env ^^
    (G.if0 
      begin
        Lifecycle.trans env Lifecycle.InPostUpgrade ^^
        G.i (Call (nr (E.built_in env "post_exp"))) 
      end
      G.nop) ^^
    (* Allow other messages and allow garbage collection. *)
    E.call_import env "rts" "start_gc_after_upgrade" ^^
    Lifecycle.trans env Lifecycle.Idle

  let define_async_destabilization_reply_callback env =
    Func.define_built_in env async_destabilization_reply_callback_name ["env", I32Type] [] (fun env ->
      get_destabilized_actor env ^^
      G.i (Test (Wasm.Values.I32 I32Op.Eqz)) ^^ 
      G.if0
        begin
          (* Trigger next async destabilization increment. *)
          call_async_destabilization env
        end
        begin
          (* Send static reply of sucessful async destabilzation sequence. *)
          IC.static_nullary_reply env
          (* Stay in lifecycle state `InDestabilization`. *)
        end)
  
  let define_async_destabilization_reject_callback env =
    Func.define_built_in env async_destabilization_reject_callback_name ["env", I32Type] [] (fun env ->
      IC.error_message env ^^
      Blob.as_ptr_len env ^^
      IC.system_call env "msg_reject")

  let destabilization_increment env actor_type =
    get_destabilized_actor env ^^
    G.i (Test (Wasm.Values.I32 I32Op.Eqz)) ^^ 
    (G.if0
      begin
        GraphCopyStabilization.destabilization_increment env ^^
        (G.if0
          begin
            GraphCopyStabilization.get_destabilized_actor env actor_type ^^
            set_destabilized_actor env ^^
            complete_destabilization env
          end
          G.nop)
      end
      G.nop)

  let export_async_destabilization_method env actor_type =
    let name = async_destabilization_method_name in
    begin match E.mode env with
    | Flags.ICMode | Flags.RefMode ->
      Func.define_built_in env name [] [] (fun env ->
        IC.assert_caller_self_or_controller env ^^
        (* Stay in lifecycle state `InDestabilization` if not yet completed. *)
        destabilization_increment env actor_type ^^
        IC.static_nullary_reply env
      );

      let fi = E.built_in env name in
      E.add_export env (nr {
        name = Lib.Utf8.decode ("canister_update " ^ name);
        edesc = nr (FuncExport (nr fi))
      })
    | _ -> ()
    end

  let partial_destabilization_on_upgrade env actor_type =
    let complete_initialization = set_destabilized_actor env ^^ complete_destabilization env in
    (* TODO: Make sure the post_upgrade is not called from IC *)
    (* Garbage collection is disabled until destabilization has completed. *)
    GraphCopyStabilization.start_destabilization env actor_type complete_initialization ^^
    get_destabilized_actor env ^^
    G.i (Test (Wasm.Values.I32 I32Op.Eqz)) ^^
    G.if0
      begin
        destabilization_increment env actor_type ^^
        get_destabilized_actor env ^^
        (G.if0
          G.nop
          begin
            (* All messages remain blocked except this method. *)
            Lifecycle.trans env Lifecycle.InDestabilization
            (* Since the canister initialization cannot perform async calls, the destabilization 
               needs to be explicitly continued by calling `__motoko_destabilize_after_upgrade`. *)
          end)
      end
      G.nop

  let export_destabilize_after_upgrade_method env =
    let name = "__motoko_destabilize_after_upgrade" in
    begin match E.mode env with
    | Flags.ICMode | Flags.RefMode ->
      Func.define_built_in env name [] [] (fun env ->
        (* All messages are blocked except this method. *)
        IC.assert_caller_self_or_controller env ^^
        (* Skip argument deserialization to avoid allocations. *)
        call_async_destabilization env
        (* Stay in lifecycle state `InDestabilization`. *)
      );

      let fi = E.built_in env name in
      E.add_export env (nr {
        name = Lib.Utf8.decode ("canister_update " ^ name);
        edesc = nr (FuncExport (nr fi))
      })
    | _ -> ()
    end
  

  let define_methods env actor_type =
    define_async_stabilization_reply_callback env;
    define_async_stabilization_reject_callback env;
    export_async_stabilization_method env;
    export_stabilize_before_upgrade_method env actor_type;
    define_async_destabilization_reply_callback env;
    define_async_destabilization_reject_callback env;
    export_async_destabilization_method env actor_type;
    export_destabilize_after_upgrade_method env;

end (* IncrementalStabilization *)


module PatCode = struct
  (* Pattern failure code on demand.

  Patterns in general can fail, so we want a block around them with a
  jump-label for the fail case. But many patterns cannot fail, in particular
  function arguments that are simple variables. In these cases, we do not want
  to create the block and the (unused) jump label. So we first generate the
  code, either as plain code (CannotFail) or as code with hole for code to run
  in case of failure (CanFail).
  *)

  type patternCode =
    | CannotFail of G.t
    | CanFail of (G.t -> G.t)

  let definiteFail = CanFail (fun fail -> fail)

  let (^^^) : patternCode -> patternCode -> patternCode = function
    | CannotFail is1 ->
      begin function
      | CannotFail is2 -> CannotFail (is1 ^^ is2)
      | CanFail is2 -> CanFail (fun k -> is1 ^^ is2 k)
      end
    | CanFail is1 ->
      begin function
      | CannotFail is2 -> CanFail (fun k ->  is1 k ^^ is2)
      | CanFail is2 -> CanFail (fun k -> is1 k ^^ is2 k)
      end

  let with_fail (fail_code : G.t) : patternCode -> G.t = function
    | CannotFail is -> is
    | CanFail is -> is fail_code

  let orElse : patternCode -> patternCode -> patternCode = function
    | CannotFail is1 -> fun _ -> CannotFail is1
    | CanFail is1 -> function
      | CanFail is2 -> CanFail (fun fail_code ->
          let inner_fail = G.new_depth_label () in
          let inner_fail_code = Bool.lit false ^^ G.branch_to_ inner_fail in
          G.labeled_block1 I32Type inner_fail (is1 inner_fail_code ^^ Bool.lit true) ^^
          G.if0 G.nop (is2 fail_code)
        )
      | CannotFail is2 -> CannotFail (
          let inner_fail = G.new_depth_label () in
          let inner_fail_code = Bool.lit false ^^ G.branch_to_ inner_fail in
          G.labeled_block1 I32Type inner_fail (is1 inner_fail_code ^^ Bool.lit true) ^^
          G.if0 G.nop is2
        )

  let orElses : patternCode list -> patternCode -> patternCode =
    List.fold_right orElse

  let patternFailTrap env = E.trap_with env "pattern failed"

  let orPatternFailure env pcode =
    with_fail (patternFailTrap env) pcode

  let orsPatternFailure env pcodes =
    orPatternFailure env (orElses pcodes definiteFail)

  let with_region at = function
    | CannotFail is -> CannotFail (G.with_region at is)
    | CanFail is -> CanFail (fun k -> G.with_region at (is k))

end (* PatCode *)
open PatCode

(* All the code above is independent of the IR *)
open Ir

module AllocHow = struct
  (*
  When compiling a (recursive) block, we need to do a dependency analysis, to
  find out how the things are allocated. The options are:
  - const:  completely known, constant, not stored anywhere (think static function)
            (no need to mention in a closure)
  - local:  only needed locally, stored in a Wasm local, immutable
            (can be copied into a closure by value)
  - local mutable: only needed locally, stored in a Wasm local, mutable
            (cannot be copied into a closure)
  - heap allocated: stored on the dynamic heap, address in Wasm local
            (can be copied into a closure by reference)
  - static heap: stored on the static heap, address known statically
            (no need to mention in a closure)

  The goal is to avoid dynamic allocation where possible (and use locals), and
  to avoid turning function references into closures.

  The rules are:
  - functions are const, unless they capture something that is not a const
    function or a static heap allocation.
    in particular, top-level functions are always const
  - everything that is captured on the top-level needs to be statically
    heap-allocated
  - everything that is captured before it is defined, or is captured and mutable
    needs to be dynamically heap-allocated
  - the rest can be local
  *)

  module M = Freevars.M
  module S = Freevars.S

  (*
  We represent this as a lattice as follows:
  *)
  type how = Const | LocalImmut of SR.t | LocalMut of SR.t | StoreHeap | StoreStatic
  type allocHow = how M.t

  let disjoint_union : allocHow -> allocHow -> allocHow =
    M.union (fun v _ _ -> fatal "AllocHow.disjoint_union: %s" v)

  let join : allocHow -> allocHow -> allocHow =
    M.union (fun _ x y -> Some (match x, y with
      | StoreStatic, StoreHeap | StoreHeap, StoreStatic
      ->  fatal "AllocHow.join: cannot join StoreStatic and StoreHeap"

      | _, StoreHeap     | StoreHeap,      _ -> StoreHeap
      | _, StoreStatic   | StoreStatic,    _ -> StoreStatic
      | _, LocalMut sr   | LocalMut sr,    _ -> LocalMut sr
      | _, LocalImmut sr | LocalImmut sr,  _ -> LocalImmut sr

      | Const, Const -> Const
    ))
  let joins = List.fold_left join M.empty

  let map_of_set = Freevars.map_of_set
  let set_of_map = Freevars.set_of_map

  (* Various filters used in the set operations below *)
  let is_local_mut _ = function
    | LocalMut _ -> true
    | _ -> false

  let is_local _ = function
    | LocalImmut _ | LocalMut _ -> true
    | _ -> false

  let how_captured lvl how seen captured =
    (* What to do so that we can capture something?
       * For local blocks, put on the dynamic heap:
         - mutable things
         - not yet defined things
       * For top-level blocks, put on the static heap:
         - everything that is non-static (i.e. still in locals)
    *)
    match lvl with
    | VarEnv.NotTopLvl ->
      map_of_set StoreHeap (S.union
        (S.inter (set_of_map (M.filter is_local_mut how)) captured)
        (S.inter (set_of_map (M.filter is_local how)) (S.diff captured seen))
      )
    | VarEnv.TopLvl ->
      map_of_set StoreStatic
        (S.inter (set_of_map (M.filter is_local how)) captured)

  (* A bit like StackRep.of_type, but only for those types and stackreps that
     we support in local variables *)
  let stackrep_of_type t =
    let open Type in
    match normalize t with
    | Prim ((Nat32 | Int32 | Nat16 | Int16 | Nat8 | Int8 | Char) as pty) ->
       SR.UnboxedWord32 pty
    | Prim ((Nat64 | Int64) as pty) -> SR.UnboxedWord64 pty
    | Prim Float -> SR.UnboxedFloat64
    | _ -> SR.Vanilla

  let dec lvl how_outer (seen, how0) dec =
    let how_all = disjoint_union how_outer how0 in

    let (f,d) = Freevars.dec dec in
    let captured = S.inter (set_of_map how0) (Freevars.captured_vars f) in

    (* Which allocation is required for the things defined here? *)
    let how1 = match dec.it with
      (* Mutable variables are, well, mutable *)
      | VarD _ ->
        M.map (fun t -> LocalMut (stackrep_of_type t)) d

      (* Constant expressions (trusting static_vals.ml) *)
      | LetD (_, e) when e.note.Note.const ->
        M.map (fun _ -> (Const : how)) d

      (* References to mutboxes *)
      | RefD _ ->
        M.map (fun _ -> StoreHeap) d

      (* Everything else needs at least a local *)
      | _ ->
        M.map (fun t -> LocalImmut (stackrep_of_type t)) d in

    (* Which allocation does this require for its captured things? *)
    let how2 = how_captured lvl how_all seen captured in

    let how = joins [how0; how1; how2] in
    let seen' = S.union seen (set_of_map d)
    in (seen', how)

  (* find the allocHow for the variables currently in scope *)
  (* we assume things are mutable, as we do not know better here *)
  let how_of_ae ae : allocHow =
    M.map (fun (l, _) -> match l with
    | VarEnv.Const _        -> (Const : how)
    | VarEnv.HeapStatic _   -> StoreStatic
    | VarEnv.HeapInd _      -> StoreHeap
    | VarEnv.Local (sr, _)  -> LocalMut sr (* conservatively assume mutable *)
    | VarEnv.PublicMethod _ -> LocalMut SR.Vanilla
    ) ae.VarEnv.vars

  let decs (ae : VarEnv.t) decs captured_in_body : allocHow =
    let lvl = ae.VarEnv.lvl in
    let how_outer = how_of_ae ae in
    let defined_here = snd (Freevars.decs decs) in (* TODO: implement gather_decs more directly *)
    let how_outer = Freevars.diff how_outer defined_here in (* shadowing *)
    let how0 = M.map (fun _t -> (Const : how)) defined_here in
    let captured = S.inter (set_of_map defined_here) captured_in_body in
    let rec go how =
      let seen, how1 = List.fold_left (dec lvl how_outer) (S.empty, how) decs in
      assert (S.equal seen (set_of_map defined_here));
      let how2 = how_captured lvl how1 seen captured in
      let how' = join how1 how2 in
      if M.equal (=) how how' then how' else go how' in
    go how0

  (* Functions to extend the environment (and possibly allocate memory)
     based on how we want to store them. *)
  let add_local env ae how name typ : VarEnv.t * G.t =
    match M.find name how with
    | (Const : how) -> (ae, G.nop)
    | LocalImmut sr | LocalMut sr ->
      let ae1, _ = VarEnv.add_direct_local env ae name sr typ in
      (ae1, G.nop)
    | StoreHeap ->
      let ae1, i = VarEnv.add_local_with_heap_ind env ae name typ in
      let alloc_code = MutBox.alloc env ^^ G.i (LocalSet (nr i)) in
      (ae1, alloc_code)
    | StoreStatic ->
      let ptr = MutBox.static env in
      let ae1 = VarEnv.add_local_heap_static ae name ptr typ in
      (ae1, G.nop)

  let add_local_for_alias env ae how name typ : VarEnv.t * G.t =
    match M.find name how with
    | StoreHeap ->
      let ae1, _ = VarEnv.add_local_with_heap_ind env ae name typ in
      ae1, G.nop
    | _ -> assert false

end (* AllocHow *)

(* The actual compiler code that looks at the AST *)

(* wraps a bigint in range [0…2^32-1] into range [-2^31…2^31-1] *)
let nat32_to_int32 n =
  let open Big_int in
  if ge_big_int n (power_int_positive_int 2 31)
  then sub_big_int n (power_int_positive_int 2 32)
  else n

(* wraps a bigint in range [0…2^64-1] into range [-2^63…2^63-1] *)
let nat64_to_int64 n =
  let open Big_int in
  if ge_big_int n (power_int_positive_int 2 63)
  then sub_big_int n (power_int_positive_int 2 64)
  else n

let const_lit_of_lit : Ir.lit -> Const.lit = function
  | BoolLit b     -> Const.Bool b
  | IntLit n
  | NatLit n      -> Const.BigInt (Numerics.Nat.to_big_int n)
  | Int8Lit n     -> Const.Vanilla (TaggedSmallWord.vanilla_lit Type.Int8 (Numerics.Int_8.to_int n))
  | Nat8Lit n     -> Const.Vanilla (TaggedSmallWord.vanilla_lit Type.Nat8 (Numerics.Nat8.to_int n))
  | Int16Lit n    -> Const.Vanilla (TaggedSmallWord.vanilla_lit Type.Int16 (Numerics.Int_16.to_int n))
  | Nat16Lit n    -> Const.Vanilla (TaggedSmallWord.vanilla_lit Type.Nat16 (Numerics.Nat16.to_int n))
  | Int32Lit n    -> Const.Word32 (Type.Int32, (Big_int.int32_of_big_int (Numerics.Int_32.to_big_int n)))
  | Nat32Lit n    -> Const.Word32 (Type.Nat32, (Big_int.int32_of_big_int (nat32_to_int32 (Numerics.Nat32.to_big_int n))))
  | Int64Lit n    -> Const.Word64 (Type.Int64, (Big_int.int64_of_big_int (Numerics.Int_64.to_big_int n)))
  | Nat64Lit n    -> Const.Word64 (Type.Nat64, (Big_int.int64_of_big_int (nat64_to_int64 (Numerics.Nat64.to_big_int n))))
  | CharLit c     -> Const.Vanilla (TaggedSmallWord.vanilla_lit Type.Char c)

  | NullLit       -> Const.Null
  | TextLit t
  | BlobLit t     -> Const.Blob t
  | FloatLit f    -> Const.Float64 f

let const_of_lit lit =
  Const.t_of_v (Const.Lit (const_lit_of_lit lit))

let compile_lit lit =
  SR.Const (const_of_lit lit), G.nop

let compile_lit_as env sr_out lit =
  let sr_in, code = compile_lit lit in
  code ^^ StackRep.adjust env sr_in sr_out

(* helper, traps with message *)
let then_arithmetic_overflow env =
  E.then_trap_with env "arithmetic overflow"

(* The first returned StackRep is for the arguments (expected), the second for the results (produced) *)
let compile_unop env t op =
  let open Operator in
  match op, t with
  | _, Type.Non ->
    SR.Vanilla, SR.Unreachable, G.i Unreachable
  | NegOp, Type.(Prim Int) ->
    SR.Vanilla, SR.Vanilla,
    BigNum.compile_neg env
  | NegOp, Type.(Prim Int64) ->
      SR.UnboxedWord64 Type.Int64, SR.UnboxedWord64 Type.Int64,
      Func.share_code1 Func.Never env "neg_trap" ("n", I64Type) [I64Type] (fun env get_n ->
        get_n ^^
        compile_eq64_const 0x8000000000000000L ^^
        then_arithmetic_overflow env ^^
        compile_const_64 0L ^^
        get_n ^^
        G.i (Binary (Wasm.Values.I64 I64Op.Sub))
      )
  | NegOp, Type.(Prim ((Int8 | Int16 | Int32) as p)) ->
    StackRep.of_type t, StackRep.of_type t,
    Func.share_code1 Func.Never env (prim_fun_name p "neg32_trap") ("n", I32Type) [I32Type] (fun env get_n ->
      get_n ^^
      compile_eq_const 0x80000000l ^^
      then_arithmetic_overflow env ^^
      compile_unboxed_zero ^^
      get_n ^^
      G.i (Binary (Wasm.Values.I32 I32Op.Sub))
    )
  | NegOp, Type.(Prim Float) ->
    SR.UnboxedFloat64, SR.UnboxedFloat64,
    G.i (Unary (Wasm.Values.F64 F64Op.Neg))
  | NotOp, Type.(Prim (Nat64|Int64 as p)) ->
     SR.UnboxedWord64 p, SR.UnboxedWord64 p,
     compile_xor64_const (-1L)
  | NotOp, Type.(Prim (Nat8|Nat16|Nat32|Int8|Int16|Int32 as ty)) ->
     StackRep.of_type t, StackRep.of_type t,
     compile_unboxed_const (TaggedSmallWord.mask_of_type ty) ^^
     G.i (Binary (Wasm.Values.I32 I32Op.Xor))
  | _ ->
    todo "compile_unop"
      (Wasm.Sexpr.Node ("BinOp", [ Arrange_ops.unop op ]))
      (SR.Vanilla, SR.Unreachable, E.trap_with env "TODO: compile_unop")

(* Logarithmic helpers for deciding whether we can carry out operations in constant bitwidth *)

(* helper, traps with message *)
let else_arithmetic_overflow env =
  E.else_trap_with env "arithmetic overflow"

(* helpers to decide if Int64 arithmetic can be carried out on the fast path *)
let additiveInt64_shortcut fast env get_a get_b slow =
  get_a ^^ get_a ^^ compile_shl64_const 1L ^^ G.i (Binary (Wasm.Values.I64 I64Op.Xor)) ^^ compile_shrU64_const 63L ^^
  get_b ^^ get_b ^^ compile_shl64_const 1L ^^ G.i (Binary (Wasm.Values.I64 I64Op.Xor)) ^^ compile_shrU64_const 63L ^^
  G.i (Binary (Wasm.Values.I64 I64Op.Or)) ^^
  G.i (Test (Wasm.Values.I64 I64Op.Eqz)) ^^
  G.if1 I64Type
    (get_a ^^ get_b ^^ fast)
    slow

let mulInt64_shortcut fast env get_a get_b slow =
  get_a ^^ get_a ^^ compile_shl64_const 1L ^^ G.i (Binary (Wasm.Values.I64 I64Op.Xor)) ^^ G.i (Unary (Wasm.Values.I64 I64Op.Clz)) ^^
  get_b ^^ get_b ^^ compile_shl64_const 1L ^^ G.i (Binary (Wasm.Values.I64 I64Op.Xor)) ^^ G.i (Unary (Wasm.Values.I64 I64Op.Clz)) ^^
  G.i (Binary (Wasm.Values.I64 I64Op.Add)) ^^
  compile_const_64 65L ^^ G.i (Compare (Wasm.Values.I64 I64Op.GeU)) ^^
  G.if1 I64Type
    (get_a ^^ get_b ^^ fast)
    slow

let powInt64_shortcut fast env get_a get_b slow =
  get_b ^^ G.i (Test (Wasm.Values.I64 I64Op.Eqz)) ^^
  G.if1 I64Type
    (compile_const_64 1L) (* ^0 *)
    begin (* ^(1+n) *)
      get_a ^^ compile_const_64 (-1L) ^^ G.i (Compare (Wasm.Values.I64 I64Op.Eq)) ^^
      G.if1 I64Type
        begin (* -1 ** (1+exp) == if even (1+exp) then 1 else -1 *)
          get_b ^^ compile_const_64 1L ^^
          G.i (Binary (Wasm.Values.I64 I64Op.And)) ^^ G.i (Test (Wasm.Values.I64 I64Op.Eqz)) ^^
          G.if1 I64Type
            (compile_const_64 1L)
            get_a
        end
        begin
          get_a ^^ compile_shrS64_const 1L ^^
          G.i (Test (Wasm.Values.I64 I64Op.Eqz)) ^^
          G.if1 I64Type
            get_a (* {0,1}^(1+n) *)
            begin
              get_b ^^ compile_const_64 64L ^^
              G.i (Compare (Wasm.Values.I64 I64Op.GeU)) ^^ then_arithmetic_overflow env ^^
              get_a ^^ get_a ^^ compile_shl64_const 1L ^^ G.i (Binary (Wasm.Values.I64 I64Op.Xor)) ^^
              G.i (Unary (Wasm.Values.I64 I64Op.Clz)) ^^ compile_sub64_const 63L ^^
              get_b ^^ G.i (Binary (Wasm.Values.I64 I64Op.Mul)) ^^
              compile_const_64 (-63L) ^^ G.i (Compare (Wasm.Values.I64 I64Op.GeS)) ^^
              G.if1 I64Type
                (get_a ^^ get_b ^^ fast)
                slow
            end
        end
    end


(* kernel for Int64 arithmetic, invokes estimator for fast path *)
let compile_Int64_kernel env name op shortcut =
  Func.share_code2 Func.Always env (prim_fun_name Type.Int64 name)
    (("a", I64Type), ("b", I64Type)) [I64Type]
    BigNum.(fun env get_a get_b ->
    shortcut
      env
      get_a
      get_b
      begin
        let (set_res, get_res) = new_local env "res" in
        get_a ^^ from_signed_word64 env ^^
        get_b ^^ from_signed_word64 env ^^
        op env ^^
        set_res ^^ get_res ^^
        fits_signed_bits env 64 ^^
        else_arithmetic_overflow env ^^
        get_res ^^ truncate_to_word64 env
      end)


(* helpers to decide if Nat64 arithmetic can be carried out on the fast path *)
let additiveNat64_shortcut fast env get_a get_b slow =
  get_a ^^ compile_shrU64_const 62L ^^
  get_b ^^ compile_shrU64_const 62L ^^
  G.i (Binary (Wasm.Values.I64 I64Op.Or)) ^^
  G.i (Test (Wasm.Values.I64 I64Op.Eqz)) ^^
  G.if1 I64Type
    (get_a ^^ get_b ^^ fast)
    slow

let mulNat64_shortcut fast env get_a get_b slow =
  get_a ^^ G.i (Unary (Wasm.Values.I64 I64Op.Clz)) ^^
  get_b ^^ G.i (Unary (Wasm.Values.I64 I64Op.Clz)) ^^
  G.i (Binary (Wasm.Values.I64 I64Op.Add)) ^^
  compile_const_64 64L ^^ G.i (Compare (Wasm.Values.I64 I64Op.GeU)) ^^
  G.if1 I64Type
    (get_a ^^ get_b ^^ fast)
    slow

let powNat64_shortcut fast env get_a get_b slow =
  get_b ^^ G.i (Test (Wasm.Values.I64 I64Op.Eqz)) ^^
  G.if1 I64Type
    (compile_const_64 1L) (* ^0 *)
    begin (* ^(1+n) *)
      get_a ^^ compile_shrU64_const 1L ^^
      G.i (Test (Wasm.Values.I64 I64Op.Eqz)) ^^
      G.if1 I64Type
        get_a (* {0,1}^(1+n) *)
        begin
          get_b ^^ compile_const_64 64L ^^ G.i (Compare (Wasm.Values.I64 I64Op.GeU)) ^^ then_arithmetic_overflow env ^^
          get_a ^^ G.i (Unary (Wasm.Values.I64 I64Op.Clz)) ^^ compile_sub64_const 64L ^^
          get_b ^^ G.i (Binary (Wasm.Values.I64 I64Op.Mul)) ^^ compile_const_64 (-64L) ^^ G.i (Compare (Wasm.Values.I64 I64Op.GeS)) ^^
          G.if1 I64Type
            (get_a ^^ get_b ^^ fast)
            slow
        end
    end


(* kernel for Nat64 arithmetic, invokes estimator for fast path *)
let compile_Nat64_kernel env name op shortcut =
  Func.share_code2 Func.Always env (prim_fun_name Type.Nat64 name)
    (("a", I64Type), ("b", I64Type)) [I64Type]
    BigNum.(fun env get_a get_b ->
    shortcut
      env
      get_a
      get_b
      begin
        let (set_res, get_res) = new_local env "res" in
        get_a ^^ from_word64 env ^^
        get_b ^^ from_word64 env ^^
        op env ^^
        set_res ^^ get_res ^^
        fits_unsigned_bits env 64 ^^
        else_arithmetic_overflow env ^^
        get_res ^^ truncate_to_word64 env
      end)


(* Compiling Int/Nat32 ops by conversion to/from i64. *)

(* helper, expects i64 on stack *)
let enforce_32_unsigned_bits env =
  compile_bitand64_const 0xFFFFFFFF00000000L ^^
  G.i (Test (Wasm.Values.I64 I64Op.Eqz)) ^^
  else_arithmetic_overflow env

(* helper, expects two identical i64s on stack *)
let enforce_32_signed_bits env =
  compile_shl64_const 1L ^^
  G.i (Binary (Wasm.Values.I64 I64Op.Xor)) ^^
  enforce_32_unsigned_bits env

let compile_Int32_kernel env name op =
     Func.share_code2 Func.Always env (prim_fun_name Type.Int32 name)
       (("a", I32Type), ("b", I32Type)) [I32Type]
       (fun env get_a get_b ->
         let (set_res, get_res) = new_local64 env "res" in
         get_a ^^ G.i (Convert (Wasm.Values.I64 I64Op.ExtendSI32)) ^^
         get_b ^^ G.i (Convert (Wasm.Values.I64 I64Op.ExtendSI32)) ^^
         G.i (Binary (Wasm.Values.I64 op)) ^^
         set_res ^^ get_res ^^ get_res ^^
         enforce_32_signed_bits env ^^
         get_res ^^ G.i (Convert (Wasm.Values.I32 I32Op.WrapI64)))

let compile_Nat32_kernel env name op =
     Func.share_code2 Func.Always env (prim_fun_name Type.Nat32 name)
       (("a", I32Type), ("b", I32Type)) [I32Type]
       (fun env get_a get_b ->
         let (set_res, get_res) = new_local64 env "res" in
         get_a ^^ G.i (Convert (Wasm.Values.I64 I64Op.ExtendUI32)) ^^
         get_b ^^ G.i (Convert (Wasm.Values.I64 I64Op.ExtendUI32)) ^^
         G.i (Binary (Wasm.Values.I64 op)) ^^
         set_res ^^ get_res ^^
         enforce_32_unsigned_bits env ^^
         get_res ^^ G.i (Convert (Wasm.Values.I32 I32Op.WrapI64)))

(* Customisable kernels for 8/16bit arithmetic via 32 bits. *)

(* helper, expects i32 on stack *)
let enforce_unsigned_bits env n =
  compile_bitand_const Int32.(shift_left minus_one n) ^^
  then_arithmetic_overflow env

let enforce_16_unsigned_bits env = enforce_unsigned_bits env 16

(* helper, expects two identical i32s on stack *)
let enforce_signed_bits env n =
  compile_shl_const 1l ^^ G.i (Binary (Wasm.Values.I32 I32Op.Xor)) ^^
  enforce_unsigned_bits env n

let enforce_16_signed_bits env = enforce_signed_bits env 16

let compile_smallInt_kernel' env ty name op =
  Func.share_code2 Func.Always env (prim_fun_name ty name)
    (("a", I32Type), ("b", I32Type)) [I32Type]
    (fun env get_a get_b ->
      let (set_res, get_res) = new_local env "res" in
      get_a ^^ compile_shrS_const 16l ^^
      get_b ^^ compile_shrS_const 16l ^^
      op ^^
      set_res ^^ get_res ^^ get_res ^^
      enforce_16_signed_bits env ^^
      get_res ^^ compile_shl_const 16l)

let compile_smallInt_kernel env ty name op =
  compile_smallInt_kernel' env ty name (G.i (Binary (Wasm.Values.I32 op)))

let compile_smallNat_kernel' env ty name op =
  Func.share_code2 Func.Always env (prim_fun_name ty name)
    (("a", I32Type), ("b", I32Type)) [I32Type]
    (fun env get_a get_b ->
      let (set_res, get_res) = new_local env "res" in
      get_a ^^ compile_shrU_const 16l ^^
      get_b ^^ compile_shrU_const 16l ^^
      op ^^
      set_res ^^ get_res ^^
      enforce_16_unsigned_bits env ^^
      get_res ^^ compile_shl_const 16l)

let compile_smallNat_kernel env ty name op =
  compile_smallNat_kernel' env ty name (G.i (Binary (Wasm.Values.I32 op)))

(* The first returned StackRep is for the arguments (expected), the second for the results (produced) *)
let compile_binop env t op : SR.t * SR.t * G.t =
  if t = Type.Non then SR.Vanilla, SR.Unreachable, G.i Unreachable else
  StackRep.of_type t,
  StackRep.of_type t,
  Operator.(match t, op with
  | Type.(Prim (Nat | Int)),                  AddOp -> BigNum.compile_add env
  | Type.(Prim (Nat64|Int64)),                WAddOp -> G.i (Binary (Wasm.Values.I64 I64Op.Add))
  | Type.(Prim Int64),                        AddOp ->
    compile_Int64_kernel env "add" BigNum.compile_add
      (additiveInt64_shortcut (G.i (Binary (Wasm.Values.I64 I64Op.Add))))
  | Type.(Prim Nat64),                        AddOp ->
    compile_Nat64_kernel env "add" BigNum.compile_add
      (additiveNat64_shortcut (G.i (Binary (Wasm.Values.I64 I64Op.Add))))
  | Type.(Prim Nat),                          SubOp -> BigNum.compile_unsigned_sub env
  | Type.(Prim Int),                          SubOp -> BigNum.compile_signed_sub env
  | Type.(Prim (Nat | Int)),                  MulOp -> BigNum.compile_mul env
  | Type.(Prim (Nat64|Int64)),                WMulOp -> G.i (Binary (Wasm.Values.I64 I64Op.Mul))
  | Type.(Prim Int64),                        MulOp ->
    compile_Int64_kernel env "mul" BigNum.compile_mul
      (mulInt64_shortcut (G.i (Binary (Wasm.Values.I64 I64Op.Mul))))
  | Type.(Prim Nat64),                        MulOp ->
    compile_Nat64_kernel env "mul" BigNum.compile_mul
      (mulNat64_shortcut (G.i (Binary (Wasm.Values.I64 I64Op.Mul))))
  | Type.(Prim Nat64),                        DivOp -> G.i (Binary (Wasm.Values.I64 I64Op.DivU))
  | Type.(Prim Nat64) ,                       ModOp -> G.i (Binary (Wasm.Values.I64 I64Op.RemU))
  | Type.(Prim Int64),                        DivOp -> G.i (Binary (Wasm.Values.I64 I64Op.DivS))
  | Type.(Prim Int64) ,                       ModOp -> G.i (Binary (Wasm.Values.I64 I64Op.RemS))
  | Type.(Prim Nat),                          DivOp -> BigNum.compile_unsigned_div env
  | Type.(Prim Nat),                          ModOp -> BigNum.compile_unsigned_rem env
  | Type.(Prim (Nat64|Int64)),                WSubOp -> G.i (Binary (Wasm.Values.I64 I64Op.Sub))
  | Type.(Prim Int64),                        SubOp ->
    compile_Int64_kernel env "sub" BigNum.compile_signed_sub
      (additiveInt64_shortcut (G.i (Binary (Wasm.Values.I64 I64Op.Sub))))
  | Type.(Prim Nat64),                        SubOp ->
    compile_Nat64_kernel env "sub" BigNum.compile_unsigned_sub
      (fun env get_a get_b ->
        additiveNat64_shortcut
          (G.i (Compare (Wasm.Values.I64 I64Op.GeU)) ^^
           else_arithmetic_overflow env ^^
           get_a ^^ get_b ^^ G.i (Binary (Wasm.Values.I64 I64Op.Sub)))
          env get_a get_b)
  | Type.(Prim Int),                          DivOp -> BigNum.compile_signed_div env
  | Type.(Prim Int),                          ModOp -> BigNum.compile_signed_mod env

  | Type.Prim Type.(Nat8|Nat16|Nat32|Int8|Int16|Int32),
                                              WAddOp -> G.i (Binary (Wasm.Values.I32 I32Op.Add))
  | Type.(Prim Int32),                        AddOp -> compile_Int32_kernel env "add" I64Op.Add
  | Type.Prim Type.(Int8 | Int16 as ty),      AddOp -> compile_smallInt_kernel env ty "add" I32Op.Add
  | Type.(Prim Nat32),                        AddOp -> compile_Nat32_kernel env "add" I64Op.Add
  | Type.Prim Type.(Nat8 | Nat16 as ty),      AddOp -> compile_smallNat_kernel env ty "add" I32Op.Add
  | Type.(Prim Float),                        AddOp -> G.i (Binary (Wasm.Values.F64 F64Op.Add))
  | Type.Prim Type.(Nat8|Nat16|Nat32|Int8|Int16|Int32),
                                              WSubOp -> G.i (Binary (Wasm.Values.I32 I32Op.Sub))
  | Type.(Prim Int32),                        SubOp -> compile_Int32_kernel env "sub" I64Op.Sub
  | Type.(Prim (Int8|Int16 as ty)),           SubOp -> compile_smallInt_kernel env ty "sub" I32Op.Sub
  | Type.(Prim Nat32),                        SubOp -> compile_Nat32_kernel env "sub" I64Op.Sub
  | Type.(Prim (Nat8|Nat16 as ty)),           SubOp -> compile_smallNat_kernel env ty "sub" I32Op.Sub
  | Type.(Prim Float),                        SubOp -> G.i (Binary (Wasm.Values.F64 F64Op.Sub))
  | Type.Prim Type.(Nat8|Nat16|Nat32|Int8|Int16|Int32 as ty),
                                              WMulOp -> TaggedSmallWord.compile_word_mul env ty
  | Type.(Prim Int32),                        MulOp -> compile_Int32_kernel env "mul" I64Op.Mul
  | Type.(Prim Int16),                        MulOp -> compile_smallInt_kernel env Type.Int16 "mul" I32Op.Mul
  | Type.(Prim Int8),                         MulOp -> compile_smallInt_kernel' env Type.Int8 "mul"
                                                         (compile_shrS_const 8l ^^ G.i (Binary (Wasm.Values.I32 I32Op.Mul)))
  | Type.(Prim Nat32),                        MulOp -> compile_Nat32_kernel env "mul" I64Op.Mul
  | Type.(Prim Nat16),                        MulOp -> compile_smallNat_kernel env Type.Nat16 "mul" I32Op.Mul
  | Type.(Prim Nat8),                         MulOp -> compile_smallNat_kernel' env Type.Nat8 "mul"
                                                         (compile_shrU_const 8l ^^ G.i (Binary (Wasm.Values.I32 I32Op.Mul)))
  | Type.(Prim Float),                        MulOp -> G.i (Binary (Wasm.Values.F64 F64Op.Mul))
  | Type.(Prim (Nat8|Nat16|Nat32 as ty)),     DivOp -> G.i (Binary (Wasm.Values.I32 I32Op.DivU)) ^^
                                                       TaggedSmallWord.msb_adjust ty
  | Type.(Prim (Nat8|Nat16|Nat32)),           ModOp -> G.i (Binary (Wasm.Values.I32 I32Op.RemU))
  | Type.(Prim Int32),                        DivOp -> G.i (Binary (Wasm.Values.I32 I32Op.DivS))
  | Type.(Prim (Int8|Int16 as ty)),           DivOp ->
    Func.share_code2 Func.Always env (prim_fun_name ty "div")
      (("a", I32Type), ("b", I32Type)) [I32Type]
      (fun env get_a get_b ->
        let (set_res, get_res) = new_local env "res" in
        get_a ^^ get_b ^^ G.i (Binary (Wasm.Values.I32 I32Op.DivS)) ^^
        TaggedSmallWord.msb_adjust ty ^^ set_res ^^
        get_a ^^ compile_eq_const 0x80000000l ^^
        E.if_ env (StackRep.to_block_type env (SR.UnboxedWord32 Type.Int32))
          begin
            get_b ^^ TaggedSmallWord.lsb_adjust ty ^^ compile_eq_const (-1l) ^^
            E.if_ env (StackRep.to_block_type env (SR.UnboxedWord32 ty))
              (G.i Unreachable)
              get_res
          end
          get_res)
  | Type.(Prim Float),                        DivOp -> G.i (Binary (Wasm.Values.F64 F64Op.Div))
  | Type.(Prim Float),                        ModOp -> E.call_import env "rts" "fmod" (* musl *)
  | Type.(Prim (Int8|Int16|Int32)),           ModOp -> G.i (Binary (Wasm.Values.I32 I32Op.RemS))
  | Type.(Prim (Nat8|Nat16|Nat32 as ty)),     WPowOp -> TaggedSmallWord.compile_nat_power env ty
  | Type.(Prim (Int8|Int16|Int32 as ty)),     WPowOp -> TaggedSmallWord.compile_int_power env ty
  | Type.(Prim ((Nat8|Nat16) as ty)),         PowOp ->
    Func.share_code2 Func.Always env (prim_fun_name ty "pow")
      (("n", I32Type), ("exp", I32Type)) [I32Type]
      (fun env get_n get_exp ->
        let (set_res, get_res) = new_local env "res" in
        let bits = TaggedSmallWord.bits_of_type ty in
        get_exp ^^
        G.if1 I32Type
          begin
            get_n ^^ compile_shrU_const Int32.(sub 33l (of_int bits)) ^^
            G.if1 I32Type
              begin
                unsigned_dynamics get_n ^^ compile_sub_const (Int32.of_int bits) ^^
                get_exp ^^ TaggedSmallWord.lsb_adjust ty ^^ G.i (Binary (Wasm.Values.I32 I32Op.Mul)) ^^
                compile_unboxed_const (-30l) ^^
                G.i (Compare (Wasm.Values.I32 I32Op.LtS)) ^^ then_arithmetic_overflow env ^^
                get_n ^^ TaggedSmallWord.lsb_adjust ty ^^
                get_exp ^^ TaggedSmallWord.lsb_adjust ty ^^
                TaggedSmallWord.compile_nat_power env Type.Nat32 ^^ set_res ^^
                get_res ^^ enforce_unsigned_bits env bits ^^
                get_res ^^ TaggedSmallWord.msb_adjust ty
              end
              get_n (* n@{0,1} ** (1+exp) == n *)
          end
          (compile_unboxed_const
             Int32.(shift_left one (to_int (TaggedSmallWord.shift_of_type ty))))) (* x ** 0 == 1 *)
  | Type.(Prim Nat32),                        PowOp ->
    Func.share_code2 Func.Always env (prim_fun_name Type.Nat32 "pow")
      (("n", I32Type), ("exp", I32Type)) [I32Type]
      (fun env get_n get_exp ->
        let (set_res, get_res) = new_local64 env "res" in
        get_exp ^^
        G.if1 I32Type
          begin
            get_n ^^ compile_shrU_const 1l ^^
            G.if1 I32Type
              begin
                get_exp ^^ compile_unboxed_const 32l ^^
                G.i (Compare (Wasm.Values.I32 I32Op.GeU)) ^^ then_arithmetic_overflow env ^^
                unsigned_dynamics get_n ^^ compile_sub_const 32l ^^
                get_exp ^^ TaggedSmallWord.lsb_adjust Type.Nat32 ^^ G.i (Binary (Wasm.Values.I32 I32Op.Mul)) ^^
                compile_unboxed_const (-62l) ^^
                G.i (Compare (Wasm.Values.I32 I32Op.LtS)) ^^ then_arithmetic_overflow env ^^
                get_n ^^ G.i (Convert (Wasm.Values.I64 I64Op.ExtendUI32)) ^^
                get_exp ^^ G.i (Convert (Wasm.Values.I64 I64Op.ExtendUI32)) ^^
                Word64.compile_unsigned_pow env ^^
                set_res ^^ get_res ^^ enforce_32_unsigned_bits env ^^
                get_res ^^ G.i (Convert (Wasm.Values.I32 I32Op.WrapI64))
              end
              get_n (* n@{0,1} ** (1+exp) == n *)
          end
          compile_unboxed_one) (* x ** 0 == 1 *)
  | Type.(Prim ((Int8|Int16) as ty)),         PowOp ->
    Func.share_code2 Func.Always env (prim_fun_name ty "pow")
      (("n", I32Type), ("exp", I32Type)) [I32Type]
      (fun env get_n get_exp ->
        let (set_res, get_res) = new_local env "res" in
        let bits = TaggedSmallWord.bits_of_type ty in
        get_exp ^^ compile_unboxed_zero ^^
        G.i (Compare (Wasm.Values.I32 I32Op.LtS)) ^^ E.then_trap_with env "negative power" ^^
        get_exp ^^
        G.if1 I32Type
          begin
            get_n ^^ compile_shrS_const Int32.(sub 33l (of_int bits)) ^^
            G.if1 I32Type
              begin
                signed_dynamics get_n ^^ compile_sub_const (Int32.of_int (bits - 1)) ^^
                get_exp ^^ TaggedSmallWord.lsb_adjust ty ^^ G.i (Binary (Wasm.Values.I32 I32Op.Mul)) ^^
                compile_unboxed_const (-30l) ^^
                G.i (Compare (Wasm.Values.I32 I32Op.LtS)) ^^ then_arithmetic_overflow env ^^
                get_n ^^ TaggedSmallWord.lsb_adjust ty ^^
                get_exp ^^ TaggedSmallWord.lsb_adjust ty ^^
                TaggedSmallWord.compile_nat_power env Type.Nat32 ^^
                set_res ^^ get_res ^^ get_res ^^ enforce_signed_bits env bits ^^
                get_res ^^ TaggedSmallWord.msb_adjust ty
              end
              get_n (* n@{0,1} ** (1+exp) == n *)
          end
          (compile_unboxed_one ^^ TaggedSmallWord.msb_adjust ty)) (* x ** 0 == 1 *)
  | Type.(Prim Int32),                        PowOp ->
    Func.share_code2 Func.Always env (prim_fun_name Type.Int32 "pow")
      (("n", I32Type), ("exp", I32Type)) [I32Type]
      (fun env get_n get_exp ->
        let (set_res, get_res) = new_local64 env "res" in
        get_exp ^^ compile_unboxed_zero ^^
        G.i (Compare (Wasm.Values.I32 I32Op.LtS)) ^^ E.then_trap_with env "negative power" ^^
        get_exp ^^
        G.if1 I32Type
          begin
            get_n ^^ compile_unboxed_one ^^ G.i (Compare (Wasm.Values.I32 I32Op.LeS)) ^^
            get_n ^^ compile_unboxed_const (-1l) ^^ G.i (Compare (Wasm.Values.I32 I32Op.GeS)) ^^
            G.i (Binary (Wasm.Values.I32 I32Op.And)) ^^
            G.if1 I32Type
              begin
                get_n ^^ compile_unboxed_zero ^^ G.i (Compare (Wasm.Values.I32 I32Op.LtS)) ^^
                G.if1 I32Type
                  begin
                    (* -1 ** (1+exp) == if even (1+exp) then 1 else -1 *)
                    get_exp ^^ compile_unboxed_one ^^ G.i (Binary (Wasm.Values.I32 I32Op.And)) ^^
                    G.if1 I32Type
                      get_n
                      compile_unboxed_one
                  end
                  get_n (* n@{0,1} ** (1+exp) == n *)
              end
              begin
                get_exp ^^ compile_unboxed_const 32l ^^
                G.i (Compare (Wasm.Values.I32 I32Op.GeU)) ^^ then_arithmetic_overflow env ^^
                signed_dynamics get_n ^^ compile_sub_const 31l ^^
                get_exp ^^ TaggedSmallWord.lsb_adjust Type.Int32 ^^ G.i (Binary (Wasm.Values.I32 I32Op.Mul)) ^^
                compile_unboxed_const (-62l) ^^
                G.i (Compare (Wasm.Values.I32 I32Op.LtS)) ^^ then_arithmetic_overflow env ^^
                get_n ^^ G.i (Convert (Wasm.Values.I64 I64Op.ExtendSI32)) ^^
                get_exp ^^ G.i (Convert (Wasm.Values.I64 I64Op.ExtendSI32)) ^^
                Word64.compile_unsigned_pow env ^^
                set_res ^^ get_res ^^ get_res ^^ enforce_32_signed_bits env ^^
                get_res ^^ G.i (Convert (Wasm.Values.I32 I32Op.WrapI64))
              end
          end
          compile_unboxed_one) (* x ** 0 == 1 *)
  | Type.(Prim Int),                          PowOp ->
    let pow = BigNum.compile_unsigned_pow env in
    let (set_n, get_n) = new_local env "n" in
    let (set_exp, get_exp) = new_local env "exp" in
    set_exp ^^ set_n ^^
    get_exp ^^ BigNum.compile_is_negative env ^^
    E.then_trap_with env "negative power" ^^
    get_n ^^ get_exp ^^ pow
  | Type.(Prim Nat64),                        WPowOp -> Word64.compile_unsigned_pow env
  | Type.(Prim Int64),                        WPowOp -> Word64.compile_signed_wpow env
  | Type.(Prim Nat64),                        PowOp ->
    compile_Nat64_kernel env "pow"
      BigNum.compile_unsigned_pow
      (powNat64_shortcut (Word64.compile_unsigned_pow env))
  | Type.(Prim Int64),                        PowOp ->
    let (set_exp, get_exp) = new_local64 env "exp" in
    set_exp ^^ get_exp ^^
    compile_const_64 0L ^^
    G.i (Compare (Wasm.Values.I64 I64Op.LtS)) ^^
    E.then_trap_with env "negative power" ^^
    get_exp ^^
    compile_Int64_kernel
      env "pow" BigNum.compile_unsigned_pow
      (powInt64_shortcut (Word64.compile_unsigned_pow env))
  | Type.(Prim Nat),                          PowOp -> BigNum.compile_unsigned_pow env
  | Type.(Prim Float),                        PowOp -> E.call_import env "rts" "pow" (* musl *)
  | Type.(Prim (Nat64|Int64)),                AndOp -> G.i (Binary (Wasm.Values.I64 I64Op.And))
  | Type.(Prim (Nat8|Nat16|Nat32|Int8|Int16|Int32)),
                                              AndOp -> G.i (Binary (Wasm.Values.I32 I32Op.And))
  | Type.(Prim (Nat64|Int64)),                OrOp  -> G.i (Binary (Wasm.Values.I64 I64Op.Or))
  | Type.(Prim (Nat8|Nat16|Nat32|Int8|Int16|Int32)),
                                              OrOp  -> G.i (Binary (Wasm.Values.I32 I32Op.Or))
  | Type.(Prim (Nat64|Int64)),                XorOp -> G.i (Binary (Wasm.Values.I64 I64Op.Xor))
  | Type.(Prim (Nat8|Nat16|Nat32|Int8|Int16|Int32)),
                                              XorOp -> G.i (Binary (Wasm.Values.I32 I32Op.Xor))
  | Type.(Prim (Nat64|Int64)),                ShLOp -> G.i (Binary (Wasm.Values.I64 I64Op.Shl))
  | Type.(Prim (Nat8|Nat16|Nat32|Int8|Int16|Int32 as ty)),
                                              ShLOp -> TaggedSmallWord.(
     lsb_adjust ty ^^ clamp_shift_amount ty ^^
     G.i (Binary (Wasm.Values.I32 I32Op.Shl)))
  | Type.(Prim Nat64),                        ShROp -> G.i (Binary (Wasm.Values.I64 I64Op.ShrU))
  | Type.(Prim (Nat8|Nat16|Nat32 as ty)),     ShROp -> TaggedSmallWord.(
     lsb_adjust ty ^^ clamp_shift_amount ty ^^
     G.i (Binary (Wasm.Values.I32 I32Op.ShrU)) ^^
     sanitize_word_result ty)
  | Type.(Prim Int64),                        ShROp -> G.i (Binary (Wasm.Values.I64 I64Op.ShrS))
  | Type.(Prim (Int8|Int16|Int32 as ty)),     ShROp -> TaggedSmallWord.(
     lsb_adjust ty ^^ clamp_shift_amount ty ^^
     G.i (Binary (Wasm.Values.I32 I32Op.ShrS)) ^^
     sanitize_word_result ty)
  | Type.(Prim (Nat64|Int64)),                RotLOp -> G.i (Binary (Wasm.Values.I64 I64Op.Rotl))
  | Type.(Prim (Nat32|Int32)),                RotLOp -> G.i (Binary (Wasm.Values.I32 I32Op.Rotl))
  | Type.(Prim (Nat8|Nat16|Int8|Int16 as ty)),
                                              RotLOp -> TaggedSmallWord.rotl env ty
  | Type.(Prim (Nat64|Int64)),                RotROp -> G.i (Binary (Wasm.Values.I64 I64Op.Rotr))
  | Type.(Prim (Nat32|Int32)),                RotROp -> G.i (Binary (Wasm.Values.I32 I32Op.Rotr))
  | Type.(Prim (Nat8|Nat16|Int8|Int16 as ty)),
                                              RotROp -> TaggedSmallWord.rotr env ty
  | Type.(Prim Text), CatOp -> Text.concat env
  | Type.Non, _ -> G.i Unreachable
  | _ -> todo_trap env "compile_binop" (Wasm.Sexpr.Node ("BinOp", [ Arrange_ops.binop op; Arrange_type.typ t]))
  )

let compile_eq env =
  let open Type in
  function
  | Prim Text -> Text.compare env Operator.EqOp
  | Prim (Blob|Principal) | Obj (Actor, _) -> Blob.compare env (Some Operator.EqOp)
  | Func (Shared _, _, _, _, _) -> FuncDec.equate_msgref env
  | Prim (Nat | Int) -> BigNum.compile_eq env
  | Prim (Int64 | Nat64) -> G.i (Compare (Wasm.Values.I64 I64Op.Eq))
  | Prim (Bool | Int8 | Nat8 | Int16 | Nat16 | Int32 | Nat32 | Char) ->
    G.i (Compare (Wasm.Values.I32 I32Op.Eq))
  | Non -> G.i Unreachable
  | Prim Float -> G.i (Compare (Wasm.Values.F64 F64Op.Eq))
  | t -> todo_trap env "compile_eq" (Arrange_type.typ t)

let get_relops = Operator.(function
  | GeOp -> Ge, I64Op.GeU, I64Op.GeS, I32Op.GeU, I32Op.GeS
  | GtOp -> Gt, I64Op.GtU, I64Op.GtS, I32Op.GtU, I32Op.GtS
  | LeOp -> Le, I64Op.LeU, I64Op.LeS, I32Op.LeU, I32Op.LeS
  | LtOp -> Lt, I64Op.LtU, I64Op.LtS, I32Op.LtU, I32Op.LtS
  | NeqOp -> assert false
  | _ -> failwith "uncovered relop")

let compile_comparison env t op =
  let bigintop, u64op, s64op, u32op, s32op = get_relops op in
  let open Type in
  match t with
    | Nat | Int -> BigNum.compile_relop env bigintop
    | Nat64 -> G.i (Compare (Wasm.Values.I64 u64op))
    | Nat8 | Nat16 | Nat32 | Char -> G.i (Compare (Wasm.Values.I32 u32op))
    | Int64 -> G.i (Compare (Wasm.Values.I64 s64op))
    | Int8 | Int16 | Int32 -> G.i (Compare (Wasm.Values.I32 s32op))
    | _ -> todo_trap env "compile_comparison" (Arrange_type.prim t)

let compile_relop env t op =
  if t = Type.Non then SR.Vanilla, G.i Unreachable else
  StackRep.of_type t,
  let open Operator in
  match t, op with
  | Type.(Prim Text), _ -> Text.compare env op
  | Type.(Prim (Blob|Principal)), _ -> Blob.compare env (Some op)
  | _, EqOp -> compile_eq env t
  | Type.(Prim (Nat | Nat8 | Nat16 | Nat32 | Nat64 | Int | Int8 | Int16 | Int32 | Int64 | Char as t1)), op1 ->
    compile_comparison env t1 op1
  | Type.(Prim Float), GtOp -> G.i (Compare (Wasm.Values.F64 F64Op.Gt))
  | Type.(Prim Float), GeOp -> G.i (Compare (Wasm.Values.F64 F64Op.Ge))
  | Type.(Prim Float), LeOp -> G.i (Compare (Wasm.Values.F64 F64Op.Le))
  | Type.(Prim Float), LtOp -> G.i (Compare (Wasm.Values.F64 F64Op.Lt))
  | _ -> todo_trap env "compile_relop" (Arrange_ops.relop op)

let compile_load_field env typ name =
  Object.load_idx env typ name


(* compile_lexp is used for expressions on the left of an assignment operator.
   Produces
   * preparation code, to run first
   * an expected stack rep
   * code that expects the value to be written in that stackrep, and consumes it
*)
let rec compile_lexp (env : E.t) ae lexp : G.t * SR.t * G.t =
  (fun (code, sr, fill_code) -> G.(with_region lexp.at code, sr, with_region lexp.at fill_code)) @@
  match lexp.it, !Flags.gc_strategy with
  | VarLE var, _ -> Var.set_val env ae var
  | IdxLE (e1, e2), Flags.Generational when potential_pointer (Arr.element_type env e1.note.Note.typ) ->
    let (set_field, get_field) = new_local env "field" in
    compile_array_index env ae e1 e2 ^^
    set_field ^^ (* peepholes to tee *)
    get_field,
    SR.Vanilla,
    store_ptr ^^
    get_field ^^
    compile_add_const ptr_unskew ^^
    E.call_import env "rts" "post_write_barrier"
  | IdxLE (e1, e2), Flags.Incremental when potential_pointer (Arr.element_type env e1.note.Note.typ) ->
    compile_array_index env ae e1 e2 ^^
    compile_add_const ptr_unskew,
    SR.Vanilla,
    Tagged.write_with_barrier env
  | IdxLE (e1, e2), _ ->
    compile_array_index env ae e1 e2,
    SR.Vanilla,
    store_ptr
  | DotLE (e, n), Flags.Generational when potential_pointer (Object.field_type env e.note.Note.typ n) ->
    let (set_field, get_field) = new_local env "field" in
    compile_exp_vanilla env ae e ^^
    Object.idx env e.note.Note.typ n ^^
    set_field ^^ (* peepholes to tee *)
    get_field,
    SR.Vanilla,
    store_ptr ^^
    get_field ^^
    compile_add_const ptr_unskew ^^
    E.call_import env "rts" "post_write_barrier"
  | DotLE (e, n), Flags.Incremental when potential_pointer (Object.field_type env e.note.Note.typ n) ->
    compile_exp_vanilla env ae e ^^
    (* Only real objects have mutable fields, no need to branch on the tag *)
    Object.idx env e.note.Note.typ n ^^
    compile_add_const ptr_unskew,
    SR.Vanilla,
    Tagged.write_with_barrier env
  | DotLE (e, n), _ ->
    compile_exp_vanilla env ae e ^^
    (* Only real objects have mutable fields, no need to branch on the tag *)
    Object.idx env e.note.Note.typ n,
    SR.Vanilla,
    store_ptr

(* Common code for a[e] as lexp and as exp.
Traps or pushes the pointer to the element on the stack
*)
and compile_array_index env ae e1 e2 =
    compile_exp_vanilla env ae e1 ^^ (* offset to array *)
    compile_exp_vanilla env ae e2 ^^ (* idx *)
    Arr.idx_bigint env

and compile_prim_invocation (env : E.t) ae p es at =
  (* for more concise code when all arguments and result use the same sr *)
  let const_sr sr inst = sr, G.concat_map (compile_exp_as env ae sr) es ^^ inst in

  begin match p, es with
  (* Calls *)
  | CallPrim _, [e1; e2] ->
    let sort, control, _, arg_tys, ret_tys = Type.as_func e1.note.Note.typ in
    let n_args = List.length arg_tys in
    let return_arity = match control with
      | Type.Returns -> List.length ret_tys
      | Type.Replies -> 0
      | Type.Promises -> assert false in

    let fun_sr, code1 = compile_exp env ae e1 in

    (* we duplicate this pattern match to emulate pattern guards *)
    let call_as_prim = match fun_sr, sort with
      | SR.Const (_, Const.Fun (mk_fi, Const.PrimWrapper prim)), _ ->
         begin match n_args, e2.it with
         | 0, _ -> true
         | 1, _ -> true
         | n, PrimE (TupPrim, es) when List.length es = n -> true
         | _, _ -> false
         end
      | _ -> false in

    begin match fun_sr, sort with
      | SR.Const (_, Const.Fun (mk_fi, Const.PrimWrapper prim)), _ when call_as_prim ->
         assert (sort = Type.Local);
         (* Handle argument tuples *)
         begin match n_args, e2.it with
         | 0, _ ->
           let sr, code2 = compile_prim_invocation env ae prim [] at in
           sr,
           code1 ^^
           compile_exp_as env ae (StackRep.of_arity 0) e2 ^^
           code2
         | 1, _ ->
           compile_prim_invocation env ae prim [e2] at
         | n, PrimE (TupPrim, es) ->
           assert (List.length es = n);
           compile_prim_invocation env ae prim es at
         | _, _ ->
           (* ugly case; let's just call this as a function for now *)
           raise (Invalid_argument "call_as_prim was true?")
         end
      | SR.Const (_, Const.Fun (mk_fi, _)), _ ->
         assert (sort = Type.Local);
         StackRep.of_arity return_arity,

         code1 ^^
         compile_unboxed_zero ^^ (* A dummy closure *)
         compile_exp_as env ae (StackRep.of_arity n_args) e2 ^^ (* the args *)
         G.i (Call (nr (mk_fi ()))) ^^
         FakeMultiVal.load env (Lib.List.make return_arity I32Type)
      | _, Type.Local ->
         let (set_clos, get_clos) = new_local env "clos" in

         StackRep.of_arity return_arity,
         code1 ^^ StackRep.adjust env fun_sr SR.Vanilla ^^
         set_clos ^^
         get_clos ^^
         Closure.prepare_closure_call env ^^
         compile_exp_as env ae (StackRep.of_arity n_args) e2 ^^
         get_clos ^^
         Closure.call_closure env n_args return_arity
      | _, Type.Shared _ ->
         (* Non-one-shot functions have been rewritten in async.ml *)
         assert (control = Type.Returns);

         let (set_meth_pair, get_meth_pair) = new_local env "meth_pair" in
         let (set_arg, get_arg) = new_local env "arg" in
         let _, _, _, ts, _ = Type.as_func e1.note.Note.typ in
         let add_cycles = Internals.add_cycles env ae in

         StackRep.of_arity return_arity,
         code1 ^^ StackRep.adjust env fun_sr SR.Vanilla ^^
         set_meth_pair ^^
         compile_exp_vanilla env ae e2 ^^ set_arg ^^

         FuncDec.ic_call_one_shot env ts get_meth_pair get_arg add_cycles
    end

  (* Operators *)
  | UnPrim (_, Operator.PosOp), [e1] -> compile_exp env ae e1
  | UnPrim (t, op), [e1] ->
    let sr_in, sr_out, code = compile_unop env t op in
    sr_out,
    compile_exp_as env ae sr_in e1 ^^
    code
  | BinPrim (t, op), [e1;e2] ->
    let sr_in, sr_out, code = compile_binop env t op in
    sr_out,
    compile_exp_as env ae sr_in e1 ^^
    compile_exp_as env ae sr_in e2 ^^
    code
  (* special case: recognize negation *)
  | RelPrim (Type.(Prim Bool), Operator.EqOp), [e1; {it = LitE (BoolLit false); _}] ->
    SR.bool,
    compile_exp_as_test env ae e1 ^^
    G.i (Test (Wasm.Values.I32 I32Op.Eqz))
  | RelPrim (t, op), [e1;e2] ->
    let sr, code = compile_relop env t op in
    SR.bool,
    compile_exp_as env ae sr e1 ^^
    compile_exp_as env ae sr e2 ^^
    code

  (* Tuples *)
  | TupPrim, es ->
    SR.UnboxedTuple (List.length es),
    G.concat_map (compile_exp_vanilla env ae) es
  | ProjPrim n, [e1] ->
    SR.Vanilla,
    compile_exp_vanilla env ae e1 ^^ (* offset to tuple (an array) *)
    Tuple.load_n env (Int32.of_int n)

  | OptPrim, [e] ->
    SR.Vanilla,
    Opt.inject env (compile_exp_vanilla env ae e)
  | TagPrim l, [e] ->
    SR.Vanilla,
    Variant.inject env l (compile_exp_vanilla env ae e)

  | DotPrim name, [e] ->
    let sr, code1 = compile_exp env ae e in
    begin match sr with
    | SR.Const (_, Const.Obj fs) ->
      let c = List.assoc name fs in
      SR.Const c, code1
    | _ ->
      SR.Vanilla,
      code1 ^^ StackRep.adjust env sr SR.Vanilla ^^
      Object.load_idx env e.note.Note.typ name
    end
  | ActorDotPrim name, [e] ->
    SR.Vanilla,
    compile_exp_vanilla env ae e ^^
    IC.actor_public_field env name

  | ArrayPrim (m, t), es ->
    SR.Vanilla,
    Arr.lit env (List.map (compile_exp_vanilla env ae) es)
  | IdxPrim, [e1; e2] ->
    SR.Vanilla,
    compile_array_index env ae e1 e2 ^^
    load_ptr
  (* NB: all these operations assume a valid array offset fits in a compact bignum *)
  | NextArrayOffset, [e] ->
    let one_untagged = Int32.shift_left 1l (32 - BitTagged.ubits_of Type.Int) in
    SR.Vanilla,
    compile_exp_vanilla env ae e ^^ (* previous byte offset to array *)
    compile_add_const one_untagged (* preserving the tag in low bits *)
  | EqArrayOffset, [e1; e2] ->
    SR.bool,
    compile_exp_vanilla env ae e1 ^^
    BitTagged.sanity_check_tag __LINE__ env Type.Int ^^
    compile_exp_vanilla env ae e2 ^^
    BitTagged.sanity_check_tag __LINE__ env Type.Int ^^
    (* equate (without untagging) *)
    G.i (Compare (Wasm.Values.I32 I32Op.Eq))
  | DerefArrayOffset, [e1; e2] ->
    SR.Vanilla,
    (* NB: no bounds check on index *)
    compile_exp_vanilla env ae e1 ^^ (* skewed pointer to array *)
    Tagged.load_forwarding_pointer env ^^
    compile_exp_vanilla env ae e2 ^^ (* byte offset *)
    BitTagged.untag_i32 __LINE__ env Type.Int ^^
    compile_shl_const 2l ^^ (* effectively a multiplication by word_size *)
    (* Note: the below two lines compile to `i32.add; i32.load offset=OFFSET`
       with OFFSET = 13 with forwarding pointers and OFFSET = 9 without forwarding pointers,
       thus together also unskewing the pointer and skipping administrative
       fields, effectively arriving at the desired element *)
    G.i (Binary (Wasm.Values.I32 I32Op.Add)) ^^
    (* Not using Tagged.load_field since it is not a proper pointer to the array start *)
    Heap.load_field (Arr.header_size env) (* loads the element at the byte offset *)
  | GetLastArrayOffset, [e] ->
    assert (BitTagged.can_tag_const Type.Int (Int64.of_int32 (Int32.sub (Arr.max_array_size env) 1l)));
    SR.Vanilla,
    compile_exp_vanilla env ae e ^^ (* array *)
    Arr.len env ^^
    compile_sub_const 1l ^^
    BigNum.from_signed_word_compact env

  | BreakPrim name, [e] ->
    let d = VarEnv.get_label_depth ae name in
    SR.Unreachable,
    compile_exp_vanilla env ae e ^^
    G.branch_to_ d
  | AssertPrim, [e1] ->
    SR.unit,
    compile_exp_as env ae SR.bool e1 ^^
    G.if0 G.nop (IC.fail_assert env at)
  | RetPrim, [e] ->
    SR.Unreachable,
    compile_exp_as env ae (StackRep.of_arity (E.get_return_arity env)) e ^^
    FakeMultiVal.store env (Lib.List.make (E.get_return_arity env) I32Type) ^^
    G.i Return

  (* Numeric conversions *)
  | NumConvWrapPrim (t1, t2), [e] -> begin
    let open Type in
    match t1, t2 with
    | (Nat|Int), (Nat8|Nat16|Int8|Int16) ->
      SR.UnboxedWord32 t2, (* ! *)
      compile_exp_vanilla env ae e ^^
      Prim.prim_intToWordNShifted env (TaggedSmallWord.shift_of_type t2)
    | (Nat|Int), ((Nat32|Int32 as p)) ->
      SR.UnboxedWord32 p,
      compile_exp_vanilla env ae e ^^
      Prim.prim_intToWord32 env

    | (Nat|Int), (Nat64|Int64 as p) ->
      SR.UnboxedWord64 p,
      compile_exp_vanilla env ae e ^^
      BigNum.truncate_to_word64 env

    | Nat64, Int64 | Int64, Nat64 ->
      SR.UnboxedWord64 t2,
      compile_exp_as env ae (SR.UnboxedWord64 t1) e
    | Nat32, Int32 | Int32, Nat32 ->
      SR.UnboxedWord32 t2,
      compile_exp_as env ae (SR.UnboxedWord32 t1) e
    | Nat16, Int16 | Int16, Nat16
    | Nat8, Int8 | Int8, Nat8 ->
      SR.UnboxedWord32 t2,
      compile_exp_as env ae (SR.UnboxedWord32 t1) e
    | Char, Nat32 ->
      SR.UnboxedWord32 Nat32,
      compile_exp_as env ae (SR.UnboxedWord32 t1) e ^^
      TaggedSmallWord.lsb_adjust_codepoint env

    | _ -> SR.Unreachable, todo_trap env "compile_prim_invocation" (Arrange_ir.prim p)
    end

  | NumConvTrapPrim (t1, t2), [e] -> begin
    let open Type in
    match t1, t2 with

    | Int, Int64 ->
      SR.UnboxedWord64 Int64,
      compile_exp_vanilla env ae e ^^
      Func.share_code1 Func.Never env "Int->Int64" ("n", I32Type) [I64Type] (fun env get_n ->
        get_n ^^
        BigNum.fits_signed_bits env 64 ^^
        E.else_trap_with env "losing precision" ^^
        get_n ^^
        BigNum.truncate_to_word64 env)

    | Int, (Int8|Int16|Int32 as pty) ->
      StackRep.of_type (Prim pty),
      compile_exp_vanilla env ae e ^^
      Func.share_code1 Func.Never env (prim_fun_name pty "Int->") ("n", I32Type) [I32Type] (fun env get_n ->
        get_n ^^
        BigNum.fits_signed_bits env (TaggedSmallWord.bits_of_type pty) ^^
        E.else_trap_with env "losing precision" ^^
        get_n ^^
        BigNum.truncate_to_word32 env ^^
        TaggedSmallWord.msb_adjust pty)

    | Nat, Nat64 ->
      SR.UnboxedWord64 Nat64,
      compile_exp_vanilla env ae e ^^
      Func.share_code1 Func.Never env "Nat->Nat64" ("n", I32Type) [I64Type] (fun env get_n ->
        get_n ^^
        BigNum.fits_unsigned_bits env 64 ^^
        E.else_trap_with env "losing precision" ^^
        get_n ^^
        BigNum.truncate_to_word64 env)

    | Nat, (Nat8|Nat16|Nat32 as pty) ->
      StackRep.of_type (Prim pty),
      compile_exp_vanilla env ae e ^^
      Func.share_code1 Func.Never env (prim_fun_name pty "Nat->") ("n", I32Type) [I32Type] (fun env get_n ->
        get_n ^^
        BigNum.fits_unsigned_bits env (TaggedSmallWord.bits_of_type pty) ^^
        E.else_trap_with env "losing precision" ^^
        get_n ^^
        BigNum.truncate_to_word32 env ^^
        TaggedSmallWord.msb_adjust pty)

    | (Nat8|Nat16), Nat ->
      SR.Vanilla,
      compile_exp_as env ae (SR.UnboxedWord32 t1) e ^^
      Prim.prim_shiftWordNtoUnsigned env (TaggedSmallWord.shift_of_type t1)

    | (Int8|Int16), Int ->
      SR.Vanilla,
      compile_exp_as env ae (SR.UnboxedWord32 t1) e ^^
      Prim.prim_shiftWordNtoSigned env (TaggedSmallWord.shift_of_type t1)

    | Nat32, Nat ->
      SR.Vanilla,
      compile_exp_as env ae (SR.UnboxedWord32 Nat32) e ^^
      Prim.prim_word32toNat env

    | Int32, Int ->
      SR.Vanilla,
      compile_exp_as env ae (SR.UnboxedWord32 Int32) e ^^
      Prim.prim_word32toInt env

    | Nat64, Nat ->
      SR.Vanilla,
      compile_exp_as env ae (SR.UnboxedWord64 Nat64) e ^^
      BigNum.from_word64 env

    | Int64, Int ->
      SR.Vanilla,
      compile_exp_as env ae (SR.UnboxedWord64 Int64) e ^^
      BigNum.from_signed_word64 env

    | Nat32, Char ->
      SR.UnboxedWord32 Type.Char, (* ! *)
      compile_exp_as env ae (SR.UnboxedWord32 Nat32) e ^^
      TaggedSmallWord.check_and_msb_adjust_codepoint env (* TBR *)

    | Float, Int ->
      SR.Vanilla,
      compile_exp_as env ae SR.UnboxedFloat64 e ^^
      E.call_import env "rts" "bigint_of_float64"

    | Int, Float ->
      SR.UnboxedFloat64,
      compile_exp_vanilla env ae e ^^
      let set_b, get_b = new_local env "b" in
      set_b ^^
      get_b ^^
      BitTagged.if_tagged_scalar env [F64Type]
        (get_b ^^
         BitTagged.untag_i32 __LINE__ env Type.Int ^^
         G.i (Convert (Wasm.Values.I64 I64Op.ExtendSI32)) ^^
         G.i (Convert (Wasm.Values.F64 F64Op.ConvertSI64)))
        (get_b ^^
         E.call_import env "rts" "bigint_to_float64")

    | Float, Int64 ->
      SR.UnboxedWord64 Int64,
      compile_exp_as env ae SR.UnboxedFloat64 e ^^
      G.i (Convert (Wasm.Values.I64 I64Op.TruncSF64))

    | Int64, Float ->
      SR.UnboxedFloat64,
      compile_exp_as env ae (SR.UnboxedWord64 Int64) e ^^
      G.i (Convert (Wasm.Values.F64 F64Op.ConvertSI64))
    | Nat8, Nat16 ->
      SR.UnboxedWord32 Nat16,
      compile_exp_as env ae (SR.UnboxedWord32 Nat8) e ^^
      TaggedSmallWord.lsb_adjust Nat8 ^^
      TaggedSmallWord.msb_adjust Nat16
    | Nat16, Nat32 ->
      SR.UnboxedWord32 Nat32,
      compile_exp_as env ae (SR.UnboxedWord32 Nat16) e ^^
      TaggedSmallWord.lsb_adjust Type.Nat16 ^^
      TaggedSmallWord.msb_adjust Nat32 (* NB: a nop for 32-bit present, but not for 64-bit future*)
    | Nat32, Nat64 ->
      SR.UnboxedWord64 Nat64,
      compile_exp_as env ae (SR.UnboxedWord32 Nat32) e ^^
      G.i (Convert (Wasm.Values.I64 I64Op.ExtendUI32))
    | Nat16, (Nat8 as pty) ->
      SR.UnboxedWord32 Nat8,
      let num_bits = (TaggedSmallWord.bits_of_type pty) in
      let set_val, get_val = new_local env "convertee" in
      compile_exp_as env ae (SR.UnboxedWord32 Nat16) e ^^
      set_val ^^
      get_val ^^
      compile_shrU_const (Int32.of_int (32 - num_bits)) ^^
      E.then_trap_with env "losing precision" ^^
      get_val ^^
      compile_shl_const (Int32.of_int num_bits)
    | Nat32, (Nat16 as pty) ->
      SR.UnboxedWord32 pty, (* ! *)
      let num_bits = Int32.of_int (TaggedSmallWord.bits_of_type pty) in
      let set_val, get_val = new_local env "convertee" in
      compile_exp_as env ae (SR.UnboxedWord32 Nat32) e ^^
      set_val ^^
      get_val ^^
      compile_shrU_const num_bits ^^
      E.then_trap_with env "losing precision" ^^
      get_val ^^
      compile_shl_const num_bits
    | Nat64, (Nat32 as pty) ->
      SR.UnboxedWord32 pty,
      let num_bits = Int64.of_int (TaggedSmallWord.bits_of_type pty) in
      let set_val, get_val = new_local64 env "convertee" in
      compile_exp_as env ae (SR.UnboxedWord64 Nat64) e ^^
      set_val ^^
      get_val ^^
      compile_shrU64_const num_bits ^^
      G.i (Convert (Wasm.Values.I32 I32Op.WrapI64)) ^^
      E.then_trap_with env "losing precision" ^^
      get_val ^^
      G.i (Convert (Wasm.Values.I32 I32Op.WrapI64))
    | Int8, Int16 ->
      SR.UnboxedWord32 Int16,
      compile_exp_as env ae (SR.UnboxedWord32 Int8) e ^^
      (* Optimization of TaggedSmallWord.lsb_adjust Int8 ^^ TabbedSmallWord.msb_adjust Int16 *)
      compile_shrS_const 8l

    | Int16, Int32 ->
      SR.UnboxedWord32 Int32,
      compile_exp_as env ae (SR.UnboxedWord32 Int16) e ^^
      (* Optimization of TaggedSmallWord.lsb_adjust Int16 ^^ TabbedSmallWord.msb_adjust Int32 *)
      compile_shrS_const 16l
    | Int32, Int64 ->
      SR.UnboxedWord64 Int64,
      compile_exp_as env ae (SR.UnboxedWord32 Int32) e ^^
      G.i (Convert (Wasm.Values.I64 I64Op.ExtendSI32))
    | Int16, (Int8 as pty) ->
      SR.UnboxedWord32 Int8,
      let num_bits = (TaggedSmallWord.bits_of_type pty) in
      let set_val, get_val = new_local env "convertee" in
      compile_exp_as env ae (SR.UnboxedWord32 Int16)  e ^^
      set_val ^^
      get_val ^^
      compile_shl_const (Int32.of_int num_bits) ^^
      compile_shrS_const (Int32.of_int num_bits) ^^
      get_val ^^
      compile_eq env Type.(Prim Int16) ^^
      E.else_trap_with env "losing precision" ^^
      get_val ^^
      compile_shl_const (Int32.of_int num_bits)
    | Int32, (Int16 as pty) ->
      SR.UnboxedWord32 Int16, (*!*)
      let num_bits = (TaggedSmallWord.bits_of_type pty) in
      let set_val, get_val = new_local env "convertee" in
      compile_exp_as env ae (SR.UnboxedWord32 Int32) e ^^
      set_val ^^
      get_val ^^
      compile_shl_const (Int32.of_int num_bits) ^^
      compile_shrS_const (Int32.of_int num_bits) ^^
      get_val ^^
      compile_eq env Type.(Prim Nat32) ^^
      E.else_trap_with env "losing precision" ^^
      get_val ^^
      compile_shl_const (Int32.of_int num_bits)
    | Int64, (Int32 as pty) ->
      SR.UnboxedWord32 pty,
      let num_bits = (TaggedSmallWord.bits_of_type pty) in
      let set_val, get_val = new_local64 env "convertee" in
      compile_exp_as env ae (SR.UnboxedWord64 Int64) e ^^
      set_val ^^
      get_val ^^
      compile_shl64_const (Int64.of_int num_bits) ^^
      compile_shrS64_const (Int64.of_int num_bits) ^^
      get_val ^^
      compile_eq env Type.(Prim Nat64) ^^
      E.else_trap_with env "losing precision" ^^
      get_val ^^
      G.i (Convert (Wasm.Values.I32 I32Op.WrapI64))
    | _ -> SR.Unreachable, todo_trap env "compile_prim_invocation" (Arrange_ir.prim p)
    end

  | SerializePrim ts, [e] ->
    SR.Vanilla,
    compile_exp_vanilla env ae e ^^
    Serialization.serialize env ts ^^
    Blob.of_ptr_size env

  | DeserializePrim ts, [e] ->
    StackRep.of_arity (List.length ts),
    compile_exp_vanilla env ae e ^^
    Bool.lit false ^^ (* can't recover *)
    Serialization.deserialize_from_blob false env ts

  | DeserializeOptPrim ts, [e] ->
    SR.Vanilla,
    compile_exp_vanilla env ae e ^^
    Bool.lit true ^^ (* can (!) recover *)
    Serialization.deserialize_from_blob false env ts ^^
    begin match ts with
    | [] ->
      (* return some () *)
      Opt.inject env Tuple.compile_unit
    | [t] ->
      (* save to local, propagate error as null or return some value *)
      let (set_val, get_val) = new_local env "val" in
      set_val ^^
      get_val ^^
      compile_eq_const (Serialization.coercion_error_value env) ^^
      G.if1 I32Type
        (Opt.null_lit env)
        (Opt.inject env get_val)
    | ts ->
      (* propagate any errors as null or return some tuples using shared code *)
      let n = List.length ts in
      let name = Printf.sprintf "to_opt_%i_tuple" n in
      let args = Lib.List.table n (fun i -> (Printf.sprintf "arg%i" i, I32Type)) in
      Func.share_code Func.Always env name args [I32Type] (fun env getters ->
        let locals =
          Lib.List.table n (fun i -> List.nth getters i) in
        let rec go ls =
          match ls with
          | get_val::ls' ->
            get_val ^^
            compile_eq_const (Serialization.coercion_error_value env) ^^
            G.if1 I32Type
              (Opt.null_lit env)
              (go ls')
          | [] ->
            Opt.inject env (Arr.lit env locals)
        in
        go locals)
    end

  | ICPerformGC, [] ->
    SR.unit,
    GC.collect_garbage env

  | ICStableSize t, [e] ->
<<<<<<< HEAD
    SR.UnboxedWord64,
    (* TODO: Adjust to new graph-copy-based stabilization *)
    let (tydesc, _, _) = Serialization.(type_desc env Candid [t]) in
=======
    SR.UnboxedWord64  Type.Nat64,
    let (tydesc, _, _) = Serialization.type_desc env [t] in
>>>>>>> 3be3ea97
    let tydesc_len = Int32.of_int (String.length tydesc) in
    compile_exp_vanilla env ae e ^^
    Serialization.buffer_size env t ^^
    G.i Drop ^^
    compile_add_const tydesc_len ^^
    G.i (Convert (Wasm.Values.I64 I64Op.ExtendUI32))

  (* Other prims, unary *)

  | OtherPrim "array_len", [e] ->
    SR.Vanilla,
    compile_exp_vanilla env ae e ^^
    Arr.len env ^^
    BigNum.from_word32 env

  | OtherPrim "text_len", [e] ->
    SR.Vanilla, compile_exp_vanilla env ae e ^^ Text.len_nat env
  | OtherPrim "text_iter", [e] ->
    SR.Vanilla, compile_exp_vanilla env ae e ^^ Text.iter env
  | OtherPrim "text_iter_done", [e] ->
    SR.bool, compile_exp_vanilla env ae e ^^ Text.iter_done env
  | OtherPrim "text_iter_next", [e] ->
    SR.UnboxedWord32 Type.Char, compile_exp_vanilla env ae e ^^ Text.iter_next env
  | OtherPrim "text_compare", [e1; e2] ->
    SR.UnboxedWord32 Type.Int8,
    compile_exp_vanilla env ae e1 ^^
    compile_exp_vanilla env ae e2 ^^
    E.call_import env "rts" "text_compare" ^^
    TaggedSmallWord.msb_adjust Type.Int8
  | OtherPrim "blob_compare", [e1; e2] ->
    SR.Vanilla,
    compile_exp_vanilla env ae e1 ^^
    compile_exp_vanilla env ae e2 ^^
    Blob.compare env None

  | OtherPrim "blob_size", [e] ->
    SR.Vanilla, compile_exp_vanilla env ae e ^^ Blob.len_nat env
  | OtherPrim "blob_vals_iter", [e] ->
    SR.Vanilla, compile_exp_vanilla env ae e ^^ Blob.iter env
  | OtherPrim "blob_iter_done", [e] ->
    SR.bool, compile_exp_vanilla env ae e ^^ Blob.iter_done env
  | OtherPrim "blob_iter_next", [e] ->
    SR.UnboxedWord32 Type.Nat8, (* ! *)
    compile_exp_vanilla env ae e ^^ Blob.iter_next env

  | OtherPrim "lsh_Nat", [e1; e2] ->
    SR.Vanilla,
    compile_exp_vanilla env ae e1 ^^
    compile_exp_as env ae (SR.UnboxedWord32 Type.Nat32) e2 ^^
    BigNum.compile_lsh env

  | OtherPrim "rsh_Nat", [e1; e2] ->
    SR.Vanilla,
    compile_exp_vanilla env ae e1 ^^
    compile_exp_as env ae (SR.UnboxedWord32 Type.Nat32) e2 ^^
    BigNum.compile_rsh env

  | OtherPrim "abs", [e] ->
    SR.Vanilla,
    compile_exp_vanilla env ae e ^^
    BigNum.compile_abs env

  | OtherPrim "fabs", [e] ->
    SR.UnboxedFloat64,
    compile_exp_as env ae SR.UnboxedFloat64 e ^^
    G.i (Unary (Wasm.Values.F64 F64Op.Abs))

  | OtherPrim "fsqrt", [e] ->
    SR.UnboxedFloat64,
    compile_exp_as env ae SR.UnboxedFloat64 e ^^
    G.i (Unary (Wasm.Values.F64 F64Op.Sqrt))

  | OtherPrim "fceil", [e] ->
    SR.UnboxedFloat64,
    compile_exp_as env ae SR.UnboxedFloat64 e ^^
    G.i (Unary (Wasm.Values.F64 F64Op.Ceil))

  | OtherPrim "ffloor", [e] ->
    SR.UnboxedFloat64,
    compile_exp_as env ae SR.UnboxedFloat64 e ^^
    G.i (Unary (Wasm.Values.F64 F64Op.Floor))

  | OtherPrim "ftrunc", [e] ->
    SR.UnboxedFloat64,
    compile_exp_as env ae SR.UnboxedFloat64 e ^^
    G.i (Unary (Wasm.Values.F64 F64Op.Trunc))

  | OtherPrim "fnearest", [e] ->
    SR.UnboxedFloat64,
    compile_exp_as env ae SR.UnboxedFloat64 e ^^
    G.i (Unary (Wasm.Values.F64 F64Op.Nearest))

  | OtherPrim "fmin", [e; f] ->
    SR.UnboxedFloat64,
    compile_exp_as env ae SR.UnboxedFloat64 e ^^
    compile_exp_as env ae SR.UnboxedFloat64 f ^^
    G.i (Binary (Wasm.Values.F64 F64Op.Min))

  | OtherPrim "fmax", [e; f] ->
    SR.UnboxedFloat64,
    compile_exp_as env ae SR.UnboxedFloat64 e ^^
    compile_exp_as env ae SR.UnboxedFloat64 f ^^
    G.i (Binary (Wasm.Values.F64 F64Op.Max))

  | OtherPrim "fcopysign", [e; f] ->
    SR.UnboxedFloat64,
    compile_exp_as env ae SR.UnboxedFloat64 e ^^
    compile_exp_as env ae SR.UnboxedFloat64 f ^^
    G.i (Binary (Wasm.Values.F64 F64Op.CopySign))

  | OtherPrim "Float->Text", [e] ->
    SR.Vanilla,
    compile_exp_as env ae SR.UnboxedFloat64 e ^^
    compile_unboxed_const (TaggedSmallWord.vanilla_lit Type.Nat8 6) ^^
    compile_unboxed_const (TaggedSmallWord.vanilla_lit Type.Nat8 0) ^^
    E.call_import env "rts" "float_fmt"

  | OtherPrim "fmtFloat->Text", [f; prec; mode] ->
    SR.Vanilla,
    compile_exp_as env ae SR.UnboxedFloat64 f ^^
    compile_exp_vanilla env ae prec ^^
    compile_exp_vanilla env ae mode ^^
    E.call_import env "rts" "float_fmt"

  | OtherPrim "fsin", [e] ->
    SR.UnboxedFloat64,
    compile_exp_as env ae SR.UnboxedFloat64 e ^^
    E.call_import env "rts" "sin" (* musl *)

  | OtherPrim "fcos", [e] ->
    SR.UnboxedFloat64,
    compile_exp_as env ae SR.UnboxedFloat64 e ^^
    E.call_import env "rts" "cos" (* musl *)

  | OtherPrim "ftan", [e] ->
    SR.UnboxedFloat64,
    compile_exp_as env ae SR.UnboxedFloat64 e ^^
    E.call_import env "rts" "tan" (* musl *)

  | OtherPrim "fasin", [e] ->
    SR.UnboxedFloat64,
    compile_exp_as env ae SR.UnboxedFloat64 e ^^
    E.call_import env "rts" "asin" (* musl *)

  | OtherPrim "facos", [e] ->
    SR.UnboxedFloat64,
    compile_exp_as env ae SR.UnboxedFloat64 e ^^
    E.call_import env "rts" "acos" (* musl *)

  | OtherPrim "fatan", [e] ->
    SR.UnboxedFloat64,
    compile_exp_as env ae SR.UnboxedFloat64 e ^^
    E.call_import env "rts" "atan" (* musl *)

  | OtherPrim "fatan2", [y; x] ->
    SR.UnboxedFloat64,
    compile_exp_as env ae SR.UnboxedFloat64 y ^^
    compile_exp_as env ae SR.UnboxedFloat64 x ^^
    E.call_import env "rts" "atan2" (* musl *)

  | OtherPrim "fexp", [e] ->
    SR.UnboxedFloat64,
    compile_exp_as env ae SR.UnboxedFloat64 e ^^
    E.call_import env "rts" "exp" (* musl *)

  | OtherPrim "flog", [e] ->
    SR.UnboxedFloat64,
    compile_exp_as env ae SR.UnboxedFloat64 e ^^
    E.call_import env "rts" "log" (* musl *)

  (* Other prims, nullary *)

  | SystemTimePrim, [] ->
    SR.UnboxedWord64 Type.Nat64,
    IC.get_system_time env

  | OtherPrim "call_perform_status", [] ->
    SR.UnboxedWord32 Type.Nat32,
    IC.get_call_perform_status env

  | OtherPrim "call_perform_message", [] ->
    SR.Vanilla,
    IC.get_call_perform_message env

  | OtherPrim "rts_version", [] ->
    SR.Vanilla,
    E.call_import env "rts" "version"

  | OtherPrim "rts_heap_size", [] ->
    SR.Vanilla,
    Heap.get_heap_size env ^^ Prim.prim_word32toNat env

  | OtherPrim "rts_memory_size", [] ->
    SR.Vanilla,
    Heap.get_memory_size ^^ BigNum.from_word64 env

  | OtherPrim "rts_total_allocation", [] ->
    SR.Vanilla,
    Heap.get_total_allocation env ^^ BigNum.from_word64 env

  | OtherPrim "rts_reclaimed", [] ->
    SR.Vanilla,
    Heap.get_reclaimed env ^^ BigNum.from_word64 env

  | OtherPrim "rts_max_live_size", [] ->
    SR.Vanilla,
    Heap.get_max_live_size env ^^ BigNum.from_word32 env

  | OtherPrim "rts_max_stack_size", [] ->
    SR.Vanilla,
    Stack.get_max_stack_size env ^^ Prim.prim_word32toNat env

  | OtherPrim "rts_callback_table_count", [] ->
    SR.Vanilla,
    ContinuationTable.count env ^^ Prim.prim_word32toNat env

  | OtherPrim "rts_callback_table_size", [] ->
    SR.Vanilla,
    ContinuationTable.size env ^^ Prim.prim_word32toNat env

  | OtherPrim "rts_mutator_instructions", [] ->
    SR.Vanilla,
    GC.get_mutator_instructions env ^^ BigNum.from_word64 env

  | OtherPrim "rts_collector_instructions", [] ->
    SR.Vanilla,
    GC.get_collector_instructions env ^^ BigNum.from_word64 env

  | OtherPrim "rts_upgrade_instructions", [] ->
    SR.Vanilla,
    UpgradeStatistics.get_upgrade_instructions env ^^ BigNum.from_word64 env

  | OtherPrim "rts_stable_memory_size", [] ->
    SR.Vanilla,
    StableMem.stable64_size env ^^ BigNum.from_word64 env

  | OtherPrim "rts_logical_stable_memory_size", [] ->
    SR.Vanilla,
    StableMem.get_mem_size env ^^ BigNum.from_word64 env

  (* Regions *)

  | OtherPrim "regionNew", [] ->
    SR.Vanilla,
    Region.new_ env

  | OtherPrim "regionId", [e0] ->
     SR.Vanilla,
     compile_exp_as env ae SR.Vanilla e0 ^^
     Region.id env ^^
     BigNum.from_word64 env

  | OtherPrim ("regionGrow"), [e0; e1] ->
    SR.UnboxedWord64 Type.Nat64,
    compile_exp_as env ae SR.Vanilla e0 ^^
    compile_exp_as env ae (SR.UnboxedWord64 Type.Nat64) e1 ^^
    Region.grow env

  | OtherPrim "regionSize", [e0] ->
    SR.UnboxedWord64 Type.Nat64,
    compile_exp_as env ae SR.Vanilla e0 ^^
    Region.size env

  | OtherPrim ("regionLoadBlob"), [e0; e1; e2] ->
    SR.Vanilla,
    compile_exp_as env ae SR.Vanilla e0 ^^
    compile_exp_as env ae (SR.UnboxedWord64 Type.Nat64) e1 ^^
    compile_exp_as env ae SR.Vanilla e2 ^^
    Blob.lit env "Blob size out of bounds" ^^
    BigNum.to_word32_with env ^^
    Region.load_blob env

  | OtherPrim ("regionStoreBlob"), [e0; e1; e2] ->
    SR.unit,
    compile_exp_as env ae SR.Vanilla e0 ^^
    compile_exp_as env ae (SR.UnboxedWord64 Type.Nat64) e1 ^^
    compile_exp_as env ae SR.Vanilla e2 ^^
    Region.store_blob env

  | OtherPrim (("regionLoadNat8" | "regionLoadInt8" as p)), [e0; e1] ->
    let ty = Type.(if p = "regionLoadNat8" then Nat8 else Int8) in
    SR.UnboxedWord32 ty,
    compile_exp_as env ae SR.Vanilla e0 ^^
    compile_exp_as env ae (SR.UnboxedWord64 Type.Nat64) e1 ^^
    Region.load_word8 env ^^
    TaggedSmallWord.msb_adjust ty

  | OtherPrim (("regionStoreNat8" | "regionStoreInt8") as p), [e0; e1; e2] ->
    let ty = Type.(if p = "regionStoreNat8" then Nat8 else Int8) in
    SR.unit,
    compile_exp_as env ae SR.Vanilla e0 ^^
    compile_exp_as env ae (SR.UnboxedWord64 Type.Nat64) e1 ^^
    compile_exp_as env ae (SR.UnboxedWord32 ty) e2 ^^
    TaggedSmallWord.lsb_adjust ty ^^
    Region.store_word8 env

  | OtherPrim (("regionLoadNat16" | "regionLoadInt16") as p), [e0; e1] ->
    let ty = Type.(if p = "regionLoadNat16" then Nat16 else Int16) in
    SR.UnboxedWord32 ty,
    compile_exp_as env ae SR.Vanilla e0 ^^
    compile_exp_as env ae (SR.UnboxedWord64 Type.Nat64) e1 ^^
    Region.load_word16 env ^^
    TaggedSmallWord.msb_adjust ty

  | OtherPrim (("regionStoreNat16" | "regionStoreInt16") as p), [e0; e1; e2] ->
    SR.unit,
    let ty = Type.(if p = "regionStoreNat16" then Nat16 else Int16) in
    compile_exp_as env ae SR.Vanilla e0 ^^
    compile_exp_as env ae (SR.UnboxedWord64 Type.Nat64) e1 ^^
    compile_exp_as env ae (SR.UnboxedWord32 ty) e2 ^^
    TaggedSmallWord.lsb_adjust ty ^^
    Region.store_word16 env

  | OtherPrim (("regionLoadNat32" | "regionLoadInt32") as p), [e0; e1] ->
    SR.UnboxedWord32 Type.(if p = "regionLoadNat32" then Nat32 else Int32),
    compile_exp_as env ae SR.Vanilla e0 ^^
    compile_exp_as env ae (SR.UnboxedWord64 Type.Nat64) e1 ^^
    Region.load_word32 env

  | OtherPrim (("regionStoreNat32" | "regionStoreInt32") as p), [e0; e1; e2] ->
    SR.unit,
    compile_exp_as env ae SR.Vanilla e0 ^^
    compile_exp_as env ae (SR.UnboxedWord64 Type.Nat64) e1 ^^
    compile_exp_as env ae
      (SR.UnboxedWord32 Type.(if p = "regionStoreNat32" then Nat32 else Int32)) e2 ^^
    Region.store_word32 env

  | OtherPrim (("regionLoadNat64" | "regionLoadInt64") as p), [e0; e1] ->
    (SR.UnboxedWord64 Type.(if p = "regionLoadNat64" then Nat64 else Int64)),
    compile_exp_as env ae SR.Vanilla e0 ^^
    compile_exp_as env ae (SR.UnboxedWord64 Type.Nat64) e1 ^^
    Region.load_word64 env

  | OtherPrim (("regionStoreNat64" | "regionStoreInt64") as p), [e0; e1; e2] ->
    SR.unit,
    compile_exp_as env ae SR.Vanilla e0 ^^
    compile_exp_as env ae (SR.UnboxedWord64 Type.Nat64) e1 ^^
    compile_exp_as env ae
      (SR.UnboxedWord64 Type.(if p = "regionStoreNat64" then Nat64 else Int64))
      e2 ^^
    Region.store_word64 env

  | OtherPrim ("regionLoadFloat"), [e0; e1] ->
    SR.UnboxedFloat64,
    compile_exp_as env ae SR.Vanilla e0 ^^
    compile_exp_as env ae (SR.UnboxedWord64 Type.Nat64) e1 ^^
    Region.load_float64 env

  | OtherPrim ("regionStoreFloat"), [e0; e1; e2] ->
    SR.unit,
    compile_exp_as env ae SR.Vanilla e0 ^^
    compile_exp_as env ae (SR.UnboxedWord64 Type.Nat64) e1 ^^
    compile_exp_as env ae SR.UnboxedFloat64 e2 ^^
    Region.store_float64 env

  (* Other prims, unary *)

  | OtherPrim "global_timer_set", [e] ->
    SR.UnboxedWord64 Type.Nat64,
    compile_exp_as env ae (SR.UnboxedWord64 Type.Nat64) e ^^
    IC.system_call env "global_timer_set"

  | OtherPrim "is_controller", [e] ->
    SR.Vanilla,
    let set_principal, get_principal = new_local env "principal" in
    compile_exp_vanilla env ae e ^^
    set_principal ^^ get_principal ^^
    Blob.payload_ptr_unskewed env ^^
    get_principal ^^
    Blob.len env ^^
    IC.is_controller env

  | OtherPrim "canister_version", [] ->
    SR.UnboxedWord64 Type.Nat64,
    IC.canister_version env

  | OtherPrim "crc32Hash", [e] ->
    SR.UnboxedWord32 Type.Nat32,
    compile_exp_vanilla env ae e ^^
    E.call_import env "rts" "compute_crc32"

  | OtherPrim "idlHash", [e] ->
    SR.Vanilla,
    E.trap_with env "idlHash only implemented in interpreter"


  | OtherPrim "popcnt8", [e] ->
    SR.UnboxedWord32 Type.Nat8,
    compile_exp_as env ae (SR.UnboxedWord32 Type.Nat8) e ^^
    G.i (Unary (Wasm.Values.I32 I32Op.Popcnt)) ^^
    TaggedSmallWord.msb_adjust Type.Nat8
  | OtherPrim "popcnt16", [e] ->
    SR.UnboxedWord32 Type.Nat16,
    compile_exp_as env ae (SR.UnboxedWord32 Type.Nat16) e ^^
    G.i (Unary (Wasm.Values.I32 I32Op.Popcnt)) ^^
    TaggedSmallWord.msb_adjust Type.Nat16
  | OtherPrim "popcntInt8", [e] ->
    SR.UnboxedWord32 Type.Int8,
    compile_exp_as env ae (SR.UnboxedWord32 Type.Int8) e ^^
    G.i (Unary (Wasm.Values.I32 I32Op.Popcnt)) ^^
    TaggedSmallWord.msb_adjust Type.Int8
  | OtherPrim "popcntInt16", [e] ->
    SR.UnboxedWord32 Type.Int16,
    compile_exp_as env ae (SR.UnboxedWord32 Type.Int16) e ^^
    G.i (Unary (Wasm.Values.I32 I32Op.Popcnt)) ^^
    TaggedSmallWord.msb_adjust Type.Int16
  | OtherPrim "popcnt32", [e] ->
    SR.UnboxedWord32 Type.Nat32,
    compile_exp_as env ae (SR.UnboxedWord32 Type.Nat32) e ^^
    G.i (Unary (Wasm.Values.I32 I32Op.Popcnt))
  | OtherPrim "popcntInt32", [e] ->
    SR.UnboxedWord32 Type.Int32,
    compile_exp_as env ae (SR.UnboxedWord32 Type.Int32) e ^^
    G.i (Unary (Wasm.Values.I32 I32Op.Popcnt))
  | OtherPrim "popcnt64", [e] ->
    SR.UnboxedWord64 Type.Nat64,
    compile_exp_as env ae (SR.UnboxedWord64 Type.Nat64) e ^^
    G.i (Unary (Wasm.Values.I64 I64Op.Popcnt))
  | OtherPrim "popcntInt64", [e] ->
    SR.UnboxedWord64 Type.Int64,
    compile_exp_as env ae (SR.UnboxedWord64 Type.Int64) e ^^
    G.i (Unary (Wasm.Values.I64 I64Op.Popcnt))
  | OtherPrim "clz8", [e] ->
     SR.UnboxedWord32 Type.Nat8,
     compile_exp_as env ae (SR.UnboxedWord32 Type.Nat8) e ^^
     TaggedSmallWord.clz_kernel Type.Nat8
  | OtherPrim "clz16", [e] ->
     SR.UnboxedWord32 Type.Nat16,
     compile_exp_as env ae (SR.UnboxedWord32 Type.Nat16) e ^^
     TaggedSmallWord.clz_kernel Type.Nat16
  | OtherPrim "clzInt8", [e] ->
     SR.UnboxedWord32 Type.Int8,
     compile_exp_as env ae (SR.UnboxedWord32 Type.Int8) e ^^
     TaggedSmallWord.clz_kernel Type.Int8
  | OtherPrim "clzInt16", [e] ->
     SR.UnboxedWord32 Type.Int16,
     compile_exp_as env ae (SR.UnboxedWord32 Type.Int16) e ^^
     TaggedSmallWord.clz_kernel Type.Int16
  | OtherPrim "clz32", [e] ->
     SR.UnboxedWord32 Type.Nat32,
     compile_exp_as env ae (SR.UnboxedWord32 Type.Nat32) e ^^ G.i (Unary (Wasm.Values.I32 I32Op.Clz))
  | OtherPrim "clzInt32", [e] ->
     SR.UnboxedWord32 Type.Int32,
     compile_exp_as env ae (SR.UnboxedWord32 Type.Int32) e ^^ G.i (Unary (Wasm.Values.I32 I32Op.Clz))
  | OtherPrim "clz64", [e] ->
     SR.UnboxedWord64 Type.Nat64,
     compile_exp_as env ae (SR.UnboxedWord64 Type.Nat64) e ^^ G.i (Unary (Wasm.Values.I64 I64Op.Clz))
  | OtherPrim "clzInt64", [e] ->
     SR.UnboxedWord64 Type.Int64,
     compile_exp_as env ae (SR.UnboxedWord64 Type.Int64) e ^^ G.i (Unary (Wasm.Values.I64 I64Op.Clz))
  | OtherPrim "ctz8", [e] ->
     SR.UnboxedWord32 Type.Nat8,
     compile_exp_as env ae (SR.UnboxedWord32 Type.Nat8) e ^^
     TaggedSmallWord.ctz_kernel Type.Nat8
  | OtherPrim "ctz16", [e] ->
     SR.UnboxedWord32 Type.Nat16,
     compile_exp_as env ae (SR.UnboxedWord32 Type.Nat16) e ^^
     TaggedSmallWord.ctz_kernel Type.Nat16
  | OtherPrim "ctzInt8", [e] ->
     SR.UnboxedWord32 Type.Int8,
     compile_exp_as env ae (SR.UnboxedWord32 Type.Int8) e ^^
     TaggedSmallWord.ctz_kernel Type.Int8
  | OtherPrim "ctzInt16", [e] ->
     SR.UnboxedWord32 Type.Int16,
     compile_exp_as env ae (SR.UnboxedWord32 Type.Int16) e ^^
     TaggedSmallWord.ctz_kernel Type.Int16
  | OtherPrim "ctz32", [e] ->
    SR.UnboxedWord32 Type.Nat32,
    compile_exp_as env ae (SR.UnboxedWord32 Type.Nat32) e ^^ G.i (Unary (Wasm.Values.I32 I32Op.Ctz))
  | OtherPrim "ctzInt32", [e] ->
    SR.UnboxedWord32 Type.Int32,
    compile_exp_as env ae (SR.UnboxedWord32 Type.Int32) e ^^ G.i (Unary (Wasm.Values.I32 I32Op.Ctz))
  | OtherPrim "ctz64", [e] ->
    SR.UnboxedWord64 Type.Nat64,
    compile_exp_as env ae (SR.UnboxedWord64 Type.Nat64) e ^^ G.i (Unary (Wasm.Values.I64 I64Op.Ctz))
  | OtherPrim "ctzInt64", [e] ->
    SR.UnboxedWord64 Type.Int64,
    compile_exp_as env ae (SR.UnboxedWord64 Type.Int64) e ^^ G.i (Unary (Wasm.Values.I64 I64Op.Ctz))

  | OtherPrim "conv_Char_Text", [e] ->
    SR.Vanilla,
    compile_exp_vanilla env ae e ^^
    Text.prim_showChar env

  | OtherPrim "char_to_upper", [e] ->
    compile_char_to_char_rts env ae e "char_to_upper"

  | OtherPrim "char_to_lower", [e] ->
    compile_char_to_char_rts env ae e "char_to_lower"

  | OtherPrim "char_is_whitespace", [e] ->
    compile_char_to_bool_rts env ae e "char_is_whitespace"

  | OtherPrim "char_is_lowercase", [e] ->
    compile_char_to_bool_rts env ae e "char_is_lowercase"

  | OtherPrim "char_is_uppercase", [e] ->
    compile_char_to_bool_rts env ae e "char_is_uppercase"

  | OtherPrim "char_is_alphabetic", [e] ->
    compile_char_to_bool_rts env ae e "char_is_alphabetic"

  | OtherPrim "print", [e] ->
    SR.unit,
    compile_exp_vanilla env ae e ^^
    IC.print_text env

  | OtherPrim "text_lowercase", [e] ->
    SR.Vanilla,
    compile_exp_vanilla env ae e ^^
    Text.lowercase env

  | OtherPrim "text_uppercase", [e] ->
    SR.Vanilla,
    compile_exp_vanilla env ae e ^^
    Text.uppercase env

  | OtherPrim "performanceCounter", [e] ->
    (SR.UnboxedWord64 Type.Nat64),
    compile_exp_as env ae (SR.UnboxedWord32 Type.Nat32) e ^^
    IC.performance_counter env

  | OtherPrim "trap", [e] ->
    SR.Unreachable,
    compile_exp_vanilla env ae e ^^
    IC.trap_text env

  | OtherPrim ("blobToArray" | "blobToArrayMut"), e ->
    const_sr SR.Vanilla (Arr.ofBlob env)
  | OtherPrim ("arrayToBlob" | "arrayMutToBlob"), e ->
    const_sr SR.Vanilla (Arr.toBlob env)

  | OtherPrim (("stableMemoryLoadNat32" | "stableMemoryLoadInt32") as p), [e] ->
    (SR.UnboxedWord32 Type.(if p = "stableMemoryLoadNat32" then Nat32 else Int32)),
    compile_exp_as env ae (SR.UnboxedWord64 Type.Nat64) e ^^
    StableMemoryInterface.load_word32 env

  | OtherPrim (("stableMemoryStoreNat32" | "stableMemoryStoreInt32") as p), [e1; e2] ->
    SR.unit,
    compile_exp_as env ae (SR.UnboxedWord64 Type.Nat64) e1 ^^
    compile_exp_as env ae
      (SR.UnboxedWord32 Type.(if p = "stableMemoryStoreNat32" then Nat32 else Int32))
      e2 ^^
    StableMemoryInterface.store_word32 env

  | OtherPrim (("stableMemoryLoadNat8" | "stableMemoryLoadInt8") as p), [e] ->
    let ty = Type.(if p = "stableMemoryLoadNat8" then Nat8 else Int8) in
    SR.UnboxedWord32 ty,
    compile_exp_as env ae (SR.UnboxedWord64 Type.Nat64) e ^^
    StableMemoryInterface.load_word8 env ^^
    TaggedSmallWord.msb_adjust ty

  (* Other prims, binary *)

  | OtherPrim (("stableMemoryStoreNat8" | "stableMemoryStoreInt8") as p), [e1; e2] ->
    let ty = Type.(if p = "stableMemoryStoreNat8" then Nat8 else Int8) in
    SR.unit,
    compile_exp_as env ae (SR.UnboxedWord64 Type.Nat64) e1 ^^
    compile_exp_as env ae (SR.UnboxedWord32 ty) e2 ^^
    TaggedSmallWord.lsb_adjust ty ^^
    StableMemoryInterface.store_word8 env

  | OtherPrim (("stableMemoryLoadNat16" | "stableMemoryLoadInt16") as p), [e] ->
    let ty = Type.(if p = "stableMemoryLoadNat16" then Nat16 else Int16) in
    SR.UnboxedWord32 ty,
    compile_exp_as env ae (SR.UnboxedWord64 Type.Nat64) e ^^
    StableMemoryInterface.load_word16 env ^^
    TaggedSmallWord.msb_adjust ty

  | OtherPrim (("stableMemoryStoreNat16" | "stableMemoryStoreInt16") as p), [e1; e2] ->
    let ty = Type.(if p = "stableMemoryStoreNat16" then Nat16 else Int16) in
    SR.unit,
    compile_exp_as env ae (SR.UnboxedWord64 Type.Nat64) e1 ^^
    compile_exp_as env ae (SR.UnboxedWord32 ty) e2 ^^
    TaggedSmallWord.lsb_adjust ty ^^
    StableMemoryInterface.store_word16 env

  | OtherPrim (("stableMemoryLoadNat64" | "stableMemoryLoadInt64") as p), [e] ->
    (SR.UnboxedWord64 Type.(if p = "stableMemoryLoadNat64" then Nat64 else Int64)),
    compile_exp_as env ae (SR.UnboxedWord64 Type.Nat64) e ^^
    StableMemoryInterface.load_word64 env

  | OtherPrim (("stableMemoryStoreNat64" | "stableMemoryStoreInt64") as p), [e1; e2] ->
    SR.unit,
    compile_exp_as env ae (SR.UnboxedWord64 Type.Nat64) e1 ^^
    compile_exp_as env ae
      (SR.UnboxedWord64 Type.(if p = "stableMemoryStoreNat64" then Nat64 else Int64))
      e2 ^^
    StableMemoryInterface.store_word64 env

  | OtherPrim "stableMemoryLoadFloat", [e] ->
    SR.UnboxedFloat64,
    compile_exp_as env ae (SR.UnboxedWord64 Type.Nat64) e ^^
    StableMemoryInterface.load_float64 env

  | OtherPrim "stableMemoryStoreFloat", [e1; e2] ->
    SR.unit,
    compile_exp_as env ae (SR.UnboxedWord64 Type.Nat64) e1 ^^
    compile_exp_as env ae SR.UnboxedFloat64 e2 ^^
    StableMemoryInterface.store_float64 env

  | OtherPrim "stableMemoryLoadBlob", [e1; e2] ->
    SR.Vanilla,
    compile_exp_as env ae (SR.UnboxedWord64 Type.Nat64) e1 ^^
    compile_exp_as env ae SR.Vanilla e2 ^^
    Blob.lit env "Blob size out of bounds" ^^
    BigNum.to_word32_with env ^^
    StableMemoryInterface.load_blob env

  | OtherPrim "stableMemoryStoreBlob", [e1; e2] ->
    SR.unit,
    compile_exp_as env ae (SR.UnboxedWord64 Type.Nat64) e1 ^^
    compile_exp_as env ae SR.Vanilla e2 ^^
    StableMemoryInterface.store_blob env

  | OtherPrim "stableMemorySize", [] ->
    SR.UnboxedWord64 Type.Nat64,
    StableMemoryInterface.size env

  | OtherPrim "stableMemoryGrow", [e] ->
    SR.UnboxedWord64 Type.Nat64,
    compile_exp_as env ae (SR.UnboxedWord64 Type.Nat64) e ^^
    StableMemoryInterface.grow env

  | OtherPrim "stableVarQuery", [] ->
    SR.UnboxedTuple 2,
    IC.get_self_reference env ^^
    Blob.lit env Type.(motoko_stable_var_info_fld.lab)

  (* Other prims, binary*)
  | OtherPrim "Array.init", [_;_] ->
    const_sr SR.Vanilla (Arr.init env)
  | OtherPrim "Array.tabulate", [_;_] ->
    const_sr SR.Vanilla (Arr.tabulate env)
  | OtherPrim "btst8", [_;_] ->
    (* TODO: btstN returns Bool, not a small value *)
    const_sr (SR.UnboxedWord32 Type.Nat8) (TaggedSmallWord.btst_kernel env Type.Nat8)
  | OtherPrim "btst16", [_;_] ->
    const_sr (SR.UnboxedWord32 Type.Nat16) (TaggedSmallWord.btst_kernel env Type.Nat16)
  | OtherPrim "btstInt8", [_;_] ->
    const_sr (SR.UnboxedWord32 Type.Int8) (TaggedSmallWord.btst_kernel env Type.Int8)
  | OtherPrim "btstInt16", [_;_] ->
    const_sr (SR.UnboxedWord32 Type.Int16) (TaggedSmallWord.btst_kernel env Type.Int16)
  | OtherPrim "btst32", [_;_] ->
     const_sr (SR.UnboxedWord32 Type.Nat32) (TaggedSmallWord.btst_kernel env Type.Nat32)
  | OtherPrim "btstInt32", [_;_] ->
     const_sr (SR.UnboxedWord32 Type.Int32) (TaggedSmallWord.btst_kernel env Type.Int32) (* ! *)
  | OtherPrim "btst64", [_;_] ->
    const_sr (SR.UnboxedWord64 Type.Nat64) (Word64.btst_kernel env)
  | OtherPrim "btstInt64", [_;_] ->
    const_sr (SR.UnboxedWord64 Type.Int64) (Word64.btst_kernel env)

  (* Coercions for abstract types *)
  | CastPrim (_,_), [e] ->
    compile_exp env ae e

  | DecodeUtf8, [_] ->
    const_sr SR.Vanilla (Text.of_blob env)
  | EncodeUtf8, [_] ->
    const_sr SR.Vanilla (Text.to_blob env)

  (* textual to bytes *)
  | BlobOfIcUrl, [_] ->
    const_sr SR.Vanilla (E.call_import env "rts" "blob_of_principal")
  (* The other direction *)
  | IcUrlOfBlob, [_] ->
    const_sr SR.Vanilla (E.call_import env "rts" "principal_of_blob")

  (* Actor ids are blobs in the RTS *)
  | ActorOfIdBlob _, [e] ->
    SR.Vanilla,
    let (set_blob, get_blob) = new_local env "blob" in
    compile_exp_vanilla env ae e ^^
    set_blob ^^
    get_blob ^^
    Blob.len env ^^
    compile_unboxed_const 29l ^^
    G.i (Compare (Wasm.Values.I32 I32Op.LeU)) ^^
    E.else_trap_with env "blob too long for actor principal" ^^
    get_blob

  | SelfRef _, [] ->
    SR.Vanilla, IC.get_self_reference env

  | ICArgDataPrim, [] ->
    SR.Vanilla, IC.arg_data env

  | ICReplyPrim ts, [e] ->
    SR.unit, begin match E.mode env with
    | Flags.ICMode | Flags.RefMode ->
      compile_exp_vanilla env ae e ^^
      (* TODO: We can try to avoid the boxing and pass the arguments to
        serialize individually *)
      Serialization.serialize env ts ^^
      IC.reply_with_data env
    | _ ->
      E.trap_with env (Printf.sprintf "cannot reply when running locally")
    end

  | ICRejectPrim, [e] ->
    SR.unit, IC.reject env (compile_exp_vanilla env ae e)

  | ICCallerPrim, [] ->
    SR.Vanilla, IC.caller env

  | ICCallPrim, [f;e;k;r] ->
    SR.unit, begin
    (* TBR: Can we do better than using the notes? *)
    let _, _, _, ts1, _ = Type.as_func f.note.Note.typ in
    let _, _, _, ts2, _ = Type.as_func k.note.Note.typ in
    let (set_meth_pair, get_meth_pair) = new_local env "meth_pair" in
    let (set_arg, get_arg) = new_local env "arg" in
    let (set_k, get_k) = new_local env "k" in
    let (set_r, get_r) = new_local env "r" in
    let add_cycles = Internals.add_cycles env ae in
    compile_exp_vanilla env ae f ^^ set_meth_pair ^^
    compile_exp_vanilla env ae e ^^ set_arg ^^
    compile_exp_vanilla env ae k ^^ set_k ^^
    compile_exp_vanilla env ae r ^^ set_r ^^
    FuncDec.ic_call env ts1 ts2 get_meth_pair get_arg get_k get_r add_cycles
    end
  | ICCallRawPrim, [p;m;a;k;r] ->
    SR.unit, begin
    let (set_meth_pair, get_meth_pair) = new_local env "meth_pair" in
    let (set_arg, get_arg) = new_local env "arg" in
    let (set_k, get_k) = new_local env "k" in
    let (set_r, get_r) = new_local env "r" in
    let add_cycles = Internals.add_cycles env ae in
    compile_exp_vanilla env ae p ^^
    compile_exp_vanilla env ae m ^^ Text.to_blob env ^^
    Tagged.load_forwarding_pointer env ^^
    Tuple.from_stack env 2 ^^ set_meth_pair ^^
    compile_exp_vanilla env ae a ^^ set_arg ^^
    compile_exp_vanilla env ae k ^^ set_k ^^
    compile_exp_vanilla env ae r ^^ set_r ^^
    FuncDec.ic_call_raw env get_meth_pair get_arg get_k get_r add_cycles
    end

  | ICMethodNamePrim, [] ->
    SR.Vanilla, IC.method_name env

  | ICStableRead ty, [] ->
    SR.Vanilla,
    IncrementalStabilization.get_destabilized_actor env ^^
    G.i (Test (Wasm.Values.I32 I32Op.Eqz)) ^^
    E.then_trap_with env "Destabilization is not yet completed: Call __motoko_destabilize_after_upgrade" ^^
    IncrementalStabilization.get_destabilized_actor env ^^
    compile_unboxed_const (if !Flags.use_stable_regions then 1l else 0l) ^^
    E.call_import env "rts" "region_init"

  | ICStableWrite ty, [] ->
    SR.unit,
    IncrementalStabilization.complete_stabilization_on_upgrade env ty

  (* Cycles *)
  | SystemCyclesBalancePrim, [] ->
    SR.Vanilla, Cycles.balance env
  | SystemCyclesAddPrim, [e1] ->
    SR.unit, compile_exp_vanilla env ae e1 ^^ Cycles.add env
  | SystemCyclesAcceptPrim, [e1] ->
    SR.Vanilla, compile_exp_vanilla env ae e1 ^^ Cycles.accept env
  | SystemCyclesAvailablePrim, [] ->
    SR.Vanilla, Cycles.available env
  | SystemCyclesRefundedPrim, [] ->
    SR.Vanilla, Cycles.refunded env

  | SetCertifiedData, [e1] ->
    SR.unit, compile_exp_vanilla env ae e1 ^^ IC.set_certified_data env
  | GetCertificate, [] ->
    SR.Vanilla,
    IC.get_certificate env

  (* Unknown prim *)
  | _ -> SR.Unreachable, todo_trap env "compile_prim_invocation" (Arrange_ir.prim p)
  end

(* Compile, infer and return stack representation *)
and compile_exp (env : E.t) ae exp =
  compile_exp_with_hint env ae None exp

(* Compile to given stack representation *)
and compile_exp_as env ae sr_out e =
  let sr_in, code = compile_exp_with_hint env ae (Some sr_out) e in
  code ^^ StackRep.adjust env sr_in sr_out

and single_case e (cs : Ir.case list) =
  match cs, e.note.Note.typ with
  | [{it={pat={it=TagP (l, _);_}; _}; _}], Type.(Variant [{lab; _}]) -> l = lab
  | _ -> false

and known_tag_pat p = TagP ("", p)

and simplify_cases e (cs : Ir.case list) =
  match cs, e.note.Note.typ with
  (* for a 2-cased variant type, the second comparison can be omitted when the first pattern
     (with irrefutable subpattern) didn't match, and the pattern types line up *)
  | [{it={pat={it=TagP (l1, ip); _}; _}; _} as c1; {it={pat={it=TagP (l2, pat'); _} as pat2; exp}; _} as c2], Type.(Variant [{lab=el1; _}; {lab=el2; _}])
       when Ir_utils.is_irrefutable ip
            && (l1 = el1 || l1 = el2)
            && (l2 = el1 || l2 = el2) ->
     [c1; {c2 with it = {exp; pat = {pat2 with it = known_tag_pat pat'}}}]
  | _ -> cs

(* Compile, infer and return stack representation, taking the hint into account *)
and compile_exp_with_hint (env : E.t) ae sr_hint exp =
  (fun (sr,code) -> (sr, G.with_region exp.at code)) @@
  if exp.note.Note.const
  then let (c, fill) = compile_const_exp env ae exp in fill env ae; (SR.Const c, G.nop)
  else match exp.it with
  | PrimE (p, es) when List.exists (fun e -> Type.is_non e.note.Note.typ) es ->
    (* Handle dead code separately, so that we can rely on useful type
       annotations below *)
    SR.Unreachable,
    G.concat_map (compile_exp_ignore env ae) es ^^
    G.i Unreachable

  | PrimE (p, es) ->
    compile_prim_invocation (env : E.t) ae p es exp.at
  | VarE var ->
    Var.get_val env ae var
  | AssignE (e1,e2) ->
    SR.unit,
    let (prepare_code, sr, store_code) = compile_lexp env ae e1 in
    prepare_code ^^
    compile_exp_as env ae sr e2 ^^
    store_code
  | LitE l ->
    compile_lit l
  | IfE (scrut, e1, e2) ->
    let code_scrut = compile_exp_as_test env ae scrut in
    let sr1, code1 = compile_exp_with_hint env ae sr_hint e1 in
    let sr2, code2 = compile_exp_with_hint env ae sr_hint e2 in
    (* Use the expected stackrep, if given, else infer from the branches *)
    let sr = match sr_hint with
      | Some sr -> sr
      | None -> StackRep.join sr1 sr2
    in
    sr,
    code_scrut ^^
    FakeMultiVal.if_ env
      (StackRep.to_block_type env sr)
      (code1 ^^ StackRep.adjust env sr1 sr)
      (code2 ^^ StackRep.adjust env sr2 sr)
  | BlockE (decs, exp) ->
    let captured = Freevars.captured_vars (Freevars.exp exp) in
    let ae', codeW1 = compile_decs env ae decs captured in
    let (sr, code2) = compile_exp_with_hint env ae' sr_hint exp in
    (sr, codeW1 code2)
  | LabelE (name, _ty, e) ->
    (* The value here can come from many places -- the expression,
       or any of the nested returns. Hard to tell which is the best
       stack representation here.
       So let’s go with Vanilla. *)
    SR.Vanilla,
    E.block_ env (StackRep.to_block_type env SR.Vanilla) (
      G.with_current_depth (fun depth ->
        let ae1 = VarEnv.add_label ae name depth in
        compile_exp_vanilla env ae1 e
      )
    )
  | LoopE e ->
    SR.Unreachable,
    let ae' = VarEnv.{ ae with lvl = NotTopLvl } in
    G.loop0 (compile_exp_unit env ae' e ^^ G.i (Br (nr 0l))
    )
    ^^
   G.i Unreachable

  | SwitchE (e, cs) when single_case e cs ->
    let code1 = compile_exp_vanilla env ae e in
    let [@warning "-8"] [{it={pat={it=TagP (_, pat');_} as pat; exp}; _}] = cs in
    let ae1, pat_code = compile_pat_local env ae {pat with it = known_tag_pat pat'} in
    let sr, rhs_code = compile_exp_with_hint env ae1 sr_hint exp in

    (* Use the expected stackrep, if given, else infer from the branches *)
    let final_sr = match sr_hint with
      | Some sr -> sr
      | None -> sr
    in

    final_sr,
    (* Run rest in block to exit from *)
    FakeMultiVal.block_ env (StackRep.to_block_type env final_sr) (fun branch_code ->
       orsPatternFailure env (List.map (fun (sr, c) ->
          c ^^^ CannotFail (StackRep.adjust env sr final_sr ^^ branch_code)
       ) [sr, CannotFail code1 ^^^ pat_code ^^^ CannotFail rhs_code]) ^^
       G.i Unreachable (* We should always exit using the branch_code *)
    )

  | SwitchE (e, cs) ->
    let code1 = compile_exp_vanilla env ae e in
    let (set_i, get_i) = new_local env "switch_in" in

    (* compile subexpressions and collect the provided stack reps *)
    let codes = List.map (fun {it={pat; exp=e}; _} ->
      let (ae1, pat_code) = compile_pat_local env ae pat in
      let (sr, rhs_code) = compile_exp_with_hint env ae1 sr_hint e in
      (sr, CannotFail get_i ^^^ pat_code ^^^ CannotFail rhs_code)
      ) (simplify_cases e cs) in

    (* Use the expected stackrep, if given, else infer from the branches *)
    let final_sr = match sr_hint with
      | Some sr -> sr
      | None -> StackRep.joins (List.map fst codes)
    in

    final_sr,
    (* Run scrut *)
    code1 ^^ set_i ^^
    (* Run rest in block to exit from *)
    FakeMultiVal.block_ env (StackRep.to_block_type env final_sr) (fun branch_code ->
       orsPatternFailure env (List.map (fun (sr, c) ->
          c ^^^ CannotFail (StackRep.adjust env sr final_sr ^^ branch_code)
       ) codes) ^^
       G.i Unreachable (* We should always exit using the branch_code *)
    )
  (* Async-wait lowering support features *)
  | DeclareE (name, typ, e) ->
    let ae1, i = VarEnv.add_local_with_heap_ind env ae name typ in
    let sr, code = compile_exp env ae1 e in
    sr,
    MutBox.alloc env ^^ G.i (LocalSet (nr i)) ^^
    code
  | DefineE (name, _, e) ->
    SR.unit,
    let pre_code, sr, code = Var.set_val env ae name in
    pre_code ^^
    compile_exp_as env ae sr e ^^
    code
  | FuncE (x, sort, control, typ_binds, args, res_tys, e) ->
    let captured = Freevars.captured exp in
    let return_tys = match control with
      | Type.Returns -> res_tys
      | Type.Replies -> []
      | Type.Promises -> assert false in
    let return_arity = List.length return_tys in
    let mk_body env1 ae1 = compile_exp_as env1 ae1 (StackRep.of_arity return_arity) e in
    FuncDec.lit env ae x sort control captured args mk_body return_tys exp.at
  | SelfCallE (ts, exp_f, exp_k, exp_r) ->
    SR.unit,
    let (set_future, get_future) = new_local env "future" in
    let (set_k, get_k) = new_local env "k" in
    let (set_r, get_r) = new_local env "r" in
    let mk_body env1 ae1 = compile_exp_as env1 ae1 SR.unit exp_f in
    let captured = Freevars.captured exp_f in
    let add_cycles = Internals.add_cycles env ae in
    FuncDec.async_body env ae ts captured mk_body exp.at ^^
    Tagged.load_forwarding_pointer env ^^
    set_future ^^

    compile_exp_vanilla env ae exp_k ^^ set_k ^^
    compile_exp_vanilla env ae exp_r ^^ set_r ^^

    FuncDec.ic_self_call env ts
      IC.(get_self_reference env ^^
          actor_public_field env async_method_name)
      get_future
      get_k
      get_r
      add_cycles
  | ActorE (ds, fs, _, _, _) ->
    fatal "Local actors not supported by backend"
  | NewObjE (Type.(Object | Module | Memory) as _sort, fs, _) ->
    (*
    We can enable this warning once we treat everything as static that
    mo_frontend/static.ml accepts, including _all_ literals.
    if sort = Type.Module then Printf.eprintf "%s" "Warning: Non-static module\n";
    *)
    SR.Vanilla,
    let fs' = fs |> List.map
      (fun (f : Ir.field) -> (f.it.name, fun () ->
        if Type.is_mut f.note
        then Var.get_aliased_box env ae f.it.var
        else Var.get_val_vanilla env ae f.it.var)) in
    Object.lit_raw env fs'
  | _ -> SR.unit, todo_trap env "compile_exp" (Arrange_ir.exp exp)

and compile_exp_ignore env ae e =
  let sr, code = compile_exp env ae e in
  code ^^ StackRep.drop env sr

and compile_exp_as_opt env ae sr_out_o e =
  let sr_in, code = compile_exp_with_hint env ae sr_out_o e in
  G.with_region e.at (
    code ^^
    match sr_out_o with
    | None -> StackRep.drop env sr_in
    | Some sr_out -> StackRep.adjust env sr_in sr_out
  )

and compile_exp_vanilla (env : E.t) ae exp =
  compile_exp_as env ae SR.Vanilla exp

and compile_exp_unit (env : E.t) ae exp =
  compile_exp_as env ae SR.unit exp

(* compiles to something that works with IfE or Eqz
   (SR.UnboxedWord32 or SR.Vanilla are _both_ ok)
*)
and compile_exp_as_test env ae e =
  let sr, code = compile_exp env ae e in
  code ^^
  (if sr != SR.bool then StackRep.adjust env sr SR.Vanilla else G.nop)

(* Compile a prim of type Char -> Char to a RTS call. *)
and compile_char_to_char_rts env ae exp rts_fn =
  SR.UnboxedWord32 Type.Char,
  compile_exp_as env ae (SR.UnboxedWord32 Type.Char) exp ^^
  TaggedSmallWord.lsb_adjust_codepoint env ^^
  E.call_import env "rts" rts_fn ^^
  TaggedSmallWord.msb_adjust_codepoint

(* Compile a prim of type Char -> Bool to a RTS call. The RTS function should
   have type int32_t -> int32_t where the return value is 0 for 'false' and 1
   for 'true'. *)
and compile_char_to_bool_rts (env : E.t) (ae : VarEnv.t) exp rts_fn =
  SR.bool,
  compile_exp_as env ae (SR.UnboxedWord32 Type.Char) exp ^^
  TaggedSmallWord.lsb_adjust_codepoint env ^^
  (* The RTS function returns Motoko True/False values (which are represented as
     1 and 0, respectively) so we don't need any marshalling *)
  E.call_import env "rts" rts_fn

(*
The compilation of declarations (and patterns!) needs to handle mutual recursion.
This requires conceptually three passes:
 1. First we need to collect all names bound in a block,
    and find locations for then (which extends the environment).
    The environment is extended monotonically: The type-checker ensures that
    a Block does not bind the same name twice.
    We would not need to pass in the environment, just out ... but because
    it is bundled in the E.t type, threading it through is also easy.

 2. We need to allocate memory for them, and store the pointer in the
    WebAssembly local, so that they can be captured by closures.

 3. We go through the declarations, generate the actual code and fill the
    allocated memory.
    This includes creating the actual closure references.

We could do this in separate functions, but I chose to do it in one
 * it means all code related to one constructor is in one place and
 * when generating the actual code, we still “know” the id of the local that
   has the memory location, and don’t have to look it up in the environment.

The first phase works with the `pre_env` passed to `compile_dec`,
while the third phase is a function that expects the final environment. This
enabled mutual recursion.
*)


and compile_lit_pat env l =
  match l with
  | NullLit ->
    compile_lit_as env SR.Vanilla l ^^
    G.i (Compare (Wasm.Values.I32 I32Op.Eq))
  | BoolLit true ->
    G.nop
  | BoolLit false ->
    G.i (Test (Wasm.Values.I32 I32Op.Eqz))
  | (NatLit _ | IntLit _) ->
    compile_lit_as env SR.Vanilla l ^^
    BigNum.compile_eq env
  | Nat8Lit _ ->
    compile_lit_as env SR.Vanilla l ^^
    compile_eq env Type.(Prim Nat8)
  | Nat16Lit _ ->
    compile_lit_as env SR.Vanilla l ^^
    compile_eq env Type.(Prim Nat16)
  | Nat32Lit _ ->
    BoxedSmallWord.unbox env Type.Nat32 ^^
    compile_lit_as env (SR.UnboxedWord32 Type.Nat32) l ^^
    compile_eq env Type.(Prim Nat32)
  | Nat64Lit _ ->
    BoxedWord64.unbox env Type.Nat64 ^^
    compile_lit_as env (SR.UnboxedWord64 Type.Nat64) l ^^
    compile_eq env Type.(Prim Nat64)
  | Int8Lit _ ->
    compile_lit_as env SR.Vanilla l ^^
    compile_eq env Type.(Prim Int8)
  | Int16Lit _ ->
    compile_lit_as env SR.Vanilla l ^^
    compile_eq env Type.(Prim Int16)
  | Int32Lit _ ->
    BoxedSmallWord.unbox env Type.Int32 ^^
    compile_lit_as env (SR.UnboxedWord32 Type.Int32) l ^^
    compile_eq env Type.(Prim Int32)
  | Int64Lit _ ->
    BoxedWord64.unbox env Type.Int64 ^^
    compile_lit_as env (SR.UnboxedWord64 Type.Int64) l ^^
    compile_eq env Type.(Prim Int64)
  | CharLit _ ->
    compile_lit_as env SR.Vanilla l ^^
    compile_eq env Type.(Prim Char)
  | TextLit t
  | BlobLit t ->
    compile_lit_as env SR.Vanilla l ^^
    Text.compare env Operator.EqOp
  | FloatLit _ ->
    todo_trap env "compile_lit_pat" (Arrange_ir.lit l)

and fill_pat env ae pat : patternCode =
  PatCode.with_region pat.at @@
  match pat.it with
  | _ when Ir_utils.is_irrefutable_nonbinding pat -> CannotFail (G.i Drop)
  | WildP -> assert false (* matched above *)
  | OptP p when Ir_utils.is_irrefutable_nonbinding p ->
      CanFail (fun fail_code ->
        Opt.is_some env ^^
        G.if0 G.nop fail_code)
  | OptP p ->
      let (set_x, get_x) = new_local env "opt_scrut" in
      CanFail (fun fail_code ->
        set_x ^^
        get_x ^^
        Opt.is_some env ^^
        G.if0
          ( get_x ^^
            Opt.project env ^^
            with_fail fail_code (fill_pat env ae p)
          )
          fail_code
      )
  | TagP ("", p) -> (* these only come from known_tag_pat *)
    if Ir_utils.is_irrefutable_nonbinding p
    then CannotFail (G.i Drop)
    else CannotFail (Variant.project env) ^^^ fill_pat env ae p
  | TagP (l, p) when Ir_utils.is_irrefutable_nonbinding p ->
      CanFail (fun fail_code ->
        Variant.test_is env l ^^
        G.if0 G.nop fail_code)
  | TagP (l, p) ->
      let (set_x, get_x) = new_local env "tag_scrut" in
      CanFail (fun fail_code ->
        set_x ^^
        get_x ^^
        Variant.test_is env l ^^
        G.if0
          ( get_x ^^
            Variant.project env ^^
            with_fail fail_code (fill_pat env ae p)
          )
          fail_code
      )
  | LitP l ->
      CanFail (fun fail_code ->
        compile_lit_pat env l ^^
        G.if0 G.nop fail_code)
  | VarP name ->
      CannotFail (Var.set_val_vanilla_from_stack env ae name)
  | TupP ps ->
      let (set_i, get_i) = new_local env "tup_scrut" in
      let rec go i = function
        | [] -> CannotFail G.nop
        | p::ps ->
          let code1 = fill_pat env ae p in
          let code2 = go (Int32.add i 1l) ps in
          CannotFail (get_i ^^ Tuple.load_n env i) ^^^ code1 ^^^ code2 in
      CannotFail set_i ^^^ go 0l ps
  | ObjP pfs ->
      let project = compile_load_field env pat.note in
      let (set_i, get_i) = new_local env "obj_scrut" in
      let rec go = function
        | [] -> CannotFail G.nop
        | {it={name; pat}; _}::pfs' ->
          let code1 = fill_pat env ae pat in
          let code2 = go pfs' in
          CannotFail (get_i ^^ project name) ^^^ code1 ^^^ code2 in
      CannotFail set_i ^^^ go pfs
  | AltP (p1, p2) ->
      let code1 = fill_pat env ae p1 in
      let code2 = fill_pat env ae p2 in
      let (set_i, get_i) = new_local env "alt_scrut" in
      CannotFail set_i ^^^
      orElse (CannotFail get_i ^^^ code1)
             (CannotFail get_i ^^^ code2)

and alloc_pat_local env ae pat =
  let d = Freevars.pat pat in
  AllocHow.M.fold (fun v typ ae ->
    let (ae1, _i) = VarEnv.add_direct_local env ae v SR.Vanilla typ
    in ae1
  ) d ae

and alloc_pat env ae how pat : VarEnv.t * G.t  =
  (fun (ae, code) -> (ae, G.with_region pat.at code)) @@
  let d = Freevars.pat pat in
  AllocHow.M.fold (fun v typ (ae, code0) ->
    let ae1, code1 = AllocHow.add_local env ae how v typ
    in (ae1, code0 ^^ code1)
  ) d (ae, G.nop)

and compile_pat_local env ae pat : VarEnv.t * patternCode =
  (* It returns:
     - the extended environment
     - the patternCode to do the pattern matching.
       This expects the  undestructed value is on top of the stack,
       consumes it, and fills the heap.
       If the pattern matches, execution continues (with nothing on the stack).
       If the pattern does not match, it fails (in the sense of PatCode.CanFail)
  *)
  let ae1 = alloc_pat_local env ae pat in
  let fill_code = fill_pat env ae1 pat in
  (ae1, fill_code)

(* Used for let patterns:
   If the pattern can consume its scrutinee in a better form than vanilla (e.g.
   unboxed tuple, unboxed 32/64), lets do that.
*)
and compile_unboxed_pat env ae how pat
  : VarEnv.t * G.t * G.t * SR.t option * G.t =
  (* It returns:
     - the extended environment
     - the code to allocate memory
     - the code to prepare the stack (e.g. push destination addresses)
       before the scrutinee is pushed
     - the desired stack rep. None means: Do not even push the scrutinee.
     - the code to do the pattern matching.
       This expects the undestructed value is on top of the stack,
       consumes it, and fills the heap
       If the pattern does not match, it traps with pattern failure
  *)
  let (ae1, alloc_code) = alloc_pat env ae how pat in
  let pre_code, sr, fill_code = match pat.it with
    (* Nothing to match: Do not even put something on the stack *)
    | WildP -> G.nop, None, G.nop
    (* Tuple patterns *)
    | TupP ps when List.length ps <> 1 ->
      G.nop,
      Some (SR.UnboxedTuple (List.length ps)),
      (* We have to fill the pattern in reverse order, to take things off the
         stack. This is only ok as long as patterns have no side effects.
      *)
      G.concat_mapi (fun i p -> orPatternFailure env (fill_pat env ae1 p)) (List.rev ps)
    (* Variable patterns *)
    | VarP name ->
      let pre_code, sr, code = Var.set_val env ae1 name in
      pre_code, Some sr, code
    (* The general case: Create a single value, match that. *)
    | _ ->
      G.nop,
      Some SR.Vanilla,
      orPatternFailure env (fill_pat env ae1 pat) in
  let pre_code = G.with_region pat.at pre_code in
  let fill_code = G.with_region pat.at fill_code in
  (ae1, alloc_code, pre_code, sr, fill_code)

and compile_dec env pre_ae how v2en dec : VarEnv.t * G.t * (VarEnv.t -> scope_wrap) =
  (fun (pre_ae, alloc_code, mk_code, wrap) ->
       G.(pre_ae, with_region dec.at alloc_code, fun ae body_code ->
          with_region dec.at (mk_code ae) ^^ wrap body_code)) @@

  match dec.it with
  (* A special case for public methods *)
  (* This relies on the fact that in the top-level mutually recursive group, no shadowing happens. *)
  | LetD ({it = VarP v; _}, e) when E.NameEnv.mem v v2en ->
    let (const, fill) = compile_const_exp env pre_ae e in
    let fi = match const with
      | (_, Const.Message fi) -> fi
      | _ -> assert false in
    let pre_ae1 = VarEnv.add_local_public_method pre_ae v (fi, (E.NameEnv.find v v2en)) e.note.Note.typ in
    G.( pre_ae1, nop, (fun ae -> fill env ae; nop), unmodified)

  (* A special case for constant expressions *)
  | LetD (p, e) when e.note.Note.const ->
    (* constant expression matching with patterns is fully decidable *)
    if const_exp_matches_pat env pre_ae p e then (* not refuted *)
      let extend, fill = compile_const_dec env pre_ae dec in
      G.(extend pre_ae, nop, (fun ae -> fill env ae; nop), unmodified)
    else (* refuted *)
      (pre_ae, G.nop, (fun _ -> PatCode.patternFailTrap env), unmodified)

  | LetD (p, e) ->
    let (pre_ae1, alloc_code, pre_code, sr, fill_code) = compile_unboxed_pat env pre_ae how p in
    ( pre_ae1, alloc_code,
      (fun ae -> pre_code ^^ compile_exp_as_opt env ae sr e ^^ fill_code),
      unmodified
    )

  | VarD (name, content_typ, e) ->
    assert AllocHow.(match M.find_opt name how with
                     | Some (LocalMut _ | StoreHeap | StoreStatic) -> true
                     | _ -> false);
    let var_typ = Type.Mut content_typ in
    let pre_ae1, alloc_code = AllocHow.add_local env pre_ae how name var_typ in
    ( pre_ae1,
      alloc_code,
      (fun ae -> let pre_code, sr, code = Var.set_val env ae name in
                 pre_code ^^ compile_exp_as env ae sr e ^^ code),
      unmodified
    )

  | RefD (name, typ, { it = DotLE (e, n); _ }) ->
    let pre_ae1, alloc_code = AllocHow.add_local_for_alias env pre_ae how name typ in

    ( pre_ae1,
      alloc_code,
      (fun ae ->
        compile_exp_vanilla env ae e ^^
        Object.load_idx_raw env n ^^
        Var.capture_aliased_box env ae name),
      unmodified
    )
  | RefD _ -> assert false

and compile_decs_public env pre_ae decs v2en captured_in_body : VarEnv.t * scope_wrap =
  let how = AllocHow.decs pre_ae decs captured_in_body in
  let rec go pre_ae = function
    | []        -> (pre_ae, G.nop, fun _ -> unmodified)
    | [dec]     -> compile_dec env pre_ae how v2en dec
    | dec::decs ->
        let (pre_ae1, alloc_code1, mk_codeW1) = compile_dec env pre_ae how v2en dec in
        let (pre_ae2, alloc_code2, mk_codeW2) = go              pre_ae1 decs in
        ( pre_ae2,
          alloc_code1 ^^ alloc_code2,
          fun ae -> let codeW1 = mk_codeW1 ae in
                    let codeW2 = mk_codeW2 ae in
                    fun body_code -> codeW1 (codeW2 body_code)
        ) in
  let (ae1, alloc_code, mk_codeW) = go pre_ae decs in
  (ae1, fun body_code -> alloc_code ^^ mk_codeW ae1 body_code)

and compile_decs env ae decs captured_in_body : VarEnv.t * scope_wrap =
  compile_decs_public env ae decs E.NameEnv.empty captured_in_body

(* This compiles expressions determined to be const as per the analysis in
   ir_passes/const.ml. See there for more details.
*)
and compile_const_exp env pre_ae exp : Const.t * (E.t -> VarEnv.t -> unit) =
  match exp.it with
  | FuncE (name, sort, control, typ_binds, args, res_tys, e) ->
    let fun_rhs =

      (* a few prims cannot be safely inlined *)
      let inlineable_prim = function
      | RetPrim -> false
      | BreakPrim _ -> false
      | ThrowPrim -> fatal "internal error: left-over ThrowPrim"
      | _ -> true in

      match sort, control, typ_binds, e.it with
      (* Special cases for prim-wrapping functions *)

      | Type.Local, Type.Returns, [], PrimE (prim, prim_args) when
          inlineable_prim prim &&
          List.length args = List.length prim_args &&
          List.for_all2 (fun p a -> a.it = VarE p.it) args prim_args ->
        Const.PrimWrapper prim
      | _, _, _, _ -> Const.Complicated
    in
    let return_tys = match control with
      | Type.Returns -> res_tys
      | Type.Replies -> []
      | Type.Promises -> assert false in
    let mk_body env ae =
      List.iter (fun v ->
        if not (VarEnv.NameEnv.mem v ae.VarEnv.vars)
        then fatal "internal error: const \"%s\": captures \"%s\", not found in static environment\n" name v
      ) (Freevars.M.keys (Freevars.exp e));
      compile_exp_as env ae (StackRep.of_arity (List.length return_tys)) e in
    FuncDec.closed env sort control name args mk_body fun_rhs return_tys exp.at
  | BlockE (decs, e) ->
    let (extend, fill1) = compile_const_decs env pre_ae decs in
    let ae' = extend pre_ae in
    let (c, fill2) = compile_const_exp env ae' e in
    (c, fun env ae ->
      let ae' = extend ae in
      fill1 env ae';
      fill2 env ae')
  | VarE v ->
    let c =
      match VarEnv.lookup_var pre_ae v with
      | Some (VarEnv.Const c) -> c
      | _ -> fatal "compile_const_exp/VarE: \"%s\" not found" v
    in
    (c, fun _ _ -> ())
  | NewObjE (Type.(Object | Module | Memory), fs, _) ->
    let static_fs = List.map (fun f ->
          let st =
            match VarEnv.lookup_var pre_ae f.it.var with
            | Some (VarEnv.Const c) -> c
            | _ -> fatal "compile_const_exp/ObjE: \"%s\" not found" f.it.var
          in f.it.name, st) fs
    in
    (Const.t_of_v (Const.Obj static_fs), fun _ _ -> ())
  | PrimE (DotPrim name, [e]) ->
    let (object_ct, fill) = compile_const_exp env pre_ae e in
    let fs = match object_ct with
      | _, Const.Obj fs -> fs
      | _ -> fatal "compile_const_exp/DotE: not a static object" in
    let member_ct = List.assoc name fs in
    (member_ct, fill)
  | PrimE (ProjPrim i, [e]) ->
    let (object_ct, fill) = compile_const_exp env pre_ae e in
    let cs = match object_ct with
      | _, Const.Array cs -> cs
      | _ -> fatal "compile_const_exp/ProjE: not a static tuple" in
    (List.nth cs i, fill)
  | LitE l -> Const.(t_of_v (Lit (const_lit_of_lit l))), (fun _ _ -> ())
  | PrimE (TupPrim, []) -> Const.t_of_v Const.Unit, (fun _ _ -> ())
  | PrimE (ArrayPrim (Const, _), es)
  | PrimE (TupPrim, es) ->
    let (cs, fills) = List.split (List.map (compile_const_exp env pre_ae) es) in
    Const.(t_of_v (Array cs)),
    (fun env ae -> List.iter (fun fill -> fill env ae) fills)
  | PrimE (TagPrim i, [e]) ->
    let (arg_ct, fill) = compile_const_exp env pre_ae e in
    Const.(t_of_v (Tag (i, arg_ct))),
    fill
  | PrimE (OptPrim, [e]) ->
    let (arg_ct, fill) = compile_const_exp env pre_ae e in
    Const.(t_of_v (Opt arg_ct)),
    fill

  | _ -> assert false

and compile_const_decs env pre_ae decs : (VarEnv.t -> VarEnv.t) * (E.t -> VarEnv.t -> unit) =
  let rec go pre_ae = function
    | []          -> (fun ae -> ae), (fun _ _ -> ())
    | [dec]       -> compile_const_dec env pre_ae dec
    | (dec::decs) ->
        let (extend1, fill1) = compile_const_dec env pre_ae dec in
        let pre_ae1 = extend1 pre_ae in
        let (extend2, fill2) = go                    pre_ae1 decs in
        (fun ae -> extend2 (extend1 ae)),
        (fun env ae -> fill1 env ae; fill2 env ae) in
  go pre_ae decs

and const_exp_matches_pat env ae pat exp : bool =
  assert exp.note.Note.const;
  let c, _ = compile_const_exp env ae exp in
  match destruct_const_pat VarEnv.empty_ae pat c with Some _ -> true | _ -> false

and destruct_const_pat ae pat const : VarEnv.t option = match pat.it with
  | WildP -> Some ae
  | VarP v -> Some (VarEnv.add_local_const ae v const pat.note)
  | ObjP pfs ->
    let fs = match const with (_, Const.Obj fs) -> fs | _ -> assert false in
    List.fold_left (fun ae (pf : pat_field) ->
      match ae, List.find_opt (fun (n, _) -> pf.it.name = n) fs with
      | None, _ -> None
      | Some ae, Some (_, c) -> destruct_const_pat ae pf.it.pat c
      | _, None -> assert false
    ) (Some ae) pfs
  | AltP (p1, p2) ->
    let l = destruct_const_pat ae p1 const in
    if l = None then destruct_const_pat ae p2 const
    else l
  | TupP ps ->
    let cs = match const with (_, Const.Array cs) -> cs | (_, Const.Unit) -> [] | _ -> assert false in
    let go ae p c = match ae with
      | Some ae -> destruct_const_pat ae p c
      | _ -> None in
    List.fold_left2 go (Some ae) ps cs
  | LitP lp ->
    begin match const with
    | (_, Const.Lit lc) when Const.lit_eq (const_lit_of_lit lp, lc) -> Some ae
    | _ -> None
    end
  | OptP p ->
    begin match const with
      | (_, Const.Opt c) -> destruct_const_pat ae p c
      | (_, Const.(Lit Null)) -> None
      | _ -> assert false
    end
  | TagP (i, p) ->
     match const with
     | (_, Const.Tag (ic, c)) when i = ic -> destruct_const_pat ae p c
     | (_, Const.Tag _) -> None
     | _ -> assert false

and compile_const_dec env pre_ae dec : (VarEnv.t -> VarEnv.t) * (E.t -> VarEnv.t -> unit) =
  (* This returns a _function_ to extend the VarEnv, instead of doing it, because
  it needs to be extended twice: Once during the pass that gets the outer, static values
  (no forward references), and then to implement the `fill`, which compiles the bodies
  of functions (may contain forward references.) *)
  match dec.it with
  (* This should only contain constants (cf. is_const_exp) *)
  | LetD (p, e) ->
    let (const, fill) = compile_const_exp env pre_ae e in
    (fun ae -> match destruct_const_pat ae p const with Some ae -> ae | _ -> assert false),
    (fun env ae -> fill env ae)
  | VarD _ | RefD _ -> fatal "compile_const_dec: Unexpected VarD/RefD"

and compile_init_func mod_env ((cu, flavor) : Ir.prog) =
  assert (not flavor.has_typ_field);
  assert (not flavor.has_poly_eq);
  assert (not flavor.has_show);
  assert (not flavor.has_await);
  assert (not flavor.has_async_typ);
  match cu with
  | LibU _ -> fatal "compile_start_func: Cannot compile library"
  | ProgU ds ->
    Func.define_built_in mod_env "init" [] [] (fun env ->
      let _ae, codeW = compile_decs env VarEnv.empty_ae ds Freevars.S.empty in
      codeW G.nop
    )
  | ActorU (as_opt, ds, fs, up, actor_type, build_stable_actor) ->
    let stable_actor_type = actor_type.stable_actor_type in
    main_actor as_opt mod_env ds fs up stable_actor_type build_stable_actor

and export_actor_field env  ae (f : Ir.field) =
  (* A public actor field is guaranteed to be compiled as a PublicMethod *)
  let fi =
    match VarEnv.lookup_var ae f.it.var with
    | Some (VarEnv.PublicMethod (fi, _)) -> fi
    | _ -> assert false in

  E.add_export env (nr {
    name = Lib.Utf8.decode (match E.mode env with
      | Flags.ICMode | Flags.RefMode ->
        Mo_types.Type.(
        match normalize f.note with
        |  Func(Shared sort,_,_,_,_) ->
           (match sort with
            | Write -> "canister_update " ^ f.it.name
            | Query -> "canister_query " ^ f.it.name
            | Composite -> "canister_composite_query " ^ f.it.name
           )
        | _ -> assert false)
      | _ -> assert false);
    edesc = nr (FuncExport (nr fi))
  })

(* Main actor *)
and main_actor as_opt mod_env ds fs up stable_actor_type build_stable_actor =
  IncrementalStabilization.define_methods mod_env stable_actor_type;

  (* Export metadata *)
  mod_env.E.stable_types := metadata "motoko:stable-types" up.meta.sig_;
  mod_env.E.service := metadata "candid:service" up.meta.candid.service;
  mod_env.E.args := metadata "candid:args" up.meta.candid.args;

  Func.define_built_in mod_env IC.init_actor_after_destabilization_name [] [] (fun env ->
    let ae0 = VarEnv.empty_ae in
    let captured = Freevars.captured_vars (Freevars.actor ds fs up build_stable_actor) in
    (* Add any params to the environment *)
    (* Captured ones need to go into static memory, the rest into locals *)
    let args = match as_opt with None -> [] | Some as_ -> as_ in
    let arg_list = List.map (fun a -> (a.it, a.note)) args in
    let arg_names = List.map (fun a -> a.it) args in
    let arg_tys = List.map (fun a -> a.note) args in
    let as_local n = not (Freevars.S.mem n captured) in
    let ae1 = VarEnv.add_arguments env ae0 as_local arg_list in

    (* Reverse the fs, to a map from variable to exported name *)
    let v2en = E.NameEnv.from_list (List.map (fun f -> (f.it.var, f.it.name)) fs) in

    (* Compile the declarations *)
    let ae2, decls_codeW = compile_decs_public env ae1 ds v2en
      Freevars.(captured_vars (system up))
    in

    (* Export the public functions *)
    List.iter (export_actor_field env ae2) fs;

    (* Export upgrade hooks *)
    Func.define_built_in env "pre_exp" [] [] (fun env ->
      compile_exp_as env ae2 SR.unit up.preupgrade);
    Func.define_built_in env "post_exp" [] [] (fun env ->
      compile_exp_as env ae2 SR.unit up.postupgrade);
    IC.export_upgrade_methods env;

    (* Export heartbeat (but only when required) *)
    begin match up.heartbeat.it with
     | Ir.PrimE (Ir.TupPrim, []) -> ()
     | _ ->
       Func.define_built_in env "heartbeat_exp" [] [] (fun env ->
         compile_exp_as env ae2 SR.unit up.heartbeat);
       IC.export_heartbeat env;
    end;

    (* Export timer (but only when required) *)
    begin match up.timer.it with
     | Ir.PrimE (Ir.TupPrim, []) -> ()
     | _ ->
       Func.define_built_in env "timer_exp" [] [] (fun env ->
         compile_exp_as env ae2 SR.unit up.timer);
       IC.export_timer env;
    end;

    (* Export inspect (but only when required) *)
    begin match up.inspect.it with
     | Ir.PrimE (Ir.TupPrim, []) -> ()
     | _ ->
       Func.define_built_in env "inspect_exp" [] [] (fun env ->
         compile_exp_as env ae2 SR.unit up.inspect);
       IC.export_inspect env;
    end;

    (* Helper function to build the stable actor wrapper *)
    Func.define_built_in mod_env IncrementalStabilization.get_actor_to_stabilize_name [] [I32Type] (fun env ->
      compile_exp_as env ae2 SR.Vanilla build_stable_actor
    );

    (* Deserialize the init arguments *)
    begin match as_opt with
      | None
      | Some [] ->
        (* Liberally accept empty as well as unit argument *)
        assert (arg_tys = []);
        IncrementalStabilization.get_init_message_payload env ^^
        Blob.len env ^^
        compile_eq_const 0l ^^
        G.if0
          G.nop
          begin
            (* Only validate the message payload. *)
            IncrementalStabilization.get_init_message_payload env ^^
            Bool.lit false ^^ (* cannot recover *)
            Serialization.deserialize_from_blob false env arg_tys
          end
      | Some (_ :: _) ->
        IncrementalStabilization.get_init_message_payload env ^^
        Bool.lit false ^^ (* cannot recover *)
        Serialization.deserialize_from_blob false env arg_tys ^^
        G.concat_map (Var.set_val_vanilla_from_stack env ae1) (List.rev arg_names)
    end ^^
    begin
      if up.timer.at <> no_region then
        (* initiate a timer pulse *)
        compile_const_64 1L ^^
        IC.system_call env "global_timer_set" ^^
        G.i Drop
      else
        G.nop
    end ^^

    decls_codeW G.nop
  );

  Func.define_built_in mod_env "init" [] [] (fun env ->
    IC.init_globals env ^^
    (* Save the init message payload for later deserializtion. *)
    IC.arg_data env ^^
    IncrementalStabilization.set_init_message_payload env ^^
    IncrementalStabilization.partial_destabilization_on_upgrade env stable_actor_type
  )

and metadata name value =
  if List.mem name !Flags.omit_metadata_names then None
  else Some (
           List.mem name !Flags.public_metadata_names,
           value)

and conclude_module env set_serialization_globals start_fi_o =

  RTS_Exports.system_exports env;

  FuncDec.export_async_method env;
  FuncDec.export_gc_trigger_method env;
  FuncDec.export_instruction_limit env;
  
  (* See Note [Candid subtype checks] *)
  Serialization.set_delayed_globals env set_serialization_globals;

  let static_roots = GCRoots.store_static_roots env in

  (* declare before building GC *)

  (* add beginning-of-heap pointer, may be changed by linker *)
  (* needs to happen here now that we know the size of static memory *)
  let set_heap_base = E.add_global32_delayed env "__heap_base" Immutable in
  E.export_global env "__heap_base";

  Heap.register env;
  GCRoots.register env static_roots;
  IC.register env;

  set_heap_base (E.get_end_of_static_memory env);

  (* Wrap the start function with the RTS initialization *)
  let rts_start_fi = E.add_fun env "rts_start" (Func.of_body env [] [] (fun env1 ->
    E.call_import env "rts" ("initialize_" ^ E.gc_strategy_name !Flags.gc_strategy ^ "_gc") ^^
    match start_fi_o with
    | Some fi ->
      G.i (Call fi)
    | None ->
      Lifecycle.set env Lifecycle.PreInit
  )) in

  IC.default_exports env;

  let func_imports = E.get_func_imports env in
  let ni = List.length func_imports in
  let ni' = Int32.of_int ni in

  let other_imports = E.get_other_imports env in

  let memories = E.get_memories env in

  let funcs = E.get_funcs env in

  let data = List.map (fun (offset, init) -> nr {
    index = nr 0l;
    offset = nr (G.to_instr_list (compile_unboxed_const offset));
    init;
    }) (E.get_static_memory env) in

  let elems = List.map (fun (fi, fp) -> nr {
    index = nr 0l;
    offset = nr (G.to_instr_list (compile_unboxed_const fp));
    init = [ nr fi ];
    }) (E.get_elems env) in

  let table_sz = E.get_end_of_table env in

  let module_ = {
      types = List.map nr (E.get_types env);
      funcs = List.map (fun (f,_,_) -> f) funcs;
      tables = [ nr { ttype = TableType ({min = table_sz; max = Some table_sz}, FuncRefType) } ];
      elems;
      start = Some (nr rts_start_fi);
      globals = E.get_globals env;
      memories;
      imports = func_imports @ other_imports;
      exports = E.get_exports env;
      data
    } in

  let emodule =
    let open Wasm_exts.CustomModule in
    { module_;
      dylink = None;
      name = { empty_name_section with function_names =
                 List.mapi (fun i (f,n,_) -> Int32.(add ni' (of_int i), n)) funcs;
               locals_names =
                 List.mapi (fun i (f,_,ln) -> Int32.(add ni' (of_int i), ln)) funcs; };
      motoko = {
        labels = E.get_labs env;
        stable_types = !(env.E.stable_types);
        compiler = metadata "motoko:compiler" (Lib.Option.get Source_id.release Source_id.id)
      };
      candid = {
        args = !(env.E.args);
        service = !(env.E.service);
      };
      source_mapping_url = None;
      wasm_features = E.get_features env;
    } in

  match E.get_rts env with
  | None -> emodule
  | Some rts -> Linking.LinkModule.link emodule "rts" rts

let compile mode rts (prog : Ir.prog) : Wasm_exts.CustomModule.extended_module =
  let env = E.mk_global mode rts IC.trap_with (Lifecycle.end_ ()) in

  IC.register_globals env;
  Stack.register_globals env;
  GC.register_globals env;
  StableMem.register_globals env;
  Serialization.Registers.register_globals env;
  UpgradeStatistics.register_globals env;
  IncrementalStabilization.register_globals env;

  (* See Note [Candid subtype checks] *)
  let set_serialization_globals = Serialization.register_delayed_globals env in

  IC.system_imports env;
  RTS.system_imports env;

  compile_init_func env prog;
  let start_fi_o = match E.mode env with
    | Flags.ICMode | Flags.RefMode ->
      IC.export_init env;
      None
    | Flags.WASIMode ->
      IC.export_wasi_start env;
      None
    | Flags.WasmMode ->
      Some (nr (E.built_in env "init"))
  in

  conclude_module env set_serialization_globals start_fi_o<|MERGE_RESOLUTION|>--- conflicted
+++ resolved
@@ -3644,51 +3644,6 @@
         get_buf ^^ get_x ^^ Num.compile_store_to_data_buf_signed env)
       env
 
-<<<<<<< HEAD
-=======
-  let compile_store_to_stream_unsigned env =
-    let set_x, get_x = new_local env "x" in
-    let set_stream, get_stream = new_local env "stream" in
-    set_x ^^ set_stream ^^
-    get_x ^^
-    try_unbox I32Type
-      (fun env ->
-        BitTagged.untag_i32 __LINE__ env Type.Int ^^ set_x ^^
-        (* get size & reserve & encode *)
-        let dest =
-          get_stream ^^
-          I32Leb.compile_leb128_size get_x ^^
-          E.call_import env "rts" "stream_reserve" in
-        I32Leb.compile_store_to_data_buf_unsigned env get_x dest)
-      (fun env ->
-        G.i Drop ^^
-        get_stream ^^ get_x ^^ Num.compile_store_to_stream_unsigned env ^^
-        compile_unboxed_zero)
-      env ^^
-      G.i Drop
-
-  let compile_store_to_stream_signed env =
-    let set_x, get_x = new_local env "x" in
-    let set_stream, get_stream = new_local env "stream" in
-    set_x ^^ set_stream ^^
-    get_x ^^
-    try_unbox I32Type
-      (fun env ->
-        BitTagged.untag_i32 __LINE__ env Type.Int ^^ set_x ^^
-        (* get size & reserve & encode *)
-        let dest =
-          get_stream ^^
-          I32Leb.compile_sleb128_size get_x ^^
-          E.call_import env "rts" "stream_reserve" in
-        I32Leb.compile_store_to_data_buf_signed env get_x dest)
-      (fun env ->
-        G.i Drop ^^
-        get_stream ^^ get_x ^^ Num.compile_store_to_stream_signed env ^^
-        compile_unboxed_zero)
-      env ^^
-      G.i Drop
-
->>>>>>> 3be3ea97
   let compile_data_size_unsigned env =
     try_unbox I32Type
       (fun _ ->
@@ -6152,7 +6107,6 @@
       edesc = nr (FuncExport (nr rts_trap_fi))
     });
 
-<<<<<<< HEAD
     let ic0_performance_counter_fi =
       if E.mode env = Flags.WASIMode then
         E.add_fun env "ic0_performance_counter" (
@@ -6180,9 +6134,6 @@
     });
 
     (* Keep a memory reserve when in update or init state. 
-=======
-    (* Keep a memory reserve when in update or init state.
->>>>>>> 3be3ea97
        This reserve can be used by queries, composite queries, and upgrades. *)
     let keep_memory_reserve_fi = E.add_fun env "keep_memory_reserve" (
       Func.of_body env [] [I32Type] (fun env ->
@@ -11225,14 +11176,9 @@
     GC.collect_garbage env
 
   | ICStableSize t, [e] ->
-<<<<<<< HEAD
-    SR.UnboxedWord64,
+    SR.UnboxedWord64 Type.Nat64,
     (* TODO: Adjust to new graph-copy-based stabilization *)
     let (tydesc, _, _) = Serialization.(type_desc env Candid [t]) in
-=======
-    SR.UnboxedWord64  Type.Nat64,
-    let (tydesc, _, _) = Serialization.type_desc env [t] in
->>>>>>> 3be3ea97
     let tydesc_len = Int32.of_int (String.length tydesc) in
     compile_exp_vanilla env ae e ^^
     Serialization.buffer_size env t ^^
