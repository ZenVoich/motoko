--- conflicted
+++ resolved
@@ -10696,16 +10696,7 @@
 
   | ICStableSize t, [e] ->
     SR.UnboxedWord64 Type.Nat64,
-<<<<<<< HEAD
-    let (tydesc, _, _) = Serialization.(type_desc env Candid [t]) in
-    let tydesc_len = Int64.of_int (String.length tydesc) in
-    compile_exp_vanilla env ae e ^^
-    Serialization.buffer_size env t ^^
-    G.i Drop ^^
-    compile_add_const tydesc_len
-=======
     E.trap_with env "Deprecated with enhanced orthogonal persistence"
->>>>>>> b8471c8c
 
   (* Other prims, unary *)
 
