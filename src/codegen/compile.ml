(*
This module is the backend of the Motoko compiler. It takes a program in
the intermediate representation (ir.ml), and produces a WebAssembly module,
with Internet Computer extensions (customModule.ml). An important helper module is
instrList.ml, which provides a more convenient way of assembling WebAssembly
instruction lists, as it takes care of (1) source locations and (2) labels.

This file is split up in a number of modules, purely for namespacing and
grouping. Every module has a high-level prose comment explaining the concept;
this keeps documentation close to the code (a lesson learned from Simon PJ).
*)

open Ir_def
open Mo_values
open Mo_types
open Mo_config

open Wasm_exts.Ast
open Wasm.Types
open Source
(* Re-shadow Source.(@@), to get Stdlib.(@@) *)
let (@@) = Stdlib.(@@)

module G = InstrList
let (^^) = G.(^^) (* is this how we import a single operator from a module that we otherwise use qualified? *)

(* WebAssembly pages are 64kb. *)
let page_size = Int32.of_int (64*1024)
let page_size64 = Int64.of_int32 page_size
let page_size_bits = 16

(*
Pointers are skewed (translated) -1 relative to the actual offset.
See documentation of module BitTagged for more detail.
*)
let ptr_skew = -1l
let ptr_unskew = 1l

(* Generating function names for functions parametrized by prim types *)
let prim_fun_name p stem = Printf.sprintf "%s<%s>" stem (Type.string_of_prim p)

(* Helper functions to produce annotated terms (Wasm.AST) *)
let nr x = { Wasm.Source.it = x; Wasm.Source.at = Wasm.Source.no_region }

let todo fn se x = Printf.eprintf "%s: %s" fn (Wasm.Sexpr.to_string 80 se); x

exception CodegenError of string
let fatal fmt = Printf.ksprintf (fun s -> raise (CodegenError s)) fmt

module StaticBytes = struct
  (* A very simple DSL to describe static memory *)

  type t_ =
    | I32 of int32
    | I64 of int64
    | Seq of t
    | Bytes of string

  and t = t_ list

  let i32s is = Seq (List.map (fun i -> I32 i) is)

  let rec add : Buffer.t -> t_ -> unit = fun buf -> function
    | I32 i -> Buffer.add_int32_le buf i
    | I64 i -> Buffer.add_int64_le buf i
    | Seq xs -> List.iter (add buf) xs
    | Bytes b -> Buffer.add_string buf b

  let as_bytes : t -> string = fun xs ->
    let buf = Buffer.create 16 in
    List.iter (add buf) xs;
    Buffer.contents buf

end (* StaticBytes *)

module Const = struct

  (* Literals, as used in constant values. This is a projection of Ir.Lit,
     combining cases whose details we no longer care about.
     Should be still precise enough to map to the cases supported by SR.t.

     In other words: It is the smallest type that allows these three functions:

       (* projection of Ir.list. NB: pure, no access to env *)
       const_lit_of_lit : Ir.lit -> Const.lit (* NB: pure, no access to env *)

       (* creates vanilla representation (e.g. to put in static data structures *)
       vanilla_lit : E.env -> Const.lit -> i32

       (* creates efficient stack representation *)
       compile_lit : E.env -> Const.lit -> (SR.t, code)

  *)

  type lit =
    | Vanilla of int32 (* small words, no static data, already in vanilla format *)
    | BigInt of Big_int.big_int
    | Bool of bool
    | Word32 of int32
    | Word64 of int64
    | Float64 of Numerics.Float.t
    | Blob of string
    | Null

  let lit_eq = function
    | Vanilla i, Vanilla j -> i = j
    | BigInt i, BigInt j -> Big_int.eq_big_int i j
    | Word32 i, Word32 j -> i = j
    | Word64 i, Word64 j -> i = j
    | Float64 i, Float64 j -> i = j
    | Bool i, Bool j -> i = j
    | Blob s, Blob t -> s = t
    | Null, Null -> true
    | _ -> false

  (* Inlineable functions

     The prelude/prim.mo is full of functions simply wrapping a prim, e.g.

        func int64ToNat64(n : Int64) : Nat64 = (prim "num_wrap_Int64_Nat64" : Int64 -> Nat64) n;

     generating a Wasm function for them and calling them is absurdly expensive
     when the prim is just a simple Wasm instruction. Also, it requires boxing
     and unboxing arguments and results.

     So we recognize such functions when creating the `const` summary, and use the prim
     directly when calling such function.

     Can be extended to cover more forms of inlineable functions.
  *)
  type fun_rhs =
    | Complicated (* no inlining possible *)
    | PrimWrapper of Ir.prim

  (* Constant known values.

     These are values that
     * are completely known constantly
     * do not require Wasm code to be executed (e.g. in `start`)
     * can be used directly (e.g. Call, not CallIndirect)
     * can be turned into Vanilla heap data on demand

     See ir_passes/const.ml for what precisely we can compile as const now.
  *)

  type v =
    | Fun of (unit -> int32) * fun_rhs (* function pointer calculated upon first use *)
    | Message of int32 (* anonymous message, only temporary *)
    | Obj of (string * t) list
    | Unit
    | Array of t list (* also tuples, but not nullary *)
    | Tag of (string * t)
    | Opt of t
    | Lit of lit

  (* A constant known value together with a vanilla pointer.
     Typically a static memory location, could be an unboxed scalar.
     Filled on demand.
   *)
  and t = (int32 Lib.Promise.t * v)

  let t_of_v v = (Lib.Promise.make (), v)

end (* Const *)

module SR = struct
  (* This goes with the StackRep module, but we need the types earlier *)

  (* Value representation on the stack:

     Compiling an expression means putting its value on the stack. But
     there are various ways of putting a value onto the stack -- unboxed,
     tupled etc.
   *)
  type t =
    | Vanilla
    | UnboxedTuple of int
    | UnboxedWord64
    | UnboxedWord32
    | UnboxedFloat64
    | Unreachable
    | Const of Const.t

  let unit = UnboxedTuple 0

  let bool = Vanilla

  (* Because t contains Const.t, and that contains Const.v, and that contains
     Const.lit, and that contains Big_int, we cannot just use normal `=`. So we
     have to write our own equality.

     This equalty is, I believe, used when joining branches. So for Const, we
     just compare the promises, and do not descend into the Const.v. This is
     conservative; the only downside is that if a branch returns different
     Const.t with (semantically) the same Const.v we do not propagate that as
     Const, but materialize before the branch.
     Which is not really expected or important.
  *)
  let eq (t1 : t) (t2 : t) = match t1, t2 with
    | Const (p1, _), Const (p2, _) -> p1 == p2
    | _ -> t1 = t2

  let to_var_type : t -> value_type = function
    | Vanilla -> I32Type
    | UnboxedWord64 -> I64Type
    | UnboxedWord32 -> I32Type
    | UnboxedFloat64 -> F64Type
    | UnboxedTuple n -> fatal "to_var_type: UnboxedTuple"
    | Const _ -> fatal "to_var_type: Const"
    | Unreachable -> fatal "to_var_type: Unreachable"

end (* SR *)

(*

** The compiler environment.

Of course, as we go through the code we have to track a few things; these are
put in the compiler environment, type `E.t`. Some fields are valid globally, some
only make sense locally, i.e. within a single function (but we still put them
in one big record, for convenience).

The fields fall into the following categories:

 1. Static global fields. Never change.
    Example: whether we are compiling with -no-system-api

 2. Mutable global fields. Change only monotonically.
    These are used to register things like functions. This should be monotone
    in the sense that entries are only added, and that the order should not
    matter in a significant way. In some instances, the list contains futures
    so that we can reserve and know the _position_ of the thing before we have
    to actually fill it in.

 3. Static local fields. Never change within a function.
    Example: number of parameters and return values

 4. Mutable local fields. See above
    Example: Name and type of locals.

**)

(* Before we can define the environment, we need some auxillary types *)

module E = struct

  (* Utilities, internal to E *)
  let reg (ref : 'a list ref) (x : 'a) : int32 =
      let i = Wasm.I32.of_int_u (List.length !ref) in
      ref := !ref @ [ x ];
      i

  let reserve_promise (ref : 'a Lib.Promise.t list ref) _s : (int32 * ('a -> unit)) =
      let p = Lib.Promise.make () in (* For debugging with named promises, use s here *)
      let i = Wasm.I32.of_int_u (List.length !ref) in
      ref := !ref @ [ p ];
      (i, Lib.Promise.fulfill p)


  (* The environment type *)
  module NameEnv = Env.Make(String)
  module StringEnv = Env.Make(String)
  module LabSet = Set.Make(String)

  module FunEnv = Env.Make(Int32)
  type local_names = (int32 * string) list (* For the debug section: Names of locals *)
  type func_with_names = func * local_names
  type lazy_function = (int32, func_with_names) Lib.AllocOnUse.t
  type t = {
    (* Global fields *)
    (* Static *)
    mode : Flags.compile_mode;
    rts : Wasm_exts.CustomModule.extended_module option; (* The rts. Re-used when compiling actors *)
    trap_with : t -> string -> G.t;
      (* Trap with message; in the env for dependency injection *)

    (* Per module fields (only valid/used inside a module) *)
    (* Immutable *)

    (* Mutable *)
    func_types : func_type list ref;
    func_imports : import list ref;
    other_imports : import list ref;
    exports : export list ref;
    funcs : (func * string * local_names) Lib.Promise.t list ref;
    func_ptrs : int32 FunEnv.t ref;
    end_of_table : int32 ref;
    globals : (global Lib.Promise.t * string) list ref;
    global_names : int32 NameEnv.t ref;
    named_imports : int32 NameEnv.t ref;
    built_in_funcs : lazy_function NameEnv.t ref;
    static_strings : int32 StringEnv.t ref;
      (* Pool for shared static objects. Their lookup needs to be specifically
         handled by using the tag and the payload without the forwarding pointer.
         This is because the forwarding pointer depends on the allocation adddress.
         The lookup is different to `static_string` that has no such 
         allocation-dependent content and can thus be immediately looked up by 
         the string value. *)
    object_pool : int32 StringEnv.t ref; 
    end_of_static_memory : int32 ref; (* End of statically allocated memory *)
    static_memory : (int32 * string) list ref; (* Content of static memory *)
    static_memory_frozen : bool ref;
      (* Sanity check: Nothing should bump end_of_static_memory once it has been read *)
    static_roots : int32 list ref;
      (* GC roots in static memory. (Everything that may be mutable.) *)

    (* Types accumulated in global typtbl (for candid subtype checks)
       See Note [Candid subtype checks]
    *)
    typtbl_typs : Type.typ list ref;

    (* Metadata *)
    args : (bool * string) option ref;
    service : (bool * string) option ref;
    stable_types : (bool * string) option ref;
    labs : LabSet.t ref; (* Used labels (fields and variants),
                            collected for Motoko custom section 0 *)

    (* Local fields (only valid/used inside a function) *)
    (* Static *)
    n_param : int32; (* Number of parameters (to calculate indices of locals) *)
    return_arity : int; (* Number of return values (for type of Return) *)

    (* Mutable *)
    locals : value_type list ref; (* Types of locals *)
    local_names : (int32 * string) list ref; (* Names of locals *)
  }


  (* The initial global environment *)
  let mk_global mode rts trap_with dyn_mem : t = {
    mode;
    rts;
    trap_with;
    func_types = ref [];
    func_imports = ref [];
    other_imports = ref [];
    exports = ref [];
    funcs = ref [];
    func_ptrs = ref FunEnv.empty;
    end_of_table = ref 0l;
    globals = ref [];
    global_names = ref NameEnv.empty;
    named_imports = ref NameEnv.empty;
    built_in_funcs = ref NameEnv.empty;
    static_strings = ref StringEnv.empty;
    object_pool = ref StringEnv.empty;
    end_of_static_memory = ref dyn_mem;
    static_memory = ref [];
    static_memory_frozen = ref false;
    static_roots = ref [];
    typtbl_typs = ref [];
    (* Metadata *)
    args = ref None;
    service = ref None;
    stable_types = ref None;
    labs = ref LabSet.empty;
    (* Actually unused outside mk_fun_env: *)
    n_param = 0l;
    return_arity = 0;
    locals = ref [];
    local_names = ref [];
  }

  (* This wraps Mo_types.Hash.hash to also record which labels we have seen,
      so that that data can be put in a custom section, useful for debugging.
      Thus Mo_types.Hash.hash should not be called directly!
   *)
  let hash (env : t) lab =
    env.labs := LabSet.add lab (!(env.labs));
    Mo_types.Hash.hash lab

  let get_labs env = LabSet.elements (!(env.labs))

  let mk_fun_env env n_param return_arity =
    { env with
      n_param;
      return_arity;
      locals = ref [];
      local_names = ref [];
    }

  (* We avoid accessing the fields of t directly from outside of E, so here are a
     bunch of accessors. *)

  let mode (env : t) = env.mode

  let add_anon_local (env : t) ty =
    let i = reg env.locals ty in
    Wasm.I32.add env.n_param i

  let add_local_name (env : t) li name =
    let _ = reg env.local_names (li, name) in ()

  let get_locals (env : t) = !(env.locals)
  let get_local_names (env : t) : (int32 * string) list = !(env.local_names)

  let _add_other_import (env : t) m =
    ignore (reg env.other_imports m)

  let add_export (env : t) e =
    ignore (reg env.exports e)

  let add_global (env : t) name g =
    assert (not (NameEnv.mem name !(env.global_names)));
    let gi = reg env.globals (g, name) in
    env.global_names := NameEnv.add name gi !(env.global_names)

  let add_global32_delayed (env : t) name mut : int32 -> unit =
    let p = Lib.Promise.make () in
    add_global env name p;
    (fun init ->
      Lib.Promise.fulfill p (nr {
        gtype = GlobalType (I32Type, mut);
        value = nr (G.to_instr_list (G.i (Const (nr (Wasm.Values.I32 init)))))
      })
    )

  let add_global32 (env : t) name mut init =
    add_global32_delayed env name mut init

  (* TODO, refactor with previous two *)
  let add_global64_delayed (env : t) name mut : int64 -> unit =
    let p = Lib.Promise.make () in
    add_global env name p;
    (fun init ->
      Lib.Promise.fulfill p (nr {
        gtype = GlobalType (I64Type, mut);
        value = nr (G.to_instr_list (G.i (Const (nr (Wasm.Values.I64 init)))))
      })
    )
  let add_global64 (env : t) name mut init =
    add_global64_delayed env name mut init

  let get_global (env : t) name : int32 =
    match NameEnv.find_opt name !(env.global_names) with
    | Some gi -> gi
    | None -> raise (Invalid_argument (Printf.sprintf "No global named %s declared" name))

  let get_global32_lazy (env : t) name mut init : int32 =
    match NameEnv.find_opt name !(env.global_names) with
    | Some gi -> gi
    | None -> add_global32 env name mut init; get_global env name

  let export_global env name =
    add_export env (nr {
      name = Lib.Utf8.decode name;
      edesc = nr (GlobalExport (nr (get_global env name)))
    })

  let get_globals (env : t) = List.map (fun (g,n) -> Lib.Promise.value g) !(env.globals)

  let reserve_fun (env : t) name =
    let (j, fill) = reserve_promise env.funcs name in
    let n = Int32.of_int (List.length !(env.func_imports)) in
    let fi = Int32.add j n in
    let fill_ (f, local_names) = fill (f, name, local_names) in
    (fi, fill_)

  let add_fun (env : t) name (f, local_names) =
    let (fi, fill) = reserve_fun env name in
    fill (f, local_names);
    fi

  let make_lazy_function env name : lazy_function =
    Lib.AllocOnUse.make (fun () -> reserve_fun env name)

  let lookup_built_in (env : t) name : lazy_function =
    match NameEnv.find_opt name !(env.built_in_funcs) with
    | None ->
      let lf = make_lazy_function env name in
      env.built_in_funcs := NameEnv.add name lf !(env.built_in_funcs);
      lf
    | Some lf -> lf

  let built_in (env : t) name : int32 =
    Lib.AllocOnUse.use (lookup_built_in env name)

  let define_built_in (env : t) name mk_fun : unit =
    Lib.AllocOnUse.def  (lookup_built_in env name) mk_fun

  let get_return_arity (env : t) = env.return_arity

  let get_func_imports (env : t) = !(env.func_imports)
  let get_other_imports (env : t) = !(env.other_imports)
  let get_exports (env : t) = !(env.exports)
  let get_funcs (env : t) = List.map Lib.Promise.value !(env.funcs)

  let func_type (env : t) ty =
    let rec go i = function
      | [] -> env.func_types := !(env.func_types) @ [ ty ]; Int32.of_int i
      | ty'::tys when ty = ty' -> Int32.of_int i
      | _ :: tys -> go (i+1) tys
       in
    go 0 !(env.func_types)

  let get_types (env : t) = !(env.func_types)

  let add_func_import (env : t) modname funcname arg_tys ret_tys =
    if !(env.funcs) <> [] then
      raise (CodegenError "Add all imports before all functions!");

    let i = {
      module_name = Lib.Utf8.decode modname;
      item_name = Lib.Utf8.decode funcname;
      idesc = nr (FuncImport (nr (func_type env (FuncType (arg_tys, ret_tys)))))
    } in
    let fi = reg env.func_imports (nr i) in
    let name = modname ^ "." ^ funcname in
    assert (not (NameEnv.mem name !(env.named_imports)));
    env.named_imports := NameEnv.add name fi !(env.named_imports)

  let call_import (env : t) modname funcname =
    let name = modname ^ "." ^ funcname in
    match NameEnv.find_opt name !(env.named_imports) with
      | Some fi -> G.i (Call (nr fi))
      | _ ->
        raise (Invalid_argument (Printf.sprintf "Function import not declared: %s\n" name))

  let reuse_import (env : t) modname funcname =
    let name = modname ^ "." ^ funcname in
    match NameEnv.find_opt name !(env.named_imports) with
      | Some fi -> fi
      | _ ->
        raise (Invalid_argument (Printf.sprintf "Function import not declared: %s\n" name))

  let get_rts (env : t) = env.rts

  let as_block_type env : stack_type -> block_type = function
    | [] -> ValBlockType None
    | [t] -> ValBlockType (Some t)
    | ts -> VarBlockType (nr (func_type env (FuncType ([], ts))))

  let if_ env tys thn els = G.if_ (as_block_type env tys) thn els
  let block_ env tys bdy = G.block_ (as_block_type env tys) bdy

  let trap_with env msg = env.trap_with env msg
  let then_trap_with env msg = G.if0 (trap_with env msg) G.nop
  let else_trap_with env msg = G.if0 G.nop (trap_with env msg)

  let reserve_static_memory (env : t) size : int32 =
    if !(env.static_memory_frozen) then raise (Invalid_argument "Static memory frozen");
    let ptr = !(env.end_of_static_memory) in
    let aligned = Int32.logand (Int32.add size 3l) (Int32.lognot 3l) in
    env.end_of_static_memory := Int32.add ptr aligned;
    ptr

  let write_static_memory (env : t) ptr data =
    env.static_memory := !(env.static_memory) @ [ (ptr, data) ];
    ()

  let add_mutable_static_bytes (env : t) data : int32 =
    let ptr = reserve_static_memory env (Int32.of_int (String.length data)) in
    env.static_memory := !(env.static_memory) @ [ (ptr, data) ];
    Int32.(add ptr ptr_skew) (* Return a skewed pointer *)

  let add_fun_ptr (env : t) fi : int32 =
    match FunEnv.find_opt fi !(env.func_ptrs) with
    | Some fp -> fp
    | None ->
      let fp = !(env.end_of_table) in
      env.func_ptrs := FunEnv.add fi fp !(env.func_ptrs);
      env.end_of_table := Int32.add !(env.end_of_table) 1l;
      fp

  let get_elems env =
    FunEnv.bindings !(env.func_ptrs)

  let get_end_of_table env : int32 =
    !(env.end_of_table)

  let add_static (env : t) (data : StaticBytes.t) : int32 =
    let b = StaticBytes.as_bytes data in
    match StringEnv.find_opt b !(env.static_strings)  with
    | Some ptr -> ptr
    | None ->
      let ptr = add_mutable_static_bytes env b  in
      env.static_strings := StringEnv.add b ptr !(env.static_strings);
      ptr

  let object_pool_find (env: t) (key: string) : int32 option =
    StringEnv.find_opt key !(env.object_pool)

  let object_pool_add (env: t) (key: string) (ptr : int32)  : unit =
    env.object_pool := StringEnv.add key ptr !(env.object_pool);
    ()

  let add_static_unskewed (env : t) (data : StaticBytes.t) : int32 =
    Int32.add (add_static env data) ptr_unskew

  let get_end_of_static_memory env : int32 =
    env.static_memory_frozen := true;
    !(env.end_of_static_memory)

  let add_static_root (env : t) ptr =
    env.static_roots := ptr :: !(env.static_roots)

  let get_static_roots (env : t) =
    !(env.static_roots)

  let get_static_memory env =
    !(env.static_memory)

  let mem_size env =
    Int32.(add (div (get_end_of_static_memory env) page_size) 1l)

  let gc_strategy_name gc_strategy = match gc_strategy with
    | Flags.MarkCompact -> "compacting"
    | Flags.Copying -> "copying"
    | Flags.Generational -> "generational"
    | Flags.Incremental -> "incremental"  

  let collect_garbage env =
    (* GC function name = "schedule_"? ("compacting" | "copying" | "generational" | "incremental") "_gc" *)
    let name = gc_strategy_name !Flags.gc_strategy in
    let gc_fn = if !Flags.force_gc then name else "schedule_" ^ name in
    call_import env "rts" (gc_fn ^ "_gc")

  (* See Note [Candid subtype checks] *)
  (* NB: we don't bother detecting duplicate registrations here because the code sharing machinery
     ensures that `add_typtbl_typ t` is called at most once for any `t` with a distinct type hash *)
  let add_typtbl_typ (env : t) ty : Int32.t =
    reg env.typtbl_typs ty

  let get_typtbl_typs (env : t) : Type.typ list =
    !(env.typtbl_typs)

end


(* General code generation functions:
   Rule of thumb: Here goes stuff that independent of the Motoko AST.
*)

(* Function called compile_* return a list of instructions (and maybe other stuff) *)

let compile_unboxed_const i = G.i (Const (nr (Wasm.Values.I32 i)))
let compile_const_64 i = G.i (Const (nr (Wasm.Values.I64 i)))
let compile_unboxed_zero = compile_unboxed_const 0l
let compile_unboxed_one = compile_unboxed_const 1l

(* Some common arithmetic, used for pointer and index arithmetic *)
let compile_op_const op i =
    compile_unboxed_const i ^^
    G.i (Binary (Wasm.Values.I32 op))
let compile_add_const = compile_op_const I32Op.Add
let compile_sub_const = compile_op_const I32Op.Sub
let compile_mul_const = compile_op_const I32Op.Mul
let compile_divU_const = compile_op_const I32Op.DivU
let compile_shrU_const = compile_op_const I32Op.ShrU
let compile_shrS_const = compile_op_const I32Op.ShrS
let compile_shl_const = compile_op_const I32Op.Shl
let compile_rotl_const = compile_op_const I32Op.Rotl
let compile_rotr_const = compile_op_const I32Op.Rotr
let compile_bitand_const = compile_op_const I32Op.And
let compile_bitor_const = function
  | 0l -> G.nop | n -> compile_op_const I32Op.Or n
let compile_rel_const rel i =
  compile_unboxed_const i ^^
  G.i (Compare (Wasm.Values.I32 rel))
let compile_eq_const = function
  | 0l -> G.i (Test (Wasm.Values.I32 I32Op.Eqz))
  | i -> compile_rel_const I32Op.Eq i

let compile_op64_const op i =
    compile_const_64 i ^^
    G.i (Binary (Wasm.Values.I64 op))
let compile_add64_const = compile_op64_const I64Op.Add
let compile_sub64_const = compile_op64_const I64Op.Sub
let compile_mul64_const = compile_op64_const I64Op.Mul
let _compile_divU64_const = compile_op64_const I64Op.DivU
let compile_shrU64_const = function
  | 0L -> G.nop | n -> compile_op64_const I64Op.ShrU n
let compile_shrS64_const = function
  | 0L -> G.nop | n -> compile_op64_const I64Op.ShrS n
let compile_shl64_const = function
  | 0L -> G.nop | n -> compile_op64_const I64Op.Shl n
let compile_bitand64_const = compile_op64_const I64Op.And
let _compile_bitor64_const = function
  | 0L -> G.nop | n -> compile_op64_const I64Op.Or n
let compile_xor64_const = function
  | 0L -> G.nop | n -> compile_op64_const I64Op.Xor n
let compile_eq64_const i =
  compile_const_64 i ^^
  G.i (Compare (Wasm.Values.I64 I64Op.Eq))

(* more random utilities *)

let bytes_of_int32 (i : int32) : string =
  let b = Buffer.create 4 in
  let i = Int32.to_int i in
  Buffer.add_char b (Char.chr (i land 0xff));
  Buffer.add_char b (Char.chr ((i lsr 8) land 0xff));
  Buffer.add_char b (Char.chr ((i lsr 16) land 0xff));
  Buffer.add_char b (Char.chr ((i lsr 24) land 0xff));
  Buffer.contents b

(* A common variant of todo *)

let todo_trap env fn se = todo fn se (E.trap_with env ("TODO: " ^ fn))
let _todo_trap_SR env fn se = todo fn se (SR.Unreachable, E.trap_with env ("TODO: " ^ fn))

(* Locals *)

let new_local_ env t name =
  let i = E.add_anon_local env t in
  E.add_local_name env i name;
  ( G.i (LocalSet (nr i))
  , G.i (LocalGet (nr i))
  , i
  )

let new_local env name =
  let (set_i, get_i, _) = new_local_ env I32Type name
  in (set_i, get_i)

let new_local64 env name =
  let (set_i, get_i, _) = new_local_ env I64Type name
  in (set_i, get_i)

(* Some common code macros *)

(* Iterates while cond is true. *)
let compile_while env cond body =
    G.loop0 (
      cond ^^ G.if0 (body ^^ G.i (Br (nr 1l))) G.nop
    )

(* Expects a number n on the stack. Iterates from m to below that number. *)
let from_m_to_n env m mk_body =
    let (set_n, get_n) = new_local env "n" in
    let (set_i, get_i) = new_local env "i" in
    set_n ^^
    compile_unboxed_const m ^^
    set_i ^^

    compile_while env
      ( get_i ^^
        get_n ^^
        G.i (Compare (Wasm.Values.I32 I32Op.LtU))
      ) (
        mk_body get_i ^^

        get_i ^^
        compile_add_const 1l ^^
        set_i
      )

(* Expects a number on the stack. Iterates from zero to below that number. *)
let from_0_to_n env mk_body = from_m_to_n env 0l mk_body

(* Pointer reference and dereference  *)

let load_unskewed_ptr : G.t =
  G.i (Load {ty = I32Type; align = 2; offset = 0l; sz = None})

let store_unskewed_ptr : G.t =
  G.i (Store {ty = I32Type; align = 2; offset = 0l; sz = None})

let load_ptr : G.t =
  G.i (Load {ty = I32Type; align = 2; offset = ptr_unskew; sz = None})

let store_ptr : G.t =
  G.i (Store {ty = I32Type; align = 2; offset = ptr_unskew; sz = None})

module FakeMultiVal = struct
  (* For some use-cases (e.g. processing the compiler output with analysis
     tools) it is useful to avoid the multi-value extension.

     This module provides mostly transparent wrappers that put multiple values
     in statically allocated globals and pull them off again.

     So far only does I32Type (but that could be changed).

     If the multi_value flag is on, these do not do anything.
  *)
  let ty tys =
    if !Flags.multi_value || List.length tys <= 1
    then tys
    else []

  let global env i =
    E.get_global32_lazy env (Printf.sprintf "multi_val_%d" i) Mutable 0l

  let store env tys =
    if !Flags.multi_value || List.length tys <= 1 then G.nop else
    G.concat_mapi (fun i ty ->
      assert(ty = I32Type);
      G.i (GlobalSet (nr (global env i)))
    ) tys

  let load env tys =
    if !Flags.multi_value || List.length tys <= 1 then G.nop else
    let n = List.length tys - 1 in
    G.concat_mapi (fun i ty ->
      assert(ty = I32Type);
      G.i (GlobalGet (nr (global env (n - i))))
    ) tys

  (* A drop-in replacement for E.if_ *)
  let if_ env bt thn els =
    E.if_ env (ty bt) (thn ^^ store env bt) (els ^^ store env bt) ^^
    load env bt

  (* A block that can be exited from *)
  let block_ env bt body =
    E.block_ env (ty bt) (G.with_current_depth (fun depth ->
      body (store env bt ^^ G.branch_to_ depth)
    )) ^^
    load env bt

end (* FakeMultiVal *)

module Func = struct
  (* This module contains basic bookkeeping functionality to define functions,
     in particular creating the environment, and finally adding it to the environment.
  *)

  let of_body env params retty mk_body =
    let env1 = E.mk_fun_env env (Int32.of_int (List.length params)) (List.length retty) in
    List.iteri (fun i (n,_t) -> E.add_local_name env1 (Int32.of_int i) n) params;
    let ty = FuncType (List.map snd params, FakeMultiVal.ty retty) in
    let body = G.to_instr_list (
      mk_body env1 ^^ FakeMultiVal.store env1 retty
    ) in
    (nr { ftype = nr (E.func_type env ty);
          locals = E.get_locals env1;
          body }
    , E.get_local_names env1)

  let define_built_in env name params retty mk_body =
    E.define_built_in env name (lazy (of_body env params retty mk_body))

  (* (Almost) transparently lift code into a function and call this function. *)
  (* Also add a hack to support multiple return values *)
  let share_code env name params retty mk_body =
    define_built_in env name params retty mk_body;
    G.i (Call (nr (E.built_in env name))) ^^
    FakeMultiVal.load env retty


  (* Shorthands for various arities *)
  let share_code0 env name retty mk_body =
    share_code env name [] retty (fun env -> mk_body env)
  let share_code1 env name p1 retty mk_body =
    share_code env name [p1] retty (fun env -> mk_body env
        (G.i (LocalGet (nr 0l)))
    )
  let share_code2 env name (p1,p2) retty mk_body =
    share_code env name [p1; p2] retty (fun env -> mk_body env
        (G.i (LocalGet (nr 0l)))
        (G.i (LocalGet (nr 1l)))
    )
  let share_code3 env name (p1, p2, p3) retty mk_body =
    share_code env name [p1; p2; p3] retty (fun env -> mk_body env
        (G.i (LocalGet (nr 0l)))
        (G.i (LocalGet (nr 1l)))
        (G.i (LocalGet (nr 2l)))
    )
  let _share_code4 env name (p1, p2, p3, p4) retty mk_body =
    share_code env name [p1; p2; p3; p4] retty (fun env -> mk_body env
        (G.i (LocalGet (nr 0l)))
        (G.i (LocalGet (nr 1l)))
        (G.i (LocalGet (nr 2l)))
        (G.i (LocalGet (nr 3l)))
    )
  let share_code6 env name (p1, p2, p3, p4, p5, p6) retty mk_body =
    share_code env name [p1; p2; p3; p4; p5; p6] retty (fun env -> mk_body env
        (G.i (LocalGet (nr 0l)))
        (G.i (LocalGet (nr 1l)))
        (G.i (LocalGet (nr 2l)))
        (G.i (LocalGet (nr 3l)))
        (G.i (LocalGet (nr 4l)))
        (G.i (LocalGet (nr 5l)))
    )
  let _share_code7 env name (p1, p2, p3, p4, p5, p6, p7) retty mk_body =
    share_code env name [p1; p2; p3; p4; p5; p6; p7] retty (fun env -> mk_body env
        (G.i (LocalGet (nr 0l)))
        (G.i (LocalGet (nr 1l)))
        (G.i (LocalGet (nr 2l)))
        (G.i (LocalGet (nr 3l)))
        (G.i (LocalGet (nr 4l)))
        (G.i (LocalGet (nr 5l)))
        (G.i (LocalGet (nr 6l)))
    )
  let _share_code9 env name (p1, p2, p3, p4, p5, p6, p7, p8, p9) retty mk_body =
    share_code env name [p1; p2; p3; p4; p5; p6; p7; p8; p9] retty (fun env -> mk_body env
        (G.i (LocalGet (nr 0l)))
        (G.i (LocalGet (nr 1l)))
        (G.i (LocalGet (nr 2l)))
        (G.i (LocalGet (nr 3l)))
        (G.i (LocalGet (nr 4l)))
        (G.i (LocalGet (nr 5l)))
        (G.i (LocalGet (nr 6l)))
        (G.i (LocalGet (nr 7l)))
        (G.i (LocalGet (nr 8l)))
    )

end (* Func *)

module RTS = struct
  let incremental_gc_imports env =
    E.add_func_import env "rts" "initialize_incremental_gc" [] [];
    E.add_func_import env "rts" "schedule_incremental_gc" [] [];
    E.add_func_import env "rts" "incremental_gc" [] [];
    E.add_func_import env "rts" "write_with_barrier" [I32Type; I32Type] [];
    E.add_func_import env "rts" "allocation_barrier" [I32Type] [I32Type];
    E.add_func_import env "rts" "stop_gc_on_upgrade" [] [];
    E.add_func_import env "rts" "running_gc" [] [I32Type];
    ()

  let non_incremental_gc_imports env =
    E.add_func_import env "rts" "initialize_copying_gc" [] [];
    E.add_func_import env "rts" "initialize_compacting_gc" [] [];
    E.add_func_import env "rts" "initialize_generational_gc" [] [];
    E.add_func_import env "rts" "schedule_copying_gc" [] [];
    E.add_func_import env "rts" "schedule_compacting_gc" [] [];
    E.add_func_import env "rts" "schedule_generational_gc" [] [];
    E.add_func_import env "rts" "copying_gc" [] [];
    E.add_func_import env "rts" "compacting_gc" [] [];
    E.add_func_import env "rts" "generational_gc" [] [];
    E.add_func_import env "rts" "post_write_barrier" [I32Type] [];
    ()

  (* The connection to the C and Rust parts of the RTS *)
  let system_imports env =
    E.add_func_import env "rts" "memcpy" [I32Type; I32Type; I32Type] [I32Type]; (* standard libc memcpy *)
    E.add_func_import env "rts" "memcmp" [I32Type; I32Type; I32Type] [I32Type];
    E.add_func_import env "rts" "version" [] [I32Type];
    E.add_func_import env "rts" "parse_idl_header" [I32Type; I32Type; I32Type; I32Type; I32Type] [];
    E.add_func_import env "rts" "idl_sub_buf_words" [I32Type; I32Type] [I32Type];
    E.add_func_import env "rts" "idl_sub_buf_init" [I32Type; I32Type; I32Type] [];
    E.add_func_import env "rts" "idl_sub"
      [I32Type; I32Type; I32Type; I32Type; I32Type; I32Type; I32Type; I32Type; I32Type] [I32Type];
    E.add_func_import env "rts" "leb128_decode" [I32Type] [I32Type];
    E.add_func_import env "rts" "sleb128_decode" [I32Type] [I32Type];
    E.add_func_import env "rts" "bigint_of_word32" [I32Type] [I32Type];
    E.add_func_import env "rts" "bigint_of_int32" [I32Type] [I32Type];
    E.add_func_import env "rts" "bigint_to_word32_wrap" [I32Type] [I32Type];
    E.add_func_import env "rts" "bigint_to_word32_trap" [I32Type] [I32Type];
    E.add_func_import env "rts" "bigint_to_word32_trap_with" [I32Type; I32Type] [I32Type];
    E.add_func_import env "rts" "bigint_of_word64" [I64Type] [I32Type];
    E.add_func_import env "rts" "bigint_of_int64" [I64Type] [I32Type];
    E.add_func_import env "rts" "bigint_of_float64" [F64Type] [I32Type];
    E.add_func_import env "rts" "bigint_to_float64" [I32Type] [F64Type];
    E.add_func_import env "rts" "bigint_to_word64_wrap" [I32Type] [I64Type];
    E.add_func_import env "rts" "bigint_to_word64_trap" [I32Type] [I64Type];
    E.add_func_import env "rts" "bigint_eq" [I32Type; I32Type] [I32Type];
    E.add_func_import env "rts" "bigint_isneg" [I32Type] [I32Type];
    E.add_func_import env "rts" "bigint_count_bits" [I32Type] [I32Type];
    E.add_func_import env "rts" "bigint_2complement_bits" [I32Type] [I32Type];
    E.add_func_import env "rts" "bigint_lt" [I32Type; I32Type] [I32Type];
    E.add_func_import env "rts" "bigint_gt" [I32Type; I32Type] [I32Type];
    E.add_func_import env "rts" "bigint_le" [I32Type; I32Type] [I32Type];
    E.add_func_import env "rts" "bigint_ge" [I32Type; I32Type] [I32Type];
    E.add_func_import env "rts" "bigint_add" [I32Type; I32Type] [I32Type];
    E.add_func_import env "rts" "bigint_sub" [I32Type; I32Type] [I32Type];
    E.add_func_import env "rts" "bigint_mul" [I32Type; I32Type] [I32Type];
    E.add_func_import env "rts" "bigint_rem" [I32Type; I32Type] [I32Type];
    E.add_func_import env "rts" "bigint_div" [I32Type; I32Type] [I32Type];
    E.add_func_import env "rts" "bigint_pow" [I32Type; I32Type] [I32Type];
    E.add_func_import env "rts" "bigint_neg" [I32Type] [I32Type];
    E.add_func_import env "rts" "bigint_lsh" [I32Type; I32Type] [I32Type];
    E.add_func_import env "rts" "bigint_rsh" [I32Type; I32Type] [I32Type];
    E.add_func_import env "rts" "bigint_abs" [I32Type] [I32Type];
    E.add_func_import env "rts" "bigint_leb128_size" [I32Type] [I32Type];
    E.add_func_import env "rts" "bigint_leb128_encode" [I32Type; I32Type] [];
    E.add_func_import env "rts" "bigint_leb128_stream_encode" [I32Type; I32Type] [];
    E.add_func_import env "rts" "bigint_leb128_decode" [I32Type] [I32Type];
    E.add_func_import env "rts" "bigint_leb128_decode_word64" [I64Type; I64Type; I32Type] [I32Type];
    E.add_func_import env "rts" "bigint_sleb128_size" [I32Type] [I32Type];
    E.add_func_import env "rts" "bigint_sleb128_encode" [I32Type; I32Type] [];
    E.add_func_import env "rts" "bigint_sleb128_stream_encode" [I32Type; I32Type] [];
    E.add_func_import env "rts" "bigint_sleb128_decode" [I32Type] [I32Type];
    E.add_func_import env "rts" "bigint_sleb128_decode_word64" [I64Type; I64Type; I32Type] [I32Type];
    E.add_func_import env "rts" "leb128_encode" [I32Type; I32Type] [];
    E.add_func_import env "rts" "sleb128_encode" [I32Type; I32Type] [];
    E.add_func_import env "rts" "utf8_valid" [I32Type; I32Type] [I32Type];
    E.add_func_import env "rts" "utf8_validate" [I32Type; I32Type] [];
    E.add_func_import env "rts" "skip_leb128" [I32Type] [];
    E.add_func_import env "rts" "skip_any" [I32Type; I32Type; I32Type; I32Type] [];
    E.add_func_import env "rts" "find_field" [I32Type; I32Type; I32Type; I32Type; I32Type] [I32Type];
    E.add_func_import env "rts" "skip_fields" [I32Type; I32Type; I32Type; I32Type] [];
    E.add_func_import env "rts" "remember_continuation" [I32Type] [I32Type];
    E.add_func_import env "rts" "recall_continuation" [I32Type] [I32Type];
    E.add_func_import env "rts" "peek_future_continuation" [I32Type] [I32Type];
    E.add_func_import env "rts" "continuation_count" [] [I32Type];
    E.add_func_import env "rts" "continuation_table_size" [] [I32Type];
    E.add_func_import env "rts" "blob_of_text" [I32Type] [I32Type];
    E.add_func_import env "rts" "text_compare" [I32Type; I32Type] [I32Type];
    E.add_func_import env "rts" "text_concat" [I32Type; I32Type] [I32Type];
    E.add_func_import env "rts" "text_iter_done" [I32Type] [I32Type];
    E.add_func_import env "rts" "text_iter" [I32Type] [I32Type];
    E.add_func_import env "rts" "text_iter_next" [I32Type] [I32Type];
    E.add_func_import env "rts" "text_len" [I32Type] [I32Type];
    E.add_func_import env "rts" "text_of_ptr_size" [I32Type; I32Type] [I32Type];
    E.add_func_import env "rts" "text_singleton" [I32Type] [I32Type];
    E.add_func_import env "rts" "text_size" [I32Type] [I32Type];
    E.add_func_import env "rts" "text_to_buf" [I32Type; I32Type] [];
    E.add_func_import env "rts" "blob_of_principal" [I32Type] [I32Type];
    E.add_func_import env "rts" "principal_of_blob" [I32Type] [I32Type];
    E.add_func_import env "rts" "compute_crc32" [I32Type] [I32Type];
    E.add_func_import env "rts" "blob_iter_done" [I32Type] [I32Type];
    E.add_func_import env "rts" "blob_iter" [I32Type] [I32Type];
    E.add_func_import env "rts" "blob_iter_next" [I32Type] [I32Type];
    E.add_func_import env "rts" "pow" [F64Type; F64Type] [F64Type]; (* musl *)
    E.add_func_import env "rts" "sin" [F64Type] [F64Type]; (* musl *)
    E.add_func_import env "rts" "cos" [F64Type] [F64Type]; (* musl *)
    E.add_func_import env "rts" "tan" [F64Type] [F64Type]; (* musl *)
    E.add_func_import env "rts" "asin" [F64Type] [F64Type]; (* musl *)
    E.add_func_import env "rts" "acos" [F64Type] [F64Type]; (* musl *)
    E.add_func_import env "rts" "atan" [F64Type] [F64Type]; (* musl *)
    E.add_func_import env "rts" "atan2" [F64Type; F64Type] [F64Type]; (* musl *)
    E.add_func_import env "rts" "exp" [F64Type] [F64Type]; (* musl *)
    E.add_func_import env "rts" "log" [F64Type] [F64Type]; (* musl *)
    E.add_func_import env "rts" "fmod" [F64Type; F64Type] [F64Type]; (* remainder, musl *)
    E.add_func_import env "rts" "float_fmt" [F64Type; I32Type; I32Type] [I32Type];
    E.add_func_import env "rts" "char_to_upper" [I32Type] [I32Type];
    E.add_func_import env "rts" "char_to_lower" [I32Type] [I32Type];
    E.add_func_import env "rts" "char_is_whitespace" [I32Type] [I32Type];
    E.add_func_import env "rts" "char_is_lowercase" [I32Type] [I32Type];
    E.add_func_import env "rts" "char_is_uppercase" [I32Type] [I32Type];
    E.add_func_import env "rts" "char_is_alphabetic" [I32Type] [I32Type];
    E.add_func_import env "rts" "get_max_live_size" [] [I32Type];
    E.add_func_import env "rts" "get_reclaimed" [] [I64Type];
    E.add_func_import env "rts" "alloc_words" [I32Type] [I32Type];
    E.add_func_import env "rts" "get_total_allocations" [] [I64Type];
    E.add_func_import env "rts" "get_heap_size" [] [I32Type];
    E.add_func_import env "rts" "alloc_blob" [I32Type] [I32Type];
    E.add_func_import env "rts" "alloc_array" [I32Type] [I32Type];
    E.add_func_import env "rts" "alloc_stream" [I32Type] [I32Type];
    E.add_func_import env "rts" "stream_write" [I32Type; I32Type; I32Type] [];
    E.add_func_import env "rts" "stream_write_byte" [I32Type; I32Type] [];
    E.add_func_import env "rts" "stream_write_text" [I32Type; I32Type] [];
    E.add_func_import env "rts" "stream_split" [I32Type] [I32Type];
    E.add_func_import env "rts" "stream_shutdown" [I32Type] [];
    E.add_func_import env "rts" "stream_reserve" [I32Type; I32Type] [I32Type];
    E.add_func_import env "rts" "stream_stable_dest" [I32Type; I64Type; I64Type] [];
    if !Flags.gc_strategy == Flags.Incremental then
      incremental_gc_imports env
    else
      non_incremental_gc_imports env;
    ()

end (* RTS *)

module GC = struct
  (* Record mutator/gc instructions counts *)

  let instruction_counter env =
    compile_unboxed_zero ^^
    E.call_import env "ic0" "performance_counter"

  let register_globals env =
    (E.add_global64 env "__mutator_instructions" Mutable 0L;
     E.add_global64 env "__collector_instructions" Mutable 0L)

  let get_mutator_instructions env =
    G.i (GlobalGet (nr (E.get_global env "__mutator_instructions")))
  let set_mutator_instructions env =
    G.i (GlobalSet (nr (E.get_global env "__mutator_instructions")))

  let get_collector_instructions env =
    G.i (GlobalGet (nr (E.get_global env "__collector_instructions")))
  let set_collector_instructions env =
    G.i (GlobalSet (nr (E.get_global env "__collector_instructions")))

  let record_mutator_instructions env =
    match E.mode env with
    | Flags.(ICMode | RefMode)  ->
      instruction_counter env ^^
      set_mutator_instructions env
    | _ -> G.nop

  let record_collector_instructions env =
    match E.mode env with
    | Flags.(ICMode | RefMode)  ->
      instruction_counter env ^^
      get_mutator_instructions env ^^
      G.i (Binary (Wasm.Values.I64 I64Op.Sub)) ^^
      set_collector_instructions env
    | _ -> G.nop

  let collect_garbage env =
    record_mutator_instructions env ^^
    E.collect_garbage env ^^
    record_collector_instructions env

end (* GC *)

module Heap = struct
  (* General heap object functionality (allocation, setting fields, reading fields) *)

  (* Memory addresses are 32 bit (I32Type). *)
  let word_size = 4l

  (* The heap base global can only be used late, see conclude_module
     and GHC.register *)
  let get_heap_base env =
    G.i (GlobalGet (nr (E.get_global env "__heap_base")))

  let get_total_allocation env =
    E.call_import env "rts" "get_total_allocations"

  let get_reclaimed env =
    E.call_import env "rts" "get_reclaimed"

  let get_memory_size =
    G.i MemorySize ^^
    G.i (Convert (Wasm.Values.I64 I64Op.ExtendUI32)) ^^
    compile_mul64_const page_size64

  let get_max_live_size env =
    E.call_import env "rts" "get_max_live_size"

  (* Static allocation (always words)
     (uses dynamic allocation for smaller and more readable code) *)
  let alloc env (n : int32) : G.t =
    compile_unboxed_const n  ^^
    E.call_import env "rts" "alloc_words"
    
  (* Heap objects *)

  (* At this level of abstraction, heap objects are just flat arrays of words *)

  let load_field_unskewed (i : int32) : G.t =
    let offset = Int32.mul word_size i in
    G.i (Load {ty = I32Type; align = 2; offset; sz = None})

  let load_field (i : int32) : G.t =
    let offset = Int32.(add (mul word_size i) ptr_unskew) in
    G.i (Load {ty = I32Type; align = 2; offset; sz = None})

  let store_field (i : int32) : G.t =
    let offset = Int32.(add (mul word_size i) ptr_unskew) in
    G.i (Store {ty = I32Type; align = 2; offset; sz = None})

  (* Although we occasionally want to treat two consecutive
     32 bit fields as one 64 bit number *)

  let load_field64_unskewed (i : int32) : G.t =
    let offset = Int32.mul word_size i in
    G.i (Load {ty = I64Type; align = 2; offset; sz = None})

  let load_field64 (i : int32) : G.t =
    let offset = Int32.(add (mul word_size i) ptr_unskew) in
    G.i (Load {ty = I64Type; align = 2; offset; sz = None})

  let store_field64 (i : int32) : G.t =
    let offset = Int32.(add (mul word_size i) ptr_unskew) in
    G.i (Store {ty = I64Type; align = 2; offset; sz = None})

  (* Or even as a single 64 bit float *)

  let load_field_float64 (i : int32) : G.t =
    let offset = Int32.(add (mul word_size i) ptr_unskew) in
    G.i (Load {ty = F64Type; align = 2; offset; sz = None})

  let store_field_float64 (i : int32) : G.t =
    let offset = Int32.(add (mul word_size i) ptr_unskew) in
    G.i (Store {ty = F64Type; align = 2; offset; sz = None})

  (* Convenience functions related to memory *)
  (* Copying bytes (works on unskewed memory addresses) *)
  let memcpy env = E.call_import env "rts" "memcpy" ^^ G.i Drop
  (* Comparing bytes (works on unskewed memory addresses) *)
  let memcmp env = E.call_import env "rts" "memcmp"

  let register env =
    let get_heap_base_fn = E.add_fun env "get_heap_base" (Func.of_body env [] [I32Type] (fun env ->
      get_heap_base env
    )) in

    E.add_export env (nr {
      name = Lib.Utf8.decode "get_heap_base";
      edesc = nr (FuncExport (nr get_heap_base_fn))
    })

  let get_heap_size env =
    E.call_import env "rts" "get_heap_size"

end (* Heap *)

module Stack = struct
  (* The RTS includes C code which requires a shadow stack in linear memory.
     We reserve some space for it at the beginning of memory space (just like
     wasm-l would), this way stack overflow would cause out-of-memory, and not
     just overwrite static data.

     We sometimes use the stack space if we need small amounts of scratch space.

     All pointers here are unskewed.

     (We report logical stack overflow as "RTS Stack underflow" as the stack
     grows downwards.)
  *)

  let end_ () = Int32.mul (Int32.of_int (!Flags.rts_stack_pages)) page_size

  let register_globals env =
    (* stack pointer *)
    E.add_global32 env "__stack_pointer" Mutable (end_());
    (* frame pointer *)
    E.add_global32 env "__frame_pointer" Mutable (end_());
    (* low watermark *)
    if !Flags.measure_rts_stack then
      E.add_global32 env "__stack_min" Mutable (end_());
    E.export_global env "__stack_pointer"

  let get_stack_ptr env =
    G.i (GlobalGet (nr (E.get_global env "__stack_pointer")))
  let set_stack_ptr env =
    G.i (GlobalSet (nr (E.get_global env "__stack_pointer")))

  let get_min env =
    G.i (GlobalGet (nr (E.get_global env "__stack_min")))
  let set_min env =
    G.i (GlobalSet (nr (E.get_global env "__stack_min")))

  let get_max_stack_size env =
    if !Flags.measure_rts_stack then
      compile_unboxed_const (end_()) ^^
      get_min env ^^
      G.i (Binary (Wasm.Values.I32 I32Op.Sub))
    else (* report max available *)
      compile_unboxed_const (end_())

  let update_stack_min env =
    if !Flags.measure_rts_stack then
    get_stack_ptr env ^^
    get_min env ^^
    G.i (Compare (Wasm.Values.I32 I32Op.LtU)) ^^
    (G.if0
       (get_stack_ptr env ^^
        set_min env)
      G.nop)
    else G.nop

  let stack_overflow env =
    Func.share_code0 env "stack_overflow" [] (fun env ->
      (* read last word of reserved page to force trap *)
      compile_unboxed_const 0xFFFF_FFFCl ^^
      G.i (Load {ty = I32Type; align = 2; offset = 0l; sz = None}) ^^
      G.i Unreachable
    )

  let alloc_words env n =
    let n_bytes = Int32.mul n Heap.word_size in
    (* avoid absurd allocations *)
    assert Int32.(to_int n_bytes < !Flags.rts_stack_pages * to_int page_size);
    (* alloc words *)
    get_stack_ptr env ^^
    compile_unboxed_const n_bytes ^^
    G.i (Binary (Wasm.Values.I32 I32Op.Sub)) ^^
    set_stack_ptr env ^^
    update_stack_min env ^^
    get_stack_ptr env ^^
    (* check for stack overflow, if necessary *)
    if n_bytes >= page_size then
      get_stack_ptr env ^^
      G.i (Unary (Wasm.Values.I32 I32Op.Clz)) ^^
      G.if0
        G.nop (* we found leading zeros, i.e. no wraparound *)
        (stack_overflow env)
    else
      G.nop

  let free_words env n =
    get_stack_ptr env ^^
    compile_unboxed_const (Int32.mul n Heap.word_size) ^^
    G.i (Binary (Wasm.Values.I32 I32Op.Add)) ^^
    set_stack_ptr env

  (* TODO: why not just remember and reset the stack pointer, instead of calling free_words? Also below *)
  let with_words env name n f =
    let (set_x, get_x) = new_local env name in
    alloc_words env n ^^ set_x ^^
    f get_x ^^
    free_words env n


  let dynamic_alloc_words env get_n =
    get_stack_ptr env ^^
    compile_divU_const Heap.word_size ^^
    get_n ^^
    G.i (Compare (Wasm.Values.I32 I32Op.LtU)) ^^
    (G.if0
      (stack_overflow env)
      G.nop) ^^
    get_stack_ptr env ^^
    get_n ^^
    compile_mul_const Heap.word_size ^^
    G.i (Binary (Wasm.Values.I32 I32Op.Sub)) ^^
    set_stack_ptr env ^^
    update_stack_min env ^^
    get_stack_ptr env

  let dynamic_free_words env get_n =
    get_stack_ptr env ^^
    get_n ^^
    compile_mul_const Heap.word_size ^^
    G.i (Binary (Wasm.Values.I32 I32Op.Add)) ^^
    set_stack_ptr env

  (* TODO: why not just remember and reset the stack pointer, instead of calling free_words? Also above*)
  let dynamic_with_words env name f =
    let (set_n, get_n) = new_local env "n" in
    let (set_x, get_x) = new_local env name in
    set_n ^^
    dynamic_alloc_words env get_n ^^ set_x ^^
    f get_x ^^
    dynamic_free_words env get_n

  (* Stack Frames *)

  (* Traditional frame pointer for accessing statically allocated locals/args (all words)
     Used (sofar) only in serialization to compress Wasm stack
     at cost of expanding Rust/C Stack (whose size we control)*)
  let get_frame_ptr env =
    G.i (GlobalGet (nr (E.get_global env "__frame_pointer")))
  let set_frame_ptr env =
    G.i (GlobalSet (nr (E.get_global env "__frame_pointer")))

  (* Frame pointer operations *)

  (* Enter/exit a new frame of `n` words, saving and restoring prev frame pointer *)
  let with_frame env name n f =
    (* reserve space for n words + saved frame_ptr *)
    alloc_words env (Int32.add n 1l) ^^
    (* store the current frame_ptr at offset 0*)
    get_frame_ptr env ^^
    G.i (Store {ty = I32Type; align = 2; offset = 0l; sz = None}) ^^
    get_stack_ptr env ^^
    (* set_frame_ptr to stack_ptr *)
    set_frame_ptr env ^^
    (* do as f *)
    f () ^^
    (* assert frame_ptr == stack_ptr *)
    get_frame_ptr env ^^
    get_stack_ptr env ^^
    G.i (Compare (Wasm.Values.I32 I32Op.Eq)) ^^
    E.else_trap_with env "frame_ptr <> stack_ptr" ^^
    (* restore the saved frame_ptr *)
    get_frame_ptr env ^^
    G.i (Load {ty = I32Type; align = 2; offset = 0l; sz = None}) ^^
    set_frame_ptr env ^^
    (* free the frame *)
    free_words env (Int32.add n 1l)

  (* read local n of current frame *)
  let get_local env n =
    let offset = Int32.mul (Int32.add n 1l) Heap.word_size in
    get_frame_ptr env ^^
      G.i (Load { ty = I32Type; align = 2; offset; sz = None})

  (* read local n of previous frame *)
  let get_prev_local env n =
    let offset = Int32.mul (Int32.add n 1l) Heap.word_size in
    (* indirect through save frame_ptr at offset 0 *)
    get_frame_ptr env ^^
    G.i (Load { ty = I32Type; align = 2; offset = 0l; sz = None}) ^^
    G.i (Load { ty = I32Type; align = 2; offset; sz = None})

  (* set local n of current frame *)
  let set_local env n =
    let offset = Int32.mul (Int32.add n 1l) Heap.word_size in
    Func.share_code1 env ("set_local %i" ^ Int32.to_string n) ("val", I32Type) []
      (fun env get_val ->
         get_frame_ptr env ^^
         get_val ^^
         G.i (Store { ty = I32Type; align = 2; offset; sz = None}))

end (* Stack *)


module ContinuationTable = struct
  (* See rts/motoko-rts/src/closure_table.rs *)
  let remember env : G.t = E.call_import env "rts" "remember_continuation"
  let recall env : G.t = E.call_import env "rts" "recall_continuation"
  let peek_future env : G.t = E.call_import env "rts" "peek_future_continuation"
  let count env : G.t = E.call_import env "rts" "continuation_count"
  let size env : G.t = E.call_import env "rts" "continuation_table_size"
end (* ContinuationTable *)

module Bool = struct
  (* Boolean literals are either 0 or 1, at StackRep Vanilla
     They need not be shifted before put in the heap,
     because the "zero page" never contains GC-ed objects
  *)

  let vanilla_lit = function
    | false -> 0l
    | true -> 1l

  let lit b = compile_unboxed_const (vanilla_lit b)

  let neg = G.i (Test (Wasm.Values.I32 I32Op.Eqz))

end (* Bool *)

module BitTagged = struct

  (* This module takes care of pointer tagging:

     A pointer to an object at offset `i` on the heap is represented as
     `i-1`, so the low two bits of the pointer are always set (0b…11).
     We call `i-1` a *skewed* pointer, in a feeble attempt to avoid the term
     shifted, which may sound like a logical shift.

     We use the constants ptr_skew and ptr_unskew to change a pointer as a
     signpost where we switch between raw pointers to skewed ones.

     This means we can store a small unboxed scalar x as (x `lsl` 1), and still
     tell it apart from a pointer by looking at the last bits: if set, it is a
     pointer.

     Small here means -2^30 ≤ x < 2^30, and untagging needs to happen with an
     _arithmetic_ right shift. This is the right thing to do for signed
     numbers, and because we want to apply a consistent logic for all types,
     especially as there is only one wasm type, we use the same range for
     signed numbers as well.

     Boolean false is a non-pointer by construction.
     Boolean true (1) needs not be shifted as GC will not consider it.

     Summary:

       0b…11: A pointer
       0b…x0: A shifted scalar
       0b000: `false`
       0b001: `true`

     Note that {Nat,Int}{8,16} do not need to be explicitly bit-tagged:
     The bytes are stored in the _most_ significant byte(s) of the `i32`,
     thus lowest two bits are always 0.
     All arithmetic is implemented directly on that representation, see
     module TaggedSmallWord.
  *)
  let is_true_literal env =
    compile_eq_const 1l

  (* Note: `true` is not handled here, needs specific check where needed. *)
  let if_tagged_scalar env retty is1 is2 =
    compile_bitand_const 0x1l ^^
    E.if_ env retty is2 is1

  (* With two bit-tagged pointers on the stack, decide
     whether both are scalars and invoke is1 (the fast path)
     if so, and otherwise is2 (the slow path).
     Note: `true` is not handled here, needs specific check where needed.
  *)
  let if_both_tagged_scalar env retty is1 is2 =
    G.i (Binary (Wasm.Values.I32 I32Op.Or)) ^^
    compile_bitand_const 0x1l ^^
    E.if_ env retty is2 is1

  (* 64 bit numbers *)

  (* static *)
  let can_tag_const (n : int64) =
    let lower_bound = Int64.(neg (shift_left 1L 30)) in
    let upper_bound = Int64.shift_left 1L 30 in
    lower_bound <= n && n < upper_bound

  let tag_const i = Int32.shift_left (Int64.to_int32 i) 1


  (* dynamic *)
  let if_can_tag_i64 env retty is1 is2 =
    Func.share_code1 env "can_tag_i64" ("x", I64Type) [I32Type] (fun env get_x ->
      (* checks that all but the low 30 bits are either all 0 or all 1 *)
      get_x ^^ compile_shl64_const 1L ^^
      get_x ^^ G.i (Binary (Wasm.Values.I64 I32Op.Xor)) ^^
      compile_shrU64_const 31L ^^
      G.i (Test (Wasm.Values.I64 I64Op.Eqz))
    ) ^^
    E.if_ env retty is1 is2

  let if_can_tag_u64 env retty is1 is2 =
    compile_shrU64_const 30L ^^
    G.i (Test (Wasm.Values.I64 I64Op.Eqz)) ^^
    E.if_ env retty is1 is2

  let tag =
    G.i (Convert (Wasm.Values.I32 I32Op.WrapI64)) ^^
    compile_shl_const 1l

  let untag env =
    compile_shrS_const 1l ^^
    G.i (Convert (Wasm.Values.I64 I64Op.ExtendSI32))

  (* 32 bit numbers, dynamic, w.r.t `Int` *)

  let if_can_tag_i32 env retty is1 is2 =
    Func.share_code1 env "cannot_tag_i32" ("x", I32Type) [I32Type] (fun env get_x ->
      (* checks that all but the low 30 bits are both either 0 or 1 *)
      get_x ^^ compile_shrU_const 30l ^^
      G.i (Unary (Wasm.Values.I32 I32Op.Popcnt)) ^^
      G.i (Unary (Wasm.Values.I32 I32Op.Ctz))
    ) ^^
    E.if_ env retty is1 is2

  let if_can_tag_u32 env retty is1 is2 =
    compile_shrU_const 30l ^^
    E.if_ env retty is2 is1 (* NB: swapped branches *)

  let tag_i32 = compile_shl_const 1l
  let untag_i32 = compile_shrS_const 1l

end (* BitTagged *)

module Tagged = struct
  (* Tagged objects all have an object header consisting of a tag and a forwarding pointer.
     The forwarding pointer is only reserved if compiled for the incremental GC.
     The tag is to describe their runtime type and serves to traverse the heap 
     (serialization, GC), but also for objectification of arrays.

     The tag is a word at the beginning of the object.

     The (skewed) forwarding pointer supports object moving in the incremental garbage collection.

         obj header
     ┌──────┬─────────┬──
     │ tag  │ fwd ptr │ ...
     └──────┴─────────┴──

     The copying GC requires that all tagged objects in the dynamic heap space have at least
     two words in order to replace them by `Indirection`. This condition is except for `Null` 
     that only lives in static heap space and is therefore not replaced by `Indirection` during 
     copying GC.

     Attention: This mapping is duplicated in these places
       * here
       * motoko-rts/src/types.rs
       * motoko-rts/src/stream.rs
       * motoko-rts/src/text.rs
       * motoko-rts/src/memory.rs
       * motoko-rts/src/bigint.rs
       * motoko-rts/src/blob-iter.rs
       * motoko-rts/src/static-checks.rs
       * In all GC implementations in motoko-rts/src/gc/
     so update all!
   *)

  type [@warning "-37"] tag  =
    | Object
    | ObjInd (* The indirection used for object fields *)
    | Array (* Also a tuple *)
    | Bits64 (* Contains a 64 bit number *)
    | MutBox (* used for mutable heap-allocated variables *)
    | Closure
    | Some (* For opt *)
    | Variant
    | Blob
    | Indirection (* Only used by the GC *)
    | Bits32 (* Contains a 32 bit unsigned number *)
    | BigInt
    | Concat (* String concatenation, used by rts/text.c *)
    | Null (* For opt. Static singleton! *)
    | OneWordFiller (* Only used by the RTS *)
    | FreeSpace (* Only used by the RTS *)
    | ArraySliceMinimum (* Used by the GC for incremental array marking *)
    | StableSeen (* Marker that we have seen this thing before *)
    | CoercionFailure (* Used in the Candid decoder. Static singleton! *)
    
  (* Tags needs to have the lowest bit set, to allow distinguishing object
     headers from heap locations (object or field addresses).

     (Reminder: objects and fields are word-aligned so will have the lowest two
     bits unset) *)
  let int_of_tag = function
    | Object -> 1l
    | ObjInd -> 3l
    | Array -> 5l
    | Bits64 -> 7l
    | MutBox -> 9l
    | Closure -> 11l
    | Some -> 13l
    | Variant -> 15l
    | Blob -> 17l
    | Indirection -> 19l
    | Bits32 -> 21l
    | BigInt -> 23l
    | Concat -> 25l
    | Null -> 27l
    | OneWordFiller -> 29l
    | FreeSpace -> 31l
    | ArraySliceMinimum -> 32l
    (* Next two tags won't be seen by the GC, so no need to set the lowest bit
       for `CoercionFailure` and `StableSeen` *)
    | CoercionFailure -> 0xfffffffel
    | StableSeen -> 0xffffffffl

  (* Declare `env` for lazy computation of the header size when the compile environment with compile flags are defined *)
  let header_size env = 
    if !Flags.gc_strategy == Flags.Incremental then 2l else 1l
  
  (* The tag *)
  let tag_field = 0l
  let forwarding_pointer_field = 
    assert (!Flags.gc_strategy != Flags.Incremental);
    1l

  (* Note: Post allocation barrier must be applied after initialization *)
  let alloc env size tag =
    let name = Printf.sprintf "alloc_size<%d>_tag<%d>" (Int32.to_int size) (Int32.to_int (int_of_tag tag)) in
    Func.share_code0 env name [I32Type] (fun env ->
      let (set_object, get_object) = new_local env "new_object" in
      Heap.alloc env size ^^
      set_object ^^ get_object ^^
      compile_unboxed_const (int_of_tag tag) ^^
      Heap.store_field tag_field ^^
      (if !Flags.gc_strategy == Flags.Incremental then
        get_object ^^ (* object pointer *)
        get_object ^^ (* forwarding pointer *)
        Heap.store_field forwarding_pointer_field 
      else 
        G.nop) ^^
      get_object
    )

  let load_forwarding_pointer env =
    (if !Flags.gc_strategy = Flags.Incremental then
      Heap.load_field forwarding_pointer_field
    else
      G.nop)
  
  let store_tag env tag =
    load_forwarding_pointer env ^^
    compile_unboxed_const (int_of_tag tag) ^^
    Heap.store_field tag_field
    
  let load_tag env =
    load_forwarding_pointer env ^^
    Heap.load_field tag_field

  let check_forwarding env unskewed = 
    (if !Flags.gc_strategy = Flags.Incremental then
      let name = "check_forwarding_" ^ if unskewed then "unskewed" else "skewed" in
      Func.share_code1 env name ("object", I32Type) [I32Type] (fun env get_object ->
        let set_object = G.setter_for get_object in
        (if unskewed then
          get_object ^^
          compile_unboxed_const ptr_skew ^^
          G.i (Binary (Wasm.Values.I32 I32Op.Add)) ^^
          set_object
        else G.nop) ^^
        get_object ^^
        load_forwarding_pointer env ^^
        get_object ^^
        G.i (Compare (Wasm.Values.I32 I32Op.Eq)) ^^
        E.else_trap_with env "missing object forwarding"  ^^
        get_object ^^
        (if unskewed then
          compile_unboxed_const ptr_unskew ^^
          G.i (Binary (Wasm.Values.I32 I32Op.Add))
        else G.nop))
    else G.nop)

  let check_forwarding_for_store env typ =
    (if !Flags.gc_strategy = Flags.Incremental then
      let (set_value, get_value, _) = new_local_ env typ "value" in
      set_value ^^ check_forwarding env false ^^ get_value
    else G.nop)

  let load_field env index = 
    (if !Flags.sanity then check_forwarding env false else G.nop) ^^
    Heap.load_field index

  let store_field env index =
    (if !Flags.sanity then check_forwarding_for_store env I32Type else G.nop) ^^
    Heap.store_field index

  let load_field_unskewed env index =
    (if !Flags.sanity then check_forwarding env true else G.nop) ^^
    Heap.load_field_unskewed index

  let load_field64_unskewed env index =
    (if !Flags.sanity then check_forwarding env true else G.nop) ^^
    Heap.load_field64_unskewed index
  
  let load_field64 env index =
    (if !Flags.sanity then check_forwarding env false else G.nop) ^^
    Heap.load_field64 index

  let store_field64 env index =
    (if !Flags.sanity then check_forwarding_for_store env I64Type else G.nop) ^^
    Heap.store_field64 index

  let load_field_float64 env index =
    (if !Flags.sanity then check_forwarding env false else G.nop) ^^
    Heap.load_field_float64 index

  let store_field_float64 env index =
    (if !Flags.sanity then check_forwarding_for_store env F64Type else G.nop) ^^
    Heap.store_field_float64 index

  (* Branches based on the tag of the object pointed to,
     leaving the object on the stack afterwards. *)
  let branch_default env retty def (cases : (tag * G.t) list) : G.t =
    let (set_tag, get_tag) = new_local env "tag" in

    let rec go = function
      | [] -> def
      | ((tag, code) :: cases) ->
        get_tag ^^
        compile_eq_const (int_of_tag tag) ^^
        E.if_ env retty code (go cases)
    in
    load_tag env ^^
    set_tag ^^
    go cases

  (* like branch_default but also pushes the scrutinee on the stack for the
   * branch's consumption *)
  let _branch_default_with env retty def cases =
    let (set_o, get_o) = new_local env "o" in
    let prep (t, code) = (t, get_o ^^ code)
    in set_o ^^ get_o ^^ branch_default env retty def (List.map prep cases)

  (* like branch_default_with but the tag is known statically *)
  let branch_with env retty = function
    | [] -> G.i Unreachable
    | [_, code] -> code
    | (_, code) :: cases ->
       let (set_o, get_o) = new_local env "o" in
       let prep (t, code) = (t, get_o ^^ code)
       in set_o ^^ get_o ^^ branch_default env retty (get_o ^^ code) (List.map prep cases)

  (* Can a value of this type be represented by a heap object with this tag? *)
  (* Needs to be conservative, i.e. return `true` if unsure *)
  (* This function can also be used as assertions in a lint mode, e.g. in compile_exp *)
  let can_have_tag ty tag =
    let open Mo_types.Type in
    match (tag : tag) with
    | Array ->
      begin match normalize ty with
      | (Con _ | Any) -> true
      | (Array _ | Tup _) -> true
      | (Prim _ |  Obj _ | Opt _ | Variant _ | Func _ | Non) -> false
      | (Pre | Async _ | Mut _ | Var _ | Typ _) -> assert false
      end
    | Blob ->
      begin match normalize ty with
      | (Con _ | Any) -> true
      | (Prim (Text|Blob|Principal)) -> true
      | (Prim _ | Obj _ | Array _ | Tup _ | Opt _ | Variant _ | Func _ | Non) -> false
      | (Pre | Async _ | Mut _ | Var _ | Typ _) -> assert false
      end
    | Object ->
      begin match normalize ty with
      | (Con _ | Any) -> true
      | (Obj _) -> true
      | (Prim _ | Array _ | Tup _ | Opt _ | Variant _ | Func _ | Non) -> false
      | (Pre | Async _ | Mut _ | Var _ | Typ _) -> assert false
      end
    | _ -> true

  (* like branch_with but with type information to statically skip some branches *)
  let _branch_typed_with env ty retty branches =
    branch_with env retty (List.filter (fun (tag,c) -> can_have_tag ty tag) branches)

  let allocation_barrier env = 
    (if !Flags.gc_strategy = Flags.Incremental then
      E.call_import env "rts" "allocation_barrier"
    else 
      G.nop)

  let write_with_barrier env =
    let (set_value, get_value) = new_local env "written_value" in
    let (set_location, get_location) = new_local env "write_location" in
    set_value ^^ set_location ^^
    (* performance gain by first checking the GC state *)
    E.call_import env "rts" "running_gc" ^^
    G.if0 (
      get_location ^^ get_value ^^
      E.call_import env "rts" "write_with_barrier"
    ) (
      get_location ^^ get_value ^^
      store_unskewed_ptr
    )

  let obj env tag element_instructions : G.t =
    let n = List.length element_instructions in
    let size = (Int32.add (Wasm.I32.of_int_u n) (header_size env)) in
    let (set_object, get_object) = new_local env "new_object" in
    alloc env size tag ^^
    set_object ^^
    let init_elem idx instrs : G.t =
      get_object ^^
      instrs ^^
      Heap.store_field (Int32.add (Wasm.I32.of_int_u idx) (header_size env))
    in
    G.concat_mapi init_elem element_instructions ^^
    get_object ^^
    allocation_barrier env

  let new_static_obj env tag payload =
    let payload = StaticBytes.as_bytes payload in
    let header_size = Int32.(mul Heap.word_size (header_size env)) in
    let size = Int32.(add header_size (Int32.of_int (String.length payload))) in
    let unskewed_ptr = E.reserve_static_memory env size in
    let skewed_ptr = Int32.(add unskewed_ptr ptr_skew) in
    let tag = bytes_of_int32 (int_of_tag tag) in
    let non_incremental_gc_data = tag ^ payload in
    let forward = bytes_of_int32 skewed_ptr in (* forwarding pointer *)
    let incremental_gc_data = tag ^ forward ^ payload in
    (if !Flags.gc_strategy = Flags.Incremental then
      E.write_static_memory env unskewed_ptr incremental_gc_data
    else
      E.write_static_memory env unskewed_ptr non_incremental_gc_data
    );
    skewed_ptr

  let shared_static_obj env tag payload =
    let tag_word = bytes_of_int32 (int_of_tag tag) in
    let payload_bytes = StaticBytes.as_bytes payload in
    let key = tag_word ^ payload_bytes in
    match E.object_pool_find env key with
    | Some ptr -> ptr (* no forwarding pointer dereferencing needed as static objects do not move *)
    | None ->
      let ptr = new_static_obj env tag payload in
      E.object_pool_add env key ptr;
      ptr

end (* Tagged *)

module MutBox = struct
  (* 
      Mutable heap objects 
  
       ┌──────┬─────┬─────────┐
       │ obj header │ payload │
       └──────┴─────┴─────────┘

     The object header includes the obj tag (MutBox) and the forwarding pointer.
     The forwarding pointer is only reserved if compiled for the incremental GC.
  *)

  let field env = Tagged.header_size env

  let alloc env =
    Tagged.obj env Tagged.MutBox [ compile_unboxed_zero ]

  let static env =
    let ptr = Tagged.new_static_obj env Tagged.MutBox StaticBytes.[
      I32 0l; (* zero *)
    ] in
    E.add_static_root env ptr;
    ptr
    
  let load_field env =
    Tagged.load_forwarding_pointer env ^^
    Tagged.load_field env (field env)

  let store_field env =
    let (set_mutbox_value, get_mutbox_value) = new_local env "mutbox_value" in
    set_mutbox_value ^^
    Tagged.load_forwarding_pointer env ^^
    get_mutbox_value ^^
    Tagged.store_field env (field env)
end


module Opt = struct
  (* The Option type. Optional values are represented as

    1. ┌──────┐
       │ null │
       └──────┘

       A special null value. It is fully static, and because it is unique, can
       be recognized by pointer comparison (only the GC will care about the heap
       tag).


    2. ┌──────┬─────────┐
       │ some │ payload │
       └──────┴─────────┘

       A heap-allocated box for `?v` values. Should only ever contain null or
       another such box.

    3. Anything else (pointer or unboxed scalar): Constituent value, implicitly
       injected into the opt type.

    This way, `?t` is represented without allocation, with the only exception of
    the value `?ⁿnull` for n>0.

    NB: `?ⁿnull` is essentially represented by the unary encoding of the number
    of n. This could be optimized further, by storing `n` in the Some payload,
    instead of a pointer, but unlikely worth it.

  *)

  let some_payload_field env = Tagged.header_size env

  (* This relies on the fact that add_static deduplicates *)
  let null_vanilla_lit env : int32 =
    Tagged.shared_static_obj env Tagged.Null []
    
  let null_lit env =
    compile_unboxed_const (null_vanilla_lit env)

  let vanilla_lit env ptr : int32 =
    Tagged.shared_static_obj env Tagged.Some StaticBytes.[
      I32 ptr
    ]

 let is_some env =
    null_lit env ^^
    G.i (Compare (Wasm.Values.I32 I32Op.Ne))

  let inject env e =
    e ^^
    Func.share_code1 env "opt_inject" ("x", I32Type) [I32Type] (fun env get_x ->
      get_x ^^ BitTagged.if_tagged_scalar env [I32Type]
        ( get_x ) (* scalar, no wrapping *)
        ( get_x ^^ BitTagged.is_true_literal env ^^ (* exclude true literal since `branch_default` follows the forwarding pointer *)
          E.if_ env [I32Type]     
            ( get_x ) (* true literal, no wrapping *)
            ( get_x ^^ Tagged.branch_default env [I32Type]
              ( get_x ) (* default tag, no wrapping *)
              [ Tagged.Null,
                (* NB: even ?null does not require allocation: We use a static
                  singleton for that: *)
<<<<<<< HEAD
                compile_unboxed_const (Tagged.shared_static_obj env Tagged.Some StaticBytes.[
                  I32 (null_vanilla_lit env)
                ])
=======
                compile_unboxed_const (vanilla_lit env (null_vanilla_lit env))
>>>>>>> f83aa3e6
              ; Tagged.Some,
                Tagged.obj env Tagged.Some [get_x]
              ]
            )    
        )
    )

  (* This function is used where conceptually, Opt.inject should be used, but
  we know for sure that it wouldn’t do anything anyways, except dereferencing the forwarding pointer *)
  let inject_simple env e = 
    e ^^ Tagged.load_forwarding_pointer env

  let load_some_payload_field env =
    Tagged.load_forwarding_pointer env ^^
    Tagged.load_field env (some_payload_field env)

  let project env =
    Func.share_code1 env "opt_project" ("x", I32Type) [I32Type] (fun env get_x ->
      get_x ^^ BitTagged.if_tagged_scalar env [I32Type]
        ( get_x ) (* scalar, no wrapping *)
        ( get_x ^^ BitTagged.is_true_literal env ^^ (* exclude true literal since `branch_default` follows the forwarding pointer *)
          E.if_ env [I32Type]     
            ( get_x ) (* true literal, no wrapping *)
            ( get_x ^^ Tagged.branch_default env [I32Type]
              ( get_x ) (* default tag, no wrapping *)
              [ Tagged.Some,
                get_x ^^ load_some_payload_field env
              ; Tagged.Null,
                E.trap_with env "Internal error: opt_project: null!"
              ]
            )
        )
    )

end (* Opt *)

module Variant = struct
  (* The Variant type. We store the variant tag in a first word; we can later
     optimize and squeeze it in the Tagged tag. We can also later support unboxing
     variants with an argument of type ().

       ┌──────┬─────┬────────────┬─────────┐
       │ obj header │ varianttag │ payload │
       └──────┴─────┴────────────┴─────────┘

     The object header includes the obj tag (TAG_VARIANT) and the forwarding pointer.
     The forwarding pointer is only reserved if compiled for the incremental GC.
  *)

  let variant_tag_field env = Tagged.header_size env
  let payload_field env = Int32.add (variant_tag_field env) 1l

  let hash_variant_label env : Mo_types.Type.lab -> int32 =
    E.hash env

  let inject env l e =
    Tagged.obj env Tagged.Variant [compile_unboxed_const (hash_variant_label env l); e]

  let get_variant_tag env = 
    Tagged.load_forwarding_pointer env ^^
    Tagged.load_field env (variant_tag_field env)

  let project env = 
    Tagged.load_forwarding_pointer env ^^
    Tagged.load_field env (payload_field env)

  (* Test if the top of the stack points to a variant with this label *)
  let test_is env l =
    get_variant_tag env ^^
    compile_eq_const (hash_variant_label env l)

  let vanilla_lit env i ptr =
    Tagged.shared_static_obj env Tagged.Variant StaticBytes.[
      I32 (hash_variant_label env i);
      I32 ptr
    ]

end (* Variant *)


module Closure = struct
  (* In this module, we deal with closures, i.e. functions that capture parts
     of their environment.

     The structure of a closure is:

       ┌──────┬─────┬───────┬──────┬──────────────┐
       │ obj header │ funid │ size │ captured ... │
       └──────┴─────┴───────┴──────┴──────────────┘

     The object header includes the object tag (TAG_CLOSURE) and the forwarding pointer.
     The forwarding pointer is only reserved if compiled for the incremental GC.

  *)
  let header_size env = Int32.add (Tagged.header_size env) 2l

  let funptr_field env = Tagged.header_size env
  let len_field env = Int32.add 1l (Tagged.header_size env)

  let load_data env i = 
    Tagged.load_forwarding_pointer env ^^
    Tagged.load_field env (Int32.add (header_size env) i)

  let store_data env i = 
    let (set_closure_data, get_closure_data) = new_local env "closure_data" in
    set_closure_data ^^
    Tagged.load_forwarding_pointer env ^^
    get_closure_data ^^
    Tagged.store_field env (Int32.add (header_size env) i)

  let prepare_closure_call env =
    Tagged.load_forwarding_pointer env

  (* Expect on the stack
     * the function closure (using prepare_closure_call)
     * and arguments (n-ary!)
     * the function closure again!
  *)
  let call_closure env n_args n_res =
    (* Calculate the wasm type for a given calling convention.
       An extra first argument for the closure! *)
    let ty = E.func_type env (FuncType (
      I32Type :: Lib.List.make n_args I32Type,
      FakeMultiVal.ty (Lib.List.make n_res I32Type))) in
    (* get the table index *)
    Tagged.load_forwarding_pointer env ^^
    Tagged.load_field env (funptr_field env) ^^
    (* All done: Call! *)
    G.i (CallIndirect (nr ty)) ^^
    FakeMultiVal.load env (Lib.List.make n_res I32Type)

  let static_closure env fi : int32 =
    Tagged.shared_static_obj env Tagged.Closure StaticBytes.[
      I32 (E.add_fun_ptr env fi);
      I32 0l
    ]

end (* Closure *)


module BoxedWord64 = struct
  (* We store large word64s, nat64s and int64s in immutable boxed 64bit heap objects.

     Small values are stored unboxed, tagged, see BitTagged. The bit-tagging logic is
     contained in BitTagged; here we just do the boxing.

     The heap layout of a BoxedWord64 is:

       ┌──────┬─────┬─────┬─────┐
       │ obj header │    i64    │
       └──────┴─────┴─────┴─────┘

     The object header includes the object tag (Bits64) and the forwarding pointer.
     The forwarding pointer is only reserved if compiled for the incremental GC.

  *)

  let payload_field env = Tagged.header_size env

  let vanilla_lit env i =
    if BitTagged.can_tag_const i
    then BitTagged.tag_const i
    else
      Tagged.shared_static_obj env Tagged.Bits64 StaticBytes.[
        I64 i
      ]

  let compile_box env compile_elem : G.t =
    let (set_i, get_i) = new_local env "boxed_i64" in
    let size = if !Flags.gc_strategy = Flags.Incremental then 4l else 3l in
    Tagged.alloc env size Tagged.Bits64 ^^
    set_i ^^
    get_i ^^ compile_elem ^^ Tagged.store_field64 env (payload_field env) ^^
    get_i ^^
    Tagged.allocation_barrier env

  let box env = Func.share_code1 env "box_i64" ("n", I64Type) [I32Type] (fun env get_n ->
      get_n ^^ BitTagged.if_can_tag_i64 env [I32Type]
        (get_n ^^ BitTagged.tag)
        (compile_box env get_n)
    )

  let unbox env = Func.share_code1 env "unbox_i64" ("n", I32Type) [I64Type] (fun env get_n ->
      get_n ^^
      BitTagged.if_tagged_scalar env [I64Type]
        ( get_n ^^ BitTagged.untag env)
        ( get_n ^^ Tagged.load_forwarding_pointer env ^^ Tagged.load_field64 env (payload_field env))
    )
end (* BoxedWord64 *)

module Word64 = struct

  let compile_add env = G.i (Binary (Wasm.Values.I64 I64Op.Add))
  let compile_signed_sub env = G.i (Binary (Wasm.Values.I64 I64Op.Sub))
  let compile_mul env = G.i (Binary (Wasm.Values.I64 I64Op.Mul))
  let compile_signed_div env = G.i (Binary (Wasm.Values.I64 I64Op.DivS))
  let compile_signed_mod env = G.i (Binary (Wasm.Values.I64 I64Op.RemS))
  let compile_unsigned_div env = G.i (Binary (Wasm.Values.I64 I64Op.DivU))
  let compile_unsigned_rem env = G.i (Binary (Wasm.Values.I64 I64Op.RemU))
  let compile_unsigned_sub env =
    Func.share_code2 env "nat_sub" (("n1", I64Type), ("n2", I64Type)) [I64Type] (fun env get_n1 get_n2 ->
      get_n1 ^^ get_n2 ^^ G.i (Compare (Wasm.Values.I64 I64Op.LtU)) ^^
      E.then_trap_with env "Natural subtraction underflow" ^^
      get_n1 ^^ get_n2 ^^ G.i (Binary (Wasm.Values.I64 I64Op.Sub))
    )

  let compile_unsigned_pow env =
    let name = prim_fun_name Type.Nat64 "wpow_nat" in
    Func.share_code2 env name (("n", I64Type), ("exp", I64Type)) [I64Type]
      (fun env get_n get_exp ->
        let set_n = G.setter_for get_n in
        let set_exp = G.setter_for get_exp in
        let (set_acc, get_acc) = new_local64 env "acc" in

        (* start with result = 1 *)
        compile_const_64 1L ^^ set_acc ^^

        (* handle exp == 0 *)
        get_exp ^^ G.i (Test (Wasm.Values.I64 I64Op.Eqz)) ^^
        G.if1 I64Type get_acc (* done *)
        begin
          G.loop0 begin
            (* Are we done? *)
            get_exp ^^ compile_const_64 1L ^^ G.i (Compare (Wasm.Values.I64 I64Op.LeU)) ^^
            G.if0 G.nop (* done *)
            begin
              (* Check low bit of exp to see if we need to multiply *)
              get_exp ^^ compile_shl64_const 63L ^^ G.i (Test (Wasm.Values.I64 I64Op.Eqz)) ^^
              G.if0 G.nop
              begin
                (* Multiply! *)
                get_acc ^^ get_n ^^ G.i (Binary (Wasm.Values.I64 I64Op.Mul)) ^^ set_acc
              end ^^
              (* Square n, and shift exponent *)
              get_n ^^ get_n ^^ G.i (Binary (Wasm.Values.I64 I64Op.Mul)) ^^ set_n ^^
              get_exp ^^ compile_shrU64_const 1L ^^ set_exp ^^
              (* And loop *)
              G.i (Br (nr 1l))
            end
          end ^^
          (* Multiply a last time *)
          get_acc ^^ get_n ^^ G.i (Binary (Wasm.Values.I64 I64Op.Mul))
        end
      )


  let compile_signed_wpow env =
    Func.share_code2 env "wrap_pow_Int64" (("n", I64Type), ("exp", I64Type)) [I64Type]
      (fun env get_n get_exp ->
        get_exp ^^
        compile_const_64 0L ^^
        G.i (Compare (Wasm.Values.I64 I64Op.GeS)) ^^
        E.else_trap_with env "negative power" ^^
        get_n ^^ get_exp ^^ compile_unsigned_pow env
      )

  let _compile_eq env = G.i (Compare (Wasm.Values.I64 I64Op.Eq))
  let compile_relop env i64op = G.i (Compare (Wasm.Values.I64 i64op))

end (* BoxedWord64 *)


module BoxedSmallWord = struct
  (* We store proper 32bit Word32 in immutable boxed 32bit heap objects.

     Small values are stored unboxed, tagged, see BitTagged.

     The heap layout of a BoxedSmallWord is:

       ┌──────┬─────┬─────┐
       │ obj header │ i32 │
       └──────┴─────┴─────┘

     The object header includes the object tag (Bits32) and the forwarding pointer.
     The forwarding pointer is only reserved if compiled for the incremental GC.

  *)

  let payload_field env = Tagged.header_size env

  let vanilla_lit env i =
    if BitTagged.can_tag_const (Int64.of_int (Int32.to_int i))
    then BitTagged.tag_const (Int64.of_int (Int32.to_int i))
    else
      Tagged.shared_static_obj env Tagged.Bits32 StaticBytes.[
        I32 i
      ]

  let compile_box env compile_elem : G.t =
    let (set_i, get_i) = new_local env "boxed_i32" in
    let size = if !Flags.gc_strategy = Flags.Incremental then 3l else 2l in
    Tagged.alloc env size Tagged.Bits32 ^^
    set_i ^^
    get_i ^^ compile_elem ^^ Tagged.store_field env (payload_field env) ^^
    get_i ^^
    Tagged.allocation_barrier env

  let box env = Func.share_code1 env "box_i32" ("n", I32Type) [I32Type] (fun env get_n ->
      get_n ^^ compile_shrU_const 30l ^^
      G.i (Unary (Wasm.Values.I32 I32Op.Popcnt)) ^^
      G.i (Unary (Wasm.Values.I32 I32Op.Ctz)) ^^
      G.if1 I32Type
        (get_n ^^ BitTagged.tag_i32)
        (compile_box env get_n)
    )

  let unbox env = Func.share_code1 env "unbox_i32" ("n", I32Type) [I32Type] (fun env get_n ->
      get_n ^^
      BitTagged.if_tagged_scalar env [I32Type]
        (get_n ^^ BitTagged.untag_i32)
        (get_n ^^ Tagged.load_forwarding_pointer env ^^ Tagged.load_field env (payload_field env))
    )

  let _lit env n = compile_unboxed_const n ^^ box env

end (* BoxedSmallWord *)

module TaggedSmallWord = struct
  (* While smaller-than-32bit words are treated as i32 from the WebAssembly
     perspective, there are certain differences that are type based. This module
     provides helpers to abstract over those.

     Caution: Some functions here are also used for Nat32/Int32, while others
     are _only_ used for the small ones. Check call-sites!
  *)

  let bits_of_type = function
    | Type.(Int8|Nat8) -> 8
    | Type.(Int16|Nat16) -> 16
    | _ -> 32

  let shift_of_type ty = Int32.of_int (32 - bits_of_type ty)

  let bitwidth_mask_of_type = function
    | Type.(Int8|Nat8) -> 0b111l
    | Type.(Int16|Nat16) -> 0b1111l
    | p -> todo "bitwidth_mask_of_type" (Arrange_type.prim p) 0l

  let const_of_type ty n = Int32.(shift_left n (to_int (shift_of_type ty)))

  let padding_of_type ty = Int32.(sub (const_of_type ty 1l) one)

  let mask_of_type ty = Int32.lognot (padding_of_type ty)

  (* Makes sure that we only shift/rotate the maximum number of bits available in the word. *)
  let clamp_shift_amount = function
    | Type.(Nat32|Int32) -> G.nop
    | ty -> compile_bitand_const (bitwidth_mask_of_type ty)

  let shift_leftWordNtoI32 = compile_shl_const

  (* Makes sure that the word payload (e.g. shift/rotate amount) is in the LSB bits of the word. *)
  let lsb_adjust = function
    | Type.(Int32|Nat32) -> G.nop
    | Type.(Nat8|Nat16) as ty -> compile_shrU_const (shift_of_type ty)
    | Type.(Int8|Int16) as ty -> compile_shrS_const (shift_of_type ty)
    | _ -> assert false

  (* Makes sure that the word payload (e.g. operation result) is in the MSB bits of the word. *)
  let msb_adjust = function
    | Type.(Int32|Nat32) -> G.nop
    | ty -> shift_leftWordNtoI32 (shift_of_type ty)

  (* Makes sure that the word representation invariant is restored. *)
  let sanitize_word_result = function
    | Type.(Nat32|Int32) -> G.nop
    | ty -> compile_bitand_const (mask_of_type ty)

  (* Sets the number (according to the type's word invariant) of LSBs. *)
  let compile_word_padding = function
    | Type.(Nat32|Int32) -> G.nop
    | ty -> compile_bitor_const (padding_of_type ty)

  (* Kernel for counting leading zeros, according to the word invariant. *)
  let clz_kernel ty =
    compile_word_padding ty ^^
    G.i (Unary (Wasm.Values.I32 I32Op.Clz)) ^^
    msb_adjust ty

  (* Kernel for counting trailing zeros, according to the word invariant. *)
  let ctz_kernel ty =
    compile_word_padding ty ^^
    compile_rotr_const (shift_of_type ty) ^^
    G.i (Unary (Wasm.Values.I32 I32Op.Ctz)) ^^
    msb_adjust ty

  (* Kernel for testing a bit position, according to the word invariant. *)
  let btst_kernel env ty =
    let (set_b, get_b) = new_local env "b"
    in lsb_adjust ty ^^ set_b ^^ lsb_adjust ty ^^
       compile_unboxed_one ^^ get_b ^^ clamp_shift_amount ty ^^
       G.i (Binary (Wasm.Values.I32 I32Op.Shl)) ^^
       G.i (Binary (Wasm.Values.I32 I32Op.And))

  (* Code points occupy 21 bits, so can always be tagged scalars *)
  let untag_codepoint = compile_shrU_const 8l
  let tag_codepoint = compile_shl_const 8l

  (* Checks (n < 0xD800 || 0xE000 ≤ n ≤ 0x10FFFF),
     ensuring the codepoint range and the absence of surrogates. *)
  let check_and_tag_codepoint env =
    Func.share_code1 env "Nat32->Char" ("n", I32Type) [I32Type] (fun env get_n ->
      get_n ^^ compile_unboxed_const 0xD800l ^^
      G.i (Compare (Wasm.Values.I32 I32Op.GeU)) ^^
      get_n ^^ compile_unboxed_const 0xE000l ^^
      G.i (Compare (Wasm.Values.I32 I32Op.LtU)) ^^
      G.i (Binary (Wasm.Values.I32 I32Op.And)) ^^
      get_n ^^ compile_unboxed_const 0x10FFFFl ^^
      G.i (Compare (Wasm.Values.I32 I32Op.GtU)) ^^
      G.i (Binary (Wasm.Values.I32 I32Op.Or)) ^^
      E.then_trap_with env "codepoint out of range" ^^
      get_n ^^ tag_codepoint
    )

  let vanilla_lit ty v =
    Int32.(shift_left (of_int v) (to_int (shift_of_type ty)))

  (* Wrapping implementation for multiplication and exponentiation. *)

  let compile_word_mul env ty =
    lsb_adjust ty ^^
    G.i (Binary (Wasm.Values.I32 I32Op.Mul))

  let compile_nat_power env ty =
    (* Square- and multiply exponentiation *)
    let name = prim_fun_name ty "wpow_nat" in
    Func.share_code2 env name (("n", I32Type), ("exp", I32Type)) [I32Type]
      (fun env get_n get_exp ->
        let set_n = G.setter_for get_n in
        let set_exp = G.setter_for get_exp in
        let (set_acc, get_acc) = new_local env "acc" in

        (* unshift arguments *)
        get_exp ^^ compile_shrU_const (shift_of_type ty) ^^ set_exp ^^
        get_n ^^ compile_shrU_const (shift_of_type ty) ^^ set_n ^^

        (* The accumulator starts with and stays shifted, so no other shifts needed. *)
        compile_unboxed_const (const_of_type ty 1l) ^^ set_acc ^^

        (* handle exp == 0 *)
        get_exp ^^ G.i (Test (Wasm.Values.I32 I32Op.Eqz)) ^^
        G.if1 I32Type get_acc (* done *)
        begin
          G.loop0 begin
            (* Are we done? *)
            get_exp ^^ compile_unboxed_const 1l ^^ G.i (Compare (Wasm.Values.I32 I32Op.LeU)) ^^
            G.if0 G.nop (* done *)
            begin
              (* Check low bit of exp to see if we need to multiply *)
              get_exp ^^ compile_shl_const 31l ^^ G.i (Test (Wasm.Values.I32 I32Op.Eqz)) ^^
              G.if0 G.nop
              begin
                (* Multiply! *)
                get_acc ^^ get_n ^^ G.i (Binary (Wasm.Values.I32 I32Op.Mul)) ^^ set_acc
              end ^^
              (* Square n, and shift exponent *)
              get_n ^^ get_n ^^ G.i (Binary (Wasm.Values.I32 I32Op.Mul)) ^^ set_n ^^
              get_exp ^^ compile_shrU_const 1l ^^ set_exp ^^
              (* And loop *)
              G.i (Br (nr 1l))
            end
          end ^^
          (* Multiply a last time *)
          get_acc ^^ get_n ^^ G.i (Binary (Wasm.Values.I32 I32Op.Mul))
          (* Accumulator was shifted, so no further shift needed here *)
        end
      )

  let compile_int_power env ty =
    let name = prim_fun_name ty "wpow_int" in
    Func.share_code2 env name (("n", I32Type), ("exp", I32Type)) [I32Type]
      (fun env get_n get_exp ->
        get_exp ^^
        compile_unboxed_const 0l ^^
        G.i (Compare (Wasm.Values.I32 I32Op.GeS)) ^^
        E.else_trap_with env "negative power"  ^^
        get_n ^^ get_exp ^^ compile_nat_power env ty
      )


  (* To rotate, first rotate a copy by bits_of_type into the other direction *)
  let rotl env ty =
     Func.share_code2 env (prim_fun_name ty "rotl") (("n", I32Type), ("by", I32Type)) [I32Type]
       (fun env get_n get_by ->
        let open Wasm.Values in
        let beside_adjust = compile_rotr_const (Int32.of_int (bits_of_type ty)) in
        get_n ^^ get_n ^^ beside_adjust ^^ G.i (Binary (I32 I32Op.Or)) ^^
        get_by ^^ lsb_adjust ty ^^ clamp_shift_amount ty ^^ G.i (Binary (I32 I32Op.Rotl)) ^^
        sanitize_word_result ty
       )

  let rotr env ty =
     Func.share_code2 env (prim_fun_name ty "rotr") (("n", I32Type), ("by", I32Type)) [I32Type]
       (fun env get_n get_by ->
        let open Wasm.Values in
        let beside_adjust = compile_rotl_const (Int32.of_int (bits_of_type ty)) in
        get_n ^^ get_n ^^ beside_adjust ^^ G.i (Binary (I32 I32Op.Or)) ^^
        get_by ^^ lsb_adjust ty ^^ clamp_shift_amount ty ^^ G.i (Binary (I32 I32Op.Rotr)) ^^
        sanitize_word_result ty
       )

end (* TaggedSmallWord *)


module Float = struct
  (* We store floats (C doubles) in immutable boxed 64bit heap objects.

     The heap layout of a Float is:

       ┌──────┬─────┬─────┬─────┐
       │ obj header │    f64    │
       └──────┴─────┴─────┴─────┘

     For now the tag stored is that of a Bits64, because the payload is
     treated opaquely by the RTS. We'll introduce a separate tag when the need of
     debug inspection (or GC representation change) arises.

     The object header includes the object tag (Bits64) and the forwarding pointer.
     The forwarding pointer is only reserved if compiled for the incremental GC.
  *)

  let payload_field env = Tagged.header_size env

  let compile_unboxed_const f = G.i (Const (nr (Wasm.Values.F64 f)))
  
  let vanilla_lit env f =
    Tagged.shared_static_obj env Tagged.Bits64 StaticBytes.[
      I64 (Wasm.F64.to_bits f)
    ]

  let box env = Func.share_code1 env "box_f64" ("f", F64Type) [I32Type] (fun env get_f ->
    let (set_i, get_i) = new_local env "boxed_f64" in
    let size = if !Flags.gc_strategy = Flags.Incremental then 4l else 3l in
    Tagged.alloc env size Tagged.Bits64 ^^
    set_i ^^
    get_i ^^ get_f ^^ Tagged.store_field_float64 env (payload_field env) ^^
    get_i ^^
    Tagged.allocation_barrier env
  )

  let unbox env = Tagged.load_forwarding_pointer env ^^ Tagged.load_field_float64 env (payload_field env)

end (* Float *)


module ReadBuf = struct
  (*
  Combinators to safely read from a dynamic buffer.

  We represent a buffer by a pointer to two words in memory (usually allocated
  on the shadow stack): The first is a pointer to the current position of the buffer,
  the second one a pointer to the end (to check out-of-bounds).

  Code that reads from this buffer will update the former, i.e. it is mutable.

  The format is compatible with C (pointer to a struct) and avoids the need for the
  multi-value extension that we used before to return both parse result _and_
  updated pointer.

  All pointers here are unskewed!

  This module is mostly for serialization, but because there are bits of
  serialization code in the BigNumType implementations, we put it here.
  *)

  let get_ptr get_buf =
    get_buf ^^ G.i (Load {ty = I32Type; align = 2; offset = 0l; sz = None})
  let get_end get_buf =
    get_buf ^^ G.i (Load {ty = I32Type; align = 2; offset = Heap.word_size; sz = None})
  let set_ptr get_buf new_val =
    get_buf ^^ new_val ^^ G.i (Store {ty = I32Type; align = 2; offset = 0l; sz = None})
  let set_end get_buf new_val =
    get_buf ^^ new_val ^^ G.i (Store {ty = I32Type; align = 2; offset = Heap.word_size; sz = None})
  let set_size get_buf get_size =
    set_end get_buf
      (get_ptr get_buf ^^ get_size ^^ G.i (Binary (Wasm.Values.I32 I32Op.Add)))

  let alloc env f = Stack.with_words env "buf" 2l f

  let advance get_buf get_delta =
    set_ptr get_buf (get_ptr get_buf ^^ get_delta ^^ G.i (Binary (Wasm.Values.I32 I32Op.Add)))

  let read_leb128 env get_buf =
    get_buf ^^ E.call_import env "rts" "leb128_decode"

  let read_sleb128 env get_buf =
    get_buf ^^ E.call_import env "rts" "sleb128_decode"

  let check_space env get_buf get_delta =
    get_delta ^^
    get_end get_buf ^^ get_ptr get_buf ^^ G.i (Binary (Wasm.Values.I32 I32Op.Sub)) ^^
    G.i (Compare (Wasm.Values.I32 I64Op.LeU)) ^^
    E.else_trap_with env "IDL error: out of bounds read"

  let check_page_end env get_buf incr_delta =
    get_ptr get_buf ^^ compile_bitand_const 0xFFFFl ^^
    incr_delta ^^
    compile_shrU_const 16l

  let is_empty env get_buf =
    get_end get_buf ^^ get_ptr get_buf ^^
    G.i (Compare (Wasm.Values.I32 I64Op.Eq))

  let read_byte env get_buf =
    check_space env get_buf (compile_unboxed_const 1l) ^^
    get_ptr get_buf ^^
    G.i (Load {ty = I32Type; align = 0; offset = 0l; sz = Some Wasm.Types.(Pack8, ZX)}) ^^
    advance get_buf (compile_unboxed_const 1l)

  let read_word16 env get_buf =
    check_space env get_buf (compile_unboxed_const 2l) ^^
    get_ptr get_buf ^^
    G.i (Load {ty = I32Type; align = 0; offset = 0l; sz = Some Wasm.Types.(Pack16, ZX)}) ^^
    advance get_buf (compile_unboxed_const 2l)

  let read_word32 env get_buf =
    check_space env get_buf (compile_unboxed_const 4l) ^^
    get_ptr get_buf ^^
    G.i (Load {ty = I32Type; align = 0; offset = 0l; sz = None}) ^^
    advance get_buf (compile_unboxed_const 4l)

  let speculative_read_word64 env get_buf =
    check_page_end env get_buf (compile_add_const 8l) ^^
    G.if1 I64Type
      (compile_const_64 (-1L))
      begin
        get_ptr get_buf ^^
        G.i (Load {ty = I64Type; align = 0; offset = 0l; sz = None})
      end

  let read_word64 env get_buf =
    check_space env get_buf (compile_unboxed_const 8l) ^^
    get_ptr get_buf ^^
    G.i (Load {ty = I64Type; align = 0; offset = 0l; sz = None}) ^^
    advance get_buf (compile_unboxed_const 8l)

  let read_float64 env get_buf =
    check_space env get_buf (compile_unboxed_const 8l) ^^
    get_ptr get_buf ^^
    G.i (Load {ty = F64Type; align = 0; offset = 0l; sz = None}) ^^
    advance get_buf (compile_unboxed_const 8l)

  let read_blob env get_buf get_len =
    check_space env get_buf get_len ^^
    (* Already has destination address on the stack *)
    get_ptr get_buf ^^
    get_len ^^
    Heap.memcpy env ^^
    advance get_buf get_len

end (* Buf *)


type comparator = Lt | Le | Ge | Gt

module type BigNumType =
sig
  (* word from SR.Vanilla, trapping, unsigned semantics *)
  val to_word32 : E.t -> G.t
  val to_word64 : E.t -> G.t
  val to_word32_with : E.t -> G.t (* with error message on stack (ptr/len) *)

  (* word from SR.Vanilla, lossy, raw bits *)
  val truncate_to_word32 : E.t -> G.t
  val truncate_to_word64 : E.t -> G.t

  (* unsigned word to SR.Vanilla *)
  val from_word30 : E.t -> G.t
  val from_word32 : E.t -> G.t
  val from_word64 : E.t -> G.t

  (* signed word to SR.Vanilla *)
  val from_signed_word32 : E.t -> G.t
  val from_signed_word64 : E.t -> G.t

  (* buffers *)
  (* given a numeric object on stack (vanilla),
     push the number (i32) of bytes necessary
     to externalize the numeric object *)
  val compile_data_size_signed : E.t -> G.t
  val compile_data_size_unsigned : E.t -> G.t
  (* given on stack
     - numeric object (vanilla, TOS)
     - data buffer
    store the binary representation of the numeric object into the data buffer,
    and push the number (i32) of bytes stored onto the stack
   *)
  val compile_store_to_data_buf_signed : E.t -> G.t
  val compile_store_to_data_buf_unsigned : E.t -> G.t
  (* given on stack
     - numeric object (vanilla, TOS)
     - (unskewed) stream
    store the binary representation of the numeric object into the stream
   *)
  val compile_store_to_stream_signed : E.t -> G.t
  val compile_store_to_stream_unsigned : E.t -> G.t
  (* given a ReadBuf on stack, consume bytes from it,
     deserializing to a numeric object
     and leave it on the stack (vanilla).
     The boolean argument is true if the value to be read is signed.
   *)
  val compile_load_from_data_buf : E.t -> G.t -> bool -> G.t

  (* literals *)
  val vanilla_lit : E.t -> Big_int.big_int -> int32

  (* arithmetic *)
  val compile_abs : E.t -> G.t
  val compile_neg : E.t -> G.t
  val compile_add : E.t -> G.t
  val compile_signed_sub : E.t -> G.t
  val compile_unsigned_sub : E.t -> G.t
  val compile_mul : E.t -> G.t
  val compile_signed_div : E.t -> G.t
  val compile_signed_mod : E.t -> G.t
  val compile_unsigned_div : E.t -> G.t
  val compile_unsigned_rem : E.t -> G.t
  val compile_unsigned_pow : E.t -> G.t
  val compile_lsh : E.t -> G.t
  val compile_rsh : E.t -> G.t

  (* comparisons *)
  val compile_eq : E.t -> G.t
  val compile_is_negative : E.t -> G.t
  val compile_relop : E.t -> comparator -> G.t

  (* representation checks *)
  (* given a numeric object on the stack as skewed pointer, check whether
     it can be faithfully stored in N bits, including a leading sign bit
     leaves boolean result on the stack
     N must be 2..64
   *)
  val fits_signed_bits : E.t -> int -> G.t
  (* given a numeric object on the stack as skewed pointer, check whether
     it can be faithfully stored in N unsigned bits
     leaves boolean result on the stack
     N must be 1..64
   *)
  val fits_unsigned_bits : E.t -> int -> G.t
end

let i64op_from_relop = function
  | Lt -> I64Op.LtS
  | Le -> I64Op.LeS
  | Ge -> I64Op.GeS
  | Gt -> I64Op.GtS

let name_from_relop = function
  | Lt -> "B_lt"
  | Le -> "B_le"
  | Ge -> "B_ge"
  | Gt -> "B_gt"

(* helper, measures the dynamics of the unsigned i32, returns (32 - effective bits) *)
let unsigned_dynamics get_x =
  get_x ^^
  G.i (Unary (Wasm.Values.I32 I32Op.Clz))

(* helper, measures the dynamics of the signed i32, returns (32 - effective bits) *)
let signed_dynamics get_x =
  get_x ^^ compile_shl_const 1l ^^
  get_x ^^
  G.i (Binary (Wasm.Values.I32 I32Op.Xor)) ^^
  G.i (Unary (Wasm.Values.I32 I32Op.Clz))

module I32Leb = struct
  let compile_size dynamics get_x =
    get_x ^^ G.if1 I32Type
      begin
        compile_unboxed_const 38l ^^
        dynamics get_x ^^
        G.i (Binary (Wasm.Values.I32 I32Op.Sub)) ^^
        compile_divU_const 7l
      end
      compile_unboxed_one

  let compile_leb128_size get_x = compile_size unsigned_dynamics get_x
  let compile_sleb128_size get_x = compile_size signed_dynamics get_x

  let compile_store_to_data_buf_unsigned env get_x get_buf =
    get_x ^^ get_buf ^^ E.call_import env "rts" "leb128_encode" ^^
    compile_leb128_size get_x

  let compile_store_to_data_buf_signed env get_x get_buf =
    get_x ^^ get_buf ^^ E.call_import env "rts" "sleb128_encode" ^^
    compile_sleb128_size get_x
end

module MakeCompact (Num : BigNumType) : BigNumType = struct

  (* Compact BigNums are a representation of signed 31-bit bignums (of the
     underlying boxed representation `Num`), that fit into an i32 as per the
     BitTagged representation.

     Many arithmetic operations can be be performed on this right-zero-padded
     representation directly. For some operations (e.g. multiplication) the
     second argument needs to be furthermore right-shifted to avoid overflow.
     Similarly, for division the result must be left-shifted.

     Generally all operations begin with checking whether both arguments are
     already tagged scalars. If so, the arithmetic can be performed in machine
     registers (fast path). Otherwise one or both arguments need boxing and the
     arithmetic needs to be carried out on the underlying boxed bignum
     representation (slow path).

     The result appears as a boxed number in the latter case, so a check is
     performed if it can be a tagged scalar. Conversely in the former case the
     64-bit result can either be a tagged scalar or needs to be boxed.

     Manipulation of the result is unnecessary for the comparison predicates.

     For the `pow` operation the check that both arguments are tagged scalars
     is not sufficient. Here we count and multiply effective bitwidths to
     figure out whether the operation will overflow 64 bits, and if so, we fall
     back to the slow path.
   *)

  (* TODO: There is some unnecessary result shifting when the div result needs
     to be boxed. Is this possible at all to happen? With (/-1) maybe! *)

  (* TODO: Does the result of the rem/mod fast path ever needs boxing? *)

  (* examine the skewed pointer and determine if number fits into 31 bits *)
  let fits_in_vanilla env = Num.fits_signed_bits env 31

  (* Tagged scalar to right-0-padded signed i64 *)
  let extend64 = G.i (Convert (Wasm.Values.I64 I64Op.ExtendSI32))

  (* A variant of BitTagged.can_tag that works on right-0-tagged 64 bit numbers *)
  let if_can_tag_padded env retty is1 is2 =
    compile_shrS64_const 1L ^^ BitTagged.if_can_tag_i64 env retty is1 is2

  (* right-0-padded signed i64 to tagged scalar *)
  let tag_padded = G.i (Convert (Wasm.Values.I32 I32Op.WrapI64))

  (* creates a boxed bignum from a right-0-padded signed i64 *)
  let box64 env = compile_shrS64_const 1L ^^ Num.from_signed_word64 env

  (* creates a boxed bignum from an right-0-padded signed i32 *)
  let extend_and_box64 env = extend64 ^^ box64 env

  (* check if both arguments are tagged scalars,
     if so, promote to right-0-padded, signed i64 and perform the fast path.
     Otherwise make sure that both arguments are in heap representation,
     and run the slow path on them.
     In both cases bring the results into normal form.
   *)
  let try_unbox2 name fast slow env =
    Func.share_code2 env name (("a", I32Type), ("b", I32Type)) [I32Type]
      (fun env get_a get_b ->
        let set_res, get_res = new_local env "res" in
        let set_res64, get_res64 = new_local64 env "res64" in
        get_a ^^ get_b ^^
        BitTagged.if_both_tagged_scalar env [I32Type]
          begin
            get_a ^^ extend64 ^^
            get_b ^^ extend64 ^^
            fast env ^^ set_res64 ^^
            get_res64 ^^
            if_can_tag_padded env [I32Type]
              (get_res64 ^^ tag_padded)
              (get_res64 ^^ box64 env)
          end
          begin
            get_a ^^ BitTagged.if_tagged_scalar env [I32Type]
              (get_a ^^ extend_and_box64 env)
              get_a ^^
            get_b ^^ BitTagged.if_tagged_scalar env [I32Type]
              (get_b ^^ extend_and_box64 env)
              get_b ^^
            slow env ^^ set_res ^^ get_res ^^
            fits_in_vanilla env ^^
            G.if1 I32Type
              (get_res ^^ Num.truncate_to_word32 env ^^ BitTagged.tag_i32)
              get_res
          end)

  let compile_add = try_unbox2 "B_add" Word64.compile_add Num.compile_add

  let adjust_arg2 code env = compile_shrS64_const 1L ^^ code env
  let adjust_result code env = code env ^^ compile_shl64_const 1L

  let compile_mul = try_unbox2 "B_mul" (adjust_arg2 Word64.compile_mul) Num.compile_mul
  let compile_signed_sub = try_unbox2 "B+sub" Word64.compile_signed_sub Num.compile_signed_sub
  let compile_signed_div = try_unbox2 "B+div" (adjust_result Word64.compile_signed_div) Num.compile_signed_div
  let compile_signed_mod = try_unbox2 "B_mod" Word64.compile_signed_mod Num.compile_signed_mod
  let compile_unsigned_div = try_unbox2 "B_div" (adjust_result Word64.compile_unsigned_div) Num.compile_unsigned_div
  let compile_unsigned_rem = try_unbox2 "B_rem" Word64.compile_unsigned_rem Num.compile_unsigned_rem
  let compile_unsigned_sub = try_unbox2 "B_sub" Word64.compile_unsigned_sub Num.compile_unsigned_sub

  let compile_unsigned_pow env =
    Func.share_code2 env "B_pow" (("a", I32Type), ("b", I32Type)) [I32Type]
    (fun env get_a get_b ->
    let set_res, get_res = new_local env "res" in
    let set_res64, get_res64 = new_local64 env "res64" in
    get_a ^^ get_b ^^
    BitTagged.if_both_tagged_scalar env [I32Type]
      begin
        let set_a64, get_a64 = new_local64 env "a64" in
        let set_b64, get_b64 = new_local64 env "b64" in
        (* Convert to plain Word64 *)
        get_a ^^ extend64 ^^ compile_shrS64_const 1L ^^ set_a64 ^^
        get_b ^^ extend64 ^^ compile_shrS64_const 1L ^^ set_b64 ^^

        (* estimate bitcount of result: `bits(a) * b <= 64` guarantees
           the absence of overflow in 64-bit arithmetic *)
        compile_const_64 64L ^^
        get_a64 ^^ G.i (Unary (Wasm.Values.I64 I64Op.Clz)) ^^ G.i (Binary (Wasm.Values.I64 I64Op.Sub)) ^^
        get_b64 ^^ G.i (Binary (Wasm.Values.I64 I64Op.Mul)) ^^
        compile_const_64 64L ^^ G.i (Compare (Wasm.Values.I64 I64Op.LeU)) ^^
        G.if1 I32Type
          begin
            get_a64 ^^ get_b64 ^^ Word64.compile_unsigned_pow env ^^ set_res64 ^^
            get_res64 ^^ BitTagged.if_can_tag_i64 env [I32Type]
              (get_res64 ^^ BitTagged.tag)
              (get_res64 ^^ Num.from_word64 env)
          end
          begin
            get_a64 ^^ Num.from_signed_word64 env ^^
            get_b64 ^^ Num.from_signed_word64 env ^^
            Num.compile_unsigned_pow env ^^ set_res ^^
            get_res ^^ fits_in_vanilla env ^^
            G.if1 I32Type
              (get_res ^^ Num.truncate_to_word32 env ^^ BitTagged.tag_i32)
              get_res
          end
      end
      begin
        get_a ^^ BitTagged.if_tagged_scalar env [I32Type]
          (get_a ^^ extend_and_box64 env)
          get_a ^^
        get_b ^^ BitTagged.if_tagged_scalar env [I32Type]
          (get_b ^^ extend_and_box64 env)
          get_b ^^
        Num.compile_unsigned_pow env ^^ set_res ^^
        get_res ^^ fits_in_vanilla env ^^
        G.if1 I32Type
          (get_res ^^ Num.truncate_to_word32 env ^^ BitTagged.tag_i32)
          get_res
      end)

  (*
    Note [left shifting compact Nat]
    For compact Nats (i.e. non-heap allocated ones) we first try to perform the shift in the i64 domain.
    for this we extend (signed, but that doesn't really matter) to 64 bits and then perform the left shift.
    Then we check whether the result will fit back into the compact representation by either
     - comparing: truncate to i32, then sign-extend back to i64, with the shift result
     - count leading zeros >= 33 (currently we don't use this idea).
    If the test works out, we have to ensure that the shift amount was smaller than 64, due to Wasm semantics.
    If this is the case then the truncated i32 is the result (lowest bit is guaranteed to be clear),
    otherwise we have to fall back to bignum arithmetic. We have two choices:
     - reuse the 64-bit shift result going to heap (not currently, amount must be less than 33 for this to work)
     - convert the original base to bigum and do the shift there.

    N.B. we currently choose the shift cutoff as 42, just because (it must be <64).
   *)

  let compile_lsh env =
    Func.share_code2 env "B_lsh" (("n", I32Type), ("amount", I32Type)) [I32Type]
    (fun env get_n get_amount ->
      get_n ^^
      BitTagged.if_tagged_scalar env [I32Type]
        ( (* see Note [left shifting compact Nat] *)
          get_n ^^
          G.i (Convert (Wasm.Values.I64 I64Op.ExtendSI32)) ^^
          get_amount ^^
          G.i (Convert (Wasm.Values.I64 I64Op.ExtendUI32)) ^^
          G.i (Binary (Wasm.Values.I64 I64Op.Shl)) ^^
          let set_remember, get_remember = new_local64 env "remember" in
          set_remember ^^ get_remember ^^
          G.i (Convert (Wasm.Values.I32 I32Op.WrapI64)) ^^
          let set_res, get_res = new_local env "res" in
          set_res ^^ get_res ^^
          G.i (Convert (Wasm.Values.I64 I64Op.ExtendSI32)) ^^ (* exclude sign flip *)
          get_remember ^^
          G.i (Compare (Wasm.Values.I64 I64Op.Eq)) ^^
          get_amount ^^ compile_rel_const I32Op.LeU 42l ^^
          G.i (Binary (Wasm.Values.I32 I32Op.And)) ^^
          G.if1 I32Type
            get_res
            (get_n ^^ compile_shrS_const 1l ^^ Num.from_word30 env ^^ get_amount ^^ Num.compile_lsh env)
        )
        (get_n ^^ get_amount ^^ Num.compile_lsh env))

  let compile_rsh env =
    Func.share_code2 env "B_rsh" (("n", I32Type), ("amount", I32Type)) [I32Type]
    (fun env get_n get_amount ->
      get_n ^^
      BitTagged.if_tagged_scalar env [I32Type]
        begin
          get_n ^^
          get_amount ^^
          G.i (Binary (Wasm.Values.I32 I32Op.ShrU)) ^^
          compile_bitand_const 0xFFFFFFFEl ^^
          get_amount ^^ compile_rel_const I32Op.LeU 31l ^^
          G.i (Binary (Wasm.Values.I32 I32Op.Mul)) (* branch-free `if` *)
        end
        begin
          get_n ^^ get_amount ^^ Num.compile_rsh env ^^
          let set_res, get_res = new_local env "res" in
          set_res ^^ get_res ^^
          fits_in_vanilla env ^^
          G.if1 I32Type
            (get_res ^^ Num.truncate_to_word32 env ^^ BitTagged.tag_i32)
            get_res
        end)

  let compile_is_negative env =
    let set_n, get_n = new_local env "n" in
    set_n ^^ get_n ^^
    BitTagged.if_tagged_scalar env [I32Type]
      (get_n ^^ compile_unboxed_const 0l ^^ G.i (Compare (Wasm.Values.I32 I32Op.LtS)))
      (get_n ^^ Num.compile_is_negative env)

  let vanilla_lit env = function
    | n when Big_int.is_int_big_int n && BitTagged.can_tag_const (Big_int.int64_of_big_int n) ->
      BitTagged.tag_const (Big_int.int64_of_big_int n)
    | n -> Num.vanilla_lit env n

  let compile_neg env =
    Func.share_code1 env "B_neg" ("n", I32Type) [I32Type] (fun env get_n ->
      get_n ^^ BitTagged.if_tagged_scalar env [I32Type]
        begin
          get_n ^^ compile_eq_const 0x80000000l ^^ (* -2^30 shifted *)
          G.if1 I32Type
            (compile_unboxed_const 0x40000000l ^^ Num.from_word32 env)
            begin
              compile_unboxed_const 0l ^^
              get_n ^^
              G.i (Binary (Wasm.Values.I32 I32Op.Sub))
            end
        end
        (get_n ^^ Num.compile_neg env)
    )

  let try_comp_unbox2 name fast slow env =
    Func.share_code2 env name (("a", I32Type), ("b", I32Type)) [I32Type]
      (fun env get_a get_b ->
        get_a ^^ get_b ^^
        BitTagged.if_both_tagged_scalar env [I32Type]
          begin
            get_a ^^ extend64 ^^
            get_b ^^ extend64 ^^
            fast env
          end
          begin
            get_a ^^ BitTagged.if_tagged_scalar env [I32Type]
              (get_a ^^ extend_and_box64 env)
              get_a ^^
            get_b ^^ BitTagged.if_tagged_scalar env [I32Type]
              (get_b ^^ extend_and_box64 env)
              get_b ^^
            slow env
          end)

  let compile_eq env =
    Func.share_code2 env "B_eq" (("a", I32Type), ("b", I32Type)) [I32Type]
      (fun env get_a get_b ->
        get_a ^^ get_b ^^
        G.i (Compare (Wasm.Values.I32 I32Op.Eq)) ^^
        G.if1 I32Type
          (Bool.lit true)
          (get_a ^^ get_b ^^
           BitTagged.if_both_tagged_scalar env [I32Type]
             (Bool.lit false)
             begin
               get_a ^^ BitTagged.if_tagged_scalar env [I32Type]
                 (get_a ^^ extend_and_box64 env)
                 get_a ^^
               get_b ^^ BitTagged.if_tagged_scalar env [I32Type]
                 (get_b ^^ extend_and_box64 env)
                 get_b ^^
               Num.compile_eq env
             end))

  let compile_relop env bigintop =
    try_comp_unbox2 (name_from_relop bigintop)
      (fun env' -> Word64.compile_relop env' (i64op_from_relop bigintop))
      (fun env' -> Num.compile_relop env' bigintop)
      env

  let try_unbox iN fast slow env =
    let set_a, get_a = new_local env "a" in
    set_a ^^ get_a ^^
    BitTagged.if_tagged_scalar env [iN]
      (get_a ^^ fast env)
      (get_a ^^ slow env)

  let fits_unsigned_bits env n =
    try_unbox I32Type (fun _ -> match n with
        | 32 | 64 -> G.i Drop ^^ Bool.lit true
        | 8 | 16 ->
          compile_bitand_const Int32.(logor 1l (shift_left minus_one (n + 1))) ^^
          G.i (Test (Wasm.Values.I32 I32Op.Eqz))
        | _ -> assert false
      )
      (fun env -> Num.fits_unsigned_bits env n)
      env

  let fits_signed_bits env n =
    let set_a, get_a = new_local env "a" in
    try_unbox I32Type (fun _ -> match n with
        | 32 | 64 -> G.i Drop ^^ Bool.lit true
        | 8 | 16 ->
           set_a ^^
           get_a ^^ get_a ^^ compile_shrS_const 1l ^^
           G.i (Binary (Wasm.Values.I32 I32Op.Xor)) ^^
           compile_bitand_const
             Int32.(shift_left minus_one n) ^^
           G.i (Test (Wasm.Values.I32 I32Op.Eqz))
        | _ -> assert false
      )
      (fun env -> Num.fits_signed_bits env n)
      env

  let compile_abs env =
    try_unbox I32Type
      begin
        fun _ ->
        let set_a, get_a = new_local env "a" in
        set_a ^^
        get_a ^^ compile_unboxed_const 0l ^^ G.i (Compare (Wasm.Values.I32 I32Op.LtS)) ^^
        G.if1 I32Type
          begin
            get_a ^^
            (* -2^30 is small enough for compact representation, but 2^30 isn't *)
            compile_eq_const 0x80000000l ^^ (* i.e. -2^30 shifted *)
            G.if1 I32Type
              (compile_unboxed_const 0x40000000l ^^ Num.from_word32 env)
              begin
                (* absolute value works directly on shifted representation *)
                compile_unboxed_const 0l ^^
                get_a ^^
                G.i (Binary (Wasm.Values.I32 I32Op.Sub))
              end
          end
          get_a
      end
      Num.compile_abs
      env

  let compile_load_from_word64 env get_data_buf = function
    | false -> get_data_buf ^^ E.call_import env "rts" "bigint_leb128_decode_word64"
    | true -> get_data_buf ^^ E.call_import env "rts" "bigint_sleb128_decode_word64"

  let compile_load_from_data_buf env get_data_buf signed =
    (* see Note [speculating for short (S)LEB encoded bignums] *)
    ReadBuf.speculative_read_word64 env get_data_buf ^^
    let set_a, get_a = new_local64 env "a" in
    set_a ^^ get_a ^^
    compile_xor64_const (-1L) ^^
    compile_bitand64_const 0b1000000010000000100000001000000010000000L ^^
    let set_eom, get_eom = new_local64 env "eom" in
    set_eom ^^ get_eom ^^
    G.i (Test (Wasm.Values.I64 I64Op.Eqz)) ^^
    G.if1 I32Type
      begin
        Num.compile_load_from_data_buf env get_data_buf signed
      end
      begin
        get_a ^^
        get_eom ^^ G.i (Unary (Wasm.Values.I64 I64Op.Ctz)) ^^
        compile_load_from_word64 env get_data_buf signed
      end

  let compile_store_to_data_buf_unsigned env =
    let set_x, get_x = new_local env "x" in
    let set_buf, get_buf = new_local env "buf" in
    set_x ^^ set_buf ^^
    get_x ^^
    try_unbox I32Type
      (fun env ->
        BitTagged.untag_i32 ^^ set_x ^^
        I32Leb.compile_store_to_data_buf_unsigned env get_x get_buf
      )
      (fun env ->
        G.i Drop ^^
        get_buf ^^ get_x ^^ Num.compile_store_to_data_buf_unsigned env)
      env

  let compile_store_to_data_buf_signed env =
    let set_x, get_x = new_local env "x" in
    let set_buf, get_buf = new_local env "buf" in
    set_x ^^ set_buf ^^
    get_x ^^
    try_unbox I32Type
      (fun env ->
        BitTagged.untag_i32 ^^ set_x ^^
        I32Leb.compile_store_to_data_buf_signed env get_x get_buf
      )
      (fun env ->
        G.i Drop ^^
        get_buf ^^ get_x ^^ Num.compile_store_to_data_buf_signed env)
      env

  let compile_store_to_stream_unsigned env =
    let set_x, get_x = new_local env "x" in
    let set_stream, get_stream = new_local env "stream" in
    set_x ^^ set_stream ^^
    get_x ^^
    try_unbox I32Type
      (fun env ->
        BitTagged.untag_i32 ^^ set_x ^^
        (* get size & reserve & encode *)
        let dest =
          get_stream ^^
          I32Leb.compile_leb128_size get_x ^^
          E.call_import env "rts" "stream_reserve" in
        I32Leb.compile_store_to_data_buf_unsigned env get_x dest)
      (fun env ->
        G.i Drop ^^
        get_stream ^^ get_x ^^ Num.compile_store_to_stream_unsigned env ^^
        compile_unboxed_zero)
      env ^^
      G.i Drop

  let compile_store_to_stream_signed env =
    let set_x, get_x = new_local env "x" in
    let set_stream, get_stream = new_local env "stream" in
    set_x ^^ set_stream ^^
    get_x ^^
    try_unbox I32Type
      (fun env ->
        BitTagged.untag_i32 ^^ set_x ^^
        (* get size & reserve & encode *)
        let dest =
          get_stream ^^
          I32Leb.compile_sleb128_size get_x ^^
          E.call_import env "rts" "stream_reserve" in
        I32Leb.compile_store_to_data_buf_signed env get_x dest)
      (fun env ->
        G.i Drop ^^
        get_stream ^^ get_x ^^ Num.compile_store_to_stream_signed env ^^
        compile_unboxed_zero)
      env ^^
      G.i Drop

  let compile_data_size_unsigned env =
    try_unbox I32Type
      (fun _ ->
        let set_x, get_x = new_local env "x" in
        BitTagged.untag_i32 ^^ set_x ^^
        I32Leb.compile_leb128_size get_x
      )
      (fun env -> Num.compile_data_size_unsigned env)
      env

  let compile_data_size_signed env =
    try_unbox I32Type
      (fun _ ->
        let set_x, get_x = new_local env "x" in
        BitTagged.untag_i32 ^^ set_x ^^
        I32Leb.compile_sleb128_size get_x
      )
      (fun env -> Num.compile_data_size_signed env)
      env

  let from_signed_word32 env =
    let set_a, get_a = new_local env "a" in
    set_a ^^
    get_a ^^ BitTagged.if_can_tag_i32 env  [I32Type]
      (get_a ^^ BitTagged.tag_i32)
      (get_a ^^ Num.from_signed_word32 env)

  let from_signed_word64 env =
    let set_a, get_a = new_local64 env "a" in
    set_a ^^
    get_a ^^ BitTagged.if_can_tag_i64 env [I32Type]
      (get_a ^^ BitTagged.tag)
      (get_a ^^ Num.from_signed_word64 env)

  let from_word30 env =
    compile_shl_const 1l

  let from_word32 env =
    let set_a, get_a = new_local env "a" in
    set_a ^^
    get_a ^^ BitTagged.if_can_tag_u32 env [I32Type]
      (get_a ^^ BitTagged.tag_i32)
      (get_a ^^ G.i (Convert (Wasm.Values.I64 I64Op.ExtendUI32)) ^^ Num.from_word64 env)

  let from_word64 env =
    let set_a, get_a = new_local64 env "a" in
    set_a ^^
    get_a ^^ BitTagged.if_can_tag_u64 env [I32Type]
      (get_a ^^ BitTagged.tag)
      (get_a ^^ Num.from_word64 env)

  let truncate_to_word64 env =
    let set_a, get_a = new_local env "a" in
    set_a ^^ get_a ^^
    BitTagged.if_tagged_scalar env [I64Type]
      (get_a ^^ BitTagged.untag env)
      (get_a ^^ Num.truncate_to_word64 env)

  let truncate_to_word32 env =
    let set_a, get_a = new_local env "a" in
    set_a ^^ get_a ^^
    BitTagged.if_tagged_scalar env [I32Type]
      (get_a ^^ BitTagged.untag_i32)
      (get_a ^^ Num.truncate_to_word32 env)

  let to_word64 env =
    let set_a, get_a = new_local env "a" in
    set_a ^^ get_a ^^
    BitTagged.if_tagged_scalar env [I64Type]
      (get_a ^^ BitTagged.untag env)
      (get_a ^^ Num.to_word64 env)

  let to_word32 env =
    let set_a, get_a = new_local env "a" in
    set_a ^^ get_a ^^
    BitTagged.if_tagged_scalar env [I32Type]
      (get_a ^^ BitTagged.untag_i32)
      (get_a ^^ Num.to_word32 env)

  let to_word32_with env =
    let set_a, get_a = new_local env "a" in
    let set_err_msg, get_err_msg = new_local env "err_msg" in
    set_err_msg ^^ set_a ^^
    get_a ^^
    BitTagged.if_tagged_scalar env [I32Type]
      (get_a ^^ BitTagged.untag_i32)
      (get_a ^^ get_err_msg ^^ Num.to_word32_with env)
end

module BigNumLibtommath : BigNumType = struct

  let to_word32 env = E.call_import env "rts" "bigint_to_word32_trap"
  let to_word64 env = E.call_import env "rts" "bigint_to_word64_trap"
  let to_word32_with env = E.call_import env "rts" "bigint_to_word32_trap_with"

  let truncate_to_word32 env = E.call_import env "rts" "bigint_to_word32_wrap"
  let truncate_to_word64 env = E.call_import env "rts" "bigint_to_word64_wrap"

  let from_word30 env = E.call_import env "rts" "bigint_of_word32"
  let from_word32 env = E.call_import env "rts" "bigint_of_word32"
  let from_word64 env = E.call_import env "rts" "bigint_of_word64"
  let from_signed_word32 env = E.call_import env "rts" "bigint_of_int32"
  let from_signed_word64 env = E.call_import env "rts" "bigint_of_int64"

  let compile_data_size_unsigned env = E.call_import env "rts" "bigint_leb128_size"
  let compile_data_size_signed env = E.call_import env "rts" "bigint_sleb128_size"

  let compile_store_to_data_buf_unsigned env =
    let (set_buf, get_buf) = new_local env "buf" in
    let (set_n, get_n) = new_local env "n" in
    set_n ^^ set_buf ^^
    get_n ^^ get_buf ^^ E.call_import env "rts" "bigint_leb128_encode" ^^
    get_n ^^ E.call_import env "rts" "bigint_leb128_size"

  let compile_store_to_stream_unsigned env =
    E.call_import env "rts" "bigint_leb128_stream_encode"

  let compile_store_to_data_buf_signed env =
    let (set_buf, get_buf) = new_local env "buf" in
    let (set_n, get_n) = new_local env "n" in
    set_n ^^ set_buf ^^
    get_n ^^ get_buf ^^ E.call_import env "rts" "bigint_sleb128_encode" ^^
    get_n ^^ E.call_import env "rts" "bigint_sleb128_size"

  let compile_store_to_stream_signed env =
    E.call_import env "rts" "bigint_sleb128_stream_encode"

  let compile_load_from_data_buf env get_data_buf = function
    | false -> get_data_buf ^^ E.call_import env "rts" "bigint_leb128_decode"
    | true -> get_data_buf ^^ E.call_import env "rts" "bigint_sleb128_decode"

  let vanilla_lit env n =
    (* See enum mp_sign *)
    let sign = if Big_int.sign_big_int n >= 0 then 0l else 1l in

    let n = Big_int.abs_big_int n in

    let limbs =
      (* see MP_DIGIT_BIT *)
      let twoto28 = Big_int.power_int_positive_int 2 28 in
      let rec go n =
        if Big_int.sign_big_int n = 0
        then []
        else
          let (a, b) = Big_int.quomod_big_int n twoto28 in
          [ Big_int.int32_of_big_int b ] @ go a
      in go n
    in
    (* how many 32 bit digits *)
    let size = Int32.of_int (List.length limbs) in

    (* cf. mp_int in tommath.h *)
    let ptr = Tagged.shared_static_obj env Tagged.BigInt StaticBytes.[
      I32 size; (* used *)
      I32 size; (* size; relying on Heap.word_size == size_of(mp_digit) *)
      I32 sign;
      I32 0l; (* dp; this will be patched in BigInt::mp_int_ptr in the RTS when used *)
      i32s limbs

    ] in
    ptr

  let assert_nonneg env =
    Func.share_code1 env "assert_nonneg" ("n", I32Type) [I32Type] (fun env get_n ->
      get_n ^^
      E.call_import env "rts" "bigint_isneg" ^^
      E.then_trap_with env "Natural subtraction underflow" ^^
      get_n
    )

  let compile_abs env = E.call_import env "rts" "bigint_abs"
  let compile_neg env = E.call_import env "rts" "bigint_neg"
  let compile_add env = E.call_import env "rts" "bigint_add"
  let compile_mul env = E.call_import env "rts" "bigint_mul"
  let compile_signed_sub env = E.call_import env "rts" "bigint_sub"
  let compile_signed_div env = E.call_import env "rts" "bigint_div"
  let compile_signed_mod env = E.call_import env "rts" "bigint_rem"
  let compile_unsigned_sub env = E.call_import env "rts" "bigint_sub" ^^ assert_nonneg env
  let compile_unsigned_rem env = E.call_import env "rts" "bigint_rem"
  let compile_unsigned_div env = E.call_import env "rts" "bigint_div"
  let compile_unsigned_pow env = E.call_import env "rts" "bigint_pow"
  let compile_lsh env = E.call_import env "rts" "bigint_lsh"
  let compile_rsh env = E.call_import env "rts" "bigint_rsh"

  let compile_eq env = E.call_import env "rts" "bigint_eq"
  let compile_is_negative env = E.call_import env "rts" "bigint_isneg"
  let compile_relop env = function
      | Lt -> E.call_import env "rts" "bigint_lt"
      | Le -> E.call_import env "rts" "bigint_le"
      | Ge -> E.call_import env "rts" "bigint_ge"
      | Gt -> E.call_import env "rts" "bigint_gt"

  let fits_signed_bits env bits =
    E.call_import env "rts" "bigint_2complement_bits" ^^
    compile_unboxed_const (Int32.of_int bits) ^^
    G.i (Compare (Wasm.Values.I32 I32Op.LeU))
  let fits_unsigned_bits env bits =
    E.call_import env "rts" "bigint_count_bits" ^^
    compile_unboxed_const (Int32.of_int bits) ^^
    G.i (Compare (Wasm.Values.I32 I32Op.LeU))

end (* BigNumLibtommath *)

module BigNum = MakeCompact(BigNumLibtommath)

(* Primitive functions *)
module Prim = struct
  (* The {Nat,Int}{8,16} bits sit in the MSBs of the i32, in this manner
     we can perform almost all operations, with the exception of
     - Mul (needs shr of one operand)
     - Shr (needs masking of result)
     - Rot (needs duplication into LSBs, masking of amount and masking of result)
     - ctz (needs shr of operand or sub from result)

     Both {Nat,Int}{8,16} fit into the vanilla stackrep, so no boxing is necessary.
     This MSB-stored schema is also essentially what the interpreter is using.
  *)
  let prim_word32toNat = BigNum.from_word32
  let prim_shiftWordNtoUnsigned env b =
    compile_shrU_const b ^^
    prim_word32toNat env
  let prim_word32toInt = BigNum.from_signed_word32
  let prim_shiftWordNtoSigned env b =
    compile_shrS_const b ^^
    prim_word32toInt env
  let prim_intToWord32 = BigNum.truncate_to_word32
  let prim_intToWordNShifted env b =
    prim_intToWord32 env ^^
    TaggedSmallWord.shift_leftWordNtoI32 b
end (* Prim *)

module Object = struct
 (* An object with a mutable field1 and immutable field 2 has the following
    heap layout:

    ┌──────┬─────┬──────────┬──────────┬─────────┬─────────────┬───┐
    │ obj header │ n_fields │ hash_ptr │ ind_ptr │ field2_data │ … │
    └──────┴─────┴──────────┴┬─────────┴┬────────┴─────────────┴───┘
         ┌───────────────────┘          │
         │   ┌──────────────────────────┘
         │   ↓
         │  ╶─┬────────┬─────────────┐
         │    │ ObjInd │ field1_data │
         ↓    └────────┴─────────────┘
        ╶─┬─────────────┬─────────────┬───┐
          │ field1_hash │ field2_hash │ … │
          └─────────────┴─────────────┴───┘

    The object header includes the object tag (Object) and the forwarding pointer.
    The forwarding pointer is only reserved if compiled for the incremental GC.

    The field hash array lives in static memory (so no size header needed).
    The hash_ptr is skewed.

    The field2_data for immutable fields is a vanilla word.

    The field1_data for mutable fields are pointers to either an ObjInd, or a
    MutBox (they have the same layout). This indirection is a consequence of
    how we compile object literals with `await` instructions, as these mutable
    fields need to be able to alias local mutable variables.

    We could alternatively switch to an allocate-first approach in the
    await-translation of objects, and get rid of this indirection -- if it were
    not for the implementing of sharing of mutable stable values.
  *)

  let header_size env = Int32.add (Tagged.header_size env) 2l

  (* Number of object fields *)
  let size_field env = Int32.add (Tagged.header_size env) 0l
  let hash_ptr_field env = Int32.add (Tagged.header_size env) 1l

  module FieldEnv = Env.Make(String)

  (* This is for static objects *)
  let vanilla_lit env (fs : (string * int32) list) : int32 =
    let (hashes, ptrs) = fs
      |> List.map (fun (n, ptr) -> (Mo_types.Hash.hash n,ptr))
      |> List.sort compare
      |> List.split
    in

    let hash_ptr = E.add_static env StaticBytes.[ i32s hashes ] in

    Tagged.shared_static_obj env Tagged.Object StaticBytes.[
      I32 (Int32.of_int (List.length fs));
      I32 hash_ptr;
      i32s ptrs;
    ]

  (* This is for non-recursive objects, i.e. ObjNewE *)
  (* The instructions in the field already create the indirection if needed *)
  let lit_raw env (fs : (string * (unit -> G.t)) list ) =
    let name_pos_map =
      fs |>
      (* We could store only public fields in the object, but
         then we need to allocate separate boxes for the non-public ones:
         List.filter (fun (_, vis, f) -> vis.it = Public) |>
      *)
      List.map (fun (n,_) -> (E.hash env n, n)) |>
      List.sort compare |>
      List.mapi (fun i (_h,n) -> (n,Int32.of_int i)) |>
      List.fold_left (fun m (n,i) -> FieldEnv.add n i m) FieldEnv.empty in

    let sz = Int32.of_int (FieldEnv.cardinal name_pos_map) in

    (* Create hash array *)
    let hashes = fs |>
      List.map (fun (n,_) -> E.hash env n) |>
      List.sort compare in
    let hash_ptr = E.add_static env StaticBytes.[ i32s hashes ] in

    (* Allocate memory *)
    let (set_ri, get_ri, ri) = new_local_ env I32Type "obj" in
    Tagged.alloc env (Int32.add (header_size env) sz) Tagged.Object ^^
    set_ri ^^
    
    (* Set size *)
    get_ri ^^
    compile_unboxed_const sz ^^
    Tagged.store_field env (size_field env) ^^

    (* Set hash_ptr *)
    get_ri ^^
    compile_unboxed_const hash_ptr ^^
    Tagged.store_field env (hash_ptr_field env) ^^

    (* Write all the fields *)
    let init_field (name, mk_is) : G.t =
      (* Write the pointer to the indirection *)
      get_ri ^^
      mk_is () ^^
      let i = FieldEnv.find name name_pos_map in
      let offset = Int32.add (header_size env) i in
      Tagged.store_field env offset
    in
    G.concat_map init_field fs ^^

    (* Return the pointer to the object *)
    get_ri ^^
    Tagged.allocation_barrier env

  (* Returns a pointer to the object field (without following the field indirection) *)
  let idx_hash_raw env low_bound =
    let name = Printf.sprintf "obj_idx<%d>" low_bound  in
    Func.share_code2 env name (("x", I32Type), ("hash", I32Type)) [I32Type] (fun env get_x get_hash ->
      let set_x = G.setter_for get_x in
      let set_h_ptr, get_h_ptr = new_local env "h_ptr" in

      get_x ^^ Tagged.load_forwarding_pointer env ^^ set_x ^^

      get_x ^^ Tagged.load_field env (hash_ptr_field env) ^^

      (* Linearly scan through the fields (binary search can come later) *)
      (* unskew h_ptr and advance both to low bound *)
      compile_add_const Int32.(add ptr_unskew (mul Heap.word_size (of_int low_bound))) ^^
      set_h_ptr ^^
      get_x ^^
      compile_add_const Int32.(mul Heap.word_size (add (header_size env) (of_int low_bound))) ^^
      set_x ^^
      G.loop0 (
          get_h_ptr ^^ load_unskewed_ptr ^^
          get_hash ^^ G.i (Compare (Wasm.Values.I32 I32Op.Eq)) ^^
          G.if0
            (get_x ^^ G.i Return)
            (get_h_ptr ^^ compile_add_const Heap.word_size ^^ set_h_ptr ^^
             get_x ^^ compile_add_const Heap.word_size ^^ set_x ^^
             G.i (Br (nr 1l)))
        ) ^^
      G.i Unreachable
    )

  (* Returns a pointer to the object field (possibly following the indirection) *)
  let idx_hash env low_bound indirect =
    if indirect
    then
      let name = Printf.sprintf "obj_idx_ind<%d>" low_bound in
      Func.share_code2 env name (("x", I32Type), ("hash", I32Type)) [I32Type] (fun env get_x get_hash ->
      get_x ^^ get_hash ^^
      idx_hash_raw env low_bound ^^
      load_ptr ^^ Tagged.load_forwarding_pointer env ^^
      compile_add_const (Int32.mul (MutBox.field env) Heap.word_size)
    )
    else idx_hash_raw env low_bound

  let field_type env obj_type s = 
    let _, fields = Type.as_obj_sub [s] obj_type in
    Type.lookup_val_field s fields

  (* Determines whether the field is mutable (and thus needs an indirection) *)
  let is_mut_field env obj_type s =
    let _, fields = Type.as_obj_sub [s] obj_type in
    Type.is_mut (Type.lookup_val_field s fields)

  (* Computes a lower bound for the positional index of a field in an object *)
  let field_lower_bound env obj_type s =
    let open Type in
    let _, fields = as_obj_sub [s] obj_type in
    List.iter (function {typ = Typ _; _} -> assert false | _ -> ()) fields;
    let sorted_by_hash =
      List.sort
        (fun (h1, _) (h2, _) -> Lib.Uint32.compare h1 h2)
        (List.map (fun f -> Lib.Uint32.of_int32 (E.hash env f.lab), f) fields) in
    match Lib.List.index_of s (List.map (fun (_, {lab; _}) -> lab) sorted_by_hash) with
    | Some i -> i
    | _ -> assert false

  (* Returns a pointer to the object field (without following the indirection) *)
  let idx_raw env f =
    compile_unboxed_const (E.hash env f) ^^
    idx_hash_raw env 0

  (* Returns a pointer to the object field (possibly following the indirection) *)
  let idx env obj_type f =
    compile_unboxed_const (E.hash env f) ^^
    idx_hash env (field_lower_bound env obj_type f) (is_mut_field env obj_type f)

  (* load the value (or the mutbox) *)
  let load_idx_raw env f =
    idx_raw env f ^^
    load_ptr

  (* load the actual value (dereferencing the mutbox) *)
  let load_idx env obj_type f =
    idx env obj_type f ^^
    load_ptr

end (* Object *)

module Blob = struct
  (* The layout of a blob object is

     ┌──────┬─────┬─────────┬──────────────────┐
     │ obj header │ n_bytes │ bytes (padded) … │
     └──────┴─────┴─────────┴──────────────────┘

    The object header includes the object tag (Blob) and the forwarding pointer.
    The forwarding pointer is only reserved if compiled for the incremental GC.

    This heap object is used for various kinds of binary, non-pointer data.

    When used for Text values, the bytes are UTF-8 encoded code points from
    Unicode.
  *)

  let header_size env = Int32.add (Tagged.header_size env) 1l
  let len_field env = Int32.add (Tagged.header_size env) 0l

  let len env = 
    Tagged.load_forwarding_pointer env ^^
    Tagged.load_field env (len_field env)

  let len_nat env =
    Func.share_code1 env "blob_len" ("text", I32Type) [I32Type] (fun env get ->
      get ^^
      len env ^^
      BigNum.from_word32 env
    )

  let vanilla_lit env s =
    Tagged.shared_static_obj env Tagged.Blob StaticBytes.[
      I32 (Int32.of_int (String.length s));
      Bytes s;
    ]

  let lit env s = compile_unboxed_const (vanilla_lit env s)

  let lit_ptr_len env s =
    compile_unboxed_const (Int32.add ptr_unskew (E.add_static env StaticBytes.[Bytes s])) ^^
    compile_unboxed_const (Int32.of_int (String.length s))

  let alloc env = 
    E.call_import env "rts" "alloc_blob" ^^ 
    (* uninitialized blob payload is allowed by the barrier *)
    Tagged.allocation_barrier env

  let unskewed_payload_offset env = Int32.(add ptr_unskew (mul Heap.word_size (header_size env)))
  
  let payload_ptr_unskewed env = 
    Tagged.load_forwarding_pointer env ^^
    compile_add_const (unskewed_payload_offset env)

  let as_ptr_len env = Func.share_code1 env "as_ptr_size" ("x", I32Type) [I32Type; I32Type] (
    fun env get_x ->
      get_x ^^ payload_ptr_unskewed env ^^
      get_x ^^ len env
    )

  let of_ptr_size env = Func.share_code2 env "blob_of_ptr_size" (("ptr", I32Type), ("size" , I32Type)) [I32Type] (
    fun env get_ptr get_size ->
      let (set_x, get_x) = new_local env "x" in
      get_size ^^ alloc env ^^ set_x ^^
      get_x ^^ payload_ptr_unskewed env ^^
      get_ptr ^^
      get_size ^^
      Heap.memcpy env ^^
      get_x
    )

  let of_size_copy env get_size_fun copy_fun offset_fun =
    let (set_len, get_len) = new_local env "len" in
    let (set_blob, get_blob) = new_local env "blob" in
    get_size_fun env ^^ set_len ^^

    get_len ^^ alloc env ^^ set_blob ^^
    get_blob ^^ payload_ptr_unskewed env ^^
    offset_fun env ^^
    get_len ^^
    copy_fun env ^^

    get_blob

  (* Lexicographic blob comparison. Expects two blobs on the stack *)
  let rec compare env op =
    let open Operator in
    let name = match op with
        | LtOp -> "Blob.compare_lt"
        | LeOp -> "Blob.compare_le"
        | GeOp -> "Blob.compare_ge"
        | GtOp -> "Blob.compare_gt"
        | EqOp -> "Blob.compare_eq"
        | NeqOp -> assert false in
    Func.share_code2 env name (("x", I32Type), ("y", I32Type)) [I32Type] (fun env get_x get_y ->
      let set_x = G.setter_for get_x in
      let set_y = G.setter_for get_y in
      get_x ^^ Tagged.load_forwarding_pointer env ^^ set_x ^^
      get_y ^^ Tagged.load_forwarding_pointer env ^^ set_y ^^

      match op with
        (* Some operators can be reduced to the negation of other operators *)
        | LtOp ->  get_x ^^ get_y ^^ compare env GeOp ^^ Bool.neg
        | GtOp ->  get_x ^^ get_y ^^ compare env LeOp ^^ Bool.neg
        | NeqOp -> assert false
        | _ ->
      begin
        let (set_len1, get_len1) = new_local env "len1" in
        let (set_len2, get_len2) = new_local env "len2" in
        let (set_len, get_len) = new_local env "len" in
        let (set_a, get_a) = new_local env "a" in
        let (set_b, get_b) = new_local env "b" in

        get_x ^^ len env ^^ set_len1 ^^
        get_y ^^ len env ^^ set_len2 ^^

        (* Find mininum length *)
        begin if op = EqOp then
          (* Early exit for equality *)
          get_len1 ^^ get_len2 ^^ G.i (Compare (Wasm.Values.I32 I32Op.Eq)) ^^
          G.if0 G.nop (Bool.lit false ^^ G.i Return) ^^

          get_len1 ^^ set_len
        else
          get_len1 ^^ get_len2 ^^ G.i (Compare (Wasm.Values.I32 I32Op.LeU)) ^^
          G.if0
            (get_len1 ^^ set_len)
            (get_len2 ^^ set_len)
        end ^^

        (* We could do word-wise comparisons if we know that the trailing bytes
           are zeroed *)
        get_len ^^
        from_0_to_n env (fun get_i ->
          get_x ^^
          payload_ptr_unskewed env ^^
          get_i ^^
          G.i (Binary (Wasm.Values.I32 I32Op.Add)) ^^
          G.i (Load {ty = I32Type; align = 0; offset = 0l; sz = Some Wasm.Types.(Pack8, ZX)}) ^^
          set_a ^^


          get_y ^^
          payload_ptr_unskewed env ^^
          get_i ^^
          G.i (Binary (Wasm.Values.I32 I32Op.Add)) ^^
          G.i (Load {ty = I32Type; align = 0; offset = 0l; sz = Some Wasm.Types.(Pack8, ZX)}) ^^
          set_b ^^

          get_a ^^ get_b ^^ G.i (Compare (Wasm.Values.I32 I32Op.Eq)) ^^
          G.if0 G.nop (
            (* first non-equal elements *)
            begin match op with
            | LeOp -> get_a ^^ get_b ^^ G.i (Compare (Wasm.Values.I32 I32Op.LeU))
            | GeOp -> get_a ^^ get_b ^^ G.i (Compare (Wasm.Values.I32 I32Op.GeU))
            | EqOp -> Bool.lit false
            | _ -> assert false
            end ^^
            G.i Return
          )
        ) ^^
        (* Common prefix is same *)
        match op with
        | LeOp -> get_len1 ^^ get_len2 ^^ G.i (Compare (Wasm.Values.I32 I32Op.LeU))
        | GeOp -> get_len1 ^^ get_len2 ^^ G.i (Compare (Wasm.Values.I32 I32Op.GeU))
        | EqOp -> Bool.lit true
        | _ -> assert false
      end
  )

  let iter env =
    E.call_import env "rts" "blob_iter"
  let iter_done env =
    E.call_import env "rts" "blob_iter_done"
  let iter_next env =
    E.call_import env "rts" "blob_iter_next" ^^
    TaggedSmallWord.msb_adjust Type.Nat8

  let dyn_alloc_scratch env = alloc env ^^ payload_ptr_unskewed env

  (* TODO: rewrite using MemoryFill *)
  let clear env =
    Func.share_code1 env "blob_clear" ("x", I32Type) [] (fun env get_x ->
      let (set_ptr, get_ptr) = new_local env "ptr" in
      let (set_len, get_len) = new_local env "len" in
      get_x ^^
      as_ptr_len env ^^
      set_len ^^
      set_ptr ^^

      (* round to word size *)
      get_len ^^
      compile_add_const (Int32.sub Heap.word_size 1l) ^^
      compile_divU_const Heap.word_size ^^

      (* clear all words *)
      from_0_to_n env (fun get_i ->
        get_ptr ^^
        compile_unboxed_const 0l ^^
        store_unskewed_ptr ^^
        get_ptr ^^
        compile_add_const Heap.word_size ^^
        set_ptr))

end (* Blob *)

module Text = struct
  (*
  Most of the heavy lifting around text values is in rts/motoko-rts/src/text.rs
  *)

  (* The layout of a concatenation node is

     ┌──────┬─────┬─────────┬───────┬───────┐
     │ obj header │ n_bytes │ text1 │ text2 │
     └──────┴─────┴─────────┴───────┴───────┘

    The object header includes the object tag (TAG_CONCAT defined in rts/types.rs) and the forwarding pointer
    The forwarding pointer is only reserved if compiled for the incremental GC.

    This is internal to rts/text.c, with the exception of GC-related code.
  *)

  let of_ptr_size env =
    E.call_import env "rts" "text_of_ptr_size"
  let concat env =
    E.call_import env "rts" "text_concat"
  let size env =
    E.call_import env "rts" "text_size"
  let to_buf env =
    E.call_import env "rts" "text_to_buf"
  let len_nat env =
    Func.share_code1 env "text_len" ("text", I32Type) [I32Type] (fun env get ->
      get ^^
      E.call_import env "rts" "text_len" ^^
      BigNum.from_word32 env
    )
  let prim_showChar env =
    TaggedSmallWord.untag_codepoint ^^
    E.call_import env "rts" "text_singleton"
  let to_blob env = E.call_import env "rts" "blob_of_text"

  let of_blob env =
    let (set_blob, get_blob) = new_local env "blob" in
    set_blob ^^
    get_blob ^^ Blob.as_ptr_len env ^^
    E.call_import env "rts" "utf8_valid" ^^
    G.if1 I32Type (Opt.inject_simple env get_blob) (Opt.null_lit env)


  let iter env =
    E.call_import env "rts" "text_iter"
  let iter_done env =
    E.call_import env "rts" "text_iter_done"
  let iter_next env =
    E.call_import env "rts" "text_iter_next" ^^
    TaggedSmallWord.tag_codepoint

  let compare env op =
    let open Operator in
    let name = match op with
        | LtOp -> "Text.compare_lt"
        | LeOp -> "Text.compare_le"
        | GeOp -> "Text.compare_ge"
        | GtOp -> "Text.compare_gt"
        | EqOp -> "Text.compare_eq"
        | NeqOp -> assert false in
    Func.share_code2 env name (("x", I32Type), ("y", I32Type)) [I32Type] (fun env get_x get_y ->
      let set_x = G.setter_for get_x in
      let set_y = G.setter_for get_y in
      get_x ^^ Tagged.load_forwarding_pointer env ^^ set_x ^^
      get_y ^^ Tagged.load_forwarding_pointer env ^^ set_y ^^

      get_x ^^ get_y ^^ E.call_import env "rts" "text_compare" ^^
      compile_unboxed_const 0l ^^
      match op with
        | LtOp -> G.i (Compare (Wasm.Values.I32 I32Op.LtS))
        | LeOp -> G.i (Compare (Wasm.Values.I32 I32Op.LeS))
        | GtOp -> G.i (Compare (Wasm.Values.I32 I32Op.GtS))
        | GeOp -> G.i (Compare (Wasm.Values.I32 I32Op.GeS))
        | EqOp -> G.i (Compare (Wasm.Values.I32 I32Op.Eq))
        | NeqOp -> assert false
    )


end (* Text *)

module Arr = struct
  (* Object layout:

     ┌──────┬─────┬──────────┬────────┬───┐
     │ obj header │ n_fields │ field1 │ … │
     └──────┴─────┴──────────┴────────┴───┘
     
     The object  header includes the object tag (Array) and the forwarding pointer.
     The forwarding pointer is only reserved if compiled for the incremental GC.

     No difference between mutable and immutable arrays.
  *)

  let header_size env = Int32.add (Tagged.header_size env) 1l
  let element_size = 4l
  let len_field env = Int32.add (Tagged.header_size env) 0l

  let len env = 
    Tagged.load_forwarding_pointer env ^^
    Tagged.load_field env (len_field env)

  (* Static array access. No checking *)
  let load_field env n = 
    Tagged.load_forwarding_pointer env ^^
    Tagged.load_field env Int32.(add n (header_size env))

  (* Dynamic array access. Returns the address (not the value) of the field.
     Does no bounds checking *)
  let unsafe_idx env =
    Func.share_code2 env "Array.unsafe_idx" (("array", I32Type), ("idx", I32Type)) [I32Type] (fun env get_array get_idx ->
      get_idx ^^
      compile_add_const (header_size env) ^^
      compile_mul_const element_size ^^
      get_array ^^
      Tagged.load_forwarding_pointer env ^^
      G.i (Binary (Wasm.Values.I32 I32Op.Add))
    )

  (* Dynamic array access. Returns the address (not the value) of the field.
     Does bounds checking *)
  let idx env =
    Func.share_code2 env "Array.idx" (("array", I32Type), ("idx", I32Type)) [I32Type] (fun env get_array get_idx ->
      (* No need to check the lower bound, we interpret idx as unsigned *)
      (* Check the upper bound *)
      get_idx ^^
      get_array ^^ len env ^^
      G.i (Compare (Wasm.Values.I32 I32Op.LtU)) ^^
      E.else_trap_with env "Array index out of bounds" ^^

      get_idx ^^
      compile_add_const (header_size env) ^^
      compile_mul_const element_size ^^
      get_array ^^
      Tagged.load_forwarding_pointer env ^^
      G.i (Binary (Wasm.Values.I32 I32Op.Add))
    )

  (* As above, but taking a bigint (Nat), and reporting overflow as out of bounds *)
  let idx_bigint env =
    Func.share_code2 env "Array.idx_bigint" (("array", I32Type), ("idx", I32Type)) [I32Type] (fun env get_array get_idx ->
      get_array ^^
      get_idx ^^
      Blob.lit env "Array index out of bounds" ^^
      BigNum.to_word32_with env ^^
      idx env
  )

  let element_type env typ = match Type.promote typ with
     | Type.Array element_type -> element_type
     | _ -> assert false

  let vanilla_lit env ptrs =
    Tagged.shared_static_obj env Tagged.Array StaticBytes.[
      I32 (Int32.of_int (List.length ptrs));
      i32s ptrs;
    ]

  (* Compile an array literal. *)
  let lit env element_instructions =
    Tagged.obj env Tagged.Array
     ([ compile_unboxed_const (Wasm.I32.of_int_u (List.length element_instructions))
      ] @ element_instructions)

  (* Does not initialize the fields! *)
  (* Note: Post allocation barrier must be applied after initialization *)
  let alloc env = 
    E.call_import env "rts" "alloc_array"

  let iterate env get_array body =
    let (set_boundary, get_boundary) = new_local env "boundary" in
    let (set_pointer, get_pointer) = new_local env "pointer" in
    let set_array = G.setter_for get_array in

    get_array ^^ Tagged.load_forwarding_pointer env ^^ set_array ^^

    (* Initial element pointer, skewed *)
    compile_unboxed_const (header_size env) ^^
    compile_mul_const element_size ^^
    get_array ^^
    G.i (Binary (Wasm.Values.I32 I32Op.Add)) ^^
    set_pointer ^^

    (* Upper pointer boundary, skewed *)
    get_array ^^ 
    Tagged.load_field env (len_field env) ^^
    compile_mul_const element_size ^^
    get_pointer ^^
    G.i (Binary (Wasm.Values.I32 I32Op.Add)) ^^
    set_boundary ^^

    (* Loop through all elements *)
    compile_while env
    ( get_pointer ^^
      get_boundary ^^
      G.i (Compare (Wasm.Values.I32 I32Op.LtU))
    ) (
      body get_pointer ^^

      (* Next element pointer, skewed *)
      get_pointer ^^
      compile_add_const element_size ^^
      set_pointer
    )

  (* The primitive operations *)
  (* No need to wrap them in RTS functions: They occur only once, in the prelude. *)
  let init env =
    let (set_x, get_x) = new_local env "x" in
    let (set_r, get_r) = new_local env "r" in
    set_x ^^

    (* Allocate *)
    BigNum.to_word32 env ^^
    alloc env ^^
    set_r ^^

    (* Write elements *)
    iterate env get_r (fun get_pointer ->
      get_pointer ^^
      get_x ^^
      store_ptr
    ) ^^

    get_r ^^
    Tagged.allocation_barrier env

  let tabulate env =
    let (set_f, get_f) = new_local env "f" in
    let (set_r, get_r) = new_local env "r" in
    let (set_i, get_i) = new_local env "i" in
    set_f ^^

    (* Allocate *)
    BigNum.to_word32 env ^^
    alloc env ^^
    set_r ^^

    (* Initial index *)
    compile_unboxed_const 0l ^^
    set_i ^^

    (* Write elements *)
    iterate env get_r (fun get_pointer ->
      get_pointer ^^
      (* The closure *)
      get_f ^^
      Closure.prepare_closure_call env ^^
      (* The arg *)
      get_i ^^
      BigNum.from_word32 env ^^
      (* The closure again *)
      get_f ^^
      (* Call *)
      Closure.call_closure env 1 1 ^^
      store_ptr ^^

      (* Increment index *)
      get_i ^^
      compile_add_const 1l ^^
      set_i
    ) ^^
    get_r ^^
    Tagged.allocation_barrier env

  let ofBlob env =
    Func.share_code1 env "Arr.ofBlob" ("blob", I32Type) [I32Type] (fun env get_blob ->
      let (set_len, get_len) = new_local env "len" in
      let (set_r, get_r) = new_local env "r" in

      get_blob ^^ Blob.len env ^^ set_len ^^

      get_len ^^ alloc env ^^ set_r ^^

      get_len ^^ from_0_to_n env (fun get_i ->
        get_r ^^ get_i ^^ unsafe_idx env ^^
        get_blob ^^ Blob.payload_ptr_unskewed env ^^
        get_i ^^ G.i (Binary (Wasm.Values.I32 I32Op.Add)) ^^
        G.i (Load {ty = I32Type; align = 0; offset = 0l; sz = Some Wasm.Types.(Pack8, ZX)}) ^^
        TaggedSmallWord.msb_adjust Type.Nat8 ^^
        store_ptr
      ) ^^
      get_r ^^
      Tagged.allocation_barrier env
    )

  let toBlob env =
    Func.share_code1 env "Arr.toBlob" ("array", I32Type) [I32Type] (fun env get_a ->
      let (set_len, get_len) = new_local env "len" in
      let (set_r, get_r) = new_local env "r" in

      get_a ^^ len env ^^ set_len ^^

      get_len ^^ Blob.alloc env ^^ set_r ^^

      get_len ^^ from_0_to_n env (fun get_i ->
        get_r ^^ Blob.payload_ptr_unskewed env ^^
        get_i ^^ G.i (Binary (Wasm.Values.I32 I32Op.Add)) ^^
        get_a ^^ get_i ^^ unsafe_idx env ^^
        load_ptr ^^
        TaggedSmallWord.lsb_adjust Type.Nat8 ^^
        G.i (Store {ty = I32Type; align = 0; offset = 0l; sz = Some Wasm.Types.Pack8})
      ) ^^

      get_r
    )

end (* Array *)

module Tuple = struct
  (* Tuples use the same object representation (and same tag) as arrays.
     Even though we know the size statically, we still need the size
     information for the GC.

     One could introduce tags for small tuples, to save one word.
  *)

  (* We represent the boxed empty tuple as the unboxed scalar 0, i.e. simply as
     number (but really anything is fine, we never look at this) *)
  let unit_vanilla_lit = 0l
  let compile_unit = compile_unboxed_const unit_vanilla_lit

  (* Expects on the stack the pointer to the array. *)
  let load_n env n = 
    Tagged.load_forwarding_pointer env ^^
    Tagged.load_field env (Int32.add (Arr.header_size env) n)

  (* Takes n elements of the stack and produces an argument tuple *)
  let from_stack env n =
    if n = 0 then compile_unit
    else
      let name = Printf.sprintf "to_%i_tuple" n in
      let args = Lib.List.table n (fun i -> Printf.sprintf "arg%i" i, I32Type) in
      Func.share_code env name args [I32Type] (fun env ->
        Arr.lit env (Lib.List.table n (fun i -> G.i (LocalGet (nr (Int32.of_int i)))))
      )

  (* Takes an argument tuple and puts the elements on the stack: *)
  let to_stack env n =
    if n = 0 then G.i Drop else
    begin
      let name = Printf.sprintf "from_%i_tuple" n in
      let retty = Lib.List.make n I32Type in
      Func.share_code1 env name ("tup", I32Type) retty (fun env get_tup ->
        G.table n (fun i -> get_tup ^^ load_n env (Int32.of_int i))
      )
    end

end (* Tuple *)

module Lifecycle = struct
  (*
  This module models the life cycle of a canister as a very simple state machine,
  keeps track of the current state of the canister, and traps noisily if an
  unexpected transition happens. Such a transition would either be a bug in the
  underlying system, or in our RTS.
  *)

  type state =
    | PreInit
  (* We do not use the (start) function when compiling canisters, so skip
     these two:
    | InStart
    | Started (* (start) has run *)
  *)
    | InInit (* canister_init *)
    | Idle (* basic steady state *)
    | InUpdate
    | InQuery
    | PostQuery (* an invalid state *)
    | InPreUpgrade
    | PostPreUpgrade (* an invalid state *)
    | InPostUpgrade

  let string_of_state state = match state with
    | PreInit -> "PreInit"
    | InInit -> "InInit"
    | Idle -> "Idle"
    | InUpdate -> "InUpdate"
    | InQuery -> "InQuery"
    | PostQuery -> "PostQuery"
    | InPreUpgrade -> "InPreUpgrade"
    | PostPreUpgrade -> "PostPreUpgrade"
    | InPostUpgrade -> "InPostUpgrade"

  let int_of_state = function
    | PreInit -> 0l (* Automatically null *)
    (*
    | InStart -> 1l
    | Started -> 2l
    *)
    | InInit -> 3l
    | Idle -> 4l
    | InUpdate -> 5l
    | InQuery -> 6l
    | PostQuery -> 7l
    | InPreUpgrade -> 8l
    | PostPreUpgrade -> 9l
    | InPostUpgrade -> 10l

  let ptr () = Stack.end_ ()
  let end_ () = Int32.add (Stack.end_ ()) Heap.word_size

  (* Which states may come before this *)
  let pre_states = function
    | PreInit -> []
    (*
    | InStart -> [PreInit]
    | Started -> [InStart]
    *)
    | InInit -> [PreInit]
    | Idle -> [InInit; InUpdate; InPostUpgrade]
    | InUpdate -> [Idle]
    | InQuery -> [Idle]
    | PostQuery -> [InQuery]
    | InPreUpgrade -> [Idle]
    | PostPreUpgrade -> [InPreUpgrade]
    | InPostUpgrade -> [InInit]

  let get env =
    compile_unboxed_const (ptr ()) ^^
    load_unskewed_ptr

  let set env new_state =
    compile_unboxed_const (ptr ()) ^^
    compile_unboxed_const (int_of_state new_state) ^^
    store_unskewed_ptr

  let trans env new_state =
    let name = "trans_state" ^ Int32.to_string (int_of_state new_state) in
    Func.share_code0 env name [] (fun env ->
      G.block0 (
        let rec go = function
        | [] -> E.trap_with env
          ("internal error: unexpected state entering " ^ string_of_state new_state)
        | (s::ss) ->
          get env ^^ compile_eq_const (int_of_state s) ^^
          G.if0 (G.i (Br (nr 1l))) G.nop ^^
          go ss
        in go (pre_states new_state)
        ) ^^
      set env new_state
    )

end (* Lifecycle *)


module IC = struct

  (* IC-specific stuff: System imports, databufs etc. *)

  let register_globals env =
    (* result of last ic0.call_perform  *)
    E.add_global32 env "__call_perform_status" Mutable 0l;
    E.add_global32 env "__call_perform_message" Mutable 0l
    (* NB: __call_perform_message is not a root so text contents *must* be static *)

  let get_call_perform_status env =
    G.i (GlobalGet (nr (E.get_global env "__call_perform_status")))
  let set_call_perform_status env =
    G.i (GlobalSet (nr (E.get_global env "__call_perform_status")))
  let get_call_perform_message env =
    G.i (GlobalGet (nr (E.get_global env "__call_perform_message")))
  let set_call_perform_message env =
    G.i (GlobalSet (nr (E.get_global env "__call_perform_message")))

  let init_globals env =
    Blob.lit env "" ^^
    set_call_perform_message env

  let i32s n = Lib.List.make n I32Type
  let i64s n = Lib.List.make n I64Type

  let import_ic0 env =
      E.add_func_import env "ic0" "accept_message" [] [];
      E.add_func_import env "ic0" "call_data_append" (i32s 2) [];
      E.add_func_import env "ic0" "call_cycles_add128" (i64s 2) [];
      E.add_func_import env "ic0" "call_new" (i32s 8) [];
      E.add_func_import env "ic0" "call_perform" [] [I32Type];
      E.add_func_import env "ic0" "call_on_cleanup" (i32s 2) [];
      E.add_func_import env "ic0" "canister_cycle_balance128" [I32Type] [];
      E.add_func_import env "ic0" "canister_self_copy" (i32s 3) [];
      E.add_func_import env "ic0" "canister_self_size" [] [I32Type];
      E.add_func_import env "ic0" "canister_status" [] [I32Type];
      E.add_func_import env "ic0" "debug_print" (i32s 2) [];
      E.add_func_import env "ic0" "msg_arg_data_copy" (i32s 3) [];
      E.add_func_import env "ic0" "msg_arg_data_size" [] [I32Type];
      E.add_func_import env "ic0" "msg_caller_copy" (i32s 3) [];
      E.add_func_import env "ic0" "msg_caller_size" [] [I32Type];
      E.add_func_import env "ic0" "msg_cycles_available128" [I32Type] [];
      E.add_func_import env "ic0" "msg_cycles_refunded128" [I32Type] [];
      E.add_func_import env "ic0" "msg_cycles_accept128" [I64Type; I64Type; I32Type] [];
      E.add_func_import env "ic0" "certified_data_set" (i32s 2) [];
      E.add_func_import env "ic0" "data_certificate_present" [] [I32Type];
      E.add_func_import env "ic0" "data_certificate_size" [] [I32Type];
      E.add_func_import env "ic0" "data_certificate_copy" (i32s 3) [];
      E.add_func_import env "ic0" "msg_method_name_size" [] [I32Type];
      E.add_func_import env "ic0" "msg_method_name_copy" (i32s 3) [];
      E.add_func_import env "ic0" "msg_reject_code" [] [I32Type];
      E.add_func_import env "ic0" "msg_reject_msg_size" [] [I32Type];
      E.add_func_import env "ic0" "msg_reject_msg_copy" (i32s 3) [];
      E.add_func_import env "ic0" "msg_reject" (i32s 2) [];
      E.add_func_import env "ic0" "msg_reply_data_append" (i32s 2) [];
      E.add_func_import env "ic0" "msg_reply" [] [];
      E.add_func_import env "ic0" "performance_counter" [I32Type] [I64Type];
      E.add_func_import env "ic0" "trap" (i32s 2) [];
      E.add_func_import env "ic0" "stable64_write" (i64s 3) [];
      E.add_func_import env "ic0" "stable64_read" (i64s 3) [];
      E.add_func_import env "ic0" "stable64_size" [] [I64Type];
      E.add_func_import env "ic0" "stable64_grow" [I64Type] [I64Type];
      E.add_func_import env "ic0" "time" [] [I64Type];
      if !Flags.global_timer then
        E.add_func_import env "ic0" "global_timer_set" [I64Type] [I64Type];
      ()

  let system_imports env =
    match E.mode env with
    | Flags.ICMode ->
      import_ic0 env
    | Flags.RefMode  ->
      import_ic0 env
    | Flags.WASIMode ->
      E.add_func_import env "wasi_unstable" "fd_write" [I32Type; I32Type; I32Type; I32Type] [I32Type];
    | Flags.WasmMode -> ()

  let system_call env funcname = E.call_import env "ic0" funcname

  let register env =

      Func.define_built_in env "print_ptr" [("ptr", I32Type); ("len", I32Type)] [] (fun env ->
        match E.mode env with
        | Flags.WasmMode -> G.i Nop
        | Flags.ICMode | Flags.RefMode ->
            G.i (LocalGet (nr 0l)) ^^
            G.i (LocalGet (nr 1l)) ^^
            system_call env "debug_print"
        | Flags.WASIMode -> begin
          let get_ptr = G.i (LocalGet (nr 0l)) in
          let get_len = G.i (LocalGet (nr 1l)) in

          Stack.with_words env "io_vec" 6l (fun get_iovec_ptr ->
            (* We use the iovec functionality to append a newline *)
            get_iovec_ptr ^^
            get_ptr ^^
            G.i (Store {ty = I32Type; align = 2; offset = 0l; sz = None}) ^^

            get_iovec_ptr ^^
            get_len ^^
            G.i (Store {ty = I32Type; align = 2; offset = 4l; sz = None}) ^^

            get_iovec_ptr ^^
            get_iovec_ptr ^^ compile_add_const 16l ^^
            G.i (Store {ty = I32Type; align = 2; offset = 8l; sz = None}) ^^

            get_iovec_ptr ^^
            compile_unboxed_const 1l ^^
            G.i (Store {ty = I32Type; align = 2; offset = 12l; sz = None}) ^^

            get_iovec_ptr ^^
            compile_unboxed_const (Int32.of_int (Char.code '\n')) ^^
            G.i (Store {ty = I32Type; align = 0; offset = 16l; sz = Some Wasm.Types.Pack8}) ^^

            (* Call fd_write twice to work around
               https://github.com/bytecodealliance/wasmtime/issues/629
            *)

            compile_unboxed_const 1l (* stdout *) ^^
            get_iovec_ptr ^^
            compile_unboxed_const 1l (* one string segment (2 doesn't work) *) ^^
            get_iovec_ptr ^^ compile_add_const 20l ^^ (* out for bytes written, we ignore that *)
            E.call_import env "wasi_unstable" "fd_write" ^^
            G.i Drop ^^

            compile_unboxed_const 1l (* stdout *) ^^
            get_iovec_ptr ^^ compile_add_const 8l ^^
            compile_unboxed_const 1l (* one string segment *) ^^
            get_iovec_ptr ^^ compile_add_const 20l ^^ (* out for bytes written, we ignore that *)
            E.call_import env "wasi_unstable" "fd_write" ^^
            G.i Drop)
          end);

      E.add_export env (nr {
        name = Lib.Utf8.decode "print_ptr";
        edesc = nr (FuncExport (nr (E.built_in env "print_ptr")))
      })


  let performance_counter env =
    match E.mode env with
    | Flags.(ICMode | RefMode) ->
      system_call env "performance_counter"
    | _ ->
      E.trap_with env "cannot get performance counter when running locally"

  let print_ptr_len env = G.i (Call (nr (E.built_in env "print_ptr")))

  let print_text env =
    Func.share_code1 env "print_text" ("str", I32Type) [] (fun env get_str ->
      let (set_blob, get_blob) = new_local env "blob" in
      get_str ^^ Text.to_blob env ^^ set_blob ^^
      get_blob ^^ Blob.payload_ptr_unskewed env ^^
      get_blob ^^ Blob.len env ^^
      print_ptr_len env
    )

  (* For debugging *)
  let _compile_static_print env s =
    Blob.lit_ptr_len env s ^^ print_ptr_len env

  let ic_trap env = system_call env "trap"

  let trap_ptr_len env =
    match E.mode env with
    | Flags.WasmMode -> G.i Unreachable
    | Flags.WASIMode -> print_ptr_len env ^^ G.i Unreachable
    | Flags.ICMode | Flags.RefMode -> ic_trap env ^^ G.i Unreachable

  let trap_with env s =
    Blob.lit_ptr_len env s ^^ trap_ptr_len env

  let trap_text env  =
    Text.to_blob env ^^ Blob.as_ptr_len env ^^ trap_ptr_len env

  let default_exports env =
    (* these exports seem to be wanted by the hypervisor/v8 *)
    E.add_export env (nr {
      name = Lib.Utf8.decode (
        match E.mode env with
        | Flags.WASIMode -> "memory"
        | _  -> "mem"
      );
      edesc = nr (MemoryExport (nr 0l))
    });
    E.add_export env (nr {
      name = Lib.Utf8.decode "table";
      edesc = nr (TableExport (nr 0l))
    })

  let export_init env =
    assert (E.mode env = Flags.ICMode || E.mode env = Flags.RefMode);
    let empty_f = Func.of_body env [] [] (fun env ->
      Lifecycle.trans env Lifecycle.InInit ^^

      G.i (Call (nr (E.built_in env "init"))) ^^
      GC.collect_garbage env ^^

      Lifecycle.trans env Lifecycle.Idle
    ) in
    let fi = E.add_fun env "canister_init" empty_f in
    E.add_export env (nr {
      name = Lib.Utf8.decode "canister_init";
      edesc = nr (FuncExport (nr fi))
      })

  let export_heartbeat env =
    assert (E.mode env = Flags.ICMode || E.mode env = Flags.RefMode);
    let fi = E.add_fun env "canister_heartbeat"
      (Func.of_body env [] [] (fun env ->
        G.i (Call (nr (E.built_in env "heartbeat_exp"))) ^^
        (* TODO(3622)
           Until DTS is implemented for heartbeats, don't collect garbage here,
           just record mutator_instructions and leave GC scheduling to the
           already scheduled async message running `system` function `heartbeat` *)
        GC.record_mutator_instructions env (* future: GC.collect_garbage env *)))
    in
    E.add_export env (nr {
      name = Lib.Utf8.decode "canister_heartbeat";
      edesc = nr (FuncExport (nr fi))
    })

  let export_timer env =
    assert !Flags.global_timer;
    assert (E.mode env = Flags.ICMode || E.mode env = Flags.RefMode);
    let fi = E.add_fun env "canister_global_timer"
      (Func.of_body env [] [] (fun env ->
        G.i (Call (nr (E.built_in env "timer_exp"))) ^^
        (* TODO(3622)
           Until DTS is implemented for timers, don't collect garbage here,
           just record mutator_instructions and leave GC scheduling to the
           already scheduled async message running `system` function `timer` *)
        GC.record_mutator_instructions env (* future: GC.collect_garbage env *)))
    in
    E.add_export env (nr {
      name = Lib.Utf8.decode "canister_global_timer";
      edesc = nr (FuncExport (nr fi))
    })

  let export_inspect env =
    assert (E.mode env = Flags.ICMode || E.mode env = Flags.RefMode);
    let fi = E.add_fun env "canister_inspect_message"
      (Func.of_body env [] [] (fun env ->
        G.i (Call (nr (E.built_in env "inspect_exp"))) ^^
        system_call env "accept_message" (* assumes inspect_exp traps to reject *)
        (* no need to GC !*)))
    in
    E.add_export env (nr {
      name = Lib.Utf8.decode "canister_inspect_message";
      edesc = nr (FuncExport (nr fi))
    })

  let export_wasi_start env =
    assert (E.mode env = Flags.WASIMode);
    let fi = E.add_fun env "_start" (Func.of_body env [] [] (fun env1 ->
      Lifecycle.trans env Lifecycle.InInit ^^
      G.i (Call (nr (E.built_in env "init"))) ^^
      Lifecycle.trans env Lifecycle.Idle
    )) in
    E.add_export env (nr {
      name = Lib.Utf8.decode "_start";
      edesc = nr (FuncExport (nr fi))
      })

  let export_upgrade_methods env =
    if E.mode env = Flags.ICMode || E.mode env = Flags.RefMode then
    let status_stopped = 3l in
    let pre_upgrade_fi = E.add_fun env "pre_upgrade" (Func.of_body env [] [] (fun env ->
      Lifecycle.trans env Lifecycle.InPreUpgrade ^^
      (* check status is stopped or trap on outstanding callbacks *)
      system_call env "canister_status" ^^ compile_eq_const status_stopped ^^
      G.if0
       (G.nop)
       (ContinuationTable.count env ^^
          E.then_trap_with env "canister_pre_upgrade attempted with outstanding message callbacks (try stopping the canister before upgrade)") ^^
      (* call pre_upgrade expression & any system method *)
      (G.i (Call (nr (E.built_in env "pre_exp")))) ^^
      Lifecycle.trans env Lifecycle.PostPreUpgrade
    )) in

    let post_upgrade_fi = E.add_fun env "post_upgrade" (Func.of_body env [] [] (fun env ->
      Lifecycle.trans env Lifecycle.InInit ^^
      G.i (Call (nr (E.built_in env "init"))) ^^
      Lifecycle.trans env Lifecycle.InPostUpgrade ^^
      G.i (Call (nr (E.built_in env "post_exp"))) ^^
      Lifecycle.trans env Lifecycle.Idle ^^
      GC.collect_garbage env
    )) in

    E.add_export env (nr {
      name = Lib.Utf8.decode "canister_pre_upgrade";
      edesc = nr (FuncExport (nr pre_upgrade_fi))
    });

    E.add_export env (nr {
      name = Lib.Utf8.decode "canister_post_upgrade";
      edesc = nr (FuncExport (nr post_upgrade_fi))
    })


  let get_self_reference env =
    match E.mode env with
    | Flags.ICMode | Flags.RefMode ->
      Func.share_code0 env "canister_self" [I32Type] (fun env ->
        Blob.of_size_copy env
          (fun env -> system_call env "canister_self_size")
          (fun env -> system_call env "canister_self_copy")
          (fun env -> compile_unboxed_const 0l)
      )
    | _ ->
      E.trap_with env "cannot get self-actor-reference when running locally"

  let get_system_time env =
    match E.mode env with
    | Flags.ICMode | Flags.RefMode ->
      system_call env "time"
    | _ ->
      E.trap_with env "cannot get system time when running locally"

  let caller env =
    match E.mode env with
    | Flags.ICMode | Flags.RefMode ->
      Blob.of_size_copy env
        (fun env -> system_call env "msg_caller_size")
        (fun env -> system_call env "msg_caller_copy")
        (fun env -> compile_unboxed_const 0l)
    | _ ->
      E.trap_with env (Printf.sprintf "cannot get caller when running locally")

  let method_name env =
    match E.mode env with
    | Flags.ICMode | Flags.RefMode ->
      Blob.of_size_copy env
        (fun env -> system_call env "msg_method_name_size")
        (fun env -> system_call env "msg_method_name_copy")
        (fun env -> compile_unboxed_const 0l)
    | _ ->
      E.trap_with env (Printf.sprintf "cannot get method_name when running locally")

  let arg_data env =
    match E.mode env with
    | Flags.ICMode | Flags.RefMode ->
      Blob.of_size_copy env
        (fun env -> system_call env "msg_arg_data_size")
        (fun env -> system_call env "msg_arg_data_copy")
        (fun env -> compile_unboxed_const 0l)
    | _ ->
      E.trap_with env (Printf.sprintf "cannot get arg_data when running locally")

  let reject env arg_instrs =
    match E.mode env with
    | Flags.ICMode | Flags.RefMode ->
      arg_instrs ^^
      Text.to_blob env ^^
      Blob.as_ptr_len env ^^
      system_call env "msg_reject"
    | _ ->
      E.trap_with env (Printf.sprintf "cannot reject when running locally")

  let error_code env =
     Func.share_code0 env "error_code" [I32Type] (fun env ->
      let (set_code, get_code) = new_local env "code" in
      system_call env "msg_reject_code" ^^ set_code ^^
      List.fold_right (fun (tag, const) code ->
        get_code ^^ compile_unboxed_const const ^^
        G.i (Compare (Wasm.Values.I32 I32Op.Eq)) ^^
        G.if1 I32Type
          (Variant.inject env tag Tuple.compile_unit)
          code)
        ["system_fatal", 1l;
         "system_transient", 2l;
         "destination_invalid", 3l;
         "canister_reject", 4l;
         "canister_error", 5l]
        (Variant.inject env "future" (get_code ^^ BoxedSmallWord.box env)))

  let error_message env =
    Func.share_code0 env "error_message" [I32Type] (fun env ->
      Blob.of_size_copy env
        (fun env -> system_call env "msg_reject_msg_size")
        (fun env -> system_call env "msg_reject_msg_copy")
        (fun env -> compile_unboxed_const 0l)
    )

  let error_value env =
    Func.share_code0 env "error_value" [I32Type] (fun env ->
      error_code env ^^
      error_message env ^^
      Tuple.from_stack env 2
    )

  let reply_with_data env =
    Func.share_code2 env "reply_with_data" (("start", I32Type), ("size", I32Type)) [] (
      fun env get_data_start get_data_size ->
        get_data_start ^^
        get_data_size ^^
        system_call env "msg_reply_data_append" ^^
        system_call env "msg_reply"
   )

  (* Actor reference on the stack *)
  let actor_public_field env name =
    (* simply tuple canister name and function name *)
    Blob.lit env name ^^
    Tuple.from_stack env 2

  let fail_assert env at =
    let open Source in
    let at = {
        left = {at.left with file = Filename.basename at.left.file};
        right = {at.right with file = Filename.basename at.right.file}
      }
    in
    E.trap_with env (Printf.sprintf "assertion failed at %s" (string_of_region at))

  let async_method_name = Type.(motoko_async_helper_fld.lab)

  let assert_caller_self env =
    let (set_len1, get_len1) = new_local env "len1" in
    let (set_len2, get_len2) = new_local env "len2" in
    let (set_str1, get_str1) = new_local env "str1" in
    let (set_str2, get_str2) = new_local env "str2" in
    system_call env "canister_self_size" ^^ set_len1 ^^
    system_call env "msg_caller_size" ^^ set_len2 ^^
    get_len1 ^^ get_len2 ^^ G.i (Compare (Wasm.Values.I32 I32Op.Eq)) ^^
    E.else_trap_with env "not a self-call" ^^

    get_len1 ^^ Blob.dyn_alloc_scratch env ^^ set_str1 ^^
    get_str1 ^^ compile_unboxed_const 0l ^^ get_len1 ^^
    system_call env "canister_self_copy" ^^

    get_len2 ^^ Blob.dyn_alloc_scratch env ^^ set_str2 ^^
    get_str2 ^^ compile_unboxed_const 0l ^^ get_len2 ^^
    system_call env "msg_caller_copy" ^^


    get_str1 ^^ get_str2 ^^ get_len1 ^^ Heap.memcmp env ^^
    compile_eq_const 0l ^^
    E.else_trap_with env "not a self-call"

  (* Cycles *)

  let cycle_balance env =
    match E.mode env with
    | Flags.ICMode
    | Flags.RefMode ->
      system_call env "canister_cycle_balance128"
    | _ ->
      E.trap_with env "cannot read balance when running locally"

  let cycles_add env =
    match E.mode env with
    | Flags.ICMode
    | Flags.RefMode ->
      system_call env "call_cycles_add128"
    | _ ->
      E.trap_with env "cannot accept cycles when running locally"

  let cycles_accept env =
    match E.mode env with
    | Flags.ICMode
    | Flags.RefMode ->
      system_call env "msg_cycles_accept128"
    | _ ->
      E.trap_with env "cannot accept cycles when running locally"

  let cycles_available env =
    match E.mode env with
    | Flags.ICMode
    | Flags.RefMode ->
      system_call env "msg_cycles_available128"
    | _ ->
      E.trap_with env "cannot get cycles available when running locally"

  let cycles_refunded env =
    match E.mode env with
    | Flags.ICMode
    | Flags.RefMode ->
      system_call env "msg_cycles_refunded128"
    | _ ->
      E.trap_with env "cannot get cycles refunded when running locally"

  let set_certified_data env =
    match E.mode env with
    | Flags.ICMode
    | Flags.RefMode ->
      Blob.as_ptr_len env ^^
      system_call env "certified_data_set"
    | _ ->
      E.trap_with env "cannot set certified data when running locally"

  let get_certificate env =
    match E.mode env with
    | Flags.ICMode
    | Flags.RefMode ->
      system_call env "data_certificate_present" ^^
      G.if1 I32Type
      begin
        Opt.inject_simple env (
          Blob.of_size_copy env
            (fun env -> system_call env "data_certificate_size")
            (fun env -> system_call env "data_certificate_copy")
            (fun env -> compile_unboxed_const 0l)
        )
      end (Opt.null_lit env)
    | _ ->
      E.trap_with env "cannot get certificate when running locally"

end (* IC *)

module Cycles = struct

  let from_word128_ptr env = Func.share_code1 env "from_word128_ptr" ("ptr", I32Type) [I32Type]
    (fun env get_ptr ->
     let set_lower, get_lower = new_local env "lower" in
     get_ptr ^^
     G.i (Load {ty = I64Type; align = 0; offset = 0l; sz = None }) ^^
     BigNum.from_word64 env ^^
     set_lower ^^
     get_ptr ^^
     G.i (Load {ty = I64Type; align = 0; offset = 8l; sz = None }) ^^
     G.i (Test (Wasm.Values.I64 I64Op.Eqz)) ^^
     G.if1 I32Type
       get_lower
       begin
         get_lower ^^
         get_ptr ^^
         G.i (Load {ty = I64Type; align = 0; offset = 8l; sz = None }) ^^
         BigNum.from_word64 env ^^
         (* shift left 64 bits *)
         compile_unboxed_const 64l ^^
         BigNum.compile_lsh env ^^
         BigNum.compile_add env
       end)

  (* takes a bignum from the stack, traps if ≥2^128, and leaves two 64bit words on the stack *)
  (* only used twice, so ok to not use share_code1; that would require I64Type support in FakeMultiVal *)
  let to_two_word64 env =
    let (set_val, get_val) = new_local env "cycles" in
    set_val ^^
    get_val ^^
    compile_unboxed_const (BigNum.vanilla_lit env (Big_int.power_int_positive_int 2 128)) ^^
    BigNum.compile_relop env Lt ^^
    E.else_trap_with env "cycles out of bounds" ^^

    get_val ^^
    (* shift right 64 bits *)
    compile_unboxed_const 64l ^^
    BigNum.compile_rsh env ^^
    BigNum.truncate_to_word64 env ^^

    get_val ^^
    BigNum.truncate_to_word64 env

  let balance env =
    Func.share_code0 env "cycle_balance" [I32Type] (fun env ->
      Stack.with_words env "dst" 4l (fun get_dst ->
        get_dst ^^
        IC.cycle_balance env ^^
        get_dst ^^
        from_word128_ptr env
      )
    )

  let add env =
    Func.share_code1 env "cycle_add" ("cycles", I32Type) [] (fun env get_x ->
      get_x ^^
      to_two_word64 env ^^
      IC.cycles_add env
    )

  let accept env =
    Func.share_code1 env "cycle_accept" ("cycles", I32Type) [I32Type] (fun env get_x ->
      Stack.with_words env "dst" 4l (fun get_dst ->
        get_x ^^
        to_two_word64 env ^^
        get_dst ^^
        IC.cycles_accept env ^^
        get_dst ^^
        from_word128_ptr env
      )
    )

  let available env =
    Func.share_code0 env "cycle_available" [I32Type] (fun env ->
      Stack.with_words env "dst" 4l (fun get_dst ->
        get_dst ^^
        IC.cycles_available env ^^
        get_dst ^^
        from_word128_ptr env
      )
    )

  let refunded env =
    Func.share_code0 env "cycle_refunded" [I32Type] (fun env ->
      Stack.with_words env "dst" 4l (fun get_dst ->
        get_dst ^^
        IC.cycles_refunded env ^^
        get_dst ^^
        from_word128_ptr env
      )
    )

end (* Cycles *)


module StableMem = struct

  (* start from 1 to avoid accidental reads of 0 *)
  let version = Int32.of_int 1

  let register_globals env =
    (* size (in pages) *)
    E.add_global64 env "__stablemem_size" Mutable 0L

  let get_mem_size env =
    G.i (GlobalGet (nr (E.get_global env "__stablemem_size")))
  let set_mem_size env =
    G.i (GlobalSet (nr (E.get_global env "__stablemem_size")))

  (* stable memory bounds check *)
  let guard env =
    match E.mode env with
    | Flags.ICMode | Flags.RefMode ->
      Func.share_code1 env "__stablemem_guard"
        ("offset", I64Type) []
        (fun env get_offset ->
          get_offset ^^
          compile_const_64 (Int64.of_int page_size_bits) ^^
          G.i (Binary (Wasm.Values.I64 I64Op.ShrU)) ^^
          get_mem_size env  ^^
          G.i (Compare (Wasm.Values.I64 I64Op.LtU)) ^^
          E.else_trap_with env "StableMemory offset out of bounds")
    | _ -> assert false

  (* check [offset,.., offset + size) within bounds, assumes size > 0 *)
  let guard_range env =
    match E.mode env with
    | Flags.ICMode | Flags.RefMode ->
      Func.share_code2 env "__stablemem_guard_range"
        (("offset", I64Type), ("size", I32Type)) []
        (fun env get_offset get_size ->
          let (set_sum, get_sum) = new_local64 env "sum" in
          get_offset ^^
          get_size ^^ G.i (Convert (Wasm.Values.I64 I64Op.ExtendUI32)) ^^
          G.i (Binary (Wasm.Values.I64 I64Op.Add)) ^^
          set_sum ^^
          get_sum ^^
          get_offset ^^
          G.i (Compare (Wasm.Values.I64 I64Op.LtU)) ^^
          E.then_trap_with env "StableMemory range overflow" ^^
          get_sum
          ^^
          get_mem_size env ^^
          compile_const_64 (Int64.of_int page_size_bits) ^^
          G.i (Binary (Wasm.Values.I64 I64Op.Shl)) ^^
          G.i (Compare (Wasm.Values.I64 I64Op.LeU)) ^^
          E.else_trap_with env "StableMemory range out of bounds")
    | _ -> assert false

  let add_guard env guarded get_offset bytes =
    if guarded then
     (get_offset ^^
      if bytes = 1l then
        guard env
      else
        compile_unboxed_const bytes ^^
        guard_range env)
    else G.nop

  let read env guarded name typ bytes load =
    match E.mode env with
    | Flags.ICMode | Flags.RefMode ->
      Func.share_code1 env (Printf.sprintf "__stablemem_%sread_%s" (if guarded then "guarded_" else "") name)
        ("offset", I64Type) [typ]
        (fun env get_offset ->
          let words = Int32.div (Int32.add bytes 3l) 4l in
          add_guard env guarded get_offset bytes ^^
          Stack.with_words env "temp_ptr" words (fun get_temp_ptr ->
            get_temp_ptr ^^ G.i (Convert (Wasm.Values.I64 I64Op.ExtendUI32)) ^^
            get_offset ^^
            compile_const_64 (Int64.of_int32 bytes) ^^
            IC.system_call env "stable64_read" ^^
            get_temp_ptr ^^ load))
    | _ -> assert false

  let write env guarded name typ bytes store =
    match E.mode env with
    | Flags.ICMode | Flags.RefMode ->
      Func.share_code2 env (Printf.sprintf "__stablemem_%swrite_%s" (if guarded then "guarded_" else "") name)
        (("offset", I64Type), ("value", typ)) []
        (fun env get_offset get_value ->
          let words = Int32.div (Int32.add bytes 3l) 4l in
          add_guard env guarded get_offset bytes ^^
          Stack.with_words env "temp_ptr" words (fun get_temp_ptr ->
            get_temp_ptr ^^ get_value ^^ store ^^
            get_offset ^^
            get_temp_ptr ^^ G.i (Convert (Wasm.Values.I64 I64Op.ExtendUI32)) ^^
            compile_const_64 (Int64.of_int32 bytes) ^^
            IC.system_call env "stable64_write"))
    | _ -> assert false

  let _read_word32 env =
    read env false "word32" I32Type 4l load_unskewed_ptr
  let write_word32 env =
    write env false "word32" I32Type 4l store_unskewed_ptr


  (* read and clear word32 from stable mem offset on stack *)
  let read_and_clear_word32 env =
    match E.mode env with
    | Flags.ICMode | Flags.RefMode ->
      Func.share_code1 env "__stablemem_read_and_clear_word32"
        ("offset", I64Type) [I32Type]
        (fun env get_offset ->
          Stack.with_words env "temp_ptr" 1l (fun get_temp_ptr ->
            let (set_word, get_word) = new_local env "word" in
            (* read word *)
            get_temp_ptr ^^ G.i (Convert (Wasm.Values.I64 I64Op.ExtendUI32)) ^^
            get_offset ^^
            compile_const_64 4L ^^
            IC.system_call env "stable64_read" ^^
            get_temp_ptr ^^ load_unskewed_ptr ^^
            set_word ^^
            (* write 0 *)
            get_temp_ptr ^^ compile_unboxed_const 0l ^^ store_unskewed_ptr ^^
            get_offset ^^
            get_temp_ptr ^^ G.i (Convert (Wasm.Values.I64 I64Op.ExtendUI32)) ^^
            compile_const_64 4L ^^
            IC.system_call env "stable64_write" ^^
            (* return word *)
            get_word
        ))
    | _ -> assert false

  (* ensure_pages : ensure at least num pages allocated,
     growing (real) stable memory if needed *)
  let ensure_pages env =
    match E.mode env with
    | Flags.ICMode | Flags.RefMode ->
      Func.share_code1 env "__stablemem_grow"
        ("pages", I64Type) [I64Type]
        (fun env get_pages ->
          let (set_size, get_size) = new_local64 env "size" in
          let (set_pages_needed, get_pages_needed) = new_local64 env "pages_needed" in

          IC.system_call env "stable64_size" ^^
          set_size ^^

          get_pages ^^
          get_size ^^
          G.i (Binary (Wasm.Values.I64 I64Op.Sub)) ^^
          set_pages_needed ^^

          get_pages_needed ^^
          compile_const_64 0L ^^
          G.i (Compare (Wasm.Values.I64 I64Op.GtS)) ^^
          G.if1 I64Type
            (get_pages_needed ^^
             IC.system_call env "stable64_grow")
            get_size)
    | _ -> assert false

  (* ensure stable memory includes [offset..offset+size), assumes size > 0 *)
  let ensure env =
    match E.mode env with
    | Flags.ICMode | Flags.RefMode ->
      Func.share_code2 env "__stablemem_ensure"
        (("offset", I64Type), ("size", I64Type)) []
        (fun env get_offset get_size ->
          let (set_sum, get_sum) = new_local64 env "sum" in
          get_offset ^^
          get_size ^^
          G.i (Binary (Wasm.Values.I64 I64Op.Add)) ^^
          set_sum ^^
          (* check for overflow *)
          get_sum ^^
          get_offset ^^
          G.i (Compare (Wasm.Values.I64 I64Op.LtU)) ^^
          E.then_trap_with env "Range overflow" ^^
          (* ensure page *)
          get_sum ^^
          compile_const_64 (Int64.of_int page_size_bits) ^^
          G.i (Binary (Wasm.Values.I64 I64Op.ShrU)) ^^
          compile_add64_const 1L ^^
          ensure_pages env ^^
          (* Check result *)
          compile_const_64 0L ^^
          G.i (Compare (Wasm.Values.I64 I64Op.LtS)) ^^
          E.then_trap_with env "Out of stable memory.")
    | _ -> assert false

  (* API *)

  let logical_grow env =
    match E.mode env with
    | Flags.ICMode | Flags.RefMode ->
      Func.share_code1 env "__stablemem_logical_grow"
        ("pages", I64Type) [I64Type] (fun env get_pages ->
          let (set_size, get_size) = new_local64 env "size" in
          get_mem_size env ^^
          set_size ^^

          (* check within --max-stable-pages *)
          get_size ^^
          get_pages ^^
          G.i (Binary (Wasm.Values.I64 I64Op.Add)) ^^
          compile_const_64 (Int64.of_int (!Flags.max_stable_pages)) ^^
          G.i (Compare (Wasm.Values.I64 I64Op.GtU)) ^^
          G.if1 I64Type
            begin
             compile_const_64 (-1L) ^^
             G.i Return
            end
            begin
              let (set_new_size, get_new_size) = new_local64 env "new_size" in
              get_size ^^
              get_pages ^^
              G.i (Binary (Wasm.Values.I64 I64Op.Add)) ^^
              set_new_size ^^

              (* physical grow if necessary *)
              let (set_ensured, get_ensured) = new_local64 env "ensured" in
              get_new_size ^^
              ensure_pages env ^^
              set_ensured ^^

              (* Check result *)
              get_ensured ^^
              compile_const_64 0L ^^
              G.i (Compare (Wasm.Values.I64 I64Op.LtS)) ^^
              G.if1 I64Type
                ((* propagate failure -1; preserve logical size *)
                 get_ensured)
                ((* update logical size *)
                 get_new_size ^^
                 set_mem_size env ^^
                 (* return old logical size *)
                 get_size)
            end)
   | _ -> assert false

  let load_word32 env =
    read env true "word32" I32Type 4l load_unskewed_ptr
  let store_word32 env =
    write env true "word32" I32Type 4l store_unskewed_ptr

  let load_word8 env =
    read env true "word8" I32Type 1l
      (G.i (Load {ty = I32Type; align = 0; offset = 0l; sz = Some Wasm.Types.(Pack8, ZX)}))
  let store_word8 env =
    write env true "word8" I32Type 1l store_unskewed_ptr

  let load_word16 env =
    read env true "word16" I32Type 2l
      (G.i (Load {ty = I32Type; align = 0; offset = 0l; sz = Some Wasm.Types.(Pack16, ZX)}))
  let store_word16 env =
    write env true "word16" I32Type 2l store_unskewed_ptr

  let load_word64 env =
    read env true "word64" I64Type 8l
      (G.i (Load {ty = I64Type; align = 0; offset = 0l; sz = None }))
  let store_word64 env =
    write env true "word64" I64Type 8l
      (G.i (Store {ty = I64Type; align = 0; offset = 0l; sz = None}))

  let load_float64 env =
    read env true "float64" F64Type 8l
      (G.i (Load {ty = F64Type; align = 0; offset = 0l; sz = None }))
  let store_float64 env =
    write env true "float64" F64Type 8l
      (G.i (Store {ty = F64Type; align = 0; offset = 0l; sz = None}))


  let load_blob env =
    match E.mode env with
    | Flags.ICMode | Flags.RefMode ->
      Func.share_code2 env "__stablemem_load_blob"
        (("offset", I64Type), ("len", I32Type)) [I32Type]
        (fun env get_offset get_len ->
          let (set_blob, get_blob) = new_local env "blob" in
          get_offset ^^
          get_len ^^
          guard_range env ^^
          get_len ^^ Blob.alloc env ^^ set_blob ^^
          get_blob ^^ Blob.payload_ptr_unskewed env ^^ G.i (Convert (Wasm.Values.I64 I64Op.ExtendUI32)) ^^
          get_offset ^^
          get_len ^^ G.i (Convert (Wasm.Values.I64 I64Op.ExtendUI32)) ^^
          IC.system_call env "stable64_read" ^^
          get_blob)
    | _ -> assert false

  let store_blob env =
    match E.mode env with
    | Flags.ICMode | Flags.RefMode ->
      Func.share_code2 env "__stablemem_store_blob"
        (("offset", I64Type), ("blob", I32Type)) []
        (fun env get_offset get_blob ->
         let (set_len, get_len) = new_local env "len" in
          get_blob ^^ Blob.len env ^^ set_len ^^
          get_offset ^^
          get_len ^^
          guard_range env ^^
          get_offset ^^
          get_blob ^^ Blob.payload_ptr_unskewed env ^^ G.i (Convert (Wasm.Values.I64 I64Op.ExtendUI32)) ^^
          get_len ^^ G.i (Convert (Wasm.Values.I64 I64Op.ExtendUI32)) ^^
          IC.system_call env "stable64_write")
    | _ -> assert false

end (* StableMemory *)

module RTS_Exports = struct
  let system_exports env =
    let bigint_trap_fi = E.add_fun env "bigint_trap" (
      Func.of_body env [] [] (fun env ->
        E.trap_with env "bigint function error"
      )
    ) in
    E.add_export env (nr {
      name = Lib.Utf8.decode "bigint_trap";
      edesc = nr (FuncExport (nr bigint_trap_fi))
    });

    let rts_trap_fi = E.add_fun env "rts_trap" (
      Func.of_body env ["str", I32Type; "len", I32Type] [] (fun env ->
        let get_str = G.i (LocalGet (nr 0l)) in
        let get_len = G.i (LocalGet (nr 1l)) in
        get_str ^^ get_len ^^ IC.trap_ptr_len env
      )
    ) in
    E.add_export env (nr {
      name = Lib.Utf8.decode "rts_trap";
      edesc = nr (FuncExport (nr rts_trap_fi))
    });

    let stable64_write_moc_fi =
      if E.mode env = Flags.WASIMode then
        E.add_fun env "stable64_write_moc" (
            Func.of_body env ["to", I64Type; "from", I64Type; "len", I64Type] []
              (fun env ->
                E.trap_with env "stable64_write_moc is not supposed to be called in WASI"
              )
          )
      else E.reuse_import env "ic0" "stable64_write" in
    E.add_export env (nr {
      name = Lib.Utf8.decode "stable64_write_moc";
      edesc = nr (FuncExport (nr stable64_write_moc_fi))
    })

end (* RTS_Exports *)


(* Below signature is needed by the serialiser to supply the
   methods various formats and auxiliary routines. A stream
   token refers to the stream itself. Depending on the stream's
   methodology, the token can be a (bump) pointer or a handle
   (like a `Blob`). The former needs to be updated at certain
   points because the token will normally reside in locals that
   nested functions won't have access to. *)
module type Stream = sig
  (* Bottleneck routines for streaming in different formats.
     The `code` must be used linearly. `token` is a fragment
     of Wasm that puts the stream token onto the stack.
     Arguments:    env    token  code *)
  val write_byte : E.t -> G.t -> G.t -> G.t
  val write_word_leb : E.t -> G.t -> G.t -> G.t
  val write_word_32 : E.t -> G.t -> G.t -> G.t
  val write_blob : E.t -> G.t -> G.t -> G.t
  val write_text : E.t -> G.t -> G.t -> G.t
  val write_bignum_leb : E.t -> G.t -> G.t -> G.t
  val write_bignum_sleb : E.t -> G.t -> G.t -> G.t

  (* Creates a fresh stream with header, storing stream token.
     Arguments:env    size   setter getter header *)
  val create : E.t -> G.t -> G.t -> G.t -> string -> G.t

  (* Checks the stream's filling, traps if unexpected
     Arguments:      env    token  size *)
  val check_filled : E.t -> G.t -> G.t -> G.t

  (* Pushes the stream's current absolute byte offset on stack.
     The requirement is that the difference between two uses
     of this method must give a correct _relative_ offset.
     Arguments:         env    token *)
  val absolute_offset : E.t -> G.t -> G.t

  (* Finishes the stream, performing consistency checks.
     Leaves two words on stack, whose interpretation depends
     on the Stream.
     Arguments:   env    token  size   header_size *)
  val terminate : E.t -> G.t -> G.t -> int32 -> G.t

  (* Executes code to eliminate the residual buffer
     that `terminate` returns (if at all) *)
  val finalize_buffer : G.t -> G.t

  (* Builds a unique name for a name seed and a type *)
  val name_for : string -> Type.typ list -> string

  (* Opportunity to flush or update the token. Stream token is on stack. *)
  val checkpoint : E.t -> G.t -> G.t

  (* Reserve a small fixed number of bytes in the stream and return an
     address to it. The address is invalidated by a GC, and as such must
     be written to in the next few instructions. *)
  val reserve : E.t -> G.t -> int32 -> G.t
end


module BumpStream : Stream = struct
  let create env get_data_size set_data_buf get_data_buf header =
    let header_size = Int32.of_int (String.length header) in
    get_data_size ^^ compile_add_const header_size ^^
    Blob.dyn_alloc_scratch env ^^ set_data_buf ^^
    get_data_buf ^^
    Blob.lit env header ^^ Blob.payload_ptr_unskewed env ^^
    compile_unboxed_const header_size ^^
    Heap.memcpy env ^^
    get_data_buf ^^ compile_add_const header_size ^^ set_data_buf

  let check_filled env get_data_buf get_data_size =
    get_data_buf ^^ get_data_size ^^ G.i (Binary (Wasm.Values.I32 I32Op.Add)) ^^
    G.i (Compare (Wasm.Values.I32 I32Op.Eq)) ^^
    E.else_trap_with env "data buffer not filled"

  let terminate env get_data_buf get_data_size header_size =
    get_data_buf ^^ compile_sub_const header_size ^^
    get_data_size ^^ compile_add_const header_size

  let finalize_buffer code = code

  let name_for fn_name ts = "@" ^ fn_name ^ "<" ^ Typ_hash.typ_seq_hash ts ^ ">"

  let advance_data_buf get_data_buf =
    get_data_buf ^^ G.i (Binary (Wasm.Values.I32 I32Op.Add)) ^^ G.setter_for get_data_buf

  let absolute_offset _env get_data_buf = get_data_buf

  let checkpoint _env get_data_buf = G.setter_for get_data_buf

  let reserve _env get_data_buf bytes =
    get_data_buf ^^ get_data_buf ^^ compile_add_const bytes ^^ G.setter_for get_data_buf

  let write_word_leb env get_data_buf code =
    let set_word, get_word = new_local env "word" in
    code ^^ set_word ^^
    I32Leb.compile_store_to_data_buf_unsigned env get_word get_data_buf ^^
    advance_data_buf get_data_buf

  let write_word_32 env get_data_buf code =
    get_data_buf ^^ code ^^
    G.i (Store {ty = I32Type; align = 0; offset = 0l; sz = None}) ^^
    compile_unboxed_const Heap.word_size ^^ advance_data_buf get_data_buf

  let write_byte _env get_data_buf code =
    get_data_buf ^^ code ^^
    G.i (Store {ty = I32Type; align = 0; offset = 0l; sz = Some Wasm.Types.Pack8}) ^^
    compile_unboxed_const 1l ^^ advance_data_buf get_data_buf

  let write_blob env get_data_buf get_x =
    let set_len, get_len = new_local env "len" in
    get_x ^^ Blob.len env ^^ set_len ^^
    write_word_leb env get_data_buf get_len ^^
    get_data_buf ^^
    get_x ^^ Blob.payload_ptr_unskewed env ^^
    get_len ^^
    Heap.memcpy env ^^
    get_len ^^ advance_data_buf get_data_buf

  let write_text env get_data_buf get_x =
    let set_len, get_len = new_local env "len" in
    get_x ^^ Text.size env ^^ set_len ^^
    write_word_leb env get_data_buf get_len ^^
    get_x ^^ get_data_buf ^^ Text.to_buf env ^^
    get_len ^^ advance_data_buf get_data_buf

  let write_bignum_leb env get_data_buf get_x =
    get_data_buf ^^
    get_x ^^
    BigNum.compile_store_to_data_buf_unsigned env ^^
    advance_data_buf get_data_buf

  let write_bignum_sleb env get_data_buf get_x =
    get_data_buf ^^
    get_x ^^
    BigNum.compile_store_to_data_buf_signed env ^^
    advance_data_buf get_data_buf

end

module MakeSerialization (Strm : Stream) = struct
  (*
    The general serialization strategy is as follows:
    * We statically generate the IDL type description header.
    * We traverse the data to calculate the size needed for the data buffer and the
      reference buffer.
    * We allocate memory for the data buffer and the reference buffer
      (this memory area is not referenced, so will be dead with the next GC)
    * We copy the IDL type header to the data buffer.
    * We traverse the data and serialize it into the data buffer.
      This is type driven, and we use the `share_code` machinery and names that
      properly encode the type to resolve loops in a convenient way.
    * We externalize all that new data space into a databuf
    * We externalize the reference space into a elembuf
    * We pass both databuf and elembuf to shared functions
      (this mimicks the future system API)

    The deserialization is analogous:
    * We allocate some scratch space, and internalize the databuf and elembuf into it.
    * We parse the data, in a type-driven way, using normal construction and
      allocation, while keeping tabs on the type description header for subtyping.
    * At the end, the scratch space is a hole in the heap, and will be reclaimed
      by the next GC.
  *)

  module Strm = Strm

  (* Globals recording known Candid types
     See Note [Candid subtype checks]
   *)
              
  let register_delayed_globals env =
    (E.add_global32_delayed env "__typtbl" Immutable,
     E.add_global32_delayed env "__typtbl_end" Immutable,
     E.add_global32_delayed env "__typtbl_size" Immutable,
     E.add_global32_delayed env "__typtbl_idltyps" Immutable)

  let get_typtbl env =
    G.i (GlobalGet (nr (E.get_global env "__typtbl")))
  let get_typtbl_size env =
    G.i (GlobalGet (nr (E.get_global env "__typtbl_size")))
  let get_typtbl_end env =
    G.i (GlobalGet (nr (E.get_global env "__typtbl_end")))
  let get_typtbl_idltyps env =
    G.i (GlobalGet (nr (E.get_global env "__typtbl_idltyps")))

  module Registers = struct
    let register_globals env =
     (E.add_global32 env "@@rel_buf_opt" Mutable 0l;
      E.add_global32 env "@@data_buf" Mutable 0l;
      E.add_global32 env "@@ref_buf" Mutable 0l;
      E.add_global32 env "@@typtbl" Mutable 0l;
      E.add_global32 env "@@typtbl_end" Mutable 0l;
      E.add_global32 env "@@typtbl_size" Mutable 0l)

    let get_rel_buf_opt env =
      G.i (GlobalGet (nr (E.get_global env "@@rel_buf_opt")))
    let set_rel_buf_opt env =
      G.i (GlobalSet (nr (E.get_global env "@@rel_buf_opt")))

    let get_data_buf env =
      G.i (GlobalGet (nr (E.get_global env "@@data_buf")))
    let set_data_buf env =
      G.i (GlobalSet (nr (E.get_global env "@@data_buf")))

    let get_ref_buf env =
      G.i (GlobalGet (nr (E.get_global env "@@ref_buf")))
    let set_ref_buf env =
      G.i (GlobalSet (nr (E.get_global env "@@ref_buf")))

    let get_typtbl env =
      G.i (GlobalGet (nr (E.get_global env "@@typtbl")))
    let set_typtbl env =
      G.i (GlobalSet (nr (E.get_global env "@@typtbl")))

    let get_typtbl_end env =
      G.i (GlobalGet (nr (E.get_global env "@@typtbl_end")))
    let set_typtbl_end env =
      G.i (GlobalSet (nr (E.get_global env "@@typtbl_end")))

    let get_typtbl_size env =
      G.i (GlobalGet (nr (E.get_global env "@@typtbl_size")))
    let set_typtbl_size env =
      G.i (GlobalSet (nr (E.get_global env "@@typtbl_size")))
  end

  open Typ_hash

  let sort_by_hash fs =
    List.sort
      (fun (h1,_) (h2,_) -> Lib.Uint32.compare h1 h2)
      (List.map (fun f -> (Idllib.Escape.unescape_hash f.Type.lab, f)) fs)

  (* The IDL serialization prefaces the data with a type description.
     We can statically create the type description in Ocaml code,
     store it in the program, and just copy it to the beginning of the message.

     At some point this can be factored into a function from Motoko type to IDL,
     type and a function like this for IDL types. But due to recursion handling
     it is easier to start like this.
  *)

  module TM = Map.Make (Type.Ord)
  let to_idl_prim = let open Type in function
    | Prim Null | Tup [] -> Some 1l
    | Prim Bool -> Some 2l
    | Prim Nat -> Some 3l
    | Prim Int -> Some 4l
    | Prim Nat8 -> Some 5l
    | Prim Nat16 -> Some 6l
    | Prim (Nat32|Char) -> Some 7l
    | Prim Nat64 -> Some 8l
    | Prim Int8 -> Some 9l
    | Prim Int16 -> Some 10l
    | Prim Int32 -> Some 11l
    | Prim Int64 -> Some 12l
    | Prim Float -> Some 14l
    | Prim Text -> Some 15l
    (* NB: Prim Blob does not map to a primitive IDL type *)
    | Any -> Some 16l
    | Non -> Some 17l
    | Prim Principal -> Some 24l
    | _ -> None

  (* some constants, also see rts/idl.c *)
  let idl_opt       = -18l
  let idl_vec       = -19l
  let idl_record    = -20l
  let idl_variant   = -21l
  let idl_func      = -22l
  let idl_service   = -23l
  let idl_alias     = 1l (* see Note [mutable stable values] *)

  (* TODO: use record *)
  let type_desc env ts :
     string * int list * int32 list  (* type_desc, (relative offsets), indices of ts *)
    =
    let open Type in

    (* Type traversal *)
    (* We do a first traversal to find out the indices of non-primitive types *)
    let (typs, idx) =
      let typs = ref [] in
      let idx = ref TM.empty in
      let rec go t =
        let t = Type.normalize t in
        if to_idl_prim t <> None then () else
        if TM.mem t !idx then () else begin
          idx := TM.add t (Lib.List32.length !typs) !idx;
          typs := !typs @ [ t ];
          match t with
          | Tup ts -> List.iter go ts
          | Obj (_, fs) ->
            List.iter (fun f -> go f.typ) fs
          | Array (Mut t) -> go (Array t)
          | Array t -> go t
          | Opt t -> go t
          | Variant vs -> List.iter (fun f -> go f.typ) vs
          | Func (s, c, tbs, ts1, ts2) ->
            List.iter go ts1; List.iter go ts2
          | Prim Blob -> ()
          | Mut t -> go t
          | _ ->
            Printf.eprintf "type_desc: unexpected type %s\n" (string_of_typ t);
            assert false
        end
      in
      List.iter go ts;
      (!typs, !idx)
    in

    (* buffer utilities *)
    let buf = Buffer.create 16 in

    let add_u8 i =
      Buffer.add_char buf (Char.chr (i land 0xff)) in

    let rec add_leb128_32 (i : Lib.Uint32.t) =
      let open Lib.Uint32 in
      let b = logand i (of_int32 0x7fl) in
      if of_int32 0l <= i && i < of_int32 128l
      then add_u8 (to_int b)
      else begin
        add_u8 (to_int (logor b (of_int32 0x80l)));
        add_leb128_32 (shift_right_logical i 7)
      end in

    let add_leb128 i =
      assert (i >= 0);
      add_leb128_32 (Lib.Uint32.of_int i) in

    let rec add_sleb128 (i : int32) =
      let open Int32 in
      let b = logand i 0x7fl in
      if -64l <= i && i < 64l
      then add_u8 (to_int b)
      else begin
        add_u8 (to_int (logor b 0x80l));
        add_sleb128 (shift_right i 7)
      end in

    (* Actual binary data *)

    let add_idx t =
      let t = Type.normalize t in
      match to_idl_prim t with
      | Some i -> add_sleb128 (Int32.neg i)
      | None -> add_sleb128 (TM.find (normalize t) idx) in

    let idx t =
      let t = Type.normalize t in
      match to_idl_prim t with
      | Some i -> Int32.neg i
      | None -> TM.find (normalize t) idx in

    let rec add_typ t =
      match t with
      | Non -> assert false
      | Prim Blob ->
        add_typ Type.(Array (Prim Nat8))
      | Prim _ -> assert false
      | Tup ts ->
        add_sleb128 idl_record;
        add_leb128 (List.length ts);
        List.iteri (fun i t ->
          add_leb128 i;
          add_idx t;
        ) ts
      | Obj ((Object | Memory), fs) ->
        add_sleb128 idl_record;
        add_leb128 (List.length fs);
        List.iter (fun (h, f) ->
          add_leb128_32 h;
          add_idx f.typ
        ) (sort_by_hash fs)
      | Array (Mut t) ->
        add_sleb128 idl_alias; add_idx (Array t)
      | Array t ->
        add_sleb128 idl_vec; add_idx t
      | Opt t ->
        add_sleb128 idl_opt; add_idx t
      | Variant vs ->
        add_sleb128 idl_variant;
        add_leb128 (List.length vs);
        List.iter (fun (h, f) ->
          add_leb128_32 h;
          add_idx f.typ
        ) (sort_by_hash vs)
      | Func (s, c, tbs, ts1, ts2) ->
        assert (Type.is_shared_sort s);
        add_sleb128 idl_func;
        add_leb128 (List.length ts1);
        List.iter add_idx ts1;
        add_leb128 (List.length ts2);
        List.iter add_idx ts2;
        begin match s, c with
          | _, Returns ->
            add_leb128 1; add_u8 2; (* oneway *)
          | Shared Write, _ ->
            add_leb128 0; (* no annotation *)
          | Shared Query, _ ->
            add_leb128 1; add_u8 1; (* query *)
          | _ -> assert false
        end
      | Obj (Actor, fs) ->
        add_sleb128 idl_service;
        add_leb128 (List.length fs);
        List.iter (fun f ->
          add_leb128 (String.length f.lab);
          Buffer.add_string buf f.lab;
          add_idx f.typ
        ) fs
      | Mut t ->
        add_sleb128 idl_alias; add_idx t
      | _ -> assert false in

    Buffer.add_string buf "DIDL";
    add_leb128 (List.length typs);
    let offsets = List.map (fun typ ->
      let offset = Buffer.length buf in
      add_typ typ;
      offset)
      typs
    in
    add_leb128 (List.length ts);
    List.iter add_idx ts;
    (Buffer.contents buf,
     offsets,
     List.map idx ts)

  (* See Note [Candid subtype checks] *)
  let set_delayed_globals (env : E.t) (set_typtbl, set_typtbl_end, set_typtbl_size, set_typtbl_idltyps) =
    let typdesc, offsets, idltyps = type_desc env (E.get_typtbl_typs env) in
    let static_typedesc = E.add_static_unskewed env [StaticBytes.Bytes typdesc] in
    let static_typtbl =
      let bytes = StaticBytes.i32s
        (List.map (fun offset ->
          Int32.(add static_typedesc (of_int(offset))))
        offsets)
      in
      E.add_static_unskewed env [bytes]
    in
    let static_idltyps = E.add_static_unskewed env [StaticBytes.i32s idltyps] in
    set_typtbl static_typtbl;
    set_typtbl_end Int32.(add static_typedesc (of_int (String.length typdesc)));
    set_typtbl_size (Int32.of_int (List.length offsets));
    set_typtbl_idltyps static_idltyps

  (* Returns data (in bytes) and reference buffer size (in entries) needed *)
  let rec buffer_size env t =
    let open Type in
    let t = Type.normalize t in
    let name = "@buffer_size<" ^ typ_hash t ^ ">" in
    Func.share_code1 env name ("x", I32Type) [I32Type; I32Type]
    (fun env get_x ->

      (* Some combinators for writing values *)
      let (set_data_size, get_data_size) = new_local64 env "data_size" in
      let (set_ref_size, get_ref_size) = new_local env "ref_size" in
      compile_const_64 0L ^^ set_data_size ^^
      compile_unboxed_const 0l ^^ set_ref_size ^^

      let inc_data_size code =
        get_data_size ^^
        code ^^ G.i (Convert (Wasm.Values.I64 I64Op.ExtendUI32)) ^^
        G.i (Binary (Wasm.Values.I64 I64Op.Add)) ^^
        set_data_size
      in

      let size_word env code =
        let (set_word, get_word) = new_local env "word" in
        code ^^ set_word ^^
        inc_data_size (I32Leb.compile_leb128_size get_word)
      in

      let size env t =
        let (set_inc, get_inc) = new_local env "inc" in
        buffer_size env t ^^
        get_ref_size ^^ G.i (Binary (Wasm.Values.I32 I32Op.Add)) ^^ set_ref_size ^^
        set_inc ^^ inc_data_size get_inc
      in
      
      (* the incremental GC leaves array slice information in tag,
         the slice information can be removed and the tag reset to array
         as the GC can resume marking from the array beginning *)
      let clear_array_slicing =
        let (set_temp, get_temp) = new_local env "temp" in
        set_temp ^^ 
        get_temp ^^ compile_unboxed_const Tagged.(int_of_tag StableSeen) ^^
        G.i (Compare (Wasm.Values.I32 I32Op.Ne)) ^^
        get_temp ^^ compile_unboxed_const Tagged.(int_of_tag CoercionFailure) ^^
        G.i (Compare (Wasm.Values.I32 I32Op.Ne)) ^^
        G.i (Binary (Wasm.Values.I32 I32Op.And)) ^^
        get_temp ^^ compile_unboxed_const Tagged.(int_of_tag ArraySliceMinimum) ^^
        G.i (Compare (Wasm.Values.I32 I32Op.GeS)) ^^
        G.i (Binary (Wasm.Values.I32 I32Op.And)) ^^
        G.if1 I32Type begin
          (compile_unboxed_const Tagged.(int_of_tag Array))
        end begin
          get_temp
        end
      in

      let size_alias size_thing =
        (* see Note [mutable stable values] *)
        let (set_tag, get_tag) = new_local env "tag" in
        get_x ^^ Tagged.load_tag env ^^ clear_array_slicing ^^ set_tag ^^
        (* Sanity check *)
        get_tag ^^ compile_eq_const Tagged.(int_of_tag StableSeen) ^^
        get_tag ^^ compile_eq_const Tagged.(int_of_tag MutBox) ^^
        G.i (Binary (Wasm.Values.I32 I32Op.Or)) ^^
        get_tag ^^ compile_eq_const Tagged.(int_of_tag ObjInd) ^^
        G.i (Binary (Wasm.Values.I32 I32Op.Or)) ^^
        get_tag ^^ compile_eq_const Tagged.(int_of_tag Array) ^^
        G.i (Binary (Wasm.Values.I32 I32Op.Or)) ^^
        E.else_trap_with env "object_size/Mut: Unexpected tag" ^^
        (* Check if we have seen this before *)
        get_tag ^^ compile_eq_const Tagged.(int_of_tag StableSeen) ^^
        G.if0 begin
          (* Seen before *)
          (* One byte marker, one word offset *)
          inc_data_size (compile_unboxed_const 5l)
        end begin
          (* Not yet seen *)
          (* One byte marker, two words scratch space *)
          inc_data_size (compile_unboxed_const 9l) ^^
          (* Mark it as seen *)
          get_x ^^ Tagged.(store_tag env StableSeen) ^^
          (* and descend *)
          size_thing ()
        end
      in

      (* Now the actual type-dependent code *)
      begin match t with
      | Prim Nat -> inc_data_size (get_x ^^ BigNum.compile_data_size_unsigned env)
      | Prim Int -> inc_data_size (get_x ^^ BigNum.compile_data_size_signed env)
      | Prim (Int8|Nat8) -> inc_data_size (compile_unboxed_const 1l)
      | Prim (Int16|Nat16) -> inc_data_size (compile_unboxed_const 2l)
      | Prim (Int32|Nat32|Char) -> inc_data_size (compile_unboxed_const 4l)
      | Prim (Int64|Nat64|Float) -> inc_data_size (compile_unboxed_const 8l)
      | Prim Bool -> inc_data_size (compile_unboxed_const 1l)
      | Prim Null -> G.nop
      | Any -> G.nop
      | Tup [] -> G.nop (* e(()) = null *)
      | Tup ts ->
        G.concat_mapi (fun i t ->
          get_x ^^ Tuple.load_n env (Int32.of_int i) ^^
          size env t
          ) ts
      | Obj ((Object | Memory), fs) ->
        G.concat_map (fun (_h, f) ->
          get_x ^^ Object.load_idx_raw env f.Type.lab ^^
          size env f.typ
          ) (sort_by_hash fs)
      | Array (Mut t) ->
        size_alias (fun () -> get_x ^^ size env (Array t))
      | Array t ->
        size_word env (get_x ^^ Arr.len env) ^^
        get_x ^^ Arr.len env ^^
        from_0_to_n env (fun get_i ->
          get_x ^^ get_i ^^ Arr.unsafe_idx env ^^ load_ptr ^^
          size env t
        )
      | Prim Blob ->
        let (set_len, get_len) = new_local env "len" in
        get_x ^^ Blob.len env ^^ set_len ^^
        size_word env get_len ^^
        inc_data_size get_len
      | Prim Text ->
        let (set_len, get_len) = new_local env "len" in
        get_x ^^ Text.size env ^^ set_len ^^
        size_word env get_len ^^
        inc_data_size get_len
      | Opt t ->
        inc_data_size (compile_unboxed_const 1l) ^^ (* one byte tag *)
        get_x ^^ Opt.is_some env ^^
        G.if0 (get_x ^^ Opt.project env ^^ size env t) G.nop
      | Variant vs ->
        List.fold_right (fun (i, {lab = l; typ = t; _}) continue ->
            get_x ^^
            Variant.test_is env l ^^
            G.if0
              ( size_word env (compile_unboxed_const (Int32.of_int i)) ^^
                get_x ^^ Variant.project env ^^ size env t
              ) continue
          )
          ( List.mapi (fun i (_h, f) -> (i,f)) (sort_by_hash vs) )
          ( E.trap_with env "buffer_size: unexpected variant" )
      | Func _ ->
        inc_data_size (compile_unboxed_const 1l) ^^ (* one byte tag *)
        get_x ^^ Arr.load_field env 0l ^^ size env (Obj (Actor, [])) ^^
        get_x ^^ Arr.load_field env 1l ^^ size env (Prim Text)
      | Obj (Actor, _) | Prim Principal ->
        inc_data_size (compile_unboxed_const 1l) ^^ (* one byte tag *)
        get_x ^^ size env (Prim Blob)
      | Non ->
        E.trap_with env "buffer_size called on value of type None"
      | Mut t ->
        size_alias (fun () -> get_x ^^ MutBox.load_field env ^^ size env t)
      | _ -> todo "buffer_size" (Arrange_ir.typ t) G.nop
      end ^^
      (* Check 32-bit overflow of buffer_size *)
      get_data_size ^^
      compile_shrU64_const 32L ^^
      G.i (Test (Wasm.Values.I64 I64Op.Eqz)) ^^
      E.else_trap_with env "buffer_size overflow" ^^
      (* Convert to 32-bit *)
      get_data_size ^^
      G.i (Convert (Wasm.Values.I32 I32Op.WrapI64)) ^^
      get_ref_size
    )

  (* Copies x to the data_buffer, storing references after ref_count entries in ref_base *)
  let rec serialize_go env t =
    let open Type in
    let t = Type.normalize t in
    let name = Strm.name_for "serialize_go" [t] in
    Func.share_code3 env name (("x", I32Type), ("data_buffer", I32Type), ("ref_buffer", I32Type)) [I32Type; I32Type]
    (fun env get_x get_data_buf get_ref_buf ->
      let set_ref_buf = G.setter_for get_ref_buf in

      (* Some combinators for writing values *)
      let open Strm in

      let write env t =
        get_data_buf ^^
        get_ref_buf ^^
        serialize_go env t ^^
        set_ref_buf ^^
        checkpoint env get_data_buf
      in

      let write_alias write_thing =
        (* see Note [mutable stable values] *)
        (* Check heap tag *)
        let (set_tag, get_tag) = new_local env "tag" in
        get_x ^^ Tagged.load_tag env ^^ set_tag ^^
        get_tag ^^ compile_eq_const Tagged.(int_of_tag StableSeen) ^^
        G.if0
        begin
          (* This is the real data *)
          write_byte env get_data_buf (compile_unboxed_const 0l) ^^
          (* Remember the current offset in the tag word *)
          get_x ^^ Tagged.load_forwarding_pointer env ^^ Strm.absolute_offset env get_data_buf ^^
          Tagged.store_field env Tagged.tag_field ^^
          (* Leave space in the output buffer for the decoder's bookkeeping *)
          write_word_32 env get_data_buf (compile_unboxed_const 0l) ^^
          write_word_32 env get_data_buf (compile_unboxed_const 0l) ^^
          (* Now the data, following the object field mutbox indirection *)
          write_thing ()
        end
        begin
          (* This is a reference *)
          write_byte env get_data_buf (compile_unboxed_const 1l) ^^
          (* Sanity Checks *)
          get_tag ^^ compile_eq_const Tagged.(int_of_tag MutBox) ^^
          E.then_trap_with env "unvisited mutable data in serialize_go (MutBox)" ^^
          get_tag ^^ compile_eq_const Tagged.(int_of_tag ObjInd) ^^
          E.then_trap_with env "unvisited mutable data in serialize_go (ObjInd)" ^^
          get_tag ^^ compile_eq_const Tagged.(int_of_tag Array) ^^
          E.then_trap_with env "unvisited mutable data in serialize_go (Array)" ^^
          (* Second time we see this *)
          (* Calculate relative offset *)
          let set_offset, get_offset = new_local env "offset" in
          get_tag ^^ Strm.absolute_offset env get_data_buf ^^ G.i (Binary (Wasm.Values.I32 I32Op.Sub)) ^^
          set_offset ^^
          (* A sanity check *)
          get_offset ^^ compile_unboxed_const 0l ^^
          G.i (Compare (Wasm.Values.I32 I32Op.LtS)) ^^
          E.else_trap_with env "Odd offset" ^^
          (* Write the offset to the output buffer *)
          write_word_32 env get_data_buf get_offset
        end
      in

      (* Now the actual serialization *)

      begin match t with
      | Prim Nat ->
        write_bignum_leb env get_data_buf get_x
      | Prim Int ->
        write_bignum_sleb env get_data_buf get_x
      | Prim Float ->
        reserve env get_data_buf 8l ^^
        get_x ^^ Float.unbox env ^^
        G.i (Store {ty = F64Type; align = 0; offset = 0l; sz = None})
      | Prim (Int64|Nat64) ->
        reserve env get_data_buf 8l ^^
        get_x ^^ BoxedWord64.unbox env ^^
        G.i (Store {ty = I64Type; align = 0; offset = 0l; sz = None})
      | Prim (Int32|Nat32) ->
        write_word_32 env get_data_buf (get_x ^^ BoxedSmallWord.unbox env)
      | Prim Char ->
        write_word_32 env get_data_buf (get_x ^^ TaggedSmallWord.untag_codepoint)
      | Prim (Int16|Nat16) ->
        reserve env get_data_buf 2l ^^
        get_x ^^ TaggedSmallWord.lsb_adjust Nat16 ^^
        G.i (Store {ty = I32Type; align = 0; offset = 0l; sz = Some Wasm.Types.Pack16})
      | Prim (Int8|Nat8) ->
        write_byte env get_data_buf (get_x ^^ TaggedSmallWord.lsb_adjust Nat8)
      | Prim Bool ->
        write_byte env get_data_buf get_x
      | Tup [] -> (* e(()) = null *)
        G.nop
      | Tup ts ->
        G.concat_mapi (fun i t ->
          get_x ^^ Tuple.load_n env (Int32.of_int i) ^^
          write env t
        ) ts
      | Obj ((Object | Memory), fs) ->
        G.concat_map (fun (_h, f) ->
          get_x ^^ Object.load_idx_raw env f.Type.lab ^^
          write env f.typ
        ) (sort_by_hash fs)
      | Array (Mut t) ->
        write_alias (fun () -> get_x ^^ write env (Array t))
      | Array t ->
        write_word_leb env get_data_buf (get_x ^^ Arr.len env) ^^
        get_x ^^ Arr.len env ^^
        from_0_to_n env (fun get_i ->
          get_x ^^ get_i ^^ Arr.unsafe_idx env ^^ load_ptr ^^
          write env t
        )
      | Prim Null -> G.nop
      | Any -> G.nop
      | Opt t ->
        get_x ^^
        Opt.is_some env ^^
        G.if0
          (write_byte env get_data_buf (compile_unboxed_const 1l) ^^ get_x ^^ Opt.project env ^^ write env t)
          (write_byte env get_data_buf (compile_unboxed_const 0l))
      | Variant vs ->
        List.fold_right (fun (i, {lab = l; typ = t; _}) continue ->
            get_x ^^
            Variant.test_is env l ^^
            G.if0
              ( write_word_leb env get_data_buf (compile_unboxed_const (Int32.of_int i)) ^^
                get_x ^^ Variant.project env ^^ write env t)
              continue
          )
          ( List.mapi (fun i (_h, f) -> (i,f)) (sort_by_hash vs) )
          ( E.trap_with env "serialize_go: unexpected variant" )
      | Prim Blob ->
        write_blob env get_data_buf get_x
      | Prim Text ->
        write_text env get_data_buf get_x
      | Func _ ->
        write_byte env get_data_buf (compile_unboxed_const 1l) ^^
        get_x ^^ Arr.load_field env 0l ^^ write env (Obj (Actor, [])) ^^
        get_x ^^ Arr.load_field env 1l ^^ write env (Prim Text)
      | Obj (Actor, _) | Prim Principal ->
        write_byte env get_data_buf (compile_unboxed_const 1l) ^^
        get_x ^^ write env (Prim Blob)
      | Non ->
        E.trap_with env "serializing value of type None"
      | Mut t ->
        write_alias (fun () ->
          get_x ^^ MutBox.load_field env ^^ write env t
        )
      | _ -> todo "serialize" (Arrange_ir.typ t) G.nop
      end ^^
      get_data_buf ^^
      get_ref_buf
    )

  (* This value is returned by deserialize_go if deserialization fails in a way
     that should be recoverable by opt parsing.
     By virtue of being a deduped static value, it can be detected by pointer
     comparison.
  *)
  let coercion_error_value env : int32 =
    Tagged.shared_static_obj env Tagged.CoercionFailure []

  (* See Note [Candid subtype checks] *)
  let with_rel_buf_opt env extended get_typtbl_size1 f =
    if extended then
      f (compile_unboxed_const 0l)
    else
      get_typtbl_size1 ^^ get_typtbl_size env ^^
      E.call_import env "rts" "idl_sub_buf_words" ^^
      Stack.dynamic_with_words env "rel_buf" (fun get_ptr ->
        get_ptr ^^ get_typtbl_size1 ^^ get_typtbl_size env ^^
        E.call_import env "rts" "idl_sub_buf_init" ^^
        f get_ptr)

  (* See Note [Candid subtype checks] *)
  let idl_sub env t2 =
    let idx = E.add_typtbl_typ env t2 in
    get_typtbl_idltyps env ^^
    G.i (Load {ty = I32Type; align = 0; offset = Int32.mul idx 4l (*!*); sz = None}) ^^
    Func.share_code6 env ("idl_sub")
      (("rel_buf", I32Type),
       ("typtbl1", I32Type),
       ("typtbl_end1", I32Type),
       ("typtbl_size1", I32Type),
       ("idltyp1", I32Type),
       ("idltyp2", I32Type)
      )
      [I32Type]
      (fun env get_rel_buf get_typtbl1 get_typtbl_end1 get_typtbl_size1 get_idltyp1 get_idltyp2 ->
        get_rel_buf ^^
        E.else_trap_with env "null rel_buf" ^^
        get_rel_buf ^^
        get_typtbl1 ^^
        get_typtbl env ^^
        get_typtbl_end1 ^^
        get_typtbl_end env ^^
        get_typtbl_size1 ^^
        get_typtbl_size env ^^
        get_idltyp1 ^^
        get_idltyp2 ^^
        E.call_import env "rts" "idl_sub")

  (* The main deserialization function, generated once per type hash.

     We use a combination of RTS stack locals and registers (Wasm globals) for
     recursive parameter passing to avoid exhausting the Wasm stack, which is instead
     used solely for return values and (implicit) return addresses.

     Its RTS stack parameters are (c.f. module Stack):

       * idltyp:      The idl type (prim type or table index) to decode now
       * depth:       Recursion counter; reset when we make progres on the value
       * can_recover: Whether coercion errors are recoverable, see coercion_failed below

     Its register parameters are (c.f. Registers):
       * rel_buf_opt: The optional subtype check memoization table
          (non-null for untrusted Candid but null for trusted de-stablization (see `with_rel_buf_opt`).)
       * data_buffer: The current position of the input data buffer
       * ref_buffer:  The current position of the input references buffer
       * typtbl:      The type table, as returned by parse_idl_header
       * typtbl_size: The size of the type table, used to limit recursion

     It returns the value of type t (vanilla representation) or coercion_error_value,
     It advances the data_buffer past the decoded value (even if it returns coercion_error_value!)

  *)

  (* symbolic names for arguments passed on RTS stack *)
  module StackArgs = struct
    let idltyp = 0l
    let depth = 1l
    let can_recover = 2l
  end

  let rec deserialize_go env t =
    let open Type in
    let t = Type.normalize t in
    let name = "@deserialize_go<" ^ typ_hash t ^ ">" in
    Func.share_code0 env name
      [I32Type]
      (fun env  ->
      let get_idltyp = Stack.get_local env StackArgs.idltyp in
      let get_depth = Stack.get_local env StackArgs.depth in
      let get_can_recover = Stack.get_local env StackArgs.can_recover in
      let get_rel_buf_opt = Registers.get_rel_buf_opt env in
      let get_data_buf = Registers.get_data_buf env in
      let _get_ref_buf = Registers.get_ref_buf env in
      let get_typtbl = Registers.get_typtbl env in
      let get_typtbl_end = Registers.get_typtbl_end env in
      let get_typtbl_size = Registers.get_typtbl_size env in

      (* Check recursion depth (protects against empty record etc.) *)
      (* Factor 2 because at each step, the expected type could go through one
         level of opt that is not present in the value type
      *)
      get_depth ^^
      get_typtbl_size ^^ compile_add_const 1l ^^ compile_mul_const 2l ^^
      G.i (Compare (Wasm.Values.I32 I32Op.LeU)) ^^
      E.else_trap_with env ("IDL error: circular record read") ^^

      (* Remember data buffer position, to detect progress *)
      let (set_old_pos, get_old_pos) = new_local env "old_pos" in
      ReadBuf.get_ptr get_data_buf ^^ set_old_pos ^^

      let go' can_recover env t =
        (* assumes idltyp on stack *)
        Stack.with_frame env "frame_ptr" 3l (fun () ->
          Stack.set_local env StackArgs.idltyp ^^
          (* set up frame arguments *)
          ( (* Reset depth counter if we made progress *)
            ReadBuf.get_ptr get_data_buf ^^ get_old_pos ^^
            G.i (Compare (Wasm.Values.I32 I32Op.Eq)) ^^
            G.if1 I32Type
              (Stack.get_prev_local env 1l ^^ compile_add_const 1l)
              (compile_unboxed_const 0l)
            ) ^^
          Stack.set_local env StackArgs.depth ^^
          (if can_recover
             then compile_unboxed_const 1l
             else Stack.get_prev_local env 2l) ^^
          Stack.set_local env StackArgs.can_recover ^^
          deserialize_go env t)
      in

      let go = go' false in
      let go_can_recover = go' true in

      let skip get_typ =
        get_data_buf ^^ get_typtbl ^^ get_typ ^^ compile_unboxed_const 0l ^^
        E.call_import env "rts" "skip_any"
      in

      (* This flag is set to return a coercion error at the very end
         We cannot use (G.i Return) for early exit, or we’d leak stack space,
         as Stack.with_words is used to allocate scratch space.
      *)
      let (set_failed, get_failed) = new_local env "failed" in
      let set_failure = compile_unboxed_const 1l ^^ set_failed in
      let when_failed f = get_failed ^^ G.if0 f G.nop in

      (* This looks at a value and if it is coercion_error_value, sets the failure flag.
         This propagates the error out of arrays, records, etc.
       *)
      let remember_failure get_val =
          get_val ^^ compile_eq_const (coercion_error_value env) ^^
          G.if0 set_failure G.nop
      in

      (* This sets the failure flag and puts coercion_error_value on the stack *)
      let coercion_failed msg =
        (* If we know that there is no backtracking `opt t` around, then just trap.
           This gives a better error message
        *)
        get_can_recover ^^ E.else_trap_with env msg ^^
        set_failure ^^ compile_unboxed_const (coercion_error_value env) in

      (* returns true if we are looking at primitive type with this id *)
      let check_prim_typ t =
        get_idltyp ^^
        compile_eq_const (Int32.neg (Option.get (to_idl_prim t)))
      in

      let with_prim_typ t f =
        check_prim_typ t ^^
        G.if1 I32Type f
          ( skip get_idltyp ^^
            coercion_failed ("IDL error: unexpected IDL type when parsing " ^ string_of_typ t)
          )
      in

      let read_byte_tagged = function
        | [code0; code1] ->
          ReadBuf.read_byte env get_data_buf ^^
          let (set_b, get_b) = new_local env "b" in
          set_b ^^
          get_b ^^
          compile_eq_const 0l ^^
          G.if1 I32Type
          begin code0
          end begin
            get_b ^^ compile_eq_const 1l ^^
            E.else_trap_with env "IDL error: byte tag not 0 or 1" ^^
            code1
          end
        | _ -> assert false; (* can be generalized later as needed *)
      in

      let read_blob () =
        let (set_len, get_len) = new_local env "len" in
        let (set_x, get_x) = new_local env "x" in
        ReadBuf.read_leb128 env get_data_buf ^^ set_len ^^

        get_len ^^ Blob.alloc env ^^ set_x ^^
        get_x ^^ Blob.payload_ptr_unskewed env ^^
        ReadBuf.read_blob env get_data_buf get_len ^^
        get_x
      in

      let read_principal () =
        let (set_len, get_len) = new_local env "len" in
        let (set_x, get_x) = new_local env "x" in
        ReadBuf.read_leb128 env get_data_buf ^^ set_len ^^

        (* at most 29 bytes, according to
           https://sdk.dfinity.org/docs/interface-spec/index.html#principal
        *)
        get_len ^^ compile_unboxed_const 29l ^^ G.i (Compare (Wasm.Values.I32 I32Op.LeU)) ^^
        E.else_trap_with env "IDL error: principal too long" ^^

        get_len ^^ Blob.alloc env ^^ set_x ^^
        get_x ^^ Blob.payload_ptr_unskewed env ^^
        ReadBuf.read_blob env get_data_buf get_len ^^
        get_x
      in

      let read_text () =
        let (set_len, get_len) = new_local env "len" in
        ReadBuf.read_leb128 env get_data_buf ^^ set_len ^^
        let (set_ptr, get_ptr) = new_local env "x" in
        ReadBuf.get_ptr get_data_buf ^^ set_ptr ^^
        ReadBuf.advance get_data_buf get_len ^^
        (* validate *)
        get_ptr ^^ get_len ^^ E.call_import env "rts" "utf8_validate" ^^
        (* copy *)
        get_ptr ^^ get_len ^^ Text.of_ptr_size env
      in

      let read_actor_data () =
        read_byte_tagged
          [ E.trap_with env "IDL error: unexpected actor reference"
          ; read_principal ()
          ]
      in

      (* returns true if get_arg_typ is a composite type of this id *)
      let check_composite_typ get_arg_typ idl_tycon_id =
        get_arg_typ ^^
        compile_unboxed_const 0l ^^ G.i (Compare (Wasm.Values.I32 I32Op.GeS)) ^^
        G.if1 I32Type
        begin
          ReadBuf.alloc env (fun get_typ_buf ->
            (* Update typ_buf *)
            ReadBuf.set_ptr get_typ_buf (
              get_typtbl ^^
              get_arg_typ ^^ compile_mul_const Heap.word_size ^^
              G.i (Binary (Wasm.Values.I32 I32Op.Add)) ^^
              load_unskewed_ptr
            ) ^^
            ReadBuf.set_end get_typ_buf (ReadBuf.get_end get_data_buf) ^^
            (* read sleb128 *)
            ReadBuf.read_sleb128 env get_typ_buf ^^
            (* Check it is the expected value *)
            compile_eq_const idl_tycon_id
          )
        end
        (compile_unboxed_const 0l)
      in


      (* checks that arg_typ is positive, looks it up in the table,
         creates a fresh typ_buf pointing into the type description,
         reads the type constructor index and traps or fails if it is the wrong one.
         and passes the typ_buf to a subcomputation to read the type arguments *)
      let with_composite_arg_typ get_arg_typ idl_tycon_id f =
        (* make sure index is not negative *)
        get_arg_typ ^^
        compile_unboxed_const 0l ^^ G.i (Compare (Wasm.Values.I32 I32Op.GeS)) ^^
        G.if1 I32Type
        begin
          ReadBuf.alloc env (fun get_typ_buf ->
            (* Update typ_buf *)
            ReadBuf.set_ptr get_typ_buf (
              get_typtbl ^^
              get_arg_typ ^^ compile_mul_const Heap.word_size ^^
              G.i (Binary (Wasm.Values.I32 I32Op.Add)) ^^
              load_unskewed_ptr
            ) ^^
            ReadBuf.set_end get_typ_buf (ReadBuf.get_end get_data_buf) ^^
            (* read sleb128 *)
            ReadBuf.read_sleb128 env get_typ_buf ^^
            (* Check it is the expected type constructor *)
            compile_eq_const idl_tycon_id ^^
            G.if1 I32Type
            begin
              f get_typ_buf
            end
            begin
              skip get_arg_typ ^^
              coercion_failed ("IDL error: unexpected IDL type when parsing " ^ string_of_typ t)
            end
          )
        end
        begin
          skip get_arg_typ ^^
          coercion_failed ("IDL error: unexpected IDL type when parsing " ^ string_of_typ t)
        end
      in

      let with_composite_typ idl_tycon_id f =
        with_composite_arg_typ get_idltyp idl_tycon_id f
      in

      let with_record_typ f = with_composite_typ idl_record (fun get_typ_buf ->
        Stack.with_words env "get_n_ptr" 1l (fun get_n_ptr ->
          get_n_ptr ^^
          ReadBuf.read_leb128 env get_typ_buf ^^
          store_unskewed_ptr ^^
          f get_typ_buf get_n_ptr
        )
      ) in

      let with_blob_typ env f =
        with_composite_typ idl_vec (fun get_typ_buf ->
          ReadBuf.read_sleb128 env get_typ_buf ^^
          compile_eq_const (-5l) (* Nat8 *) ^^
          G.if1 I32Type
            f
            begin
              skip get_idltyp ^^
              coercion_failed "IDL error: blob not a vector of nat8"
            end
        )
      in

      let read_alias env t read_thing =
        (* see Note [mutable stable values] *)
        let (set_is_ref, get_is_ref) = new_local env "is_ref" in
        let (set_result, get_result) = new_local env "result" in
        let (set_cur, get_cur) = new_local env "cur" in
        let (set_memo, get_memo) = new_local env "memo" in

        let (set_arg_typ, get_arg_typ) = new_local env "arg_typ" in
        with_composite_typ idl_alias (ReadBuf.read_sleb128 env) ^^ set_arg_typ ^^

        (* Find out if it is a reference or not *)
        ReadBuf.read_byte env get_data_buf ^^ set_is_ref ^^

        (* If it is a reference, temporarily set the read buffer to that place *)
        get_is_ref ^^
        G.if0 begin
          let (set_offset, get_offset) = new_local env "offset" in
          ReadBuf.read_word32 env get_data_buf ^^ set_offset ^^
          (* A sanity check *)
          get_offset ^^ compile_unboxed_const 0l ^^
          G.i (Compare (Wasm.Values.I32 I32Op.LtS)) ^^
          E.else_trap_with env "Odd offset" ^^

          ReadBuf.get_ptr get_data_buf ^^ set_cur ^^
          ReadBuf.advance get_data_buf (get_offset ^^ compile_add_const (-4l))
        end G.nop ^^

        (* Remember location of ptr *)
        ReadBuf.get_ptr get_data_buf ^^ set_memo ^^
        (* Did we decode this already? *)
        ReadBuf.read_word32 env get_data_buf ^^ set_result ^^
        get_result ^^ compile_eq_const 0l ^^
        G.if0 begin
          (* No, not yet decoded *)
          (* Skip over type hash field *)
          ReadBuf.read_word32 env get_data_buf ^^ compile_eq_const 0l ^^
          E.else_trap_with env "Odd: Type hash scratch space not empty" ^^

          (* Read the content *)
          read_thing get_arg_typ (fun get_thing ->
            (* This is called after allocation, but before descending
               We update the memo location here so that loops work
            *)
            get_thing ^^ set_result ^^
            get_memo ^^ get_result ^^ store_unskewed_ptr ^^
            get_memo ^^ compile_add_const 4l ^^ Blob.lit env (typ_hash t) ^^ store_unskewed_ptr
          )
        end begin
          (* Decoded before. Check type hash *)
          ReadBuf.read_word32 env get_data_buf ^^ Blob.lit env (typ_hash t) ^^
          G.i (Compare (Wasm.Values.I32 I32Op.Eq)) ^^
          E.else_trap_with env ("Stable memory error: Aliased at wrong type, expected: " ^ typ_hash t)
        end ^^

        (* If this was a reference, reset read buffer *)
        get_is_ref ^^
        G.if0 (ReadBuf.set_ptr get_data_buf get_cur) G.nop ^^

        get_result
      in


      (* Now the actual deserialization *)
      begin match t with
      (* Primitive types *)
      | Prim Nat ->
        with_prim_typ t
        begin
          BigNum.compile_load_from_data_buf env get_data_buf false
        end
      | Prim Int ->
        (* Subtyping with nat *)
        check_prim_typ (Prim Nat) ^^
        G.if1 I32Type
          begin
            BigNum.compile_load_from_data_buf env get_data_buf false
          end
          begin
            with_prim_typ t
            begin
              BigNum.compile_load_from_data_buf env get_data_buf true
            end
          end
      | Prim Float ->
        with_prim_typ t
        begin
          ReadBuf.read_float64 env get_data_buf ^^
          Float.box env
        end
      | Prim (Int64|Nat64) ->
        with_prim_typ t
        begin
          ReadBuf.read_word64 env get_data_buf ^^
          BoxedWord64.box env
        end
      | Prim (Int32|Nat32) ->
        with_prim_typ t
        begin
          ReadBuf.read_word32 env get_data_buf ^^
          BoxedSmallWord.box env
        end
      | Prim Char ->
        with_prim_typ t
        begin
          ReadBuf.read_word32 env get_data_buf ^^
          TaggedSmallWord.check_and_tag_codepoint env
        end
      | Prim (Int16|Nat16) ->
        with_prim_typ t
        begin
          ReadBuf.read_word16 env get_data_buf ^^
          TaggedSmallWord.msb_adjust Nat16
        end
      | Prim (Int8|Nat8) ->
        with_prim_typ t
        begin
          ReadBuf.read_byte env get_data_buf ^^
          TaggedSmallWord.msb_adjust Nat8
        end
      | Prim Bool ->
        with_prim_typ t
        begin
          read_byte_tagged
            [ Bool.lit false
            ; Bool.lit true
            ]
        end
      | Prim Null ->
        with_prim_typ t (Opt.null_lit env)
      | Any ->
        skip get_idltyp ^^
        (* Any vanilla value works here *)
        Opt.null_lit env
      | Prim Blob ->
        with_blob_typ env (read_blob ())
      | Prim Principal ->
        with_prim_typ t
        begin
          read_byte_tagged
            [ E.trap_with env "IDL error: unexpected principal reference"
            ; read_principal ()
            ]
        end
      | Prim Text ->
        with_prim_typ t (read_text ())
      | Tup [] -> (* e(()) = null *)
        with_prim_typ t (Tuple.from_stack env 0)
      (* Composite types *)
      | Tup ts ->
        with_record_typ (fun get_typ_buf get_n_ptr ->
          let (set_val, get_val) = new_local env "val" in

          G.concat_mapi (fun i t ->
            (* skip all possible intermediate extra fields *)
            get_typ_buf ^^ get_data_buf ^^ get_typtbl ^^ compile_unboxed_const (Int32.of_int i) ^^ get_n_ptr ^^
            E.call_import env "rts" "find_field" ^^
            G.if1 I32Type
              begin
                ReadBuf.read_sleb128 env get_typ_buf ^^
                go env t ^^ set_val ^^
                remember_failure get_val ^^
                get_val
              end
              begin
                match normalize t with
                | Opt _ | Any -> Opt.null_lit env
                | _ -> coercion_failed "IDL error: did not find tuple field in record"
              end
          ) ts ^^

          (* skip all possible trailing extra fields *)
          get_typ_buf ^^ get_data_buf ^^ get_typtbl ^^ get_n_ptr ^^
          E.call_import env "rts" "skip_fields" ^^

          Tuple.from_stack env (List.length ts)
        )
      | Obj ((Object | Memory), fs) ->
        with_record_typ (fun get_typ_buf get_n_ptr ->
          let (set_val, get_val) = new_local env "val" in

          Object.lit_raw env (List.map (fun (h,f) ->
            f.Type.lab, fun () ->
              (* skip all possible intermediate extra fields *)
              get_typ_buf ^^ get_data_buf ^^ get_typtbl ^^ compile_unboxed_const (Lib.Uint32.to_int32 h) ^^ get_n_ptr ^^
              E.call_import env "rts" "find_field" ^^
              G.if1 I32Type
                begin
                  ReadBuf.read_sleb128 env get_typ_buf ^^
                  go env f.typ ^^ set_val ^^
                  remember_failure get_val ^^
                  get_val
                  end
                begin
                  match normalize f.typ with
                  | Opt _ | Any -> Opt.null_lit env
                  | _ -> coercion_failed (Printf.sprintf "IDL error: did not find field %s in record" f.lab)
                end
          ) (sort_by_hash fs)) ^^

          (* skip all possible trailing extra fields *)
          get_typ_buf ^^ get_data_buf ^^ get_typtbl ^^ get_n_ptr ^^
          E.call_import env "rts" "skip_fields"
          )
      | Array (Mut t) ->
        read_alias env (Array (Mut t)) (fun get_array_typ on_alloc ->
          let (set_len, get_len) = new_local env "len" in
          let (set_x, get_x) = new_local env "x" in
          let (set_val, get_val) = new_local env "val" in
          let (set_arg_typ, get_arg_typ) = new_local env "arg_typ" in
          with_composite_arg_typ get_array_typ idl_vec (ReadBuf.read_sleb128 env) ^^ set_arg_typ ^^
          ReadBuf.read_leb128 env get_data_buf ^^ set_len ^^
          get_len ^^ Arr.alloc env ^^ set_x ^^
          on_alloc get_x ^^
          get_len ^^ from_0_to_n env (fun get_i ->
            get_x ^^ get_i ^^ Arr.unsafe_idx env ^^
            get_arg_typ ^^ go env t ^^ set_val ^^
            remember_failure get_val ^^
            get_val ^^ store_ptr
          ) ^^
          get_x ^^
          Tagged.allocation_barrier env ^^
          set_x (* discard result *)
        )
      | Array t ->
        let (set_len, get_len) = new_local env "len" in
        let (set_x, get_x) = new_local env "x" in
        let (set_val, get_val) = new_local env "val" in
        let (set_arg_typ, get_arg_typ) = new_local env "arg_typ" in
        with_composite_typ idl_vec (ReadBuf.read_sleb128 env) ^^ set_arg_typ ^^
        ReadBuf.read_leb128 env get_data_buf ^^ set_len ^^
        get_len ^^ Arr.alloc env ^^ set_x ^^
        get_len ^^ from_0_to_n env (fun get_i ->
          get_x ^^ get_i ^^ Arr.unsafe_idx env ^^
          get_arg_typ ^^ go env t ^^ set_val ^^
          remember_failure get_val ^^
          get_val ^^ store_ptr
        ) ^^
        get_x ^^
        Tagged.allocation_barrier env
      | Opt t ->
        check_prim_typ (Prim Null) ^^
        G.if1 I32Type (Opt.null_lit env)
        begin
          check_prim_typ Any ^^ (* reserved *)
          G.if1 I32Type (Opt.null_lit env)
          begin
            check_composite_typ get_idltyp idl_opt ^^
            G.if1 I32Type
            begin
              let (set_arg_typ, get_arg_typ) = new_local env "arg_typ" in
              with_composite_typ idl_opt (ReadBuf.read_sleb128 env) ^^ set_arg_typ ^^
              read_byte_tagged
                [ Opt.null_lit env
                ; let (set_val, get_val) = new_local env "val" in
                  get_arg_typ ^^ go_can_recover env t ^^ set_val ^^
                  get_val ^^ compile_eq_const (coercion_error_value env) ^^
                  G.if1 I32Type
                    (* decoding failed, but this is opt, so: return null *)
                    (Opt.null_lit env)
                    (* decoding succeeded, return opt value *)
                    (Opt.inject env get_val)
                ]
            end
            begin
              (* this check corresponds to `not (null <: <t>)` in the spec *)
              match normalize t with
              | Prim Null | Opt _ | Any ->
                (* Ignore and return null *)
                skip get_idltyp ^^
                Opt.null_lit env
              | _ ->
                (* Try constituent type *)
                let (set_val, get_val) = new_local env "val" in
                get_idltyp ^^ go_can_recover env t ^^ set_val ^^
                get_val ^^ compile_eq_const (coercion_error_value env) ^^
                G.if1 I32Type
                  (* decoding failed, but this is opt, so: return null *)
                  (Opt.null_lit env)
                  (* decoding succeeded, return opt value *)
                  (Opt.inject env get_val)
            end
          end
        end
      | Variant vs ->
        let (set_val, get_val) = new_local env "val" in
        with_composite_typ idl_variant (fun get_typ_buf ->
          (* Find the tag *)
          let (set_n, get_n) = new_local env "len" in
          ReadBuf.read_leb128 env get_typ_buf ^^ set_n ^^

          let (set_tagidx, get_tagidx) = new_local env "tagidx" in
          ReadBuf.read_leb128 env get_data_buf ^^ set_tagidx ^^

          get_tagidx ^^ get_n ^^
          G.i (Compare (Wasm.Values.I32 I32Op.LtU)) ^^
          E.else_trap_with env "IDL error: variant index out of bounds" ^^

          (* Zoom past the previous entries *)
          get_tagidx ^^ from_0_to_n env (fun _ ->
            get_typ_buf ^^ E.call_import env "rts" "skip_leb128" ^^
            get_typ_buf ^^ E.call_import env "rts" "skip_leb128"
          ) ^^

          (* Now read the tag *)
          let (set_tag, get_tag) = new_local env "tag" in
          ReadBuf.read_leb128 env get_typ_buf ^^ set_tag ^^
          let (set_arg_typ, get_arg_typ) = new_local env "arg_typ" in
          ReadBuf.read_sleb128 env get_typ_buf ^^ set_arg_typ ^^

          List.fold_right (fun (h, {lab = l; typ = t; _}) continue ->
              get_tag ^^ compile_eq_const (Lib.Uint32.to_int32 h) ^^
              G.if1 I32Type
                ( Variant.inject env l (
                  get_arg_typ ^^ go env t ^^ set_val ^^
                  remember_failure get_val ^^
                  get_val
                ))
                continue
            )
            ( sort_by_hash vs )
            ( coercion_failed "IDL error: unexpected variant tag" )
        )
      | Func _ ->
        (* See Note [Candid subtype checks] *)
        get_rel_buf_opt ^^
        G.if1 I32Type
          begin
            get_rel_buf_opt ^^
            get_typtbl ^^
            get_typtbl_end ^^
            get_typtbl_size ^^
            get_idltyp ^^
            idl_sub env t
          end
          (Bool.lit true) ^^ (* if we don't have a subtype memo table, assume the types are ok *)
        G.if1 I32Type
          (with_composite_typ idl_func (fun _get_typ_buf ->
            read_byte_tagged
              [ E.trap_with env "IDL error: unexpected function reference"
              ; read_actor_data () ^^
                read_text () ^^
                Tuple.from_stack env 2
              ]))
          (skip get_idltyp ^^
           coercion_failed "IDL error: incompatible function type")
      | Obj (Actor, _) ->
        (* See Note [Candid subtype checks] *)
        get_rel_buf_opt ^^
        G.if1 I32Type
          begin
            get_rel_buf_opt ^^
            get_typtbl ^^
            get_typtbl_end ^^
            get_typtbl_size ^^
            get_idltyp ^^
            idl_sub env t
          end
          (Bool.lit true) ^^
        G.if1 I32Type
          (with_composite_typ idl_service
             (fun _get_typ_buf -> read_actor_data ()))
          (skip get_idltyp ^^
           coercion_failed "IDL error: incompatible actor type")
      | Mut t ->
        read_alias env (Mut t) (fun get_arg_typ on_alloc ->
          let (set_result, get_result) = new_local env "result" in
          Tagged.obj env Tagged.ObjInd [ compile_unboxed_const 0l ] ^^ set_result ^^
          on_alloc get_result ^^
          get_result ^^
            get_arg_typ ^^ go env t ^^
          MutBox.store_field env
        )
      | Non ->
        skip get_idltyp ^^
        coercion_failed "IDL error: deserializing value of type None"
      | _ -> todo_trap env "deserialize" (Arrange_ir.typ t)
      end ^^
      (* Parsed value on the stack, return that, unless the failure flag is set *)
      when_failed (compile_unboxed_const (coercion_error_value env) ^^ G.i Return)
    )

  let serialize env ts : G.t =
    let name = Strm.name_for "serialize" ts in
    (* returns data/length pointers (will be GC’ed next time!) *)
    Func.share_code1 env name ("x", I32Type) [I32Type; I32Type] (fun env get_x ->
      let (set_data_size, get_data_size) = new_local env "data_size" in
      let (set_refs_size, get_refs_size) = new_local env "refs_size" in

      let (tydesc, _offsets, _idltyps) = type_desc env ts in
      let tydesc_len = Int32.of_int (String.length tydesc) in

      (* Get object sizes *)
      get_x ^^
      buffer_size env (Type.seq ts) ^^
      set_refs_size ^^
      set_data_size ^^
      (* check for overflow *)
      get_data_size ^^
      compile_add_const tydesc_len ^^
      compile_unboxed_const tydesc_len ^^
      G.i (Compare (Wasm.Values.I32 I32Op.LtU)) ^^
      E.then_trap_with env "serialization overflow" ^^

      let (set_data_start, get_data_start) = new_local env "data_start" in
      let (set_refs_start, get_refs_start) = new_local env "refs_start" in

      (* Create a stream with suitable capacity and given header *)
      Strm.create env get_data_size set_data_start get_data_start tydesc ^^
      get_refs_size ^^ compile_mul_const Heap.word_size ^^ Blob.dyn_alloc_scratch env ^^ set_refs_start ^^

      (* Serialize x into the buffer *)
      get_x ^^
      get_data_start ^^
      get_refs_start ^^
      serialize_go env (Type.seq ts) ^^

      (* Sanity check: Did we fill exactly the buffer *)
      get_refs_start ^^ get_refs_size ^^ compile_mul_const Heap.word_size ^^ G.i (Binary (Wasm.Values.I32 I32Op.Add)) ^^
      G.i (Compare (Wasm.Values.I32 I32Op.Eq)) ^^
      E.else_trap_with env "reference buffer not filled" ^^

      (* Verify that the stream is correctly filled *)
      Strm.check_filled env get_data_start get_data_size ^^
      get_refs_size ^^
      compile_eq_const 0l ^^
      E.else_trap_with env "cannot send references on IC System API" ^^

      (* Extract the payload if possible *)
      Strm.terminate env get_data_start get_data_size tydesc_len
    )


  let deserialize_from_blob extended env ts =
    let ts_name = typ_seq_hash ts in
    let name =
      (* TODO(#3185): this specialization on `extended` seems redundant,
         removing it might simplify things *and* share more code in binaries.
         The only tricky bit might be the conditional Stack.dynamic_with_words bit... *)
      if extended
      then "@deserialize_extended<" ^ ts_name ^ ">"
      else "@deserialize<" ^ ts_name ^ ">" in
    Func.share_code2 env name (("blob", I32Type), ("can_recover", I32Type)) (List.map (fun _ -> I32Type) ts) (fun env get_blob get_can_recover ->
      let (set_data_size, get_data_size) = new_local env "data_size" in
      let (set_refs_size, get_refs_size) = new_local env "refs_size" in
      let (set_data_start, get_data_start) = new_local env "data_start" in
      let (set_refs_start, get_refs_start) = new_local env "refs_start" in
      let (set_arg_count, get_arg_count) = new_local env "arg_count" in
      let (set_val, get_val) = new_local env "val" in

      get_blob ^^ Blob.len env ^^ set_data_size ^^
      get_blob ^^ Blob.payload_ptr_unskewed env ^^ set_data_start ^^

      (* Allocate space for the reference buffer and copy it *)
      compile_unboxed_const 0l ^^ set_refs_size (* none yet *) ^^

      (* Allocate space for out parameters of parse_idl_header *)
      Stack.with_words env "get_typtbl_size_ptr" 1l (fun get_typtbl_size_ptr ->
      Stack.with_words env "get_typtbl_ptr" 1l (fun get_typtbl_ptr ->
      Stack.with_words env "get_maintyps_ptr" 1l (fun get_maintyps_ptr ->

      (* Set up read buffers *)
      ReadBuf.alloc env (fun get_data_buf -> ReadBuf.alloc env (fun get_ref_buf ->

      ReadBuf.set_ptr get_data_buf get_data_start ^^
      ReadBuf.set_size get_data_buf get_data_size ^^
      ReadBuf.set_ptr get_ref_buf get_refs_start ^^
      ReadBuf.set_size get_ref_buf (get_refs_size ^^ compile_mul_const Heap.word_size) ^^

      (* Go! *)
      Bool.lit extended ^^ get_data_buf ^^ get_typtbl_ptr ^^ get_typtbl_size_ptr ^^ get_maintyps_ptr ^^
      E.call_import env "rts" "parse_idl_header" ^^

      (* Allocate memo table, if necessary *)
      with_rel_buf_opt env extended (get_typtbl_size_ptr ^^ load_unskewed_ptr) (fun get_rel_buf_opt ->

      (* set up a dedicated read buffer for the list of main types *)
      ReadBuf.alloc env (fun get_main_typs_buf ->
        ReadBuf.set_ptr get_main_typs_buf (get_maintyps_ptr ^^ load_unskewed_ptr) ^^
        ReadBuf.set_end get_main_typs_buf (ReadBuf.get_end get_data_buf) ^^
        ReadBuf.read_leb128 env get_main_typs_buf ^^ set_arg_count ^^

        G.concat_map (fun t ->
          let can_recover, default_or_trap = Type.(
            match normalize t with
            | Opt _ | Any ->
              (Bool.lit true, fun msg -> Opt.null_lit env)
            | _ ->
              (get_can_recover, fun msg ->
                get_can_recover ^^
                G.if1 I32Type
                   (compile_unboxed_const (coercion_error_value env))
                   (E.trap_with env msg)))
          in
          get_arg_count ^^
          compile_eq_const 0l ^^
          G.if1 I32Type
           (default_or_trap ("IDL error: too few arguments " ^ ts_name))
           (begin
              begin
                (* set up invariant register arguments *)
                get_rel_buf_opt ^^ Registers.set_rel_buf_opt env ^^
                get_data_buf ^^ Registers.set_data_buf env ^^
                get_ref_buf ^^ Registers.set_ref_buf env ^^
                get_typtbl_ptr ^^ load_unskewed_ptr ^^ Registers.set_typtbl env ^^
                get_maintyps_ptr ^^ load_unskewed_ptr ^^ Registers.set_typtbl_end env ^^
                get_typtbl_size_ptr ^^ load_unskewed_ptr ^^ Registers.set_typtbl_size env
              end ^^
              (* set up variable frame arguments *)
              Stack.with_frame env "frame_ptr" 3l (fun () ->
                (* idltyp *)
                ReadBuf.read_sleb128 env get_main_typs_buf ^^
                Stack.set_local env StackArgs.idltyp ^^
                (* depth *)
                compile_unboxed_const 0l ^^
                Stack.set_local env StackArgs.depth ^^
                (* recovery mode *)
                can_recover ^^
                Stack.set_local env StackArgs.can_recover ^^
                deserialize_go env t
             )
             ^^ set_val ^^
             get_arg_count ^^ compile_sub_const 1l ^^ set_arg_count ^^
             get_val ^^ compile_eq_const (coercion_error_value env) ^^
             (G.if1 I32Type
               (default_or_trap "IDL error: coercion failure encountered")
               get_val)
            end)
        ) ts ^^

        (* Skip any extra arguments *)
        compile_while env
         (get_arg_count ^^ compile_rel_const I32Op.GtU 0l)
         begin
           get_data_buf ^^
           get_typtbl_ptr ^^ load_unskewed_ptr ^^
           ReadBuf.read_sleb128 env get_main_typs_buf ^^
           compile_unboxed_const 0l ^^
           E.call_import env "rts" "skip_any" ^^
           get_arg_count ^^ compile_sub_const 1l ^^ set_arg_count
         end ^^

        ReadBuf.is_empty env get_data_buf ^^
        E.else_trap_with env ("IDL error: left-over bytes " ^ ts_name) ^^
        ReadBuf.is_empty env get_ref_buf ^^
        E.else_trap_with env ("IDL error: left-over references " ^ ts_name)
      ))))))

    ))

  let deserialize env ts =
    IC.arg_data env ^^
    Bool.lit false ^^ (* can't recover *)
    deserialize_from_blob false env ts

(*
Note [speculating for short (S)LEB encoded bignums]
~~~~~~~~~~~~~~~~~~~~~~~~~~~~~~~~~~~~~~~~~~~~~~~~~~~

#3098 highlighted that a lot of heap garbage can be generated while reading in
(S)LEB-encoded bignums. To make heap consumption optimal for every compactly
representable `Int`, we resort to speculatively reading a 64-byte chunk from
the `ReadBuf`. We call it speculative, because it may read past the end of the
buffer (and thus end up containing junk bytes) or even fail because reading
across Wasm page boundaries could cause trapping. (Consider the buffer ending
3 bytes before the last-memory-page boundary and issuing a speculative 64-bit read for the
address 2 bytes less than buffer end.) In case of failure to read data, `-1`
(a sentinel) is returned. (The sentinel could be use-case specific when later
the need arises.)

In most cases the speculative read will come back with valid bytes. How many
of those are relevant, can be judged by consulting the buffer-end pointer or
analysing the 64-bit word directly. In the case of (S)LEB, the continuation and
termination bits can be filtered and thus the encoding's last byte detected when
present in the 64-bit word.

If such a LEB boundary is detected, avenues open up for a much faster (than
bytewise-sequential) parsing.

After the data is interpreted, it's the client's responsibility to adjust the
current buffer position.

 *)

(*
Note [mutable stable values]
~~~~~~~~~~~~~~~~~~~~~~~~~~~~

We currently use a Candid derivative to serialize stable values. In addition to
storing sharable data, we can also store mutable data (records with mutable
fields and mutable arrays), and we need to preserve aliasing.

To that end we extend Candid with a type constructor `alias t`.

In the type table, alias t is represented by type code 1. All Candid type constructors
are represented by negative numbers, so this cannot clash with anything and,
conveniently, makes such values illegal Candid.

The values of `alias t` are either

 * i8(0) 0x00000000 0x00000000 M(v)
   for one (typically the first) occurrence of v
   The first 0x00000000 is the “memo field”, the second is the “type hash field”.
   Both are scratch spaces for the benefit of the decoder.

or

 * i8(1) i32(offset) M(v)
   for all other occurrences of v, where offset is the relative position of the
   above occurrences from this reference.

We map Motoko types to this as follows:

  e([var t]) = alias e([t]) = alias vec e(t)
  e({var field : t}) = record { field : alias e(t) }

Why different? Because we need to alias arrays as a whole (we can’t even alias
their fields, as they are manifestly part of the array heap structure), but
aliasing records does not work, as aliased record values may appear at
different types (due to subtyping), and Candid serialization is type-driven.
Luckily records put all mutable fields behind an indirection (ObjInd), so this
works.

The type-driven code in this module treats `Type.Mut` to always refer to an
`ObjInd`; for arrays the mutable case is handled directly.

To detect and preserve aliasing, these steps are taken:

 * In `buffer_size`, when we see a mutable thing (`Array` or `ObjInd`), the
   first time, we mark it by setting the heap tag to `StableSeen`.
   This way, when we see it a second time, we can skip the value in the size
   calculation.
 * In `serialize`, when we see it a first time (tag still `StableSeen`),
   we serialize it (first form above), and remember the absolute position
   in the output buffer, abusing the heap tag here.
   (Invariant: This absolute position is never `StableSeen`)
   Upon a second visit (tag not `StableSeen`), we can thus fetch that absolute
   position and calculate the offset.
 * In `deserialize`, when we come across a `alias t`, we follow the offset (if
   needed) to find the content.

   If the memo field is still `0x00000000`, this is the first time we read
   this, so we deserialize to the Motoko heap, and remember the heap position
   (vanilla pointer) by overwriting the memo field.
   We also store the type hash of the type we are serializing at in the type
   hash field.

   If it is not `0x00000000` then we can simply read the pointer from there,
   after checking the type hash field to make sure we are aliasing at the same
   type.

 *)

(*
Note [Candid subtype checks]
~~~~~~~~~~~~~~~~~~~~~~~~~~~~

Deserializing Candid values requires a Candid subtype check when
deserializing values of reference types (actors and functions).

The subtype test is performed directly on the expected and actual
candid type tables using RTS functions `idl_sub_buf_words`,
`idl_sub_buf_init` and `idl_sub`.  One type table and vector of types
is generated statically from the list of statically known types
encountered during code generation, the other is determined
dynamically by, e.g. message payload. The latter will vary with
each payload to decode.

The known Motoko types are accumulated in a global list as required
and then, in a final compilation step, encoded to global type table
and sequence of type indices. The encoding is stored as static
data referenced by dedicated wasm globals so that we can generate
code that references the globals before their final definitions are
known.

Deserializing a proper (not extended) Candid value stack allocates a
mutable word buffer, of size determined by `idl_sub_buf_words`.
The word buffer is used to initialize and provide storage for a
Rust memo table (see bitrel.rs) memoizing the result of sub and
super type tests performed during deserialization of a given Candid
value sequence.  The memo table is initialized once, using `idl_sub_buf_init`,
then shared between recursive calls to deserialize, by threading the (possibly
null) wasm address of the word buffer as an optional argument.  The
word buffer is stack allocated in generated code, not Rust, because
it's size is dynamic and Rust doesn't seem to support dynamically-sized
stack allocation.

Currently, we only perform Candid subtype checks when decoding proper
(not extended) Candid values. Extended values are required for
stable variables only: we can omit the check, because compatibility
should already be enforced by the static signature compatibility
check.  We use the `null`-ness of the word buffer pointer to
dynamically determine whether to omit or perform Candid subtype checks.

NB: Extending `idl_sub` to support extended, "stable" types (with mutable,
invariant type constructors) would require extending the polarity argument
from a Boolean to a three-valued argument to efficiently check equality for
invariant type constructors in a single pass.
*)

end (* MakeSerialization *)

module Serialization = MakeSerialization(BumpStream)

module BlobStream : Stream = struct
  let create env get_data_size set_token get_token header =
    let header_size = Int32.of_int (String.length header) in
    get_data_size ^^ compile_add_const header_size ^^
    E.call_import env "rts" "alloc_stream" ^^ set_token ^^ (* allocation barrier called in alloc_stream *)
    get_token ^^
    Blob.lit env header ^^
    E.call_import env "rts" "stream_write_text"

  let check_filled env get_token get_data_size =
    G.i Drop

  let terminate env get_token _get_data_size _header_size =
    get_token ^^ E.call_import env "rts" "stream_split" ^^
    let set_blob, get_blob = new_local env "blob" in
    set_blob ^^
    get_blob ^^ Blob.payload_ptr_unskewed env ^^
    get_blob ^^ Blob.len env

  let finalize_buffer code = code

  let name_for fn_name ts = "@Bl_" ^ fn_name ^ "<" ^ Typ_hash.typ_seq_hash ts ^ ">"

  let absolute_offset env get_token =
    let offset = if !Flags.gc_strategy = Flags.Incremental then 9l else 8l in (* see invariant in `stream.rs` *)
    let filled_field = Int32.add (Blob.len_field env) offset in
    get_token ^^ Tagged.load_field_unskewed env filled_field

  let checkpoint _env _get_token = G.i Drop

  let reserve env get_token bytes =
    get_token ^^ compile_unboxed_const bytes ^^ E.call_import env "rts" "stream_reserve"

  let write_word_leb env get_token code =
    let set_word, get_word = new_local env "word" in
    code ^^ set_word ^^
    I32Leb.compile_store_to_data_buf_unsigned env get_word
      (get_token ^^ I32Leb.compile_leb128_size get_word ^^ E.call_import env "rts" "stream_reserve") ^^
    G.i Drop

  let write_word_32 env get_token code =
    reserve env get_token Heap.word_size ^^
    code ^^
    G.i (Store {ty = I32Type; align = 0; offset = 0l; sz = None})

  let write_byte env get_token code =
    get_token ^^ code ^^
    E.call_import env "rts" "stream_write_byte"

  let write_blob env get_token get_x =
    let set_len, get_len = new_local env "len" in
    get_x ^^ Blob.len env ^^ set_len ^^
    write_word_leb env get_token get_len ^^
    get_token ^^
    get_x ^^ Blob.payload_ptr_unskewed env ^^
    get_len ^^
    E.call_import env "rts" "stream_write"

  let write_text env get_token get_x =
    write_word_leb env get_token (get_x ^^ Text.size env) ^^
    get_token ^^ get_x ^^
    E.call_import env "rts" "stream_write_text"

  let write_bignum_leb env get_token get_x =
    get_token ^^ get_x ^^
    BigNum.compile_store_to_stream_unsigned env

  let write_bignum_sleb env get_token get_x =
    get_token ^^ get_x ^^
    BigNum.compile_store_to_stream_signed env

end


(* Stabilization (serialization to/from stable memory) of both:
   * stable variables; and
   * virtual stable memory.
   c.f.
   * ../../design/Stable.md
   * ../../design/StableMemory.md
*)

module Stabilization = struct

  let extend64 code = code ^^ G.i (Convert (Wasm.Values.I64 I64Op.ExtendUI32))

  (* The below stream implementation is geared towards the
     tail section of stable memory, where the serialised
     stable variables go. As such a few intimate details of
     the stable memory layout are burnt in, such as the
     variable `N` from the design document. *)
  module StableMemoryStream : Stream = struct
    include BlobStream

    let name_for fn_name ts = "@Sm_" ^ fn_name ^ "<" ^ Typ_hash.typ_seq_hash ts ^ ">"

    let create env get_data_size set_token get_token header =
      create env (compile_unboxed_const 0x8000l) set_token get_token header ^^
        (* TODO: push header directly? *)

      let (set_len, get_len) = new_local env "len" in
      get_data_size ^^
      compile_add_const (Int32.of_int (String.length header)) ^^
      set_len ^^

      let (set_dst, get_dst) = new_local64 env "dst" in
      StableMem.get_mem_size env ^^
      compile_shl64_const (Int64.of_int page_size_bits) ^^
      compile_add64_const 4L ^^ (* `N` is now on the stack *)
      set_dst ^^

      get_dst ^^
      extend64 get_len ^^
      StableMem.ensure env ^^

      get_token ^^
      get_dst ^^
      get_dst ^^ extend64 get_len ^^
      G.i (Binary (Wasm.Values.I64 I64Op.Add)) ^^
      E.call_import env "rts" "stream_stable_dest"

    let ptr64_field env = 
      let offset = if !Flags.gc_strategy = Flags.Incremental then 2l else 1l in (* see invariant in `stream.rs` *)
      Int32.add (Blob.len_field env) offset (* see invariant in `stream.rs`, padding for 64-bit after Stream header *)

    let terminate env get_token get_data_size header_size =
      get_token ^^
      E.call_import env "rts" "stream_shutdown" ^^
      compile_unboxed_zero ^^ (* no need to write *)
      get_token ^^
      Tagged.load_field64_unskewed env (ptr64_field env) ^^
      StableMem.get_mem_size env ^^
      compile_shl64_const (Int64.of_int page_size_bits) ^^
      G.i (Binary (Wasm.Values.I64 I64Op.Sub)) ^^
      compile_sub64_const 4L ^^  (* `N` is now subtracted *)
      G.i (Convert (Wasm.Values.I32 I32Op.WrapI64))

    let finalize_buffer _ = G.nop (* everything is outputted already *)

    (* Returns a 32-bit unsigned int that is the number of bytes that would
       have been written to stable memory if flushed. The difference
       of two such numbers will always be an exact byte distance. *)
    let absolute_offset env get_token =
      let start64_field = Int32.add (ptr64_field env) 2l in (* see invariant in `stream.rs` *)
      absolute_offset env get_token ^^
      get_token ^^
      Tagged.load_field64_unskewed env (ptr64_field env) ^^
      get_token ^^
      Tagged.load_field64_unskewed env start64_field ^^
      G.i (Binary (Wasm.Values.I64 I64Op.Sub)) ^^
      G.i (Convert (Wasm.Values.I32 I32Op.WrapI64)) ^^
      G.i (Binary (Wasm.Values.I32 I32Op.Add))
  end

  module Externalization = MakeSerialization(StableMemoryStream)

  let stabilize env t =
    let (set_dst, get_dst) = new_local env "dst" in
    let (set_len, get_len) = new_local env "len" in
    
    (if !Flags.gc_strategy == Flags.Incremental then
      E.call_import env "rts" "stop_gc_on_upgrade"
    else
      G.nop) ^^
    

    Externalization.serialize env [t] ^^
    set_len ^^
    set_dst ^^

    StableMem.get_mem_size env ^^
    G.i (Test (Wasm.Values.I64 I64Op.Eqz)) ^^
    G.if0
      begin (* ensure [0,..,3,...len+4) *)
        compile_const_64 0L ^^
        extend64 get_len ^^
        compile_add64_const 4L ^^  (* reserve one word for size *)
        StableMem.ensure env ^^

        (* write len to initial word of stable memory*)
        compile_const_64 0L ^^
        get_len ^^
        StableMem.write_word32 env ^^

        (* copy data to following stable memory *)
        Externalization.Strm.finalize_buffer
          begin
            compile_const_64 4L ^^
            extend64 get_dst ^^
            extend64 get_len ^^
            IC.system_call env "stable64_write"
          end
      end
      begin
        let (set_N, get_N) = new_local64 env "N" in

        (* let N = !size * page_size *)
        StableMem.get_mem_size env ^^
        compile_shl64_const (Int64.of_int page_size_bits) ^^
        set_N ^^

        (* grow mem to page including address
           N + 4 + len + 4 + 4 + 4 = N + len + 16
        *)
        get_N ^^
        extend64 get_len ^^
        compile_add64_const 16L ^^
        StableMem.ensure env  ^^

        get_N ^^
        get_len ^^
        StableMem.write_word32 env ^^

        (* copy data to following stable memory *)
        Externalization.Strm.finalize_buffer
          begin
            get_N ^^
            compile_add64_const 4L ^^
            extend64 get_dst ^^
            extend64 get_len ^^
            IC.system_call env "stable64_write"
          end ^^

        (* let M = pagesize * ic0.stable64_size64() - 1 *)
        (* M is beginning of last page *)
        let (set_M, get_M) = new_local64 env "M" in
        IC.system_call env "stable64_size" ^^
        compile_sub64_const 1L ^^
        compile_shl64_const (Int64.of_int page_size_bits) ^^
        set_M ^^

        (* store mem_size at M + (pagesize - 12) *)
        get_M ^^
        compile_add64_const (Int64.sub page_size64 12L) ^^
        StableMem.get_mem_size env ^^
        G.i (Convert (Wasm.Values.I32 I32Op.WrapI64)) ^^
        (* TODO: write word64 *)
        StableMem.write_word32 env ^^

        (* save first word at M + (pagesize - 8);
           mark first word as 0 *)
        get_M ^^
        compile_add64_const (Int64.sub page_size64 8L) ^^
        compile_const_64 0L ^^
        StableMem.read_and_clear_word32 env ^^
        StableMem.write_word32 env ^^

        (* save version at M + (pagesize - 4) *)
        get_M ^^
          compile_add64_const (Int64.sub page_size64 4L) ^^
        (* TODO bump version? *)
        compile_unboxed_const StableMem.version ^^
        StableMem.write_word32 env

      end

  let destabilize env ty =
    match E.mode env with
    | Flags.ICMode | Flags.RefMode ->
      let (set_pages, get_pages) = new_local64 env "pages" in
      IC.system_call env "stable64_size" ^^
      set_pages ^^

      get_pages ^^
      G.i (Test (Wasm.Values.I64 I64Op.Eqz)) ^^
      G.if1 I32Type
        begin
          let (_, fs) = Type.as_obj ty in
          let fs' = List.map
           (fun f -> (f.Type.lab, fun () -> Opt.null_lit env))
           fs
          in
          StableMem.get_mem_size env ^^
          G.i (Test (Wasm.Values.I64 I64Op.Eqz)) ^^
          E.else_trap_with env "StableMem.mem_size non-zero" ^^
          Object.lit_raw env fs'
        end
        begin
          let (set_marker, get_marker) = new_local env "marker" in
          let (set_len, get_len) = new_local env "len" in
          let (set_offset, get_offset) = new_local64 env "offset" in
          compile_const_64 0L ^^
          StableMem.read_and_clear_word32 env ^^
          set_marker ^^

          get_marker ^^
          G.i (Test (Wasm.Values.I32 I32Op.Eqz)) ^^
          G.if0
            begin
              let (set_M, get_M) = new_local64 env "M" in
              let (set_version, get_version) = new_local env "version" in
              let (set_N, get_N) = new_local64 env "N" in

              IC.system_call env "stable64_size" ^^
              compile_sub64_const 1L ^^
              compile_shl64_const (Int64.of_int page_size_bits) ^^
              set_M ^^

              (* read version *)
              get_M ^^
              compile_add64_const (Int64.sub page_size64 4L) ^^
              StableMem.read_and_clear_word32 env ^^
              set_version ^^

              (* check version *)
              get_version ^^
              compile_unboxed_const StableMem.version ^^
              G.i (Compare (Wasm.Values.I32 I32Op.GtU)) ^^
              E.then_trap_with env (Printf.sprintf
                "higher stable memory version (expected %s)"
                (Int32.to_string StableMem.version)) ^^

              (* restore StableMem bytes [0..4) *)
              compile_const_64 0L ^^
              get_M ^^
              compile_add64_const (Int64.sub page_size64 8L) ^^
              StableMem.read_and_clear_word32 env ^^
              StableMem.write_word32 env ^^

              (* restore mem_size *)
              get_M ^^
              compile_add64_const (Int64.sub page_size64 12L) ^^
              extend64 (StableMem.read_and_clear_word32 env) ^^ (*TODO: use 64 bits *)
              StableMem.set_mem_size env ^^

              StableMem.get_mem_size env ^^
              compile_shl64_const (Int64.of_int page_size_bits) ^^
              set_N ^^

              (* set len *)
              get_N ^^
              StableMem.read_and_clear_word32 env ^^
              set_len ^^

              (* set offset *)
              get_N ^^
              compile_add64_const 4L ^^
              set_offset
            end
            begin
              (* assert mem_size == 0 *)
              StableMem.get_mem_size env ^^
              G.i (Test (Wasm.Values.I64 I64Op.Eqz)) ^^
              E.else_trap_with env "unexpected, non-zero stable memory size" ^^

              (* set len *)
              get_marker ^^
              set_len ^^

              (* set offset *)
              compile_const_64 4L ^^
              set_offset
            end ^^ (* if_ *)

          let (set_blob, get_blob) = new_local env "blob" in
          (* read blob from stable memory *)
          get_len ^^ Blob.alloc env ^^ set_blob ^^
          extend64 (get_blob ^^ Blob.payload_ptr_unskewed env) ^^
          get_offset ^^
          extend64 get_len ^^
          IC.system_call env "stable64_read" ^^

          let (set_val, get_val) = new_local env "val" in
          (* deserialize blob to val *)
          get_blob ^^
          Bool.lit false ^^ (* can't recover *)
          Serialization.deserialize_from_blob true env [ty] ^^
          set_val ^^

          (* clear blob contents *)
          get_blob ^^
          Blob.clear env ^^

          (* copy zeros from blob to stable memory *)
          get_offset ^^
          extend64 (get_blob ^^ Blob.payload_ptr_unskewed env) ^^
          extend64 (get_blob ^^ Blob.len env) ^^
          IC.system_call env "stable64_write" ^^

          (* return val *)
          get_val
        end
    | _ -> assert false
end

module GCRoots = struct
  let register env static_roots =

    let get_static_roots = E.add_fun env "get_static_roots" (Func.of_body env [] [I32Type] (fun env ->
      compile_unboxed_const static_roots
    )) in

    E.add_export env (nr {
      name = Lib.Utf8.decode "get_static_roots";
      edesc = nr (FuncExport (nr get_static_roots))
    })

  let store_static_roots env =
    Arr.vanilla_lit env (E.get_static_roots env)

end (* GCRoots *)

module StackRep = struct
  open SR

  (*
     Most expressions have a “preferred”, most optimal, form. Hence,
     compile_exp put them on the stack in that form, and also returns
     the form it chose.

     But the users of compile_exp usually want a specific form as well.
     So they use compile_exp_as, indicating the form they expect.
     compile_exp_as then does the necessary coercions.
   *)

  let of_arity n =
    if n = 1 then Vanilla else UnboxedTuple n

  (* The stack rel of a primitive type, i.e. what the binary operators expect *)
  let of_type t =
    let open Type in
    match normalize t with
    | Prim Bool -> SR.bool
    | Prim (Nat | Int) -> Vanilla
    | Prim (Nat64 | Int64) -> UnboxedWord64
    | Prim (Nat32 | Int32) -> UnboxedWord32
    | Prim (Nat8 | Nat16 | Int8 | Int16 | Char) -> Vanilla
    | Prim (Text | Blob | Principal) -> Vanilla
    | Prim Float -> UnboxedFloat64
    | Obj (Actor, _) -> Vanilla
    | Func (Shared _, _, _, _, _) -> Vanilla
    | p -> todo "StackRep.of_type" (Arrange_ir.typ p) Vanilla

  (* The env looks unused, but will be needed once we can use multi-value, to register
     the complex types in the environment.
     For now, multi-value block returns are handled via FakeMultiVal. *)
  let to_block_type env = function
    | Vanilla -> [I32Type]
    | UnboxedWord64 -> [I64Type]
    | UnboxedWord32 -> [I32Type]
    | UnboxedFloat64 -> [F64Type]
    | UnboxedTuple n -> Lib.List.make n I32Type
    | Const _ -> []
    | Unreachable -> []

  let to_string = function
    | Vanilla -> "Vanilla"
    | UnboxedWord64 -> "UnboxedWord64"
    | UnboxedWord32 -> "UnboxedWord32"
    | UnboxedFloat64 -> "UnboxedFloat64"
    | UnboxedTuple n -> Printf.sprintf "UnboxedTuple %d" n
    | Unreachable -> "Unreachable"
    | Const _ -> "Const"

  let join (sr1 : t) (sr2 : t) = match sr1, sr2 with
    | _, _ when SR.eq sr1 sr2 -> sr1
    | Unreachable, sr2 -> sr2
    | sr1, Unreachable -> sr1

    | Const _, Const _ -> Vanilla
    | Const _, sr2_ -> sr2
    | sr1, Const _ -> sr1

    | _, Vanilla -> Vanilla
    | Vanilla, _ -> Vanilla

    | UnboxedTuple n, UnboxedTuple m when n = m -> sr1

    | _, _ ->
      Printf.eprintf "Invalid stack rep join (%s, %s)\n"
        (to_string sr1) (to_string sr2); sr1

  let joins = List.fold_left join Unreachable

  let drop env (sr_in : t) =
    match sr_in with
    | Vanilla | UnboxedWord64 | UnboxedWord32 | UnboxedFloat64 -> G.i Drop
    | UnboxedTuple n -> G.table n (fun _ -> G.i Drop)
    | Const _ | Unreachable -> G.nop

  (* Materializes a Const.lit: If necessary, puts
     bytes into static memory, and returns a vanilla value.
  *)
  let materialize_lit env (lit : Const.lit) : int32 =
    match lit with
    | Const.Vanilla n  -> n
    | Const.Bool n     -> Bool.vanilla_lit n
    | Const.BigInt n   -> BigNum.vanilla_lit env n
    | Const.Word32 n   -> BoxedSmallWord.vanilla_lit env n
    | Const.Word64 n   -> BoxedWord64.vanilla_lit env n
    | Const.Float64 f  -> Float.vanilla_lit env f
    | Const.Blob t     -> Blob.vanilla_lit env t
    | Const.Null       -> Opt.null_vanilla_lit env

  let rec materialize_const_t env (p, cv) : int32 =
    Lib.Promise.lazy_value p (fun () -> materialize_const_v env cv)

  and materialize_const_v env = function
    | Const.Fun (get_fi, _) -> Closure.static_closure env (get_fi ())
    | Const.Message fi -> assert false
    | Const.Obj fs ->
      let fs' = List.map (fun (n, c) -> (n, materialize_const_t env c)) fs in
      Object.vanilla_lit env fs'
    | Const.Unit -> Tuple.unit_vanilla_lit
    | Const.Array cs ->
      let ptrs = List.map (materialize_const_t env) cs in
      Arr.vanilla_lit env ptrs
    | Const.Tag (i, c) ->
      let ptr = materialize_const_t env c in
      Variant.vanilla_lit env i ptr
    | Const.Lit l -> materialize_lit env l
    | Const.Opt c ->
      let rec kernel = Const.(function
        | (_, Lit Null) -> None
        | (_, Opt c) -> kernel c
        | (_, other) -> Some (materialize_const_v env other)) in
      match kernel c with
      | Some ptr -> ptr
      | None -> Opt.vanilla_lit env (materialize_const_t env c)

  let adjust env (sr_in : t) sr_out =
    if eq sr_in sr_out
    then G.nop
    else match sr_in, sr_out with
    | Unreachable, Unreachable -> G.nop
    | Unreachable, _ -> G.i Unreachable

    | UnboxedTuple n, Vanilla -> Tuple.from_stack env n
    | Vanilla, UnboxedTuple n -> Tuple.to_stack env n

    | UnboxedWord64, Vanilla -> BoxedWord64.box env
    | Vanilla, UnboxedWord64 -> BoxedWord64.unbox env

    | UnboxedWord32, Vanilla -> BoxedSmallWord.box env
    | Vanilla, UnboxedWord32 -> BoxedSmallWord.unbox env

    | UnboxedFloat64, Vanilla -> Float.box env
    | Vanilla, UnboxedFloat64 -> Float.unbox env

    | Const (_, Const.Lit (Const.Bool b)), Vanilla -> Bool.lit b
    | Const c, Vanilla -> compile_unboxed_const (materialize_const_t env c)
    | Const (_, Const.Lit (Const.Word32 n)), UnboxedWord32 -> compile_unboxed_const n
    | Const (_, Const.Lit (Const.Word64 n)), UnboxedWord64 -> compile_const_64 n
    | Const (_, Const.Lit (Const.Float64 f)), UnboxedFloat64 -> Float.compile_unboxed_const f
    | Const c, UnboxedTuple 0 -> G.nop
    | Const (_, Const.Array cs), UnboxedTuple n ->
      assert (n = List.length cs);
      G.concat_map (fun c -> compile_unboxed_const (materialize_const_t env c)) cs
    | _, _ ->
      Printf.eprintf "Unknown stack_rep conversion %s -> %s\n"
        (to_string sr_in) (to_string sr_out);
      G.nop

end (* StackRep *)

module VarEnv = struct

  (* A type to record where Motoko names are stored. *)
  type varloc =
    (* A Wasm Local of the current function, directly containing the value,
       in the given stackrep (Vanilla, UnboxedWord32, …) so far
       Used for immutable and mutable, non-captured data *)
    | Local of SR.t * int32
    (* A Wasm Local of the current function, that points to memory location,
       which is a MutBox.  Used for mutable captured data *)
    | HeapInd of int32
    (* A static mutable memory location (static address of a MutBox object) *)
    (* TODO: Do we need static immutable? *)
    | HeapStatic of int32
    (* Not materialized (yet), statically known constant, static location on demand *)
    | Const of Const.t
    (* public method *)
    | PublicMethod of int32 * string

  let is_non_local : varloc -> bool = function
    | Local _
    | HeapInd _ -> false
    | HeapStatic _
    | PublicMethod _
    | Const _ -> true

  type lvl = TopLvl | NotTopLvl

  (*
  The source variable environment:
   - Whether we are on the top level
   - In-scope variables
   - scope jump labels
  *)


  module NameEnv = Env.Make(String)
  type t = {
    lvl : lvl;
    vars : (varloc * Type.typ) NameEnv.t; (* variables ↦ their location and type *)
    labels : G.depth NameEnv.t; (* jump label ↦ their depth *)
  }

  let empty_ae = {
    lvl = TopLvl;
    vars = NameEnv.empty;
    labels = NameEnv.empty;
  }

  (* Creating a local environment, resetting the local fields,
     and removing bindings for local variables (unless they are at global locations)
  *)

  let mk_fun_ae ae = { ae with
    lvl = NotTopLvl;
    vars = NameEnv.filter (fun v (l, _) ->
      let non_local = is_non_local l in
      (* For debugging, enable this:
      (if not non_local then Printf.eprintf "VarEnv.mk_fun_ae: Removing %s\n" v);
      *)
      non_local
    ) ae.vars;
  }
  let lookup ae var =
    match NameEnv.find_opt var ae.vars with
      | Some e -> Some e
      | None   -> Printf.eprintf "Could not find %s\n" var; None

  let lookup_var ae var =
    match lookup ae var with
      | Some (l, _) -> Some l
      | None -> None

  let needs_capture ae var = match lookup_var ae var with
    | Some l -> not (is_non_local l)
    | None -> assert false

  let add_local_with_heap_ind env (ae : t) name typ =
      let i = E.add_anon_local env I32Type in
      E.add_local_name env i name;
      ({ ae with vars = NameEnv.add name ((HeapInd i), typ) ae.vars }, i)

  let add_local_heap_static (ae : t) name ptr typ =
      { ae with vars = NameEnv.add name ((HeapStatic ptr), typ) ae.vars }

  let add_local_public_method (ae : t) name (fi, exported_name) typ =
      { ae with vars = NameEnv.add name ((PublicMethod (fi, exported_name) : varloc), typ) ae.vars }

  let add_local_const (ae : t) name cv typ =
      { ae with vars = NameEnv.add name ((Const cv : varloc), typ) ae.vars }

  let add_local_local env (ae : t) name sr i typ =
      { ae with vars = NameEnv.add name ((Local (sr, i)), typ) ae.vars }

  let add_direct_local env (ae : t) name sr typ =
      let i = E.add_anon_local env (SR.to_var_type sr) in
      E.add_local_name env i name;
      (add_local_local env ae name sr i typ, i)

  (* Adds the names to the environment and returns a list of setters *)
  let rec add_arguments env (ae : t) as_local = function
    | [] -> ae
    | ((name, typ) :: remainder) ->
      if as_local name then
        let i = E.add_anon_local env I32Type in
        E.add_local_name env i name;
        let ae' = { ae with vars = NameEnv.add name ((Local (SR.Vanilla, i)), typ) ae.vars } in
        add_arguments env ae' as_local remainder
      else (* needs to go to static memory *)
        let ptr = MutBox.static env in
        let ae' = add_local_heap_static ae name ptr typ in
        add_arguments env ae' as_local remainder

  let add_argument_locals env (ae : t) =
    add_arguments env ae (fun _ -> true)

  let add_label (ae : t) name (d : G.depth) =
      { ae with labels = NameEnv.add name d ae.labels }

  let get_label_depth (ae : t) name : G.depth  =
    match NameEnv.find_opt name ae.labels with
      | Some d -> d
      | None   -> raise (CodegenError (Printf.sprintf "Could not find %s\n" name))

end (* VarEnv *)

(* type for wrapping code with context, context is establishment
   of (pattern) binding, argument is the code using the binding,
   result is e.g. the code for `case p e`. *)
type scope_wrap = G.t -> G.t

let unmodified : scope_wrap = fun code -> code

let potential_pointer typ : bool = 
  (* must not eliminate nested optional types as they refer to a heap object for ??null, ???null etc. *)
  let rec can_be_pointer typ nested_optional = 
    
    Type.(match normalize typ with
    | Mut t -> (can_be_pointer t nested_optional)
    | Opt t -> (if nested_optional then true else (can_be_pointer t true))
    | Prim (Null| Bool | Char | Nat8 | Nat16 | Int8 | Int16) | Non | Tup [] -> false
    | _ -> true) in
  can_be_pointer typ false
  
module Var = struct
  (* This module is all about looking up Motoko variables in the environment,
     and dealing with mutable variables *)

  open VarEnv

  (* Returns desired stack representation, preparation code and code to consume
     the value onto the stack *)
  let set_val env ae var : G.t * SR.t * G.t = match (VarEnv.lookup ae var, !Flags.gc_strategy) with
    | (Some ((Local (sr, i)), _), _) ->
      G.nop,
      sr,
      G.i (LocalSet (nr i))
    | (Some ((HeapInd i), typ), Flags.Generational) when potential_pointer typ ->
      G.i (LocalGet (nr i)),
      SR.Vanilla,
      MutBox.store_field env ^^
      G.i (LocalGet (nr i)) ^^
      Tagged.load_forwarding_pointer env ^^ (* not needed for this GC, but only for forward pointer sanity checks *)
      compile_add_const ptr_unskew ^^
      compile_add_const (Int32.mul (MutBox.field env) Heap.word_size) ^^
      E.call_import env "rts" "post_write_barrier"
    | (Some ((HeapInd i), typ), Flags.Incremental) when potential_pointer typ ->
      G.i (LocalGet (nr i)) ^^
      Tagged.load_forwarding_pointer env ^^
      compile_add_const ptr_unskew ^^
      compile_add_const (Int32.mul (MutBox.field env) Heap.word_size),
      SR.Vanilla,
      Tagged.write_with_barrier env
    | (Some ((HeapInd i), typ), _) ->
      G.i (LocalGet (nr i)),
      SR.Vanilla,
      MutBox.store_field env
    | (Some ((HeapStatic ptr), typ), Flags.Generational) when potential_pointer typ ->
      compile_unboxed_const ptr,
      SR.Vanilla,
      MutBox.store_field env ^^
      compile_unboxed_const ptr ^^
      Tagged.load_forwarding_pointer env ^^ (* not needed for this GC, but only for forward pointer sanity checks *)
      compile_add_const ptr_unskew ^^
      compile_add_const (Int32.mul (MutBox.field env) Heap.word_size) ^^
      E.call_import env "rts" "post_write_barrier"
    | (Some ((HeapStatic ptr), typ), Flags.Incremental) when potential_pointer typ ->
      compile_unboxed_const ptr ^^
      Tagged.load_forwarding_pointer env ^^
      compile_add_const ptr_unskew ^^
      compile_add_const (Int32.mul (MutBox.field env) Heap.word_size),
      SR.Vanilla,
      Tagged.write_with_barrier env
    | (Some ((HeapStatic ptr), typ), _) ->
      compile_unboxed_const ptr,
      SR.Vanilla,
      MutBox.store_field env
    | (Some ((Const _), _), _) -> fatal "set_val: %s is const" var
    | (Some ((PublicMethod _), _), _) -> fatal "set_val: %s is PublicMethod" var
    | (None, _)   -> fatal "set_val: %s missing" var

  (* Stores the payload. Returns stack preparation code, and code that consumes the values from the stack *)
  let set_val_vanilla env ae var : G.t * G.t =
    let pre_code, sr, code = set_val env ae var in
    pre_code, StackRep.adjust env SR.Vanilla sr ^^ code

  (* Stores the payload (which is found on the stack, in Vanilla stackrep) *)
  let set_val_vanilla_from_stack env ae var : G.t =
    let pre_code, code = set_val_vanilla env ae var in
    if G.is_nop pre_code
    then code
    else
      (* Need to shuffle the stack entries *)
      let (set_x, get_x) = new_local env "var_scrut" in
      set_x ^^
      pre_code ^^
      get_x ^^
      code

  (* Returns the payload (optimized representation) *)
  let get_val (env : E.t) (ae : VarEnv.t) var = match VarEnv.lookup_var ae var with
    | Some (Local (sr, i)) ->
      sr, G.i (LocalGet (nr i))
    | Some (HeapInd i) ->
      SR.Vanilla, G.i (LocalGet (nr i)) ^^ MutBox.load_field env
    | Some (HeapStatic i) ->
      SR.Vanilla, compile_unboxed_const i ^^ MutBox.load_field env
    | Some (Const c) ->
      SR.Const c, G.nop
    | Some (PublicMethod (_, name)) ->
      SR.Vanilla,
      IC.get_self_reference env ^^
      IC.actor_public_field env name
    | None -> assert false

  (* Returns the payload (vanilla representation) *)
  let get_val_vanilla (env : E.t) (ae : VarEnv.t) var =
    let sr, code = get_val env ae var in
    code ^^ StackRep.adjust env sr SR.Vanilla

  (* Returns the value to put in the closure,
     and code to restore it, including adding to the environment
  *)
  let capture old_env ae0 var : G.t * (E.t -> VarEnv.t -> VarEnv.t * scope_wrap) =
    match VarEnv.lookup ae0 var with
    | Some ((Local (sr, i)), typ) ->
      ( G.i (LocalGet (nr i)) ^^ StackRep.adjust old_env sr SR.Vanilla
      , fun new_env ae1 ->
        (* we use SR.Vanilla in the restored environment. We could use sr;
           like for parameters hard to predict what’s better *)
        let ae2, j = VarEnv.add_direct_local new_env ae1 var SR.Vanilla typ in
        let restore_code = G.i (LocalSet (nr j))
        in ae2, fun body -> restore_code ^^ body
      )
    | Some ((HeapInd i), typ) ->
      ( G.i (LocalGet (nr i))
      , fun new_env ae1 ->
        let ae2, j = VarEnv.add_local_with_heap_ind new_env ae1 var typ in
        let restore_code = G.i (LocalSet (nr j))
        in ae2, fun body -> restore_code ^^ body
      )
    | _ -> assert false

  (* This is used when putting a mutable field into an object.
     In the IR, mutable fields of objects are pre-allocated as MutBox objects,
     to allow the async/await.
     So we expect the variable to be in a HeapInd (pointer to MutBox on the heap),
     or HeapStatic (statically known MutBox in the static memory) and we use
     the pointer.
  *)
  let get_aliased_box env ae var = match VarEnv.lookup_var ae var with
    | Some (HeapInd i) -> G.i (LocalGet (nr i))
    | Some (HeapStatic i) -> compile_unboxed_const i
    | _ -> assert false

  let capture_aliased_box env ae var = match VarEnv.lookup_var ae var with
    | Some (HeapInd i) ->
      G.i (LocalSet (nr i))
    | _ -> assert false

end (* Var *)

(* Calling well-known prelude functions *)
(* FIXME: calling into the prelude will not work if we ever need to compile a program
   that requires top-level cps conversion;
   use new prims instead *)
module Internals = struct
  let call_prelude_function env ae var =
    match VarEnv.lookup_var ae var with
    | Some (VarEnv.Const (_, Const.Fun (mk_fi, _))) ->
       compile_unboxed_zero ^^ (* A dummy closure *)
       G.i (Call (nr (mk_fi ())))
    | _ -> assert false

  let add_cycles env ae = call_prelude_function env ae "@add_cycles"
  let reset_cycles env ae = call_prelude_function env ae "@reset_cycles"
  let reset_refund env ae = call_prelude_function env ae "@reset_refund"
end

(* This comes late because it also deals with messages *)
module FuncDec = struct
  let bind_args env ae0 first_arg args =
    let rec go i ae = function
    | [] -> ae
    | a::args ->
      (* Function arguments are always vanilla, due to subtyping and uniform representation.
         We keep them as such here for now. We _could_ always unpack those that can be unpacked
         (Nat32 etc.). It is generally hard to predict which strategy is better. *)
      let ae' = VarEnv.add_local_local env ae a.it SR.Vanilla (Int32.of_int i) a.note in
      go (i+1) ae' args in
    go first_arg ae0 args

  (* Create a WebAssembly func from a pattern (for the argument) and the body.
   Parameter `captured` should contain the, well, captured local variables that
   the function will find in the closure. *)
  let compile_local_function outer_env outer_ae restore_env args mk_body ret_tys at =
    let arg_names = List.map (fun a -> a.it, I32Type) args in
    let return_arity = List.length ret_tys in
    let retty = Lib.List.make return_arity I32Type in
    let ae0 = VarEnv.mk_fun_ae outer_ae in
    Func.of_body outer_env (["clos", I32Type] @ arg_names) retty (fun env -> G.with_region at (
      let get_closure = G.i (LocalGet (nr 0l)) ^^ Tagged.load_forwarding_pointer env in

      let ae1, closure_codeW = restore_env env ae0 get_closure in

      (* Add arguments to the environment (shifted by 1) *)
      let ae2 = bind_args env ae1 1 args in

      closure_codeW (mk_body env ae2)
    ))

  let message_start env sort = match sort with
      | Type.Shared Type.Write ->
        Lifecycle.trans env Lifecycle.InUpdate
      | Type.Shared Type.Query ->
        Lifecycle.trans env Lifecycle.InQuery
      | _ -> assert false

  let message_cleanup env sort = match sort with
      | Type.Shared Type.Write ->
        GC.collect_garbage env ^^
        Lifecycle.trans env Lifecycle.Idle
      | Type.Shared Type.Query ->
        Lifecycle.trans env Lifecycle.PostQuery
      | _ -> assert false

  let compile_const_message outer_env outer_ae sort control args mk_body ret_tys at : E.func_with_names =
    let ae0 = VarEnv.mk_fun_ae outer_ae in
    Func.of_body outer_env [] [] (fun env -> G.with_region at (
      message_start env sort ^^
      (* cycles *)
      Internals.reset_cycles env outer_ae ^^
      Internals.reset_refund env outer_ae ^^
      (* reply early for a oneway *)
      (if control = Type.Returns
       then
         Tuple.compile_unit ^^
         Serialization.serialize env [] ^^
         IC.reply_with_data env
       else G.nop) ^^
      (* Deserialize argument and add params to the environment *)
      let arg_list = List.map (fun a -> (a.it, a.note)) args in
      let arg_names = List.map (fun a -> a.it) args in
      let arg_tys = List.map (fun a -> a.note) args in
      let ae1 = VarEnv.add_argument_locals env ae0 arg_list in
      Serialization.deserialize env arg_tys ^^
      G.concat_map (Var.set_val_vanilla_from_stack env ae1) (List.rev arg_names) ^^
      mk_body env ae1 ^^
      message_cleanup env sort
    ))

  (* Compile a closed function declaration (captures no local variables) *)
  let closed pre_env sort control name args mk_body fun_rhs ret_tys at =
    if Type.is_shared_sort sort
    then begin
      let (fi, fill) = E.reserve_fun pre_env name in
      ( Const.t_of_v (Const.Message fi), fun env ae ->
        fill (compile_const_message env ae sort control args mk_body ret_tys at)
      )
    end else begin
      assert (control = Type.Returns);
      let lf = E.make_lazy_function pre_env name in
      ( Const.t_of_v (Const.Fun ((fun () -> Lib.AllocOnUse.use lf), fun_rhs)), fun env ae ->
        let restore_no_env _env ae _ = ae, unmodified in
        Lib.AllocOnUse.def lf (lazy (compile_local_function env ae restore_no_env args mk_body ret_tys at))
      )
    end

  (* Compile a closure declaration (captures local variables) *)
  let closure env ae sort control name captured args mk_body ret_tys at =
      let is_local = sort = Type.Local in

      let set_clos, get_clos = new_local env (name ^ "_clos") in

      let len = Wasm.I32.of_int_u (List.length captured) in
      let store_env, restore_env =
        let rec go i = function
          | [] -> (G.nop, fun _env ae1 _ -> ae1, unmodified)
          | (v::vs) ->
              let store_rest, restore_rest = go (i + 1) vs in
              let store_this, restore_this = Var.capture env ae v in
              let store_env =
                get_clos ^^
                store_this ^^
                Closure.store_data env (Wasm.I32.of_int_u i) ^^
                store_rest in
              let restore_env env ae1 get_env =
                let ae2, codeW = restore_this env ae1 in
                let ae3, code_restW = restore_rest env ae2 get_env in
                (ae3,
                 fun body ->
                 get_env ^^
                 Closure.load_data env (Wasm.I32.of_int_u i) ^^
                 codeW (code_restW body)
                )
              in store_env, restore_env in
        go 0 captured in

      let f =
        if is_local
        then compile_local_function env ae restore_env args mk_body ret_tys at
        else assert false (* no first class shared functions yet *) in

      let fi = E.add_fun env name f in

      let code =
        (* Allocate a heap object for the closure *)
        Tagged.alloc env (Int32.add (Closure.header_size env) len) Tagged.Closure ^^
        set_clos ^^

        (* Store the function pointer number: *)
        get_clos ^^
        compile_unboxed_const (E.add_fun_ptr env fi) ^^
        Tagged.store_field env (Closure.funptr_field env) ^^

        (* Store the length *)
        get_clos ^^
        compile_unboxed_const len ^^
        Tagged.store_field env (Closure.len_field env) ^^

        (* Store all captured values *)
        store_env ^^

        get_clos ^^
        Tagged.allocation_barrier env ^^
        set_clos (* discard the result *)
      in

      if is_local
      then
        SR.Vanilla,
        code ^^
        get_clos
      else assert false (* no first class shared functions *)

  let lit env ae name sort control free_vars args mk_body ret_tys at =
    let captured = List.filter (VarEnv.needs_capture ae) free_vars in

    if ae.VarEnv.lvl = VarEnv.TopLvl then assert (captured = []);

    if captured = []
    then
      let (ct, fill) = closed env sort control name args mk_body Const.Complicated ret_tys at in
      fill env ae;
      (SR.Const ct, G.nop)
    else closure env ae sort control name captured args mk_body ret_tys at

  (* Returns a closure corresponding to a future (async block) *)
  let async_body env ae ts free_vars mk_body at =
    (* We compile this as a local, returning function, so set return type to [] *)
    let sr, code = lit env ae "anon_async" Type.Local Type.Returns free_vars [] mk_body [] at in
    code ^^
    StackRep.adjust env sr SR.Vanilla

  (* Takes the reply and reject callbacks, tuples them up (with administrative extras),
     adds them to the continuation table, and returns the two callbacks expected by
     ic.call_new.

     The tupling is necessary because we want to free _both_/_all_ closures
     when the call is answered.

     The reply callback function exists once per type (as it has to do
     deserialization); the reject callback function is unique.
  *)

  let closures_to_reply_reject_callbacks_aux env ts_opt =
    let arity, reply_name, from_arg_data =
      match ts_opt with
      | Some ts ->
        (List.length ts,
         "@callback<" ^ Typ_hash.typ_hash (Type.Tup ts) ^ ">",
         fun env -> Serialization.deserialize env ts)
      | None ->
        (1,
         "@callback",
         (fun env ->
           Blob.of_size_copy env
           (fun env -> IC.system_call env "msg_arg_data_size")
           (fun env -> IC.system_call env "msg_arg_data_copy")
           (fun env -> compile_unboxed_const 0l)))
    in
    Func.define_built_in env reply_name ["env", I32Type] [] (fun env ->
        message_start env (Type.Shared Type.Write) ^^
        (* Look up continuation *)
        let (set_closure, get_closure) = new_local env "closure" in
        G.i (LocalGet (nr 0l)) ^^
        ContinuationTable.recall env ^^
        Arr.load_field env 0l ^^ (* get the reply closure *)
        set_closure ^^
        get_closure ^^
        Closure.prepare_closure_call env ^^

        (* Deserialize/Blobify reply arguments  *)
        from_arg_data env ^^

        get_closure ^^
        Closure.call_closure env arity 0 ^^

        message_cleanup env (Type.Shared Type.Write)
      );

    let reject_name = "@reject_callback" in
    Func.define_built_in env reject_name ["env", I32Type] [] (fun env ->
        message_start env (Type.Shared Type.Write) ^^
        (* Look up continuation *)
        let (set_closure, get_closure) = new_local env "closure" in
        G.i (LocalGet (nr 0l)) ^^
        ContinuationTable.recall env ^^
        Arr.load_field env 1l ^^ (* get the reject closure *)
        set_closure ^^
        get_closure ^^
        Closure.prepare_closure_call env ^^
        (* Synthesize value of type `Text`, the error message
           (The error code is fetched via a prim)
        *)
        IC.error_value env ^^

        get_closure ^^
        Closure.call_closure env 1 0 ^^

        message_cleanup env (Type.Shared Type.Write)
      );

    (* result is a function that accepts a list of closure getters, from which
       the first and second must be the reply and reject continuations. *)
    fun closure_getters ->
      let (set_cb_index, get_cb_index) = new_local env "cb_index" in
      Arr.lit env closure_getters ^^
      ContinuationTable.remember env ^^
      set_cb_index ^^

      (* return arguments for the ic.call *)
      compile_unboxed_const (E.add_fun_ptr env (E.built_in env reply_name)) ^^
      get_cb_index ^^
      compile_unboxed_const (E.add_fun_ptr env (E.built_in env reject_name)) ^^
      get_cb_index

  let closures_to_reply_reject_callbacks env ts =
    closures_to_reply_reject_callbacks_aux env (Some ts)
  let closures_to_raw_reply_reject_callbacks env  =
    closures_to_reply_reject_callbacks_aux env None

  let ignoring_callback env =
    (* for one-way calls, we use an invalid table entry as the callback. this
       way, the callback, when it comes back, will (safely) trap, even if the
       module has completely changed in between. This way, one-way calls do not
       get in the way of safe instantaneous upgrades *)
    compile_unboxed_const (-1l)

  let cleanup_callback env =
    let name = "@cleanup_callback" in
    Func.define_built_in env name ["env", I32Type] [] (fun env ->
        G.i (LocalGet (nr 0l)) ^^
        ContinuationTable.recall env ^^
        G.i Drop);
    compile_unboxed_const (E.add_fun_ptr env (E.built_in env name))

  let ic_call_threaded env purpose get_meth_pair push_continuations
    add_data add_cycles =
    match E.mode env with
    | Flags.ICMode
    | Flags.RefMode ->
      let message = Printf.sprintf "could not perform %s" purpose in
      let (set_cb_index, get_cb_index) = new_local env "cb_index" in
      (* The callee *)
      get_meth_pair ^^ Arr.load_field env 0l ^^ Blob.as_ptr_len env ^^
      (* The method name *)
      get_meth_pair ^^ Arr.load_field env 1l ^^ Blob.as_ptr_len env ^^
      (* The reply and reject callback *)
      push_continuations ^^
      set_cb_index  ^^ get_cb_index ^^
      (* initiate call *)
      IC.system_call env "call_new" ^^
      cleanup_callback env ^^ get_cb_index ^^
      IC.system_call env "call_on_cleanup" ^^
      (* the data *)
      add_data get_cb_index ^^
      IC.system_call env "call_data_append" ^^
      (* the cycles *)
      add_cycles ^^
      (* done! *)
      IC.system_call env "call_perform" ^^
      IC.set_call_perform_status env ^^
      Blob.lit env message ^^
      IC.set_call_perform_message env ^^
      IC.get_call_perform_status env ^^
      (* save error code, cleanup on error *)
      G.if0
      begin (* send failed *)
        if !Flags.trap_on_call_error then
          E.trap_with env message
        else
        (* Recall (don't leak) continuations *)
        get_cb_index ^^
        ContinuationTable.recall env ^^
        G.i Drop
      end
      begin (* send succeeded *)
        G.nop
      end
    | _ ->
      E.trap_with env (Printf.sprintf "cannot perform %s when running locally" purpose)

  let ic_call env ts1 ts2 get_meth_pair get_arg get_k get_r =
    ic_call_threaded
      env
      "remote call"
      get_meth_pair
      (closures_to_reply_reject_callbacks env ts2 [get_k; get_r])
      (fun _ -> get_arg ^^ Serialization.serialize env ts1)

  let ic_call_raw env get_meth_pair get_arg get_k get_r =
    ic_call_threaded
      env
      "raw call"
      get_meth_pair
      (closures_to_raw_reply_reject_callbacks env [get_k; get_r])
      (fun _ -> get_arg ^^ Blob.as_ptr_len env)

  let ic_self_call env ts get_meth_pair get_future get_k get_r =
    ic_call_threaded
      env
      "self call"
      get_meth_pair
      (* Storing the tuple away, future_array_index = 2, keep in sync with rts/continuation_table.rs *)
      (closures_to_reply_reject_callbacks env ts [get_k; get_r; get_future])
      (fun get_cb_index ->
        get_cb_index ^^
        BoxedSmallWord.box env ^^
        Serialization.serialize env Type.[Prim Nat32])

  let ic_call_one_shot env ts get_meth_pair get_arg add_cycles =
    match E.mode env with
    | Flags.ICMode
    | Flags.RefMode ->
      (* The callee *)
      get_meth_pair ^^ Arr.load_field env 0l ^^ Blob.as_ptr_len env ^^
      (* The method name *)
      get_meth_pair ^^ Arr.load_field env 1l ^^ Blob.as_ptr_len env ^^
      (* The reply callback *)
      ignoring_callback env ^^
      compile_unboxed_zero ^^
      (* The reject callback *)
      ignoring_callback env ^^
      compile_unboxed_zero ^^
      IC.system_call env "call_new" ^^
      (* the data *)
      get_arg ^^ Serialization.serialize env ts ^^
      IC.system_call env "call_data_append" ^^
      (* the cycles *)
      add_cycles ^^
      IC.system_call env "call_perform" ^^
      (* This is a one-shot function: just remember error code *)
      (if !Flags.trap_on_call_error then
         (* legacy: discard status, proceed as if all well *)
         G.i Drop ^^
         compile_unboxed_zero ^^
         IC.set_call_perform_status env ^^
         Blob.lit env "" ^^
         IC.set_call_perform_message env
       else
         IC.set_call_perform_status env ^^
         Blob.lit env "could not perform oneway" ^^
         IC.set_call_perform_message env)

    | _ -> assert false

  let equate_msgref env =
    let (set_meth_pair1, get_meth_pair1) = new_local env "meth_pair1" in
    let (set_meth_pair2, get_meth_pair2) = new_local env "meth_pair2" in
    set_meth_pair2 ^^ set_meth_pair1 ^^
    get_meth_pair1 ^^ Arr.load_field env 0l ^^
    get_meth_pair2 ^^ Arr.load_field env 0l ^^
    Blob.compare env Operator.EqOp ^^
    G.if1 I32Type
    begin
      get_meth_pair1 ^^ Arr.load_field env 1l ^^
      get_meth_pair2 ^^ Arr.load_field env 1l ^^
      Blob.compare env Operator.EqOp
    end
    begin
      Bool.lit false
    end

  let export_async_method env =
    let name = IC.async_method_name in
    begin match E.mode env with
    | Flags.ICMode | Flags.RefMode ->
      Func.define_built_in env name [] [] (fun env ->
        let (set_closure, get_closure) = new_local env "closure" in

        message_start env (Type.Shared Type.Write) ^^

        (* Check that we are calling this *)
        IC.assert_caller_self env ^^

        (* Deserialize and look up continuation argument *)
        Serialization.deserialize env Type.[Prim Nat32] ^^
        BoxedSmallWord.unbox env ^^
        ContinuationTable.peek_future env ^^
        set_closure ^^ 
        get_closure ^^ 
        Closure.prepare_closure_call env ^^
        get_closure ^^
        Closure.call_closure env 0 0 ^^
        message_cleanup env (Type.Shared Type.Write)
      );

      let fi = E.built_in env name in
      E.add_export env (nr {
        name = Lib.Utf8.decode ("canister_update " ^ name);
        edesc = nr (FuncExport (nr fi))
      })
    | _ -> ()
    end

end (* FuncDec *)


module PatCode = struct
  (* Pattern failure code on demand.

  Patterns in general can fail, so we want a block around them with a
  jump-label for the fail case. But many patterns cannot fail, in particular
  function arguments that are simple variables. In these cases, we do not want
  to create the block and the (unused) jump label. So we first generate the
  code, either as plain code (CannotFail) or as code with hole for code to run
  in case of failure (CanFail).
  *)

  type patternCode =
    | CannotFail of G.t
    | CanFail of (G.t -> G.t)

  let definiteFail = CanFail (fun fail -> fail)

  let (^^^) : patternCode -> patternCode -> patternCode = function
    | CannotFail is1 ->
      begin function
      | CannotFail is2 -> CannotFail (is1 ^^ is2)
      | CanFail is2 -> CanFail (fun k -> is1 ^^ is2 k)
      end
    | CanFail is1 ->
      begin function
      | CannotFail is2 -> CanFail (fun k ->  is1 k ^^ is2)
      | CanFail is2 -> CanFail (fun k -> is1 k ^^ is2 k)
      end

  let with_fail (fail_code : G.t) : patternCode -> G.t = function
    | CannotFail is -> is
    | CanFail is -> is fail_code

  let orElse : patternCode -> patternCode -> patternCode = function
    | CannotFail is1 -> fun _ -> CannotFail is1
    | CanFail is1 -> function
      | CanFail is2 -> CanFail (fun fail_code ->
          let inner_fail = G.new_depth_label () in
          let inner_fail_code = Bool.lit false ^^ G.branch_to_ inner_fail in
          G.labeled_block1 I32Type inner_fail (is1 inner_fail_code ^^ Bool.lit true) ^^
          G.if0 G.nop (is2 fail_code)
        )
      | CannotFail is2 -> CannotFail (
          let inner_fail = G.new_depth_label () in
          let inner_fail_code = Bool.lit false ^^ G.branch_to_ inner_fail in
          G.labeled_block1 I32Type inner_fail (is1 inner_fail_code ^^ Bool.lit true) ^^
          G.if0 G.nop is2
        )

  let orElses : patternCode list -> patternCode -> patternCode =
    List.fold_right orElse

  let patternFailTrap env = E.trap_with env "pattern failed"

  let orPatternFailure env pcode =
    with_fail (patternFailTrap env) pcode

  let orsPatternFailure env pcodes =
    orPatternFailure env (orElses pcodes definiteFail)

  let with_region at = function
    | CannotFail is -> CannotFail (G.with_region at is)
    | CanFail is -> CanFail (fun k -> G.with_region at (is k))

end (* PatCode *)
open PatCode

(* All the code above is independent of the IR *)
open Ir

module AllocHow = struct
  (*
  When compiling a (recursive) block, we need to do a dependency analysis, to
  find out how the things are allocated. The options are:
  - const:  completely known, constant, not stored anywhere (think static function)
            (no need to mention in a closure)
  - local:  only needed locally, stored in a Wasm local, immutable
            (can be copied into a closure by value)
  - local mutable: only needed locally, stored in a Wasm local, mutable
            (cannot be copied into a closure)
  - heap allocated: stored on the dynamic heap, address in Wasm local
            (can be copied into a closure by reference)
  - static heap: stored on the static heap, address known statically
            (no need to mention in a closure)

  The goal is to avoid dynamic allocation where possible (and use locals), and
  to avoid turning function references into closures.

  The rules are:
  - functions are const, unless they capture something that is not a const
    function or a static heap allocation.
    in particular, top-level functions are always const
  - everything that is captured on the top-level needs to be statically
    heap-allocated
  - everything that is captured before it is defined, or is captured and mutable
    needs to be dynamically heap-allocated
  - the rest can be local
  *)

  module M = Freevars.M
  module S = Freevars.S

  (*
  We represent this as a lattice as follows:
  *)
  type how = Const | LocalImmut of SR.t | LocalMut of SR.t | StoreHeap | StoreStatic
  type allocHow = how M.t

  let disjoint_union : allocHow -> allocHow -> allocHow =
    M.union (fun v _ _ -> fatal "AllocHow.disjoint_union: %s" v)

  let join : allocHow -> allocHow -> allocHow =
    M.union (fun _ x y -> Some (match x, y with
      | StoreStatic, StoreHeap | StoreHeap, StoreStatic
      ->  fatal "AllocHow.join: cannot join StoreStatic and StoreHeap"

      | _, StoreHeap     | StoreHeap,      _ -> StoreHeap
      | _, StoreStatic   | StoreStatic,    _ -> StoreStatic
      | _, LocalMut sr   | LocalMut sr,    _ -> LocalMut sr
      | _, LocalImmut sr | LocalImmut sr,  _ -> LocalImmut sr

      | Const, Const -> Const
    ))
  let joins = List.fold_left join M.empty

  let map_of_set = Freevars.map_of_set
  let set_of_map = Freevars.set_of_map

  (* Various filters used in the set operations below *)
  let is_local_mut _ = function
    | LocalMut _ -> true
    | _ -> false

  let is_local _ = function
    | LocalImmut _ | LocalMut _ -> true
    | _ -> false

  let how_captured lvl how seen captured =
    (* What to do so that we can capture something?
       * For local blocks, put on the dynamic heap:
         - mutable things
         - not yet defined things
       * For top-level blocks, put on the static heap:
         - everything that is non-static (i.e. still in locals)
    *)
    match lvl with
    | VarEnv.NotTopLvl ->
      map_of_set StoreHeap (S.union
        (S.inter (set_of_map (M.filter is_local_mut how)) captured)
        (S.inter (set_of_map (M.filter is_local how)) (S.diff captured seen))
      )
    | VarEnv.TopLvl ->
      map_of_set StoreStatic
        (S.inter (set_of_map (M.filter is_local how)) captured)

  (* A bit like StackRep.of_type, but only for those types and stackreps that
     we support in local variables *)
  let stackrep_of_type t =
    let open Type in
    match normalize t with
    | Prim (Nat32 | Int32) -> SR.UnboxedWord32
    | Prim (Nat64 | Int64) -> SR.UnboxedWord64
    | Prim Float -> SR.UnboxedFloat64
    | _ -> SR.Vanilla

  let dec lvl how_outer (seen, how0) dec =
    let how_all = disjoint_union how_outer how0 in

    let (f,d) = Freevars.dec dec in
    let captured = S.inter (set_of_map how0) (Freevars.captured_vars f) in

    (* Which allocation is required for the things defined here? *)
    let how1 = match dec.it with
      (* Mutable variables are, well, mutable *)
      | VarD _ ->
        M.map (fun t -> LocalMut (stackrep_of_type t)) d

      (* Constant expressions (trusting static_vals.ml) *)
      | LetD (_, e) when e.note.Note.const ->
        M.map (fun _ -> (Const : how)) d

      (* References to mutboxes *)
      | RefD _ ->
        M.map (fun _ -> StoreHeap) d

      (* Everything else needs at least a local *)
      | _ ->
        M.map (fun t -> LocalImmut (stackrep_of_type t)) d in

    (* Which allocation does this require for its captured things? *)
    let how2 = how_captured lvl how_all seen captured in

    let how = joins [how0; how1; how2] in
    let seen' = S.union seen (set_of_map d)
    in (seen', how)

  (* find the allocHow for the variables currently in scope *)
  (* we assume things are mutable, as we do not know better here *)
  let how_of_ae ae : allocHow = 
    let locations = M.map (fun (l, _) -> l) ae.VarEnv.vars in 
    M.map (function
    | VarEnv.Const _        -> (Const : how)
    | VarEnv.HeapStatic _   -> StoreStatic
    | VarEnv.HeapInd _      -> StoreHeap
    | VarEnv.Local (sr, _)  -> LocalMut sr (* conservatively assume mutable *)
    | VarEnv.PublicMethod _ -> LocalMut SR.Vanilla
    ) locations

  let decs (ae : VarEnv.t) decs captured_in_body : allocHow =
    let lvl = ae.VarEnv.lvl in
    let how_outer = how_of_ae ae in
    let defined_here = snd (Freevars.decs decs) in (* TODO: implement gather_decs more directly *)
    let how_outer = Freevars.diff how_outer defined_here in (* shadowing *)
    let how0 = M.map (fun _t -> (Const : how)) defined_here in
    let captured = S.inter (set_of_map defined_here) captured_in_body in
    let rec go how =
      let seen, how1 = List.fold_left (dec lvl how_outer) (S.empty, how) decs in
      assert (S.equal seen (set_of_map defined_here));
      let how2 = how_captured lvl how1 seen captured in
      let how' = join how1 how2 in
      if M.equal (=) how how' then how' else go how' in
    go how0

  (* Functions to extend the environment (and possibly allocate memory)
     based on how we want to store them. *)
  let add_local env ae how name typ : VarEnv.t * G.t =
    match M.find name how with
    | (Const : how) -> (ae, G.nop)
    | LocalImmut sr | LocalMut sr ->
      let (ae1, i) = VarEnv.add_direct_local env ae name sr typ in
      (ae1, G.nop)
    | StoreHeap ->
      let (ae1, i) = VarEnv.add_local_with_heap_ind env ae name typ in
      let alloc_code = MutBox.alloc env ^^ G.i (LocalSet (nr i)) in
      (ae1, alloc_code)
    | StoreStatic ->
      let ptr = MutBox.static env in
      let ae1 = VarEnv.add_local_heap_static ae name ptr typ in
      (ae1, G.nop)

  let add_local_for_alias env ae how name typ : VarEnv.t * G.t =
    match M.find name how with
    | StoreHeap ->
      let ae1, _ = VarEnv.add_local_with_heap_ind env ae name typ in
      ae1, G.nop
    | _ -> assert false

end (* AllocHow *)

(* The actual compiler code that looks at the AST *)

(* wraps a bigint in range [0…2^32-1] into range [-2^31…2^31-1] *)
let nat32_to_int32 n =
  let open Big_int in
  if ge_big_int n (power_int_positive_int 2 31)
  then sub_big_int n (power_int_positive_int 2 32)
  else n

(* wraps a bigint in range [0…2^64-1] into range [-2^63…2^63-1] *)
let nat64_to_int64 n =
  let open Big_int in
  if ge_big_int n (power_int_positive_int 2 63)
  then sub_big_int n (power_int_positive_int 2 64)
  else n

let const_lit_of_lit : Ir.lit -> Const.lit = function
  | BoolLit b     -> Const.Bool b
  | IntLit n
  | NatLit n      -> Const.BigInt (Numerics.Nat.to_big_int n)
  | Int8Lit n     -> Const.Vanilla (TaggedSmallWord.vanilla_lit Type.Int8 (Numerics.Int_8.to_int n))
  | Nat8Lit n     -> Const.Vanilla (TaggedSmallWord.vanilla_lit Type.Nat8 (Numerics.Nat8.to_int n))
  | Int16Lit n    -> Const.Vanilla (TaggedSmallWord.vanilla_lit Type.Int16 (Numerics.Int_16.to_int n))
  | Nat16Lit n    -> Const.Vanilla (TaggedSmallWord.vanilla_lit Type.Nat16 (Numerics.Nat16.to_int n))
  | Int32Lit n    -> Const.Word32 (Big_int.int32_of_big_int (Numerics.Int_32.to_big_int n))
  | Nat32Lit n    -> Const.Word32 (Big_int.int32_of_big_int (nat32_to_int32 (Numerics.Nat32.to_big_int n)))
  | Int64Lit n    -> Const.Word64 (Big_int.int64_of_big_int (Numerics.Int_64.to_big_int n))
  | Nat64Lit n    -> Const.Word64 (Big_int.int64_of_big_int (nat64_to_int64 (Numerics.Nat64.to_big_int n)))
  | CharLit c     -> Const.Vanilla Int32.(shift_left (of_int c) 8)
  | NullLit       -> Const.Null
  | TextLit t
  | BlobLit t     -> Const.Blob t
  | FloatLit f    -> Const.Float64 f

let const_of_lit lit =
  Const.t_of_v (Const.Lit (const_lit_of_lit lit))

let compile_lit lit =
  SR.Const (const_of_lit lit), G.nop

let compile_lit_as env sr_out lit =
  let sr_in, code = compile_lit lit in
  code ^^ StackRep.adjust env sr_in sr_out

(* helper, traps with message *)
let then_arithmetic_overflow env =
  E.then_trap_with env "arithmetic overflow"

(* The first returned StackRep is for the arguments (expected), the second for the results (produced) *)
let compile_unop env t op =
  let open Operator in
  match op, t with
  | _, Type.Non ->
    SR.Vanilla, SR.Unreachable, G.i Unreachable
  | NegOp, Type.(Prim Int) ->
    SR.Vanilla, SR.Vanilla,
    BigNum.compile_neg env
  | NegOp, Type.(Prim Int64) ->
      SR.UnboxedWord64, SR.UnboxedWord64,
      Func.share_code1 env "neg_trap" ("n", I64Type) [I64Type] (fun env get_n ->
        get_n ^^
        compile_eq64_const 0x8000000000000000L ^^
        then_arithmetic_overflow env ^^
        compile_const_64 0L ^^
        get_n ^^
        G.i (Binary (Wasm.Values.I64 I64Op.Sub))
      )
  | NegOp, Type.(Prim (Int8 | Int16 | Int32)) ->
    StackRep.of_type t, StackRep.of_type t,
    Func.share_code1 env "neg32_trap" ("n", I32Type) [I32Type] (fun env get_n ->
      get_n ^^
      compile_eq_const 0x80000000l ^^
      then_arithmetic_overflow env ^^
      compile_unboxed_zero ^^
      get_n ^^
      G.i (Binary (Wasm.Values.I32 I32Op.Sub))
    )
  | NegOp, Type.(Prim Float) ->
    SR.UnboxedFloat64, SR.UnboxedFloat64,
    G.i (Unary (Wasm.Values.F64 F64Op.Neg))
  | NotOp, Type.(Prim (Nat64|Int64)) ->
     SR.UnboxedWord64, SR.UnboxedWord64,
     compile_xor64_const (-1L)
  | NotOp, Type.(Prim (Nat8|Nat16|Nat32|Int8|Int16|Int32 as ty)) ->
     StackRep.of_type t, StackRep.of_type t,
     compile_unboxed_const (TaggedSmallWord.mask_of_type ty) ^^
     G.i (Binary (Wasm.Values.I32 I32Op.Xor))
  | _ ->
    todo "compile_unop"
      (Wasm.Sexpr.Node ("BinOp", [ Arrange_ops.unop op ]))
      (SR.Vanilla, SR.Unreachable, E.trap_with env "TODO: compile_unop")

(* Logarithmic helpers for deciding whether we can carry out operations in constant bitwidth *)

(* helper, traps with message *)
let else_arithmetic_overflow env =
  E.else_trap_with env "arithmetic overflow"

(* helpers to decide if Int64 arithmetic can be carried out on the fast path *)
let additiveInt64_shortcut fast env get_a get_b slow =
  get_a ^^ get_a ^^ compile_shl64_const 1L ^^ G.i (Binary (Wasm.Values.I64 I64Op.Xor)) ^^ compile_shrU64_const 63L ^^
  get_b ^^ get_b ^^ compile_shl64_const 1L ^^ G.i (Binary (Wasm.Values.I64 I64Op.Xor)) ^^ compile_shrU64_const 63L ^^
  G.i (Binary (Wasm.Values.I64 I64Op.Or)) ^^
  G.i (Test (Wasm.Values.I64 I64Op.Eqz)) ^^
  G.if1 I64Type
    (get_a ^^ get_b ^^ fast)
    slow

let mulInt64_shortcut fast env get_a get_b slow =
  get_a ^^ get_a ^^ compile_shl64_const 1L ^^ G.i (Binary (Wasm.Values.I64 I64Op.Xor)) ^^ G.i (Unary (Wasm.Values.I64 I64Op.Clz)) ^^
  get_b ^^ get_b ^^ compile_shl64_const 1L ^^ G.i (Binary (Wasm.Values.I64 I64Op.Xor)) ^^ G.i (Unary (Wasm.Values.I64 I64Op.Clz)) ^^
  G.i (Binary (Wasm.Values.I64 I64Op.Add)) ^^
  compile_const_64 65L ^^ G.i (Compare (Wasm.Values.I64 I64Op.GeU)) ^^
  G.if1 I64Type
    (get_a ^^ get_b ^^ fast)
    slow

let powInt64_shortcut fast env get_a get_b slow =
  get_b ^^ G.i (Test (Wasm.Values.I64 I64Op.Eqz)) ^^
  G.if1 I64Type
    (compile_const_64 1L) (* ^0 *)
    begin (* ^(1+n) *)
      get_a ^^ compile_const_64 (-1L) ^^ G.i (Compare (Wasm.Values.I64 I64Op.Eq)) ^^
      G.if1 I64Type
        begin (* -1 ** (1+exp) == if even (1+exp) then 1 else -1 *)
          get_b ^^ compile_const_64 1L ^^
          G.i (Binary (Wasm.Values.I64 I64Op.And)) ^^ G.i (Test (Wasm.Values.I64 I64Op.Eqz)) ^^
          G.if1 I64Type
            (compile_const_64 1L)
            get_a
        end
        begin
          get_a ^^ compile_shrS64_const 1L ^^
          G.i (Test (Wasm.Values.I64 I64Op.Eqz)) ^^
          G.if1 I64Type
            get_a (* {0,1}^(1+n) *)
            begin
              get_b ^^ compile_const_64 64L ^^
              G.i (Compare (Wasm.Values.I64 I64Op.GeU)) ^^ then_arithmetic_overflow env ^^
              get_a ^^ get_a ^^ compile_shl64_const 1L ^^ G.i (Binary (Wasm.Values.I64 I64Op.Xor)) ^^
              G.i (Unary (Wasm.Values.I64 I64Op.Clz)) ^^ compile_sub64_const 63L ^^
              get_b ^^ G.i (Binary (Wasm.Values.I64 I64Op.Mul)) ^^
              compile_const_64 (-63L) ^^ G.i (Compare (Wasm.Values.I64 I64Op.GeS)) ^^
              G.if1 I64Type
                (get_a ^^ get_b ^^ fast)
                slow
            end
        end
    end


(* kernel for Int64 arithmetic, invokes estimator for fast path *)
let compile_Int64_kernel env name op shortcut =
  Func.share_code2 env (prim_fun_name Type.Int64 name)
    (("a", I64Type), ("b", I64Type)) [I64Type]
    BigNum.(fun env get_a get_b ->
    shortcut
      env
      get_a
      get_b
      begin
        let (set_res, get_res) = new_local env "res" in
        get_a ^^ from_signed_word64 env ^^
        get_b ^^ from_signed_word64 env ^^
        op env ^^
        set_res ^^ get_res ^^
        fits_signed_bits env 64 ^^
        else_arithmetic_overflow env ^^
        get_res ^^ truncate_to_word64 env
      end)


(* helpers to decide if Nat64 arithmetic can be carried out on the fast path *)
let additiveNat64_shortcut fast env get_a get_b slow =
  get_a ^^ compile_shrU64_const 62L ^^
  get_b ^^ compile_shrU64_const 62L ^^
  G.i (Binary (Wasm.Values.I64 I64Op.Or)) ^^
  G.i (Test (Wasm.Values.I64 I64Op.Eqz)) ^^
  G.if1 I64Type
    (get_a ^^ get_b ^^ fast)
    slow

let mulNat64_shortcut fast env get_a get_b slow =
  get_a ^^ G.i (Unary (Wasm.Values.I64 I64Op.Clz)) ^^
  get_b ^^ G.i (Unary (Wasm.Values.I64 I64Op.Clz)) ^^
  G.i (Binary (Wasm.Values.I64 I64Op.Add)) ^^
  compile_const_64 64L ^^ G.i (Compare (Wasm.Values.I64 I64Op.GeU)) ^^
  G.if1 I64Type
    (get_a ^^ get_b ^^ fast)
    slow

let powNat64_shortcut fast env get_a get_b slow =
  get_b ^^ G.i (Test (Wasm.Values.I64 I64Op.Eqz)) ^^
  G.if1 I64Type
    (compile_const_64 1L) (* ^0 *)
    begin (* ^(1+n) *)
      get_a ^^ compile_shrU64_const 1L ^^
      G.i (Test (Wasm.Values.I64 I64Op.Eqz)) ^^
      G.if1 I64Type
        get_a (* {0,1}^(1+n) *)
        begin
          get_b ^^ compile_const_64 64L ^^ G.i (Compare (Wasm.Values.I64 I64Op.GeU)) ^^ then_arithmetic_overflow env ^^
          get_a ^^ G.i (Unary (Wasm.Values.I64 I64Op.Clz)) ^^ compile_sub64_const 64L ^^
          get_b ^^ G.i (Binary (Wasm.Values.I64 I64Op.Mul)) ^^ compile_const_64 (-64L) ^^ G.i (Compare (Wasm.Values.I64 I64Op.GeS)) ^^
          G.if1 I64Type
            (get_a ^^ get_b ^^ fast)
            slow
        end
    end


(* kernel for Nat64 arithmetic, invokes estimator for fast path *)
let compile_Nat64_kernel env name op shortcut =
  Func.share_code2 env (prim_fun_name Type.Nat64 name)
    (("a", I64Type), ("b", I64Type)) [I64Type]
    BigNum.(fun env get_a get_b ->
    shortcut
      env
      get_a
      get_b
      begin
        let (set_res, get_res) = new_local env "res" in
        get_a ^^ from_word64 env ^^
        get_b ^^ from_word64 env ^^
        op env ^^
        set_res ^^ get_res ^^
        fits_unsigned_bits env 64 ^^
        else_arithmetic_overflow env ^^
        get_res ^^ truncate_to_word64 env
      end)


(* Compiling Int/Nat32 ops by conversion to/from i64. *)

(* helper, expects i64 on stack *)
let enforce_32_unsigned_bits env =
  compile_bitand64_const 0xFFFFFFFF00000000L ^^
  G.i (Test (Wasm.Values.I64 I64Op.Eqz)) ^^
  else_arithmetic_overflow env

(* helper, expects two identical i64s on stack *)
let enforce_32_signed_bits env =
  compile_shl64_const 1L ^^
  G.i (Binary (Wasm.Values.I64 I64Op.Xor)) ^^
  enforce_32_unsigned_bits env

let compile_Int32_kernel env name op =
     Func.share_code2 env (prim_fun_name Type.Int32 name)
       (("a", I32Type), ("b", I32Type)) [I32Type]
       (fun env get_a get_b ->
         let (set_res, get_res) = new_local64 env "res" in
         get_a ^^ G.i (Convert (Wasm.Values.I64 I64Op.ExtendSI32)) ^^
         get_b ^^ G.i (Convert (Wasm.Values.I64 I64Op.ExtendSI32)) ^^
         G.i (Binary (Wasm.Values.I64 op)) ^^
         set_res ^^ get_res ^^ get_res ^^
         enforce_32_signed_bits env ^^
         get_res ^^ G.i (Convert (Wasm.Values.I32 I32Op.WrapI64)))

let compile_Nat32_kernel env name op =
     Func.share_code2 env (prim_fun_name Type.Nat32 name)
       (("a", I32Type), ("b", I32Type)) [I32Type]
       (fun env get_a get_b ->
         let (set_res, get_res) = new_local64 env "res" in
         get_a ^^ G.i (Convert (Wasm.Values.I64 I64Op.ExtendUI32)) ^^
         get_b ^^ G.i (Convert (Wasm.Values.I64 I64Op.ExtendUI32)) ^^
         G.i (Binary (Wasm.Values.I64 op)) ^^
         set_res ^^ get_res ^^
         enforce_32_unsigned_bits env ^^
         get_res ^^ G.i (Convert (Wasm.Values.I32 I32Op.WrapI64)))

(* Customisable kernels for 8/16bit arithmetic via 32 bits. *)

(* helper, expects i32 on stack *)
let enforce_unsigned_bits env n =
  compile_bitand_const Int32.(shift_left minus_one n) ^^
  then_arithmetic_overflow env

let enforce_16_unsigned_bits env = enforce_unsigned_bits env 16

(* helper, expects two identical i32s on stack *)
let enforce_signed_bits env n =
  compile_shl_const 1l ^^ G.i (Binary (Wasm.Values.I32 I32Op.Xor)) ^^
  enforce_unsigned_bits env n

let enforce_16_signed_bits env = enforce_signed_bits env 16

let compile_smallInt_kernel' env ty name op =
  Func.share_code2 env (prim_fun_name ty name)
    (("a", I32Type), ("b", I32Type)) [I32Type]
    (fun env get_a get_b ->
      let (set_res, get_res) = new_local env "res" in
      get_a ^^ compile_shrS_const 16l ^^
      get_b ^^ compile_shrS_const 16l ^^
      op ^^
      set_res ^^ get_res ^^ get_res ^^
      enforce_16_signed_bits env ^^
      get_res ^^ compile_shl_const 16l)

let compile_smallInt_kernel env ty name op =
  compile_smallInt_kernel' env ty name (G.i (Binary (Wasm.Values.I32 op)))

let compile_smallNat_kernel' env ty name op =
  Func.share_code2 env (prim_fun_name ty name)
    (("a", I32Type), ("b", I32Type)) [I32Type]
    (fun env get_a get_b ->
      let (set_res, get_res) = new_local env "res" in
      get_a ^^ compile_shrU_const 16l ^^
      get_b ^^ compile_shrU_const 16l ^^
      op ^^
      set_res ^^ get_res ^^
      enforce_16_unsigned_bits env ^^
      get_res ^^ compile_shl_const 16l)

let compile_smallNat_kernel env ty name op =
  compile_smallNat_kernel' env ty name (G.i (Binary (Wasm.Values.I32 op)))

(* The first returned StackRep is for the arguments (expected), the second for the results (produced) *)
let compile_binop env t op : SR.t * SR.t * G.t =
  if t = Type.Non then SR.Vanilla, SR.Unreachable, G.i Unreachable else
  StackRep.of_type t,
  StackRep.of_type t,
  Operator.(match t, op with
  | Type.(Prim (Nat | Int)),                  AddOp -> BigNum.compile_add env
  | Type.(Prim (Nat64|Int64)),                WAddOp -> G.i (Binary (Wasm.Values.I64 I64Op.Add))
  | Type.(Prim Int64),                        AddOp ->
    compile_Int64_kernel env "add" BigNum.compile_add
      (additiveInt64_shortcut (G.i (Binary (Wasm.Values.I64 I64Op.Add))))
  | Type.(Prim Nat64),                        AddOp ->
    compile_Nat64_kernel env "add" BigNum.compile_add
      (additiveNat64_shortcut (G.i (Binary (Wasm.Values.I64 I64Op.Add))))
  | Type.(Prim Nat),                          SubOp -> BigNum.compile_unsigned_sub env
  | Type.(Prim Int),                          SubOp -> BigNum.compile_signed_sub env
  | Type.(Prim (Nat | Int)),                  MulOp -> BigNum.compile_mul env
  | Type.(Prim (Nat64|Int64)),                WMulOp -> G.i (Binary (Wasm.Values.I64 I64Op.Mul))
  | Type.(Prim Int64),                        MulOp ->
    compile_Int64_kernel env "mul" BigNum.compile_mul
      (mulInt64_shortcut (G.i (Binary (Wasm.Values.I64 I64Op.Mul))))
  | Type.(Prim Nat64),                        MulOp ->
    compile_Nat64_kernel env "mul" BigNum.compile_mul
      (mulNat64_shortcut (G.i (Binary (Wasm.Values.I64 I64Op.Mul))))
  | Type.(Prim Nat64),                        DivOp -> G.i (Binary (Wasm.Values.I64 I64Op.DivU))
  | Type.(Prim Nat64) ,                       ModOp -> G.i (Binary (Wasm.Values.I64 I64Op.RemU))
  | Type.(Prim Int64),                        DivOp -> G.i (Binary (Wasm.Values.I64 I64Op.DivS))
  | Type.(Prim Int64) ,                       ModOp -> G.i (Binary (Wasm.Values.I64 I64Op.RemS))
  | Type.(Prim Nat),                          DivOp -> BigNum.compile_unsigned_div env
  | Type.(Prim Nat),                          ModOp -> BigNum.compile_unsigned_rem env
  | Type.(Prim (Nat64|Int64)),                WSubOp -> G.i (Binary (Wasm.Values.I64 I64Op.Sub))
  | Type.(Prim Int64),                        SubOp ->
    compile_Int64_kernel env "sub" BigNum.compile_signed_sub
      (additiveInt64_shortcut (G.i (Binary (Wasm.Values.I64 I64Op.Sub))))
  | Type.(Prim Nat64),                        SubOp ->
    compile_Nat64_kernel env "sub" BigNum.compile_unsigned_sub
      (fun env get_a get_b ->
        additiveNat64_shortcut
          (G.i (Compare (Wasm.Values.I64 I64Op.GeU)) ^^
           else_arithmetic_overflow env ^^
           get_a ^^ get_b ^^ G.i (Binary (Wasm.Values.I64 I64Op.Sub)))
          env get_a get_b)
  | Type.(Prim Int),                          DivOp -> BigNum.compile_signed_div env
  | Type.(Prim Int),                          ModOp -> BigNum.compile_signed_mod env

  | Type.Prim Type.(Nat8|Nat16|Nat32|Int8|Int16|Int32),
                                              WAddOp -> G.i (Binary (Wasm.Values.I32 I32Op.Add))
  | Type.(Prim Int32),                        AddOp -> compile_Int32_kernel env "add" I64Op.Add
  | Type.Prim Type.(Int8 | Int16 as ty),      AddOp -> compile_smallInt_kernel env ty "add" I32Op.Add
  | Type.(Prim Nat32),                        AddOp -> compile_Nat32_kernel env "add" I64Op.Add
  | Type.Prim Type.(Nat8 | Nat16 as ty),      AddOp -> compile_smallNat_kernel env ty "add" I32Op.Add
  | Type.(Prim Float),                        AddOp -> G.i (Binary (Wasm.Values.F64 F64Op.Add))
  | Type.Prim Type.(Nat8|Nat16|Nat32|Int8|Int16|Int32),
                                              WSubOp -> G.i (Binary (Wasm.Values.I32 I32Op.Sub))
  | Type.(Prim Int32),                        SubOp -> compile_Int32_kernel env "sub" I64Op.Sub
  | Type.(Prim (Int8|Int16 as ty)),           SubOp -> compile_smallInt_kernel env ty "sub" I32Op.Sub
  | Type.(Prim Nat32),                        SubOp -> compile_Nat32_kernel env "sub" I64Op.Sub
  | Type.(Prim (Nat8|Nat16 as ty)),           SubOp -> compile_smallNat_kernel env ty "sub" I32Op.Sub
  | Type.(Prim Float),                        SubOp -> G.i (Binary (Wasm.Values.F64 F64Op.Sub))
  | Type.Prim Type.(Nat8|Nat16|Nat32|Int8|Int16|Int32 as ty),
                                              WMulOp -> TaggedSmallWord.compile_word_mul env ty
  | Type.(Prim Int32),                        MulOp -> compile_Int32_kernel env "mul" I64Op.Mul
  | Type.(Prim Int16),                        MulOp -> compile_smallInt_kernel env Type.Int16 "mul" I32Op.Mul
  | Type.(Prim Int8),                         MulOp -> compile_smallInt_kernel' env Type.Int8 "mul"
                                                         (compile_shrS_const 8l ^^ G.i (Binary (Wasm.Values.I32 I32Op.Mul)))
  | Type.(Prim Nat32),                        MulOp -> compile_Nat32_kernel env "mul" I64Op.Mul
  | Type.(Prim Nat16),                        MulOp -> compile_smallNat_kernel env Type.Nat16 "mul" I32Op.Mul
  | Type.(Prim Nat8),                         MulOp -> compile_smallNat_kernel' env Type.Nat8 "mul"
                                                         (compile_shrU_const 8l ^^ G.i (Binary (Wasm.Values.I32 I32Op.Mul)))
  | Type.(Prim Float),                        MulOp -> G.i (Binary (Wasm.Values.F64 F64Op.Mul))
  | Type.(Prim (Nat8|Nat16|Nat32 as ty)),     DivOp -> G.i (Binary (Wasm.Values.I32 I32Op.DivU)) ^^
                                                       TaggedSmallWord.msb_adjust ty
  | Type.(Prim (Nat8|Nat16|Nat32)),           ModOp -> G.i (Binary (Wasm.Values.I32 I32Op.RemU))
  | Type.(Prim Int32),                        DivOp -> G.i (Binary (Wasm.Values.I32 I32Op.DivS))
  | Type.(Prim (Int8|Int16 as ty)),           DivOp ->
    Func.share_code2 env (prim_fun_name ty "div")
      (("a", I32Type), ("b", I32Type)) [I32Type]
      (fun env get_a get_b ->
        let (set_res, get_res) = new_local env "res" in
        get_a ^^ get_b ^^ G.i (Binary (Wasm.Values.I32 I32Op.DivS)) ^^
        TaggedSmallWord.msb_adjust ty ^^ set_res ^^
        get_a ^^ compile_eq_const 0x80000000l ^^
        E.if_ env (StackRep.to_block_type env SR.UnboxedWord32)
          begin
            get_b ^^ TaggedSmallWord.lsb_adjust ty ^^ compile_eq_const (-1l) ^^
            E.if_ env (StackRep.to_block_type env SR.UnboxedWord32)
              (G.i Unreachable)
              get_res
          end
          get_res)
  | Type.(Prim Float),                        DivOp -> G.i (Binary (Wasm.Values.F64 F64Op.Div))
  | Type.(Prim Float),                        ModOp -> E.call_import env "rts" "fmod" (* musl *)
  | Type.(Prim (Int8|Int16|Int32)),           ModOp -> G.i (Binary (Wasm.Values.I32 I32Op.RemS))
  | Type.(Prim (Nat8|Nat16|Nat32 as ty)),     WPowOp -> TaggedSmallWord.compile_nat_power env ty
  | Type.(Prim (Int8|Int16|Int32 as ty)),     WPowOp -> TaggedSmallWord.compile_int_power env ty
  | Type.(Prim ((Nat8|Nat16) as ty)),         PowOp ->
    Func.share_code2 env (prim_fun_name ty "pow")
      (("n", I32Type), ("exp", I32Type)) [I32Type]
      (fun env get_n get_exp ->
        let (set_res, get_res) = new_local env "res" in
        let bits = TaggedSmallWord.bits_of_type ty in
        get_exp ^^
        G.if1 I32Type
          begin
            get_n ^^ compile_shrU_const Int32.(sub 33l (of_int bits)) ^^
            G.if1 I32Type
              begin
                unsigned_dynamics get_n ^^ compile_sub_const (Int32.of_int bits) ^^
                get_exp ^^ TaggedSmallWord.lsb_adjust ty ^^ G.i (Binary (Wasm.Values.I32 I32Op.Mul)) ^^
                compile_unboxed_const (-30l) ^^
                G.i (Compare (Wasm.Values.I32 I32Op.LtS)) ^^ then_arithmetic_overflow env ^^
                get_n ^^ TaggedSmallWord.lsb_adjust ty ^^
                get_exp ^^ TaggedSmallWord.lsb_adjust ty ^^
                TaggedSmallWord.compile_nat_power env Type.Nat32 ^^ set_res ^^
                get_res ^^ enforce_unsigned_bits env bits ^^
                get_res ^^ TaggedSmallWord.msb_adjust ty
              end
              get_n (* n@{0,1} ** (1+exp) == n *)
          end
          (compile_unboxed_const
             Int32.(shift_left one (to_int (TaggedSmallWord.shift_of_type ty))))) (* x ** 0 == 1 *)
  | Type.(Prim Nat32),                        PowOp ->
    Func.share_code2 env (prim_fun_name Type.Nat32 "pow")
      (("n", I32Type), ("exp", I32Type)) [I32Type]
      (fun env get_n get_exp ->
        let (set_res, get_res) = new_local64 env "res" in
        get_exp ^^
        G.if1 I32Type
          begin
            get_n ^^ compile_shrU_const 1l ^^
            G.if1 I32Type
              begin
                get_exp ^^ compile_unboxed_const 32l ^^
                G.i (Compare (Wasm.Values.I32 I32Op.GeU)) ^^ then_arithmetic_overflow env ^^
                unsigned_dynamics get_n ^^ compile_sub_const 32l ^^
                get_exp ^^ TaggedSmallWord.lsb_adjust Type.Nat32 ^^ G.i (Binary (Wasm.Values.I32 I32Op.Mul)) ^^
                compile_unboxed_const (-62l) ^^
                G.i (Compare (Wasm.Values.I32 I32Op.LtS)) ^^ then_arithmetic_overflow env ^^
                get_n ^^ G.i (Convert (Wasm.Values.I64 I64Op.ExtendUI32)) ^^
                get_exp ^^ G.i (Convert (Wasm.Values.I64 I64Op.ExtendUI32)) ^^
                Word64.compile_unsigned_pow env ^^
                set_res ^^ get_res ^^ enforce_32_unsigned_bits env ^^
                get_res ^^ G.i (Convert (Wasm.Values.I32 I32Op.WrapI64))
              end
              get_n (* n@{0,1} ** (1+exp) == n *)
          end
          compile_unboxed_one) (* x ** 0 == 1 *)
  | Type.(Prim ((Int8|Int16) as ty)),         PowOp ->
    Func.share_code2 env (prim_fun_name ty "pow")
      (("n", I32Type), ("exp", I32Type)) [I32Type]
      (fun env get_n get_exp ->
        let (set_res, get_res) = new_local env "res" in
        let bits = TaggedSmallWord.bits_of_type ty in
        get_exp ^^ compile_unboxed_zero ^^
        G.i (Compare (Wasm.Values.I32 I32Op.LtS)) ^^ E.then_trap_with env "negative power" ^^
        get_exp ^^
        G.if1 I32Type
          begin
            get_n ^^ compile_shrS_const Int32.(sub 33l (of_int bits)) ^^
            G.if1 I32Type
              begin
                signed_dynamics get_n ^^ compile_sub_const (Int32.of_int (bits - 1)) ^^
                get_exp ^^ TaggedSmallWord.lsb_adjust ty ^^ G.i (Binary (Wasm.Values.I32 I32Op.Mul)) ^^
                compile_unboxed_const (-30l) ^^
                G.i (Compare (Wasm.Values.I32 I32Op.LtS)) ^^ then_arithmetic_overflow env ^^
                get_n ^^ TaggedSmallWord.lsb_adjust ty ^^
                get_exp ^^ TaggedSmallWord.lsb_adjust ty ^^
                TaggedSmallWord.compile_nat_power env Type.Nat32 ^^
                set_res ^^ get_res ^^ get_res ^^ enforce_signed_bits env bits ^^
                get_res ^^ TaggedSmallWord.msb_adjust ty
              end
              get_n (* n@{0,1} ** (1+exp) == n *)
          end
          (compile_unboxed_const
             Int32.(shift_left one (to_int (TaggedSmallWord.shift_of_type ty))))) (* x ** 0 == 1 *)
  | Type.(Prim Int32),                        PowOp ->
    Func.share_code2 env (prim_fun_name Type.Int32 "pow")
      (("n", I32Type), ("exp", I32Type)) [I32Type]
      (fun env get_n get_exp ->
        let (set_res, get_res) = new_local64 env "res" in
        get_exp ^^ compile_unboxed_zero ^^
        G.i (Compare (Wasm.Values.I32 I32Op.LtS)) ^^ E.then_trap_with env "negative power" ^^
        get_exp ^^
        G.if1 I32Type
          begin
            get_n ^^ compile_unboxed_one ^^ G.i (Compare (Wasm.Values.I32 I32Op.LeS)) ^^
            get_n ^^ compile_unboxed_const (-1l) ^^ G.i (Compare (Wasm.Values.I32 I32Op.GeS)) ^^
            G.i (Binary (Wasm.Values.I32 I32Op.And)) ^^
            G.if1 I32Type
              begin
                get_n ^^ compile_unboxed_zero ^^ G.i (Compare (Wasm.Values.I32 I32Op.LtS)) ^^
                G.if1 I32Type
                  begin
                    (* -1 ** (1+exp) == if even (1+exp) then 1 else -1 *)
                    get_exp ^^ compile_unboxed_one ^^ G.i (Binary (Wasm.Values.I32 I32Op.And)) ^^
                    G.if1 I32Type
                      get_n
                      compile_unboxed_one
                  end
                  get_n (* n@{0,1} ** (1+exp) == n *)
              end
              begin
                get_exp ^^ compile_unboxed_const 32l ^^
                G.i (Compare (Wasm.Values.I32 I32Op.GeU)) ^^ then_arithmetic_overflow env ^^
                signed_dynamics get_n ^^ compile_sub_const 31l ^^
                get_exp ^^ TaggedSmallWord.lsb_adjust Type.Int32 ^^ G.i (Binary (Wasm.Values.I32 I32Op.Mul)) ^^
                compile_unboxed_const (-62l) ^^
                G.i (Compare (Wasm.Values.I32 I32Op.LtS)) ^^ then_arithmetic_overflow env ^^
                get_n ^^ G.i (Convert (Wasm.Values.I64 I64Op.ExtendSI32)) ^^
                get_exp ^^ G.i (Convert (Wasm.Values.I64 I64Op.ExtendSI32)) ^^
                Word64.compile_unsigned_pow env ^^
                set_res ^^ get_res ^^ get_res ^^ enforce_32_signed_bits env ^^
                get_res ^^ G.i (Convert (Wasm.Values.I32 I32Op.WrapI64))
              end
          end
          compile_unboxed_one) (* x ** 0 == 1 *)
  | Type.(Prim Int),                          PowOp ->
    let pow = BigNum.compile_unsigned_pow env in
    let (set_n, get_n) = new_local env "n" in
    let (set_exp, get_exp) = new_local env "exp" in
    set_exp ^^ set_n ^^
    get_exp ^^ BigNum.compile_is_negative env ^^
    E.then_trap_with env "negative power" ^^
    get_n ^^ get_exp ^^ pow
  | Type.(Prim Nat64),                        WPowOp -> Word64.compile_unsigned_pow env
  | Type.(Prim Int64),                        WPowOp -> Word64.compile_signed_wpow env
  | Type.(Prim Nat64),                        PowOp ->
    compile_Nat64_kernel env "pow"
      BigNum.compile_unsigned_pow
      (powNat64_shortcut (Word64.compile_unsigned_pow env))
  | Type.(Prim Int64),                        PowOp ->
    let (set_exp, get_exp) = new_local64 env "exp" in
    set_exp ^^ get_exp ^^
    compile_const_64 0L ^^
    G.i (Compare (Wasm.Values.I64 I64Op.LtS)) ^^
    E.then_trap_with env "negative power" ^^
    get_exp ^^
    compile_Int64_kernel
      env "pow" BigNum.compile_unsigned_pow
      (powInt64_shortcut (Word64.compile_unsigned_pow env))
  | Type.(Prim Nat),                          PowOp -> BigNum.compile_unsigned_pow env
  | Type.(Prim Float),                        PowOp -> E.call_import env "rts" "pow" (* musl *)
  | Type.(Prim (Nat64|Int64)),                AndOp -> G.i (Binary (Wasm.Values.I64 I64Op.And))
  | Type.(Prim (Nat8|Nat16|Nat32|Int8|Int16|Int32)),
                                              AndOp -> G.i (Binary (Wasm.Values.I32 I32Op.And))
  | Type.(Prim (Nat64|Int64)),                OrOp  -> G.i (Binary (Wasm.Values.I64 I64Op.Or))
  | Type.(Prim (Nat8|Nat16|Nat32|Int8|Int16|Int32)),
                                              OrOp  -> G.i (Binary (Wasm.Values.I32 I32Op.Or))
  | Type.(Prim (Nat64|Int64)),                XorOp -> G.i (Binary (Wasm.Values.I64 I64Op.Xor))
  | Type.(Prim (Nat8|Nat16|Nat32|Int8|Int16|Int32)),
                                              XorOp -> G.i (Binary (Wasm.Values.I32 I32Op.Xor))
  | Type.(Prim (Nat64|Int64)),                ShLOp -> G.i (Binary (Wasm.Values.I64 I64Op.Shl))
  | Type.(Prim (Nat8|Nat16|Nat32|Int8|Int16|Int32 as ty)),
                                              ShLOp -> TaggedSmallWord.(
     lsb_adjust ty ^^ clamp_shift_amount ty ^^
     G.i (Binary (Wasm.Values.I32 I32Op.Shl)))
  | Type.(Prim Nat64),                        ShROp -> G.i (Binary (Wasm.Values.I64 I64Op.ShrU))
  | Type.(Prim (Nat8|Nat16|Nat32 as ty)),     ShROp -> TaggedSmallWord.(
     lsb_adjust ty ^^ clamp_shift_amount ty ^^
     G.i (Binary (Wasm.Values.I32 I32Op.ShrU)) ^^
     sanitize_word_result ty)
  | Type.(Prim Int64),                        ShROp -> G.i (Binary (Wasm.Values.I64 I64Op.ShrS))
  | Type.(Prim (Int8|Int16|Int32 as ty)),     ShROp -> TaggedSmallWord.(
     lsb_adjust ty ^^ clamp_shift_amount ty ^^
     G.i (Binary (Wasm.Values.I32 I32Op.ShrS)) ^^
     sanitize_word_result ty)
  | Type.(Prim (Nat64|Int64)),                RotLOp -> G.i (Binary (Wasm.Values.I64 I64Op.Rotl))
  | Type.(Prim (Nat32|Int32)),                RotLOp -> G.i (Binary (Wasm.Values.I32 I32Op.Rotl))
  | Type.(Prim (Nat8|Nat16|Int8|Int16 as ty)),
                                              RotLOp -> TaggedSmallWord.rotl env ty
  | Type.(Prim (Nat64|Int64)),                RotROp -> G.i (Binary (Wasm.Values.I64 I64Op.Rotr))
  | Type.(Prim (Nat32|Int32)),                RotROp -> G.i (Binary (Wasm.Values.I32 I32Op.Rotr))
  | Type.(Prim (Nat8|Nat16|Int8|Int16 as ty)),
                                              RotROp -> TaggedSmallWord.rotr env ty
  | Type.(Prim Text), CatOp -> Text.concat env
  | Type.Non, _ -> G.i Unreachable
  | _ -> todo_trap env "compile_binop" (Wasm.Sexpr.Node ("BinOp", [ Arrange_ops.binop op; Arrange_type.typ t]))
  )

let compile_eq env =
  let open Type in
  function
  | Prim Text -> Text.compare env Operator.EqOp
  | Prim (Blob|Principal) | Obj (Actor, _) -> Blob.compare env Operator.EqOp
  | Func (Shared _, _, _, _, _) -> FuncDec.equate_msgref env
  | Prim (Nat | Int) -> BigNum.compile_eq env
  | Prim (Int64 | Nat64) -> G.i (Compare (Wasm.Values.I64 I64Op.Eq))
  | Prim (Bool | Int8 | Nat8 | Int16 | Nat16 | Int32 | Nat32 | Char) ->
    G.i (Compare (Wasm.Values.I32 I32Op.Eq))
  | Non -> G.i Unreachable
  | Prim Float -> G.i (Compare (Wasm.Values.F64 F64Op.Eq))
  | t -> todo_trap env "compile_eq" (Arrange_type.typ t)

let get_relops = Operator.(function
  | GeOp -> Ge, I64Op.GeU, I64Op.GeS, I32Op.GeU, I32Op.GeS
  | GtOp -> Gt, I64Op.GtU, I64Op.GtS, I32Op.GtU, I32Op.GtS
  | LeOp -> Le, I64Op.LeU, I64Op.LeS, I32Op.LeU, I32Op.LeS
  | LtOp -> Lt, I64Op.LtU, I64Op.LtS, I32Op.LtU, I32Op.LtS
  | NeqOp -> assert false
  | _ -> failwith "uncovered relop")

let compile_comparison env t op =
  let bigintop, u64op, s64op, u32op, s32op = get_relops op in
  let open Type in
  match t with
    | Nat | Int -> BigNum.compile_relop env bigintop
    | Nat64 -> G.i (Compare (Wasm.Values.I64 u64op))
    | Nat8 | Nat16 | Nat32 | Char -> G.i (Compare (Wasm.Values.I32 u32op))
    | Int64 -> G.i (Compare (Wasm.Values.I64 s64op))
    | Int8 | Int16 | Int32 -> G.i (Compare (Wasm.Values.I32 s32op))
    | _ -> todo_trap env "compile_comparison" (Arrange_type.prim t)

let compile_relop env t op =
  if t = Type.Non then SR.Vanilla, G.i Unreachable else
  StackRep.of_type t,
  let open Operator in
  match t, op with
  | Type.(Prim Text), _ -> Text.compare env op
  | Type.(Prim (Blob|Principal)), _ -> Blob.compare env op
  | _, EqOp -> compile_eq env t
  | Type.(Prim (Nat | Nat8 | Nat16 | Nat32 | Nat64 | Int | Int8 | Int16 | Int32 | Int64 | Char as t1)), op1 ->
    compile_comparison env t1 op1
  | Type.(Prim Float), GtOp -> G.i (Compare (Wasm.Values.F64 F64Op.Gt))
  | Type.(Prim Float), GeOp -> G.i (Compare (Wasm.Values.F64 F64Op.Ge))
  | Type.(Prim Float), LeOp -> G.i (Compare (Wasm.Values.F64 F64Op.Le))
  | Type.(Prim Float), LtOp -> G.i (Compare (Wasm.Values.F64 F64Op.Lt))
  | _ -> todo_trap env "compile_relop" (Arrange_ops.relop op)

let compile_load_field env typ name =
  Object.load_idx env typ name


(* compile_lexp is used for expressions on the left of an assignment operator.
   Produces
   * preparation code, to run first
   * an expected stack rep
   * code that expects the value to be written in that stackrep, and consumes it
*)
let rec compile_lexp (env : E.t) ae lexp : G.t * SR.t * G.t =
  (fun (code, sr, fill_code) -> G.(with_region lexp.at code, sr, with_region lexp.at fill_code)) @@
  match lexp.it, !Flags.gc_strategy with
  | VarLE var, _ -> Var.set_val env ae var
  | IdxLE (e1, e2), Flags.Generational when potential_pointer (Arr.element_type env e1.note.Note.typ) ->
    let (set_field, get_field) = new_local env "field" in
    compile_array_index env ae e1 e2 ^^
    set_field ^^ (* peepholes to tee *)
    get_field,
    SR.Vanilla,
    store_ptr ^^
    get_field ^^
    compile_add_const ptr_unskew ^^
    E.call_import env "rts" "post_write_barrier"
  | IdxLE (e1, e2), Flags.Incremental when potential_pointer (Arr.element_type env e1.note.Note.typ) ->
    compile_array_index env ae e1 e2 ^^
    compile_add_const ptr_unskew,
    SR.Vanilla,
    Tagged.write_with_barrier env
  | IdxLE (e1, e2), _ ->
    compile_array_index env ae e1 e2,
    SR.Vanilla,
    store_ptr
  | DotLE (e, n), Flags.Generational when potential_pointer (Object.field_type env e.note.Note.typ n) ->
    let (set_field, get_field) = new_local env "field" in
    compile_exp_vanilla env ae e ^^
    Object.idx env e.note.Note.typ n ^^
    set_field ^^ (* peepholes to tee *)
    get_field,
    SR.Vanilla,
    store_ptr ^^
    get_field ^^
    compile_add_const ptr_unskew ^^
    E.call_import env "rts" "post_write_barrier"
  | DotLE (e, n), Flags.Incremental when potential_pointer (Object.field_type env e.note.Note.typ n) ->
    compile_exp_vanilla env ae e ^^
    (* Only real objects have mutable fields, no need to branch on the tag *)
    Object.idx env e.note.Note.typ n ^^
    compile_add_const ptr_unskew,
    SR.Vanilla,
    Tagged.write_with_barrier env
  | DotLE (e, n), _ ->
    compile_exp_vanilla env ae e ^^
    (* Only real objects have mutable fields, no need to branch on the tag *)
    Object.idx env e.note.Note.typ n,
    SR.Vanilla,
    store_ptr

(* Common code for a[e] as lexp and as exp.
Traps or pushes the pointer to the element on the stack
*)
and compile_array_index env ae e1 e2 =
    compile_exp_vanilla env ae e1 ^^ (* offset to array *)
    compile_exp_vanilla env ae e2 ^^ (* idx *)
    Arr.idx_bigint env

and compile_prim_invocation (env : E.t) ae p es at =
  (* for more concise code when all arguments and result use the same sr *)
  let const_sr sr inst = sr, G.concat_map (compile_exp_as env ae sr) es ^^ inst in

  begin match p, es with
  (* Calls *)
  | CallPrim _, [e1; e2] ->
    let sort, control, _, arg_tys, ret_tys = Type.as_func e1.note.Note.typ in
    let n_args = List.length arg_tys in
    let return_arity = match control with
      | Type.Returns -> List.length ret_tys
      | Type.Replies -> 0
      | Type.Promises -> assert false in

    let fun_sr, code1 = compile_exp env ae e1 in

    (* we duplicate this pattern match to emulate pattern guards *)
    let call_as_prim = match fun_sr, sort with
      | SR.Const (_, Const.Fun (mk_fi, Const.PrimWrapper prim)), _ ->
         begin match n_args, e2.it with
         | 0, _ -> true
         | 1, _ -> true
         | n, PrimE (TupPrim, es) when List.length es = n -> true
         | _, _ -> false
         end
      | _ -> false in

    begin match fun_sr, sort with
      | SR.Const (_, Const.Fun (mk_fi, Const.PrimWrapper prim)), _ when call_as_prim ->
         assert (sort = Type.Local);
         (* Handle argument tuples *)
         begin match n_args, e2.it with
         | 0, _ ->
           let sr, code2 = compile_prim_invocation env ae prim [] at in
           sr,
           code1 ^^
           compile_exp_as env ae (StackRep.of_arity 0) e2 ^^
           code2
         | 1, _ ->
           compile_prim_invocation env ae prim [e2] at
         | n, PrimE (TupPrim, es) ->
           assert (List.length es = n);
           compile_prim_invocation env ae prim es at
         | _, _ ->
           (* ugly case; let's just call this as a function for now *)
           raise (Invalid_argument "call_as_prim was true?")
         end
      | SR.Const (_, Const.Fun (mk_fi, _)), _ ->
         assert (sort = Type.Local);
         StackRep.of_arity return_arity,

         code1 ^^
         compile_unboxed_zero ^^ (* A dummy closure *)
         compile_exp_as env ae (StackRep.of_arity n_args) e2 ^^ (* the args *)
         G.i (Call (nr (mk_fi ()))) ^^
         FakeMultiVal.load env (Lib.List.make return_arity I32Type)
      | _, Type.Local ->
         let (set_clos, get_clos) = new_local env "clos" in

         StackRep.of_arity return_arity,
         code1 ^^ StackRep.adjust env fun_sr SR.Vanilla ^^
         set_clos ^^
         get_clos ^^
         Closure.prepare_closure_call env ^^
         compile_exp_as env ae (StackRep.of_arity n_args) e2 ^^
         get_clos ^^
         Closure.call_closure env n_args return_arity
      | _, Type.Shared _ ->
         (* Non-one-shot functions have been rewritten in async.ml *)
         assert (control = Type.Returns);

         let (set_meth_pair, get_meth_pair) = new_local env "meth_pair" in
         let (set_arg, get_arg) = new_local env "arg" in
         let _, _, _, ts, _ = Type.as_func e1.note.Note.typ in
         let add_cycles = Internals.add_cycles env ae in

         StackRep.of_arity return_arity,
         code1 ^^ StackRep.adjust env fun_sr SR.Vanilla ^^
         set_meth_pair ^^
         compile_exp_vanilla env ae e2 ^^ set_arg ^^

         FuncDec.ic_call_one_shot env ts get_meth_pair get_arg add_cycles
    end

  (* Operators *)
  | UnPrim (_, Operator.PosOp), [e1] -> compile_exp env ae e1
  | UnPrim (t, op), [e1] ->
    let sr_in, sr_out, code = compile_unop env t op in
    sr_out,
    compile_exp_as env ae sr_in e1 ^^
    code
  | BinPrim (t, op), [e1;e2] ->
    let sr_in, sr_out, code = compile_binop env t op in
    sr_out,
    compile_exp_as env ae sr_in e1 ^^
    compile_exp_as env ae sr_in e2 ^^
    code
  (* special case: recognize negation *)
  | RelPrim (Type.(Prim Bool), Operator.EqOp), [e1; {it = LitE (BoolLit false); _}] ->
    SR.bool,
    compile_exp_as_test env ae e1 ^^
    G.i (Test (Wasm.Values.I32 I32Op.Eqz))
  | RelPrim (t, op), [e1;e2] ->
    let sr, code = compile_relop env t op in
    SR.bool,
    compile_exp_as env ae sr e1 ^^
    compile_exp_as env ae sr e2 ^^
    code

  (* Tuples *)
  | TupPrim, es ->
    SR.UnboxedTuple (List.length es),
    G.concat_map (compile_exp_vanilla env ae) es
  | ProjPrim n, [e1] ->
    SR.Vanilla,
    compile_exp_vanilla env ae e1 ^^ (* offset to tuple (an array) *)
    Tuple.load_n env (Int32.of_int n)

  | OptPrim, [e] ->
    SR.Vanilla,
    Opt.inject env (compile_exp_vanilla env ae e)
  | TagPrim l, [e] ->
    SR.Vanilla,
    Variant.inject env l (compile_exp_vanilla env ae e)

  | DotPrim name, [e] ->
    let sr, code1 = compile_exp env ae e in
    begin match sr with
    | SR.Const (_, Const.Obj fs) ->
      let c = List.assoc name fs in
      SR.Const c, code1
    | _ ->
      SR.Vanilla,
      code1 ^^ StackRep.adjust env sr SR.Vanilla ^^
      Object.load_idx env e.note.Note.typ name
    end
  | ActorDotPrim name, [e] ->
    SR.Vanilla,
    compile_exp_vanilla env ae e ^^
    IC.actor_public_field env name

  | ArrayPrim (m, t), es ->
    SR.Vanilla,
    Arr.lit env (List.map (compile_exp_vanilla env ae) es)
  | IdxPrim, [e1; e2] ->
    SR.Vanilla,
    compile_array_index env ae e1 e2 ^^
    load_ptr
  | NextArrayOffset spacing, [e] ->
    let advance_by =
      match spacing with
      | ElementSize -> Arr.element_size
      | One -> 2l (* 1 : Nat *) in
    SR.Vanilla,
    compile_exp_vanilla env ae e ^^ (* previous byte offset to array *)
    compile_add_const advance_by
  | ValidArrayOffset, [e1; e2] ->
    SR.bool,
    compile_exp_vanilla env ae e1 ^^
    compile_exp_vanilla env ae e2 ^^
    G.i (Compare (Wasm.Values.I32 I32Op.LtU))
  | DerefArrayOffset, [e1; e2] ->
    SR.Vanilla,
    compile_exp_vanilla env ae e1 ^^ (* skewed pointer to array *)
    Tagged.load_forwarding_pointer env ^^
    compile_exp_vanilla env ae e2 ^^ (* byte offset *)
    (* Note: the below two lines compile to `i32.add; i32.load offset=OFFSET`
       with OFFSET = 13 with forwarding pointers and OFFSET = 9 without forwarding pointers,
       thus together also unskewing the pointer and skipping administrative
       fields, effectively arriving at the desired element *)
    G.i (Binary (Wasm.Values.I32 I32Op.Add)) ^^
    (* Not using Tagged.load_field since it is not a proper pointer to the array start *)
    Heap.load_field (Arr.header_size env) (* loads the element at the byte offset *)
  | GetPastArrayOffset spacing, [e] ->
    let shift =
      match spacing with
      | ElementSize -> compile_shl_const 2l (* effectively a multiplication by word_size *)
      | One -> BigNum.from_word30 env in    (* make it a compact bignum *)
    SR.Vanilla,
    compile_exp_vanilla env ae e ^^ (* array *)
    Arr.len env ^^
    shift

  | BreakPrim name, [e] ->
    let d = VarEnv.get_label_depth ae name in
    SR.Unreachable,
    compile_exp_vanilla env ae e ^^
    G.branch_to_ d
  | AssertPrim, [e1] ->
    SR.unit,
    compile_exp_as env ae SR.bool e1 ^^
    G.if0 G.nop (IC.fail_assert env at)
  | RetPrim, [e] ->
    SR.Unreachable,
    compile_exp_as env ae (StackRep.of_arity (E.get_return_arity env)) e ^^
    FakeMultiVal.store env (Lib.List.make (E.get_return_arity env) I32Type) ^^
    G.i Return

  (* Numeric conversions *)
  | NumConvWrapPrim (t1, t2), [e] -> begin
    let open Type in
    match t1, t2 with
    | (Nat|Int), (Nat8|Nat16|Int8|Int16) ->
      SR.Vanilla,
      compile_exp_vanilla env ae e ^^
      Prim.prim_intToWordNShifted env (TaggedSmallWord.shift_of_type t2)

    | (Nat|Int), (Nat32|Int32) ->
      SR.UnboxedWord32,
      compile_exp_vanilla env ae e ^^
      Prim.prim_intToWord32 env

    | (Nat|Int), (Nat64|Int64) ->
      SR.UnboxedWord64,
      compile_exp_vanilla env ae e ^^
      BigNum.truncate_to_word64 env

    | Nat64, Int64 | Int64, Nat64
    | Nat32, Int32 | Int32, Nat32
    | Nat16, Int16 | Int16, Nat16
    | Nat8, Int8 | Int8, Nat8 ->
      compile_exp env ae e

    | Char, Nat32 ->
      SR.UnboxedWord32,
      compile_exp_vanilla env ae e ^^
      TaggedSmallWord.untag_codepoint

    | _ -> SR.Unreachable, todo_trap env "compile_prim_invocation" (Arrange_ir.prim p)
    end

  | NumConvTrapPrim (t1, t2), [e] -> begin
    let open Type in
    match t1, t2 with

    | Int, Int64 ->
      SR.UnboxedWord64,
      compile_exp_vanilla env ae e ^^
      Func.share_code1 env "Int->Int64" ("n", I32Type) [I64Type] (fun env get_n ->
        get_n ^^
        BigNum.fits_signed_bits env 64 ^^
        E.else_trap_with env "losing precision" ^^
        get_n ^^
        BigNum.truncate_to_word64 env)

    | Int, (Int8|Int16|Int32 as pty) ->
      StackRep.of_type (Prim pty),
      compile_exp_vanilla env ae e ^^
      Func.share_code1 env (prim_fun_name pty "Int->") ("n", I32Type) [I32Type] (fun env get_n ->
        get_n ^^
        BigNum.fits_signed_bits env (TaggedSmallWord.bits_of_type pty) ^^
        E.else_trap_with env "losing precision" ^^
        get_n ^^
        BigNum.truncate_to_word32 env ^^
        TaggedSmallWord.msb_adjust pty)

    | Nat, Nat64 ->
      SR.UnboxedWord64,
      compile_exp_vanilla env ae e ^^
      Func.share_code1 env "Nat->Nat64" ("n", I32Type) [I64Type] (fun env get_n ->
        get_n ^^
        BigNum.fits_unsigned_bits env 64 ^^
        E.else_trap_with env "losing precision" ^^
        get_n ^^
        BigNum.truncate_to_word64 env)

    | Nat, (Nat8|Nat16|Nat32 as pty) ->
      StackRep.of_type (Prim pty),
      compile_exp_vanilla env ae e ^^
      Func.share_code1 env (prim_fun_name pty "Nat->") ("n", I32Type) [I32Type] (fun env get_n ->
        get_n ^^
        BigNum.fits_unsigned_bits env (TaggedSmallWord.bits_of_type pty) ^^
        E.else_trap_with env "losing precision" ^^
        get_n ^^
        BigNum.truncate_to_word32 env ^^
        TaggedSmallWord.msb_adjust pty)

    | (Nat8|Nat16), Nat ->
      SR.Vanilla,
      compile_exp_vanilla env ae e ^^
      Prim.prim_shiftWordNtoUnsigned env (TaggedSmallWord.shift_of_type t1)

    | (Int8|Int16), Int ->
      SR.Vanilla,
      compile_exp_vanilla env ae e ^^
      Prim.prim_shiftWordNtoSigned env (TaggedSmallWord.shift_of_type t1)

    | Nat32, Nat ->
      SR.Vanilla,
      compile_exp_as env ae SR.UnboxedWord32 e ^^
      Prim.prim_word32toNat env

    | Int32, Int ->
      SR.Vanilla,
      compile_exp_as env ae SR.UnboxedWord32 e ^^
      Prim.prim_word32toInt env

    | Nat64, Nat ->
      SR.Vanilla,
      compile_exp_as env ae SR.UnboxedWord64 e ^^
      BigNum.from_word64 env

    | Int64, Int ->
      SR.Vanilla,
      compile_exp_as env ae SR.UnboxedWord64 e ^^
      BigNum.from_signed_word64 env

    | Nat32, Char ->
      SR.Vanilla,
      compile_exp_as env ae SR.UnboxedWord32 e ^^
      TaggedSmallWord.check_and_tag_codepoint env

    | Float, Int ->
      SR.Vanilla,
      compile_exp_as env ae SR.UnboxedFloat64 e ^^
      E.call_import env "rts" "bigint_of_float64"

    | Int, Float ->
      SR.UnboxedFloat64,
      compile_exp_vanilla env ae e ^^
      E.call_import env "rts" "bigint_to_float64"

    | Float, Int64 ->
      SR.UnboxedWord64,
      compile_exp_as env ae SR.UnboxedFloat64 e ^^
      G.i (Convert (Wasm.Values.I64 I64Op.TruncSF64))

    | Int64, Float ->
      SR.UnboxedFloat64,
      compile_exp_as env ae SR.UnboxedWord64 e ^^
      G.i (Convert (Wasm.Values.F64 F64Op.ConvertSI64))

    | _ -> SR.Unreachable, todo_trap env "compile_prim_invocation" (Arrange_ir.prim p)
    end

  | SerializePrim ts, [e] ->
    SR.Vanilla,
    compile_exp_vanilla env ae e ^^
    Serialization.serialize env ts ^^
    Blob.of_ptr_size env

  | DeserializePrim ts, [e] ->
    StackRep.of_arity (List.length ts),
    compile_exp_vanilla env ae e ^^
    Bool.lit false ^^ (* can't recover *)
    Serialization.deserialize_from_blob false env ts

  | DeserializeOptPrim ts, [e] ->
    SR.Vanilla,
    compile_exp_vanilla env ae e ^^
    Bool.lit true ^^ (* can (!) recover *)
    Serialization.deserialize_from_blob false env ts ^^
    begin match ts with
    | [] ->
      (* return some () *)
      Opt.inject env Tuple.compile_unit
    | [t] ->
      (* save to local, propagate error as null or return some value *)
      let (set_val, get_val) = new_local env "val" in
      set_val ^^
      get_val ^^
      compile_eq_const (Serialization.coercion_error_value env) ^^
      G.if1 I32Type
        (Opt.null_lit env)
        (Opt.inject env get_val)
    | ts ->
      (* propagate any errors as null or return some tuples using shared code *)
      let n = List.length ts in
      let name = Printf.sprintf "to_opt_%i_tuple" n in
      let args = Lib.List.table n (fun i -> (Printf.sprintf "arg%i" i, I32Type)) in
      Func.share_code env name args [I32Type] (fun env ->
        let locals =
          Lib.List.table n (fun i -> G.i (LocalGet (nr (Int32.of_int i)))) in
        let rec go ls =
          match ls with
          | get_val::ls' ->
            get_val ^^
            compile_eq_const (Serialization.coercion_error_value env) ^^
            G.if1 I32Type
              (Opt.null_lit env)
              (go ls')
          | [] ->
            Opt.inject env (Arr.lit env locals)
        in
        go locals)
    end

  | ICPerformGC, [] ->
    SR.unit,
    GC.collect_garbage env

  | ICStableSize t, [e] ->
    SR.UnboxedWord64,
    let (tydesc, _, _) = Serialization.type_desc env [t] in
    let tydesc_len = Int32.of_int (String.length tydesc) in
    compile_exp_vanilla env ae e ^^
    Serialization.buffer_size env t ^^
    G.i Drop ^^
    compile_add_const tydesc_len  ^^
    G.i (Convert (Wasm.Values.I64 I64Op.ExtendUI32))

  (* Other prims, unary *)

  | OtherPrim "array_len", [e] ->
    SR.Vanilla,
    compile_exp_vanilla env ae e ^^
    Arr.len env ^^
    BigNum.from_word30 env

  | OtherPrim "text_len", [e] ->
    SR.Vanilla, compile_exp_vanilla env ae e ^^ Text.len_nat env
  | OtherPrim "text_iter", [e] ->
    SR.Vanilla, compile_exp_vanilla env ae e ^^ Text.iter env
  | OtherPrim "text_iter_done", [e] ->
    SR.bool, compile_exp_vanilla env ae e ^^ Text.iter_done env
  | OtherPrim "text_iter_next", [e] ->
    SR.Vanilla, compile_exp_vanilla env ae e ^^ Text.iter_next env
  | OtherPrim "text_compare", [e1; e2] ->
    SR.Vanilla,
    compile_exp_vanilla env ae e1 ^^
    compile_exp_vanilla env ae e2 ^^
    E.call_import env "rts" "text_compare" ^^
    TaggedSmallWord.msb_adjust Type.Int8

  | OtherPrim "blob_size", [e] ->
    SR.Vanilla, compile_exp_vanilla env ae e ^^ Blob.len_nat env
  | OtherPrim "blob_vals_iter", [e] ->
    SR.Vanilla, compile_exp_vanilla env ae e ^^ Blob.iter env
  | OtherPrim "blob_iter_done", [e] ->
    SR.bool, compile_exp_vanilla env ae e ^^ Blob.iter_done env
  | OtherPrim "blob_iter_next", [e] ->
    SR.Vanilla, compile_exp_vanilla env ae e ^^ Blob.iter_next env

  | OtherPrim "lsh_Nat", [e1; e2] ->
    SR.Vanilla,
    compile_exp_vanilla env ae e1 ^^
    compile_exp_as env ae SR.UnboxedWord32 e2 ^^
    BigNum.compile_lsh env

  | OtherPrim "rsh_Nat", [e1; e2] ->
    SR.Vanilla,
    compile_exp_vanilla env ae e1 ^^
    compile_exp_as env ae SR.UnboxedWord32 e2 ^^
    BigNum.compile_rsh env

  | OtherPrim "abs", [e] ->
    SR.Vanilla,
    compile_exp_vanilla env ae e ^^
    BigNum.compile_abs env

  | OtherPrim "fabs", [e] ->
    SR.UnboxedFloat64,
    compile_exp_as env ae SR.UnboxedFloat64 e ^^
    G.i (Unary (Wasm.Values.F64 F64Op.Abs))

  | OtherPrim "fsqrt", [e] ->
    SR.UnboxedFloat64,
    compile_exp_as env ae SR.UnboxedFloat64 e ^^
    G.i (Unary (Wasm.Values.F64 F64Op.Sqrt))

  | OtherPrim "fceil", [e] ->
    SR.UnboxedFloat64,
    compile_exp_as env ae SR.UnboxedFloat64 e ^^
    G.i (Unary (Wasm.Values.F64 F64Op.Ceil))

  | OtherPrim "ffloor", [e] ->
    SR.UnboxedFloat64,
    compile_exp_as env ae SR.UnboxedFloat64 e ^^
    G.i (Unary (Wasm.Values.F64 F64Op.Floor))

  | OtherPrim "ftrunc", [e] ->
    SR.UnboxedFloat64,
    compile_exp_as env ae SR.UnboxedFloat64 e ^^
    G.i (Unary (Wasm.Values.F64 F64Op.Trunc))

  | OtherPrim "fnearest", [e] ->
    SR.UnboxedFloat64,
    compile_exp_as env ae SR.UnboxedFloat64 e ^^
    G.i (Unary (Wasm.Values.F64 F64Op.Nearest))

  | OtherPrim "fmin", [e; f] ->
    SR.UnboxedFloat64,
    compile_exp_as env ae SR.UnboxedFloat64 e ^^
    compile_exp_as env ae SR.UnboxedFloat64 f ^^
    G.i (Binary (Wasm.Values.F64 F64Op.Min))

  | OtherPrim "fmax", [e; f] ->
    SR.UnboxedFloat64,
    compile_exp_as env ae SR.UnboxedFloat64 e ^^
    compile_exp_as env ae SR.UnboxedFloat64 f ^^
    G.i (Binary (Wasm.Values.F64 F64Op.Max))

  | OtherPrim "fcopysign", [e; f] ->
    SR.UnboxedFloat64,
    compile_exp_as env ae SR.UnboxedFloat64 e ^^
    compile_exp_as env ae SR.UnboxedFloat64 f ^^
    G.i (Binary (Wasm.Values.F64 F64Op.CopySign))

  | OtherPrim "Float->Text", [e] ->
    SR.Vanilla,
    compile_exp_as env ae SR.UnboxedFloat64 e ^^
    compile_unboxed_const (TaggedSmallWord.vanilla_lit Type.Nat8 6) ^^
    compile_unboxed_const (TaggedSmallWord.vanilla_lit Type.Nat8 0) ^^
    E.call_import env "rts" "float_fmt"

  | OtherPrim "fmtFloat->Text", [f; prec; mode] ->
    SR.Vanilla,
    compile_exp_as env ae SR.UnboxedFloat64 f ^^
    compile_exp_vanilla env ae prec ^^
    compile_exp_vanilla env ae mode ^^
    E.call_import env "rts" "float_fmt"

  | OtherPrim "fsin", [e] ->
    SR.UnboxedFloat64,
    compile_exp_as env ae SR.UnboxedFloat64 e ^^
    E.call_import env "rts" "sin" (* musl *)

  | OtherPrim "fcos", [e] ->
    SR.UnboxedFloat64,
    compile_exp_as env ae SR.UnboxedFloat64 e ^^
    E.call_import env "rts" "cos" (* musl *)

  | OtherPrim "ftan", [e] ->
    SR.UnboxedFloat64,
    compile_exp_as env ae SR.UnboxedFloat64 e ^^
    E.call_import env "rts" "tan" (* musl *)

  | OtherPrim "fasin", [e] ->
    SR.UnboxedFloat64,
    compile_exp_as env ae SR.UnboxedFloat64 e ^^
    E.call_import env "rts" "asin" (* musl *)

  | OtherPrim "facos", [e] ->
    SR.UnboxedFloat64,
    compile_exp_as env ae SR.UnboxedFloat64 e ^^
    E.call_import env "rts" "acos" (* musl *)

  | OtherPrim "fatan", [e] ->
    SR.UnboxedFloat64,
    compile_exp_as env ae SR.UnboxedFloat64 e ^^
    E.call_import env "rts" "atan" (* musl *)

  | OtherPrim "fatan2", [y; x] ->
    SR.UnboxedFloat64,
    compile_exp_as env ae SR.UnboxedFloat64 y ^^
    compile_exp_as env ae SR.UnboxedFloat64 x ^^
    E.call_import env "rts" "atan2" (* musl *)

  | OtherPrim "fexp", [e] ->
    SR.UnboxedFloat64,
    compile_exp_as env ae SR.UnboxedFloat64 e ^^
    E.call_import env "rts" "exp" (* musl *)

  | OtherPrim "flog", [e] ->
    SR.UnboxedFloat64,
    compile_exp_as env ae SR.UnboxedFloat64 e ^^
    E.call_import env "rts" "log" (* musl *)

  (* Other prims, nullary *)

  | SystemTimePrim, [] ->
    SR.UnboxedWord64,
    IC.get_system_time env

  | OtherPrim "call_perform_status", [] ->
    SR.UnboxedWord32,
    IC.get_call_perform_status env

  | OtherPrim "call_perform_message", [] ->
    SR.Vanilla,
    IC.get_call_perform_message env

  | OtherPrim "rts_version", [] ->
    SR.Vanilla,
    E.call_import env "rts" "version"

  | OtherPrim "rts_heap_size", [] ->
    SR.Vanilla,
    Heap.get_heap_size env ^^ Prim.prim_word32toNat env

  | OtherPrim "rts_memory_size", [] ->
    SR.Vanilla,
    Heap.get_memory_size ^^ BigNum.from_word64 env

  | OtherPrim "rts_total_allocation", [] ->
    SR.Vanilla,
    Heap.get_total_allocation env ^^ BigNum.from_word64 env

  | OtherPrim "rts_reclaimed", [] ->
    SR.Vanilla,
    Heap.get_reclaimed env ^^ BigNum.from_word64 env

  | OtherPrim "rts_max_live_size", [] ->
    SR.Vanilla,
    Heap.get_max_live_size env ^^ BigNum.from_word32 env

  | OtherPrim "rts_max_stack_size", [] ->
    SR.Vanilla,
    Stack.get_max_stack_size env ^^ Prim.prim_word32toNat env

  | OtherPrim "rts_callback_table_count", [] ->
    SR.Vanilla,
    ContinuationTable.count env ^^ Prim.prim_word32toNat env

  | OtherPrim "rts_callback_table_size", [] ->
    SR.Vanilla,
    ContinuationTable.size env ^^ Prim.prim_word32toNat env

  | OtherPrim "rts_mutator_instructions", [] ->
    SR.Vanilla,
    GC.get_mutator_instructions env ^^ BigNum.from_word64 env

  | OtherPrim "rts_collector_instructions", [] ->
    SR.Vanilla,
    GC.get_collector_instructions env ^^ BigNum.from_word64 env

  (* Other prims, unary *)

  | OtherPrim ("global_timer_set"), [e] ->
    SR.UnboxedWord64,
    compile_exp_as env ae SR.UnboxedWord64 e ^^
    IC.system_call env "global_timer_set"

  | OtherPrim "crc32Hash", [e] ->
    SR.UnboxedWord32,
    compile_exp_vanilla env ae e ^^
    E.call_import env "rts" "compute_crc32"

  | OtherPrim "idlHash", [e] ->
    SR.Vanilla,
    E.trap_with env "idlHash only implemented in interpreter"


  | OtherPrim "popcnt8", [e] ->
    SR.Vanilla,
    compile_exp_vanilla env ae e ^^
    G.i (Unary (Wasm.Values.I32 I32Op.Popcnt)) ^^
    TaggedSmallWord.msb_adjust Type.Nat8
  | OtherPrim "popcnt16", [e] ->
    SR.Vanilla,
    compile_exp_vanilla env ae e ^^
    G.i (Unary (Wasm.Values.I32 I32Op.Popcnt)) ^^
    TaggedSmallWord.msb_adjust Type.Nat16
  | OtherPrim "popcnt32", [e] ->
    SR.UnboxedWord32,
    compile_exp_as env ae SR.UnboxedWord32 e ^^
    G.i (Unary (Wasm.Values.I32 I32Op.Popcnt))
  | OtherPrim "popcnt64", [e] ->
    SR.UnboxedWord64,
    compile_exp_as env ae SR.UnboxedWord64 e ^^
    G.i (Unary (Wasm.Values.I64 I64Op.Popcnt))
  | OtherPrim "clz8", [e] -> SR.Vanilla, compile_exp_vanilla env ae e ^^ TaggedSmallWord.clz_kernel Type.Nat8
  | OtherPrim "clz16", [e] -> SR.Vanilla, compile_exp_vanilla env ae e ^^ TaggedSmallWord.clz_kernel Type.Nat16
  | OtherPrim "clz32", [e] -> SR.UnboxedWord32, compile_exp_as env ae SR.UnboxedWord32 e ^^ G.i (Unary (Wasm.Values.I32 I32Op.Clz))
  | OtherPrim "clz64", [e] -> SR.UnboxedWord64, compile_exp_as env ae SR.UnboxedWord64 e ^^ G.i (Unary (Wasm.Values.I64 I64Op.Clz))
  | OtherPrim "ctz8", [e] -> SR.Vanilla, compile_exp_vanilla env ae e ^^ TaggedSmallWord.ctz_kernel Type.Nat8
  | OtherPrim "ctz16", [e] -> SR.Vanilla, compile_exp_vanilla env ae e ^^ TaggedSmallWord.ctz_kernel Type.Nat16
  | OtherPrim "ctz32", [e] -> SR.UnboxedWord32, compile_exp_as env ae SR.UnboxedWord32 e ^^ G.i (Unary (Wasm.Values.I32 I32Op.Ctz))
  | OtherPrim "ctz64", [e] -> SR.UnboxedWord64, compile_exp_as env ae SR.UnboxedWord64 e ^^ G.i (Unary (Wasm.Values.I64 I64Op.Ctz))

  | OtherPrim "conv_Char_Text", [e] ->
    SR.Vanilla,
    compile_exp_vanilla env ae e ^^
    Text.prim_showChar env

  | OtherPrim "char_to_upper", [e] ->
    compile_char_to_char_rts env ae e "char_to_upper"

  | OtherPrim "char_to_lower", [e] ->
    compile_char_to_char_rts env ae e "char_to_lower"

  | OtherPrim "char_is_whitespace", [e] ->
    compile_char_to_bool_rts env ae e "char_is_whitespace"

  | OtherPrim "char_is_lowercase", [e] ->
    compile_char_to_bool_rts env ae e "char_is_lowercase"

  | OtherPrim "char_is_uppercase", [e] ->
    compile_char_to_bool_rts env ae e "char_is_uppercase"

  | OtherPrim "char_is_alphabetic", [e] ->
    compile_char_to_bool_rts env ae e "char_is_alphabetic"

  | OtherPrim "print", [e] ->
    SR.unit,
    compile_exp_vanilla env ae e ^^
    IC.print_text env

  | OtherPrim "performanceCounter", [e] ->
    SR.UnboxedWord64,
    compile_exp_as env ae SR.UnboxedWord32 e ^^
    IC.performance_counter env

  | OtherPrim "trap", [e] ->
    SR.Unreachable,
    compile_exp_vanilla env ae e ^^
    IC.trap_text env

  | OtherPrim ("blobToArray"|"blobToArrayMut"), e ->
    const_sr SR.Vanilla (Arr.ofBlob env)
  | OtherPrim ("arrayToBlob"|"arrayMutToBlob"), e ->
    const_sr SR.Vanilla (Arr.toBlob env)

  | OtherPrim ("stableMemoryLoadNat32"|"stableMemoryLoadInt32"), [e] ->
    SR.UnboxedWord32,
    compile_exp_as env ae SR.UnboxedWord64 e ^^
    StableMem.load_word32 env

  | OtherPrim ("stableMemoryStoreNat32"|"stableMemoryStoreInt32"), [e1; e2] ->
    SR.unit,
    compile_exp_as env ae SR.UnboxedWord64 e1 ^^
    compile_exp_as env ae SR.UnboxedWord32 e2 ^^
    StableMem.store_word32 env

  | OtherPrim ("stableMemoryLoadNat8"), [e] ->
    SR.Vanilla,
    compile_exp_as env ae SR.UnboxedWord64 e ^^
    StableMem.load_word8 env ^^
    TaggedSmallWord.msb_adjust Type.Nat8

  | OtherPrim ("stableMemoryLoadInt8"), [e] ->
    SR.Vanilla,
    compile_exp_as env ae SR.UnboxedWord64 e ^^
    StableMem.load_word8 env ^^
    TaggedSmallWord.msb_adjust Type.Int8

  (* Other prims, binary *)

  | OtherPrim ("stableMemoryStoreNat8"), [e1; e2] ->
    SR.unit,
    compile_exp_as env ae SR.UnboxedWord64 e1 ^^
    compile_exp_as env ae SR.Vanilla e2 ^^ TaggedSmallWord.lsb_adjust Type.Nat8 ^^
    StableMem.store_word8 env

  | OtherPrim ("stableMemoryStoreInt8"), [e1; e2] ->
    SR.unit,
    compile_exp_as env ae SR.UnboxedWord64 e1 ^^
    compile_exp_as env ae SR.Vanilla e2 ^^ TaggedSmallWord.lsb_adjust Type.Int8 ^^
    StableMem.store_word8 env

  | OtherPrim ("stableMemoryLoadNat16"), [e] ->
    SR.Vanilla,
    compile_exp_as env ae SR.UnboxedWord64 e ^^
    StableMem.load_word16 env ^^
    TaggedSmallWord.msb_adjust Type.Nat16

  | OtherPrim ("stableMemoryLoadInt16"), [e] ->
    SR.Vanilla,
    compile_exp_as env ae SR.UnboxedWord64 e ^^
    StableMem.load_word16 env ^^
    TaggedSmallWord.msb_adjust Type.Int16

  | OtherPrim ("stableMemoryStoreNat16"), [e1; e2] ->
    SR.unit,
    compile_exp_as env ae SR.UnboxedWord64 e1 ^^
    compile_exp_as env ae SR.Vanilla e2 ^^ TaggedSmallWord.lsb_adjust Type.Nat16 ^^
    StableMem.store_word16 env

  | OtherPrim ("stableMemoryStoreInt16"), [e1; e2] ->
    SR.unit,
    compile_exp_as env ae SR.UnboxedWord64 e1 ^^
    compile_exp_as env ae SR.Vanilla e2 ^^ TaggedSmallWord.lsb_adjust Type.Int16 ^^
    StableMem.store_word16 env

  | OtherPrim ("stableMemoryLoadNat64" | "stableMemoryLoadInt64"), [e] ->
    SR.UnboxedWord64,
    compile_exp_as env ae SR.UnboxedWord64 e ^^
    StableMem.load_word64 env

  | OtherPrim ("stableMemoryStoreNat64" | "stableMemoryStoreInt64"), [e1; e2] ->
    SR.unit,
    compile_exp_as env ae SR.UnboxedWord64 e1 ^^
    compile_exp_as env ae SR.UnboxedWord64 e2 ^^
    StableMem.store_word64 env

  | OtherPrim ("stableMemoryLoadFloat"), [e] ->
    SR.UnboxedFloat64,
    compile_exp_as env ae SR.UnboxedWord64 e ^^
    StableMem.load_float64 env

  | OtherPrim ("stableMemoryStoreFloat"), [e1; e2] ->
    SR.unit,
    compile_exp_as env ae SR.UnboxedWord64 e1 ^^
    compile_exp_as env ae SR.UnboxedFloat64 e2 ^^
    StableMem.store_float64 env

  | OtherPrim ("stableMemoryLoadBlob"), [e1; e2] ->
    SR.Vanilla,
    compile_exp_as env ae SR.UnboxedWord64 e1 ^^
    compile_exp_as env ae SR.Vanilla e2 ^^
    Blob.lit env "Blob size out of bounds" ^^
    BigNum.to_word32_with env ^^
    StableMem.load_blob env

  | OtherPrim ("stableMemoryStoreBlob"), [e1; e2] ->
    SR.unit,
    compile_exp_as env ae SR.UnboxedWord64 e1 ^^
    compile_exp_as env ae SR.Vanilla e2 ^^
    StableMem.store_blob env

  | OtherPrim ("stableMemorySize"), [] ->
    SR.UnboxedWord64,
    StableMem.get_mem_size env
  | OtherPrim ("stableMemoryGrow"), [e] ->
    SR.UnboxedWord64,
    compile_exp_as env ae SR.UnboxedWord64 e ^^
    StableMem.logical_grow env

  | OtherPrim ("stableVarQuery"), [] ->
    SR.UnboxedTuple 2,
    IC.get_self_reference env ^^
    Blob.lit env Type.(motoko_stable_var_info_fld.lab)

  (* Other prims, binary*)
  | OtherPrim "Array.init", [_;_] ->
    const_sr SR.Vanilla (Arr.init env)
  | OtherPrim "Array.tabulate", [_;_] ->
    const_sr SR.Vanilla (Arr.tabulate env)
  | OtherPrim "btst8", [_;_] ->
    (* TODO: btstN returns Bool, not a small value *)
    const_sr SR.Vanilla (TaggedSmallWord.btst_kernel env Type.Nat8)
  | OtherPrim "btst16", [_;_] ->
    const_sr SR.Vanilla (TaggedSmallWord.btst_kernel env Type.Nat16)
  | OtherPrim "btst32", [_;_] ->
    const_sr SR.UnboxedWord32 (TaggedSmallWord.btst_kernel env Type.Nat32)
  | OtherPrim "btst64", [_;_] ->
    const_sr SR.UnboxedWord64 (
      let (set_b, get_b) = new_local64 env "b" in
      set_b ^^ compile_const_64 1L ^^ get_b ^^ G.i (Binary (Wasm.Values.I64 I64Op.Shl)) ^^
      G.i (Binary (Wasm.Values.I64 I64Op.And))
    )

  (* Coercions for abstract types *)
  | CastPrim (_,_), [e] ->
    compile_exp env ae e

  | DecodeUtf8, [_] ->
    const_sr SR.Vanilla (Text.of_blob env)
  | EncodeUtf8, [_] ->
    const_sr SR.Vanilla (Text.to_blob env)

  (* textual to bytes *)
  | BlobOfIcUrl, [_] ->
    const_sr SR.Vanilla (E.call_import env "rts" "blob_of_principal")
  (* The other direction *)
  | IcUrlOfBlob, [_] ->
    const_sr SR.Vanilla (E.call_import env "rts" "principal_of_blob")

  (* Actor ids are blobs in the RTS *)
  | ActorOfIdBlob _, [e] ->
    compile_exp env ae e

  | SelfRef _, [] ->
    SR.Vanilla, IC.get_self_reference env

  | ICArgDataPrim, [] ->
    SR.Vanilla, IC.arg_data env

  | ICReplyPrim ts, [e] ->
    SR.unit, begin match E.mode env with
    | Flags.ICMode | Flags.RefMode ->
      compile_exp_vanilla env ae e ^^
      (* TODO: We can try to avoid the boxing and pass the arguments to
        serialize individually *)
      Serialization.serialize env ts ^^
      IC.reply_with_data env
    | _ ->
      E.trap_with env (Printf.sprintf "cannot reply when running locally")
    end

  | ICRejectPrim, [e] ->
    SR.unit, IC.reject env (compile_exp_vanilla env ae e)

  | ICCallerPrim, [] ->
    SR.Vanilla, IC.caller env

  | ICCallPrim, [f;e;k;r] ->
    SR.unit, begin
    (* TBR: Can we do better than using the notes? *)
    let _, _, _, ts1, _ = Type.as_func f.note.Note.typ in
    let _, _, _, ts2, _ = Type.as_func k.note.Note.typ in
    let (set_meth_pair, get_meth_pair) = new_local env "meth_pair" in
    let (set_arg, get_arg) = new_local env "arg" in
    let (set_k, get_k) = new_local env "k" in
    let (set_r, get_r) = new_local env "r" in
    let add_cycles = Internals.add_cycles env ae in
    compile_exp_vanilla env ae f ^^ set_meth_pair ^^
    compile_exp_vanilla env ae e ^^ set_arg ^^
    compile_exp_vanilla env ae k ^^ set_k ^^
    compile_exp_vanilla env ae r ^^ set_r ^^
    FuncDec.ic_call env ts1 ts2 get_meth_pair get_arg get_k get_r add_cycles
    end
  | ICCallRawPrim, [p;m;a;k;r] ->
    SR.unit, begin
    let (set_meth_pair, get_meth_pair) = new_local env "meth_pair" in
    let (set_arg, get_arg) = new_local env "arg" in
    let (set_k, get_k) = new_local env "k" in
    let (set_r, get_r) = new_local env "r" in
    let add_cycles = Internals.add_cycles env ae in
    compile_exp_vanilla env ae p ^^
    compile_exp_vanilla env ae m ^^ Text.to_blob env ^^
    Tagged.load_forwarding_pointer env ^^
    Tuple.from_stack env 2 ^^ set_meth_pair ^^
    compile_exp_vanilla env ae a ^^ set_arg ^^
    compile_exp_vanilla env ae k ^^ set_k ^^
    compile_exp_vanilla env ae r ^^ set_r ^^
    FuncDec.ic_call_raw env get_meth_pair get_arg get_k get_r add_cycles
    end

  | ICMethodNamePrim, [] ->
    SR.Vanilla, IC.method_name env

  | ICStableRead ty, [] ->
    (*
      * On initial install:
        1. return record of nulls
      * On upgrade:
        1. deserialize stable store to v : ty,
        2. return v
    *)
    SR.Vanilla,
    Stabilization.destabilize env ty
  | ICStableWrite ty, [e] ->
    SR.unit,
    compile_exp_vanilla env ae e ^^
    Stabilization.stabilize env ty

  (* Cycles *)
  | SystemCyclesBalancePrim, [] ->
    SR.Vanilla, Cycles.balance env
  | SystemCyclesAddPrim, [e1] ->
    SR.unit, compile_exp_vanilla env ae e1 ^^ Cycles.add env
  | SystemCyclesAcceptPrim, [e1] ->
    SR.Vanilla, compile_exp_vanilla env ae e1 ^^ Cycles.accept env
  | SystemCyclesAvailablePrim, [] ->
    SR.Vanilla, Cycles.available env
  | SystemCyclesRefundedPrim, [] ->
    SR.Vanilla, Cycles.refunded env

  | SetCertifiedData, [e1] ->
    SR.unit, compile_exp_vanilla env ae e1 ^^ IC.set_certified_data env
  | GetCertificate, [] ->
    SR.Vanilla,
    IC.get_certificate env

  (* Unknown prim *)
  | _ -> SR.Unreachable, todo_trap env "compile_prim_invocation" (Arrange_ir.prim p)
  end

(* Compile, infer and return stack representation *)
and compile_exp (env : E.t) ae exp =
  compile_exp_with_hint env ae None exp

(* Compile to given stack representation *)
and compile_exp_as env ae sr_out e =
  let sr_in, code = compile_exp_with_hint env ae (Some sr_out) e in
  code ^^ StackRep.adjust env sr_in sr_out

(* Compile, infer and return stack representation, taking the hint into account *)
and compile_exp_with_hint (env : E.t) ae sr_hint exp =
  (fun (sr,code) -> (sr, G.with_region exp.at code)) @@
  if exp.note.Note.const
  then let (c, fill) = compile_const_exp env ae exp in fill env ae; (SR.Const c, G.nop)
  else match exp.it with
  | PrimE (p, es) when List.exists (fun e -> Type.is_non e.note.Note.typ) es ->
    (* Handle dead code separately, so that we can rely on useful type
       annotations below *)
    SR.Unreachable,
    G.concat_map (compile_exp_ignore env ae) es ^^
    G.i Unreachable

  | PrimE (p, es) ->
    compile_prim_invocation (env : E.t) ae p es exp.at
  | VarE var ->
    Var.get_val env ae var
  | AssignE (e1,e2) ->
    SR.unit,
    let (prepare_code, sr, store_code) = compile_lexp env ae e1 in
    prepare_code ^^
    compile_exp_as env ae sr e2 ^^
    store_code
  | LitE l ->
    compile_lit l
  | IfE (scrut, e1, e2) ->
    let code_scrut = compile_exp_as_test env ae scrut in
    let sr1, code1 = compile_exp_with_hint env ae sr_hint e1 in
    let sr2, code2 = compile_exp_with_hint env ae sr_hint e2 in
    (* Use the expected stackrep, if given, else infer from the branches *)
    let sr = match sr_hint with
      | Some sr -> sr
      | None -> StackRep.join sr1 sr2
    in
    sr,
    code_scrut ^^
    FakeMultiVal.if_ env
      (StackRep.to_block_type env sr)
      (code1 ^^ StackRep.adjust env sr1 sr)
      (code2 ^^ StackRep.adjust env sr2 sr)
  | BlockE (decs, exp) ->
    let captured = Freevars.captured_vars (Freevars.exp exp) in
    let ae', codeW1 = compile_decs env ae decs captured in
    let (sr, code2) = compile_exp_with_hint env ae' sr_hint exp in
    (sr, codeW1 code2)
  | LabelE (name, _ty, e) ->
    (* The value here can come from many places -- the expression,
       or any of the nested returns. Hard to tell which is the best
       stack representation here.
       So let’s go with Vanilla. *)
    SR.Vanilla,
    E.block_ env (StackRep.to_block_type env SR.Vanilla) (
      G.with_current_depth (fun depth ->
        let ae1 = VarEnv.add_label ae name depth in
        compile_exp_vanilla env ae1 e
      )
    )
  | LoopE e ->
    SR.Unreachable,
    let ae' = VarEnv.{ ae with lvl = NotTopLvl } in
    G.loop0 (compile_exp_unit env ae' e ^^ G.i (Br (nr 0l))
    )
    ^^
   G.i Unreachable
  | SwitchE (e, cs) ->
    let code1 = compile_exp_vanilla env ae e in
    let (set_i, get_i) = new_local env "switch_in" in

    (* compile subexpressions and collect the provided stack reps *)
    let codes = List.map (fun {it={pat; exp=e}; _} ->
      let (ae1, pat_code) = compile_pat_local env ae pat in
      let (sr, rhs_code) = compile_exp_with_hint env ae1 sr_hint e in
      (sr, CannotFail get_i ^^^ pat_code ^^^ CannotFail rhs_code)
      ) cs in

    (* Use the expected stackrep, if given, else infer from the branches *)
    let final_sr = match sr_hint with
      | Some sr -> sr
      | None -> StackRep.joins (List.map fst codes)
    in

    final_sr,
    (* Run scrut *)
    code1 ^^ set_i ^^
    (* Run rest in block to exit from *)
    FakeMultiVal.block_ env (StackRep.to_block_type env final_sr) (fun branch_code ->
       orsPatternFailure env (List.map (fun (sr, c) ->
          c ^^^ CannotFail (StackRep.adjust env sr final_sr ^^ branch_code)
       ) codes) ^^
       G.i Unreachable (* We should always exit using the branch_code *)
    )
  (* Async-wait lowering support features *)
  | DeclareE (name, typ, e) ->
    let (ae1, i) = VarEnv.add_local_with_heap_ind env ae name typ in
    let sr, code = compile_exp env ae1 e in
    sr,
    MutBox.alloc env ^^ G.i (LocalSet (nr i)) ^^
    code
  | DefineE (name, _, e) ->
    SR.unit,
    let pre_code, sr, code = Var.set_val env ae name in
    pre_code ^^
    compile_exp_as env ae sr e ^^
    code
  | FuncE (x, sort, control, typ_binds, args, res_tys, e) ->
    let captured = Freevars.captured exp in
    let return_tys = match control with
      | Type.Returns -> res_tys
      | Type.Replies -> []
      | Type.Promises -> assert false in
    let return_arity = List.length return_tys in
    let mk_body env1 ae1 = compile_exp_as env1 ae1 (StackRep.of_arity return_arity) e in
    FuncDec.lit env ae x sort control captured args mk_body return_tys exp.at
  | SelfCallE (ts, exp_f, exp_k, exp_r) ->
    SR.unit,
    let (set_future, get_future) = new_local env "future" in
    let (set_k, get_k) = new_local env "k" in
    let (set_r, get_r) = new_local env "r" in
    let mk_body env1 ae1 = compile_exp_as env1 ae1 SR.unit exp_f in
    let captured = Freevars.captured exp_f in
    let add_cycles = Internals.add_cycles env ae in
    FuncDec.async_body env ae ts captured mk_body exp.at ^^
    Tagged.load_forwarding_pointer env ^^
    set_future ^^

    compile_exp_vanilla env ae exp_k ^^ set_k ^^
    compile_exp_vanilla env ae exp_r ^^ set_r ^^

    FuncDec.ic_self_call env ts
      (IC.get_self_reference env ^^
       IC.actor_public_field env (IC.async_method_name))
      get_future
      get_k
      get_r
      add_cycles
  | ActorE (ds, fs, _, _) ->
    fatal "Local actors not supported by backend"
  | NewObjE (Type.(Object | Module | Memory) as _sort, fs, _) ->
    (*
    We can enable this warning once we treat everything as static that
    mo_frontend/static.ml accepts, including _all_ literals.
    if sort = Type.Module then Printf.eprintf "%s" "Warning: Non-static module\n";
    *)
    SR.Vanilla,
    let fs' = fs |> List.map
      (fun (f : Ir.field) -> (f.it.name, fun () ->
        if Type.is_mut f.note
        then Var.get_aliased_box env ae f.it.var
        else Var.get_val_vanilla env ae f.it.var)) in
    Object.lit_raw env fs'
  | _ -> SR.unit, todo_trap env "compile_exp" (Arrange_ir.exp exp)

and compile_exp_ignore env ae e =
  let sr, code = compile_exp env ae e in
  code ^^ StackRep.drop env sr

and compile_exp_as_opt env ae sr_out_o e =
  let sr_in, code = compile_exp_with_hint env ae sr_out_o e in
  G.with_region e.at (
    code ^^
    match sr_out_o with
    | None -> StackRep.drop env sr_in
    | Some sr_out -> StackRep.adjust env sr_in sr_out
  )

and compile_exp_vanilla (env : E.t) ae exp =
  compile_exp_as env ae SR.Vanilla exp

and compile_exp_unit (env : E.t) ae exp =
  compile_exp_as env ae SR.unit exp

(* compiles to something that works with IfE or Eqz
   (SR.UnboxedWord32 or SR.Vanilla are _both_ ok)
*)
and compile_exp_as_test env ae e =
  let sr, code = compile_exp env ae e in
  code ^^
  (if sr != SR.bool then StackRep.adjust env sr SR.Vanilla else G.nop)

(* Compile a prim of type Char -> Char to a RTS call. *)
and compile_char_to_char_rts env ae exp rts_fn =
  SR.Vanilla,
  compile_exp_vanilla env ae exp ^^
  TaggedSmallWord.untag_codepoint ^^
  E.call_import env "rts" rts_fn ^^
  TaggedSmallWord.tag_codepoint

(* Compile a prim of type Char -> Bool to a RTS call. The RTS function should
   have type int32_t -> int32_t where the return value is 0 for 'false' and 1
   for 'true'. *)
and compile_char_to_bool_rts (env : E.t) (ae : VarEnv.t) exp rts_fn =
  SR.bool,
  compile_exp_vanilla env ae exp ^^
  TaggedSmallWord.untag_codepoint ^^
  (* The RTS function returns Motoko True/False values (which are represented as
     1 and 0, respectively) so we don't need any marshalling *)
  E.call_import env "rts" rts_fn

(*
The compilation of declarations (and patterns!) needs to handle mutual recursion.
This requires conceptually three passes:
 1. First we need to collect all names bound in a block,
    and find locations for then (which extends the environment).
    The environment is extended monotonically: The type-checker ensures that
    a Block does not bind the same name twice.
    We would not need to pass in the environment, just out ... but because
    it is bundled in the E.t type, threading it through is also easy.

 2. We need to allocate memory for them, and store the pointer in the
    WebAssembly local, so that they can be captured by closures.

 3. We go through the declarations, generate the actual code and fill the
    allocated memory.
    This includes creating the actual closure references.

We could do this in separate functions, but I chose to do it in one
 * it means all code related to one constructor is in one place and
 * when generating the actual code, we still “know” the id of the local that
   has the memory location, and don’t have to look it up in the environment.

The first phase works with the `pre_env` passed to `compile_dec`,
while the third phase is a function that expects the final environment. This
enabled mutual recursion.
*)


and compile_lit_pat env l =
  match l with
  | NullLit ->
    compile_lit_as env SR.Vanilla l ^^
    G.i (Compare (Wasm.Values.I32 I32Op.Eq))
  | BoolLit true ->
    G.nop
  | BoolLit false ->
    G.i (Test (Wasm.Values.I32 I32Op.Eqz))
  | (NatLit _ | IntLit _) ->
    compile_lit_as env SR.Vanilla l ^^
    BigNum.compile_eq env
  | Nat8Lit _ ->
    compile_lit_as env SR.Vanilla l ^^
    compile_eq env Type.(Prim Nat8)
  | Nat16Lit _ ->
    compile_lit_as env SR.Vanilla l ^^
    compile_eq env Type.(Prim Nat16)
  | Nat32Lit _ ->
    BoxedSmallWord.unbox env ^^
    compile_lit_as env SR.UnboxedWord32 l ^^
    compile_eq env Type.(Prim Nat32)
  | Nat64Lit _ ->
    BoxedWord64.unbox env ^^
    compile_lit_as env SR.UnboxedWord64 l ^^
    compile_eq env Type.(Prim Nat64)
  | Int8Lit _ ->
    compile_lit_as env SR.Vanilla l ^^
    compile_eq env Type.(Prim Int8)
  | Int16Lit _ ->
    compile_lit_as env SR.Vanilla l ^^
    compile_eq env Type.(Prim Int16)
  | Int32Lit _ ->
    BoxedSmallWord.unbox env ^^
    compile_lit_as env SR.UnboxedWord32 l ^^
    compile_eq env Type.(Prim Int32)
  | Int64Lit _ ->
    BoxedWord64.unbox env ^^
    compile_lit_as env SR.UnboxedWord64 l ^^
    compile_eq env Type.(Prim Int64)
  | CharLit _ ->
    compile_lit_as env SR.Vanilla l ^^
    compile_eq env Type.(Prim Char)
  | TextLit t
  | BlobLit t ->
    compile_lit_as env SR.Vanilla l ^^
    Text.compare env Operator.EqOp
  | FloatLit _ ->
    todo_trap env "compile_lit_pat" (Arrange_ir.lit l)

and fill_pat env ae pat : patternCode =
  PatCode.with_region pat.at @@
  match pat.it with
  | WildP -> CannotFail (G.i Drop)
  | OptP p ->
      let (set_x, get_x) = new_local env "opt_scrut" in
      CanFail (fun fail_code ->
        set_x ^^
        get_x ^^
        Opt.is_some env ^^
        G.if0
          ( get_x ^^
            Opt.project env ^^
            with_fail fail_code (fill_pat env ae p)
          )
          fail_code
      )
  | TagP (l, p) ->
      let (set_x, get_x) = new_local env "tag_scrut" in
      CanFail (fun fail_code ->
        set_x ^^
        get_x ^^
        Variant.test_is env l ^^
        G.if0
          ( get_x ^^
            Variant.project env ^^
            with_fail fail_code (fill_pat env ae p)
          )
          fail_code
      )
  | LitP l ->
      CanFail (fun fail_code ->
        compile_lit_pat env l ^^
        G.if0 G.nop fail_code)
  | VarP name ->
      CannotFail (Var.set_val_vanilla_from_stack env ae name)
  | TupP ps ->
      let (set_i, get_i) = new_local env "tup_scrut" in
      let rec go i = function
        | [] -> CannotFail G.nop
        | p::ps ->
          let code1 = fill_pat env ae p in
          let code2 = go (Int32.add i 1l) ps in
          CannotFail (get_i ^^ Tuple.load_n env i) ^^^ code1 ^^^ code2 in
      CannotFail set_i ^^^ go 0l ps
  | ObjP pfs ->
      let project = compile_load_field env pat.note in
      let (set_i, get_i) = new_local env "obj_scrut" in
      let rec go = function
        | [] -> CannotFail G.nop
        | {it={name; pat}; _}::pfs' ->
          let code1 = fill_pat env ae pat in
          let code2 = go pfs' in
          CannotFail (get_i ^^ project name) ^^^ code1 ^^^ code2 in
      CannotFail set_i ^^^ go pfs
  | AltP (p1, p2) ->
      let code1 = fill_pat env ae p1 in
      let code2 = fill_pat env ae p2 in
      let (set_i, get_i) = new_local env "alt_scrut" in
      CannotFail set_i ^^^
      orElse (CannotFail get_i ^^^ code1)
             (CannotFail get_i ^^^ code2)

and alloc_pat_local env ae pat =
  let d = Freevars.pat pat in
  AllocHow.M.fold (fun v typ ae ->
    let (ae1, _i) = VarEnv.add_direct_local env ae v SR.Vanilla typ
    in ae1
  ) d ae

and alloc_pat env ae how pat : VarEnv.t * G.t  =
  (fun (ae, code) -> (ae, G.with_region pat.at code)) @@
  let d = Freevars.pat pat in
  AllocHow.M.fold (fun v typ (ae, code0) ->
    let ae1, code1 = AllocHow.add_local env ae how v typ
    in (ae1, code0 ^^ code1)
  ) d (ae, G.nop)

and compile_pat_local env ae pat : VarEnv.t * patternCode =
  (* It returns:
     - the extended environment
     - the patternCode to do the pattern matching.
       This expects the  undestructed value is on top of the stack,
       consumes it, and fills the heap.
       If the pattern matches, execution continues (with nothing on the stack).
       If the pattern does not match, it fails (in the sense of PatCode.CanFail)
  *)
  let ae1 = alloc_pat_local env ae pat in
  let fill_code = fill_pat env ae1 pat in
  (ae1, fill_code)

(* Used for let patterns:
   If the pattern can consume its scrutinee in a better form than vanilla (e.g.
   unboxed tuple, unboxed 32/64), lets do that.
*)
and compile_unboxed_pat env ae how pat
  : VarEnv.t * G.t * G.t * SR.t option * G.t =
  (* It returns:
     - the extended environment
     - the code to allocate memory
     - the code to prepare the stack (e.g. push destination addresses)
       before the scrutinee is pushed
     - the desired stack rep. None means: Do not even push the scrutinee.
     - the code to do the pattern matching.
       This expects the undestructed value is on top of the stack,
       consumes it, and fills the heap
       If the pattern does not match, it traps with pattern failure
  *)
  let (ae1, alloc_code) = alloc_pat env ae how pat in
  let pre_code, sr, fill_code = match pat.it with
    (* Nothing to match: Do not even put something on the stack *)
    | WildP -> G.nop, None, G.nop
    (* Tuple patterns *)
    | TupP ps when List.length ps <> 1 ->
      G.nop,
      Some (SR.UnboxedTuple (List.length ps)),
      (* We have to fill the pattern in reverse order, to take things off the
         stack. This is only ok as long as patterns have no side effects.
      *)
      G.concat_mapi (fun i p -> orPatternFailure env (fill_pat env ae1 p)) (List.rev ps)
    (* Variable patterns *)
    | VarP name ->
      let pre_code, sr, code = Var.set_val env ae1 name in
      pre_code, Some sr, code
    (* The general case: Create a single value, match that. *)
    | _ ->
      G.nop,
      Some SR.Vanilla,
      orPatternFailure env (fill_pat env ae1 pat) in
  let pre_code = G.with_region pat.at pre_code in
  let fill_code = G.with_region pat.at fill_code in
  (ae1, alloc_code, pre_code, sr, fill_code)

and compile_dec env pre_ae how v2en dec : VarEnv.t * G.t * (VarEnv.t -> scope_wrap) =
  (fun (pre_ae, alloc_code, mk_code, wrap) ->
       G.(pre_ae, with_region dec.at alloc_code, fun ae body_code ->
          with_region dec.at (mk_code ae) ^^ wrap body_code)) @@

  match dec.it with
  (* A special case for public methods *)
  (* This relies on the fact that in the top-level mutually recursive group, no shadowing happens. *)
  | LetD ({it = VarP v; _}, e) when E.NameEnv.mem v v2en ->
    let (const, fill) = compile_const_exp env pre_ae e in
    let fi = match const with
      | (_, Const.Message fi) -> fi
      | _ -> assert false in
    let pre_ae1 = VarEnv.add_local_public_method pre_ae v (fi, (E.NameEnv.find v v2en)) e.note.Note.typ in
    G.( pre_ae1, nop, (fun ae -> fill env ae; nop), unmodified)

  (* A special case for constant expressions *)
  | LetD (p, e) when e.note.Note.const ->
    (* constant expression matching with patterns is fully decidable *)
    if const_exp_matches_pat env pre_ae p e then (* not refuted *)
      let extend, fill = compile_const_dec env pre_ae dec in
      G.(extend pre_ae, nop, (fun ae -> fill env ae; nop), unmodified)
    else (* refuted *)
      (pre_ae, G.nop, (fun _ -> PatCode.patternFailTrap env), unmodified)

  | LetD (p, e) ->
    let (pre_ae1, alloc_code, pre_code, sr, fill_code) = compile_unboxed_pat env pre_ae how p in
    ( pre_ae1, alloc_code,
      (fun ae -> pre_code ^^ compile_exp_as_opt env ae sr e ^^ fill_code),
      unmodified
    )

  | VarD (name, typ, e) ->
    assert AllocHow.(match M.find_opt name how with
                     | Some (LocalMut _ | StoreHeap | StoreStatic) -> true
                     | _ -> false);
    let pre_ae1, alloc_code = AllocHow.add_local env pre_ae how name typ in
    ( pre_ae1,
      alloc_code,
      (fun ae -> let pre_code, sr, code = Var.set_val env ae name in
                 pre_code ^^ compile_exp_as env ae sr e ^^ code),
      unmodified
    )

  | RefD (name, typ, { it = DotLE (e, n); _ }) ->
    let pre_ae1, alloc_code = AllocHow.add_local_for_alias env pre_ae how name typ in

    ( pre_ae1,
      alloc_code,
      (fun ae ->
        compile_exp_vanilla env ae e ^^
        Object.load_idx_raw env n ^^
        Var.capture_aliased_box env ae name),
      unmodified
    )
  | RefD _ -> assert false

and compile_decs_public env pre_ae decs v2en captured_in_body : VarEnv.t * scope_wrap =
  let how = AllocHow.decs pre_ae decs captured_in_body in
  let rec go pre_ae = function
    | []        -> (pre_ae, G.nop, fun _ -> unmodified)
    | [dec]     -> compile_dec env pre_ae how v2en dec
    | dec::decs ->
        let (pre_ae1, alloc_code1, mk_codeW1) = compile_dec env pre_ae how v2en dec in
        let (pre_ae2, alloc_code2, mk_codeW2) = go              pre_ae1 decs in
        ( pre_ae2,
          alloc_code1 ^^ alloc_code2,
          fun ae -> let codeW1 = mk_codeW1 ae in
                    let codeW2 = mk_codeW2 ae in
                    fun body_code -> codeW1 (codeW2 body_code)
        ) in
  let (ae1, alloc_code, mk_codeW) = go pre_ae decs in
  (ae1, fun body_code -> alloc_code ^^ mk_codeW ae1 body_code)

and compile_decs env ae decs captured_in_body : VarEnv.t * scope_wrap =
  compile_decs_public env ae decs E.NameEnv.empty captured_in_body

(* This compiles expressions determined to be const as per the analysis in
   ir_passes/const.ml. See there for more details.
*)
and compile_const_exp env pre_ae exp : Const.t * (E.t -> VarEnv.t -> unit) =
  match exp.it with
  | FuncE (name, sort, control, typ_binds, args, res_tys, e) ->
    let fun_rhs =

      (* a few prims cannot be safely inlined *)
      let inlineable_prim = function
      | RetPrim -> false
      | BreakPrim _ -> false
      | ThrowPrim -> fatal "internal error: left-over ThrowPrim"
      | _ -> true in

      match sort, control, typ_binds, e.it with
      (* Special cases for prim-wrapping functions *)

      | Type.Local, Type.Returns, [], PrimE (prim, prim_args) when
          inlineable_prim prim &&
          List.length args = List.length prim_args &&
          List.for_all2 (fun p a -> a.it = VarE p.it) args prim_args ->
        Const.PrimWrapper prim
      | _, _, _, _ -> Const.Complicated
    in
    let return_tys = match control with
      | Type.Returns -> res_tys
      | Type.Replies -> []
      | Type.Promises -> assert false in
    let mk_body env ae =
      List.iter (fun v ->
        if not (VarEnv.NameEnv.mem v ae.VarEnv.vars)
        then fatal "internal error: const \"%s\": captures \"%s\", not found in static environment\n" name v
      ) (Freevars.M.keys (Freevars.exp e));
      compile_exp_as env ae (StackRep.of_arity (List.length return_tys)) e in
    FuncDec.closed env sort control name args mk_body fun_rhs return_tys exp.at
  | BlockE (decs, e) ->
    let (extend, fill1) = compile_const_decs env pre_ae decs in
    let ae' = extend pre_ae in
    let (c, fill2) = compile_const_exp env ae' e in
    (c, fun env ae ->
      let ae' = extend ae in
      fill1 env ae';
      fill2 env ae')
  | VarE v ->
    let c =
      match VarEnv.lookup_var pre_ae v with
      | Some (VarEnv.Const c) -> c
      | _ -> fatal "compile_const_exp/VarE: \"%s\" not found" v
    in
    (c, fun _ _ -> ())
  | NewObjE (Type.(Object | Module | Memory), fs, _) ->
    let static_fs = List.map (fun f ->
          let st =
            match VarEnv.lookup_var pre_ae f.it.var with
            | Some (VarEnv.Const c) -> c
            | _ -> fatal "compile_const_exp/ObjE: \"%s\" not found" f.it.var
          in f.it.name, st) fs
    in
    (Const.t_of_v (Const.Obj static_fs), fun _ _ -> ())
  | PrimE (DotPrim name, [e]) ->
    let (object_ct, fill) = compile_const_exp env pre_ae e in
    let fs = match object_ct with
      | _, Const.Obj fs -> fs
      | _ -> fatal "compile_const_exp/DotE: not a static object" in
    let member_ct = List.assoc name fs in
    (member_ct, fill)
  | PrimE (ProjPrim i, [e]) ->
    let (object_ct, fill) = compile_const_exp env pre_ae e in
    let cs = match object_ct with
      | _, Const.Array cs -> cs
      | _ -> fatal "compile_const_exp/ProjE: not a static tuple" in
    (List.nth cs i, fill)
  | LitE l -> Const.(t_of_v (Lit (const_lit_of_lit l))), (fun _ _ -> ())
  | PrimE (TupPrim, []) -> Const.t_of_v Const.Unit, (fun _ _ -> ())
  | PrimE (ArrayPrim (Const, _), es)
  | PrimE (TupPrim, es) ->
    let (cs, fills) = List.split (List.map (compile_const_exp env pre_ae) es) in
    Const.(t_of_v (Array cs)),
    (fun env ae -> List.iter (fun fill -> fill env ae) fills)
  | PrimE (TagPrim i, [e]) ->
    let (arg_ct, fill) = compile_const_exp env pre_ae e in
    Const.(t_of_v (Tag (i, arg_ct))),
    fill
  | PrimE (OptPrim, [e]) ->
    let (arg_ct, fill) = compile_const_exp env pre_ae e in
    Const.(t_of_v (Opt arg_ct)),
    fill

  | _ -> assert false

and compile_const_decs env pre_ae decs : (VarEnv.t -> VarEnv.t) * (E.t -> VarEnv.t -> unit) =
  let rec go pre_ae = function
    | []          -> (fun ae -> ae), (fun _ _ -> ())
    | [dec]       -> compile_const_dec env pre_ae dec
    | (dec::decs) ->
        let (extend1, fill1) = compile_const_dec env pre_ae dec in
        let pre_ae1 = extend1 pre_ae in
        let (extend2, fill2) = go                    pre_ae1 decs in
        (fun ae -> extend2 (extend1 ae)),
        (fun env ae -> fill1 env ae; fill2 env ae) in
  go pre_ae decs

and const_exp_matches_pat env ae pat exp : bool =
  assert exp.note.Note.const;
  let c, _ = compile_const_exp env ae exp in
  match destruct_const_pat VarEnv.empty_ae pat c with Some _ -> true | _ -> false

and destruct_const_pat ae pat const : VarEnv.t option = match pat.it with
  | WildP -> Some ae
  | VarP v -> Some (VarEnv.add_local_const ae v const pat.note)
  | ObjP pfs ->
    let fs = match const with (_, Const.Obj fs) -> fs | _ -> assert false in
    List.fold_left (fun ae (pf : pat_field) ->
      match ae, List.find_opt (fun (n, _) -> pf.it.name = n) fs with
      | None, _ -> None
      | Some ae, Some (_, c) -> destruct_const_pat ae pf.it.pat c
      | _, None -> assert false
    ) (Some ae) pfs
  | AltP (p1, p2) ->
    let l = destruct_const_pat ae p1 const in
    if l = None then destruct_const_pat ae p2 const
    else l
  | TupP ps ->
    let cs = match const with (_, Const.Array cs) -> cs | (_, Const.Unit) -> [] | _ -> assert false in
    let go ae p c = match ae with
      | Some ae -> destruct_const_pat ae p c
      | _ -> None in
    List.fold_left2 go (Some ae) ps cs
  | LitP lp ->
    begin match const with
    | (_, Const.Lit lc) when Const.lit_eq (const_lit_of_lit lp, lc) -> Some ae
    | _ -> None
    end
  | OptP p ->
    begin match const with
      | (_, Const.Opt c) -> destruct_const_pat ae p c
      | (_, Const.(Lit Null)) -> None
      | _ -> assert false
    end
  | TagP (i, p) ->
     match const with
     | (_, Const.Tag (ic, c)) when i = ic -> destruct_const_pat ae p c
     | (_, Const.Tag _) -> None
     | _ -> assert false

and compile_const_dec env pre_ae dec : (VarEnv.t -> VarEnv.t) * (E.t -> VarEnv.t -> unit) =
  (* This returns a _function_ to extend the VarEnv, instead of doing it, because
  it needs to be extended twice: Once during the pass that gets the outer, static values
  (no forward references), and then to implement the `fill`, which compiles the bodies
  of functions (may contain forward references.) *)
  match dec.it with
  (* This should only contain constants (cf. is_const_exp) *)
  | LetD (p, e) ->
    let (const, fill) = compile_const_exp env pre_ae e in
    (fun ae -> match destruct_const_pat ae p const with Some ae -> ae | _ -> assert false),
    (fun env ae -> fill env ae)
  | VarD _ | RefD _ -> fatal "compile_const_dec: Unexpected VarD/RefD"

and compile_init_func mod_env ((cu, flavor) : Ir.prog) =
  assert (not flavor.has_typ_field);
  assert (not flavor.has_poly_eq);
  assert (not flavor.has_show);
  assert (not flavor.has_await);
  assert (not flavor.has_async_typ);
  match cu with
  | LibU _ -> fatal "compile_start_func: Cannot compile library"
  | ProgU ds ->
    Func.define_built_in mod_env "init" [] [] (fun env ->
      let _ae, codeW = compile_decs env VarEnv.empty_ae ds Freevars.S.empty in
      codeW G.nop
    )
  | ActorU (as_opt, ds, fs, up, _t) ->
    main_actor as_opt mod_env ds fs up

and export_actor_field env  ae (f : Ir.field) =
  (* A public actor field is guaranteed to be compiled as a PublicMethod *)
  let fi =
    match VarEnv.lookup_var ae f.it.var with
    | Some (VarEnv.PublicMethod (fi, _)) -> fi
    | _ -> assert false in

  E.add_export env (nr {
    name = Lib.Utf8.decode (match E.mode env with
      | Flags.ICMode | Flags.RefMode ->
        Mo_types.Type.(
        match normalize f.note with
        |  Func(Shared sort,_,_,_,_) ->
           (match sort with
            | Write -> "canister_update " ^ f.it.name
            | Query -> "canister_query " ^ f.it.name)
        | _ -> assert false)
      | _ -> assert false);
    edesc = nr (FuncExport (nr fi))
  })

(* Main actor *)
and main_actor as_opt mod_env ds fs up =
  Func.define_built_in mod_env "init" [] [] (fun env ->
    let ae0 = VarEnv.empty_ae in

    let captured = Freevars.captured_vars (Freevars.actor ds fs up) in
    (* Add any params to the environment *)
    (* Captured ones need to go into static memory, the rest into locals *)
    let args = match as_opt with None -> [] | Some as_ -> as_ in
    let arg_list = List.map (fun a -> (a.it, a.note)) args in
    let arg_names = List.map (fun a -> a.it) args in
    let arg_tys = List.map (fun a -> a.note) args in
    let as_local n = not (Freevars.S.mem n captured) in
    let ae1 = VarEnv.add_arguments env ae0 as_local arg_list in

    (* Reverse the fs, to a map from variable to exported name *)
    let v2en = E.NameEnv.from_list (List.map (fun f -> (f.it.var, f.it.name)) fs) in

    (* Compile the declarations *)
    let ae2, decls_codeW = compile_decs_public env ae1 ds v2en
      Freevars.(captured_vars (system up))
    in

    (* Export the public functions *)
    List.iter (export_actor_field env ae2) fs;

    (* Export upgrade hooks *)
    Func.define_built_in env "pre_exp" [] [] (fun env ->
      compile_exp_as env ae2 SR.unit up.preupgrade);
    Func.define_built_in env "post_exp" [] [] (fun env ->
      compile_exp_as env ae2 SR.unit up.postupgrade);
    IC.export_upgrade_methods env;

    (* Export heartbeat (but only when required) *)
    begin match up.heartbeat.it with
     | Ir.PrimE (Ir.TupPrim, []) -> ()
     | _ ->
       Func.define_built_in env "heartbeat_exp" [] [] (fun env ->
         compile_exp_as env ae2 SR.unit up.heartbeat);
       IC.export_heartbeat env;
    end;

    (* Export timer (but only when required) *)
    begin match up.timer.it with
     | Ir.PrimE (Ir.TupPrim, []) -> ()
     | _ ->
       Func.define_built_in env "timer_exp" [] [] (fun env ->
         compile_exp_as env ae2 SR.unit up.timer);
       IC.export_timer env;
    end;

    (* Export inspect (but only when required) *)
    begin match up.inspect.it with
     | Ir.PrimE (Ir.TupPrim, []) -> ()
     | _ ->
       Func.define_built_in env "inspect_exp" [] [] (fun env ->
         compile_exp_as env ae2 SR.unit up.inspect);
       IC.export_inspect env;
    end;

    (* Export metadata *)
    env.E.stable_types := metadata "motoko:stable-types" up.meta.sig_;
    env.E.service := metadata "candid:service" up.meta.candid.service;
    env.E.args := metadata "candid:args" up.meta.candid.args;

    (* Deserialize any arguments *)
    begin match as_opt with
      | None
      | Some [] ->
        (* Liberally accept empty as well as unit argument *)
        assert (arg_tys = []);
        IC.system_call env "msg_arg_data_size" ^^
        G.if0 (Serialization.deserialize env arg_tys) G.nop
      | Some (_ :: _) ->
        Serialization.deserialize env arg_tys ^^
        G.concat_map (Var.set_val_vanilla_from_stack env ae1) (List.rev arg_names)
    end ^^
    begin
      if up.timer.at <> no_region then
        (* initiate a timer pulse *)
        compile_const_64 1L ^^
        IC.system_call env "global_timer_set" ^^
        G.i Drop
      else
        G.nop
    end ^^
    IC.init_globals env ^^
    (* Continue with decls *)
    decls_codeW G.nop
  )

and metadata name value =
  if List.mem name !Flags.omit_metadata_names then None
  else Some (
           List.mem name !Flags.public_metadata_names,
           value)

and conclude_module env set_serialization_globals start_fi_o =

  FuncDec.export_async_method env;

  (* See Note [Candid subtype checks] *)
  Serialization.set_delayed_globals env set_serialization_globals;

  let static_roots = GCRoots.store_static_roots env in

  (* declare before building GC *)

  (* add beginning-of-heap pointer, may be changed by linker *)
  (* needs to happen here now that we know the size of static memory *)
  let set_heap_base = E.add_global32_delayed env "__heap_base" Immutable in
  E.export_global env "__heap_base";

  Heap.register env;
  GCRoots.register env static_roots;
  IC.register env;

  set_heap_base (E.get_end_of_static_memory env);

  (* Wrap the start function with the RTS initialization *)
  let rts_start_fi = E.add_fun env "rts_start" (Func.of_body env [] [] (fun env1 ->
    E.call_import env "rts" ("initialize_" ^ E.gc_strategy_name !Flags.gc_strategy ^ "_gc") ^^
    match start_fi_o with
    | Some fi ->
      G.i (Call fi)
    | None ->
      Lifecycle.set env Lifecycle.PreInit
  )) in

  IC.default_exports env;

  let func_imports = E.get_func_imports env in
  let ni = List.length func_imports in
  let ni' = Int32.of_int ni in

  let other_imports = E.get_other_imports env in

  let memories = [nr {mtype = MemoryType {min = E.mem_size env; max = None}} ] in

  let funcs = E.get_funcs env in

  let data = List.map (fun (offset, init) -> nr {
    index = nr 0l;
    offset = nr (G.to_instr_list (compile_unboxed_const offset));
    init;
    }) (E.get_static_memory env) in

  let elems = List.map (fun (fi, fp) -> nr {
    index = nr 0l;
    offset = nr (G.to_instr_list (compile_unboxed_const fp));
    init = [ nr fi ];
    }) (E.get_elems env) in

  let table_sz = E.get_end_of_table env in

  let module_ = {
      types = List.map nr (E.get_types env);
      funcs = List.map (fun (f,_,_) -> f) funcs;
      tables = [ nr { ttype = TableType ({min = table_sz; max = Some table_sz}, FuncRefType) } ];
      elems;
      start = Some (nr rts_start_fi);
      globals = E.get_globals env;
      memories;
      imports = func_imports @ other_imports;
      exports = E.get_exports env;
      data
    } in

  let emodule =
    let open Wasm_exts.CustomModule in
    { module_;
      dylink = None;
      name = { empty_name_section with function_names =
                 List.mapi (fun i (f,n,_) -> Int32.(add ni' (of_int i), n)) funcs;
               locals_names =
                 List.mapi (fun i (f,_,ln) -> Int32.(add ni' (of_int i), ln)) funcs; };
      motoko = {
        labels = E.get_labs env;
        stable_types = !(env.E.stable_types);
        compiler = metadata "motoko:compiler" (Lib.Option.get Source_id.release Source_id.id)
      };
      candid = {
        args = !(env.E.args);
        service = !(env.E.service);
      };
      source_mapping_url = None;
    } in

  match E.get_rts env with
  | None -> emodule
  | Some rts -> Linking.LinkModule.link emodule "rts" rts

let compile mode rts (prog : Ir.prog) : Wasm_exts.CustomModule.extended_module =
  let env = E.mk_global mode rts IC.trap_with (Lifecycle.end_ ()) in

  IC.register_globals env;
  Stack.register_globals env;
  GC.register_globals env;
  StableMem.register_globals env;
  Serialization.Registers.register_globals env;

  (* See Note [Candid subtype checks] *)
  let set_serialization_globals = Serialization.register_delayed_globals env in

  IC.system_imports env;
  RTS.system_imports env;
  RTS_Exports.system_exports env;

  compile_init_func env prog;
  let start_fi_o = match E.mode env with
    | Flags.ICMode | Flags.RefMode ->
      IC.export_init env;
      None
    | Flags.WASIMode ->
      IC.export_wasi_start env;
      None
    | Flags.WasmMode ->
      Some (nr (E.built_in env "init"))
  in

  conclude_module env set_serialization_globals start_fi_o<|MERGE_RESOLUTION|>--- conflicted
+++ resolved
@@ -1924,13 +1924,7 @@
               [ Tagged.Null,
                 (* NB: even ?null does not require allocation: We use a static
                   singleton for that: *)
-<<<<<<< HEAD
-                compile_unboxed_const (Tagged.shared_static_obj env Tagged.Some StaticBytes.[
-                  I32 (null_vanilla_lit env)
-                ])
-=======
                 compile_unboxed_const (vanilla_lit env (null_vanilla_lit env))
->>>>>>> f83aa3e6
               ; Tagged.Some,
                 Tagged.obj env Tagged.Some [get_x]
               ]
