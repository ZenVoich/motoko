(*
This module is the backend of the Motoko compiler. It takes a program in
the intermediate representation (ir.ml), and produces a WebAssembly module,
with Internet Computer extensions (customModule.ml). An important helper module is
instrList.ml, which provides a more convenient way of assembling WebAssembly
instruction lists, as it takes care of (1) source locations and (2) labels.

This file is split up in a number of modules, purely for namespacing and
grouping. Every module has a high-level prose comment explaining the concept;
this keeps documentation close to the code (a lesson learned from Simon PJ).
*)

open Ir_def
open Mo_values
open Mo_types
open Mo_config

open Wasm_exts.Ast
open Wasm.Types
open Source
(* Re-shadow Source.(@@), to get Stdlib.(@@) *)
let (@@) = Stdlib.(@@)

module G = InstrList
let (^^) = G.(^^) (* is this how we import a single operator from a module that we otherwise use qualified? *)

(* WebAssembly pages are 64kb. *)
let page_size = Int32.of_int (64*1024)
let page_size64 = Int64.of_int32 page_size
let page_size_bits = 16

(*
Pointers are skewed (translated) -1 relative to the actual offset.
See documentation of module BitTagged for more detail.
*)
let ptr_skew = -1l
let ptr_unskew = 1l

(* Generating function names for functions parametrized by prim types *)
let prim_fun_name p stem = Printf.sprintf "%s<%s>" stem (Type.string_of_prim p)

(* Helper functions to produce annotated terms (Wasm.AST) *)
let nr x = { Wasm.Source.it = x; Wasm.Source.at = Wasm.Source.no_region }

let todo fn se x = Printf.eprintf "%s: %s" fn (Wasm.Sexpr.to_string 80 se); x

exception CodegenError of string
let fatal fmt = Printf.ksprintf (fun s -> raise (CodegenError s)) fmt

module StaticBytes = struct
  (* A very simple DSL to describe static memory *)

  type t_ =
    | I32 of int32
    | I64 of int64
    | Seq of t
    | Bytes of string

  and t = t_ list

  let i32s is = Seq (List.map (fun i -> I32 i) is)

  let rec add : Buffer.t -> t_ -> unit = fun buf -> function
    | I32 i -> Buffer.add_int32_le buf i
    | I64 i -> Buffer.add_int64_le buf i
    | Seq xs -> List.iter (add buf) xs
    | Bytes b -> Buffer.add_string buf b

  let as_bytes : t -> string = fun xs ->
    let buf = Buffer.create 16 in
    List.iter (add buf) xs;
    Buffer.contents buf

end (* StaticBytes *)

module Const = struct

  (* Literals, as used in constant values. This is a projection of Ir.Lit,
     combining cases whose details we no longer care about.
     Should be still precise enough to map to the cases supported by SR.t.

     In other words: It is the smallest type that allows these three functions:

       (* projection of Ir.list. NB: pure, no access to env *)
       const_lit_of_lit : Ir.lit -> Const.lit (* NB: pure, no access to env *)

       (* creates vanilla representation (e.g. to put in static data structures *)
       vanilla_lit : E.env -> Const.lit -> i32

       (* creates efficient stack representation *)
       compile_lit : E.env -> Const.lit -> (SR.t, code)

  *)

  type lit =
    | Vanilla of int32 (* small words, no static data, already in vanilla format *)
    | BigInt of Big_int.big_int
    | Bool of bool
    | Word32 of int32
    | Word64 of int64
    | Float64 of Numerics.Float.t
    | Blob of string
    | Null

  let lit_eq = function
    | Vanilla i, Vanilla j -> i = j
    | BigInt i, BigInt j -> Big_int.eq_big_int i j
    | Word32 i, Word32 j -> i = j
    | Word64 i, Word64 j -> i = j
    | Float64 i, Float64 j -> i = j
    | Bool i, Bool j -> i = j
    | Blob s, Blob t -> s = t
    | Null, Null -> true
    | _ -> false

  (* Inlineable functions

     The prelude/prim.mo is full of functions simply wrapping a prim, e.g.

        func int64ToNat64(n : Int64) : Nat64 = (prim "num_wrap_Int64_Nat64" : Int64 -> Nat64) n;

     generating a Wasm function for them and calling them is absurdly expensive
     when the prim is just a simple Wasm instruction. Also, it requires boxing
     and unboxing arguments and results.

     So we recognize such functions when creating the `const` summary, and use the prim
     directly when calling such function.

     Can be extended to cover more forms of inlineable functions.
  *)
  type fun_rhs =
    | Complicated (* no inlining possible *)
    | PrimWrapper of Ir.prim

  (* Constant known values.

     These are values that
     * are completely known constantly
     * do not require Wasm code to be executed (e.g. in `start`)
     * can be used directly (e.g. Call, not CallIndirect)
     * can be turned into Vanilla heap data on demand

     See ir_passes/const.ml for what precisely we can compile as const now.
  *)

  type v =
    | Fun of (unit -> int32) * fun_rhs (* function pointer calculated upon first use *)
    | Message of int32 (* anonymous message, only temporary *)
    | Obj of (string * t) list
    | Unit
    | Array of t list (* also tuples, but not nullary *)
    | Tag of (string * t)
    | Opt of t
    | Lit of lit

  (* A constant known value together with a vanilla pointer.
     Typically a static memory location, could be an unboxed scalar.
     Filled on demand.
   *)
  and t = (int32 Lib.Promise.t * v)

  let t_of_v v = (Lib.Promise.make (), v)

end (* Const *)

module SR = struct
  (* This goes with the StackRep module, but we need the types earlier *)

  (* Value representation on the stack:

     Compiling an expression means putting its value on the stack. But
     there are various ways of putting a value onto the stack -- unboxed,
     tupled etc.
   *)
  type t =
    | Vanilla
    | UnboxedTuple of int
    | UnboxedWord64
    | UnboxedWord32
    | UnboxedFloat64
    | Unreachable
    | Const of Const.t

  let unit = UnboxedTuple 0

  let bool = Vanilla

  (* Because t contains Const.t, and that contains Const.v, and that contains
     Const.lit, and that contains Big_int, we cannot just use normal `=`. So we
     have to write our own equality.

     This equalty is, I believe, used when joining branches. So for Const, we
     just compare the promises, and do not descend into the Const.v. This is
     conservative; the only downside is that if a branch returns different
     Const.t with (semantically) the same Const.v we do not propagate that as
     Const, but materialize before the branch.
     Which is not really expected or important.
  *)
  let eq (t1 : t) (t2 : t) = match t1, t2 with
    | Const (p1, _), Const (p2, _) -> p1 == p2
    | _ -> t1 = t2

  let to_var_type : t -> value_type = function
    | Vanilla -> I32Type
    | UnboxedWord64 -> I64Type
    | UnboxedWord32 -> I32Type
    | UnboxedFloat64 -> F64Type
    | UnboxedTuple n -> fatal "to_var_type: UnboxedTuple"
    | Const _ -> fatal "to_var_type: Const"
    | Unreachable -> fatal "to_var_type: Unreachable"

end (* SR *)

(*

** The compiler environment.

Of course, as we go through the code we have to track a few things; these are
put in the compiler environment, type `E.t`. Some fields are valid globally, some
only make sense locally, i.e. within a single function (but we still put them
in one big record, for convenience).

The fields fall into the following categories:

 1. Static global fields. Never change.
    Example: whether we are compiling with -no-system-api

 2. Mutable global fields. Change only monotonically.
    These are used to register things like functions. This should be monotone
    in the sense that entries are only added, and that the order should not
    matter in a significant way. In some instances, the list contains futures
    so that we can reserve and know the _position_ of the thing before we have
    to actually fill it in.

 3. Static local fields. Never change within a function.
    Example: number of parameters and return values

 4. Mutable local fields. See above
    Example: Name and type of locals.

**)

(* Before we can define the environment, we need some auxillary types *)

module E = struct

  (* Utilities, internal to E *)
  let reg (ref : 'a list ref) (x : 'a) : int32 =
      let i = Wasm.I32.of_int_u (List.length !ref) in
      ref := !ref @ [ x ];
      i

  let reserve_promise (ref : 'a Lib.Promise.t list ref) _s : (int32 * ('a -> unit)) =
      let p = Lib.Promise.make () in (* For debugging with named promises, use s here *)
      let i = Wasm.I32.of_int_u (List.length !ref) in
      ref := !ref @ [ p ];
      (i, Lib.Promise.fulfill p)


  (* The environment type *)
  module NameEnv = Env.Make(String)
  module StringEnv = Env.Make(String)
  module LabSet = Set.Make(String)

  module FunEnv = Env.Make(Int32)
  type local_names = (int32 * string) list (* For the debug section: Names of locals *)
  type func_with_names = func * local_names
  type lazy_function = (int32, func_with_names) Lib.AllocOnUse.t
  type t = {
    (* Global fields *)
    (* Static *)
    mode : Flags.compile_mode;
    rts : Wasm_exts.CustomModule.extended_module option; (* The rts. Re-used when compiling actors *)
    trap_with : t -> string -> G.t;
      (* Trap with message; in the env for dependency injection *)

    (* Per module fields (only valid/used inside a module) *)
    (* Immutable *)

    (* Mutable *)
    func_types : func_type list ref;
    func_imports : import list ref;
    other_imports : import list ref;
    exports : export list ref;
    funcs : (func * string * local_names) Lib.Promise.t list ref;
    func_ptrs : int32 FunEnv.t ref;
    end_of_table : int32 ref;
    globals : (global Lib.Promise.t * string) list ref;
    global_names : int32 NameEnv.t ref;
    named_imports : int32 NameEnv.t ref;
    built_in_funcs : lazy_function NameEnv.t ref;
    static_strings : int32 StringEnv.t ref;
      (* Pool for shared static objects. Their lookup needs to be specifically
         handled by using the tag and the payload without the forwarding pointer.
         This is because the forwarding pointer depends on the allocation adddress.
         The lookup is different to `static_string` that has no such
         allocation-dependent content and can thus be immediately looked up by
         the string value. *)
    object_pool : int32 StringEnv.t ref;
    end_of_static_memory : int32 ref; (* End of statically allocated memory *)
    static_memory : (int32 * string) list ref; (* Content of static memory *)
    static_memory_frozen : bool ref;
      (* Sanity check: Nothing should bump end_of_static_memory once it has been read *)
    static_roots : int32 list ref;
      (* GC roots in static memory. (Everything that may be mutable.) *)

    (* Types accumulated in global typtbl (for candid subtype checks)
       See Note [Candid subtype checks]
    *)
    typtbl_typs : Type.typ list ref;

    (* Metadata *)
    args : (bool * string) option ref;
    service : (bool * string) option ref;
    stable_types : (bool * string) option ref;
    labs : LabSet.t ref; (* Used labels (fields and variants),
                            collected for Motoko custom section 0 *)

    (* Local fields (only valid/used inside a function) *)
    (* Static *)
    n_param : int32; (* Number of parameters (to calculate indices of locals) *)
    return_arity : int; (* Number of return values (for type of Return) *)

    (* Mutable *)
    locals : value_type list ref; (* Types of locals *)
    local_names : (int32 * string) list ref; (* Names of locals *)
  }


  (* The initial global environment *)
  let mk_global mode rts trap_with dyn_mem : t = {
    mode;
    rts;
    trap_with;
    func_types = ref [];
    func_imports = ref [];
    other_imports = ref [];
    exports = ref [];
    funcs = ref [];
    func_ptrs = ref FunEnv.empty;
    end_of_table = ref 0l;
    globals = ref [];
    global_names = ref NameEnv.empty;
    named_imports = ref NameEnv.empty;
    built_in_funcs = ref NameEnv.empty;
    static_strings = ref StringEnv.empty;
    object_pool = ref StringEnv.empty;
    end_of_static_memory = ref dyn_mem;
    static_memory = ref [];
    static_memory_frozen = ref false;
    static_roots = ref [];
    typtbl_typs = ref [];
    (* Metadata *)
    args = ref None;
    service = ref None;
    stable_types = ref None;
    labs = ref LabSet.empty;
    (* Actually unused outside mk_fun_env: *)
    n_param = 0l;
    return_arity = 0;
    locals = ref [];
    local_names = ref [];
  }

  (* This wraps Mo_types.Hash.hash to also record which labels we have seen,
      so that that data can be put in a custom section, useful for debugging.
      Thus Mo_types.Hash.hash should not be called directly!
   *)
  let hash (env : t) lab =
    env.labs := LabSet.add lab (!(env.labs));
    Mo_types.Hash.hash lab

  let get_labs env = LabSet.elements (!(env.labs))

  let mk_fun_env env n_param return_arity =
    { env with
      n_param;
      return_arity;
      locals = ref [];
      local_names = ref [];
    }

  (* We avoid accessing the fields of t directly from outside of E, so here are a
     bunch of accessors. *)

  let mode (env : t) = env.mode

  let add_anon_local (env : t) ty =
    let i = reg env.locals ty in
    Wasm.I32.add env.n_param i

  let add_local_name (env : t) li name =
    let _ = reg env.local_names (li, name) in ()

  let get_locals (env : t) = !(env.locals)
  let get_local_names (env : t) : (int32 * string) list = !(env.local_names)

  let _add_other_import (env : t) m =
    ignore (reg env.other_imports m)

  let add_export (env : t) e =
    ignore (reg env.exports e)

  let add_global (env : t) name g =
    assert (not (NameEnv.mem name !(env.global_names)));
    let gi = reg env.globals (g, name) in
    env.global_names := NameEnv.add name gi !(env.global_names)

  let add_global32_delayed (env : t) name mut : int32 -> unit =
    let p = Lib.Promise.make () in
    add_global env name p;
    (fun init ->
      Lib.Promise.fulfill p (nr {
        gtype = GlobalType (I32Type, mut);
        value = nr (G.to_instr_list (G.i (Const (nr (Wasm.Values.I32 init)))))
      })
    )

  let add_global32 (env : t) name mut init =
    add_global32_delayed env name mut init

  (* TODO, refactor with previous two *)
  let add_global64_delayed (env : t) name mut : int64 -> unit =
    let p = Lib.Promise.make () in
    add_global env name p;
    (fun init ->
      Lib.Promise.fulfill p (nr {
        gtype = GlobalType (I64Type, mut);
        value = nr (G.to_instr_list (G.i (Const (nr (Wasm.Values.I64 init)))))
      })
    )
  let add_global64 (env : t) name mut init =
    add_global64_delayed env name mut init

  let get_global (env : t) name : int32 =
    match NameEnv.find_opt name !(env.global_names) with
    | Some gi -> gi
    | None -> raise (Invalid_argument (Printf.sprintf "No global named %s declared" name))

  let get_global32_lazy (env : t) name mut init : int32 =
    match NameEnv.find_opt name !(env.global_names) with
    | Some gi -> gi
    | None -> add_global32 env name mut init; get_global env name

  let export_global env name =
    add_export env (nr {
      name = Lib.Utf8.decode name;
      edesc = nr (GlobalExport (nr (get_global env name)))
    })

  let get_globals (env : t) = List.map (fun (g,n) -> Lib.Promise.value g) !(env.globals)

  let reserve_fun (env : t) name =
    let (j, fill) = reserve_promise env.funcs name in
    let n = Int32.of_int (List.length !(env.func_imports)) in
    let fi = Int32.add j n in
    let fill_ (f, local_names) = fill (f, name, local_names) in
    (fi, fill_)

  let add_fun (env : t) name (f, local_names) =
    let (fi, fill) = reserve_fun env name in
    fill (f, local_names);
    fi

  let make_lazy_function env name : lazy_function =
    Lib.AllocOnUse.make (fun () -> reserve_fun env name)

  let lookup_built_in (env : t) name : lazy_function =
    match NameEnv.find_opt name !(env.built_in_funcs) with
    | None ->
      let lf = make_lazy_function env name in
      env.built_in_funcs := NameEnv.add name lf !(env.built_in_funcs);
      lf
    | Some lf -> lf

  let built_in (env : t) name : int32 =
    Lib.AllocOnUse.use (lookup_built_in env name)

  let define_built_in (env : t) name mk_fun : unit =
    Lib.AllocOnUse.def  (lookup_built_in env name) mk_fun

  let get_return_arity (env : t) = env.return_arity

  let get_func_imports (env : t) = !(env.func_imports)
  let get_other_imports (env : t) = !(env.other_imports)
  let get_exports (env : t) = !(env.exports)
  let get_funcs (env : t) = List.map Lib.Promise.value !(env.funcs)

  let func_type (env : t) ty =
    let rec go i = function
      | [] -> env.func_types := !(env.func_types) @ [ ty ]; Int32.of_int i
      | ty'::tys when ty = ty' -> Int32.of_int i
      | _ :: tys -> go (i+1) tys
       in
    go 0 !(env.func_types)

  let get_types (env : t) = !(env.func_types)

  let add_func_import (env : t) modname funcname arg_tys ret_tys =
    if !(env.funcs) <> [] then
      raise (CodegenError "Add all imports before all functions!");

    let i = {
      module_name = Lib.Utf8.decode modname;
      item_name = Lib.Utf8.decode funcname;
      idesc = nr (FuncImport (nr (func_type env (FuncType (arg_tys, ret_tys)))))
    } in
    let fi = reg env.func_imports (nr i) in
    let name = modname ^ "." ^ funcname in
    assert (not (NameEnv.mem name !(env.named_imports)));
    env.named_imports := NameEnv.add name fi !(env.named_imports)

  let call_import (env : t) modname funcname =
    let name = modname ^ "." ^ funcname in
    match NameEnv.find_opt name !(env.named_imports) with
      | Some fi -> G.i (Call (nr fi))
      | _ ->
        raise (Invalid_argument (Printf.sprintf "Function import not declared: %s\n" name))

  let reuse_import (env : t) modname funcname =
    let name = modname ^ "." ^ funcname in
    match NameEnv.find_opt name !(env.named_imports) with
      | Some fi -> fi
      | _ ->
        raise (Invalid_argument (Printf.sprintf "Function import not declared: %s\n" name))

  let get_rts (env : t) = env.rts

  let as_block_type env : stack_type -> block_type = function
    | [] -> ValBlockType None
    | [t] -> ValBlockType (Some t)
    | ts -> VarBlockType (nr (func_type env (FuncType ([], ts))))

  let if_ env tys thn els = G.if_ (as_block_type env tys) thn els
  let block_ env tys bdy = G.block_ (as_block_type env tys) bdy

  let trap_with env msg = env.trap_with env msg
  let then_trap_with env msg = G.if0 (trap_with env msg) G.nop
  let else_trap_with env msg = G.if0 G.nop (trap_with env msg)

  let reserve_static_memory (env : t) size : int32 =
    if !(env.static_memory_frozen) then raise (Invalid_argument "Static memory frozen");
    let ptr = !(env.end_of_static_memory) in
    let aligned = Int32.logand (Int32.add size 3l) (Int32.lognot 3l) in
    env.end_of_static_memory := Int32.add ptr aligned;
    ptr

  let write_static_memory (env : t) ptr data =
    env.static_memory := !(env.static_memory) @ [ (ptr, data) ];
    ()

  let add_mutable_static_bytes (env : t) data : int32 =
    let ptr = reserve_static_memory env (Int32.of_int (String.length data)) in
    env.static_memory := !(env.static_memory) @ [ (ptr, data) ];
    Int32.(add ptr ptr_skew) (* Return a skewed pointer *)

  let add_fun_ptr (env : t) fi : int32 =
    match FunEnv.find_opt fi !(env.func_ptrs) with
    | Some fp -> fp
    | None ->
      let fp = !(env.end_of_table) in
      env.func_ptrs := FunEnv.add fi fp !(env.func_ptrs);
      env.end_of_table := Int32.add !(env.end_of_table) 1l;
      fp

  let get_elems env =
    FunEnv.bindings !(env.func_ptrs)

  let get_end_of_table env : int32 =
    !(env.end_of_table)

  let add_static (env : t) (data : StaticBytes.t) : int32 =
    let b = StaticBytes.as_bytes data in
    match StringEnv.find_opt b !(env.static_strings)  with
    | Some ptr -> ptr
    | None ->
      let ptr = add_mutable_static_bytes env b  in
      env.static_strings := StringEnv.add b ptr !(env.static_strings);
      ptr

  let object_pool_find (env: t) (key: string) : int32 option =
    StringEnv.find_opt key !(env.object_pool)

  let object_pool_add (env: t) (key: string) (ptr : int32)  : unit =
    env.object_pool := StringEnv.add key ptr !(env.object_pool);
    ()

  let add_static_unskewed (env : t) (data : StaticBytes.t) : int32 =
    Int32.add (add_static env data) ptr_unskew

  let get_end_of_static_memory env : int32 =
    env.static_memory_frozen := true;
    !(env.end_of_static_memory)

  let add_static_root (env : t) ptr =
    env.static_roots := ptr :: !(env.static_roots)

  let get_static_roots (env : t) =
    !(env.static_roots)

  let get_static_memory env =
    !(env.static_memory)

  let mem_size env =
    Int32.(add (div (get_end_of_static_memory env) page_size) 1l)

  let gc_strategy_name gc_strategy = match gc_strategy with
    | Flags.MarkCompact -> "compacting"
    | Flags.Copying -> "copying"
    | Flags.Generational -> "generational"
    | Flags.Incremental -> "incremental"

  let collect_garbage env =
    (* GC function name = "schedule_"? ("compacting" | "copying" | "generational" | "incremental") "_gc" *)
    let name = gc_strategy_name !Flags.gc_strategy in
    let gc_fn = if !Flags.force_gc then name else "schedule_" ^ name in
    call_import env "rts" (gc_fn ^ "_gc")

  (* See Note [Candid subtype checks] *)
  (* NB: we don't bother detecting duplicate registrations here because the code sharing machinery
     ensures that `add_typtbl_typ t` is called at most once for any `t` with a distinct type hash *)
  let add_typtbl_typ (env : t) ty : Int32.t =
    reg env.typtbl_typs ty

  let get_typtbl_typs (env : t) : Type.typ list =
    !(env.typtbl_typs)

end


(* General code generation functions:
   Rule of thumb: Here goes stuff that independent of the Motoko AST.
*)

(* Function called compile_* return a list of instructions (and maybe other stuff) *)

let compile_unboxed_const i = G.i (Const (nr (Wasm.Values.I32 i)))
let compile_const_64 i = G.i (Const (nr (Wasm.Values.I64 i)))
let compile_unboxed_zero = compile_unboxed_const 0l
let compile_unboxed_one = compile_unboxed_const 1l

(* Some common arithmetic, used for pointer and index arithmetic *)
let compile_op_const op i =
    compile_unboxed_const i ^^
    G.i (Binary (Wasm.Values.I32 op))
let compile_add_const = compile_op_const I32Op.Add
let compile_sub_const = compile_op_const I32Op.Sub
let compile_mul_const = compile_op_const I32Op.Mul
let compile_divU_const = compile_op_const I32Op.DivU
let compile_shrU_const = compile_op_const I32Op.ShrU
let compile_shrS_const = compile_op_const I32Op.ShrS
let compile_shl_const = compile_op_const I32Op.Shl
let compile_rotl_const = compile_op_const I32Op.Rotl
let compile_rotr_const = compile_op_const I32Op.Rotr
let compile_bitand_const = compile_op_const I32Op.And
let compile_bitor_const = function
  | 0l -> G.nop | n -> compile_op_const I32Op.Or n
let compile_rel_const rel i =
  compile_unboxed_const i ^^
  G.i (Compare (Wasm.Values.I32 rel))
let compile_eq_const = function
  | 0l -> G.i (Test (Wasm.Values.I32 I32Op.Eqz))
  | i -> compile_rel_const I32Op.Eq i

let compile_op64_const op i =
    compile_const_64 i ^^
    G.i (Binary (Wasm.Values.I64 op))
let compile_add64_const = compile_op64_const I64Op.Add
let compile_sub64_const = compile_op64_const I64Op.Sub
let compile_mul64_const = compile_op64_const I64Op.Mul
let _compile_divU64_const = compile_op64_const I64Op.DivU
let compile_shrU64_const = function
  | 0L -> G.nop | n -> compile_op64_const I64Op.ShrU n
let compile_shrS64_const = function
  | 0L -> G.nop | n -> compile_op64_const I64Op.ShrS n
let compile_shl64_const = function
  | 0L -> G.nop | n -> compile_op64_const I64Op.Shl n
let compile_bitand64_const = compile_op64_const I64Op.And
let _compile_bitor64_const = function
  | 0L -> G.nop | n -> compile_op64_const I64Op.Or n
let compile_xor64_const = function
  | 0L -> G.nop | n -> compile_op64_const I64Op.Xor n
let compile_eq64_const i =
  compile_const_64 i ^^
  G.i (Compare (Wasm.Values.I64 I64Op.Eq))

(* more random utilities *)

let bytes_of_int32 (i : int32) : string =
  let b = Buffer.create 4 in
  let i = Int32.to_int i in
  Buffer.add_char b (Char.chr (i land 0xff));
  Buffer.add_char b (Char.chr ((i lsr 8) land 0xff));
  Buffer.add_char b (Char.chr ((i lsr 16) land 0xff));
  Buffer.add_char b (Char.chr ((i lsr 24) land 0xff));
  Buffer.contents b

(* A common variant of todo *)

let todo_trap env fn se = todo fn se (E.trap_with env ("TODO: " ^ fn))
let _todo_trap_SR env fn se = todo fn se (SR.Unreachable, E.trap_with env ("TODO: " ^ fn))

(* Locals *)

let new_local_ env t name =
  let i = E.add_anon_local env t in
  E.add_local_name env i name;
  ( G.i (LocalSet (nr i))
  , G.i (LocalGet (nr i))
  , i
  )

let new_local env name =
  let (set_i, get_i, _) = new_local_ env I32Type name
  in (set_i, get_i)

let new_local64 env name =
  let (set_i, get_i, _) = new_local_ env I64Type name
  in (set_i, get_i)

(* Some common code macros *)

(* Iterates while cond is true. *)
let compile_while env cond body =
    G.loop0 (
      cond ^^ G.if0 (body ^^ G.i (Br (nr 1l))) G.nop
    )

(* Expects a number n on the stack. Iterates from m to below that number. *)
let from_m_to_n env m mk_body =
    let (set_n, get_n) = new_local env "n" in
    let (set_i, get_i) = new_local env "i" in
    set_n ^^
    compile_unboxed_const m ^^
    set_i ^^

    compile_while env
      ( get_i ^^
        get_n ^^
        G.i (Compare (Wasm.Values.I32 I32Op.LtU))
      ) (
        mk_body get_i ^^

        get_i ^^
        compile_add_const 1l ^^
        set_i
      )

(* Expects a number on the stack. Iterates from zero to below that number. *)
let from_0_to_n env mk_body = from_m_to_n env 0l mk_body

(* Pointer reference and dereference  *)

let load_unskewed_ptr : G.t =
  G.i (Load {ty = I32Type; align = 2; offset = 0l; sz = None})

let store_unskewed_ptr : G.t =
  G.i (Store {ty = I32Type; align = 2; offset = 0l; sz = None})

let load_ptr : G.t =
  G.i (Load {ty = I32Type; align = 2; offset = ptr_unskew; sz = None})

let store_ptr : G.t =
  G.i (Store {ty = I32Type; align = 2; offset = ptr_unskew; sz = None})

module FakeMultiVal = struct
  (* For some use-cases (e.g. processing the compiler output with analysis
     tools) it is useful to avoid the multi-value extension.

     This module provides mostly transparent wrappers that put multiple values
     in statically allocated globals and pull them off again.

     So far only does I32Type (but that could be changed).

     If the multi_value flag is on, these do not do anything.
  *)
  let ty tys =
    if !Flags.multi_value || List.length tys <= 1
    then tys
    else []

  let global env i =
    E.get_global32_lazy env (Printf.sprintf "multi_val_%d" i) Mutable 0l

  let store env tys =
    if !Flags.multi_value || List.length tys <= 1 then G.nop else
    G.concat_mapi (fun i ty ->
      assert(ty = I32Type);
      G.i (GlobalSet (nr (global env i)))
    ) tys

  let load env tys =
    if !Flags.multi_value || List.length tys <= 1 then G.nop else
    let n = List.length tys - 1 in
    G.concat_mapi (fun i ty ->
      assert(ty = I32Type);
      G.i (GlobalGet (nr (global env (n - i))))
    ) tys

  (* A drop-in replacement for E.if_ *)
  let if_ env bt thn els =
    E.if_ env (ty bt) (thn ^^ store env bt) (els ^^ store env bt) ^^
    load env bt

  (* A block that can be exited from *)
  let block_ env bt body =
    E.block_ env (ty bt) (G.with_current_depth (fun depth ->
      body (store env bt ^^ G.branch_to_ depth)
    )) ^^
    load env bt

end (* FakeMultiVal *)

module Func = struct
  (* This module contains basic bookkeeping functionality to define functions,
     in particular creating the environment, and finally adding it to the environment.
  *)

  let of_body env params retty mk_body =
    let env1 = E.mk_fun_env env (Int32.of_int (List.length params)) (List.length retty) in
    List.iteri (fun i (n,_t) -> E.add_local_name env1 (Int32.of_int i) n) params;
    let ty = FuncType (List.map snd params, FakeMultiVal.ty retty) in
    let body = G.to_instr_list (
      mk_body env1 ^^ FakeMultiVal.store env1 retty
    ) in
    (nr { ftype = nr (E.func_type env ty);
          locals = E.get_locals env1;
          body }
    , E.get_local_names env1)

  let define_built_in env name params retty mk_body =
    E.define_built_in env name (lazy (of_body env params retty mk_body))

  (* (Almost) transparently lift code into a function and call this function. *)
  (* Also add a hack to support multiple return values *)
  let share_code env name params retty mk_body =
    define_built_in env name params retty mk_body;
    G.i (Call (nr (E.built_in env name))) ^^
    FakeMultiVal.load env retty


  (* Shorthands for various arities *)
  let share_code0 env name retty mk_body =
    share_code env name [] retty (fun env -> mk_body env)
  let share_code1 env name p1 retty mk_body =
    share_code env name [p1] retty (fun env -> mk_body env
        (G.i (LocalGet (nr 0l)))
    )
  let share_code2 env name (p1,p2) retty mk_body =
    share_code env name [p1; p2] retty (fun env -> mk_body env
        (G.i (LocalGet (nr 0l)))
        (G.i (LocalGet (nr 1l)))
    )
  let share_code3 env name (p1, p2, p3) retty mk_body =
    share_code env name [p1; p2; p3] retty (fun env -> mk_body env
        (G.i (LocalGet (nr 0l)))
        (G.i (LocalGet (nr 1l)))
        (G.i (LocalGet (nr 2l)))
    )
  let _share_code4 env name (p1, p2, p3, p4) retty mk_body =
    share_code env name [p1; p2; p3; p4] retty (fun env -> mk_body env
        (G.i (LocalGet (nr 0l)))
        (G.i (LocalGet (nr 1l)))
        (G.i (LocalGet (nr 2l)))
        (G.i (LocalGet (nr 3l)))
    )
  let share_code6 env name (p1, p2, p3, p4, p5, p6) retty mk_body =
    share_code env name [p1; p2; p3; p4; p5; p6] retty (fun env -> mk_body env
        (G.i (LocalGet (nr 0l)))
        (G.i (LocalGet (nr 1l)))
        (G.i (LocalGet (nr 2l)))
        (G.i (LocalGet (nr 3l)))
        (G.i (LocalGet (nr 4l)))
        (G.i (LocalGet (nr 5l)))
    )
  let _share_code7 env name (p1, p2, p3, p4, p5, p6, p7) retty mk_body =
    share_code env name [p1; p2; p3; p4; p5; p6; p7] retty (fun env -> mk_body env
        (G.i (LocalGet (nr 0l)))
        (G.i (LocalGet (nr 1l)))
        (G.i (LocalGet (nr 2l)))
        (G.i (LocalGet (nr 3l)))
        (G.i (LocalGet (nr 4l)))
        (G.i (LocalGet (nr 5l)))
        (G.i (LocalGet (nr 6l)))
    )
  let _share_code9 env name (p1, p2, p3, p4, p5, p6, p7, p8, p9) retty mk_body =
    share_code env name [p1; p2; p3; p4; p5; p6; p7; p8; p9] retty (fun env -> mk_body env
        (G.i (LocalGet (nr 0l)))
        (G.i (LocalGet (nr 1l)))
        (G.i (LocalGet (nr 2l)))
        (G.i (LocalGet (nr 3l)))
        (G.i (LocalGet (nr 4l)))
        (G.i (LocalGet (nr 5l)))
        (G.i (LocalGet (nr 6l)))
        (G.i (LocalGet (nr 7l)))
        (G.i (LocalGet (nr 8l)))
    )

end (* Func *)

module RTS = struct
  let incremental_gc_imports env =
    E.add_func_import env "rts" "initialize_incremental_gc" [] [];
    E.add_func_import env "rts" "schedule_incremental_gc" [] [];
    E.add_func_import env "rts" "incremental_gc" [] [];
    E.add_func_import env "rts" "write_with_barrier" [I32Type; I32Type] [];
    E.add_func_import env "rts" "allocation_barrier" [I32Type] [I32Type];
    E.add_func_import env "rts" "stop_gc_on_upgrade" [] [];
    E.add_func_import env "rts" "running_gc" [] [I32Type];
    ()

  let non_incremental_gc_imports env =
    E.add_func_import env "rts" "initialize_copying_gc" [] [];
    E.add_func_import env "rts" "initialize_compacting_gc" [] [];
    E.add_func_import env "rts" "initialize_generational_gc" [] [];
    E.add_func_import env "rts" "schedule_copying_gc" [] [];
    E.add_func_import env "rts" "schedule_compacting_gc" [] [];
    E.add_func_import env "rts" "schedule_generational_gc" [] [];
    E.add_func_import env "rts" "copying_gc" [] [];
    E.add_func_import env "rts" "compacting_gc" [] [];
    E.add_func_import env "rts" "generational_gc" [] [];
    E.add_func_import env "rts" "post_write_barrier" [I32Type] [];
    ()

  (* The connection to the C and Rust parts of the RTS *)
  let system_imports env =
    E.add_func_import env "rts" "memcpy" [I32Type; I32Type; I32Type] [I32Type]; (* standard libc memcpy *)
    E.add_func_import env "rts" "memcmp" [I32Type; I32Type; I32Type] [I32Type];
    E.add_func_import env "rts" "version" [] [I32Type];
    E.add_func_import env "rts" "parse_idl_header" [I32Type; I32Type; I32Type; I32Type; I32Type] [];
    E.add_func_import env "rts" "idl_sub_buf_words" [I32Type; I32Type] [I32Type];
    E.add_func_import env "rts" "idl_sub_buf_init" [I32Type; I32Type; I32Type] [];
    E.add_func_import env "rts" "idl_sub"
      [I32Type; I32Type; I32Type; I32Type; I32Type; I32Type; I32Type; I32Type; I32Type] [I32Type];
    E.add_func_import env "rts" "leb128_decode" [I32Type] [I32Type];
    E.add_func_import env "rts" "sleb128_decode" [I32Type] [I32Type];
    E.add_func_import env "rts" "bigint_of_word32" [I32Type] [I32Type];
    E.add_func_import env "rts" "bigint_of_int32" [I32Type] [I32Type];
    E.add_func_import env "rts" "bigint_to_word32_wrap" [I32Type] [I32Type];
    E.add_func_import env "rts" "bigint_to_word32_trap" [I32Type] [I32Type];
    E.add_func_import env "rts" "bigint_to_word32_trap_with" [I32Type; I32Type] [I32Type];
    E.add_func_import env "rts" "bigint_of_word64" [I64Type] [I32Type];
    E.add_func_import env "rts" "bigint_of_int64" [I64Type] [I32Type];
    E.add_func_import env "rts" "bigint_of_float64" [F64Type] [I32Type];
    E.add_func_import env "rts" "bigint_to_float64" [I32Type] [F64Type];
    E.add_func_import env "rts" "bigint_to_word64_wrap" [I32Type] [I64Type];
    E.add_func_import env "rts" "bigint_to_word64_trap" [I32Type] [I64Type];
    E.add_func_import env "rts" "bigint_eq" [I32Type; I32Type] [I32Type];
    E.add_func_import env "rts" "bigint_isneg" [I32Type] [I32Type];
    E.add_func_import env "rts" "bigint_count_bits" [I32Type] [I32Type];
    E.add_func_import env "rts" "bigint_2complement_bits" [I32Type] [I32Type];
    E.add_func_import env "rts" "bigint_lt" [I32Type; I32Type] [I32Type];
    E.add_func_import env "rts" "bigint_gt" [I32Type; I32Type] [I32Type];
    E.add_func_import env "rts" "bigint_le" [I32Type; I32Type] [I32Type];
    E.add_func_import env "rts" "bigint_ge" [I32Type; I32Type] [I32Type];
    E.add_func_import env "rts" "bigint_add" [I32Type; I32Type] [I32Type];
    E.add_func_import env "rts" "bigint_sub" [I32Type; I32Type] [I32Type];
    E.add_func_import env "rts" "bigint_mul" [I32Type; I32Type] [I32Type];
    E.add_func_import env "rts" "bigint_rem" [I32Type; I32Type] [I32Type];
    E.add_func_import env "rts" "bigint_div" [I32Type; I32Type] [I32Type];
    E.add_func_import env "rts" "bigint_pow" [I32Type; I32Type] [I32Type];
    E.add_func_import env "rts" "bigint_neg" [I32Type] [I32Type];
    E.add_func_import env "rts" "bigint_lsh" [I32Type; I32Type] [I32Type];
    E.add_func_import env "rts" "bigint_rsh" [I32Type; I32Type] [I32Type];
    E.add_func_import env "rts" "bigint_abs" [I32Type] [I32Type];
    E.add_func_import env "rts" "bigint_leb128_size" [I32Type] [I32Type];
    E.add_func_import env "rts" "bigint_leb128_encode" [I32Type; I32Type] [];
    E.add_func_import env "rts" "bigint_leb128_stream_encode" [I32Type; I32Type] [];
    E.add_func_import env "rts" "bigint_leb128_decode" [I32Type] [I32Type];
    E.add_func_import env "rts" "bigint_leb128_decode_word64" [I64Type; I64Type; I32Type] [I32Type];
    E.add_func_import env "rts" "bigint_sleb128_size" [I32Type] [I32Type];
    E.add_func_import env "rts" "bigint_sleb128_encode" [I32Type; I32Type] [];
    E.add_func_import env "rts" "bigint_sleb128_stream_encode" [I32Type; I32Type] [];
    E.add_func_import env "rts" "bigint_sleb128_decode" [I32Type] [I32Type];
    E.add_func_import env "rts" "bigint_sleb128_decode_word64" [I64Type; I64Type; I32Type] [I32Type];
    E.add_func_import env "rts" "leb128_encode" [I32Type; I32Type] [];
    E.add_func_import env "rts" "sleb128_encode" [I32Type; I32Type] [];
    E.add_func_import env "rts" "utf8_valid" [I32Type; I32Type] [I32Type];
    E.add_func_import env "rts" "utf8_validate" [I32Type; I32Type] [];
    E.add_func_import env "rts" "skip_leb128" [I32Type] [];
    E.add_func_import env "rts" "skip_any" [I32Type; I32Type; I32Type; I32Type] [];
    E.add_func_import env "rts" "find_field" [I32Type; I32Type; I32Type; I32Type; I32Type] [I32Type];
    E.add_func_import env "rts" "skip_fields" [I32Type; I32Type; I32Type; I32Type] [];
    E.add_func_import env "rts" "remember_continuation" [I32Type] [I32Type];
    E.add_func_import env "rts" "recall_continuation" [I32Type] [I32Type];
    E.add_func_import env "rts" "peek_future_continuation" [I32Type] [I32Type];
    E.add_func_import env "rts" "continuation_count" [] [I32Type];
    E.add_func_import env "rts" "continuation_table_size" [] [I32Type];
    E.add_func_import env "rts" "blob_of_text" [I32Type] [I32Type];
    E.add_func_import env "rts" "text_compare" [I32Type; I32Type] [I32Type];
    E.add_func_import env "rts" "text_concat" [I32Type; I32Type] [I32Type];
    E.add_func_import env "rts" "text_iter_done" [I32Type] [I32Type];
    E.add_func_import env "rts" "text_iter" [I32Type] [I32Type];
    E.add_func_import env "rts" "text_iter_next" [I32Type] [I32Type];
    E.add_func_import env "rts" "text_len" [I32Type] [I32Type];
    E.add_func_import env "rts" "text_of_ptr_size" [I32Type; I32Type] [I32Type];
    E.add_func_import env "rts" "text_singleton" [I32Type] [I32Type];
    E.add_func_import env "rts" "text_size" [I32Type] [I32Type];
    E.add_func_import env "rts" "text_to_buf" [I32Type; I32Type] [];
    E.add_func_import env "rts" "region_get_mem_size" [] [I64Type];
    E.add_func_import env "rts" "region_set_mem_size" [I64Type] [];
    E.add_func_import env "rts" "region_new" [] [I32Type];
    E.add_func_import env "rts" "region_id" [I32Type] [I32Type];
    E.add_func_import env "rts" "region_size" [I32Type] [I64Type];
    E.add_func_import env "rts" "region_grow" [I32Type; I64Type] [I64Type];
    E.add_func_import env "rts" "region_load_blob" [I32Type; I64Type; I32Type] [I32Type];
    E.add_func_import env "rts" "region_store_blob" [I32Type; I64Type; I32Type] [];
    E.add_func_import env "rts" "region_load_word8" [I32Type; I64Type] [I32Type];
    E.add_func_import env "rts" "region_store_word8" [I32Type; I64Type; I32Type] [];
    E.add_func_import env "rts" "region_load_word16" [I32Type; I64Type] [I32Type];
    E.add_func_import env "rts" "region_store_word16" [I32Type; I64Type; I32Type] [];
    E.add_func_import env "rts" "region_load_word32" [I32Type; I64Type] [I32Type];
    E.add_func_import env "rts" "region_store_word32" [I32Type; I64Type; I32Type] [];
    E.add_func_import env "rts" "region_load_word64" [I32Type; I64Type] [I64Type];
    E.add_func_import env "rts" "region_store_word64" [I32Type; I64Type; I64Type] [];
    E.add_func_import env "rts" "region_load_float64" [I32Type; I64Type] [F64Type];
    E.add_func_import env "rts" "region_store_float64" [I32Type; I64Type; F64Type] [];
    E.add_func_import env "rts" "region_next_id" [] [I32Type];
    E.add_func_import env "rts" "region_meta_loglines" [] [];
    E.add_func_import env "rts" "region0_size" [] [I64Type];
    E.add_func_import env "rts" "region0_get" [] [I32Type];
    E.add_func_import env "rts" "region0_grow" [I64Type] [I64Type];
    E.add_func_import env "rts" "region0_load_blob" [I64Type; I32Type] [I32Type];
    E.add_func_import env "rts" "region0_store_blob" [I64Type; I32Type] [];
    E.add_func_import env "rts" "region0_load_word8" [I64Type] [I32Type];
    E.add_func_import env "rts" "region0_store_word8" [I64Type; I32Type] [];
    E.add_func_import env "rts" "region0_load_word16" [I64Type] [I32Type];
    E.add_func_import env "rts" "region0_store_word16" [I64Type; I32Type] [];
    E.add_func_import env "rts" "region0_load_word32" [I64Type] [I32Type];
    E.add_func_import env "rts" "region0_store_word32" [I64Type; I32Type] [];
    E.add_func_import env "rts" "region0_load_word64" [I64Type] [I64Type];
    E.add_func_import env "rts" "region0_store_word64" [I64Type; I64Type] [];
    E.add_func_import env "rts" "region0_load_float64" [I64Type] [F64Type];
    E.add_func_import env "rts" "region0_store_float64" [I64Type; F64Type] [];
    E.add_func_import env "rts" "blob_of_principal" [I32Type] [I32Type];
    E.add_func_import env "rts" "principal_of_blob" [I32Type] [I32Type];
    E.add_func_import env "rts" "compute_crc32" [I32Type] [I32Type];
    E.add_func_import env "rts" "blob_iter_done" [I32Type] [I32Type];
    E.add_func_import env "rts" "blob_iter" [I32Type] [I32Type];
    E.add_func_import env "rts" "blob_iter_next" [I32Type] [I32Type];
    E.add_func_import env "rts" "pow" [F64Type; F64Type] [F64Type]; (* musl *)
    E.add_func_import env "rts" "sin" [F64Type] [F64Type]; (* musl *)
    E.add_func_import env "rts" "cos" [F64Type] [F64Type]; (* musl *)
    E.add_func_import env "rts" "tan" [F64Type] [F64Type]; (* musl *)
    E.add_func_import env "rts" "asin" [F64Type] [F64Type]; (* musl *)
    E.add_func_import env "rts" "acos" [F64Type] [F64Type]; (* musl *)
    E.add_func_import env "rts" "atan" [F64Type] [F64Type]; (* musl *)
    E.add_func_import env "rts" "atan2" [F64Type; F64Type] [F64Type]; (* musl *)
    E.add_func_import env "rts" "exp" [F64Type] [F64Type]; (* musl *)
    E.add_func_import env "rts" "log" [F64Type] [F64Type]; (* musl *)
    E.add_func_import env "rts" "fmod" [F64Type; F64Type] [F64Type]; (* remainder, musl *)
    E.add_func_import env "rts" "float_fmt" [F64Type; I32Type; I32Type] [I32Type];
    E.add_func_import env "rts" "char_to_upper" [I32Type] [I32Type];
    E.add_func_import env "rts" "char_to_lower" [I32Type] [I32Type];
    E.add_func_import env "rts" "char_is_whitespace" [I32Type] [I32Type];
    E.add_func_import env "rts" "char_is_lowercase" [I32Type] [I32Type];
    E.add_func_import env "rts" "char_is_uppercase" [I32Type] [I32Type];
    E.add_func_import env "rts" "char_is_alphabetic" [I32Type] [I32Type];
    E.add_func_import env "rts" "get_max_live_size" [] [I32Type];
    E.add_func_import env "rts" "get_reclaimed" [] [I64Type];
    E.add_func_import env "rts" "alloc_words" [I32Type] [I32Type];
    E.add_func_import env "rts" "get_total_allocations" [] [I64Type];
    E.add_func_import env "rts" "get_heap_size" [] [I32Type];
<<<<<<< HEAD
    E.add_func_import env "rts" "init" [I32Type] [];
    E.add_func_import env "rts" "region_init" [] [];
=======
>>>>>>> 0af73125
    E.add_func_import env "rts" "alloc_blob" [I32Type] [I32Type];
    E.add_func_import env "rts" "alloc_array" [I32Type] [I32Type];
    E.add_func_import env "rts" "alloc_stream" [I32Type] [I32Type];
    E.add_func_import env "rts" "stream_write" [I32Type; I32Type; I32Type] [];
    E.add_func_import env "rts" "stream_write_byte" [I32Type; I32Type] [];
    E.add_func_import env "rts" "stream_write_text" [I32Type; I32Type] [];
    E.add_func_import env "rts" "stream_split" [I32Type] [I32Type];
    E.add_func_import env "rts" "stream_shutdown" [I32Type] [];
    E.add_func_import env "rts" "stream_reserve" [I32Type; I32Type] [I32Type];
    E.add_func_import env "rts" "stream_stable_dest" [I32Type; I64Type; I64Type] [];
    if !Flags.gc_strategy = Flags.Incremental then
      incremental_gc_imports env
    else
      non_incremental_gc_imports env;
    ()

end (* RTS *)

module GC = struct
  (* Record mutator/gc instructions counts *)

  let instruction_counter env =
    compile_unboxed_zero ^^
    E.call_import env "ic0" "performance_counter"

  let register_globals env =
    (E.add_global64 env "__mutator_instructions" Mutable 0L;
     E.add_global64 env "__collector_instructions" Mutable 0L)

  let get_mutator_instructions env =
    G.i (GlobalGet (nr (E.get_global env "__mutator_instructions")))
  let set_mutator_instructions env =
    G.i (GlobalSet (nr (E.get_global env "__mutator_instructions")))

  let get_collector_instructions env =
    G.i (GlobalGet (nr (E.get_global env "__collector_instructions")))
  let set_collector_instructions env =
    G.i (GlobalSet (nr (E.get_global env "__collector_instructions")))

  let record_mutator_instructions env =
    match E.mode env with
    | Flags.(ICMode | RefMode)  ->
      instruction_counter env ^^
      set_mutator_instructions env
    | _ -> G.nop

  let record_collector_instructions env =
    match E.mode env with
    | Flags.(ICMode | RefMode)  ->
      instruction_counter env ^^
      get_mutator_instructions env ^^
      G.i (Binary (Wasm.Values.I64 I64Op.Sub)) ^^
      set_collector_instructions env
    | _ -> G.nop

  let collect_garbage env =
    record_mutator_instructions env ^^
    E.collect_garbage env ^^
    record_collector_instructions env

end (* GC *)

module Heap = struct
  (* General heap object functionality (allocation, setting fields, reading fields) *)

  (* Memory addresses are 32 bit (I32Type). *)
  let word_size = 4l

  (* The heap base global can only be used late, see conclude_module
     and GHC.register *)
  let get_heap_base env =
    G.i (GlobalGet (nr (E.get_global env "__heap_base")))

  let get_total_allocation env =
    E.call_import env "rts" "get_total_allocations"

  let get_reclaimed env =
    E.call_import env "rts" "get_reclaimed"

  let get_memory_size =
    G.i MemorySize ^^
    G.i (Convert (Wasm.Values.I64 I64Op.ExtendUI32)) ^^
    compile_mul64_const page_size64

  let get_max_live_size env =
    E.call_import env "rts" "get_max_live_size"

  (* Static allocation (always words)
     (uses dynamic allocation for smaller and more readable code) *)
  let alloc env (n : int32) : G.t =
    compile_unboxed_const n  ^^
    E.call_import env "rts" "alloc_words"
    
  (* Heap objects *)

  (* At this level of abstraction, heap objects are just flat arrays of words *)

  let load_field_unskewed (i : int32) : G.t =
    let offset = Int32.mul word_size i in
    G.i (Load {ty = I32Type; align = 2; offset; sz = None})

  let load_field (i : int32) : G.t =
    let offset = Int32.(add (mul word_size i) ptr_unskew) in
    G.i (Load {ty = I32Type; align = 2; offset; sz = None})

  let store_field (i : int32) : G.t =
    let offset = Int32.(add (mul word_size i) ptr_unskew) in
    G.i (Store {ty = I32Type; align = 2; offset; sz = None})

  (* Although we occasionally want to treat two consecutive
     32 bit fields as one 64 bit number *)
  
  (* Requires little-endian encoding, see also `Stream` in `types.rs` *)
  let load_field64_unskewed (i : int32) : G.t =
    let offset = Int32.mul word_size i in
    G.i (Load {ty = I64Type; align = 2; offset; sz = None})

  let load_field64 (i : int32) : G.t =
    let offset = Int32.(add (mul word_size i) ptr_unskew) in
    G.i (Load {ty = I64Type; align = 2; offset; sz = None})

  let store_field64 (i : int32) : G.t =
    let offset = Int32.(add (mul word_size i) ptr_unskew) in
    G.i (Store {ty = I64Type; align = 2; offset; sz = None})

  (* Or even as a single 64 bit float *)

  let load_field_float64 (i : int32) : G.t =
    let offset = Int32.(add (mul word_size i) ptr_unskew) in
    G.i (Load {ty = F64Type; align = 2; offset; sz = None})

  let store_field_float64 (i : int32) : G.t =
    let offset = Int32.(add (mul word_size i) ptr_unskew) in
    G.i (Store {ty = F64Type; align = 2; offset; sz = None})

  (* Convenience functions related to memory *)
  (* Copying bytes (works on unskewed memory addresses) *)
  let memcpy env = E.call_import env "rts" "memcpy" ^^ G.i Drop
  (* Comparing bytes (works on unskewed memory addresses) *)
  let memcmp env = E.call_import env "rts" "memcmp"

  let register env =
    let get_heap_base_fn = E.add_fun env "get_heap_base" (Func.of_body env [] [I32Type] (fun env ->
      get_heap_base env
    )) in

    E.add_export env (nr {
      name = Lib.Utf8.decode "get_heap_base";
      edesc = nr (FuncExport (nr get_heap_base_fn))
    })

  let get_heap_size env =
    E.call_import env "rts" "get_heap_size"

end (* Heap *)

module Stack = struct
  (* The RTS includes C code which requires a shadow stack in linear memory.
     We reserve some space for it at the beginning of memory space (just like
     wasm-l would), this way stack overflow would cause out-of-memory, and not
     just overwrite static data.

     We sometimes use the stack space if we need small amounts of scratch space.

     All pointers here are unskewed.

     (We report logical stack overflow as "RTS Stack underflow" as the stack
     grows downwards.)
  *)

  let end_ () = Int32.mul (Int32.of_int (!Flags.rts_stack_pages)) page_size

  let register_globals env =
    (* stack pointer *)
    E.add_global32 env "__stack_pointer" Mutable (end_());
    (* frame pointer *)
    E.add_global32 env "__frame_pointer" Mutable (end_());
    (* low watermark *)
    if !Flags.measure_rts_stack then
      E.add_global32 env "__stack_min" Mutable (end_());
    E.export_global env "__stack_pointer"

  let get_stack_ptr env =
    G.i (GlobalGet (nr (E.get_global env "__stack_pointer")))
  let set_stack_ptr env =
    G.i (GlobalSet (nr (E.get_global env "__stack_pointer")))

  let get_min env =
    G.i (GlobalGet (nr (E.get_global env "__stack_min")))
  let set_min env =
    G.i (GlobalSet (nr (E.get_global env "__stack_min")))

  let get_max_stack_size env =
    if !Flags.measure_rts_stack then
      compile_unboxed_const (end_()) ^^
      get_min env ^^
      G.i (Binary (Wasm.Values.I32 I32Op.Sub))
    else (* report max available *)
      compile_unboxed_const (end_())

  let update_stack_min env =
    if !Flags.measure_rts_stack then
    get_stack_ptr env ^^
    get_min env ^^
    G.i (Compare (Wasm.Values.I32 I32Op.LtU)) ^^
    (G.if0
       (get_stack_ptr env ^^
        set_min env)
      G.nop)
    else G.nop

  let stack_overflow env =
    Func.share_code0 env "stack_overflow" [] (fun env ->
      (* read last word of reserved page to force trap *)
      compile_unboxed_const 0xFFFF_FFFCl ^^
      G.i (Load {ty = I32Type; align = 2; offset = 0l; sz = None}) ^^
      G.i Unreachable
    )

  let alloc_words env n =
    let n_bytes = Int32.mul n Heap.word_size in
    (* avoid absurd allocations *)
    assert Int32.(to_int n_bytes < !Flags.rts_stack_pages * to_int page_size);
    (* alloc words *)
    get_stack_ptr env ^^
    compile_unboxed_const n_bytes ^^
    G.i (Binary (Wasm.Values.I32 I32Op.Sub)) ^^
    set_stack_ptr env ^^
    update_stack_min env ^^
    get_stack_ptr env ^^
    (* check for stack overflow, if necessary *)
    if n_bytes >= page_size then
      get_stack_ptr env ^^
      G.i (Unary (Wasm.Values.I32 I32Op.Clz)) ^^
      G.if0
        G.nop (* we found leading zeros, i.e. no wraparound *)
        (stack_overflow env)
    else
      G.nop

  let free_words env n =
    get_stack_ptr env ^^
    compile_unboxed_const (Int32.mul n Heap.word_size) ^^
    G.i (Binary (Wasm.Values.I32 I32Op.Add)) ^^
    set_stack_ptr env

  (* TODO: why not just remember and reset the stack pointer, instead of calling free_words? Also below *)
  let with_words env name n f =
    let (set_x, get_x) = new_local env name in
    alloc_words env n ^^ set_x ^^
    f get_x ^^
    free_words env n


  let dynamic_alloc_words env get_n =
    get_stack_ptr env ^^
    compile_divU_const Heap.word_size ^^
    get_n ^^
    G.i (Compare (Wasm.Values.I32 I32Op.LtU)) ^^
    (G.if0
      (stack_overflow env)
      G.nop) ^^
    get_stack_ptr env ^^
    get_n ^^
    compile_mul_const Heap.word_size ^^
    G.i (Binary (Wasm.Values.I32 I32Op.Sub)) ^^
    set_stack_ptr env ^^
    update_stack_min env ^^
    get_stack_ptr env

  let dynamic_free_words env get_n =
    get_stack_ptr env ^^
    get_n ^^
    compile_mul_const Heap.word_size ^^
    G.i (Binary (Wasm.Values.I32 I32Op.Add)) ^^
    set_stack_ptr env

  (* TODO: why not just remember and reset the stack pointer, instead of calling free_words? Also above*)
  let dynamic_with_words env name f =
    let (set_n, get_n) = new_local env "n" in
    let (set_x, get_x) = new_local env name in
    set_n ^^
    dynamic_alloc_words env get_n ^^ set_x ^^
    f get_x ^^
    dynamic_free_words env get_n

  (* Stack Frames *)

  (* Traditional frame pointer for accessing statically allocated locals/args (all words)
     Used (sofar) only in serialization to compress Wasm stack
     at cost of expanding Rust/C Stack (whose size we control)*)
  let get_frame_ptr env =
    G.i (GlobalGet (nr (E.get_global env "__frame_pointer")))
  let set_frame_ptr env =
    G.i (GlobalSet (nr (E.get_global env "__frame_pointer")))

  (* Frame pointer operations *)

  (* Enter/exit a new frame of `n` words, saving and restoring prev frame pointer *)
  let with_frame env name n f =
    (* reserve space for n words + saved frame_ptr *)
    alloc_words env (Int32.add n 1l) ^^
    (* store the current frame_ptr at offset 0*)
    get_frame_ptr env ^^
    G.i (Store {ty = I32Type; align = 2; offset = 0l; sz = None}) ^^
    get_stack_ptr env ^^
    (* set_frame_ptr to stack_ptr *)
    set_frame_ptr env ^^
    (* do as f *)
    f () ^^
    (* assert frame_ptr == stack_ptr *)
    get_frame_ptr env ^^
    get_stack_ptr env ^^
    G.i (Compare (Wasm.Values.I32 I32Op.Eq)) ^^
    E.else_trap_with env "frame_ptr <> stack_ptr" ^^
    (* restore the saved frame_ptr *)
    get_frame_ptr env ^^
    G.i (Load {ty = I32Type; align = 2; offset = 0l; sz = None}) ^^
    set_frame_ptr env ^^
    (* free the frame *)
    free_words env (Int32.add n 1l)

  (* read local n of current frame *)
  let get_local env n =
    let offset = Int32.mul (Int32.add n 1l) Heap.word_size in
    get_frame_ptr env ^^
      G.i (Load { ty = I32Type; align = 2; offset; sz = None})

  (* read local n of previous frame *)
  let get_prev_local env n =
    let offset = Int32.mul (Int32.add n 1l) Heap.word_size in
    (* indirect through save frame_ptr at offset 0 *)
    get_frame_ptr env ^^
    G.i (Load { ty = I32Type; align = 2; offset = 0l; sz = None}) ^^
    G.i (Load { ty = I32Type; align = 2; offset; sz = None})

  (* set local n of current frame *)
  let set_local env n =
    let offset = Int32.mul (Int32.add n 1l) Heap.word_size in
    Func.share_code1 env ("set_local %i" ^ Int32.to_string n) ("val", I32Type) []
      (fun env get_val ->
         get_frame_ptr env ^^
         get_val ^^
         G.i (Store { ty = I32Type; align = 2; offset; sz = None}))

end (* Stack *)


module ContinuationTable = struct
  (* See rts/motoko-rts/src/closure_table.rs *)
  let remember env : G.t = E.call_import env "rts" "remember_continuation"
  let recall env : G.t = E.call_import env "rts" "recall_continuation"
  let peek_future env : G.t = E.call_import env "rts" "peek_future_continuation"
  let count env : G.t = E.call_import env "rts" "continuation_count"
  let size env : G.t = E.call_import env "rts" "continuation_table_size"
end (* ContinuationTable *)

module Bool = struct
  (* Boolean literals are either 0 or 1, at StackRep Vanilla
     They need not be shifted before put in the heap,
     because the "zero page" never contains GC-ed objects
  *)

  let vanilla_lit = function
    | false -> 0l
    | true -> 1l

  let lit b = compile_unboxed_const (vanilla_lit b)

  let neg = G.i (Test (Wasm.Values.I32 I32Op.Eqz))

end (* Bool *)

module BitTagged = struct

  (* This module takes care of pointer tagging:

     A pointer to an object at offset `i` on the heap is represented as
     `i-1`, so the low two bits of the pointer are always set (0b…11).
     We call `i-1` a *skewed* pointer, in a feeble attempt to avoid the term
     shifted, which may sound like a logical shift.

     We use the constants ptr_skew and ptr_unskew to change a pointer as a
     signpost where we switch between raw pointers to skewed ones.

     This means we can store a small unboxed scalar x as (x `lsl` 1), and still
     tell it apart from a pointer by looking at the last bits: if set, it is a
     pointer.

     Small here means -2^30 ≤ x < 2^30, and untagging needs to happen with an
     _arithmetic_ right shift. This is the right thing to do for signed
     numbers, and because we want to apply a consistent logic for all types,
     especially as there is only one wasm type, we use the same range for
     signed numbers as well.

     Boolean false is a non-pointer by construction.
     Boolean true (1) needs not be shifted as GC will not consider it.

     Summary:

       0b…11: A pointer
       0b…x0: A shifted scalar
       0b000: `false`
       0b001: `true`

     Note that {Nat,Int}{8,16} do not need to be explicitly bit-tagged:
     The bytes are stored in the _most_ significant byte(s) of the `i32`,
     thus lowest two bits are always 0.
     All arithmetic is implemented directly on that representation, see
     module TaggedSmallWord.
  *)
  let is_true_literal env =
    compile_eq_const 1l

  (* Note: `true` is not handled here, needs specific check where needed. *)
  let if_tagged_scalar env retty is1 is2 =
    compile_bitand_const 0x1l ^^
    E.if_ env retty is2 is1

  (* With two bit-tagged pointers on the stack, decide
     whether both are scalars and invoke is1 (the fast path)
     if so, and otherwise is2 (the slow path).
     Note: `true` is not handled here, needs specific check where needed.
  *)
  let if_both_tagged_scalar env retty is1 is2 =
    G.i (Binary (Wasm.Values.I32 I32Op.Or)) ^^
    compile_bitand_const 0x1l ^^
    E.if_ env retty is2 is1

  (* 64 bit numbers *)

  (* static *)
  let can_tag_const (n : int64) =
    let lower_bound = Int64.(neg (shift_left 1L 30)) in
    let upper_bound = Int64.shift_left 1L 30 in
    lower_bound <= n && n < upper_bound

  let tag_const i = Int32.shift_left (Int64.to_int32 i) 1


  (* dynamic *)
  let if_can_tag_i64 env retty is1 is2 =
    Func.share_code1 env "can_tag_i64" ("x", I64Type) [I32Type] (fun env get_x ->
      (* checks that all but the low 30 bits are either all 0 or all 1 *)
      get_x ^^ compile_shl64_const 1L ^^
      get_x ^^ G.i (Binary (Wasm.Values.I64 I32Op.Xor)) ^^
      compile_shrU64_const 31L ^^
      G.i (Test (Wasm.Values.I64 I64Op.Eqz))
    ) ^^
    E.if_ env retty is1 is2

  let if_can_tag_u64 env retty is1 is2 =
    compile_shrU64_const 30L ^^
    G.i (Test (Wasm.Values.I64 I64Op.Eqz)) ^^
    E.if_ env retty is1 is2

  let tag =
    G.i (Convert (Wasm.Values.I32 I32Op.WrapI64)) ^^
    compile_shl_const 1l

  let untag env =
    compile_shrS_const 1l ^^
    G.i (Convert (Wasm.Values.I64 I64Op.ExtendSI32))

  (* 32 bit numbers, dynamic, w.r.t `Int` *)

  let if_can_tag_i32 env retty is1 is2 =
    Func.share_code1 env "cannot_tag_i32" ("x", I32Type) [I32Type] (fun env get_x ->
      (* checks that all but the low 30 bits are both either 0 or 1 *)
      get_x ^^ compile_shrU_const 30l ^^
      G.i (Unary (Wasm.Values.I32 I32Op.Popcnt)) ^^
      G.i (Unary (Wasm.Values.I32 I32Op.Ctz))
    ) ^^
    E.if_ env retty is1 is2

  let if_can_tag_u32 env retty is1 is2 =
    compile_shrU_const 30l ^^
    E.if_ env retty is2 is1 (* NB: swapped branches *)

  let tag_i32 = compile_shl_const 1l
  let untag_i32 = compile_shrS_const 1l

end (* BitTagged *)

module Tagged = struct
  (* Tagged objects all have an object header consisting of a tag and a forwarding pointer.
     The forwarding pointer is only reserved if compiled for the incremental GC.
     The tag is to describe their runtime type and serves to traverse the heap
     (serialization, GC), but also for objectification of arrays.

     The tag is a word at the beginning of the object.

     The (skewed) forwarding pointer supports object moving in the incremental garbage collection.

         obj header
     ┌──────┬─────────┬──
     │ tag  │ fwd ptr │ ...
     └──────┴─────────┴──

     The copying GC requires that all tagged objects in the dynamic heap space have at least
     two words in order to replace them by `Indirection`. This condition is except for `Null`
     that only lives in static heap space and is therefore not replaced by `Indirection` during
     copying GC.

     Attention: This mapping is duplicated in these places
       * here
       * motoko-rts/src/types.rs
       * motoko-rts/src/stream.rs
       * motoko-rts/src/text.rs
       * motoko-rts/src/memory.rs
       * motoko-rts/src/bigint.rs
       * motoko-rts/src/blob-iter.rs
       * motoko-rts/src/static-checks.rs
       * In all GC implementations in motoko-rts/src/gc/
     so update all!
   *)

  type [@warning "-37"] tag  =
    | Object
    | ObjInd (* The indirection used for object fields *)
    | Array (* Also a tuple *)
    | Bits64 (* Contains a 64 bit number *)
    | MutBox (* used for mutable heap-allocated variables *)
    | Closure
    | Some (* For opt *)
    | Variant
    | Blob
    | Indirection (* Only used by the GC *)
    | Bits32 (* Contains a 32 bit unsigned number *)
    | BigInt
    | Concat (* String concatenation, used by rts/text.c *)
    | Null (* For opt. Static singleton! *)
    | OneWordFiller (* Only used by the RTS *)
    | FreeSpace (* Only used by the RTS *)
<<<<<<< HEAD
    | Region
=======
    | ArraySliceMinimum (* Used by the GC for incremental array marking *)
    | StableSeen (* Marker that we have seen this thing before *)
    | CoercionFailure (* Used in the Candid decoder. Static singleton! *)
>>>>>>> 0af73125

  (* Tags needs to have the lowest bit set, to allow distinguishing object
     headers from heap locations (object or field addresses).

     (Reminder: objects and fields are word-aligned so will have the lowest two
     bits unset) *)
  let int_of_tag = function
    | Object -> 1l
    | ObjInd -> 3l
    | Array -> 5l
    | Bits64 -> 7l
    | MutBox -> 9l
    | Closure -> 11l
    | Some -> 13l
    | Variant -> 15l
    | Blob -> 17l
    | Indirection -> 19l
    | Bits32 -> 21l
    | BigInt -> 23l
    | Concat -> 25l
    | Null -> 27l
    | OneWordFiller -> 29l
    | FreeSpace -> 31l
<<<<<<< HEAD
    | Region -> 33l
=======
    | ArraySliceMinimum -> 32l
>>>>>>> 0af73125
    (* Next two tags won't be seen by the GC, so no need to set the lowest bit
       for `CoercionFailure` and `StableSeen` *)
    | CoercionFailure -> 0xfffffffel
    | StableSeen -> 0xffffffffl

  (* Declare `env` for lazy computation of the header size when the compile environment with compile flags are defined *)
  let header_size env = 
    if !Flags.gc_strategy = Flags.Incremental then 2l else 1l
  
  (* The tag *)
  let tag_field = 0l
  let forwarding_pointer_field env = 
    assert (!Flags.gc_strategy = Flags.Incremental);
    1l

  (* Note: Post allocation barrier must be applied after initialization *)
  let alloc env size tag =
    let name = Printf.sprintf "alloc_size<%d>_tag<%d>" (Int32.to_int size) (Int32.to_int (int_of_tag tag)) in
    Func.share_code0 env name [I32Type] (fun env ->
      let (set_object, get_object) = new_local env "new_object" in
      Heap.alloc env size ^^
      set_object ^^ get_object ^^
      compile_unboxed_const (int_of_tag tag) ^^
      Heap.store_field tag_field ^^
      (if !Flags.gc_strategy = Flags.Incremental then
        get_object ^^ (* object pointer *)
        get_object ^^ (* forwarding pointer *)
        Heap.store_field (forwarding_pointer_field env)
      else 
        G.nop) ^^
      get_object
    )

  let load_forwarding_pointer env =
    (if !Flags.gc_strategy = Flags.Incremental then
      Heap.load_field (forwarding_pointer_field env)
    else
      G.nop)

  let store_tag env tag =
    load_forwarding_pointer env ^^
    compile_unboxed_const (int_of_tag tag) ^^
    Heap.store_field tag_field

  let load_tag env =
    load_forwarding_pointer env ^^
    Heap.load_field tag_field

  let check_forwarding env unskewed =
    (if !Flags.gc_strategy = Flags.Incremental then
      let name = "check_forwarding_" ^ if unskewed then "unskewed" else "skewed" in
      Func.share_code1 env name ("object", I32Type) [I32Type] (fun env get_object ->
        let set_object = G.setter_for get_object in
        (if unskewed then
          get_object ^^
          compile_unboxed_const ptr_skew ^^
          G.i (Binary (Wasm.Values.I32 I32Op.Add)) ^^
          set_object
        else G.nop) ^^
        get_object ^^
        load_forwarding_pointer env ^^
        get_object ^^
        G.i (Compare (Wasm.Values.I32 I32Op.Eq)) ^^
        E.else_trap_with env "missing object forwarding"  ^^
        get_object ^^
        (if unskewed then
          compile_unboxed_const ptr_unskew ^^
          G.i (Binary (Wasm.Values.I32 I32Op.Add))
        else G.nop))
    else G.nop)

  let check_forwarding_for_store env typ =
    (if !Flags.gc_strategy = Flags.Incremental then
      let (set_value, get_value, _) = new_local_ env typ "value" in
      set_value ^^ check_forwarding env false ^^ get_value
    else G.nop)

  let load_field env index =
    (if !Flags.sanity then check_forwarding env false else G.nop) ^^
    Heap.load_field index

  let store_field env index =
    (if !Flags.sanity then check_forwarding_for_store env I32Type else G.nop) ^^
    Heap.store_field index

  let load_field_unskewed env index =
    (if !Flags.sanity then check_forwarding env true else G.nop) ^^
    Heap.load_field_unskewed index

  let load_field64_unskewed env index =
    (if !Flags.sanity then check_forwarding env true else G.nop) ^^
    Heap.load_field64_unskewed index

  let load_field64 env index =
    (if !Flags.sanity then check_forwarding env false else G.nop) ^^
    Heap.load_field64 index

  let store_field64 env index =
    (if !Flags.sanity then check_forwarding_for_store env I64Type else G.nop) ^^
    Heap.store_field64 index

  let load_field_float64 env index =
    (if !Flags.sanity then check_forwarding env false else G.nop) ^^
    Heap.load_field_float64 index

  let store_field_float64 env index =
    (if !Flags.sanity then check_forwarding_for_store env F64Type else G.nop) ^^
    Heap.store_field_float64 index

  (* Branches based on the tag of the object pointed to,
     leaving the object on the stack afterwards. *)
  let branch_default env retty def (cases : (tag * G.t) list) : G.t =
    let (set_tag, get_tag) = new_local env "tag" in

    let rec go = function
      | [] -> def
      | ((tag, code) :: cases) ->
        get_tag ^^
        compile_eq_const (int_of_tag tag) ^^
        E.if_ env retty code (go cases)
    in
    load_tag env ^^
    set_tag ^^
    go cases

  (* like branch_default but also pushes the scrutinee on the stack for the
   * branch's consumption *)
  let _branch_default_with env retty def cases =
    let (set_o, get_o) = new_local env "o" in
    let prep (t, code) = (t, get_o ^^ code)
    in set_o ^^ get_o ^^ branch_default env retty def (List.map prep cases)

  (* like branch_default_with but the tag is known statically *)
  let branch_with env retty = function
    | [] -> G.i Unreachable
    | [_, code] -> code
    | (_, code) :: cases ->
       let (set_o, get_o) = new_local env "o" in
       let prep (t, code) = (t, get_o ^^ code)
       in set_o ^^ get_o ^^ branch_default env retty (get_o ^^ code) (List.map prep cases)

  (* Can a value of this type be represented by a heap object with this tag? *)
  (* Needs to be conservative, i.e. return `true` if unsure *)
  (* This function can also be used as assertions in a lint mode, e.g. in compile_exp *)
  let can_have_tag ty tag =
    let open Mo_types.Type in
    match (tag : tag) with
    | Region ->
      begin match normalize ty with
      | (Con _ | Any) -> true
      | (Prim Region) -> true
      | (Prim _ | Obj _ | Array _ | Tup _ | Opt _ | Variant _ | Func _ | Non) -> false
      | (Pre | Async _ | Mut _ | Var _ | Typ _) -> assert false
      end
    | Array ->
      begin match normalize ty with
      | (Con _ | Any) -> true
      | (Array _ | Tup _) -> true
      | (Prim _ |  Obj _ | Opt _ | Variant _ | Func _ | Non) -> false
      | (Pre | Async _ | Mut _ | Var _ | Typ _) -> assert false
      end
    | Blob ->
      begin match normalize ty with
      | (Con _ | Any) -> true
      | (Prim (Text|Blob|Principal)) -> true
      | (Prim _ | Obj _ | Array _ | Tup _ | Opt _ | Variant _ | Func _ | Non) -> false
      | (Pre | Async _ | Mut _ | Var _ | Typ _) -> assert false
      end
    | Object ->
      begin match normalize ty with
      | (Con _ | Any) -> true
      | (Obj _) -> true
      | (Prim _ | Array _ | Tup _ | Opt _ | Variant _ | Func _ | Non) -> false
      | (Pre | Async _ | Mut _ | Var _ | Typ _) -> assert false
      end
    | _ -> true

  (* like branch_with but with type information to statically skip some branches *)
  let _branch_typed_with env ty retty branches =
    branch_with env retty (List.filter (fun (tag,c) -> can_have_tag ty tag) branches)

  let allocation_barrier env =
    (if !Flags.gc_strategy = Flags.Incremental then
      E.call_import env "rts" "allocation_barrier"
    else
      G.nop)

  let write_with_barrier env =
    let (set_value, get_value) = new_local env "written_value" in
    let (set_location, get_location) = new_local env "write_location" in
    set_value ^^ set_location ^^
    (* performance gain by first checking the GC state *)
    E.call_import env "rts" "running_gc" ^^
    G.if0 (
      get_location ^^ get_value ^^
      E.call_import env "rts" "write_with_barrier"
    ) (
      get_location ^^ get_value ^^
      store_unskewed_ptr
    )

  let obj env tag element_instructions : G.t =
    let n = List.length element_instructions in
    let size = (Int32.add (Wasm.I32.of_int_u n) (header_size env)) in
    let (set_object, get_object) = new_local env "new_object" in
    alloc env size tag ^^
    set_object ^^
    let init_elem idx instrs : G.t =
      get_object ^^
      instrs ^^
      Heap.store_field (Int32.add (Wasm.I32.of_int_u idx) (header_size env))
    in
    G.concat_mapi init_elem element_instructions ^^
    get_object ^^
    allocation_barrier env

  let new_static_obj env tag payload =
    let payload = StaticBytes.as_bytes payload in
    let header_size = Int32.(mul Heap.word_size (header_size env)) in
    let size = Int32.(add header_size (Int32.of_int (String.length payload))) in
    let unskewed_ptr = E.reserve_static_memory env size in
    let skewed_ptr = Int32.(add unskewed_ptr ptr_skew) in
    let tag = bytes_of_int32 (int_of_tag tag) in
    let forward = bytes_of_int32 skewed_ptr in (* forwarding pointer *)
    (if !Flags.gc_strategy = Flags.Incremental then
      let incremental_gc_data = tag ^ forward ^ payload in
      E.write_static_memory env unskewed_ptr incremental_gc_data
    else
      let non_incremental_gc_data = tag ^ payload in
      E.write_static_memory env unskewed_ptr non_incremental_gc_data
    );
    skewed_ptr

  let shared_static_obj env tag payload =
    let tag_word = bytes_of_int32 (int_of_tag tag) in
    let payload_bytes = StaticBytes.as_bytes payload in
    let key = tag_word ^ payload_bytes in
    match E.object_pool_find env key with
    | Some ptr -> ptr (* no forwarding pointer dereferencing needed as static objects do not move *)
    | None ->
      let ptr = new_static_obj env tag payload in
      E.object_pool_add env key ptr;
      ptr

end (* Tagged *)

module MutBox = struct
  (*
      Mutable heap objects

       ┌──────┬─────┬─────────┐
       │ obj header │ payload │
       └──────┴─────┴─────────┘

     The object header includes the obj tag (MutBox) and the forwarding pointer.
     The forwarding pointer is only reserved if compiled for the incremental GC.
  *)

  let field = Tagged.header_size

  let alloc env =
    Tagged.obj env Tagged.MutBox [ compile_unboxed_zero ]

  let static env =
    let ptr = Tagged.new_static_obj env Tagged.MutBox StaticBytes.[
      I32 0l; (* zero *)
    ] in
    E.add_static_root env ptr;
    ptr

  let load_field env =
    Tagged.load_forwarding_pointer env ^^
    Tagged.load_field env (field env)

  let store_field env =
    let (set_mutbox_value, get_mutbox_value) = new_local env "mutbox_value" in
    set_mutbox_value ^^
    Tagged.load_forwarding_pointer env ^^
    get_mutbox_value ^^
    Tagged.store_field env (field env)
end


module Opt = struct
  (* The Option type. Optional values are represented as

    1. ┌──────┐
       │ null │
       └──────┘

       A special null value. It is fully static, and because it is unique, can
       be recognized by pointer comparison (only the GC will care about the heap
       tag).


    2. ┌──────┬─────────┐
       │ some │ payload │
       └──────┴─────────┘

       A heap-allocated box for `?v` values. Should only ever contain null or
       another such box.

    3. Anything else (pointer or unboxed scalar): Constituent value, implicitly
       injected into the opt type.

    This way, `?t` is represented without allocation, with the only exception of
    the value `?ⁿnull` for n>0.

    NB: `?ⁿnull` is essentially represented by the unary encoding of the number
    of n. This could be optimized further, by storing `n` in the Some payload,
    instead of a pointer, but unlikely worth it.

  *)

  let some_payload_field = Tagged.header_size

  (* This relies on the fact that add_static deduplicates *)
  let null_vanilla_lit env : int32 =
    Tagged.shared_static_obj env Tagged.Null []

  let null_lit env =
    compile_unboxed_const (null_vanilla_lit env)

  let vanilla_lit env ptr : int32 =
    Tagged.shared_static_obj env Tagged.Some StaticBytes.[
      I32 ptr
    ]

 let is_some env =
    null_lit env ^^
    G.i (Compare (Wasm.Values.I32 I32Op.Ne))

  let inject env e =
    e ^^
    Func.share_code1 env "opt_inject" ("x", I32Type) [I32Type] (fun env get_x ->
      get_x ^^ BitTagged.if_tagged_scalar env [I32Type]
        ( get_x ) (* scalar, no wrapping *)
        ( get_x ^^ BitTagged.is_true_literal env ^^ (* exclude true literal since `branch_default` follows the forwarding pointer *)
          E.if_ env [I32Type]
            ( get_x ) (* true literal, no wrapping *)
            ( get_x ^^ Tagged.branch_default env [I32Type]
              ( get_x ) (* default tag, no wrapping *)
              [ Tagged.Null,
                (* NB: even ?null does not require allocation: We use a static
                  singleton for that: *)
                compile_unboxed_const (vanilla_lit env (null_vanilla_lit env))
              ; Tagged.Some,
                Tagged.obj env Tagged.Some [get_x]
              ]
            )
        )
    )

  (* This function is used where conceptually, Opt.inject should be used, but
  we know for sure that it wouldn’t do anything anyways, except dereferencing the forwarding pointer *)
  let inject_simple env e =
    e ^^ Tagged.load_forwarding_pointer env

  let load_some_payload_field env =
    Tagged.load_forwarding_pointer env ^^
    Tagged.load_field env (some_payload_field env)

  let project env =
    Func.share_code1 env "opt_project" ("x", I32Type) [I32Type] (fun env get_x ->
      get_x ^^ BitTagged.if_tagged_scalar env [I32Type]
        ( get_x ) (* scalar, no wrapping *)
        ( get_x ^^ BitTagged.is_true_literal env ^^ (* exclude true literal since `branch_default` follows the forwarding pointer *)
          E.if_ env [I32Type]
            ( get_x ) (* true literal, no wrapping *)
            ( get_x ^^ Tagged.branch_default env [I32Type]
              ( get_x ) (* default tag, no wrapping *)
              [ Tagged.Some,
                get_x ^^ load_some_payload_field env
              ; Tagged.Null,
                E.trap_with env "Internal error: opt_project: null!"
              ]
            )
        )
    )

end (* Opt *)

module Variant = struct
  (* The Variant type. We store the variant tag in a first word; we can later
     optimize and squeeze it in the Tagged tag. We can also later support unboxing
     variants with an argument of type ().

       ┌──────┬─────┬────────────┬─────────┐
       │ obj header │ varianttag │ payload │
       └──────┴─────┴────────────┴─────────┘

     The object header includes the obj tag (TAG_VARIANT) and the forwarding pointer.
     The forwarding pointer is only reserved if compiled for the incremental GC.
  *)

  let variant_tag_field = Tagged.header_size
  let payload_field env = Int32.add (variant_tag_field env) 1l

  let hash_variant_label env : Mo_types.Type.lab -> int32 =
    E.hash env

  let inject env l e =
    Tagged.obj env Tagged.Variant [compile_unboxed_const (hash_variant_label env l); e]

  let get_variant_tag env =
    Tagged.load_forwarding_pointer env ^^
    Tagged.load_field env (variant_tag_field env)

  let project env =
    Tagged.load_forwarding_pointer env ^^
    Tagged.load_field env (payload_field env)

  (* Test if the top of the stack points to a variant with this label *)
  let test_is env l =
    get_variant_tag env ^^
    compile_eq_const (hash_variant_label env l)

  let vanilla_lit env i ptr =
    Tagged.shared_static_obj env Tagged.Variant StaticBytes.[
      I32 (hash_variant_label env i);
      I32 ptr
    ]

end (* Variant *)


module Closure = struct
  (* In this module, we deal with closures, i.e. functions that capture parts
     of their environment.

     The structure of a closure is:

       ┌──────┬─────┬───────┬──────┬──────────────┐
       │ obj header │ funid │ size │ captured ... │
       └──────┴─────┴───────┴──────┴──────────────┘

     The object header includes the object tag (TAG_CLOSURE) and the forwarding pointer.
     The forwarding pointer is only reserved if compiled for the incremental GC.

  *)
  let header_size env = Int32.add (Tagged.header_size env) 2l

  let funptr_field = Tagged.header_size
  let len_field env = Int32.add 1l (Tagged.header_size env)

  let load_data env i =
    Tagged.load_forwarding_pointer env ^^
    Tagged.load_field env (Int32.add (header_size env) i)

  let store_data env i =
    let (set_closure_data, get_closure_data) = new_local env "closure_data" in
    set_closure_data ^^
    Tagged.load_forwarding_pointer env ^^
    get_closure_data ^^
    Tagged.store_field env (Int32.add (header_size env) i)

  let prepare_closure_call env =
    Tagged.load_forwarding_pointer env

  (* Expect on the stack
     * the function closure (using prepare_closure_call)
     * and arguments (n-ary!)
     * the function closure again!
  *)
  let call_closure env n_args n_res =
    (* Calculate the wasm type for a given calling convention.
       An extra first argument for the closure! *)
    let ty = E.func_type env (FuncType (
      I32Type :: Lib.List.make n_args I32Type,
      FakeMultiVal.ty (Lib.List.make n_res I32Type))) in
    (* get the table index *)
    Tagged.load_forwarding_pointer env ^^
    Tagged.load_field env (funptr_field env) ^^
    (* All done: Call! *)
    G.i (CallIndirect (nr ty)) ^^
    FakeMultiVal.load env (Lib.List.make n_res I32Type)

  let static_closure env fi : int32 =
    Tagged.shared_static_obj env Tagged.Closure StaticBytes.[
      I32 (E.add_fun_ptr env fi);
      I32 0l
    ]

end (* Closure *)


module BoxedWord64 = struct
  (* We store large word64s, nat64s and int64s in immutable boxed 64bit heap objects.

     Small values are stored unboxed, tagged, see BitTagged. The bit-tagging logic is
     contained in BitTagged; here we just do the boxing.

     The heap layout of a BoxedWord64 is:

       ┌──────┬─────┬─────┬─────┐
       │ obj header │    i64    │
       └──────┴─────┴─────┴─────┘

     The object header includes the object tag (Bits64) and the forwarding pointer.
     The forwarding pointer is only reserved if compiled for the incremental GC.

  *)

  let payload_field = Tagged.header_size

  let vanilla_lit env i =
    if BitTagged.can_tag_const i
    then BitTagged.tag_const i
    else
      Tagged.shared_static_obj env Tagged.Bits64 StaticBytes.[
        I64 i
      ]

  let compile_box env compile_elem : G.t =
    let (set_i, get_i) = new_local env "boxed_i64" in
    let size = if !Flags.gc_strategy = Flags.Incremental then 4l else 3l in
    Tagged.alloc env size Tagged.Bits64 ^^
    set_i ^^
    get_i ^^ compile_elem ^^ Tagged.store_field64 env (payload_field env) ^^
    get_i ^^
    Tagged.allocation_barrier env

  let box env = Func.share_code1 env "box_i64" ("n", I64Type) [I32Type] (fun env get_n ->
      get_n ^^ BitTagged.if_can_tag_i64 env [I32Type]
        (get_n ^^ BitTagged.tag)
        (compile_box env get_n)
    )

  let unbox env = Func.share_code1 env "unbox_i64" ("n", I32Type) [I64Type] (fun env get_n ->
      get_n ^^
      BitTagged.if_tagged_scalar env [I64Type]
        ( get_n ^^ BitTagged.untag env)
        ( get_n ^^ Tagged.load_forwarding_pointer env ^^ Tagged.load_field64 env (payload_field env))
    )
end (* BoxedWord64 *)

module Word64 = struct

  let compile_add env = G.i (Binary (Wasm.Values.I64 I64Op.Add))
  let compile_signed_sub env = G.i (Binary (Wasm.Values.I64 I64Op.Sub))
  let compile_mul env = G.i (Binary (Wasm.Values.I64 I64Op.Mul))
  let compile_signed_div env = G.i (Binary (Wasm.Values.I64 I64Op.DivS))
  let compile_signed_mod env = G.i (Binary (Wasm.Values.I64 I64Op.RemS))
  let compile_unsigned_div env = G.i (Binary (Wasm.Values.I64 I64Op.DivU))
  let compile_unsigned_rem env = G.i (Binary (Wasm.Values.I64 I64Op.RemU))
  let compile_unsigned_sub env =
    Func.share_code2 env "nat_sub" (("n1", I64Type), ("n2", I64Type)) [I64Type] (fun env get_n1 get_n2 ->
      get_n1 ^^ get_n2 ^^ G.i (Compare (Wasm.Values.I64 I64Op.LtU)) ^^
      E.then_trap_with env "Natural subtraction underflow" ^^
      get_n1 ^^ get_n2 ^^ G.i (Binary (Wasm.Values.I64 I64Op.Sub))
    )

  let compile_unsigned_pow env =
    let name = prim_fun_name Type.Nat64 "wpow_nat" in
    Func.share_code2 env name (("n", I64Type), ("exp", I64Type)) [I64Type]
      (fun env get_n get_exp ->
        let set_n = G.setter_for get_n in
        let set_exp = G.setter_for get_exp in
        let (set_acc, get_acc) = new_local64 env "acc" in

        (* start with result = 1 *)
        compile_const_64 1L ^^ set_acc ^^

        (* handle exp == 0 *)
        get_exp ^^ G.i (Test (Wasm.Values.I64 I64Op.Eqz)) ^^
        G.if1 I64Type get_acc (* done *)
        begin
          G.loop0 begin
            (* Are we done? *)
            get_exp ^^ compile_const_64 1L ^^ G.i (Compare (Wasm.Values.I64 I64Op.LeU)) ^^
            G.if0 G.nop (* done *)
            begin
              (* Check low bit of exp to see if we need to multiply *)
              get_exp ^^ compile_shl64_const 63L ^^ G.i (Test (Wasm.Values.I64 I64Op.Eqz)) ^^
              G.if0 G.nop
              begin
                (* Multiply! *)
                get_acc ^^ get_n ^^ G.i (Binary (Wasm.Values.I64 I64Op.Mul)) ^^ set_acc
              end ^^
              (* Square n, and shift exponent *)
              get_n ^^ get_n ^^ G.i (Binary (Wasm.Values.I64 I64Op.Mul)) ^^ set_n ^^
              get_exp ^^ compile_shrU64_const 1L ^^ set_exp ^^
              (* And loop *)
              G.i (Br (nr 1l))
            end
          end ^^
          (* Multiply a last time *)
          get_acc ^^ get_n ^^ G.i (Binary (Wasm.Values.I64 I64Op.Mul))
        end
      )


  let compile_signed_wpow env =
    Func.share_code2 env "wrap_pow_Int64" (("n", I64Type), ("exp", I64Type)) [I64Type]
      (fun env get_n get_exp ->
        get_exp ^^
        compile_const_64 0L ^^
        G.i (Compare (Wasm.Values.I64 I64Op.GeS)) ^^
        E.else_trap_with env "negative power" ^^
        get_n ^^ get_exp ^^ compile_unsigned_pow env
      )

  let _compile_eq env = G.i (Compare (Wasm.Values.I64 I64Op.Eq))
  let compile_relop env i64op = G.i (Compare (Wasm.Values.I64 i64op))

end (* BoxedWord64 *)


module BoxedSmallWord = struct
  (* We store proper 32bit Word32 in immutable boxed 32bit heap objects.

     Small values are stored unboxed, tagged, see BitTagged.

     The heap layout of a BoxedSmallWord is:

       ┌──────┬─────┬─────┐
       │ obj header │ i32 │
       └──────┴─────┴─────┘

     The object header includes the object tag (Bits32) and the forwarding pointer.
     The forwarding pointer is only reserved if compiled for the incremental GC.

  *)

  let payload_field env = Tagged.header_size env

  let vanilla_lit env i =
    if BitTagged.can_tag_const (Int64.of_int (Int32.to_int i))
    then BitTagged.tag_const (Int64.of_int (Int32.to_int i))
    else
      Tagged.shared_static_obj env Tagged.Bits32 StaticBytes.[
        I32 i
      ]

  let compile_box env compile_elem : G.t =
    let (set_i, get_i) = new_local env "boxed_i32" in
    let size = if !Flags.gc_strategy = Flags.Incremental then 3l else 2l in
    Tagged.alloc env size Tagged.Bits32 ^^
    set_i ^^
    get_i ^^ compile_elem ^^ Tagged.store_field env (payload_field env) ^^
    get_i ^^
    Tagged.allocation_barrier env

  let box env = Func.share_code1 env "box_i32" ("n", I32Type) [I32Type] (fun env get_n ->
      get_n ^^ compile_shrU_const 30l ^^
      G.i (Unary (Wasm.Values.I32 I32Op.Popcnt)) ^^
      G.i (Unary (Wasm.Values.I32 I32Op.Ctz)) ^^
      G.if1 I32Type
        (get_n ^^ BitTagged.tag_i32)
        (compile_box env get_n)
    )

  let unbox env = Func.share_code1 env "unbox_i32" ("n", I32Type) [I32Type] (fun env get_n ->
      get_n ^^
      BitTagged.if_tagged_scalar env [I32Type]
        (get_n ^^ BitTagged.untag_i32)
        (get_n ^^ Tagged.load_forwarding_pointer env ^^ Tagged.load_field env (payload_field env))
    )

  let _lit env n = compile_unboxed_const n ^^ box env

end (* BoxedSmallWord *)

module TaggedSmallWord = struct
  (* While smaller-than-32bit words are treated as i32 from the WebAssembly
     perspective, there are certain differences that are type based. This module
     provides helpers to abstract over those.

     Caution: Some functions here are also used for Nat32/Int32, while others
     are _only_ used for the small ones. Check call-sites!
  *)

  let bits_of_type = function
    | Type.(Int8|Nat8) -> 8
    | Type.(Int16|Nat16) -> 16
    | _ -> 32

  let shift_of_type ty = Int32.of_int (32 - bits_of_type ty)

  let bitwidth_mask_of_type = function
    | Type.(Int8|Nat8) -> 0b111l
    | Type.(Int16|Nat16) -> 0b1111l
    | p -> todo "bitwidth_mask_of_type" (Arrange_type.prim p) 0l

  let const_of_type ty n = Int32.(shift_left n (to_int (shift_of_type ty)))

  let padding_of_type ty = Int32.(sub (const_of_type ty 1l) one)

  let mask_of_type ty = Int32.lognot (padding_of_type ty)

  (* Makes sure that we only shift/rotate the maximum number of bits available in the word. *)
  let clamp_shift_amount = function
    | Type.(Nat32|Int32) -> G.nop
    | ty -> compile_bitand_const (bitwidth_mask_of_type ty)

  let shift_leftWordNtoI32 = compile_shl_const

  (* Makes sure that the word payload (e.g. shift/rotate amount) is in the LSB bits of the word. *)
  let lsb_adjust = function
    | Type.(Int32|Nat32) -> G.nop
    | Type.(Nat8|Nat16) as ty -> compile_shrU_const (shift_of_type ty)
    | Type.(Int8|Int16) as ty -> compile_shrS_const (shift_of_type ty)
    | _ -> assert false

  (* Makes sure that the word payload (e.g. operation result) is in the MSB bits of the word. *)
  let msb_adjust = function
    | Type.(Int32|Nat32) -> G.nop
    | ty -> shift_leftWordNtoI32 (shift_of_type ty)

  (* Makes sure that the word representation invariant is restored. *)
  let sanitize_word_result = function
    | Type.(Nat32|Int32) -> G.nop
    | ty -> compile_bitand_const (mask_of_type ty)

  (* Sets the number (according to the type's word invariant) of LSBs. *)
  let compile_word_padding = function
    | Type.(Nat32|Int32) -> G.nop
    | ty -> compile_bitor_const (padding_of_type ty)

  (* Kernel for counting leading zeros, according to the word invariant. *)
  let clz_kernel ty =
    compile_word_padding ty ^^
    G.i (Unary (Wasm.Values.I32 I32Op.Clz)) ^^
    msb_adjust ty

  (* Kernel for counting trailing zeros, according to the word invariant. *)
  let ctz_kernel ty =
    compile_word_padding ty ^^
    compile_rotr_const (shift_of_type ty) ^^
    G.i (Unary (Wasm.Values.I32 I32Op.Ctz)) ^^
    msb_adjust ty

  (* Kernel for testing a bit position, according to the word invariant. *)
  let btst_kernel env ty =
    let (set_b, get_b) = new_local env "b"
    in lsb_adjust ty ^^ set_b ^^ lsb_adjust ty ^^
       compile_unboxed_one ^^ get_b ^^ clamp_shift_amount ty ^^
       G.i (Binary (Wasm.Values.I32 I32Op.Shl)) ^^
       G.i (Binary (Wasm.Values.I32 I32Op.And))

  (* Code points occupy 21 bits, so can always be tagged scalars *)
  let untag_codepoint = compile_shrU_const 8l
  let tag_codepoint = compile_shl_const 8l

  (* Checks (n < 0xD800 || 0xE000 ≤ n ≤ 0x10FFFF),
     ensuring the codepoint range and the absence of surrogates. *)
  let check_and_tag_codepoint env =
    Func.share_code1 env "Nat32->Char" ("n", I32Type) [I32Type] (fun env get_n ->
      get_n ^^ compile_unboxed_const 0xD800l ^^
      G.i (Compare (Wasm.Values.I32 I32Op.GeU)) ^^
      get_n ^^ compile_unboxed_const 0xE000l ^^
      G.i (Compare (Wasm.Values.I32 I32Op.LtU)) ^^
      G.i (Binary (Wasm.Values.I32 I32Op.And)) ^^
      get_n ^^ compile_unboxed_const 0x10FFFFl ^^
      G.i (Compare (Wasm.Values.I32 I32Op.GtU)) ^^
      G.i (Binary (Wasm.Values.I32 I32Op.Or)) ^^
      E.then_trap_with env "codepoint out of range" ^^
      get_n ^^ tag_codepoint
    )

  let vanilla_lit ty v =
    Int32.(shift_left (of_int v) (to_int (shift_of_type ty)))

  (* Wrapping implementation for multiplication and exponentiation. *)

  let compile_word_mul env ty =
    lsb_adjust ty ^^
    G.i (Binary (Wasm.Values.I32 I32Op.Mul))

  let compile_nat_power env ty =
    (* Square- and multiply exponentiation *)
    let name = prim_fun_name ty "wpow_nat" in
    Func.share_code2 env name (("n", I32Type), ("exp", I32Type)) [I32Type]
      (fun env get_n get_exp ->
        let set_n = G.setter_for get_n in
        let set_exp = G.setter_for get_exp in
        let (set_acc, get_acc) = new_local env "acc" in

        (* unshift arguments *)
        get_exp ^^ compile_shrU_const (shift_of_type ty) ^^ set_exp ^^
        get_n ^^ compile_shrU_const (shift_of_type ty) ^^ set_n ^^

        (* The accumulator starts with and stays shifted, so no other shifts needed. *)
        compile_unboxed_const (const_of_type ty 1l) ^^ set_acc ^^

        (* handle exp == 0 *)
        get_exp ^^ G.i (Test (Wasm.Values.I32 I32Op.Eqz)) ^^
        G.if1 I32Type get_acc (* done *)
        begin
          G.loop0 begin
            (* Are we done? *)
            get_exp ^^ compile_unboxed_const 1l ^^ G.i (Compare (Wasm.Values.I32 I32Op.LeU)) ^^
            G.if0 G.nop (* done *)
            begin
              (* Check low bit of exp to see if we need to multiply *)
              get_exp ^^ compile_shl_const 31l ^^ G.i (Test (Wasm.Values.I32 I32Op.Eqz)) ^^
              G.if0 G.nop
              begin
                (* Multiply! *)
                get_acc ^^ get_n ^^ G.i (Binary (Wasm.Values.I32 I32Op.Mul)) ^^ set_acc
              end ^^
              (* Square n, and shift exponent *)
              get_n ^^ get_n ^^ G.i (Binary (Wasm.Values.I32 I32Op.Mul)) ^^ set_n ^^
              get_exp ^^ compile_shrU_const 1l ^^ set_exp ^^
              (* And loop *)
              G.i (Br (nr 1l))
            end
          end ^^
          (* Multiply a last time *)
          get_acc ^^ get_n ^^ G.i (Binary (Wasm.Values.I32 I32Op.Mul))
          (* Accumulator was shifted, so no further shift needed here *)
        end
      )

  let compile_int_power env ty =
    let name = prim_fun_name ty "wpow_int" in
    Func.share_code2 env name (("n", I32Type), ("exp", I32Type)) [I32Type]
      (fun env get_n get_exp ->
        get_exp ^^
        compile_unboxed_const 0l ^^
        G.i (Compare (Wasm.Values.I32 I32Op.GeS)) ^^
        E.else_trap_with env "negative power"  ^^
        get_n ^^ get_exp ^^ compile_nat_power env ty
      )


  (* To rotate, first rotate a copy by bits_of_type into the other direction *)
  let rotl env ty =
     Func.share_code2 env (prim_fun_name ty "rotl") (("n", I32Type), ("by", I32Type)) [I32Type]
       (fun env get_n get_by ->
        let open Wasm.Values in
        let beside_adjust = compile_rotr_const (Int32.of_int (bits_of_type ty)) in
        get_n ^^ get_n ^^ beside_adjust ^^ G.i (Binary (I32 I32Op.Or)) ^^
        get_by ^^ lsb_adjust ty ^^ clamp_shift_amount ty ^^ G.i (Binary (I32 I32Op.Rotl)) ^^
        sanitize_word_result ty
       )

  let rotr env ty =
     Func.share_code2 env (prim_fun_name ty "rotr") (("n", I32Type), ("by", I32Type)) [I32Type]
       (fun env get_n get_by ->
        let open Wasm.Values in
        let beside_adjust = compile_rotl_const (Int32.of_int (bits_of_type ty)) in
        get_n ^^ get_n ^^ beside_adjust ^^ G.i (Binary (I32 I32Op.Or)) ^^
        get_by ^^ lsb_adjust ty ^^ clamp_shift_amount ty ^^ G.i (Binary (I32 I32Op.Rotr)) ^^
        sanitize_word_result ty
       )

end (* TaggedSmallWord *)


module Float = struct
  (* We store floats (C doubles) in immutable boxed 64bit heap objects.

     The heap layout of a Float is:

       ┌──────┬─────┬─────┬─────┐
       │ obj header │    f64    │
       └──────┴─────┴─────┴─────┘

     For now the tag stored is that of a Bits64, because the payload is
     treated opaquely by the RTS. We'll introduce a separate tag when the need of
     debug inspection (or GC representation change) arises.

     The object header includes the object tag (Bits64) and the forwarding pointer.
     The forwarding pointer is only reserved if compiled for the incremental GC.
  *)

  let payload_field env = Tagged.header_size env

  let compile_unboxed_const f = G.i (Const (nr (Wasm.Values.F64 f)))

  let vanilla_lit env f =
    Tagged.shared_static_obj env Tagged.Bits64 StaticBytes.[
      I64 (Wasm.F64.to_bits f)
    ]

  let box env = Func.share_code1 env "box_f64" ("f", F64Type) [I32Type] (fun env get_f ->
    let (set_i, get_i) = new_local env "boxed_f64" in
    let size = Int32.add (Tagged.header_size env)  2l in
    Tagged.alloc env size Tagged.Bits64 ^^
    set_i ^^
    get_i ^^ get_f ^^ Tagged.store_field_float64 env (payload_field env) ^^
    get_i ^^
    Tagged.allocation_barrier env
  )

  let unbox env = Tagged.load_forwarding_pointer env ^^ Tagged.load_field_float64 env (payload_field env)

end (* Float *)


module ReadBuf = struct
  (*
  Combinators to safely read from a dynamic buffer.

  We represent a buffer by a pointer to two words in memory (usually allocated
  on the shadow stack): The first is a pointer to the current position of the buffer,
  the second one a pointer to the end (to check out-of-bounds).

  Code that reads from this buffer will update the former, i.e. it is mutable.

  The format is compatible with C (pointer to a struct) and avoids the need for the
  multi-value extension that we used before to return both parse result _and_
  updated pointer.

  All pointers here are unskewed!

  This module is mostly for serialization, but because there are bits of
  serialization code in the BigNumType implementations, we put it here.
  *)

  let get_ptr get_buf =
    get_buf ^^ G.i (Load {ty = I32Type; align = 2; offset = 0l; sz = None})
  let get_end get_buf =
    get_buf ^^ G.i (Load {ty = I32Type; align = 2; offset = Heap.word_size; sz = None})
  let set_ptr get_buf new_val =
    get_buf ^^ new_val ^^ G.i (Store {ty = I32Type; align = 2; offset = 0l; sz = None})
  let set_end get_buf new_val =
    get_buf ^^ new_val ^^ G.i (Store {ty = I32Type; align = 2; offset = Heap.word_size; sz = None})
  let set_size get_buf get_size =
    set_end get_buf
      (get_ptr get_buf ^^ get_size ^^ G.i (Binary (Wasm.Values.I32 I32Op.Add)))

  let alloc env f = Stack.with_words env "buf" 2l f

  let advance get_buf get_delta =
    set_ptr get_buf (get_ptr get_buf ^^ get_delta ^^ G.i (Binary (Wasm.Values.I32 I32Op.Add)))

  let read_leb128 env get_buf =
    get_buf ^^ E.call_import env "rts" "leb128_decode"

  let read_sleb128 env get_buf =
    get_buf ^^ E.call_import env "rts" "sleb128_decode"

  let check_space env get_buf get_delta =
    get_delta ^^
    get_end get_buf ^^ get_ptr get_buf ^^ G.i (Binary (Wasm.Values.I32 I32Op.Sub)) ^^
    G.i (Compare (Wasm.Values.I32 I64Op.LeU)) ^^
    E.else_trap_with env "IDL error: out of bounds read"

  let check_page_end env get_buf incr_delta =
    get_ptr get_buf ^^ compile_bitand_const 0xFFFFl ^^
    incr_delta ^^
    compile_shrU_const 16l

  let is_empty env get_buf =
    get_end get_buf ^^ get_ptr get_buf ^^
    G.i (Compare (Wasm.Values.I32 I64Op.Eq))

  let read_byte env get_buf =
    check_space env get_buf (compile_unboxed_const 1l) ^^
    get_ptr get_buf ^^
    G.i (Load {ty = I32Type; align = 0; offset = 0l; sz = Some Wasm.Types.(Pack8, ZX)}) ^^
    advance get_buf (compile_unboxed_const 1l)

  let read_word16 env get_buf =
    check_space env get_buf (compile_unboxed_const 2l) ^^
    get_ptr get_buf ^^
    G.i (Load {ty = I32Type; align = 0; offset = 0l; sz = Some Wasm.Types.(Pack16, ZX)}) ^^
    advance get_buf (compile_unboxed_const 2l)

  let read_word32 env get_buf =
    check_space env get_buf (compile_unboxed_const 4l) ^^
    get_ptr get_buf ^^
    G.i (Load {ty = I32Type; align = 0; offset = 0l; sz = None}) ^^
    advance get_buf (compile_unboxed_const 4l)

  let speculative_read_word64 env get_buf =
    check_page_end env get_buf (compile_add_const 8l) ^^
    G.if1 I64Type
      (compile_const_64 (-1L))
      begin
        get_ptr get_buf ^^
        G.i (Load {ty = I64Type; align = 0; offset = 0l; sz = None})
      end

  let read_word64 env get_buf =
    check_space env get_buf (compile_unboxed_const 8l) ^^
    get_ptr get_buf ^^
    G.i (Load {ty = I64Type; align = 0; offset = 0l; sz = None}) ^^
    advance get_buf (compile_unboxed_const 8l)

  let read_float64 env get_buf =
    check_space env get_buf (compile_unboxed_const 8l) ^^
    get_ptr get_buf ^^
    G.i (Load {ty = F64Type; align = 0; offset = 0l; sz = None}) ^^
    advance get_buf (compile_unboxed_const 8l)

  let read_blob env get_buf get_len =
    check_space env get_buf get_len ^^
    (* Already has destination address on the stack *)
    get_ptr get_buf ^^
    get_len ^^
    Heap.memcpy env ^^
    advance get_buf get_len

end (* Buf *)


type comparator = Lt | Le | Ge | Gt

module type BigNumType =
sig
  (* word from SR.Vanilla, trapping, unsigned semantics *)
  val to_word32 : E.t -> G.t
  val to_word64 : E.t -> G.t
  val to_word32_with : E.t -> G.t (* with error message on stack (ptr/len) *)

  (* word from SR.Vanilla, lossy, raw bits *)
  val truncate_to_word32 : E.t -> G.t
  val truncate_to_word64 : E.t -> G.t

  (* unsigned word to SR.Vanilla *)
  val from_word30 : E.t -> G.t
  val from_word32 : E.t -> G.t
  val from_word64 : E.t -> G.t

  (* signed word to SR.Vanilla *)
  val from_signed_word32 : E.t -> G.t
  val from_signed_word64 : E.t -> G.t

  (* buffers *)
  (* given a numeric object on stack (vanilla),
     push the number (i32) of bytes necessary
     to externalize the numeric object *)
  val compile_data_size_signed : E.t -> G.t
  val compile_data_size_unsigned : E.t -> G.t
  (* given on stack
     - numeric object (vanilla, TOS)
     - data buffer
    store the binary representation of the numeric object into the data buffer,
    and push the number (i32) of bytes stored onto the stack
   *)
  val compile_store_to_data_buf_signed : E.t -> G.t
  val compile_store_to_data_buf_unsigned : E.t -> G.t
  (* given on stack
     - numeric object (vanilla, TOS)
     - (unskewed) stream
    store the binary representation of the numeric object into the stream
   *)
  val compile_store_to_stream_signed : E.t -> G.t
  val compile_store_to_stream_unsigned : E.t -> G.t
  (* given a ReadBuf on stack, consume bytes from it,
     deserializing to a numeric object
     and leave it on the stack (vanilla).
     The boolean argument is true if the value to be read is signed.
   *)
  val compile_load_from_data_buf : E.t -> G.t -> bool -> G.t

  (* literals *)
  val vanilla_lit : E.t -> Big_int.big_int -> int32

  (* arithmetic *)
  val compile_abs : E.t -> G.t
  val compile_neg : E.t -> G.t
  val compile_add : E.t -> G.t
  val compile_signed_sub : E.t -> G.t
  val compile_unsigned_sub : E.t -> G.t
  val compile_mul : E.t -> G.t
  val compile_signed_div : E.t -> G.t
  val compile_signed_mod : E.t -> G.t
  val compile_unsigned_div : E.t -> G.t
  val compile_unsigned_rem : E.t -> G.t
  val compile_unsigned_pow : E.t -> G.t
  val compile_lsh : E.t -> G.t
  val compile_rsh : E.t -> G.t

  (* comparisons *)
  val compile_eq : E.t -> G.t
  val compile_is_negative : E.t -> G.t
  val compile_relop : E.t -> comparator -> G.t

  (* representation checks *)
  (* given a numeric object on the stack as skewed pointer, check whether
     it can be faithfully stored in N bits, including a leading sign bit
     leaves boolean result on the stack
     N must be 2..64
   *)
  val fits_signed_bits : E.t -> int -> G.t
  (* given a numeric object on the stack as skewed pointer, check whether
     it can be faithfully stored in N unsigned bits
     leaves boolean result on the stack
     N must be 1..64
   *)
  val fits_unsigned_bits : E.t -> int -> G.t
end

let i64op_from_relop = function
  | Lt -> I64Op.LtS
  | Le -> I64Op.LeS
  | Ge -> I64Op.GeS
  | Gt -> I64Op.GtS

let name_from_relop = function
  | Lt -> "B_lt"
  | Le -> "B_le"
  | Ge -> "B_ge"
  | Gt -> "B_gt"

(* helper, measures the dynamics of the unsigned i32, returns (32 - effective bits) *)
let unsigned_dynamics get_x =
  get_x ^^
  G.i (Unary (Wasm.Values.I32 I32Op.Clz))

(* helper, measures the dynamics of the signed i32, returns (32 - effective bits) *)
let signed_dynamics get_x =
  get_x ^^ compile_shl_const 1l ^^
  get_x ^^
  G.i (Binary (Wasm.Values.I32 I32Op.Xor)) ^^
  G.i (Unary (Wasm.Values.I32 I32Op.Clz))

module I32Leb = struct
  let compile_size dynamics get_x =
    get_x ^^ G.if1 I32Type
      begin
        compile_unboxed_const 38l ^^
        dynamics get_x ^^
        G.i (Binary (Wasm.Values.I32 I32Op.Sub)) ^^
        compile_divU_const 7l
      end
      compile_unboxed_one

  let compile_leb128_size get_x = compile_size unsigned_dynamics get_x
  let compile_sleb128_size get_x = compile_size signed_dynamics get_x

  let compile_store_to_data_buf_unsigned env get_x get_buf =
    get_x ^^ get_buf ^^ E.call_import env "rts" "leb128_encode" ^^
    compile_leb128_size get_x

  let compile_store_to_data_buf_signed env get_x get_buf =
    get_x ^^ get_buf ^^ E.call_import env "rts" "sleb128_encode" ^^
    compile_sleb128_size get_x
end

module MakeCompact (Num : BigNumType) : BigNumType = struct

  (* Compact BigNums are a representation of signed 31-bit bignums (of the
     underlying boxed representation `Num`), that fit into an i32 as per the
     BitTagged representation.

     Many arithmetic operations can be be performed on this right-zero-padded
     representation directly. For some operations (e.g. multiplication) the
     second argument needs to be furthermore right-shifted to avoid overflow.
     Similarly, for division the result must be left-shifted.

     Generally all operations begin with checking whether both arguments are
     already tagged scalars. If so, the arithmetic can be performed in machine
     registers (fast path). Otherwise one or both arguments need boxing and the
     arithmetic needs to be carried out on the underlying boxed bignum
     representation (slow path).

     The result appears as a boxed number in the latter case, so a check is
     performed if it can be a tagged scalar. Conversely in the former case the
     64-bit result can either be a tagged scalar or needs to be boxed.

     Manipulation of the result is unnecessary for the comparison predicates.

     For the `pow` operation the check that both arguments are tagged scalars
     is not sufficient. Here we count and multiply effective bitwidths to
     figure out whether the operation will overflow 64 bits, and if so, we fall
     back to the slow path.
   *)

  (* TODO: There is some unnecessary result shifting when the div result needs
     to be boxed. Is this possible at all to happen? With (/-1) maybe! *)

  (* TODO: Does the result of the rem/mod fast path ever needs boxing? *)

  (* examine the skewed pointer and determine if number fits into 31 bits *)
  let fits_in_vanilla env = Num.fits_signed_bits env 31

  (* Tagged scalar to right-0-padded signed i64 *)
  let extend64 = G.i (Convert (Wasm.Values.I64 I64Op.ExtendSI32))

  (* A variant of BitTagged.can_tag that works on right-0-tagged 64 bit numbers *)
  let if_can_tag_padded env retty is1 is2 =
    compile_shrS64_const 1L ^^ BitTagged.if_can_tag_i64 env retty is1 is2

  (* right-0-padded signed i64 to tagged scalar *)
  let tag_padded = G.i (Convert (Wasm.Values.I32 I32Op.WrapI64))

  (* creates a boxed bignum from a right-0-padded signed i64 *)
  let box64 env = compile_shrS64_const 1L ^^ Num.from_signed_word64 env

  (* creates a boxed bignum from an right-0-padded signed i32 *)
  let extend_and_box64 env = extend64 ^^ box64 env

  (* check if both arguments are tagged scalars,
     if so, promote to right-0-padded, signed i64 and perform the fast path.
     Otherwise make sure that both arguments are in heap representation,
     and run the slow path on them.
     In both cases bring the results into normal form.
   *)
  let try_unbox2 name fast slow env =
    Func.share_code2 env name (("a", I32Type), ("b", I32Type)) [I32Type]
      (fun env get_a get_b ->
        let set_res, get_res = new_local env "res" in
        let set_res64, get_res64 = new_local64 env "res64" in
        get_a ^^ get_b ^^
        BitTagged.if_both_tagged_scalar env [I32Type]
          begin
            get_a ^^ extend64 ^^
            get_b ^^ extend64 ^^
            fast env ^^ set_res64 ^^
            get_res64 ^^
            if_can_tag_padded env [I32Type]
              (get_res64 ^^ tag_padded)
              (get_res64 ^^ box64 env)
          end
          begin
            get_a ^^ BitTagged.if_tagged_scalar env [I32Type]
              (get_a ^^ extend_and_box64 env)
              get_a ^^
            get_b ^^ BitTagged.if_tagged_scalar env [I32Type]
              (get_b ^^ extend_and_box64 env)
              get_b ^^
            slow env ^^ set_res ^^ get_res ^^
            fits_in_vanilla env ^^
            G.if1 I32Type
              (get_res ^^ Num.truncate_to_word32 env ^^ BitTagged.tag_i32)
              get_res
          end)

  let compile_add = try_unbox2 "B_add" Word64.compile_add Num.compile_add

  let adjust_arg2 code env = compile_shrS64_const 1L ^^ code env
  let adjust_result code env = code env ^^ compile_shl64_const 1L

  let compile_mul = try_unbox2 "B_mul" (adjust_arg2 Word64.compile_mul) Num.compile_mul
  let compile_signed_sub = try_unbox2 "B+sub" Word64.compile_signed_sub Num.compile_signed_sub
  let compile_signed_div = try_unbox2 "B+div" (adjust_result Word64.compile_signed_div) Num.compile_signed_div
  let compile_signed_mod = try_unbox2 "B_mod" Word64.compile_signed_mod Num.compile_signed_mod
  let compile_unsigned_div = try_unbox2 "B_div" (adjust_result Word64.compile_unsigned_div) Num.compile_unsigned_div
  let compile_unsigned_rem = try_unbox2 "B_rem" Word64.compile_unsigned_rem Num.compile_unsigned_rem
  let compile_unsigned_sub = try_unbox2 "B_sub" Word64.compile_unsigned_sub Num.compile_unsigned_sub

  let compile_unsigned_pow env =
    Func.share_code2 env "B_pow" (("a", I32Type), ("b", I32Type)) [I32Type]
    (fun env get_a get_b ->
    let set_res, get_res = new_local env "res" in
    let set_res64, get_res64 = new_local64 env "res64" in
    get_a ^^ get_b ^^
    BitTagged.if_both_tagged_scalar env [I32Type]
      begin
        let set_a64, get_a64 = new_local64 env "a64" in
        let set_b64, get_b64 = new_local64 env "b64" in
        (* Convert to plain Word64 *)
        get_a ^^ extend64 ^^ compile_shrS64_const 1L ^^ set_a64 ^^
        get_b ^^ extend64 ^^ compile_shrS64_const 1L ^^ set_b64 ^^

        (* estimate bitcount of result: `bits(a) * b <= 64` guarantees
           the absence of overflow in 64-bit arithmetic *)
        compile_const_64 64L ^^
        get_a64 ^^ G.i (Unary (Wasm.Values.I64 I64Op.Clz)) ^^ G.i (Binary (Wasm.Values.I64 I64Op.Sub)) ^^
        get_b64 ^^ G.i (Binary (Wasm.Values.I64 I64Op.Mul)) ^^
        compile_const_64 64L ^^ G.i (Compare (Wasm.Values.I64 I64Op.LeU)) ^^
        G.if1 I32Type
          begin
            get_a64 ^^ get_b64 ^^ Word64.compile_unsigned_pow env ^^ set_res64 ^^
            get_res64 ^^ BitTagged.if_can_tag_i64 env [I32Type]
              (get_res64 ^^ BitTagged.tag)
              (get_res64 ^^ Num.from_word64 env)
          end
          begin
            get_a64 ^^ Num.from_signed_word64 env ^^
            get_b64 ^^ Num.from_signed_word64 env ^^
            Num.compile_unsigned_pow env ^^ set_res ^^
            get_res ^^ fits_in_vanilla env ^^
            G.if1 I32Type
              (get_res ^^ Num.truncate_to_word32 env ^^ BitTagged.tag_i32)
              get_res
          end
      end
      begin
        get_a ^^ BitTagged.if_tagged_scalar env [I32Type]
          (get_a ^^ extend_and_box64 env)
          get_a ^^
        get_b ^^ BitTagged.if_tagged_scalar env [I32Type]
          (get_b ^^ extend_and_box64 env)
          get_b ^^
        Num.compile_unsigned_pow env ^^ set_res ^^
        get_res ^^ fits_in_vanilla env ^^
        G.if1 I32Type
          (get_res ^^ Num.truncate_to_word32 env ^^ BitTagged.tag_i32)
          get_res
      end)

  (*
    Note [left shifting compact Nat]
    For compact Nats (i.e. non-heap allocated ones) we first try to perform the shift in the i64 domain.
    for this we extend (signed, but that doesn't really matter) to 64 bits and then perform the left shift.
    Then we check whether the result will fit back into the compact representation by either
     - comparing: truncate to i32, then sign-extend back to i64, with the shift result
     - count leading zeros >= 33 (currently we don't use this idea).
    If the test works out, we have to ensure that the shift amount was smaller than 64, due to Wasm semantics.
    If this is the case then the truncated i32 is the result (lowest bit is guaranteed to be clear),
    otherwise we have to fall back to bignum arithmetic. We have two choices:
     - reuse the 64-bit shift result going to heap (not currently, amount must be less than 33 for this to work)
     - convert the original base to bigum and do the shift there.

    N.B. we currently choose the shift cutoff as 42, just because (it must be <64).
   *)

  let compile_lsh env =
    Func.share_code2 env "B_lsh" (("n", I32Type), ("amount", I32Type)) [I32Type]
    (fun env get_n get_amount ->
      get_n ^^
      BitTagged.if_tagged_scalar env [I32Type]
        ( (* see Note [left shifting compact Nat] *)
          get_n ^^
          G.i (Convert (Wasm.Values.I64 I64Op.ExtendSI32)) ^^
          get_amount ^^
          G.i (Convert (Wasm.Values.I64 I64Op.ExtendUI32)) ^^
          G.i (Binary (Wasm.Values.I64 I64Op.Shl)) ^^
          let set_remember, get_remember = new_local64 env "remember" in
          set_remember ^^ get_remember ^^
          G.i (Convert (Wasm.Values.I32 I32Op.WrapI64)) ^^
          let set_res, get_res = new_local env "res" in
          set_res ^^ get_res ^^
          G.i (Convert (Wasm.Values.I64 I64Op.ExtendSI32)) ^^ (* exclude sign flip *)
          get_remember ^^
          G.i (Compare (Wasm.Values.I64 I64Op.Eq)) ^^
          get_amount ^^ compile_rel_const I32Op.LeU 42l ^^
          G.i (Binary (Wasm.Values.I32 I32Op.And)) ^^
          G.if1 I32Type
            get_res
            (get_n ^^ compile_shrS_const 1l ^^ Num.from_word30 env ^^ get_amount ^^ Num.compile_lsh env)
        )
        (get_n ^^ get_amount ^^ Num.compile_lsh env))

  let compile_rsh env =
    Func.share_code2 env "B_rsh" (("n", I32Type), ("amount", I32Type)) [I32Type]
    (fun env get_n get_amount ->
      get_n ^^
      BitTagged.if_tagged_scalar env [I32Type]
        begin
          get_n ^^
          get_amount ^^
          G.i (Binary (Wasm.Values.I32 I32Op.ShrU)) ^^
          compile_bitand_const 0xFFFFFFFEl ^^
          get_amount ^^ compile_rel_const I32Op.LeU 31l ^^
          G.i (Binary (Wasm.Values.I32 I32Op.Mul)) (* branch-free `if` *)
        end
        begin
          get_n ^^ get_amount ^^ Num.compile_rsh env ^^
          let set_res, get_res = new_local env "res" in
          set_res ^^ get_res ^^
          fits_in_vanilla env ^^
          G.if1 I32Type
            (get_res ^^ Num.truncate_to_word32 env ^^ BitTagged.tag_i32)
            get_res
        end)

  let compile_is_negative env =
    let set_n, get_n = new_local env "n" in
    set_n ^^ get_n ^^
    BitTagged.if_tagged_scalar env [I32Type]
      (get_n ^^ compile_unboxed_const 0l ^^ G.i (Compare (Wasm.Values.I32 I32Op.LtS)))
      (get_n ^^ Num.compile_is_negative env)

  let vanilla_lit env = function
    | n when Big_int.is_int_big_int n && BitTagged.can_tag_const (Big_int.int64_of_big_int n) ->
      BitTagged.tag_const (Big_int.int64_of_big_int n)
    | n -> Num.vanilla_lit env n

  let compile_neg env =
    Func.share_code1 env "B_neg" ("n", I32Type) [I32Type] (fun env get_n ->
      get_n ^^ BitTagged.if_tagged_scalar env [I32Type]
        begin
          get_n ^^ compile_eq_const 0x80000000l ^^ (* -2^30 shifted *)
          G.if1 I32Type
            (compile_unboxed_const 0x40000000l ^^ Num.from_word32 env)
            begin
              compile_unboxed_const 0l ^^
              get_n ^^
              G.i (Binary (Wasm.Values.I32 I32Op.Sub))
            end
        end
        (get_n ^^ Num.compile_neg env)
    )

  let try_comp_unbox2 name fast slow env =
    Func.share_code2 env name (("a", I32Type), ("b", I32Type)) [I32Type]
      (fun env get_a get_b ->
        get_a ^^ get_b ^^
        BitTagged.if_both_tagged_scalar env [I32Type]
          begin
            get_a ^^ extend64 ^^
            get_b ^^ extend64 ^^
            fast env
          end
          begin
            get_a ^^ BitTagged.if_tagged_scalar env [I32Type]
              (get_a ^^ extend_and_box64 env)
              get_a ^^
            get_b ^^ BitTagged.if_tagged_scalar env [I32Type]
              (get_b ^^ extend_and_box64 env)
              get_b ^^
            slow env
          end)

  let compile_eq env =
    Func.share_code2 env "B_eq" (("a", I32Type), ("b", I32Type)) [I32Type]
      (fun env get_a get_b ->
        get_a ^^ get_b ^^
        G.i (Compare (Wasm.Values.I32 I32Op.Eq)) ^^
        G.if1 I32Type
          (Bool.lit true)
          (get_a ^^ get_b ^^
           BitTagged.if_both_tagged_scalar env [I32Type]
             (Bool.lit false)
             begin
               get_a ^^ BitTagged.if_tagged_scalar env [I32Type]
                 (get_a ^^ extend_and_box64 env)
                 get_a ^^
               get_b ^^ BitTagged.if_tagged_scalar env [I32Type]
                 (get_b ^^ extend_and_box64 env)
                 get_b ^^
               Num.compile_eq env
             end))

  let compile_relop env bigintop =
    try_comp_unbox2 (name_from_relop bigintop)
      (fun env' -> Word64.compile_relop env' (i64op_from_relop bigintop))
      (fun env' -> Num.compile_relop env' bigintop)
      env

  let try_unbox iN fast slow env =
    let set_a, get_a = new_local env "a" in
    set_a ^^ get_a ^^
    BitTagged.if_tagged_scalar env [iN]
      (get_a ^^ fast env)
      (get_a ^^ slow env)

  let fits_unsigned_bits env n =
    try_unbox I32Type (fun _ -> match n with
        | 32 | 64 -> G.i Drop ^^ Bool.lit true
        | 8 | 16 ->
          compile_bitand_const Int32.(logor 1l (shift_left minus_one (n + 1))) ^^
          G.i (Test (Wasm.Values.I32 I32Op.Eqz))
        | _ -> assert false
      )
      (fun env -> Num.fits_unsigned_bits env n)
      env

  let fits_signed_bits env n =
    let set_a, get_a = new_local env "a" in
    try_unbox I32Type (fun _ -> match n with
        | 32 | 64 -> G.i Drop ^^ Bool.lit true
        | 8 | 16 ->
           set_a ^^
           get_a ^^ get_a ^^ compile_shrS_const 1l ^^
           G.i (Binary (Wasm.Values.I32 I32Op.Xor)) ^^
           compile_bitand_const
             Int32.(shift_left minus_one n) ^^
           G.i (Test (Wasm.Values.I32 I32Op.Eqz))
        | _ -> assert false
      )
      (fun env -> Num.fits_signed_bits env n)
      env

  let compile_abs env =
    try_unbox I32Type
      begin
        fun _ ->
        let set_a, get_a = new_local env "a" in
        set_a ^^
        get_a ^^ compile_unboxed_const 0l ^^ G.i (Compare (Wasm.Values.I32 I32Op.LtS)) ^^
        G.if1 I32Type
          begin
            get_a ^^
            (* -2^30 is small enough for compact representation, but 2^30 isn't *)
            compile_eq_const 0x80000000l ^^ (* i.e. -2^30 shifted *)
            G.if1 I32Type
              (compile_unboxed_const 0x40000000l ^^ Num.from_word32 env)
              begin
                (* absolute value works directly on shifted representation *)
                compile_unboxed_const 0l ^^
                get_a ^^
                G.i (Binary (Wasm.Values.I32 I32Op.Sub))
              end
          end
          get_a
      end
      Num.compile_abs
      env

  let compile_load_from_word64 env get_data_buf = function
    | false -> get_data_buf ^^ E.call_import env "rts" "bigint_leb128_decode_word64"
    | true -> get_data_buf ^^ E.call_import env "rts" "bigint_sleb128_decode_word64"

  let compile_load_from_data_buf env get_data_buf signed =
    (* see Note [speculating for short (S)LEB encoded bignums] *)
    ReadBuf.speculative_read_word64 env get_data_buf ^^
    let set_a, get_a = new_local64 env "a" in
    set_a ^^ get_a ^^
    compile_xor64_const (-1L) ^^
    compile_bitand64_const 0b1000000010000000100000001000000010000000L ^^
    let set_eom, get_eom = new_local64 env "eom" in
    set_eom ^^ get_eom ^^
    G.i (Test (Wasm.Values.I64 I64Op.Eqz)) ^^
    G.if1 I32Type
      begin
        Num.compile_load_from_data_buf env get_data_buf signed
      end
      begin
        get_a ^^
        get_eom ^^ G.i (Unary (Wasm.Values.I64 I64Op.Ctz)) ^^
        compile_load_from_word64 env get_data_buf signed
      end

  let compile_store_to_data_buf_unsigned env =
    let set_x, get_x = new_local env "x" in
    let set_buf, get_buf = new_local env "buf" in
    set_x ^^ set_buf ^^
    get_x ^^
    try_unbox I32Type
      (fun env ->
        BitTagged.untag_i32 ^^ set_x ^^
        I32Leb.compile_store_to_data_buf_unsigned env get_x get_buf
      )
      (fun env ->
        G.i Drop ^^
        get_buf ^^ get_x ^^ Num.compile_store_to_data_buf_unsigned env)
      env

  let compile_store_to_data_buf_signed env =
    let set_x, get_x = new_local env "x" in
    let set_buf, get_buf = new_local env "buf" in
    set_x ^^ set_buf ^^
    get_x ^^
    try_unbox I32Type
      (fun env ->
        BitTagged.untag_i32 ^^ set_x ^^
        I32Leb.compile_store_to_data_buf_signed env get_x get_buf
      )
      (fun env ->
        G.i Drop ^^
        get_buf ^^ get_x ^^ Num.compile_store_to_data_buf_signed env)
      env

  let compile_store_to_stream_unsigned env =
    let set_x, get_x = new_local env "x" in
    let set_stream, get_stream = new_local env "stream" in
    set_x ^^ set_stream ^^
    get_x ^^
    try_unbox I32Type
      (fun env ->
        BitTagged.untag_i32 ^^ set_x ^^
        (* get size & reserve & encode *)
        let dest =
          get_stream ^^
          I32Leb.compile_leb128_size get_x ^^
          E.call_import env "rts" "stream_reserve" in
        I32Leb.compile_store_to_data_buf_unsigned env get_x dest)
      (fun env ->
        G.i Drop ^^
        get_stream ^^ get_x ^^ Num.compile_store_to_stream_unsigned env ^^
        compile_unboxed_zero)
      env ^^
      G.i Drop

  let compile_store_to_stream_signed env =
    let set_x, get_x = new_local env "x" in
    let set_stream, get_stream = new_local env "stream" in
    set_x ^^ set_stream ^^
    get_x ^^
    try_unbox I32Type
      (fun env ->
        BitTagged.untag_i32 ^^ set_x ^^
        (* get size & reserve & encode *)
        let dest =
          get_stream ^^
          I32Leb.compile_sleb128_size get_x ^^
          E.call_import env "rts" "stream_reserve" in
        I32Leb.compile_store_to_data_buf_signed env get_x dest)
      (fun env ->
        G.i Drop ^^
        get_stream ^^ get_x ^^ Num.compile_store_to_stream_signed env ^^
        compile_unboxed_zero)
      env ^^
      G.i Drop

  let compile_data_size_unsigned env =
    try_unbox I32Type
      (fun _ ->
        let set_x, get_x = new_local env "x" in
        BitTagged.untag_i32 ^^ set_x ^^
        I32Leb.compile_leb128_size get_x
      )
      (fun env -> Num.compile_data_size_unsigned env)
      env

  let compile_data_size_signed env =
    try_unbox I32Type
      (fun _ ->
        let set_x, get_x = new_local env "x" in
        BitTagged.untag_i32 ^^ set_x ^^
        I32Leb.compile_sleb128_size get_x
      )
      (fun env -> Num.compile_data_size_signed env)
      env

  let from_signed_word32 env =
    let set_a, get_a = new_local env "a" in
    set_a ^^
    get_a ^^ BitTagged.if_can_tag_i32 env  [I32Type]
      (get_a ^^ BitTagged.tag_i32)
      (get_a ^^ Num.from_signed_word32 env)

  let from_signed_word64 env =
    let set_a, get_a = new_local64 env "a" in
    set_a ^^
    get_a ^^ BitTagged.if_can_tag_i64 env [I32Type]
      (get_a ^^ BitTagged.tag)
      (get_a ^^ Num.from_signed_word64 env)

  let from_word30 env =
    compile_shl_const 1l

  let from_word32 env =
    let set_a, get_a = new_local env "a" in
    set_a ^^
    get_a ^^ BitTagged.if_can_tag_u32 env [I32Type]
      (get_a ^^ BitTagged.tag_i32)
      (get_a ^^ G.i (Convert (Wasm.Values.I64 I64Op.ExtendUI32)) ^^ Num.from_word64 env)

  let from_word64 env =
    let set_a, get_a = new_local64 env "a" in
    set_a ^^
    get_a ^^ BitTagged.if_can_tag_u64 env [I32Type]
      (get_a ^^ BitTagged.tag)
      (get_a ^^ Num.from_word64 env)

  let truncate_to_word64 env =
    let set_a, get_a = new_local env "a" in
    set_a ^^ get_a ^^
    BitTagged.if_tagged_scalar env [I64Type]
      (get_a ^^ BitTagged.untag env)
      (get_a ^^ Num.truncate_to_word64 env)

  let truncate_to_word32 env =
    let set_a, get_a = new_local env "a" in
    set_a ^^ get_a ^^
    BitTagged.if_tagged_scalar env [I32Type]
      (get_a ^^ BitTagged.untag_i32)
      (get_a ^^ Num.truncate_to_word32 env)

  let to_word64 env =
    let set_a, get_a = new_local env "a" in
    set_a ^^ get_a ^^
    BitTagged.if_tagged_scalar env [I64Type]
      (get_a ^^ BitTagged.untag env)
      (get_a ^^ Num.to_word64 env)

  let to_word32 env =
    let set_a, get_a = new_local env "a" in
    set_a ^^ get_a ^^
    BitTagged.if_tagged_scalar env [I32Type]
      (get_a ^^ BitTagged.untag_i32)
      (get_a ^^ Num.to_word32 env)

  let to_word32_with env =
    let set_a, get_a = new_local env "a" in
    let set_err_msg, get_err_msg = new_local env "err_msg" in
    set_err_msg ^^ set_a ^^
    get_a ^^
    BitTagged.if_tagged_scalar env [I32Type]
      (get_a ^^ BitTagged.untag_i32)
      (get_a ^^ get_err_msg ^^ Num.to_word32_with env)
end

module BigNumLibtommath : BigNumType = struct

  let to_word32 env = E.call_import env "rts" "bigint_to_word32_trap"
  let to_word64 env = E.call_import env "rts" "bigint_to_word64_trap"
  let to_word32_with env = E.call_import env "rts" "bigint_to_word32_trap_with"

  let truncate_to_word32 env = E.call_import env "rts" "bigint_to_word32_wrap"
  let truncate_to_word64 env = E.call_import env "rts" "bigint_to_word64_wrap"

  let from_word30 env = E.call_import env "rts" "bigint_of_word32"
  let from_word32 env = E.call_import env "rts" "bigint_of_word32"
  let from_word64 env = E.call_import env "rts" "bigint_of_word64"
  let from_signed_word32 env = E.call_import env "rts" "bigint_of_int32"
  let from_signed_word64 env = E.call_import env "rts" "bigint_of_int64"

  let compile_data_size_unsigned env = E.call_import env "rts" "bigint_leb128_size"
  let compile_data_size_signed env = E.call_import env "rts" "bigint_sleb128_size"

  let compile_store_to_data_buf_unsigned env =
    let (set_buf, get_buf) = new_local env "buf" in
    let (set_n, get_n) = new_local env "n" in
    set_n ^^ set_buf ^^
    get_n ^^ get_buf ^^ E.call_import env "rts" "bigint_leb128_encode" ^^
    get_n ^^ E.call_import env "rts" "bigint_leb128_size"

  let compile_store_to_stream_unsigned env =
    E.call_import env "rts" "bigint_leb128_stream_encode"

  let compile_store_to_data_buf_signed env =
    let (set_buf, get_buf) = new_local env "buf" in
    let (set_n, get_n) = new_local env "n" in
    set_n ^^ set_buf ^^
    get_n ^^ get_buf ^^ E.call_import env "rts" "bigint_sleb128_encode" ^^
    get_n ^^ E.call_import env "rts" "bigint_sleb128_size"

  let compile_store_to_stream_signed env =
    E.call_import env "rts" "bigint_sleb128_stream_encode"

  let compile_load_from_data_buf env get_data_buf = function
    | false -> get_data_buf ^^ E.call_import env "rts" "bigint_leb128_decode"
    | true -> get_data_buf ^^ E.call_import env "rts" "bigint_sleb128_decode"

  let vanilla_lit env n =
    (* See enum mp_sign *)
    let sign = if Big_int.sign_big_int n >= 0 then 0l else 1l in

    let n = Big_int.abs_big_int n in

    let limbs =
      (* see MP_DIGIT_BIT *)
      let twoto28 = Big_int.power_int_positive_int 2 28 in
      let rec go n =
        if Big_int.sign_big_int n = 0
        then []
        else
          let (a, b) = Big_int.quomod_big_int n twoto28 in
          [ Big_int.int32_of_big_int b ] @ go a
      in go n
    in
    (* how many 32 bit digits *)
    let size = Int32.of_int (List.length limbs) in

    (* cf. mp_int in tommath.h *)
    let ptr = Tagged.shared_static_obj env Tagged.BigInt StaticBytes.[
      I32 size; (* used *)
      I32 size; (* size; relying on Heap.word_size == size_of(mp_digit) *)
      I32 sign;
      I32 0l; (* dp; this will be patched in BigInt::mp_int_ptr in the RTS when used *)
      i32s limbs

    ] in
    ptr

  let assert_nonneg env =
    Func.share_code1 env "assert_nonneg" ("n", I32Type) [I32Type] (fun env get_n ->
      get_n ^^
      E.call_import env "rts" "bigint_isneg" ^^
      E.then_trap_with env "Natural subtraction underflow" ^^
      get_n
    )

  let compile_abs env = E.call_import env "rts" "bigint_abs"
  let compile_neg env = E.call_import env "rts" "bigint_neg"
  let compile_add env = E.call_import env "rts" "bigint_add"
  let compile_mul env = E.call_import env "rts" "bigint_mul"
  let compile_signed_sub env = E.call_import env "rts" "bigint_sub"
  let compile_signed_div env = E.call_import env "rts" "bigint_div"
  let compile_signed_mod env = E.call_import env "rts" "bigint_rem"
  let compile_unsigned_sub env = E.call_import env "rts" "bigint_sub" ^^ assert_nonneg env
  let compile_unsigned_rem env = E.call_import env "rts" "bigint_rem"
  let compile_unsigned_div env = E.call_import env "rts" "bigint_div"
  let compile_unsigned_pow env = E.call_import env "rts" "bigint_pow"
  let compile_lsh env = E.call_import env "rts" "bigint_lsh"
  let compile_rsh env = E.call_import env "rts" "bigint_rsh"

  let compile_eq env = E.call_import env "rts" "bigint_eq"
  let compile_is_negative env = E.call_import env "rts" "bigint_isneg"
  let compile_relop env = function
      | Lt -> E.call_import env "rts" "bigint_lt"
      | Le -> E.call_import env "rts" "bigint_le"
      | Ge -> E.call_import env "rts" "bigint_ge"
      | Gt -> E.call_import env "rts" "bigint_gt"

  let fits_signed_bits env bits =
    E.call_import env "rts" "bigint_2complement_bits" ^^
    compile_unboxed_const (Int32.of_int bits) ^^
    G.i (Compare (Wasm.Values.I32 I32Op.LeU))
  let fits_unsigned_bits env bits =
    E.call_import env "rts" "bigint_count_bits" ^^
    compile_unboxed_const (Int32.of_int bits) ^^
    G.i (Compare (Wasm.Values.I32 I32Op.LeU))

end (* BigNumLibtommath *)

module BigNum = MakeCompact(BigNumLibtommath)

(* Primitive functions *)
module Prim = struct
  (* The {Nat,Int}{8,16} bits sit in the MSBs of the i32, in this manner
     we can perform almost all operations, with the exception of
     - Mul (needs shr of one operand)
     - Shr (needs masking of result)
     - Rot (needs duplication into LSBs, masking of amount and masking of result)
     - ctz (needs shr of operand or sub from result)

     Both {Nat,Int}{8,16} fit into the vanilla stackrep, so no boxing is necessary.
     This MSB-stored schema is also essentially what the interpreter is using.
  *)
  let prim_word32toNat = BigNum.from_word32
  let prim_shiftWordNtoUnsigned env b =
    compile_shrU_const b ^^
    prim_word32toNat env
  let prim_word32toInt = BigNum.from_signed_word32
  let prim_shiftWordNtoSigned env b =
    compile_shrS_const b ^^
    prim_word32toInt env
  let prim_intToWord32 = BigNum.truncate_to_word32
  let prim_intToWordNShifted env b =
    prim_intToWord32 env ^^
    TaggedSmallWord.shift_leftWordNtoI32 b
end (* Prim *)

module Object = struct
 (* An object with a mutable field1 and immutable field 2 has the following
    heap layout:

    ┌──────┬─────┬──────────┬──────────┬─────────┬─────────────┬───┐
    │ obj header │ n_fields │ hash_ptr │ ind_ptr │ field2_data │ … │
    └──────┴─────┴──────────┴┬─────────┴┬────────┴─────────────┴───┘
         ┌───────────────────┘          │
         │   ┌──────────────────────────┘
         │   ↓
         │  ╶─┬────────┬─────────────┐
         │    │ ObjInd │ field1_data │
         ↓    └────────┴─────────────┘
        ╶─┬─────────────┬─────────────┬───┐
          │ field1_hash │ field2_hash │ … │
          └─────────────┴─────────────┴───┘

    The object header includes the object tag (Object) and the forwarding pointer.
    The forwarding pointer is only reserved if compiled for the incremental GC.

    The field hash array lives in static memory (so no size header needed).
    The hash_ptr is skewed.

    The field2_data for immutable fields is a vanilla word.

    The field1_data for mutable fields are pointers to either an ObjInd, or a
    MutBox (they have the same layout). This indirection is a consequence of
    how we compile object literals with `await` instructions, as these mutable
    fields need to be able to alias local mutable variables.

    We could alternatively switch to an allocate-first approach in the
    await-translation of objects, and get rid of this indirection -- if it were
    not for the implementing of sharing of mutable stable values.
  *)

  let header_size env = Int32.add (Tagged.header_size env) 2l

  (* Number of object fields *)
  let size_field env = Int32.add (Tagged.header_size env) 0l
  let hash_ptr_field env = Int32.add (Tagged.header_size env) 1l

  module FieldEnv = Env.Make(String)

  (* This is for static objects *)
  let vanilla_lit env (fs : (string * int32) list) : int32 =
    let (hashes, ptrs) = fs
      |> List.map (fun (n, ptr) -> (Mo_types.Hash.hash n,ptr))
      |> List.sort compare
      |> List.split
    in

    let hash_ptr = E.add_static env StaticBytes.[ i32s hashes ] in

    Tagged.shared_static_obj env Tagged.Object StaticBytes.[
      I32 (Int32.of_int (List.length fs));
      I32 hash_ptr;
      i32s ptrs;
    ]

  (* This is for non-recursive objects, i.e. ObjNewE *)
  (* The instructions in the field already create the indirection if needed *)
  let lit_raw env (fs : (string * (unit -> G.t)) list ) =
    let name_pos_map =
      fs |>
      (* We could store only public fields in the object, but
         then we need to allocate separate boxes for the non-public ones:
         List.filter (fun (_, vis, f) -> vis.it = Public) |>
      *)
      List.map (fun (n,_) -> (E.hash env n, n)) |>
      List.sort compare |>
      List.mapi (fun i (_h,n) -> (n,Int32.of_int i)) |>
      List.fold_left (fun m (n,i) -> FieldEnv.add n i m) FieldEnv.empty in

    let sz = Int32.of_int (FieldEnv.cardinal name_pos_map) in

    (* Create hash array *)
    let hashes = fs |>
      List.map (fun (n,_) -> E.hash env n) |>
      List.sort compare in
    let hash_ptr = E.add_static env StaticBytes.[ i32s hashes ] in

    (* Allocate memory *)
    let (set_ri, get_ri, ri) = new_local_ env I32Type "obj" in
    Tagged.alloc env (Int32.add (header_size env) sz) Tagged.Object ^^
    set_ri ^^

    (* Set size *)
    get_ri ^^
    compile_unboxed_const sz ^^
    Tagged.store_field env (size_field env) ^^

    (* Set hash_ptr *)
    get_ri ^^
    compile_unboxed_const hash_ptr ^^
    Tagged.store_field env (hash_ptr_field env) ^^

    (* Write all the fields *)
    let init_field (name, mk_is) : G.t =
      (* Write the pointer to the indirection *)
      get_ri ^^
      mk_is () ^^
      let i = FieldEnv.find name name_pos_map in
      let offset = Int32.add (header_size env) i in
      Tagged.store_field env offset
    in
    G.concat_map init_field fs ^^

    (* Return the pointer to the object *)
    get_ri ^^
    Tagged.allocation_barrier env

  (* Returns a pointer to the object field (without following the field indirection) *)
  let idx_hash_raw env low_bound =
    let name = Printf.sprintf "obj_idx<%d>" low_bound  in
    Func.share_code2 env name (("x", I32Type), ("hash", I32Type)) [I32Type] (fun env get_x get_hash ->
      let set_x = G.setter_for get_x in
      let set_h_ptr, get_h_ptr = new_local env "h_ptr" in

      get_x ^^ Tagged.load_forwarding_pointer env ^^ set_x ^^

      get_x ^^ Tagged.load_field env (hash_ptr_field env) ^^

      (* Linearly scan through the fields (binary search can come later) *)
      (* unskew h_ptr and advance both to low bound *)
      compile_add_const Int32.(add ptr_unskew (mul Heap.word_size (of_int low_bound))) ^^
      set_h_ptr ^^
      get_x ^^
      compile_add_const Int32.(mul Heap.word_size (add (header_size env) (of_int low_bound))) ^^
      set_x ^^
      G.loop0 (
          get_h_ptr ^^ load_unskewed_ptr ^^
          get_hash ^^ G.i (Compare (Wasm.Values.I32 I32Op.Eq)) ^^
          G.if0
            (get_x ^^ G.i Return)
            (get_h_ptr ^^ compile_add_const Heap.word_size ^^ set_h_ptr ^^
             get_x ^^ compile_add_const Heap.word_size ^^ set_x ^^
             G.i (Br (nr 1l)))
        ) ^^
      G.i Unreachable
    )

  (* Returns a pointer to the object field (possibly following the indirection) *)
  let idx_hash env low_bound indirect =
    if indirect
    then
      let name = Printf.sprintf "obj_idx_ind<%d>" low_bound in
      Func.share_code2 env name (("x", I32Type), ("hash", I32Type)) [I32Type] (fun env get_x get_hash ->
      get_x ^^ get_hash ^^
      idx_hash_raw env low_bound ^^
      load_ptr ^^ Tagged.load_forwarding_pointer env ^^
      compile_add_const (Int32.mul (MutBox.field env) Heap.word_size)
    )
    else idx_hash_raw env low_bound

  let field_type env obj_type s =
    let _, fields = Type.as_obj_sub [s] obj_type in
    Type.lookup_val_field s fields

  (* Determines whether the field is mutable (and thus needs an indirection) *)
  let is_mut_field env obj_type s =
    let _, fields = Type.as_obj_sub [s] obj_type in
    Type.is_mut (Type.lookup_val_field s fields)

  (* Computes a lower bound for the positional index of a field in an object *)
  let field_lower_bound env obj_type s =
    let open Type in
    let _, fields = as_obj_sub [s] obj_type in
    List.iter (function {typ = Typ _; _} -> assert false | _ -> ()) fields;
    let sorted_by_hash =
      List.sort
        (fun (h1, _) (h2, _) -> Lib.Uint32.compare h1 h2)
        (List.map (fun f -> Lib.Uint32.of_int32 (E.hash env f.lab), f) fields) in
    match Lib.List.index_of s (List.map (fun (_, {lab; _}) -> lab) sorted_by_hash) with
    | Some i -> i
    | _ -> assert false

  (* Returns a pointer to the object field (without following the indirection) *)
  let idx_raw env f =
    compile_unboxed_const (E.hash env f) ^^
    idx_hash_raw env 0

  (* Returns a pointer to the object field (possibly following the indirection) *)
  let idx env obj_type f =
    compile_unboxed_const (E.hash env f) ^^
    idx_hash env (field_lower_bound env obj_type f) (is_mut_field env obj_type f)

  (* load the value (or the mutbox) *)
  let load_idx_raw env f =
    idx_raw env f ^^
    load_ptr

  (* load the actual value (dereferencing the mutbox) *)
  let load_idx env obj_type f =
    idx env obj_type f ^^
    load_ptr

end (* Object *)

module Blob = struct
  (* The layout of a blob object is

     ┌──────┬─────┬─────────┬──────────────────┐
     │ obj header │ n_bytes │ bytes (padded) … │
     └──────┴─────┴─────────┴──────────────────┘

    The object header includes the object tag (Blob) and the forwarding pointer.
    The forwarding pointer is only reserved if compiled for the incremental GC.

    This heap object is used for various kinds of binary, non-pointer data.

    When used for Text values, the bytes are UTF-8 encoded code points from
    Unicode.
  *)

  let header_size env = Int32.add (Tagged.header_size env) 1l
  let len_field env = Int32.add (Tagged.header_size env) 0l

  let len env =
    Tagged.load_forwarding_pointer env ^^
    Tagged.load_field env (len_field env)

  let len_nat env =
    Func.share_code1 env "blob_len" ("text", I32Type) [I32Type] (fun env get ->
      get ^^
      len env ^^
      BigNum.from_word32 env
    )

  let vanilla_lit env s =
    Tagged.shared_static_obj env Tagged.Blob StaticBytes.[
      I32 (Int32.of_int (String.length s));
      Bytes s;
    ]

  let lit env s = compile_unboxed_const (vanilla_lit env s)

  let lit_ptr_len env s =
    compile_unboxed_const (Int32.add ptr_unskew (E.add_static env StaticBytes.[Bytes s])) ^^
    compile_unboxed_const (Int32.of_int (String.length s))

  let alloc env =
    E.call_import env "rts" "alloc_blob" ^^
    (* uninitialized blob payload is allowed by the barrier *)
    Tagged.allocation_barrier env

  let unskewed_payload_offset env = Int32.(add ptr_unskew (mul Heap.word_size (header_size env)))
  
  let payload_ptr_unskewed env =
    Tagged.load_forwarding_pointer env ^^
    compile_add_const (unskewed_payload_offset env)

  let as_ptr_len env = Func.share_code1 env "as_ptr_size" ("x", I32Type) [I32Type; I32Type] (
    fun env get_x ->
      get_x ^^ payload_ptr_unskewed env ^^
      get_x ^^ len env
    )

  let of_ptr_size env = Func.share_code2 env "blob_of_ptr_size" (("ptr", I32Type), ("size" , I32Type)) [I32Type] (
    fun env get_ptr get_size ->
      let (set_x, get_x) = new_local env "x" in
      get_size ^^ alloc env ^^ set_x ^^
      get_x ^^ payload_ptr_unskewed env ^^
      get_ptr ^^
      get_size ^^
      Heap.memcpy env ^^
      get_x
    )

  let of_size_copy env get_size_fun copy_fun offset_fun =
    let (set_len, get_len) = new_local env "len" in
    let (set_blob, get_blob) = new_local env "blob" in
    get_size_fun env ^^ set_len ^^

    get_len ^^ alloc env ^^ set_blob ^^
    get_blob ^^ payload_ptr_unskewed env ^^
    offset_fun env ^^
    get_len ^^
    copy_fun env ^^

    get_blob

  (* Lexicographic blob comparison. Expects two blobs on the stack.
     Either specialized to a specific comparison operator, and returns a boolean,
     or implements the generic comparison, returning -1, 0 or 1 as Int8.
  *)
  let rec compare env op =
    (* return convention for the generic comparison function *)
    let is_lt = compile_unboxed_const (TaggedSmallWord.vanilla_lit Type.Int8 (-1)) in
    let is_gt = compile_unboxed_const (TaggedSmallWord.vanilla_lit Type.Int8 1) in
    let is_eq = compile_unboxed_const (TaggedSmallWord.vanilla_lit Type.Int8 0) in
    let open Operator in
    let name = match op with
        | Some LtOp -> "Blob.compare_lt"
        | Some LeOp -> "Blob.compare_le"
        | Some GeOp -> "Blob.compare_ge"
        | Some GtOp -> "Blob.compare_gt"
        | Some EqOp -> "Blob.compare_eq"
        | Some NeqOp -> "Blob.compare_neq"
        | None -> "Blob.compare" in
    Func.share_code2 env name (("x", I32Type), ("y", I32Type)) [I32Type] (fun env get_x get_y ->
      match op with
        (* Some operators can be reduced to the negation of other operators *)
        | Some LtOp -> get_x ^^ get_y ^^ compare env (Some GeOp) ^^ Bool.neg
        | Some GtOp -> get_x ^^ get_y ^^ compare env (Some LeOp) ^^ Bool.neg
        | Some NeqOp -> get_x ^^ get_y ^^ compare env (Some EqOp) ^^ Bool.neg
        | _ ->
      begin
        let set_x = G.setter_for get_x in
        let set_y = G.setter_for get_y in
        get_x ^^ Tagged.load_forwarding_pointer env ^^ set_x ^^
        get_y ^^ Tagged.load_forwarding_pointer env ^^ set_y ^^

        let (set_len1, get_len1) = new_local env "len1" in
        let (set_len2, get_len2) = new_local env "len2" in
        let (set_len, get_len) = new_local env "len" in
        let (set_a, get_a) = new_local env "a" in
        let (set_b, get_b) = new_local env "b" in

        get_x ^^ len env ^^ set_len1 ^^
        get_y ^^ len env ^^ set_len2 ^^

        (* Find minimum length *)
        begin if op = Some EqOp then
          (* Early exit for equality *)
          get_len1 ^^ get_len2 ^^ G.i (Compare (Wasm.Values.I32 I32Op.Eq)) ^^
          G.if0 G.nop (Bool.lit false ^^ G.i Return) ^^

          get_len1 ^^ set_len
        else
          get_len1 ^^ get_len2 ^^ G.i (Compare (Wasm.Values.I32 I32Op.LeU)) ^^
          G.if0
            (get_len1 ^^ set_len)
            (get_len2 ^^ set_len)
        end ^^

        (* We could do word-wise comparisons if we know that the trailing bytes
           are zeroed *)
        get_len ^^
        from_0_to_n env (fun get_i ->
          get_x ^^
          payload_ptr_unskewed env ^^
          get_i ^^
          G.i (Binary (Wasm.Values.I32 I32Op.Add)) ^^
          G.i (Load {ty = I32Type; align = 0; offset = 0l; sz = Some Wasm.Types.(Pack8, ZX)}) ^^
          set_a ^^

          get_y ^^
          payload_ptr_unskewed env ^^
          get_i ^^
          G.i (Binary (Wasm.Values.I32 I32Op.Add)) ^^
          G.i (Load {ty = I32Type; align = 0; offset = 0l; sz = Some Wasm.Types.(Pack8, ZX)}) ^^
          set_b ^^

          get_a ^^ get_b ^^ G.i (Compare (Wasm.Values.I32 I32Op.Eq)) ^^
          G.if0 G.nop (
            (* first non-equal elements *)
            begin match op with
            | Some LeOp -> get_a ^^ get_b ^^ G.i (Compare (Wasm.Values.I32 I32Op.LeU))
            | Some GeOp -> get_a ^^ get_b ^^ G.i (Compare (Wasm.Values.I32 I32Op.GeU))
            | Some EqOp -> Bool.lit false
            | None -> get_a ^^ get_b ^^ G.i (Compare (Wasm.Values.I32 I32Op.LtU)) ^^
                      G.if1 I32Type is_lt is_gt
            | _ -> assert false
            end ^^
            G.i Return
          )
        ) ^^
        (* Common prefix is same *)
        match op with
        | Some LeOp -> get_len1 ^^ get_len2 ^^ G.i (Compare (Wasm.Values.I32 I32Op.LeU))
        | Some GeOp -> get_len1 ^^ get_len2 ^^ G.i (Compare (Wasm.Values.I32 I32Op.GeU))
        | Some EqOp -> Bool.lit true (* NB: Different length handled above *)
        | None ->
            get_len1 ^^ get_len2 ^^ G.i (Compare (Wasm.Values.I32 I32Op.LtU)) ^^
            G.if1 I32Type is_lt (
              get_len1 ^^ get_len2 ^^ G.i (Compare (Wasm.Values.I32 I32Op.GtU)) ^^
              G.if1 I32Type is_gt is_eq
            )
        | _ -> assert false
      end
  )

  let iter env =
    E.call_import env "rts" "blob_iter"
  let iter_done env =
    E.call_import env "rts" "blob_iter_done"
  let iter_next env =
    E.call_import env "rts" "blob_iter_next" ^^
    TaggedSmallWord.msb_adjust Type.Nat8

  let dyn_alloc_scratch env = alloc env ^^ payload_ptr_unskewed env

  (* TODO: rewrite using MemoryFill *)
  let clear env =
    Func.share_code1 env "blob_clear" ("x", I32Type) [] (fun env get_x ->
      let (set_ptr, get_ptr) = new_local env "ptr" in
      let (set_len, get_len) = new_local env "len" in
      get_x ^^
      as_ptr_len env ^^
      set_len ^^
      set_ptr ^^

      (* round to word size *)
      get_len ^^
      compile_add_const (Int32.sub Heap.word_size 1l) ^^
      compile_divU_const Heap.word_size ^^

      (* clear all words *)
      from_0_to_n env (fun get_i ->
        get_ptr ^^
        compile_unboxed_const 0l ^^
        store_unskewed_ptr ^^
        get_ptr ^^
        compile_add_const Heap.word_size ^^
        set_ptr))

end (* Blob *)

module Region0 = struct
  (*
    See rts/motoko-rts/src/region.rs
   *)
  let get env = E.call_import env "rts" "region0_get"

  let get_mem_size env = E.call_import env "rts" "region0_size"  
  let logical_grow env =
    (* compile_const_64 (Int64.of_int (!Flags.max_stable_pages)) *)
    E.call_import env "rts" "region0_grow"

  let load_blob env = E.call_import env "rts" "region0_load_blob"
  let store_blob env = E.call_import env "rts" "region0_store_blob"

  let load_word8 env = E.call_import env "rts" "region0_load_word8"
  let store_word8 env = E.call_import env "rts" "region0_store_word8"

  let load_word16 env = E.call_import env "rts" "region0_load_word16"
  let store_word16 env = E.call_import env "rts" "region0_store_word16"

  let load_word32 env = E.call_import env "rts" "region0_load_word32"
  let store_word32 env = E.call_import env "rts" "region0_store_word32"

  let load_word64 env = E.call_import env "rts" "region0_load_word64"
  let store_word64 env = E.call_import env "rts" "region0_store_word64"

  let load_float64 env = E.call_import env "rts" "region0_load_float64"
  let store_float64 env = E.call_import env "rts" "region0_store_float64"
end

module Region = struct
  (*
    See rts/motoko-rts/src/region.rs
   *)

  (* Object layout:

     ┌─────┬──────────┬──────────────────┬─────────────────┐
     │ tag │ id_field │ page_count_field │ vec_pages_field │
     └─────┴──────────┴──────────────────┴─────────────────┘
            (unboxed, low 16 bits, rest 0? padding)
                        unboxed u32
                                          Blob
  *)

  let _header_size = Int32.add Tagged.header_size 3l
  let id_field = Int32.add Tagged.header_size 0l
  let page_count_field = Int32.add Tagged.header_size 1l
  let vec_pages_field = Int32.add Tagged.header_size 2l

  let alloc env get_id get_pagecount get_vec_pages =
    Tagged.obj env Tagged.Region [ get_id; get_pagecount; get_vec_pages ]

  let sanity_check s env =
    if !Flags.sanity then
    Func.share_code1 env ("check_region_" ^ s) ("val", I32Type) [I32Type]
      (fun env get_region ->
         get_region ^^ Tagged.load ^^
         compile_eq_const Tagged.(int_of_tag Region) ^^
         get_region ^^ Tagged.load ^^
         compile_eq_const Tagged.(int_of_tag StableSeen) ^^
         G.i (Binary (Wasm.Values.I32 I32Op.Or)) ^^
         E.else_trap_with env ("Internal error: bad region tag "^ s) ^^
         get_region ^^ Heap.load_field vec_pages_field ^^ Tagged.load ^^
         compile_eq_const Tagged.(int_of_tag Blob) ^^
         E.else_trap_with env ("Internal error: bad region.vec_pages" ^ s) ^^
         get_region)
    else G.nop

  let id env =
    E.call_import env "rts" "region_id" (* TEMP (for testing) *)
  let next_id env =
    E.call_import env "rts" "region_next_id" (* TEMP (for testing) *)
  let meta_loglines env =
    E.call_import env "rts" "region_meta_loglines" (* TEMP (for testing) *)
  let new_ env =
    E.call_import env "rts" "region_new"
  let size env =
    E.call_import env "rts" "region_size"
  let grow env =
    E.call_import env "rts" "region_grow"
  let load_blob env = E.call_import env "rts" "region_load_blob"
  let store_blob env = E.call_import env "rts" "region_store_blob"

  let load_word8 env = E.call_import env "rts" "region_load_word8"
  let store_word8 env = E.call_import env "rts" "region_store_word8"

  let load_word16 env = E.call_import env "rts" "region_load_word16"
  let store_word16 env = E.call_import env "rts" "region_store_word16"

  let load_word32 env = E.call_import env "rts" "region_load_word32"
  let store_word32 env = E.call_import env "rts" "region_store_word32"

  let load_word64 env = E.call_import env "rts" "region_load_word64"
  let store_word64 env = E.call_import env "rts" "region_store_word64"

  let load_float64 env = E.call_import env "rts" "region_load_float64"
  let store_float64 env = E.call_import env "rts" "region_store_float64"
end

module Text = struct
  (*
  Most of the heavy lifting around text values is in rts/motoko-rts/src/text.rs
  *)

  (* The layout of a concatenation node is

     ┌──────┬─────┬─────────┬───────┬───────┐
     │ obj header │ n_bytes │ text1 │ text2 │
     └──────┴─────┴─────────┴───────┴───────┘

    The object header includes the object tag (TAG_CONCAT defined in rts/types.rs) and the forwarding pointer
    The forwarding pointer is only reserved if compiled for the incremental GC.

    This is internal to rts/text.c, with the exception of GC-related code.
  *)

  let of_ptr_size env =
    E.call_import env "rts" "text_of_ptr_size"
  let concat env =
    E.call_import env "rts" "text_concat"
  let size env =
    E.call_import env "rts" "text_size"
  let to_buf env =
    E.call_import env "rts" "text_to_buf"
  let len_nat env =
    Func.share_code1 env "text_len" ("text", I32Type) [I32Type] (fun env get ->
      get ^^
      E.call_import env "rts" "text_len" ^^
      BigNum.from_word32 env
    )
  let prim_showChar env =
    TaggedSmallWord.untag_codepoint ^^
    E.call_import env "rts" "text_singleton"
  let to_blob env = E.call_import env "rts" "blob_of_text"

  let of_blob env =
    let (set_blob, get_blob) = new_local env "blob" in
    set_blob ^^
    get_blob ^^ Blob.as_ptr_len env ^^
    E.call_import env "rts" "utf8_valid" ^^
    G.if1 I32Type (Opt.inject_simple env get_blob) (Opt.null_lit env)


  let iter env =
    E.call_import env "rts" "text_iter"
  let iter_done env =
    E.call_import env "rts" "text_iter_done"
  let iter_next env =
    E.call_import env "rts" "text_iter_next" ^^
    TaggedSmallWord.tag_codepoint

  let compare env op =
    let open Operator in
    let name = match op with
        | LtOp -> "Text.compare_lt"
        | LeOp -> "Text.compare_le"
        | GeOp -> "Text.compare_ge"
        | GtOp -> "Text.compare_gt"
        | EqOp -> "Text.compare_eq"
        | NeqOp -> assert false in
    Func.share_code2 env name (("x", I32Type), ("y", I32Type)) [I32Type] (fun env get_x get_y ->
      get_x ^^ Tagged.load_forwarding_pointer env ^^
      get_y ^^ Tagged.load_forwarding_pointer env ^^
      E.call_import env "rts" "text_compare" ^^
      compile_unboxed_const 0l ^^
      match op with
        | LtOp -> G.i (Compare (Wasm.Values.I32 I32Op.LtS))
        | LeOp -> G.i (Compare (Wasm.Values.I32 I32Op.LeS))
        | GtOp -> G.i (Compare (Wasm.Values.I32 I32Op.GtS))
        | GeOp -> G.i (Compare (Wasm.Values.I32 I32Op.GeS))
        | EqOp -> G.i (Compare (Wasm.Values.I32 I32Op.Eq))
        | NeqOp -> assert false
    )


end (* Text *)

module Arr = struct
  (* Object layout:

     ┌──────┬─────┬──────────┬────────┬───┐
     │ obj header │ n_fields │ field1 │ … │
     └──────┴─────┴──────────┴────────┴───┘

     The object  header includes the object tag (Array) and the forwarding pointer.
     The forwarding pointer is only reserved if compiled for the incremental GC.

     No difference between mutable and immutable arrays.
  *)

  let header_size env = Int32.add (Tagged.header_size env) 1l
  let element_size = 4l
  let len_field env = Int32.add (Tagged.header_size env) 0l

  let len env =
    Tagged.load_forwarding_pointer env ^^
    Tagged.load_field env (len_field env)

  (* Static array access. No checking *)
  let load_field env n =
    Tagged.load_forwarding_pointer env ^^
    Tagged.load_field env Int32.(add n (header_size env))

  (* Dynamic array access. Returns the address (not the value) of the field.
     Does no bounds checking *)
  let unsafe_idx env =
    Func.share_code2 env "Array.unsafe_idx" (("array", I32Type), ("idx", I32Type)) [I32Type] (fun env get_array get_idx ->
      get_idx ^^
      compile_add_const (header_size env) ^^
      compile_mul_const element_size ^^
      get_array ^^
      Tagged.load_forwarding_pointer env ^^
      G.i (Binary (Wasm.Values.I32 I32Op.Add))
    )

  (* Dynamic array access. Returns the address (not the value) of the field.
     Does bounds checking *)
  let idx env =
    Func.share_code2 env "Array.idx" (("array", I32Type), ("idx", I32Type)) [I32Type] (fun env get_array get_idx ->
      (* No need to check the lower bound, we interpret idx as unsigned *)
      (* Check the upper bound *)
      get_idx ^^
      get_array ^^ len env ^^
      G.i (Compare (Wasm.Values.I32 I32Op.LtU)) ^^
      E.else_trap_with env "Array index out of bounds" ^^

      get_idx ^^
      compile_add_const (header_size env) ^^
      compile_mul_const element_size ^^
      get_array ^^
      Tagged.load_forwarding_pointer env ^^
      G.i (Binary (Wasm.Values.I32 I32Op.Add))
    )

  (* As above, but taking a bigint (Nat), and reporting overflow as out of bounds *)
  let idx_bigint env =
    Func.share_code2 env "Array.idx_bigint" (("array", I32Type), ("idx", I32Type)) [I32Type] (fun env get_array get_idx ->
      get_array ^^
      get_idx ^^
      Blob.lit env "Array index out of bounds" ^^
      BigNum.to_word32_with env ^^
      idx env
  )

  let element_type env typ = match Type.promote typ with
     | Type.Array element_type -> element_type
     | _ -> assert false

  let vanilla_lit env ptrs =
    Tagged.shared_static_obj env Tagged.Array StaticBytes.[
      I32 (Int32.of_int (List.length ptrs));
      i32s ptrs;
    ]

  (* Compile an array literal. *)
  let lit env element_instructions =
    Tagged.obj env Tagged.Array
     ([ compile_unboxed_const (Wasm.I32.of_int_u (List.length element_instructions))
      ] @ element_instructions)

  (* Does not initialize the fields! *)
  (* Note: Post allocation barrier must be applied after initialization *)
  let alloc env =
    E.call_import env "rts" "alloc_array"

  let iterate env get_array body =
    let (set_boundary, get_boundary) = new_local env "boundary" in
    let (set_pointer, get_pointer) = new_local env "pointer" in
    let set_array = G.setter_for get_array in

    get_array ^^ Tagged.load_forwarding_pointer env ^^ set_array ^^

    (* Initial element pointer, skewed *)
    compile_unboxed_const (header_size env) ^^
    compile_mul_const element_size ^^
    get_array ^^
    G.i (Binary (Wasm.Values.I32 I32Op.Add)) ^^
    set_pointer ^^

    (* Upper pointer boundary, skewed *)
    get_array ^^
    Tagged.load_field env (len_field env) ^^
    compile_mul_const element_size ^^
    get_pointer ^^
    G.i (Binary (Wasm.Values.I32 I32Op.Add)) ^^
    set_boundary ^^

    (* Loop through all elements *)
    compile_while env
    ( get_pointer ^^
      get_boundary ^^
      G.i (Compare (Wasm.Values.I32 I32Op.LtU))
    ) (
      body get_pointer ^^

      (* Next element pointer, skewed *)
      get_pointer ^^
      compile_add_const element_size ^^
      set_pointer
    )

  (* The primitive operations *)
  (* No need to wrap them in RTS functions: They occur only once, in the prelude. *)
  let init env =
    let (set_x, get_x) = new_local env "x" in
    let (set_r, get_r) = new_local env "r" in
    set_x ^^

    (* Allocate *)
    BigNum.to_word32 env ^^
    alloc env ^^
    set_r ^^

    (* Write elements *)
    iterate env get_r (fun get_pointer ->
      get_pointer ^^
      get_x ^^
      store_ptr
    ) ^^

    get_r ^^
    Tagged.allocation_barrier env

  let tabulate env =
    let (set_f, get_f) = new_local env "f" in
    let (set_r, get_r) = new_local env "r" in
    let (set_i, get_i) = new_local env "i" in
    set_f ^^

    (* Allocate *)
    BigNum.to_word32 env ^^
    alloc env ^^
    set_r ^^

    (* Initial index *)
    compile_unboxed_const 0l ^^
    set_i ^^

    (* Write elements *)
    iterate env get_r (fun get_pointer ->
      get_pointer ^^
      (* The closure *)
      get_f ^^
      Closure.prepare_closure_call env ^^
      (* The arg *)
      get_i ^^
      BigNum.from_word32 env ^^
      (* The closure again *)
      get_f ^^
      (* Call *)
      Closure.call_closure env 1 1 ^^
      store_ptr ^^

      (* Increment index *)
      get_i ^^
      compile_add_const 1l ^^
      set_i
    ) ^^
    get_r ^^
    Tagged.allocation_barrier env

  let ofBlob env =
    Func.share_code1 env "Arr.ofBlob" ("blob", I32Type) [I32Type] (fun env get_blob ->
      let (set_len, get_len) = new_local env "len" in
      let (set_r, get_r) = new_local env "r" in

      get_blob ^^ Blob.len env ^^ set_len ^^

      get_len ^^ alloc env ^^ set_r ^^

      get_len ^^ from_0_to_n env (fun get_i ->
        get_r ^^ get_i ^^ unsafe_idx env ^^
        get_blob ^^ Blob.payload_ptr_unskewed env ^^
        get_i ^^ G.i (Binary (Wasm.Values.I32 I32Op.Add)) ^^
        G.i (Load {ty = I32Type; align = 0; offset = 0l; sz = Some Wasm.Types.(Pack8, ZX)}) ^^
        TaggedSmallWord.msb_adjust Type.Nat8 ^^
        store_ptr
      ) ^^
      get_r ^^
      Tagged.allocation_barrier env
    )

  let toBlob env =
    Func.share_code1 env "Arr.toBlob" ("array", I32Type) [I32Type] (fun env get_a ->
      let (set_len, get_len) = new_local env "len" in
      let (set_r, get_r) = new_local env "r" in

      get_a ^^ len env ^^ set_len ^^

      get_len ^^ Blob.alloc env ^^ set_r ^^

      get_len ^^ from_0_to_n env (fun get_i ->
        get_r ^^ Blob.payload_ptr_unskewed env ^^
        get_i ^^ G.i (Binary (Wasm.Values.I32 I32Op.Add)) ^^
        get_a ^^ get_i ^^ unsafe_idx env ^^
        load_ptr ^^
        TaggedSmallWord.lsb_adjust Type.Nat8 ^^
        G.i (Store {ty = I32Type; align = 0; offset = 0l; sz = Some Wasm.Types.Pack8})
      ) ^^

      get_r
    )

end (* Array *)

module Tuple = struct
  (* Tuples use the same object representation (and same tag) as arrays.
     Even though we know the size statically, we still need the size
     information for the GC.

     One could introduce tags for small tuples, to save one word.
  *)

  (* We represent the boxed empty tuple as the unboxed scalar 0, i.e. simply as
     number (but really anything is fine, we never look at this) *)
  let unit_vanilla_lit = 0l
  let compile_unit = compile_unboxed_const unit_vanilla_lit

  (* Expects on the stack the pointer to the array. *)
  let load_n env n =
    Tagged.load_forwarding_pointer env ^^
    Tagged.load_field env (Int32.add (Arr.header_size env) n)

  (* Takes n elements of the stack and produces an argument tuple *)
  let from_stack env n =
    if n = 0 then compile_unit
    else
      let name = Printf.sprintf "to_%i_tuple" n in
      let args = Lib.List.table n (fun i -> Printf.sprintf "arg%i" i, I32Type) in
      Func.share_code env name args [I32Type] (fun env ->
        Arr.lit env (Lib.List.table n (fun i -> G.i (LocalGet (nr (Int32.of_int i)))))
      )

  (* Takes an argument tuple and puts the elements on the stack: *)
  let to_stack env n =
    if n = 0 then G.i Drop else
    begin
      let name = Printf.sprintf "from_%i_tuple" n in
      let retty = Lib.List.make n I32Type in
      Func.share_code1 env name ("tup", I32Type) retty (fun env get_tup ->
        G.table n (fun i -> get_tup ^^ load_n env (Int32.of_int i))
      )
    end

end (* Tuple *)

module Lifecycle = struct
  (*
  This module models the life cycle of a canister as a very simple state machine,
  keeps track of the current state of the canister, and traps noisily if an
  unexpected transition happens. Such a transition would either be a bug in the
  underlying system, or in our RTS.
  *)

  type state =
    | PreInit
  (* We do not use the (start) function when compiling canisters, so skip
     these two:
    | InStart
    | Started (* (start) has run *)
  *)
    | InInit (* canister_init *)
    | Idle (* basic steady state *)
    | InUpdate
    | InQuery
    | PostQuery (* an invalid state *)
    | InPreUpgrade
    | PostPreUpgrade (* an invalid state *)
    | InPostUpgrade

  let string_of_state state = match state with
    | PreInit -> "PreInit"
    | InInit -> "InInit"
    | Idle -> "Idle"
    | InUpdate -> "InUpdate"
    | InQuery -> "InQuery"
    | PostQuery -> "PostQuery"
    | InPreUpgrade -> "InPreUpgrade"
    | PostPreUpgrade -> "PostPreUpgrade"
    | InPostUpgrade -> "InPostUpgrade"

  let int_of_state = function
    | PreInit -> 0l (* Automatically null *)
    (*
    | InStart -> 1l
    | Started -> 2l
    *)
    | InInit -> 3l
    | Idle -> 4l
    | InUpdate -> 5l
    | InQuery -> 6l
    | PostQuery -> 7l
    | InPreUpgrade -> 8l
    | PostPreUpgrade -> 9l
    | InPostUpgrade -> 10l

  let ptr () = Stack.end_ ()
  let end_ () = Int32.add (Stack.end_ ()) Heap.word_size

  (* Which states may come before this *)
  let pre_states = function
    | PreInit -> []
    (*
    | InStart -> [PreInit]
    | Started -> [InStart]
    *)
    | InInit -> [PreInit]
    | Idle -> [InInit; InUpdate; InPostUpgrade]
    | InUpdate -> [Idle]
    | InQuery -> [Idle]
    | PostQuery -> [InQuery]
    | InPreUpgrade -> [Idle]
    | PostPreUpgrade -> [InPreUpgrade]
    | InPostUpgrade -> [InInit]

  let get env =
    compile_unboxed_const (ptr ()) ^^
    load_unskewed_ptr

  let set env new_state =
    compile_unboxed_const (ptr ()) ^^
    compile_unboxed_const (int_of_state new_state) ^^
    store_unskewed_ptr

  let trans env new_state =
    let name = "trans_state" ^ Int32.to_string (int_of_state new_state) in
    Func.share_code0 env name [] (fun env ->
      G.block0 (
        let rec go = function
        | [] -> E.trap_with env
          ("internal error: unexpected state entering " ^ string_of_state new_state)
        | (s::ss) ->
          get env ^^ compile_eq_const (int_of_state s) ^^
          G.if0 (G.i (Br (nr 1l))) G.nop ^^
          go ss
        in go (pre_states new_state)
        ) ^^
      set env new_state
    )

end (* Lifecycle *)


module IC = struct

  (* IC-specific stuff: System imports, databufs etc. *)

  let register_globals env =
    (* result of last ic0.call_perform  *)
    E.add_global32 env "__call_perform_status" Mutable 0l;
    E.add_global32 env "__call_perform_message" Mutable 0l
    (* NB: __call_perform_message is not a root so text contents *must* be static *)

  let get_call_perform_status env =
    G.i (GlobalGet (nr (E.get_global env "__call_perform_status")))
  let set_call_perform_status env =
    G.i (GlobalSet (nr (E.get_global env "__call_perform_status")))
  let get_call_perform_message env =
    G.i (GlobalGet (nr (E.get_global env "__call_perform_message")))
  let set_call_perform_message env =
    G.i (GlobalSet (nr (E.get_global env "__call_perform_message")))

  let init_globals env =
    Blob.lit env "" ^^
    set_call_perform_message env

  let i32s n = Lib.List.make n I32Type
  let i64s n = Lib.List.make n I64Type

  let import_ic0 env =
      E.add_func_import env "ic0" "accept_message" [] [];
      E.add_func_import env "ic0" "call_data_append" (i32s 2) [];
      E.add_func_import env "ic0" "call_cycles_add128" (i64s 2) [];
      E.add_func_import env "ic0" "call_new" (i32s 8) [];
      E.add_func_import env "ic0" "call_perform" [] [I32Type];
      E.add_func_import env "ic0" "call_on_cleanup" (i32s 2) [];
      E.add_func_import env "ic0" "canister_cycle_balance128" [I32Type] [];
      E.add_func_import env "ic0" "canister_self_copy" (i32s 3) [];
      E.add_func_import env "ic0" "canister_self_size" [] [I32Type];
      E.add_func_import env "ic0" "canister_status" [] [I32Type];
      E.add_func_import env "ic0" "canister_version" [] [I64Type];
      E.add_func_import env "ic0" "is_controller" (i32s 2) [I32Type];
      E.add_func_import env "ic0" "debug_print" (i32s 2) [];
      E.add_func_import env "ic0" "msg_arg_data_copy" (i32s 3) [];
      E.add_func_import env "ic0" "msg_arg_data_size" [] [I32Type];
      E.add_func_import env "ic0" "msg_caller_copy" (i32s 3) [];
      E.add_func_import env "ic0" "msg_caller_size" [] [I32Type];
      E.add_func_import env "ic0" "msg_cycles_available128" [I32Type] [];
      E.add_func_import env "ic0" "msg_cycles_refunded128" [I32Type] [];
      E.add_func_import env "ic0" "msg_cycles_accept128" [I64Type; I64Type; I32Type] [];
      E.add_func_import env "ic0" "certified_data_set" (i32s 2) [];
      E.add_func_import env "ic0" "data_certificate_present" [] [I32Type];
      E.add_func_import env "ic0" "data_certificate_size" [] [I32Type];
      E.add_func_import env "ic0" "data_certificate_copy" (i32s 3) [];
      E.add_func_import env "ic0" "msg_method_name_size" [] [I32Type];
      E.add_func_import env "ic0" "msg_method_name_copy" (i32s 3) [];
      E.add_func_import env "ic0" "msg_reject_code" [] [I32Type];
      E.add_func_import env "ic0" "msg_reject_msg_size" [] [I32Type];
      E.add_func_import env "ic0" "msg_reject_msg_copy" (i32s 3) [];
      E.add_func_import env "ic0" "msg_reject" (i32s 2) [];
      E.add_func_import env "ic0" "msg_reply_data_append" (i32s 2) [];
      E.add_func_import env "ic0" "msg_reply" [] [];
      E.add_func_import env "ic0" "performance_counter" [I32Type] [I64Type];
      E.add_func_import env "ic0" "trap" (i32s 2) [];
      E.add_func_import env "ic0" "stable64_write" (i64s 3) [];
      E.add_func_import env "ic0" "stable64_read" (i64s 3) [];
      E.add_func_import env "ic0" "stable64_size" [] [I64Type];
      E.add_func_import env "ic0" "stable64_grow" [I64Type] [I64Type];
      E.add_func_import env "ic0" "time" [] [I64Type];
      if !Flags.global_timer then
        E.add_func_import env "ic0" "global_timer_set" [I64Type] [I64Type];
      ()

  let system_imports env =
    match E.mode env with
    | Flags.ICMode ->
      import_ic0 env
    | Flags.RefMode  ->
      import_ic0 env
    | Flags.WASIMode ->
      E.add_func_import env "wasi_unstable" "fd_write" [I32Type; I32Type; I32Type; I32Type] [I32Type];
    | Flags.WasmMode -> ()

  let system_call env funcname = E.call_import env "ic0" funcname

  let register env =

      Func.define_built_in env "print_ptr" [("ptr", I32Type); ("len", I32Type)] [] (fun env ->
        match E.mode env with
        | Flags.WasmMode -> G.i Nop
        | Flags.ICMode | Flags.RefMode ->
            G.i (LocalGet (nr 0l)) ^^
            G.i (LocalGet (nr 1l)) ^^
            system_call env "debug_print"
        | Flags.WASIMode -> begin
          let get_ptr = G.i (LocalGet (nr 0l)) in
          let get_len = G.i (LocalGet (nr 1l)) in

          Stack.with_words env "io_vec" 6l (fun get_iovec_ptr ->
            (* We use the iovec functionality to append a newline *)
            get_iovec_ptr ^^
            get_ptr ^^
            G.i (Store {ty = I32Type; align = 2; offset = 0l; sz = None}) ^^

            get_iovec_ptr ^^
            get_len ^^
            G.i (Store {ty = I32Type; align = 2; offset = 4l; sz = None}) ^^

            get_iovec_ptr ^^
            get_iovec_ptr ^^ compile_add_const 16l ^^
            G.i (Store {ty = I32Type; align = 2; offset = 8l; sz = None}) ^^

            get_iovec_ptr ^^
            compile_unboxed_const 1l ^^
            G.i (Store {ty = I32Type; align = 2; offset = 12l; sz = None}) ^^

            get_iovec_ptr ^^
            compile_unboxed_const (Int32.of_int (Char.code '\n')) ^^
            G.i (Store {ty = I32Type; align = 0; offset = 16l; sz = Some Wasm.Types.Pack8}) ^^

            (* Call fd_write twice to work around
               https://github.com/bytecodealliance/wasmtime/issues/629
            *)

            compile_unboxed_const 1l (* stdout *) ^^
            get_iovec_ptr ^^
            compile_unboxed_const 1l (* one string segment (2 doesn't work) *) ^^
            get_iovec_ptr ^^ compile_add_const 20l ^^ (* out for bytes written, we ignore that *)
            E.call_import env "wasi_unstable" "fd_write" ^^
            G.i Drop ^^

            compile_unboxed_const 1l (* stdout *) ^^
            get_iovec_ptr ^^ compile_add_const 8l ^^
            compile_unboxed_const 1l (* one string segment *) ^^
            get_iovec_ptr ^^ compile_add_const 20l ^^ (* out for bytes written, we ignore that *)
            E.call_import env "wasi_unstable" "fd_write" ^^
            G.i Drop)
          end);

      E.add_export env (nr {
        name = Lib.Utf8.decode "print_ptr";
        edesc = nr (FuncExport (nr (E.built_in env "print_ptr")))
      })


  let ic_system_call call env =
    match E.mode env with
    | Flags.(ICMode | RefMode) ->
      system_call env call
    | _ ->
      E.trap_with env Printf.(sprintf "cannot get %s when running locally" call)

  let performance_counter = ic_system_call "performance_counter"
  let is_controller = ic_system_call "is_controller"
  let canister_version = ic_system_call "canister_version"

  let print_ptr_len env = G.i (Call (nr (E.built_in env "print_ptr")))

  let print_text env =
    Func.share_code1 env "print_text" ("str", I32Type) [] (fun env get_str ->
      let (set_blob, get_blob) = new_local env "blob" in
      get_str ^^ Text.to_blob env ^^ set_blob ^^
      get_blob ^^ Blob.payload_ptr_unskewed env ^^
      get_blob ^^ Blob.len env ^^
      print_ptr_len env
    )

  (* For debugging *)
  let _compile_static_print env s =
    Blob.lit_ptr_len env s ^^ print_ptr_len env

  let ic_trap env = system_call env "trap"

  let trap_ptr_len env =
    match E.mode env with
    | Flags.WasmMode -> G.i Unreachable
    | Flags.WASIMode -> print_ptr_len env ^^ G.i Unreachable
    | Flags.ICMode | Flags.RefMode -> ic_trap env ^^ G.i Unreachable

  let trap_with env s =
    Blob.lit_ptr_len env s ^^ trap_ptr_len env

  let trap_text env  =
    Text.to_blob env ^^ Blob.as_ptr_len env ^^ trap_ptr_len env

  let default_exports env =
    (* these exports seem to be wanted by the hypervisor/v8 *)
    E.add_export env (nr {
      name = Lib.Utf8.decode (
        match E.mode env with
        | Flags.WASIMode -> "memory"
        | _  -> "mem"
      );
      edesc = nr (MemoryExport (nr 0l))
    });
    E.add_export env (nr {
      name = Lib.Utf8.decode "table";
      edesc = nr (TableExport (nr 0l))
    })

  let export_init env =
    assert (E.mode env = Flags.ICMode || E.mode env = Flags.RefMode);
    let empty_f = Func.of_body env [] [] (fun env ->
      Lifecycle.trans env Lifecycle.InInit ^^
      G.i (Call (nr (E.built_in env "init"))) ^^
      GC.collect_garbage env ^^
      Lifecycle.trans env Lifecycle.Idle

    ) in
    let fi = E.add_fun env "canister_init" empty_f in
    E.add_export env (nr {
      name = Lib.Utf8.decode "canister_init";
      edesc = nr (FuncExport (nr fi))
      })

  let export_heartbeat env =
    assert (E.mode env = Flags.ICMode || E.mode env = Flags.RefMode);
    let fi = E.add_fun env "canister_heartbeat"
      (Func.of_body env [] [] (fun env ->
        G.i (Call (nr (E.built_in env "heartbeat_exp"))) ^^
        (* TODO(3622)
           Until DTS is implemented for heartbeats, don't collect garbage here,
           just record mutator_instructions and leave GC scheduling to the
           already scheduled async message running `system` function `heartbeat` *)
        GC.record_mutator_instructions env (* future: GC.collect_garbage env *)))
    in
    E.add_export env (nr {
      name = Lib.Utf8.decode "canister_heartbeat";
      edesc = nr (FuncExport (nr fi))
    })

  let export_timer env =
    assert !Flags.global_timer;
    assert (E.mode env = Flags.ICMode || E.mode env = Flags.RefMode);
    let fi = E.add_fun env "canister_global_timer"
      (Func.of_body env [] [] (fun env ->
        G.i (Call (nr (E.built_in env "timer_exp"))) ^^
        (* TODO(3622)
           Until DTS is implemented for timers, don't collect garbage here,
           just record mutator_instructions and leave GC scheduling to the
           already scheduled async message running `system` function `timer` *)
        GC.record_mutator_instructions env (* future: GC.collect_garbage env *)))
    in
    E.add_export env (nr {
      name = Lib.Utf8.decode "canister_global_timer";
      edesc = nr (FuncExport (nr fi))
    })

  let export_inspect env =
    assert (E.mode env = Flags.ICMode || E.mode env = Flags.RefMode);
    let fi = E.add_fun env "canister_inspect_message"
      (Func.of_body env [] [] (fun env ->
        G.i (Call (nr (E.built_in env "inspect_exp"))) ^^
        system_call env "accept_message" (* assumes inspect_exp traps to reject *)
        (* no need to GC !*)))
    in
    E.add_export env (nr {
      name = Lib.Utf8.decode "canister_inspect_message";
      edesc = nr (FuncExport (nr fi))
    })

  let export_wasi_start env =
    assert (E.mode env = Flags.WASIMode);
    let fi = E.add_fun env "_start" (Func.of_body env [] [] (fun env1 ->
      Lifecycle.trans env Lifecycle.InInit ^^
      G.i (Call (nr (E.built_in env "init"))) ^^
      Lifecycle.trans env Lifecycle.Idle
    )) in
    E.add_export env (nr {
      name = Lib.Utf8.decode "_start";
      edesc = nr (FuncExport (nr fi))
      })

  let export_upgrade_methods env =
    if E.mode env = Flags.ICMode || E.mode env = Flags.RefMode then
    let status_stopped = 3l in
    let pre_upgrade_fi = E.add_fun env "pre_upgrade" (Func.of_body env [] [] (fun env ->
      Lifecycle.trans env Lifecycle.InPreUpgrade ^^
      (* check status is stopped or trap on outstanding callbacks *)
      system_call env "canister_status" ^^ compile_eq_const status_stopped ^^
      G.if0
       (G.nop)
       (ContinuationTable.count env ^^
          E.then_trap_with env "canister_pre_upgrade attempted with outstanding message callbacks (try stopping the canister before upgrade)") ^^
      (* call pre_upgrade expression & any system method *)
      (G.i (Call (nr (E.built_in env "pre_exp")))) ^^
      Lifecycle.trans env Lifecycle.PostPreUpgrade
    )) in

    let post_upgrade_fi = E.add_fun env "post_upgrade" (Func.of_body env [] [] (fun env ->
      Lifecycle.trans env Lifecycle.InInit ^^
      G.i (Call (nr (E.built_in env "init"))) ^^
      Lifecycle.trans env Lifecycle.InPostUpgrade ^^
      G.i (Call (nr (E.built_in env "post_exp"))) ^^
      Lifecycle.trans env Lifecycle.Idle ^^
      GC.collect_garbage env
    )) in

    E.add_export env (nr {
      name = Lib.Utf8.decode "canister_pre_upgrade";
      edesc = nr (FuncExport (nr pre_upgrade_fi))
    });

    E.add_export env (nr {
      name = Lib.Utf8.decode "canister_post_upgrade";
      edesc = nr (FuncExport (nr post_upgrade_fi))
    })


  let get_self_reference env =
    match E.mode env with
    | Flags.ICMode | Flags.RefMode ->
      Func.share_code0 env "canister_self" [I32Type] (fun env ->
        Blob.of_size_copy env
          (fun env -> system_call env "canister_self_size")
          (fun env -> system_call env "canister_self_copy")
          (fun env -> compile_unboxed_const 0l)
      )
    | _ ->
      E.trap_with env "cannot get self-actor-reference when running locally"

  let get_system_time env =
    match E.mode env with
    | Flags.ICMode | Flags.RefMode ->
      system_call env "time"
    | _ ->
      E.trap_with env "cannot get system time when running locally"

  let caller env =
    match E.mode env with
    | Flags.ICMode | Flags.RefMode ->
      Blob.of_size_copy env
        (fun env -> system_call env "msg_caller_size")
        (fun env -> system_call env "msg_caller_copy")
        (fun env -> compile_unboxed_const 0l)
    | _ ->
      E.trap_with env (Printf.sprintf "cannot get caller when running locally")

  let method_name env =
    match E.mode env with
    | Flags.ICMode | Flags.RefMode ->
      Blob.of_size_copy env
        (fun env -> system_call env "msg_method_name_size")
        (fun env -> system_call env "msg_method_name_copy")
        (fun env -> compile_unboxed_const 0l)
    | _ ->
      E.trap_with env (Printf.sprintf "cannot get method_name when running locally")

  let arg_data env =
    match E.mode env with
    | Flags.ICMode | Flags.RefMode ->
      Blob.of_size_copy env
        (fun env -> system_call env "msg_arg_data_size")
        (fun env -> system_call env "msg_arg_data_copy")
        (fun env -> compile_unboxed_const 0l)
    | _ ->
      E.trap_with env (Printf.sprintf "cannot get arg_data when running locally")

  let reject env arg_instrs =
    match E.mode env with
    | Flags.ICMode | Flags.RefMode ->
      arg_instrs ^^
      Text.to_blob env ^^
      Blob.as_ptr_len env ^^
      system_call env "msg_reject"
    | _ ->
      E.trap_with env (Printf.sprintf "cannot reject when running locally")

  let error_code env =
     Func.share_code0 env "error_code" [I32Type] (fun env ->
      let (set_code, get_code) = new_local env "code" in
      system_call env "msg_reject_code" ^^ set_code ^^
      List.fold_right (fun (tag, const) code ->
        get_code ^^ compile_unboxed_const const ^^
        G.i (Compare (Wasm.Values.I32 I32Op.Eq)) ^^
        G.if1 I32Type
          (Variant.inject env tag Tuple.compile_unit)
          code)
        ["system_fatal", 1l;
         "system_transient", 2l;
         "destination_invalid", 3l;
         "canister_reject", 4l;
         "canister_error", 5l]
        (Variant.inject env "future" (get_code ^^ BoxedSmallWord.box env)))

  let error_message env =
    Func.share_code0 env "error_message" [I32Type] (fun env ->
      Blob.of_size_copy env
        (fun env -> system_call env "msg_reject_msg_size")
        (fun env -> system_call env "msg_reject_msg_copy")
        (fun env -> compile_unboxed_const 0l)
    )

  let error_value env =
    Func.share_code0 env "error_value" [I32Type] (fun env ->
      error_code env ^^
      error_message env ^^
      Tuple.from_stack env 2
    )

  let reply_with_data env =
    Func.share_code2 env "reply_with_data" (("start", I32Type), ("size", I32Type)) [] (
      fun env get_data_start get_data_size ->
        get_data_start ^^
        get_data_size ^^
        system_call env "msg_reply_data_append" ^^
        system_call env "msg_reply"
   )

  (* Actor reference on the stack *)
  let actor_public_field env name =
    (* simply tuple canister name and function name *)
    Blob.lit env name ^^
    Tuple.from_stack env 2

  let fail_assert env at =
    let open Source in
    let at = {
        left = {at.left with file = Filename.basename at.left.file};
        right = {at.right with file = Filename.basename at.right.file}
      }
    in
    E.trap_with env (Printf.sprintf "assertion failed at %s" (string_of_region at))

  let async_method_name = Type.(motoko_async_helper_fld.lab)

  let assert_caller_self env =
    let (set_len1, get_len1) = new_local env "len1" in
    let (set_len2, get_len2) = new_local env "len2" in
    let (set_str1, get_str1) = new_local env "str1" in
    let (set_str2, get_str2) = new_local env "str2" in
    system_call env "canister_self_size" ^^ set_len1 ^^
    system_call env "msg_caller_size" ^^ set_len2 ^^
    get_len1 ^^ get_len2 ^^ G.i (Compare (Wasm.Values.I32 I32Op.Eq)) ^^
    E.else_trap_with env "not a self-call" ^^

    get_len1 ^^ Blob.dyn_alloc_scratch env ^^ set_str1 ^^
    get_str1 ^^ compile_unboxed_const 0l ^^ get_len1 ^^
    system_call env "canister_self_copy" ^^

    get_len2 ^^ Blob.dyn_alloc_scratch env ^^ set_str2 ^^
    get_str2 ^^ compile_unboxed_const 0l ^^ get_len2 ^^
    system_call env "msg_caller_copy" ^^


    get_str1 ^^ get_str2 ^^ get_len1 ^^ Heap.memcmp env ^^
    compile_eq_const 0l ^^
    E.else_trap_with env "not a self-call"

  (* Cycles *)

  let cycle_balance env =
    match E.mode env with
    | Flags.ICMode
    | Flags.RefMode ->
      system_call env "canister_cycle_balance128"
    | _ ->
      E.trap_with env "cannot read balance when running locally"

  let cycles_add env =
    match E.mode env with
    | Flags.ICMode
    | Flags.RefMode ->
      system_call env "call_cycles_add128"
    | _ ->
      E.trap_with env "cannot accept cycles when running locally"

  let cycles_accept env =
    match E.mode env with
    | Flags.ICMode
    | Flags.RefMode ->
      system_call env "msg_cycles_accept128"
    | _ ->
      E.trap_with env "cannot accept cycles when running locally"

  let cycles_available env =
    match E.mode env with
    | Flags.ICMode
    | Flags.RefMode ->
      system_call env "msg_cycles_available128"
    | _ ->
      E.trap_with env "cannot get cycles available when running locally"

  let cycles_refunded env =
    match E.mode env with
    | Flags.ICMode
    | Flags.RefMode ->
      system_call env "msg_cycles_refunded128"
    | _ ->
      E.trap_with env "cannot get cycles refunded when running locally"

  let set_certified_data env =
    match E.mode env with
    | Flags.ICMode
    | Flags.RefMode ->
      Blob.as_ptr_len env ^^
      system_call env "certified_data_set"
    | _ ->
      E.trap_with env "cannot set certified data when running locally"

  let get_certificate env =
    match E.mode env with
    | Flags.ICMode
    | Flags.RefMode ->
      system_call env "data_certificate_present" ^^
      G.if1 I32Type
      begin
        Opt.inject_simple env (
          Blob.of_size_copy env
            (fun env -> system_call env "data_certificate_size")
            (fun env -> system_call env "data_certificate_copy")
            (fun env -> compile_unboxed_const 0l)
        )
      end (Opt.null_lit env)
    | _ ->
      E.trap_with env "cannot get certificate when running locally"

end (* IC *)

module Cycles = struct

  let from_word128_ptr env = Func.share_code1 env "from_word128_ptr" ("ptr", I32Type) [I32Type]
    (fun env get_ptr ->
     let set_lower, get_lower = new_local env "lower" in
     get_ptr ^^
     G.i (Load {ty = I64Type; align = 0; offset = 0l; sz = None }) ^^
     BigNum.from_word64 env ^^
     set_lower ^^
     get_ptr ^^
     G.i (Load {ty = I64Type; align = 0; offset = 8l; sz = None }) ^^
     G.i (Test (Wasm.Values.I64 I64Op.Eqz)) ^^
     G.if1 I32Type
       get_lower
       begin
         get_lower ^^
         get_ptr ^^
         G.i (Load {ty = I64Type; align = 0; offset = 8l; sz = None }) ^^
         BigNum.from_word64 env ^^
         (* shift left 64 bits *)
         compile_unboxed_const 64l ^^
         BigNum.compile_lsh env ^^
         BigNum.compile_add env
       end)

  (* takes a bignum from the stack, traps if ≥2^128, and leaves two 64bit words on the stack *)
  (* only used twice, so ok to not use share_code1; that would require I64Type support in FakeMultiVal *)
  let to_two_word64 env =
    let (set_val, get_val) = new_local env "cycles" in
    set_val ^^
    get_val ^^
    compile_unboxed_const (BigNum.vanilla_lit env (Big_int.power_int_positive_int 2 128)) ^^
    BigNum.compile_relop env Lt ^^
    E.else_trap_with env "cycles out of bounds" ^^

    get_val ^^
    (* shift right 64 bits *)
    compile_unboxed_const 64l ^^
    BigNum.compile_rsh env ^^
    BigNum.truncate_to_word64 env ^^

    get_val ^^
    BigNum.truncate_to_word64 env

  let balance env =
    Func.share_code0 env "cycle_balance" [I32Type] (fun env ->
      Stack.with_words env "dst" 4l (fun get_dst ->
        get_dst ^^
        IC.cycle_balance env ^^
        get_dst ^^
        from_word128_ptr env
      )
    )

  let add env =
    Func.share_code1 env "cycle_add" ("cycles", I32Type) [] (fun env get_x ->
      get_x ^^
      to_two_word64 env ^^
      IC.cycles_add env
    )

  let accept env =
    Func.share_code1 env "cycle_accept" ("cycles", I32Type) [I32Type] (fun env get_x ->
      Stack.with_words env "dst" 4l (fun get_dst ->
        get_x ^^
        to_two_word64 env ^^
        get_dst ^^
        IC.cycles_accept env ^^
        get_dst ^^
        from_word128_ptr env
      )
    )

  let available env =
    Func.share_code0 env "cycle_available" [I32Type] (fun env ->
      Stack.with_words env "dst" 4l (fun get_dst ->
        get_dst ^^
        IC.cycles_available env ^^
        get_dst ^^
        from_word128_ptr env
      )
    )

  let refunded env =
    Func.share_code0 env "cycle_refunded" [I32Type] (fun env ->
      Stack.with_words env "dst" 4l (fun get_dst ->
        get_dst ^^
        IC.cycles_refunded env ^^
        get_dst ^^
        from_word128_ptr env
      )
    )

end (* Cycles *)


module StableMem = struct

  (* Versions:
     0. None. Start from 1 to avoid accidental reads of 0.
     1. First version of StableMem.
     2. First version of region system.
   *)
  let version = Int32.of_int 2

  let register_globals env =
    (* size (in pages) *)
    E.add_global64 env "__stablemem_size" Mutable 0L

  let get_mem_size env =
    if !Flags.use_stable_regions then
      E.call_import env "rts" "region_get_mem_size"
    else
      G.i (GlobalGet (nr (E.get_global env "__stablemem_size")))

  let set_mem_size env =
    if !Flags.use_stable_regions then
      E.call_import env "rts" "region_set_mem_size"
    else
      G.i (GlobalSet (nr (E.get_global env "__stablemem_size")))

  (* stable memory bounds check *)
  let guard env =
    match E.mode env with
    | Flags.ICMode | Flags.RefMode ->
      Func.share_code1 env "__stablemem_guard"
        ("offset", I64Type) []
        (fun env get_offset ->
          get_offset ^^
          compile_const_64 (Int64.of_int page_size_bits) ^^
          G.i (Binary (Wasm.Values.I64 I64Op.ShrU)) ^^
          get_mem_size env  ^^
          G.i (Compare (Wasm.Values.I64 I64Op.LtU)) ^^
          E.else_trap_with env "StableMemory offset out of bounds")
    | _ -> assert false

  (* check [offset,.., offset + size) within bounds, assumes size > 0 *)
  let guard_range env =
    match E.mode env with
    | Flags.ICMode | Flags.RefMode ->
      Func.share_code2 env "__stablemem_guard_range"
        (("offset", I64Type), ("size", I32Type)) []
        (fun env get_offset get_size ->
          let (set_sum, get_sum) = new_local64 env "sum" in
          get_offset ^^
          get_size ^^ G.i (Convert (Wasm.Values.I64 I64Op.ExtendUI32)) ^^
          G.i (Binary (Wasm.Values.I64 I64Op.Add)) ^^
          set_sum ^^
          get_sum ^^
          get_offset ^^
          G.i (Compare (Wasm.Values.I64 I64Op.LtU)) ^^
          E.then_trap_with env "StableMemory range overflow" ^^
          get_sum
          ^^
          get_mem_size env ^^
          compile_const_64 (Int64.of_int page_size_bits) ^^
          G.i (Binary (Wasm.Values.I64 I64Op.Shl)) ^^
          G.i (Compare (Wasm.Values.I64 I64Op.LeU)) ^^
          E.else_trap_with env "StableMemory range out of bounds")
    | _ -> assert false

  let add_guard env guarded get_offset bytes =
    if guarded then
     (get_offset ^^
      if bytes = 1l then
        guard env
      else
        compile_unboxed_const bytes ^^
        guard_range env)
    else G.nop

  let read env guarded name typ bytes load =
    match E.mode env with
    | Flags.ICMode | Flags.RefMode ->
      Func.share_code1 env (Printf.sprintf "__stablemem_%sread_%s" (if guarded then "guarded_" else "") name)
        ("offset", I64Type) [typ]
        (fun env get_offset ->
          let words = Int32.div (Int32.add bytes 3l) 4l in
          add_guard env guarded get_offset bytes ^^
          Stack.with_words env "temp_ptr" words (fun get_temp_ptr ->
            get_temp_ptr ^^ G.i (Convert (Wasm.Values.I64 I64Op.ExtendUI32)) ^^
            get_offset ^^
            compile_const_64 (Int64.of_int32 bytes) ^^
            IC.system_call env "stable64_read" ^^
            get_temp_ptr ^^ load))
    | _ -> assert false

  let write env guarded name typ bytes store =
    match E.mode env with
    | Flags.ICMode | Flags.RefMode ->
      Func.share_code2 env (Printf.sprintf "__stablemem_%swrite_%s" (if guarded then "guarded_" else "") name)
        (("offset", I64Type), ("value", typ)) []
        (fun env get_offset get_value ->
          let words = Int32.div (Int32.add bytes 3l) 4l in
          add_guard env guarded get_offset bytes ^^
          Stack.with_words env "temp_ptr" words (fun get_temp_ptr ->
            get_temp_ptr ^^ get_value ^^ store ^^
            get_offset ^^
            get_temp_ptr ^^ G.i (Convert (Wasm.Values.I64 I64Op.ExtendUI32)) ^^
            compile_const_64 (Int64.of_int32 bytes) ^^
            IC.system_call env "stable64_write"))
    | _ -> assert false

  let read_word32 env =
    read env false "word32" I32Type 4l load_unskewed_ptr
  let write_word32 env =
    write env false "word32" I32Type 4l store_unskewed_ptr


  (* read and clear word32 from stable mem offset on stack *)
  let read_and_clear_word32 env =
    match E.mode env with
    | Flags.ICMode | Flags.RefMode ->
      Func.share_code1 env "__stablemem_read_and_clear_word32"
        ("offset", I64Type) [I32Type]
        (fun env get_offset ->
          Stack.with_words env "temp_ptr" 1l (fun get_temp_ptr ->
            let (set_word, get_word) = new_local env "word" in
            (* read word *)
            get_temp_ptr ^^ G.i (Convert (Wasm.Values.I64 I64Op.ExtendUI32)) ^^
            get_offset ^^
            compile_const_64 4L ^^
            IC.system_call env "stable64_read" ^^
            get_temp_ptr ^^ load_unskewed_ptr ^^
            set_word ^^
            (* write 0 *)
            get_temp_ptr ^^ compile_unboxed_const 0l ^^ store_unskewed_ptr ^^
            get_offset ^^
            get_temp_ptr ^^ G.i (Convert (Wasm.Values.I64 I64Op.ExtendUI32)) ^^
            compile_const_64 4L ^^
            IC.system_call env "stable64_write" ^^
            (* return word *)
            get_word
        ))
    | _ -> assert false

  (* ensure_pages : ensure at least num pages allocated,
     growing (real) stable memory if needed *)
  let ensure_pages env =
    match E.mode env with
    | Flags.ICMode | Flags.RefMode ->
      Func.share_code1 env "__stablemem_grow"
        ("pages", I64Type) [I64Type]
        (fun env get_pages ->
          let (set_size, get_size) = new_local64 env "size" in
          let (set_pages_needed, get_pages_needed) = new_local64 env "pages_needed" in

          IC.system_call env "stable64_size" ^^
          set_size ^^

          get_pages ^^
          get_size ^^
          G.i (Binary (Wasm.Values.I64 I64Op.Sub)) ^^
          set_pages_needed ^^

          get_pages_needed ^^
          compile_const_64 0L ^^
          G.i (Compare (Wasm.Values.I64 I64Op.GtS)) ^^
          G.if1 I64Type
            (get_pages_needed ^^
             IC.system_call env "stable64_grow")
            get_size)
    | _ -> assert false

  (* ensure stable memory includes [offset..offset+size), assumes size > 0 *)
  let ensure env =
    match E.mode env with
    | Flags.ICMode | Flags.RefMode ->
      Func.share_code2 env "__stablemem_ensure"
        (("offset", I64Type), ("size", I64Type)) []
        (fun env get_offset get_size ->
          let (set_sum, get_sum) = new_local64 env "sum" in
          get_offset ^^
          get_size ^^
          G.i (Binary (Wasm.Values.I64 I64Op.Add)) ^^
          set_sum ^^
          (* check for overflow *)
          get_sum ^^
          get_offset ^^
          G.i (Compare (Wasm.Values.I64 I64Op.LtU)) ^^
          E.then_trap_with env "Range overflow" ^^
          (* ensure page *)
          get_sum ^^
          compile_const_64 (Int64.of_int page_size_bits) ^^
          G.i (Binary (Wasm.Values.I64 I64Op.ShrU)) ^^
          compile_add64_const 1L ^^
          ensure_pages env ^^
          (* Check result *)
          compile_const_64 0L ^^
          G.i (Compare (Wasm.Values.I64 I64Op.LtS)) ^^
          E.then_trap_with env "Out of stable memory.")
    | _ -> assert false

  (* API *)

  let logical_grow env =
    match E.mode env with
    | Flags.ICMode | Flags.RefMode ->
      Func.share_code1 env "__stablemem_logical_grow"
        ("pages", I64Type) [I64Type] (fun env get_pages ->
          let (set_size, get_size) = new_local64 env "size" in
          get_mem_size env ^^
          set_size ^^

          (* check within --max-stable-pages *)
          get_size ^^
          get_pages ^^
          G.i (Binary (Wasm.Values.I64 I64Op.Add)) ^^
          compile_const_64 (Int64.of_int (!Flags.max_stable_pages)) ^^
          G.i (Compare (Wasm.Values.I64 I64Op.GtU)) ^^
          G.if1 I64Type
            begin
             compile_const_64 (-1L) ^^
             G.i Return
            end
            begin
              let (set_new_size, get_new_size) = new_local64 env "new_size" in
              get_size ^^
              get_pages ^^
              G.i (Binary (Wasm.Values.I64 I64Op.Add)) ^^
              set_new_size ^^

              (* physical grow if necessary *)
              let (set_ensured, get_ensured) = new_local64 env "ensured" in
              get_new_size ^^
              ensure_pages env ^^
              set_ensured ^^

              (* Check result *)
              get_ensured ^^
              compile_const_64 0L ^^
              G.i (Compare (Wasm.Values.I64 I64Op.LtS)) ^^
              G.if1 I64Type
                ((* propagate failure -1; preserve logical size *)
                 get_ensured)
                ((* update logical size *)
                 get_new_size ^^
                 set_mem_size env ^^
                 (* return old logical size *)
                 get_size)
            end)
   | _ -> assert false

  let load_word32 env =
    read env true "word32" I32Type 4l load_unskewed_ptr
  let store_word32 env =
    write env true "word32" I32Type 4l store_unskewed_ptr

  let load_word8 env =
    read env true "word8" I32Type 1l
      (G.i (Load {ty = I32Type; align = 0; offset = 0l; sz = Some Wasm.Types.(Pack8, ZX)}))
  let store_word8 env =
    write env true "word8" I32Type 1l store_unskewed_ptr

  let load_word16 env =
    read env true "word16" I32Type 2l
      (G.i (Load {ty = I32Type; align = 0; offset = 0l; sz = Some Wasm.Types.(Pack16, ZX)}))
  let store_word16 env =
    write env true "word16" I32Type 2l store_unskewed_ptr

  let load_word64 env =
    read env true "word64" I64Type 8l
      (G.i (Load {ty = I64Type; align = 0; offset = 0l; sz = None }))
  let store_word64 env =
    write env true "word64" I64Type 8l
      (G.i (Store {ty = I64Type; align = 0; offset = 0l; sz = None}))

  let load_float64 env =
    read env true "float64" F64Type 8l
      (G.i (Load {ty = F64Type; align = 0; offset = 0l; sz = None }))
  let store_float64 env =
    write env true "float64" F64Type 8l
      (G.i (Store {ty = F64Type; align = 0; offset = 0l; sz = None}))

  let load_blob env =
    match E.mode env with
    | Flags.ICMode | Flags.RefMode ->
      Func.share_code2 env "__stablemem_load_blob"
        (("offset", I64Type), ("len", I32Type)) [I32Type]
        (fun env get_offset get_len ->
          let (set_blob, get_blob) = new_local env "blob" in
          get_offset ^^
          get_len ^^
          guard_range env ^^
          get_len ^^ Blob.alloc env ^^ set_blob ^^
          get_blob ^^ Blob.payload_ptr_unskewed env ^^ G.i (Convert (Wasm.Values.I64 I64Op.ExtendUI32)) ^^
          get_offset ^^
          get_len ^^ G.i (Convert (Wasm.Values.I64 I64Op.ExtendUI32)) ^^
          IC.system_call env "stable64_read" ^^
          get_blob)
    | _ -> assert false

  let store_blob env =
    match E.mode env with
    | Flags.ICMode | Flags.RefMode ->
      Func.share_code2 env "__stablemem_store_blob"
        (("offset", I64Type), ("blob", I32Type)) []
        (fun env get_offset get_blob ->
         let (set_len, get_len) = new_local env "len" in
          get_blob ^^ Blob.len env ^^ set_len ^^
          get_offset ^^
          get_len ^^
          guard_range env ^^
          get_offset ^^
          get_blob ^^ Blob.payload_ptr_unskewed env ^^ G.i (Convert (Wasm.Values.I64 I64Op.ExtendUI32)) ^^
          get_len ^^ G.i (Convert (Wasm.Values.I64 I64Op.ExtendUI32)) ^^
          IC.system_call env "stable64_write")
    | _ -> assert false

end (* StableMemory *)

module RTS_Exports = struct
  let system_exports env =
    let bigint_trap_fi = E.add_fun env "bigint_trap" (
      Func.of_body env [] [] (fun env ->
        E.trap_with env "bigint function error"
      )
    ) in
    E.add_export env (nr {
      name = Lib.Utf8.decode "bigint_trap";
      edesc = nr (FuncExport (nr bigint_trap_fi))
    });

    let rts_trap_fi = E.add_fun env "rts_trap" (
      Func.of_body env ["str", I32Type; "len", I32Type] [] (fun env ->
        let get_str = G.i (LocalGet (nr 0l)) in
        let get_len = G.i (LocalGet (nr 1l)) in
        get_str ^^ get_len ^^ IC.trap_ptr_len env
      )
    ) in
    E.add_export env (nr {
      name = Lib.Utf8.decode "rts_trap";
      edesc = nr (FuncExport (nr rts_trap_fi))
    });

    let stable64_write_moc_fi =
      if E.mode env = Flags.WASIMode then
        E.add_fun env "stable64_write_moc" (
            Func.of_body env ["to", I64Type; "from", I64Type; "len", I64Type] []
              (fun env ->
                E.trap_with env "stable64_write_moc is not supposed to be called in WASI"
              )
          )
      else E.reuse_import env "ic0" "stable64_write" in
    E.add_export env (nr {
      name = Lib.Utf8.decode "stable64_write_moc";
      edesc = nr (FuncExport (nr stable64_write_moc_fi))
    })

end (* RTS_Exports *)


(* Below signature is needed by the serialiser to supply the
   methods various formats and auxiliary routines. A stream
   token refers to the stream itself. Depending on the stream's
   methodology, the token can be a (bump) pointer or a handle
   (like a `Blob`). The former needs to be updated at certain
   points because the token will normally reside in locals that
   nested functions won't have access to. *)
module type Stream = sig
  (* Bottleneck routines for streaming in different formats.
     The `code` must be used linearly. `token` is a fragment
     of Wasm that puts the stream token onto the stack.
     Arguments:    env    token  code *)
  val write_byte : E.t -> G.t -> G.t -> G.t
  val write_word_leb : E.t -> G.t -> G.t -> G.t
  val write_word_32 : E.t -> G.t -> G.t -> G.t
  val write_blob : E.t -> G.t -> G.t -> G.t
  val write_text : E.t -> G.t -> G.t -> G.t
  val write_bignum_leb : E.t -> G.t -> G.t -> G.t
  val write_bignum_sleb : E.t -> G.t -> G.t -> G.t

  (* Creates a fresh stream with header, storing stream token.
     Arguments:env    size   setter getter header *)
  val create : E.t -> G.t -> G.t -> G.t -> string -> G.t

  (* Checks the stream's filling, traps if unexpected
     Arguments:      env    token  size *)
  val check_filled : E.t -> G.t -> G.t -> G.t

  (* Pushes the stream's current absolute byte offset on stack.
     The requirement is that the difference between two uses
     of this method must give a correct _relative_ offset.
     Arguments:         env    token *)
  val absolute_offset : E.t -> G.t -> G.t

  (* Finishes the stream, performing consistency checks.
     Leaves two words on stack, whose interpretation depends
     on the Stream.
     Arguments:   env    token  size   header_size *)
  val terminate : E.t -> G.t -> G.t -> int32 -> G.t

  (* Executes code to eliminate the residual buffer
     that `terminate` returns (if at all) *)
  val finalize_buffer : G.t -> G.t

  (* Builds a unique name for a name seed and a type *)
  val name_for : string -> Type.typ list -> string

  (* Opportunity to flush or update the token. Stream token is on stack. *)
  val checkpoint : E.t -> G.t -> G.t

  (* Reserve a small fixed number of bytes in the stream and return an
     address to it. The address is invalidated by a GC, and as such must
     be written to in the next few instructions. *)
  val reserve : E.t -> G.t -> int32 -> G.t
end


module BumpStream : Stream = struct
  let create env get_data_size set_data_buf get_data_buf header =
    let header_size = Int32.of_int (String.length header) in
    get_data_size ^^ compile_add_const header_size ^^
    Blob.dyn_alloc_scratch env ^^ set_data_buf ^^
    get_data_buf ^^
    Blob.lit env header ^^ Blob.payload_ptr_unskewed env ^^
    compile_unboxed_const header_size ^^
    Heap.memcpy env ^^
    get_data_buf ^^ compile_add_const header_size ^^ set_data_buf

  let check_filled env get_data_buf get_data_size =
    get_data_buf ^^ get_data_size ^^ G.i (Binary (Wasm.Values.I32 I32Op.Add)) ^^
    G.i (Compare (Wasm.Values.I32 I32Op.Eq)) ^^
    E.else_trap_with env "data buffer not filled"

  let terminate env get_data_buf get_data_size header_size =
    get_data_buf ^^ compile_sub_const header_size ^^
    get_data_size ^^ compile_add_const header_size

  let finalize_buffer code = code

  let name_for fn_name ts = "@" ^ fn_name ^ "<" ^ Typ_hash.typ_seq_hash ts ^ ">"

  let advance_data_buf get_data_buf =
    get_data_buf ^^ G.i (Binary (Wasm.Values.I32 I32Op.Add)) ^^ G.setter_for get_data_buf

  let absolute_offset _env get_data_buf = get_data_buf

  let checkpoint _env get_data_buf = G.setter_for get_data_buf

  let reserve _env get_data_buf bytes =
    get_data_buf ^^ get_data_buf ^^ compile_add_const bytes ^^ G.setter_for get_data_buf

  let write_word_leb env get_data_buf code =
    let set_word, get_word = new_local env "word" in
    code ^^ set_word ^^
    I32Leb.compile_store_to_data_buf_unsigned env get_word get_data_buf ^^
    advance_data_buf get_data_buf

  let write_word_32 env get_data_buf code =
    get_data_buf ^^ code ^^
    G.i (Store {ty = I32Type; align = 0; offset = 0l; sz = None}) ^^
    compile_unboxed_const Heap.word_size ^^ advance_data_buf get_data_buf

  let write_byte _env get_data_buf code =
    get_data_buf ^^ code ^^
    G.i (Store {ty = I32Type; align = 0; offset = 0l; sz = Some Wasm.Types.Pack8}) ^^
    compile_unboxed_const 1l ^^ advance_data_buf get_data_buf

  let write_blob env get_data_buf get_x =
    let set_len, get_len = new_local env "len" in
    get_x ^^ Blob.len env ^^ set_len ^^
    write_word_leb env get_data_buf get_len ^^
    get_data_buf ^^
    get_x ^^ Blob.payload_ptr_unskewed env ^^
    get_len ^^
    Heap.memcpy env ^^
    get_len ^^ advance_data_buf get_data_buf

  let write_text env get_data_buf get_x =
    let set_len, get_len = new_local env "len" in
    get_x ^^ Text.size env ^^ set_len ^^
    write_word_leb env get_data_buf get_len ^^
    get_x ^^ get_data_buf ^^ Text.to_buf env ^^
    get_len ^^ advance_data_buf get_data_buf

  let write_bignum_leb env get_data_buf get_x =
    get_data_buf ^^
    get_x ^^
    BigNum.compile_store_to_data_buf_unsigned env ^^
    advance_data_buf get_data_buf

  let write_bignum_sleb env get_data_buf get_x =
    get_data_buf ^^
    get_x ^^
    BigNum.compile_store_to_data_buf_signed env ^^
    advance_data_buf get_data_buf

end

module MakeSerialization (Strm : Stream) = struct
  (*
    The general serialization strategy is as follows:
    * We statically generate the IDL type description header.
    * We traverse the data to calculate the size needed for the data buffer and the
      reference buffer.
    * We allocate memory for the data buffer and the reference buffer
      (this memory area is not referenced, so will be dead with the next GC)
    * We copy the IDL type header to the data buffer.
    * We traverse the data and serialize it into the data buffer.
      This is type driven, and we use the `share_code` machinery and names that
      properly encode the type to resolve loops in a convenient way.
    * We externalize all that new data space into a databuf
    * We externalize the reference space into a elembuf
    * We pass both databuf and elembuf to shared functions
      (this mimicks the future system API)

    The deserialization is analogous:
    * We allocate some scratch space, and internalize the databuf and elembuf into it.
    * We parse the data, in a type-driven way, using normal construction and
      allocation, while keeping tabs on the type description header for subtyping.
    * At the end, the scratch space is a hole in the heap, and will be reclaimed
      by the next GC.
  *)

  module Strm = Strm

  (* Globals recording known Candid types
     See Note [Candid subtype checks]
   *)
<<<<<<< HEAD

=======
>>>>>>> 0af73125
  let register_delayed_globals env =
    (E.add_global32_delayed env "__typtbl" Immutable,
     E.add_global32_delayed env "__typtbl_end" Immutable,
     E.add_global32_delayed env "__typtbl_size" Immutable,
     E.add_global32_delayed env "__typtbl_idltyps" Immutable)

  let get_typtbl env =
    G.i (GlobalGet (nr (E.get_global env "__typtbl")))
  let get_typtbl_size env =
    G.i (GlobalGet (nr (E.get_global env "__typtbl_size")))
  let get_typtbl_end env =
    G.i (GlobalGet (nr (E.get_global env "__typtbl_end")))
  let get_typtbl_idltyps env =
    G.i (GlobalGet (nr (E.get_global env "__typtbl_idltyps")))

  module Registers = struct
    let register_globals env =
     (E.add_global32 env "@@rel_buf_opt" Mutable 0l;
      E.add_global32 env "@@data_buf" Mutable 0l;
      E.add_global32 env "@@ref_buf" Mutable 0l;
      E.add_global32 env "@@typtbl" Mutable 0l;
      E.add_global32 env "@@typtbl_end" Mutable 0l;
      E.add_global32 env "@@typtbl_size" Mutable 0l)

    let get_rel_buf_opt env =
      G.i (GlobalGet (nr (E.get_global env "@@rel_buf_opt")))
    let set_rel_buf_opt env =
      G.i (GlobalSet (nr (E.get_global env "@@rel_buf_opt")))

    let get_data_buf env =
      G.i (GlobalGet (nr (E.get_global env "@@data_buf")))
    let set_data_buf env =
      G.i (GlobalSet (nr (E.get_global env "@@data_buf")))

    let get_ref_buf env =
      G.i (GlobalGet (nr (E.get_global env "@@ref_buf")))
    let set_ref_buf env =
      G.i (GlobalSet (nr (E.get_global env "@@ref_buf")))

    let get_typtbl env =
      G.i (GlobalGet (nr (E.get_global env "@@typtbl")))
    let set_typtbl env =
      G.i (GlobalSet (nr (E.get_global env "@@typtbl")))

    let get_typtbl_end env =
      G.i (GlobalGet (nr (E.get_global env "@@typtbl_end")))
    let set_typtbl_end env =
      G.i (GlobalSet (nr (E.get_global env "@@typtbl_end")))

    let get_typtbl_size env =
      G.i (GlobalGet (nr (E.get_global env "@@typtbl_size")))
    let set_typtbl_size env =
      G.i (GlobalSet (nr (E.get_global env "@@typtbl_size")))
  end

  open Typ_hash

  let sort_by_hash fs =
    List.sort
      (fun (h1,_) (h2,_) -> Lib.Uint32.compare h1 h2)
      (List.map (fun f -> (Idllib.Escape.unescape_hash f.Type.lab, f)) fs)

  (* The IDL serialization prefaces the data with a type description.
     We can statically create the type description in Ocaml code,
     store it in the program, and just copy it to the beginning of the message.

     At some point this can be factored into a function from Motoko type to IDL,
     type and a function like this for IDL types. But due to recursion handling
     it is easier to start like this.
  *)

  module TM = Map.Make (Type.Ord)
  let to_idl_prim = let open Type in function
    | Prim Null | Tup [] -> Some 1l
    | Prim Bool -> Some 2l
    | Prim Nat -> Some 3l
    | Prim Int -> Some 4l
    | Prim Nat8 -> Some 5l
    | Prim Nat16 -> Some 6l
    | Prim (Nat32|Char) -> Some 7l
    | Prim Nat64 -> Some 8l
    | Prim Int8 -> Some 9l
    | Prim Int16 -> Some 10l
    | Prim Int32 -> Some 11l
    | Prim Int64 -> Some 12l
    | Prim Float -> Some 14l
    | Prim Text -> Some 15l
    (* NB: Prim Blob does not map to a primitive IDL type *)
    | Any -> Some 16l
    | Non -> Some 17l
    | Prim Principal -> Some 24l
    | Prim Region -> Some 128l
    | _ -> None

  (* some constants, also see rts/idl.c *)
  let idl_opt       = -18l
  let idl_vec       = -19l
  let idl_record    = -20l
  let idl_variant   = -21l
  let idl_func      = -22l
  let idl_service   = -23l
  let idl_alias     = 1l (* see Note [mutable stable values] *)

  (* TODO: use record *)
  let type_desc env ts :
     string * int list * int32 list  (* type_desc, (relative offsets), indices of ts *)
    =
    let open Type in

    (* Type traversal *)
    (* We do a first traversal to find out the indices of non-primitive types *)
    let (typs, idx) =
      let typs = ref [] in
      let idx = ref TM.empty in
      let rec go t =
        let t = Type.normalize t in
        if to_idl_prim t <> None then () else
        if TM.mem t !idx then () else begin
          idx := TM.add t (Lib.List32.length !typs) !idx;
          typs := !typs @ [ t ];
          match t with
          | Tup ts -> List.iter go ts
          | Obj (_, fs) ->
            List.iter (fun f -> go f.typ) fs
          | Array (Mut t) -> go (Array t)
          | Array t -> go t
          | Opt t -> go t
          | Variant vs -> List.iter (fun f -> go f.typ) vs
          | Func (s, c, tbs, ts1, ts2) ->
            List.iter go ts1; List.iter go ts2
          | Prim Blob -> ()
          | Prim Region -> assert false (* crusso: delete me? Region is primitive*)
          | Mut t -> go t
          | _ ->
            Printf.eprintf "type_desc: unexpected type %s\n" (string_of_typ t);
            assert false
        end
      in
      List.iter go ts;
      (!typs, !idx)
    in

    (* buffer utilities *)
    let buf = Buffer.create 16 in

    let add_u8 i =
      Buffer.add_char buf (Char.chr (i land 0xff)) in

    let rec add_leb128_32 (i : Lib.Uint32.t) =
      let open Lib.Uint32 in
      let b = logand i (of_int32 0x7fl) in
      if of_int32 0l <= i && i < of_int32 128l
      then add_u8 (to_int b)
      else begin
        add_u8 (to_int (logor b (of_int32 0x80l)));
        add_leb128_32 (shift_right_logical i 7)
      end in

    let add_leb128 i =
      assert (i >= 0);
      add_leb128_32 (Lib.Uint32.of_int i) in

    let rec add_sleb128 (i : int32) =
      let open Int32 in
      let b = logand i 0x7fl in
      if -64l <= i && i < 64l
      then add_u8 (to_int b)
      else begin
        add_u8 (to_int (logor b 0x80l));
        add_sleb128 (shift_right i 7)
      end in

    (* Actual binary data *)

    let add_idx t =
      let t = Type.normalize t in
      match to_idl_prim t with
      | Some i -> add_sleb128 (Int32.neg i)
      | None -> add_sleb128 (TM.find (normalize t) idx) in

    let idx t =
      let t = Type.normalize t in
      match to_idl_prim t with
      | Some i -> Int32.neg i
      | None -> TM.find (normalize t) idx in

    let rec add_typ t =
      match t with
      | Non -> assert false
      | Prim Blob ->
        add_typ Type.(Array (Prim Nat8))
      | Prim Region ->
        add_sleb128 idl_alias; add_idx t
      | Prim _ -> assert false
      | Tup ts ->
        add_sleb128 idl_record;
        add_leb128 (List.length ts);
        List.iteri (fun i t ->
          add_leb128 i;
          add_idx t;
        ) ts
      | Obj ((Object | Memory), fs) ->
        add_sleb128 idl_record;
        add_leb128 (List.length fs);
        List.iter (fun (h, f) ->
          add_leb128_32 h;
          add_idx f.typ
        ) (sort_by_hash fs)
      | Array (Mut t) ->
        add_sleb128 idl_alias; add_idx (Array t)
      | Array t ->
        add_sleb128 idl_vec; add_idx t
      | Opt t ->
        add_sleb128 idl_opt; add_idx t
      | Variant vs ->
        add_sleb128 idl_variant;
        add_leb128 (List.length vs);
        List.iter (fun (h, f) ->
          add_leb128_32 h;
          add_idx f.typ
        ) (sort_by_hash vs)
      | Func (s, c, tbs, ts1, ts2) ->
        assert (Type.is_shared_sort s);
        add_sleb128 idl_func;
        add_leb128 (List.length ts1);
        List.iter add_idx ts1;
        add_leb128 (List.length ts2);
        List.iter add_idx ts2;
        begin match s, c with
          | _, Returns ->
            add_leb128 1; add_u8 2; (* oneway *)
          | Shared Write, _ ->
            add_leb128 0; (* no annotation *)
          | Shared Query, _ ->
            add_leb128 1; add_u8 1; (* query *)
          | _ -> assert false
        end
      | Obj (Actor, fs) ->
        add_sleb128 idl_service;
        add_leb128 (List.length fs);
        List.iter (fun f ->
          add_leb128 (String.length f.lab);
          Buffer.add_string buf f.lab;
          add_idx f.typ
        ) fs
      | Mut t ->
        add_sleb128 idl_alias; add_idx t
      | _ -> assert false in

    Buffer.add_string buf "DIDL";
    add_leb128 (List.length typs);
    let offsets = List.map (fun typ ->
      let offset = Buffer.length buf in
      add_typ typ;
      offset)
      typs
    in
    add_leb128 (List.length ts);
    List.iter add_idx ts;
    (Buffer.contents buf,
     offsets,
     List.map idx ts)

  (* See Note [Candid subtype checks] *)
  let set_delayed_globals (env : E.t) (set_typtbl, set_typtbl_end, set_typtbl_size, set_typtbl_idltyps) =
    let typdesc, offsets, idltyps = type_desc env (E.get_typtbl_typs env) in
    let static_typedesc = E.add_static_unskewed env [StaticBytes.Bytes typdesc] in
    let static_typtbl =
      let bytes = StaticBytes.i32s
        (List.map (fun offset ->
          Int32.(add static_typedesc (of_int(offset))))
        offsets)
      in
      E.add_static_unskewed env [bytes]
    in
    let static_idltyps = E.add_static_unskewed env [StaticBytes.i32s idltyps] in
    set_typtbl static_typtbl;
    set_typtbl_end Int32.(add static_typedesc (of_int (String.length typdesc)));
    set_typtbl_size (Int32.of_int (List.length offsets));
    set_typtbl_idltyps static_idltyps

  (* Returns data (in bytes) and reference buffer size (in entries) needed *)
  (* 20230328 *)
  let rec buffer_size env t =
    let open Type in
    let t = Type.normalize t in
    let name = "@buffer_size<" ^ typ_hash t ^ ">" in
    Func.share_code1 env name ("x", I32Type) [I32Type; I32Type]
    (fun env get_x ->

      (* Some combinators for writing values *)
      let (set_data_size, get_data_size) = new_local64 env "data_size" in
      let (set_ref_size, get_ref_size) = new_local env "ref_size" in
      compile_const_64 0L ^^ set_data_size ^^
      compile_unboxed_const 0l ^^ set_ref_size ^^

      let inc_data_size code =
        get_data_size ^^
        code ^^ G.i (Convert (Wasm.Values.I64 I64Op.ExtendUI32)) ^^
        G.i (Binary (Wasm.Values.I64 I64Op.Add)) ^^
        set_data_size
      in

      let size_word env code =
        let (set_word, get_word) = new_local env "word" in
        code ^^ set_word ^^
        inc_data_size (I32Leb.compile_leb128_size get_word)
      in

      let size env t =
        let (set_inc, get_inc) = new_local env "inc" in
        buffer_size env t ^^
        get_ref_size ^^ G.i (Binary (Wasm.Values.I32 I32Op.Add)) ^^ set_ref_size ^^
        set_inc ^^ inc_data_size get_inc
      in

<<<<<<< HEAD
      (* 20230328 *)
=======
      (* the incremental GC leaves array slice information in tag,
         the slice information can be removed and the tag reset to array
         as the GC can resume marking from the array beginning *)
      let clear_array_slicing =
        let (set_temp, get_temp) = new_local env "temp" in
        set_temp ^^
        get_temp ^^ compile_unboxed_const Tagged.(int_of_tag StableSeen) ^^
        G.i (Compare (Wasm.Values.I32 I32Op.Ne)) ^^
        get_temp ^^ compile_unboxed_const Tagged.(int_of_tag CoercionFailure) ^^
        G.i (Compare (Wasm.Values.I32 I32Op.Ne)) ^^
        G.i (Binary (Wasm.Values.I32 I32Op.And)) ^^
        get_temp ^^ compile_unboxed_const Tagged.(int_of_tag ArraySliceMinimum) ^^
        G.i (Compare (Wasm.Values.I32 I32Op.GeU)) ^^
        G.i (Binary (Wasm.Values.I32 I32Op.And)) ^^
        G.if1 I32Type begin
          (compile_unboxed_const Tagged.(int_of_tag Array))
        end begin
          get_temp
        end
      in

>>>>>>> 0af73125
      let size_alias size_thing =
        (* see Note [mutable stable values] *)
        let (set_tag, get_tag) = new_local env "tag" in
        get_x ^^ Tagged.load_tag env ^^ clear_array_slicing ^^ set_tag ^^
        (* Sanity check *)
        get_tag ^^ compile_eq_const Tagged.(int_of_tag StableSeen) ^^
        get_tag ^^ compile_eq_const Tagged.(int_of_tag MutBox) ^^
        G.i (Binary (Wasm.Values.I32 I32Op.Or)) ^^
        get_tag ^^ compile_eq_const Tagged.(int_of_tag ObjInd) ^^
        G.i (Binary (Wasm.Values.I32 I32Op.Or)) ^^
        get_tag ^^ compile_eq_const Tagged.(int_of_tag Array) ^^
        G.i (Binary (Wasm.Values.I32 I32Op.Or)) ^^
        get_tag ^^ compile_eq_const Tagged.(int_of_tag Region) ^^
        G.i (Binary (Wasm.Values.I32 I32Op.Or)) ^^
        E.else_trap_with env "object_size/Mut: Unexpected tag." ^^
        (* Check if we have seen this before *)
        get_tag ^^ compile_eq_const Tagged.(int_of_tag StableSeen) ^^
        G.if0 begin
          (* Seen before *)
          (* One byte marker, one word offset *)
          inc_data_size (compile_unboxed_const 5l)
        end begin
          (* Not yet seen *)
          (* One byte marker, two words scratch space *)
          inc_data_size (compile_unboxed_const 9l) ^^
          (* Mark it as seen *)
          get_x ^^ Tagged.(store_tag env StableSeen) ^^
          (* and descend *)
          size_thing ()
        end
      in

      (* Now the actual type-dependent code *)
      begin match t with
      | Prim Nat -> inc_data_size (get_x ^^ BigNum.compile_data_size_unsigned env)
      | Prim Int -> inc_data_size (get_x ^^ BigNum.compile_data_size_signed env)
      | Prim (Int8|Nat8) -> inc_data_size (compile_unboxed_const 1l)
      | Prim (Int16|Nat16) -> inc_data_size (compile_unboxed_const 2l)
      | Prim (Int32|Nat32|Char) -> inc_data_size (compile_unboxed_const 4l)
      | Prim (Int64|Nat64|Float) -> inc_data_size (compile_unboxed_const 8l)
      | Prim Bool -> inc_data_size (compile_unboxed_const 1l)
      | Prim Null -> G.nop
      | Any -> G.nop
      | Tup [] -> G.nop (* e(()) = null *)
      | Tup ts ->
        G.concat_mapi (fun i t ->
          get_x ^^ Tuple.load_n env (Int32.of_int i) ^^
          size env t
          ) ts
      | Obj ((Object | Memory), fs) ->
        G.concat_map (fun (_h, f) ->
          get_x ^^ Object.load_idx_raw env f.Type.lab ^^
          size env f.typ
          ) (sort_by_hash fs)
      | Array (Mut t) ->
        size_alias (fun () -> get_x ^^ size env (Array t))
      | Array t ->
        size_word env (get_x ^^ Arr.len env) ^^
        get_x ^^ Arr.len env ^^
        from_0_to_n env (fun get_i ->
          get_x ^^ get_i ^^ Arr.unsafe_idx env ^^ load_ptr ^^
          size env t
        )
      | Prim Blob ->
        let (set_len, get_len) = new_local env "len" in
        get_x ^^ Blob.len env ^^ set_len ^^
        size_word env get_len ^^
        inc_data_size get_len
      | Prim Text ->
        let (set_len, get_len) = new_local env "len" in
        get_x ^^ Text.size env ^^ set_len ^^
        size_word env get_len ^^
        inc_data_size get_len
      | Opt t ->
        inc_data_size (compile_unboxed_const 1l) ^^ (* one byte tag *)
        get_x ^^ Opt.is_some env ^^
        G.if0 (get_x ^^ Opt.project env ^^ size env t) G.nop
      | Variant vs ->
        List.fold_right (fun (i, {lab = l; typ = t; _}) continue ->
            get_x ^^
            Variant.test_is env l ^^
            G.if0
              ( size_word env (compile_unboxed_const (Int32.of_int i)) ^^
                get_x ^^ Variant.project env ^^ size env t
              ) continue
          )
          ( List.mapi (fun i (_h, f) -> (i,f)) (sort_by_hash vs) )
          ( E.trap_with env "buffer_size: unexpected variant" )
      | Func _ ->
        inc_data_size (compile_unboxed_const 1l) ^^ (* one byte tag *)
        get_x ^^ Arr.load_field env 0l ^^ size env (Obj (Actor, [])) ^^
        get_x ^^ Arr.load_field env 1l ^^ size env (Prim Text)
      | Obj (Actor, _) | Prim Principal ->
        inc_data_size (compile_unboxed_const 1l) ^^ (* one byte tag *)
        get_x ^^ size env (Prim Blob)
      | Non ->
        E.trap_with env "buffer_size called on value of type None"
      | Prim Region ->
         size_alias (fun () ->
          inc_data_size (compile_unboxed_const 8l) ^^ (* |(padded) id| + |page_count| *)
          get_x ^^ Heap.load_field Region.vec_pages_field ^^ size env (Prim Blob))
      | Mut t ->
        size_alias (fun () -> get_x ^^ MutBox.load_field env ^^ size env t)
      | _ -> todo "buffer_size" (Arrange_ir.typ t) G.nop
      end ^^
      (* Check 32-bit overflow of buffer_size *)
      get_data_size ^^
      compile_shrU64_const 32L ^^
      G.i (Test (Wasm.Values.I64 I64Op.Eqz)) ^^
      E.else_trap_with env "buffer_size overflow" ^^
      (* Convert to 32-bit *)
      get_data_size ^^
      G.i (Convert (Wasm.Values.I32 I32Op.WrapI64)) ^^
      get_ref_size
    )

  (* Copies x to the data_buffer, storing references after ref_count entries in ref_base *)
  (* 20230328 *)
  let rec serialize_go env t =
    let open Type in
    let t = Type.normalize t in
    let name = Strm.name_for "serialize_go" [t] in
    Func.share_code3 env name (("x", I32Type), ("data_buffer", I32Type), ("ref_buffer", I32Type)) [I32Type; I32Type]
    (fun env get_x get_data_buf get_ref_buf ->
      let set_ref_buf = G.setter_for get_ref_buf in

      (* Some combinators for writing values *)
      let open Strm in

      let write env t =
        get_data_buf ^^
        get_ref_buf ^^
        serialize_go env t ^^
        set_ref_buf ^^
        checkpoint env get_data_buf
      in

      (* 20230328 *)
      let write_alias write_thing =
        (* see Note [mutable stable values] *)
        (* Check heap tag *)
        let (set_tag, get_tag) = new_local env "tag" in
        get_x ^^ Tagged.load_tag env ^^ set_tag ^^
        get_tag ^^ compile_eq_const Tagged.(int_of_tag StableSeen) ^^
        G.if0
        begin
          (* This is the real data *)
          write_byte env get_data_buf (compile_unboxed_const 0l) ^^
          (* Remember the current offset in the tag word *)
          get_x ^^ Tagged.load_forwarding_pointer env ^^ Strm.absolute_offset env get_data_buf ^^
          Tagged.store_field env Tagged.tag_field ^^
          (* Leave space in the output buffer for the decoder's bookkeeping *)
          write_word_32 env get_data_buf (compile_unboxed_const 0l) ^^
          write_word_32 env get_data_buf (compile_unboxed_const 0l) ^^
          (* Now the data, following the object field mutbox indirection *)
          write_thing ()
        end
        begin
          (* This is a reference *)
          write_byte env get_data_buf (compile_unboxed_const 1l) ^^
          (* Sanity Checks *)
          get_tag ^^ compile_eq_const Tagged.(int_of_tag MutBox) ^^
          E.then_trap_with env "unvisited mutable data in serialize_go (MutBox)" ^^
          get_tag ^^ compile_eq_const Tagged.(int_of_tag ObjInd) ^^
          E.then_trap_with env "unvisited mutable data in serialize_go (ObjInd)" ^^
          get_tag ^^ compile_eq_const Tagged.(int_of_tag Array) ^^
          E.then_trap_with env "unvisited mutable data in serialize_go (Array)" ^^
          get_tag ^^ compile_eq_const Tagged.(int_of_tag Region) ^^
          E.then_trap_with env "unvisited mutable data in serialize_go (Region)" ^^
          (* Second time we see this *)
          (* Calculate relative offset *)
          let set_offset, get_offset = new_local env "offset" in
          get_tag ^^ Strm.absolute_offset env get_data_buf ^^ G.i (Binary (Wasm.Values.I32 I32Op.Sub)) ^^
          set_offset ^^
          (* A sanity check *)
          get_offset ^^ compile_unboxed_const 0l ^^
          G.i (Compare (Wasm.Values.I32 I32Op.LtS)) ^^
          E.else_trap_with env "Odd offset" ^^
          (* Write the offset to the output buffer *)
          write_word_32 env get_data_buf get_offset
        end
      in

      (* Now the actual serialization *)

      begin match t with
      | Prim Nat ->
        write_bignum_leb env get_data_buf get_x
      | Prim Int ->
        write_bignum_sleb env get_data_buf get_x
      | Prim Float ->
        reserve env get_data_buf 8l ^^
        get_x ^^ Float.unbox env ^^
        G.i (Store {ty = F64Type; align = 0; offset = 0l; sz = None})
      | Prim (Int64|Nat64) ->
        reserve env get_data_buf 8l ^^
        get_x ^^ BoxedWord64.unbox env ^^
        G.i (Store {ty = I64Type; align = 0; offset = 0l; sz = None})
      | Prim (Int32|Nat32) ->
        write_word_32 env get_data_buf (get_x ^^ BoxedSmallWord.unbox env)
      | Prim Char ->
        write_word_32 env get_data_buf (get_x ^^ TaggedSmallWord.untag_codepoint)
      | Prim (Int16|Nat16) ->
        reserve env get_data_buf 2l ^^
        get_x ^^ TaggedSmallWord.lsb_adjust Nat16 ^^
        G.i (Store {ty = I32Type; align = 0; offset = 0l; sz = Some Wasm.Types.Pack16})
      | Prim (Int8|Nat8) ->
        write_byte env get_data_buf (get_x ^^ TaggedSmallWord.lsb_adjust Nat8)
      | Prim Bool ->
        write_byte env get_data_buf get_x
      | Tup [] -> (* e(()) = null *)
        G.nop
      | Tup ts ->
        G.concat_mapi (fun i t ->
          get_x ^^ Tuple.load_n env (Int32.of_int i) ^^
          write env t
        ) ts
      | Obj ((Object | Memory), fs) ->
        G.concat_map (fun (_h, f) ->
          get_x ^^ Object.load_idx_raw env f.Type.lab ^^
          write env f.typ
        ) (sort_by_hash fs)
      | Array (Mut t) ->
        write_alias (fun () -> get_x ^^ write env (Array t))
      | Prim Region ->
        write_alias (fun () ->
          write_word_32 env get_data_buf (get_x ^^ Heap.load_field Region.id_field) ^^
          write_word_32 env get_data_buf (get_x ^^ Heap.load_field Region.page_count_field) ^^
          write_blob env get_data_buf (get_x ^^ Heap.load_field Region.vec_pages_field)
        )
      | Array t ->
        write_word_leb env get_data_buf (get_x ^^ Arr.len env) ^^
        get_x ^^ Arr.len env ^^
        from_0_to_n env (fun get_i ->
          get_x ^^ get_i ^^ Arr.unsafe_idx env ^^ load_ptr ^^
          write env t
        )
      | Prim Null -> G.nop
      | Any -> G.nop
      | Opt t ->
        get_x ^^
        Opt.is_some env ^^
        G.if0
          (write_byte env get_data_buf (compile_unboxed_const 1l) ^^ get_x ^^ Opt.project env ^^ write env t)
          (write_byte env get_data_buf (compile_unboxed_const 0l))
      | Variant vs ->
        List.fold_right (fun (i, {lab = l; typ = t; _}) continue ->
            get_x ^^
            Variant.test_is env l ^^
            G.if0
              ( write_word_leb env get_data_buf (compile_unboxed_const (Int32.of_int i)) ^^
                get_x ^^ Variant.project env ^^ write env t)
              continue
          )
          ( List.mapi (fun i (_h, f) -> (i,f)) (sort_by_hash vs) )
          ( E.trap_with env "serialize_go: unexpected variant" )
      | Prim Blob ->
        write_blob env get_data_buf get_x
      | Prim Text ->
        write_text env get_data_buf get_x
      | Func _ ->
        write_byte env get_data_buf (compile_unboxed_const 1l) ^^
        get_x ^^ Arr.load_field env 0l ^^ write env (Obj (Actor, [])) ^^
        get_x ^^ Arr.load_field env 1l ^^ write env (Prim Text)
      | Obj (Actor, _) | Prim Principal ->
        write_byte env get_data_buf (compile_unboxed_const 1l) ^^
        get_x ^^ write env (Prim Blob)
      | Non ->
        E.trap_with env "serializing value of type None"
      | Mut t ->
        write_alias (fun () ->
<<<<<<< HEAD
          get_x ^^ Heap.load_field MutBox.field ^^ write env t
          )
=======
          get_x ^^ MutBox.load_field env ^^ write env t
        )
>>>>>>> 0af73125
      | _ -> todo "serialize" (Arrange_ir.typ t) G.nop
      end ^^
      get_data_buf ^^
      get_ref_buf
    )

  (* This value is returned by deserialize_go if deserialization fails in a way
     that should be recoverable by opt parsing.
     By virtue of being a deduped static value, it can be detected by pointer
     comparison.
  *)
  let coercion_error_value env : int32 =
    Tagged.shared_static_obj env Tagged.CoercionFailure []

  (* See Note [Candid subtype checks] *)
  let with_rel_buf_opt env extended get_typtbl_size1 f =
    if extended then
      f (compile_unboxed_const 0l)
    else
      get_typtbl_size1 ^^ get_typtbl_size env ^^
      E.call_import env "rts" "idl_sub_buf_words" ^^
      Stack.dynamic_with_words env "rel_buf" (fun get_ptr ->
        get_ptr ^^ get_typtbl_size1 ^^ get_typtbl_size env ^^
        E.call_import env "rts" "idl_sub_buf_init" ^^
        f get_ptr)

  (* See Note [Candid subtype checks] *)
  let idl_sub env t2 =
    let idx = E.add_typtbl_typ env t2 in
    get_typtbl_idltyps env ^^
    G.i (Load {ty = I32Type; align = 0; offset = Int32.mul idx 4l (*!*); sz = None}) ^^
    Func.share_code6 env ("idl_sub")
      (("rel_buf", I32Type),
       ("typtbl1", I32Type),
       ("typtbl_end1", I32Type),
       ("typtbl_size1", I32Type),
       ("idltyp1", I32Type),
       ("idltyp2", I32Type)
      )
      [I32Type]
      (fun env get_rel_buf get_typtbl1 get_typtbl_end1 get_typtbl_size1 get_idltyp1 get_idltyp2 ->
        get_rel_buf ^^
        E.else_trap_with env "null rel_buf" ^^
        get_rel_buf ^^
        get_typtbl1 ^^
        get_typtbl env ^^
        get_typtbl_end1 ^^
        get_typtbl_end env ^^
        get_typtbl_size1 ^^
        get_typtbl_size env ^^
        get_idltyp1 ^^
        get_idltyp2 ^^
        E.call_import env "rts" "idl_sub")

  (* The main deserialization function, generated once per type hash.

     We use a combination of RTS stack locals and registers (Wasm globals) for
     recursive parameter passing to avoid exhausting the Wasm stack, which is instead
     used solely for return values and (implicit) return addresses.

     Its RTS stack parameters are (c.f. module Stack):

       * idltyp:      The idl type (prim type or table index) to decode now
       * depth:       Recursion counter; reset when we make progres on the value
       * can_recover: Whether coercion errors are recoverable, see coercion_failed below

     Its register parameters are (c.f. Registers):
       * rel_buf_opt: The optional subtype check memoization table
          (non-null for untrusted Candid but null for trusted de-stablization (see `with_rel_buf_opt`).)
       * data_buffer: The current position of the input data buffer
       * ref_buffer:  The current position of the input references buffer
       * typtbl:      The type table, as returned by parse_idl_header
       * typtbl_size: The size of the type table, used to limit recursion

     It returns the value of type t (vanilla representation) or coercion_error_value,
     It advances the data_buffer past the decoded value (even if it returns coercion_error_value!)

  *)

  (* symbolic names for arguments passed on RTS stack *)
  module StackArgs = struct
    let idltyp = 0l
    let depth = 1l
    let can_recover = 2l
  end

  (* 20230328 *)
  let rec deserialize_go env t =
    let open Type in
    let t = Type.normalize t in
    let name = "@deserialize_go<" ^ typ_hash t ^ ">" in
    Func.share_code0 env name
      [I32Type]
      (fun env  ->
      let get_idltyp = Stack.get_local env StackArgs.idltyp in
      let get_depth = Stack.get_local env StackArgs.depth in
      let get_can_recover = Stack.get_local env StackArgs.can_recover in
      let get_rel_buf_opt = Registers.get_rel_buf_opt env in
      let get_data_buf = Registers.get_data_buf env in
      let _get_ref_buf = Registers.get_ref_buf env in
      let get_typtbl = Registers.get_typtbl env in
      let get_typtbl_end = Registers.get_typtbl_end env in
      let get_typtbl_size = Registers.get_typtbl_size env in

      (* Check recursion depth (protects against empty record etc.) *)
      (* Factor 2 because at each step, the expected type could go through one
         level of opt that is not present in the value type
      *)
      get_depth ^^
      get_typtbl_size ^^ compile_add_const 1l ^^ compile_mul_const 2l ^^
      G.i (Compare (Wasm.Values.I32 I32Op.LeU)) ^^
      E.else_trap_with env ("IDL error: circular record read") ^^

      (* Remember data buffer position, to detect progress *)
      let (set_old_pos, get_old_pos) = new_local env "old_pos" in
      ReadBuf.get_ptr get_data_buf ^^ set_old_pos ^^

      let go' can_recover env t =
        (* assumes idltyp on stack *)
        Stack.with_frame env "frame_ptr" 3l (fun () ->
          Stack.set_local env StackArgs.idltyp ^^
          (* set up frame arguments *)
          ( (* Reset depth counter if we made progress *)
            ReadBuf.get_ptr get_data_buf ^^ get_old_pos ^^
            G.i (Compare (Wasm.Values.I32 I32Op.Eq)) ^^
            G.if1 I32Type
              (Stack.get_prev_local env 1l ^^ compile_add_const 1l)
              (compile_unboxed_const 0l)
            ) ^^
          Stack.set_local env StackArgs.depth ^^
          (if can_recover
             then compile_unboxed_const 1l
             else Stack.get_prev_local env 2l) ^^
          Stack.set_local env StackArgs.can_recover ^^
          deserialize_go env t)
      in

      let go = go' false in
      let go_can_recover = go' true in

      let skip get_typ =
        get_data_buf ^^ get_typtbl ^^ get_typ ^^ compile_unboxed_const 0l ^^
        E.call_import env "rts" "skip_any"
      in

      (* This flag is set to return a coercion error at the very end
         We cannot use (G.i Return) for early exit, or we’d leak stack space,
         as Stack.with_words is used to allocate scratch space.
      *)
      let (set_failed, get_failed) = new_local env "failed" in
      let set_failure = compile_unboxed_const 1l ^^ set_failed in
      let when_failed f = get_failed ^^ G.if0 f G.nop in

      (* This looks at a value and if it is coercion_error_value, sets the failure flag.
         This propagates the error out of arrays, records, etc.
       *)
      let remember_failure get_val =
          get_val ^^ compile_eq_const (coercion_error_value env) ^^
          G.if0 set_failure G.nop
      in

      (* This sets the failure flag and puts coercion_error_value on the stack *)
      let coercion_failed msg =
        (* If we know that there is no backtracking `opt t` around, then just trap.
           This gives a better error message
        *)
        get_can_recover ^^ E.else_trap_with env msg ^^
        set_failure ^^ compile_unboxed_const (coercion_error_value env) in

      (* returns true if we are looking at primitive type with this id *)
      let check_prim_typ t =
        get_idltyp ^^
        compile_eq_const (Int32.neg (Option.get (to_idl_prim t)))
      in

      let with_prim_typ t f =
        check_prim_typ t ^^
        G.if1 I32Type f
          ( skip get_idltyp ^^
            coercion_failed ("IDL error: unexpected IDL type when parsing " ^ string_of_typ t)
          )
      in

      let read_byte_tagged = function
        | [code0; code1] ->
          ReadBuf.read_byte env get_data_buf ^^
          let (set_b, get_b) = new_local env "b" in
          set_b ^^
          get_b ^^
          compile_eq_const 0l ^^
          G.if1 I32Type
          begin code0
          end begin
            get_b ^^ compile_eq_const 1l ^^
            E.else_trap_with env "IDL error: byte tag not 0 or 1" ^^
            code1
          end
        | _ -> assert false; (* can be generalized later as needed *)
      in

      let read_blob () =
        let (set_len, get_len) = new_local env "len" in
        let (set_x, get_x) = new_local env "x" in
        ReadBuf.read_leb128 env get_data_buf ^^ set_len ^^

        get_len ^^ Blob.alloc env ^^ set_x ^^
        get_x ^^ Blob.payload_ptr_unskewed env ^^
        ReadBuf.read_blob env get_data_buf get_len ^^
        get_x
      in

      let read_principal () =
        let (set_len, get_len) = new_local env "len" in
        let (set_x, get_x) = new_local env "x" in
        ReadBuf.read_leb128 env get_data_buf ^^ set_len ^^

        (* at most 29 bytes, according to
           https://sdk.dfinity.org/docs/interface-spec/index.html#principal
        *)
        get_len ^^ compile_unboxed_const 29l ^^ G.i (Compare (Wasm.Values.I32 I32Op.LeU)) ^^
        E.else_trap_with env "IDL error: principal too long" ^^

        get_len ^^ Blob.alloc env ^^ set_x ^^
        get_x ^^ Blob.payload_ptr_unskewed env ^^
        ReadBuf.read_blob env get_data_buf get_len ^^
        get_x
      in

      let read_text () =
        let (set_len, get_len) = new_local env "len" in
        ReadBuf.read_leb128 env get_data_buf ^^ set_len ^^
        let (set_ptr, get_ptr) = new_local env "x" in
        ReadBuf.get_ptr get_data_buf ^^ set_ptr ^^
        ReadBuf.advance get_data_buf get_len ^^
        (* validate *)
        get_ptr ^^ get_len ^^ E.call_import env "rts" "utf8_validate" ^^
        (* copy *)
        get_ptr ^^ get_len ^^ Text.of_ptr_size env
      in

      let read_actor_data () =
        read_byte_tagged
          [ E.trap_with env "IDL error: unexpected actor reference"
          ; read_principal ()
          ]
      in

      (* returns true if get_arg_typ is a composite type of this id *)
      let check_composite_typ get_arg_typ idl_tycon_id =
        get_arg_typ ^^
        compile_unboxed_const 0l ^^ G.i (Compare (Wasm.Values.I32 I32Op.GeS)) ^^
        G.if1 I32Type
        begin
          ReadBuf.alloc env (fun get_typ_buf ->
            (* Update typ_buf *)
            ReadBuf.set_ptr get_typ_buf (
              get_typtbl ^^
              get_arg_typ ^^ compile_mul_const Heap.word_size ^^
              G.i (Binary (Wasm.Values.I32 I32Op.Add)) ^^
              load_unskewed_ptr
            ) ^^
            ReadBuf.set_end get_typ_buf (ReadBuf.get_end get_data_buf) ^^
            (* read sleb128 *)
            ReadBuf.read_sleb128 env get_typ_buf ^^
            (* Check it is the expected value *)
            compile_eq_const idl_tycon_id
          )
        end
        (compile_unboxed_const 0l)
      in


      (* checks that arg_typ is positive, looks it up in the table,
         creates a fresh typ_buf pointing into the type description,
         reads the type constructor index and traps or fails if it is the wrong one.
         and passes the typ_buf to a subcomputation to read the type arguments *)
      let with_composite_arg_typ get_arg_typ idl_tycon_id f =
        (* make sure index is not negative *)
        get_arg_typ ^^
        compile_unboxed_const 0l ^^ G.i (Compare (Wasm.Values.I32 I32Op.GeS)) ^^
        G.if1 I32Type
        begin
          ReadBuf.alloc env (fun get_typ_buf ->
            (* Update typ_buf *)
            ReadBuf.set_ptr get_typ_buf (
              get_typtbl ^^
              get_arg_typ ^^ compile_mul_const Heap.word_size ^^
              G.i (Binary (Wasm.Values.I32 I32Op.Add)) ^^
              load_unskewed_ptr
            ) ^^
            ReadBuf.set_end get_typ_buf (ReadBuf.get_end get_data_buf) ^^
            (* read sleb128 *)
            ReadBuf.read_sleb128 env get_typ_buf ^^
            (* Check it is the expected type constructor *)
            compile_eq_const idl_tycon_id ^^
            G.if1 I32Type
            begin
              f get_typ_buf
            end
            begin
              skip get_arg_typ ^^
              coercion_failed ("IDL error: unexpected IDL type when parsing " ^ string_of_typ t)
            end
          )
        end
        begin
          skip get_arg_typ ^^
          coercion_failed ("IDL error: unexpected IDL type when parsing " ^ string_of_typ t)
        end
      in

      let with_alias_typ get_arg_typ =
        get_arg_typ ^^
        compile_unboxed_const 0l ^^ G.i (Compare (Wasm.Values.I32 I32Op.GeS)) ^^
        G.if1 I32Type
        begin
            with_composite_arg_typ get_arg_typ idl_alias (ReadBuf.read_sleb128 env)
        end
        begin
          (* sanity check *)
          get_arg_typ ^^
          compile_eq_const (Int32.neg (Option.get (to_idl_prim (Prim Region)))) ^^
          E.else_trap_with env "IDL error: unexpecting primitive alias type" ^^
          get_arg_typ
        end
      in

      let with_composite_typ idl_tycon_id f =
        with_composite_arg_typ get_idltyp idl_tycon_id f
      in

      let with_record_typ f = with_composite_typ idl_record (fun get_typ_buf ->
        Stack.with_words env "get_n_ptr" 1l (fun get_n_ptr ->
          get_n_ptr ^^
          ReadBuf.read_leb128 env get_typ_buf ^^
          store_unskewed_ptr ^^
          f get_typ_buf get_n_ptr
        )
      ) in

      let with_blob_typ env f =
        with_composite_typ idl_vec (fun get_typ_buf ->
          ReadBuf.read_sleb128 env get_typ_buf ^^
          compile_eq_const (-5l) (* Nat8 *) ^^
          G.if1 I32Type
            f
            begin
              skip get_idltyp ^^
              coercion_failed "IDL error: blob not a vector of nat8"
            end
        )
      in

      (* 20230328 *)
      let read_alias env t read_thing =
        (* see Note [mutable stable values] *)
        let (set_is_ref, get_is_ref) = new_local env "is_ref" in
        let (set_result, get_result) = new_local env "result" in
        let (set_cur, get_cur) = new_local env "cur" in
        let (set_memo, get_memo) = new_local env "memo" in

        let (set_arg_typ, get_arg_typ) = new_local env "arg_typ" in

        with_alias_typ get_idltyp ^^ set_arg_typ ^^

        (* Find out if it is a reference or not *)
        ReadBuf.read_byte env get_data_buf ^^ set_is_ref ^^

        (* If it is a reference, temporarily set the read buffer to that place *)
        get_is_ref ^^
        G.if0 begin
          let (set_offset, get_offset) = new_local env "offset" in
          ReadBuf.read_word32 env get_data_buf ^^ set_offset ^^
          (* A sanity check *)
          get_offset ^^ compile_unboxed_const 0l ^^
          G.i (Compare (Wasm.Values.I32 I32Op.LtS)) ^^
          E.else_trap_with env "Odd offset" ^^

          ReadBuf.get_ptr get_data_buf ^^ set_cur ^^
          ReadBuf.advance get_data_buf (get_offset ^^ compile_add_const (-4l))
        end G.nop ^^

        (* Remember location of ptr *)
        ReadBuf.get_ptr get_data_buf ^^ set_memo ^^
        (* Did we decode this already? *)
        ReadBuf.read_word32 env get_data_buf ^^ set_result ^^
        get_result ^^ compile_eq_const 0l ^^
        G.if0 begin
          (* No, not yet decoded *)
          (* Skip over type hash field *)
          ReadBuf.read_word32 env get_data_buf ^^ compile_eq_const 0l ^^
          E.else_trap_with env "Odd: Type hash scratch space not empty" ^^

          (* Read the content *)
          read_thing get_arg_typ (fun get_thing ->
            (* This is called after allocation, but before descending
               We update the memo location here so that loops work
            *)
            get_thing ^^ set_result ^^
            get_memo ^^ get_result ^^ store_unskewed_ptr ^^
            get_memo ^^ compile_add_const 4l ^^ Blob.lit env (typ_hash t) ^^ store_unskewed_ptr
          )
          end begin
          (* Decoded before. Check type hash *)
          ReadBuf.read_word32 env get_data_buf ^^ Blob.lit env (typ_hash t) ^^
          G.i (Compare (Wasm.Values.I32 I32Op.Eq)) ^^
          E.else_trap_with env ("Stable memory error: Aliased at wrong type, expected: " ^ typ_hash t)
        end ^^

        (* If this was a reference, reset read buffer *)
        get_is_ref ^^
        G.if0 (ReadBuf.set_ptr get_data_buf get_cur) G.nop ^^

        get_result
      in


      (* Now the actual deserialization *)
      begin match t with
      (* Primitive types *)
      | Prim Nat ->
        with_prim_typ t
        begin
          BigNum.compile_load_from_data_buf env get_data_buf false
        end
      | Prim Int ->
        (* Subtyping with nat *)
        check_prim_typ (Prim Nat) ^^
        G.if1 I32Type
          begin
            BigNum.compile_load_from_data_buf env get_data_buf false
          end
          begin
            with_prim_typ t
            begin
              BigNum.compile_load_from_data_buf env get_data_buf true
            end
          end
      | Prim Float ->
        with_prim_typ t
        begin
          ReadBuf.read_float64 env get_data_buf ^^
          Float.box env
        end
      | Prim (Int64|Nat64) ->
        with_prim_typ t
        begin
          ReadBuf.read_word64 env get_data_buf ^^
          BoxedWord64.box env
        end
      | Prim (Int32|Nat32) ->
        with_prim_typ t
        begin
          ReadBuf.read_word32 env get_data_buf ^^
          BoxedSmallWord.box env
        end
      | Prim Char ->
        with_prim_typ t
        begin
          ReadBuf.read_word32 env get_data_buf ^^
          TaggedSmallWord.check_and_tag_codepoint env
        end
      | Prim (Int16|Nat16) ->
        with_prim_typ t
        begin
          ReadBuf.read_word16 env get_data_buf ^^
          TaggedSmallWord.msb_adjust Nat16
        end
      | Prim (Int8|Nat8) ->
        with_prim_typ t
        begin
          ReadBuf.read_byte env get_data_buf ^^
          TaggedSmallWord.msb_adjust Nat8
        end
      | Prim Bool ->
        with_prim_typ t
        begin
          read_byte_tagged
            [ Bool.lit false
            ; Bool.lit true
            ]
        end
      | Prim Null ->
        with_prim_typ t (Opt.null_lit env)
      | Any ->
        skip get_idltyp ^^
        (* Any vanilla value works here *)
        Opt.null_lit env
      | Prim Blob ->
        with_blob_typ env (read_blob ())
      | Prim Principal ->
        with_prim_typ t
        begin
          read_byte_tagged
            [ E.trap_with env "IDL error: unexpected principal reference"
            ; read_principal ()
            ]
        end
      | Prim Text ->
        with_prim_typ t (read_text ())
      | Tup [] -> (* e(()) = null *)
        with_prim_typ t (Tuple.from_stack env 0)
      (* Composite types *)
      | Tup ts ->
        with_record_typ (fun get_typ_buf get_n_ptr ->
          let (set_val, get_val) = new_local env "val" in

          G.concat_mapi (fun i t ->
            (* skip all possible intermediate extra fields *)
            get_typ_buf ^^ get_data_buf ^^ get_typtbl ^^ compile_unboxed_const (Int32.of_int i) ^^ get_n_ptr ^^
            E.call_import env "rts" "find_field" ^^
            G.if1 I32Type
              begin
                ReadBuf.read_sleb128 env get_typ_buf ^^
                go env t ^^ set_val ^^
                remember_failure get_val ^^
                get_val
              end
              begin
                match normalize t with
                | Opt _ | Any -> Opt.null_lit env
                | _ -> coercion_failed "IDL error: did not find tuple field in record"
              end
          ) ts ^^

          (* skip all possible trailing extra fields *)
          get_typ_buf ^^ get_data_buf ^^ get_typtbl ^^ get_n_ptr ^^
          E.call_import env "rts" "skip_fields" ^^

          Tuple.from_stack env (List.length ts)
        )
      | Obj ((Object | Memory), fs) ->
        with_record_typ (fun get_typ_buf get_n_ptr ->
          let (set_val, get_val) = new_local env "val" in

          Object.lit_raw env (List.map (fun (h,f) ->
            f.Type.lab, fun () ->
              (* skip all possible intermediate extra fields *)
              get_typ_buf ^^ get_data_buf ^^ get_typtbl ^^ compile_unboxed_const (Lib.Uint32.to_int32 h) ^^ get_n_ptr ^^
              E.call_import env "rts" "find_field" ^^
              G.if1 I32Type
                begin
                  ReadBuf.read_sleb128 env get_typ_buf ^^
                  go env f.typ ^^ set_val ^^
                  remember_failure get_val ^^
                  get_val
                  end
                begin
                  match normalize f.typ with
                  | Opt _ | Any -> Opt.null_lit env
                  | _ -> coercion_failed (Printf.sprintf "IDL error: did not find field %s in record" f.lab)
                end
          ) (sort_by_hash fs)) ^^

          (* skip all possible trailing extra fields *)
          get_typ_buf ^^ get_data_buf ^^ get_typtbl ^^ get_n_ptr ^^
          E.call_import env "rts" "skip_fields"
          )
      | Array (Mut t) ->
        read_alias env (Array (Mut t)) (fun get_array_typ on_alloc ->
          let (set_len, get_len) = new_local env "len" in
          let (set_x, get_x) = new_local env "x" in
          let (set_val, get_val) = new_local env "val" in
          let (set_arg_typ, get_arg_typ) = new_local env "arg_typ" in
          with_composite_arg_typ get_array_typ idl_vec (ReadBuf.read_sleb128 env) ^^ set_arg_typ ^^
          ReadBuf.read_leb128 env get_data_buf ^^ set_len ^^
          get_len ^^ Arr.alloc env ^^ set_x ^^
          on_alloc get_x ^^
          get_len ^^ from_0_to_n env (fun get_i ->
            get_x ^^ get_i ^^ Arr.unsafe_idx env ^^
            get_arg_typ ^^ go env t ^^ set_val ^^
            remember_failure get_val ^^
            get_val ^^ store_ptr
<<<<<<< HEAD
          )
          )
      | Prim Region ->
         read_alias env (Prim Region) (fun get_region_typ on_alloc ->
          let (set_region, get_region) = new_local env "region" in
          (* sanity check *)
          get_region_typ ^^
          compile_eq_const (Int32.neg (Option.get (to_idl_prim (Prim Region)))) ^^
          E.else_trap_with env "deserialize_go (Region): unexpected idl_typ" ^^
          Region.alloc env (compile_unboxed_const 0l) (compile_unboxed_const 0l) (Blob.lit env "") ^^ set_region ^^
          on_alloc get_region ^^
          get_region ^^ ReadBuf.read_word32 env get_data_buf ^^ Heap.store_field Region.id_field ^^
          get_region ^^ ReadBuf.read_word32 env get_data_buf ^^ Heap.store_field Region.page_count_field ^^
          get_region ^^ read_blob () ^^ Heap.store_field Region.vec_pages_field
=======
          ) ^^
          get_x ^^
          Tagged.allocation_barrier env ^^
          set_x (* discard result *)
>>>>>>> 0af73125
        )
      | Array t ->
        let (set_len, get_len) = new_local env "len" in
        let (set_x, get_x) = new_local env "x" in
        let (set_val, get_val) = new_local env "val" in
        let (set_arg_typ, get_arg_typ) = new_local env "arg_typ" in
        with_composite_typ idl_vec (ReadBuf.read_sleb128 env) ^^ set_arg_typ ^^
        ReadBuf.read_leb128 env get_data_buf ^^ set_len ^^
        get_len ^^ Arr.alloc env ^^ set_x ^^
        get_len ^^ from_0_to_n env (fun get_i ->
          get_x ^^ get_i ^^ Arr.unsafe_idx env ^^
          get_arg_typ ^^ go env t ^^ set_val ^^
          remember_failure get_val ^^
          get_val ^^ store_ptr
        ) ^^
        get_x ^^
        Tagged.allocation_barrier env
      | Opt t ->
        check_prim_typ (Prim Null) ^^
        G.if1 I32Type (Opt.null_lit env)
        begin
          check_prim_typ Any ^^ (* reserved *)
          G.if1 I32Type (Opt.null_lit env)
          begin
            check_composite_typ get_idltyp idl_opt ^^
            G.if1 I32Type
            begin
              let (set_arg_typ, get_arg_typ) = new_local env "arg_typ" in
              with_composite_typ idl_opt (ReadBuf.read_sleb128 env) ^^ set_arg_typ ^^
              read_byte_tagged
                [ Opt.null_lit env
                ; let (set_val, get_val) = new_local env "val" in
                  get_arg_typ ^^ go_can_recover env t ^^ set_val ^^
                  get_val ^^ compile_eq_const (coercion_error_value env) ^^
                  G.if1 I32Type
                    (* decoding failed, but this is opt, so: return null *)
                    (Opt.null_lit env)
                    (* decoding succeeded, return opt value *)
                    (Opt.inject env get_val)
                ]
            end
            begin
              (* this check corresponds to `not (null <: <t>)` in the spec *)
              match normalize t with
              | Prim Null | Opt _ | Any ->
                (* Ignore and return null *)
                skip get_idltyp ^^
                Opt.null_lit env
              | _ ->
                (* Try constituent type *)
                let (set_val, get_val) = new_local env "val" in
                get_idltyp ^^ go_can_recover env t ^^ set_val ^^
                get_val ^^ compile_eq_const (coercion_error_value env) ^^
                G.if1 I32Type
                  (* decoding failed, but this is opt, so: return null *)
                  (Opt.null_lit env)
                  (* decoding succeeded, return opt value *)
                  (Opt.inject env get_val)
            end
          end
        end
      | Variant vs ->
        let (set_val, get_val) = new_local env "val" in
        with_composite_typ idl_variant (fun get_typ_buf ->
          (* Find the tag *)
          let (set_n, get_n) = new_local env "len" in
          ReadBuf.read_leb128 env get_typ_buf ^^ set_n ^^

          let (set_tagidx, get_tagidx) = new_local env "tagidx" in
          ReadBuf.read_leb128 env get_data_buf ^^ set_tagidx ^^

          get_tagidx ^^ get_n ^^
          G.i (Compare (Wasm.Values.I32 I32Op.LtU)) ^^
          E.else_trap_with env "IDL error: variant index out of bounds" ^^

          (* Zoom past the previous entries *)
          get_tagidx ^^ from_0_to_n env (fun _ ->
            get_typ_buf ^^ E.call_import env "rts" "skip_leb128" ^^
            get_typ_buf ^^ E.call_import env "rts" "skip_leb128"
          ) ^^

          (* Now read the tag *)
          let (set_tag, get_tag) = new_local env "tag" in
          ReadBuf.read_leb128 env get_typ_buf ^^ set_tag ^^
          let (set_arg_typ, get_arg_typ) = new_local env "arg_typ" in
          ReadBuf.read_sleb128 env get_typ_buf ^^ set_arg_typ ^^

          List.fold_right (fun (h, {lab = l; typ = t; _}) continue ->
              get_tag ^^ compile_eq_const (Lib.Uint32.to_int32 h) ^^
              G.if1 I32Type
                ( Variant.inject env l (
                  get_arg_typ ^^ go env t ^^ set_val ^^
                  remember_failure get_val ^^
                  get_val
                ))
                continue
            )
            ( sort_by_hash vs )
            ( coercion_failed "IDL error: unexpected variant tag" )
        )
      | Func _ ->
        (* See Note [Candid subtype checks] *)
        get_rel_buf_opt ^^
        G.if1 I32Type
          begin
            get_rel_buf_opt ^^
            get_typtbl ^^
            get_typtbl_end ^^
            get_typtbl_size ^^
            get_idltyp ^^
            idl_sub env t
          end
          (Bool.lit true) ^^ (* if we don't have a subtype memo table, assume the types are ok *)
        G.if1 I32Type
          (with_composite_typ idl_func (fun _get_typ_buf ->
            read_byte_tagged
              [ E.trap_with env "IDL error: unexpected function reference"
              ; read_actor_data () ^^
                read_text () ^^
                Tuple.from_stack env 2
              ]))
          (skip get_idltyp ^^
           coercion_failed "IDL error: incompatible function type")
      | Obj (Actor, _) ->
        (* See Note [Candid subtype checks] *)
        get_rel_buf_opt ^^
        G.if1 I32Type
          begin
            get_rel_buf_opt ^^
            get_typtbl ^^
            get_typtbl_end ^^
            get_typtbl_size ^^
            get_idltyp ^^
            idl_sub env t
          end
          (Bool.lit true) ^^
        G.if1 I32Type
          (with_composite_typ idl_service
             (fun _get_typ_buf -> read_actor_data ()))
          (skip get_idltyp ^^
           coercion_failed "IDL error: incompatible actor type")
      | Mut t ->
        read_alias env (Mut t) (fun get_arg_typ on_alloc ->
          let (set_result, get_result) = new_local env "result" in
          Tagged.obj env Tagged.ObjInd [ compile_unboxed_const 0l ] ^^ set_result ^^
          on_alloc get_result ^^
          get_result ^^
<<<<<<< HEAD
          get_arg_typ ^^ go env t ^^
          Heap.store_field MutBox.field
=======
            get_arg_typ ^^ go env t ^^
          MutBox.store_field env
>>>>>>> 0af73125
        )
      | Non ->
        skip get_idltyp ^^
        coercion_failed "IDL error: deserializing value of type None"
      | _ -> todo_trap env "deserialize" (Arrange_ir.typ t)
      end ^^
      (* Parsed value on the stack, return that, unless the failure flag is set *)
      when_failed (compile_unboxed_const (coercion_error_value env) ^^ G.i Return)
    )

  let serialize env ts : G.t =
    let name = Strm.name_for "serialize" ts in
    (* returns data/length pointers (will be GC’ed next time!) *)
    Func.share_code1 env name ("x", I32Type) [I32Type; I32Type] (fun env get_x ->
      let (set_data_size, get_data_size) = new_local env "data_size" in
      let (set_refs_size, get_refs_size) = new_local env "refs_size" in

      let (tydesc, _offsets, _idltyps) = type_desc env ts in
      let tydesc_len = Int32.of_int (String.length tydesc) in

      (* Get object sizes *)
      get_x ^^
      buffer_size env (Type.seq ts) ^^
      set_refs_size ^^
      set_data_size ^^
      (* check for overflow *)
      get_data_size ^^
      compile_add_const tydesc_len ^^
      compile_unboxed_const tydesc_len ^^
      G.i (Compare (Wasm.Values.I32 I32Op.LtU)) ^^
      E.then_trap_with env "serialization overflow" ^^

      let (set_data_start, get_data_start) = new_local env "data_start" in
      let (set_refs_start, get_refs_start) = new_local env "refs_start" in

      (* Create a stream with suitable capacity and given header *)
      Strm.create env get_data_size set_data_start get_data_start tydesc ^^
      get_refs_size ^^ compile_mul_const Heap.word_size ^^ Blob.dyn_alloc_scratch env ^^ set_refs_start ^^

      (* Serialize x into the buffer *)
      get_x ^^
      get_data_start ^^
      get_refs_start ^^
      serialize_go env (Type.seq ts) ^^

      (* Sanity check: Did we fill exactly the buffer *)
      get_refs_start ^^ get_refs_size ^^ compile_mul_const Heap.word_size ^^ G.i (Binary (Wasm.Values.I32 I32Op.Add)) ^^
      G.i (Compare (Wasm.Values.I32 I32Op.Eq)) ^^
      E.else_trap_with env "reference buffer not filled" ^^

      (* Verify that the stream is correctly filled *)
      Strm.check_filled env get_data_start get_data_size ^^
      get_refs_size ^^
      compile_eq_const 0l ^^
      E.else_trap_with env "cannot send references on IC System API" ^^

      (* Extract the payload if possible *)
      Strm.terminate env get_data_start get_data_size tydesc_len
    )


  let deserialize_from_blob extended env ts =
    let ts_name = typ_seq_hash ts in
    let name =
      (* TODO(#3185): this specialization on `extended` seems redundant,
         removing it might simplify things *and* share more code in binaries.
         The only tricky bit might be the conditional Stack.dynamic_with_words bit... *)
      if extended
      then "@deserialize_extended<" ^ ts_name ^ ">"
      else "@deserialize<" ^ ts_name ^ ">" in
    Func.share_code2 env name (("blob", I32Type), ("can_recover", I32Type)) (List.map (fun _ -> I32Type) ts) (fun env get_blob get_can_recover ->
      let (set_data_size, get_data_size) = new_local env "data_size" in
      let (set_refs_size, get_refs_size) = new_local env "refs_size" in
      let (set_data_start, get_data_start) = new_local env "data_start" in
      let (set_refs_start, get_refs_start) = new_local env "refs_start" in
      let (set_arg_count, get_arg_count) = new_local env "arg_count" in
      let (set_val, get_val) = new_local env "val" in

      get_blob ^^ Blob.len env ^^ set_data_size ^^
      get_blob ^^ Blob.payload_ptr_unskewed env ^^ set_data_start ^^

      (* Allocate space for the reference buffer and copy it *)
      compile_unboxed_const 0l ^^ set_refs_size (* none yet *) ^^

      (* Allocate space for out parameters of parse_idl_header *)
      Stack.with_words env "get_typtbl_size_ptr" 1l (fun get_typtbl_size_ptr ->
      Stack.with_words env "get_typtbl_ptr" 1l (fun get_typtbl_ptr ->
      Stack.with_words env "get_maintyps_ptr" 1l (fun get_maintyps_ptr ->

      (* Set up read buffers *)
      ReadBuf.alloc env (fun get_data_buf -> ReadBuf.alloc env (fun get_ref_buf ->

      ReadBuf.set_ptr get_data_buf get_data_start ^^
      ReadBuf.set_size get_data_buf get_data_size ^^
      ReadBuf.set_ptr get_ref_buf get_refs_start ^^
      ReadBuf.set_size get_ref_buf (get_refs_size ^^ compile_mul_const Heap.word_size) ^^

      (* Go! *)
      Bool.lit extended ^^ get_data_buf ^^ get_typtbl_ptr ^^ get_typtbl_size_ptr ^^ get_maintyps_ptr ^^
      E.call_import env "rts" "parse_idl_header" ^^

      (* Allocate memo table, if necessary *)
      with_rel_buf_opt env extended (get_typtbl_size_ptr ^^ load_unskewed_ptr) (fun get_rel_buf_opt ->

      (* set up a dedicated read buffer for the list of main types *)
      ReadBuf.alloc env (fun get_main_typs_buf ->
        ReadBuf.set_ptr get_main_typs_buf (get_maintyps_ptr ^^ load_unskewed_ptr) ^^
        ReadBuf.set_end get_main_typs_buf (ReadBuf.get_end get_data_buf) ^^
        ReadBuf.read_leb128 env get_main_typs_buf ^^ set_arg_count ^^

        G.concat_map (fun t ->
          let can_recover, default_or_trap = Type.(
            match normalize t with
            | Opt _ | Any ->
              (Bool.lit true, fun msg -> Opt.null_lit env)
            | _ ->
              (get_can_recover, fun msg ->
                get_can_recover ^^
                G.if1 I32Type
                   (compile_unboxed_const (coercion_error_value env))
                   (E.trap_with env msg)))
          in
          get_arg_count ^^
          compile_eq_const 0l ^^
          G.if1 I32Type
           (default_or_trap ("IDL error: too few arguments " ^ ts_name))
           (begin
              begin
                (* set up invariant register arguments *)
                get_rel_buf_opt ^^ Registers.set_rel_buf_opt env ^^
                get_data_buf ^^ Registers.set_data_buf env ^^
                get_ref_buf ^^ Registers.set_ref_buf env ^^
                get_typtbl_ptr ^^ load_unskewed_ptr ^^ Registers.set_typtbl env ^^
                get_maintyps_ptr ^^ load_unskewed_ptr ^^ Registers.set_typtbl_end env ^^
                get_typtbl_size_ptr ^^ load_unskewed_ptr ^^ Registers.set_typtbl_size env
              end ^^
              (* set up variable frame arguments *)
              Stack.with_frame env "frame_ptr" 3l (fun () ->
                (* idltyp *)
                ReadBuf.read_sleb128 env get_main_typs_buf ^^
                Stack.set_local env StackArgs.idltyp ^^
                (* depth *)
                compile_unboxed_const 0l ^^
                Stack.set_local env StackArgs.depth ^^
                (* recovery mode *)
                can_recover ^^
                Stack.set_local env StackArgs.can_recover ^^
                deserialize_go env t
             )
             ^^ set_val ^^
             get_arg_count ^^ compile_sub_const 1l ^^ set_arg_count ^^
             get_val ^^ compile_eq_const (coercion_error_value env) ^^
             (G.if1 I32Type
               (default_or_trap "IDL error: coercion failure encountered")
               get_val)
            end)
        ) ts ^^

        (* Skip any extra arguments *)
        compile_while env
         (get_arg_count ^^ compile_rel_const I32Op.GtU 0l)
         begin
           get_data_buf ^^
           get_typtbl_ptr ^^ load_unskewed_ptr ^^
           ReadBuf.read_sleb128 env get_main_typs_buf ^^
           compile_unboxed_const 0l ^^
           E.call_import env "rts" "skip_any" ^^
           get_arg_count ^^ compile_sub_const 1l ^^ set_arg_count
         end ^^

        ReadBuf.is_empty env get_data_buf ^^
        E.else_trap_with env ("IDL error: left-over bytes " ^ ts_name) ^^
        ReadBuf.is_empty env get_ref_buf ^^
        E.else_trap_with env ("IDL error: left-over references " ^ ts_name)
      ))))))

    ))

  let deserialize env ts =
    IC.arg_data env ^^
    Bool.lit false ^^ (* can't recover *)
    deserialize_from_blob false env ts

(*
Note [speculating for short (S)LEB encoded bignums]
~~~~~~~~~~~~~~~~~~~~~~~~~~~~~~~~~~~~~~~~~~~~~~~~~~~

#3098 highlighted that a lot of heap garbage can be generated while reading in
(S)LEB-encoded bignums. To make heap consumption optimal for every compactly
representable `Int`, we resort to speculatively reading a 64-byte chunk from
the `ReadBuf`. We call it speculative, because it may read past the end of the
buffer (and thus end up containing junk bytes) or even fail because reading
across Wasm page boundaries could cause trapping. (Consider the buffer ending
3 bytes before the last-memory-page boundary and issuing a speculative 64-bit read for the
address 2 bytes less than buffer end.) In case of failure to read data, `-1`
(a sentinel) is returned. (The sentinel could be use-case specific when later
the need arises.)

In most cases the speculative read will come back with valid bytes. How many
of those are relevant, can be judged by consulting the buffer-end pointer or
analysing the 64-bit word directly. In the case of (S)LEB, the continuation and
termination bits can be filtered and thus the encoding's last byte detected when
present in the 64-bit word.

If such a LEB boundary is detected, avenues open up for a much faster (than
bytewise-sequential) parsing.

After the data is interpreted, it's the client's responsibility to adjust the
current buffer position.

 *)

(*
Note [mutable stable values]
~~~~~~~~~~~~~~~~~~~~~~~~~~~~

We currently use a Candid derivative to serialize stable values. In addition to
storing sharable data, we can also store mutable data (records with mutable
fields and mutable arrays), and we need to preserve aliasing.

To that end we extend Candid with a type constructor `alias t`.

In the type table, alias t is represented by type code 1. All Candid type constructors
are represented by negative numbers, so this cannot clash with anything and,
conveniently, makes such values illegal Candid.

The values of `alias t` are either

 * i8(0) 0x00000000 0x00000000 M(v)
   for one (typically the first) occurrence of v
   The first 0x00000000 is the “memo field”, the second is the “type hash field”.
   Both are scratch spaces for the benefit of the decoder.

or

 * i8(1) i32(offset) M(v)
   for all other occurrences of v, where offset is the relative position of the
   above occurrences from this reference.

We map Motoko types to this as follows:

  e([var t]) = alias e([t]) = alias vec e(t)
  e({var field : t}) = record { field : alias e(t) }

Why different? Because we need to alias arrays as a whole (we can’t even alias
their fields, as they are manifestly part of the array heap structure), but
aliasing records does not work, as aliased record values may appear at
different types (due to subtyping), and Candid serialization is type-driven.
Luckily records put all mutable fields behind an indirection (ObjInd), so this
works.

The type-driven code in this module treats `Type.Mut` to always refer to an
`ObjInd`; for arrays the mutable case is handled directly.

20230328--noticed this comment; still digesting...
To detect and preserve aliasing, these steps are taken:

 * In `buffer_size`, when we see a mutable thing (`Array` or `ObjInd`), the
   first time, we mark it by setting the heap tag to `StableSeen`.
   This way, when we see it a second time, we can skip the value in the size
   calculation.
 * In `serialize`, when we see it a first time (tag still `StableSeen`),
   we serialize it (first form above), and remember the absolute position
   in the output buffer, abusing the heap tag here.
   (Invariant: This absolute position is never `StableSeen`)
   Upon a second visit (tag not `StableSeen`), we can thus fetch that absolute
   position and calculate the offset.
 * In `deserialize`, when we come across a `alias t`, we follow the offset (if
   needed) to find the content.

   If the memo field is still `0x00000000`, this is the first time we read
   this, so we deserialize to the Motoko heap, and remember the heap position
   (vanilla pointer) by overwriting the memo field.
   We also store the type hash of the type we are serializing at in the type
   hash field.

   If it is not `0x00000000` then we can simply read the pointer from there,
   after checking the type hash field to make sure we are aliasing at the same
   type.

 *)

(*
Note [Candid subtype checks]
~~~~~~~~~~~~~~~~~~~~~~~~~~~~

Deserializing Candid values requires a Candid subtype check when
deserializing values of reference types (actors and functions).

The subtype test is performed directly on the expected and actual
candid type tables using RTS functions `idl_sub_buf_words`,
`idl_sub_buf_init` and `idl_sub`.  One type table and vector of types
is generated statically from the list of statically known types
encountered during code generation, the other is determined
dynamically by, e.g. message payload. The latter will vary with
each payload to decode.

The known Motoko types are accumulated in a global list as required
and then, in a final compilation step, encoded to global type table
and sequence of type indices. The encoding is stored as static
data referenced by dedicated wasm globals so that we can generate
code that references the globals before their final definitions are
known.

Deserializing a proper (not extended) Candid value stack allocates a
mutable word buffer, of size determined by `idl_sub_buf_words`.
The word buffer is used to initialize and provide storage for a
Rust memo table (see bitrel.rs) memoizing the result of sub and
super type tests performed during deserialization of a given Candid
value sequence.  The memo table is initialized once, using `idl_sub_buf_init`,
then shared between recursive calls to deserialize, by threading the (possibly
null) wasm address of the word buffer as an optional argument.  The
word buffer is stack allocated in generated code, not Rust, because
it's size is dynamic and Rust doesn't seem to support dynamically-sized
stack allocation.

Currently, we only perform Candid subtype checks when decoding proper
(not extended) Candid values. Extended values are required for
stable variables only: we can omit the check, because compatibility
should already be enforced by the static signature compatibility
check.  We use the `null`-ness of the word buffer pointer to
dynamically determine whether to omit or perform Candid subtype checks.

NB: Extending `idl_sub` to support extended, "stable" types (with mutable,
invariant type constructors) would require extending the polarity argument
from a Boolean to a three-valued argument to efficiently check equality for
invariant type constructors in a single pass.
*)

end (* MakeSerialization *)

module Serialization = MakeSerialization(BumpStream)

module BlobStream : Stream = struct
  let create env get_data_size set_token get_token header =
    let header_size = Int32.of_int (String.length header) in
    get_data_size ^^ compile_add_const header_size ^^
    E.call_import env "rts" "alloc_stream" ^^ set_token ^^ (* allocation barrier called in alloc_stream *)
    get_token ^^
    Blob.lit env header ^^
    E.call_import env "rts" "stream_write_text"

  let check_filled env get_token get_data_size =
    G.i Drop

  let terminate env get_token _get_data_size _header_size =
    get_token ^^ E.call_import env "rts" "stream_split" ^^
    let set_blob, get_blob = new_local env "blob" in
    set_blob ^^
    get_blob ^^ Blob.payload_ptr_unskewed env ^^
    get_blob ^^ Blob.len env

  let finalize_buffer code = code

  let name_for fn_name ts = "@Bl_" ^ fn_name ^ "<" ^ Typ_hash.typ_seq_hash ts ^ ">"

  let absolute_offset env get_token =
    let offset = 8l in (* see invariant in `stream.rs` *)
    let filled_field = Int32.add (Blob.len_field env) offset in
    get_token ^^ Tagged.load_field_unskewed env filled_field

  let checkpoint _env _get_token = G.i Drop

  let reserve env get_token bytes =
    get_token ^^ compile_unboxed_const bytes ^^ E.call_import env "rts" "stream_reserve"

  let write_word_leb env get_token code =
    let set_word, get_word = new_local env "word" in
    code ^^ set_word ^^
    I32Leb.compile_store_to_data_buf_unsigned env get_word
      (get_token ^^ I32Leb.compile_leb128_size get_word ^^ E.call_import env "rts" "stream_reserve") ^^
    G.i Drop

  let write_word_32 env get_token code =
    reserve env get_token Heap.word_size ^^
    code ^^
    G.i (Store {ty = I32Type; align = 0; offset = 0l; sz = None})

  let write_byte env get_token code =
    get_token ^^ code ^^
    E.call_import env "rts" "stream_write_byte"

  let write_blob env get_token get_x =
    let set_len, get_len = new_local env "len" in
    get_x ^^ Blob.len env ^^ set_len ^^
    write_word_leb env get_token get_len ^^
    get_token ^^
    get_x ^^ Blob.payload_ptr_unskewed env ^^
    get_len ^^
    E.call_import env "rts" "stream_write"

  let write_text env get_token get_x =
    write_word_leb env get_token (get_x ^^ Text.size env) ^^
    get_token ^^ get_x ^^
    E.call_import env "rts" "stream_write_text"

  let write_bignum_leb env get_token get_x =
    get_token ^^ get_x ^^
    BigNum.compile_store_to_stream_unsigned env

  let write_bignum_sleb env get_token get_x =
    get_token ^^ get_x ^^
    BigNum.compile_store_to_stream_signed env

end


(* Stabilization (serialization to/from stable memory) of both:
   * stable variables; and
   * virtual stable memory.
   c.f.
   * ../../design/Stable.md
   * ../../design/StableMemory.md
*)

module Stabilization = struct

  let extend64 code = code ^^ G.i (Convert (Wasm.Values.I64 I64Op.ExtendUI32))

  (* The below stream implementation is geared towards the
     tail section of stable memory, where the serialised
     stable variables go. As such a few intimate details of
     the stable memory layout are burnt in, such as the
     variable `N` from the design document. *)
  module StableMemoryStream : Stream = struct
    include BlobStream

    let name_for fn_name ts = "@Sm_" ^ fn_name ^ "<" ^ Typ_hash.typ_seq_hash ts ^ ">"

    let create env get_data_size set_token get_token header =
      create env (compile_unboxed_const 0x8000l) set_token get_token header ^^
        (* TODO: push header directly? *)

      let (set_len, get_len) = new_local env "len" in
      get_data_size ^^
      compile_add_const (Int32.of_int (String.length header)) ^^
      set_len ^^

      let (set_dst, get_dst) = new_local64 env "dst" in
      StableMem.get_mem_size env ^^
      compile_shl64_const (Int64.of_int page_size_bits) ^^
      compile_add64_const 4L ^^ (* `N` is now on the stack *)
      set_dst ^^

      get_dst ^^
      extend64 get_len ^^
      StableMem.ensure env ^^

      get_token ^^
      get_dst ^^
      get_dst ^^ extend64 get_len ^^
      G.i (Binary (Wasm.Values.I64 I64Op.Add)) ^^
      E.call_import env "rts" "stream_stable_dest"

    let ptr64_field env = 
      let offset = 1l in (* see invariant in `stream.rs` *)
      Int32.add (Blob.len_field env) offset (* see invariant in `stream.rs`, padding for 64-bit after Stream header *)

    let terminate env get_token get_data_size header_size =
      get_token ^^
      E.call_import env "rts" "stream_shutdown" ^^
      compile_unboxed_zero ^^ (* no need to write *)
      get_token ^^
      Tagged.load_field64_unskewed env (ptr64_field env) ^^
      StableMem.get_mem_size env ^^
      compile_shl64_const (Int64.of_int page_size_bits) ^^
      G.i (Binary (Wasm.Values.I64 I64Op.Sub)) ^^
      compile_sub64_const 4L ^^  (* `N` is now subtracted *)
      G.i (Convert (Wasm.Values.I32 I32Op.WrapI64))

    let finalize_buffer _ = G.nop (* everything is outputted already *)

    (* Returns a 32-bit unsigned int that is the number of bytes that would
       have been written to stable memory if flushed. The difference
       of two such numbers will always be an exact byte distance. *)
    let absolute_offset env get_token =
      let start64_field = Int32.add (ptr64_field env) 2l in (* see invariant in `stream.rs` *)
      absolute_offset env get_token ^^
      get_token ^^
      Tagged.load_field64_unskewed env (ptr64_field env) ^^
      get_token ^^
      Tagged.load_field64_unskewed env start64_field ^^
      G.i (Binary (Wasm.Values.I64 I64Op.Sub)) ^^
      G.i (Convert (Wasm.Values.I32 I32Op.WrapI64)) ^^
      G.i (Binary (Wasm.Values.I32 I32Op.Add))
  end

  module Externalization = MakeSerialization(StableMemoryStream)

  let stabilize env t =
    let (set_dst, get_dst) = new_local env "dst" in
    let (set_len, get_len) = new_local env "len" in

    (if !Flags.gc_strategy = Flags.Incremental then
      E.call_import env "rts" "stop_gc_on_upgrade"
    else
      G.nop) ^^


    Externalization.serialize env [t] ^^
    set_len ^^
    set_dst ^^

    StableMem.get_mem_size env ^^
    G.i (Test (Wasm.Values.I64 I64Op.Eqz)) ^^
    G.if0
      begin
        (* Case-true: Stable variables only --
           no use of either regions or experimental API. *)
        (* ensure [0,..,3,...len+4) *)
        compile_const_64 0L ^^
        extend64 get_len ^^
        compile_add64_const 4L ^^  (* reserve one word for size *)
        StableMem.ensure env ^^

        (* write len to initial word of stable memory*)
        compile_const_64 0L ^^
        get_len ^^
        StableMem.write_word32 env ^^

        (* copy data to following stable memory *)
        Externalization.Strm.finalize_buffer
          begin
            compile_const_64 4L ^^
            extend64 get_dst ^^
            extend64 get_len ^^
            IC.system_call env "stable64_write"
          end
      end
      begin
        (* Case-false: Either regions or experimental API. *)
        let (set_N, get_N) = new_local64 env "N" in

        (* let N = !size * page_size *)
        StableMem.get_mem_size env ^^
        compile_shl64_const (Int64.of_int page_size_bits) ^^
        set_N ^^

        (* grow mem to page including address
           N + 4 + len + 4 + 4 + 4 = N + len + 16
        *)
        get_N ^^
        extend64 get_len ^^
        compile_add64_const 16L ^^
        StableMem.ensure env  ^^

        get_N ^^
        get_len ^^
        StableMem.write_word32 env ^^

        (* copy data to following stable memory *)
        Externalization.Strm.finalize_buffer
          begin
            get_N ^^
            compile_add64_const 4L ^^
            extend64 get_dst ^^
            extend64 get_len ^^
            IC.system_call env "stable64_write"
          end ^^

        (* let M = pagesize * ic0.stable64_size64() - 1 *)
        (* M is beginning of last page *)
        let (set_M, get_M) = new_local64 env "M" in
        IC.system_call env "stable64_size" ^^
        compile_sub64_const 1L ^^
        compile_shl64_const (Int64.of_int page_size_bits) ^^
        set_M ^^

        (* store mem_size at M + (pagesize - 12) *)
        get_M ^^
        compile_add64_const (Int64.sub page_size64 12L) ^^
        StableMem.get_mem_size env ^^
        G.i (Convert (Wasm.Values.I32 I32Op.WrapI64)) ^^
        (* TODO: write word64 *)
        StableMem.write_word32 env ^^

        (* save first word at M + (pagesize - 8);
           mark first word as 0 *)
        get_M ^^
        compile_add64_const (Int64.sub page_size64 8L) ^^
        compile_const_64 0L ^^
        StableMem.read_and_clear_word32 env ^^
        StableMem.write_word32 env ^^

        (* save version at M + (pagesize - 4) *)
        get_M ^^
          compile_add64_const (Int64.sub page_size64 4L) ^^
        (* TODO bump version? *)
        compile_unboxed_const StableMem.version ^^
        StableMem.write_word32 env

      end

  let destabilize env ty =
    match E.mode env with
    | Flags.ICMode | Flags.RefMode ->
      let (set_pages, get_pages) = new_local64 env "pages" in
      IC.system_call env "stable64_size" ^^
      set_pages ^^

      get_pages ^^
      G.i (Test (Wasm.Values.I64 I64Op.Eqz)) ^^
      G.if1 I32Type
        begin
          (* Case: Size zero ==> Nothing in stable memory,
             so result becomes the nil-valued record. *)
          let (_, fs) = Type.as_obj ty in
          let fs' = List.map
           (fun f -> (f.Type.lab, fun () -> Opt.null_lit env))
           fs
          in
          StableMem.get_mem_size env ^^
          G.i (Test (Wasm.Values.I64 I64Op.Eqz)) ^^
          E.else_trap_with env "StableMem.mem_size non-zero" ^^
          Object.lit_raw env fs'
        end
        begin
          (* Case: Non-zero size. *)
          let (set_marker, get_marker) = new_local env "marker" in
          let (set_len, get_len) = new_local env "len" in
          let (set_offset, get_offset) = new_local64 env "offset" in
          compile_const_64 0L ^^
          StableMem.read_and_clear_word32 env ^^
          set_marker ^^

          get_marker ^^
          G.i (Test (Wasm.Values.I32 I32Op.Eqz)) ^^
          G.if0
            begin
              (* Sub-Case: Regions/Experimental API and stable vars. *)
              let (set_M, get_M) = new_local64 env "M" in
              let (set_version, get_version) = new_local env "version" in
              let (set_N, get_N) = new_local64 env "N" in

              IC.system_call env "stable64_size" ^^
              compile_sub64_const 1L ^^
              compile_shl64_const (Int64.of_int page_size_bits) ^^
              set_M ^^

              (* read version *)
              get_M ^^
              compile_add64_const (Int64.sub page_size64 4L) ^^
              StableMem.read_and_clear_word32 env ^^
              set_version ^^

              (* check version *)
              get_version ^^
              compile_unboxed_const StableMem.version ^^
              G.i (Compare (Wasm.Values.I32 I32Op.GtU)) ^^
              E.then_trap_with env (Printf.sprintf
                "higher stable memory version (expected %s)"
                (Int32.to_string StableMem.version)) ^^

              (* restore StableMem bytes [0..4) *)
              compile_const_64 0L ^^
              get_M ^^
              compile_add64_const (Int64.sub page_size64 8L) ^^
              StableMem.read_and_clear_word32 env ^^
              StableMem.write_word32 env ^^

              (* restore mem_size *)
              get_M ^^
              compile_add64_const (Int64.sub page_size64 12L) ^^
              extend64 (StableMem.read_and_clear_word32 env) ^^ (*TODO: use 64 bits *)
              StableMem.set_mem_size env ^^

              StableMem.get_mem_size env ^^
              compile_shl64_const (Int64.of_int page_size_bits) ^^
              set_N ^^

              (* set len *)
              get_N ^^
              StableMem.read_and_clear_word32 env ^^
              set_len ^^

              (* set offset *)
              get_N ^^
              compile_add64_const 4L ^^
              set_offset
            end
            begin
              (* Sub-Case: stable vars with no Regions/Experimental API. *)
              E.trap_with env ("Non-zero case, if0 false.") ^^
              (* assert mem_size == 0 *)
              StableMem.get_mem_size env ^^
              G.i (Test (Wasm.Values.I64 I64Op.Eqz)) ^^
              E.else_trap_with env "unexpected, non-zero stable memory size" ^^

              (* set len *)
              get_marker ^^
              set_len ^^

              (* set offset *)
              compile_const_64 4L ^^
              set_offset
            end ^^ (* if_ *)

          let (set_blob, get_blob) = new_local env "blob" in
          (* read blob from stable memory *)
          get_len ^^ Blob.alloc env ^^ set_blob ^^
          extend64 (get_blob ^^ Blob.payload_ptr_unskewed env) ^^
          get_offset ^^
          extend64 get_len ^^
          IC.system_call env "stable64_read" ^^

          let (set_val, get_val) = new_local env "val" in
          (* deserialize blob to val *)
          get_blob ^^
          Bool.lit false ^^ (* can't recover *)
          Serialization.deserialize_from_blob true env [ty] ^^
          set_val ^^

          (* clear blob contents *)
          get_blob ^^
          Blob.clear env ^^

          (* copy zeros from blob to stable memory *)
          get_offset ^^
          extend64 (get_blob ^^ Blob.payload_ptr_unskewed env) ^^
          extend64 (get_blob ^^ Blob.len env) ^^
          IC.system_call env "stable64_write" ^^

          (* return val *)
          get_val
        end
    | _ -> assert false
end

module GCRoots = struct
  let register env static_roots =

    let get_static_roots = E.add_fun env "get_static_roots" (Func.of_body env [] [I32Type] (fun env ->
      compile_unboxed_const static_roots
    )) in

    E.add_export env (nr {
      name = Lib.Utf8.decode "get_static_roots";
      edesc = nr (FuncExport (nr get_static_roots))
    })

  let store_static_roots env =
    Arr.vanilla_lit env (E.get_static_roots env)

end (* GCRoots *)

module StackRep = struct
  open SR

  (*
     Most expressions have a “preferred”, most optimal, form. Hence,
     compile_exp put them on the stack in that form, and also returns
     the form it chose.

     But the users of compile_exp usually want a specific form as well.
     So they use compile_exp_as, indicating the form they expect.
     compile_exp_as then does the necessary coercions.
   *)

  let of_arity n =
    if n = 1 then Vanilla else UnboxedTuple n

  (* The stack rel of a primitive type, i.e. what the binary operators expect *)
  let of_type t =
    let open Type in
    match normalize t with
    | Prim Bool -> SR.bool
    | Prim (Nat | Int) -> Vanilla
    | Prim (Nat64 | Int64) -> UnboxedWord64
    | Prim (Nat32 | Int32) -> UnboxedWord32
    | Prim (Nat8 | Nat16 | Int8 | Int16 | Char) -> Vanilla
    | Prim (Text | Blob | Principal) -> Vanilla
    | Prim Float -> UnboxedFloat64
    | Obj (Actor, _) -> Vanilla
    | Func (Shared _, _, _, _, _) -> Vanilla
    | p -> todo "StackRep.of_type" (Arrange_ir.typ p) Vanilla

  (* The env looks unused, but will be needed once we can use multi-value, to register
     the complex types in the environment.
     For now, multi-value block returns are handled via FakeMultiVal. *)
  let to_block_type env = function
    | Vanilla -> [I32Type]
    | UnboxedWord64 -> [I64Type]
    | UnboxedWord32 -> [I32Type]
    | UnboxedFloat64 -> [F64Type]
    | UnboxedTuple n -> Lib.List.make n I32Type
    | Const _ -> []
    | Unreachable -> []

  let to_string = function
    | Vanilla -> "Vanilla"
    | UnboxedWord64 -> "UnboxedWord64"
    | UnboxedWord32 -> "UnboxedWord32"
    | UnboxedFloat64 -> "UnboxedFloat64"
    | UnboxedTuple n -> Printf.sprintf "UnboxedTuple %d" n
    | Unreachable -> "Unreachable"
    | Const _ -> "Const"

  let join (sr1 : t) (sr2 : t) = match sr1, sr2 with
    | _, _ when SR.eq sr1 sr2 -> sr1
    | Unreachable, sr2 -> sr2
    | sr1, Unreachable -> sr1

    | Const _, Const _ -> Vanilla
    | Const _, sr2_ -> sr2
    | sr1, Const _ -> sr1

    | _, Vanilla -> Vanilla
    | Vanilla, _ -> Vanilla

    | UnboxedTuple n, UnboxedTuple m when n = m -> sr1

    | _, _ ->
      Printf.eprintf "Invalid stack rep join (%s, %s)\n"
        (to_string sr1) (to_string sr2); sr1

  let joins = List.fold_left join Unreachable

  let drop env (sr_in : t) =
    match sr_in with
    | Vanilla | UnboxedWord64 | UnboxedWord32 | UnboxedFloat64 -> G.i Drop
    | UnboxedTuple n -> G.table n (fun _ -> G.i Drop)
    | Const _ | Unreachable -> G.nop

  (* Materializes a Const.lit: If necessary, puts
     bytes into static memory, and returns a vanilla value.
  *)
  let materialize_lit env (lit : Const.lit) : int32 =
    match lit with
    | Const.Vanilla n  -> n
    | Const.Bool n     -> Bool.vanilla_lit n
    | Const.BigInt n   -> BigNum.vanilla_lit env n
    | Const.Word32 n   -> BoxedSmallWord.vanilla_lit env n
    | Const.Word64 n   -> BoxedWord64.vanilla_lit env n
    | Const.Float64 f  -> Float.vanilla_lit env f
    | Const.Blob t     -> Blob.vanilla_lit env t
    | Const.Null       -> Opt.null_vanilla_lit env

  let rec materialize_const_t env (p, cv) : int32 =
    Lib.Promise.lazy_value p (fun () -> materialize_const_v env cv)

  and materialize_const_v env = function
    | Const.Fun (get_fi, _) -> Closure.static_closure env (get_fi ())
    | Const.Message fi -> assert false
    | Const.Obj fs ->
      let fs' = List.map (fun (n, c) -> (n, materialize_const_t env c)) fs in
      Object.vanilla_lit env fs'
    | Const.Unit -> Tuple.unit_vanilla_lit
    | Const.Array cs ->
      let ptrs = List.map (materialize_const_t env) cs in
      Arr.vanilla_lit env ptrs
    | Const.Tag (i, c) ->
      let ptr = materialize_const_t env c in
      Variant.vanilla_lit env i ptr
    | Const.Lit l -> materialize_lit env l
    | Const.Opt c ->
      let rec kernel = Const.(function
        | (_, Lit Null) -> None
        | (_, Opt c) -> kernel c
        | (_, other) -> Some (materialize_const_v env other)) in
      match kernel c with
      | Some ptr -> ptr
      | None -> Opt.vanilla_lit env (materialize_const_t env c)

  let adjust env (sr_in : t) sr_out =
    if eq sr_in sr_out
    then G.nop
    else match sr_in, sr_out with
    | Unreachable, Unreachable -> G.nop
    | Unreachable, _ -> G.i Unreachable

    | UnboxedTuple n, Vanilla -> Tuple.from_stack env n
    | Vanilla, UnboxedTuple n -> Tuple.to_stack env n

    | UnboxedWord64, Vanilla -> BoxedWord64.box env
    | Vanilla, UnboxedWord64 -> BoxedWord64.unbox env

    | UnboxedWord32, Vanilla -> BoxedSmallWord.box env
    | Vanilla, UnboxedWord32 -> BoxedSmallWord.unbox env

    | UnboxedFloat64, Vanilla -> Float.box env
    | Vanilla, UnboxedFloat64 -> Float.unbox env

    | Const (_, Const.Lit (Const.Bool b)), Vanilla -> Bool.lit b
    | Const c, Vanilla -> compile_unboxed_const (materialize_const_t env c)
    | Const (_, Const.Lit (Const.Word32 n)), UnboxedWord32 -> compile_unboxed_const n
    | Const (_, Const.Lit (Const.Word64 n)), UnboxedWord64 -> compile_const_64 n
    | Const (_, Const.Lit (Const.Float64 f)), UnboxedFloat64 -> Float.compile_unboxed_const f
    | Const c, UnboxedTuple 0 -> G.nop
    | Const (_, Const.Array cs), UnboxedTuple n ->
      assert (n = List.length cs);
      G.concat_map (fun c -> compile_unboxed_const (materialize_const_t env c)) cs
    | _, _ ->
      Printf.eprintf "Unknown stack_rep conversion %s -> %s\n"
        (to_string sr_in) (to_string sr_out);
      G.nop

end (* StackRep *)

module VarEnv = struct

  (* A type to record where Motoko names are stored. *)
  type varloc =
    (* A Wasm Local of the current function, directly containing the value,
       in the given stackrep (Vanilla, UnboxedWord32, …) so far
       Used for immutable and mutable, non-captured data *)
    | Local of SR.t * int32
    (* A Wasm Local of the current function, that points to memory location,
       which is a MutBox.  Used for mutable captured data *)
    | HeapInd of int32
    (* A static mutable memory location (static address of a MutBox object) *)
    (* TODO: Do we need static immutable? *)
    | HeapStatic of int32
    (* Not materialized (yet), statically known constant, static location on demand *)
    | Const of Const.t
    (* public method *)
    | PublicMethod of int32 * string

  let is_non_local : varloc -> bool = function
    | Local _
    | HeapInd _ -> false
    | HeapStatic _
    | PublicMethod _
    | Const _ -> true

  type lvl = TopLvl | NotTopLvl

  (*
  The source variable environment:
   - Whether we are on the top level
   - In-scope variables
   - scope jump labels
  *)


  module NameEnv = Env.Make(String)
  type t = {
    lvl : lvl;
    vars : (varloc * Type.typ) NameEnv.t; (* variables ↦ their location and type *)
    labels : G.depth NameEnv.t; (* jump label ↦ their depth *)
  }

  let empty_ae = {
    lvl = TopLvl;
    vars = NameEnv.empty;
    labels = NameEnv.empty;
  }

  (* Creating a local environment, resetting the local fields,
     and removing bindings for local variables (unless they are at global locations)
  *)

  let mk_fun_ae ae = { ae with
    lvl = NotTopLvl;
    vars = NameEnv.filter (fun v (l, _) ->
      let non_local = is_non_local l in
      (* For debugging, enable this:
      (if not non_local then Printf.eprintf "VarEnv.mk_fun_ae: Removing %s\n" v);
      *)
      non_local
    ) ae.vars;
  }
  let lookup ae var =
    match NameEnv.find_opt var ae.vars with
      | Some e -> Some e
      | None   -> Printf.eprintf "Could not find %s\n" var; None

  let lookup_var ae var =
    match lookup ae var with
      | Some (l, _) -> Some l
      | None -> None

  let needs_capture ae var = match lookup_var ae var with
    | Some l -> not (is_non_local l)
    | None -> assert false

  let add_local_with_heap_ind env (ae : t) name typ =
      let i = E.add_anon_local env I32Type in
      E.add_local_name env i name;
      ({ ae with vars = NameEnv.add name ((HeapInd i), typ) ae.vars }, i)

  let add_local_heap_static (ae : t) name ptr typ =
      { ae with vars = NameEnv.add name ((HeapStatic ptr), typ) ae.vars }

  let add_local_public_method (ae : t) name (fi, exported_name) typ =
      { ae with vars = NameEnv.add name ((PublicMethod (fi, exported_name) : varloc), typ) ae.vars }

  let add_local_const (ae : t) name cv typ =
      { ae with vars = NameEnv.add name ((Const cv : varloc), typ) ae.vars }

  let add_local_local env (ae : t) name sr i typ =
      { ae with vars = NameEnv.add name ((Local (sr, i)), typ) ae.vars }

  let add_direct_local env (ae : t) name sr typ =
      let i = E.add_anon_local env (SR.to_var_type sr) in
      E.add_local_name env i name;
      (add_local_local env ae name sr i typ, i)

  (* Adds the names to the environment and returns a list of setters *)
  let rec add_arguments env (ae : t) as_local = function
    | [] -> ae
    | ((name, typ) :: remainder) ->
      if as_local name then
        let i = E.add_anon_local env I32Type in
        E.add_local_name env i name;
        let ae' = { ae with vars = NameEnv.add name ((Local (SR.Vanilla, i)), typ) ae.vars } in
        add_arguments env ae' as_local remainder
      else (* needs to go to static memory *)
        let ptr = MutBox.static env in
        let ae' = add_local_heap_static ae name ptr typ in
        add_arguments env ae' as_local remainder

  let add_argument_locals env (ae : t) =
    add_arguments env ae (fun _ -> true)

  let add_label (ae : t) name (d : G.depth) =
      { ae with labels = NameEnv.add name d ae.labels }

  let get_label_depth (ae : t) name : G.depth  =
    match NameEnv.find_opt name ae.labels with
      | Some d -> d
      | None   -> raise (CodegenError (Printf.sprintf "Could not find %s\n" name))

end (* VarEnv *)

(* type for wrapping code with context, context is establishment
   of (pattern) binding, argument is the code using the binding,
   result is e.g. the code for `case p e`. *)
type scope_wrap = G.t -> G.t

let unmodified : scope_wrap = fun code -> code

let rec can_be_pointer typ nested_optional =
  Type.(match normalize typ with
  | Mut t -> (can_be_pointer t nested_optional)
  | Opt t -> (if nested_optional then true else (can_be_pointer t true))
  | Prim (Null| Bool | Char | Nat8 | Nat16 | Int8 | Int16) | Non | Tup [] -> false
  | _ -> true)

let potential_pointer typ : bool =
  (* must not eliminate nested optional types as they refer to a heap object for ??null, ???null etc. *)
  can_be_pointer typ false

module Var = struct
  (* This module is all about looking up Motoko variables in the environment,
     and dealing with mutable variables *)

  open VarEnv

  (* Returns desired stack representation, preparation code and code to consume
     the value onto the stack *)
  let set_val env ae var : G.t * SR.t * G.t = match (VarEnv.lookup ae var, !Flags.gc_strategy) with
    | (Some ((Local (sr, i)), _), _) ->
      G.nop,
      sr,
      G.i (LocalSet (nr i))
    | (Some ((HeapInd i), typ), Flags.Generational) when potential_pointer typ ->
      G.i (LocalGet (nr i)),
      SR.Vanilla,
      MutBox.store_field env ^^
      G.i (LocalGet (nr i)) ^^
      Tagged.load_forwarding_pointer env ^^ (* not needed for this GC, but only for forward pointer sanity checks *)
      compile_add_const ptr_unskew ^^
      compile_add_const (Int32.mul (MutBox.field env) Heap.word_size) ^^
      E.call_import env "rts" "post_write_barrier"
    | (Some ((HeapInd i), typ), Flags.Incremental) when potential_pointer typ ->
      G.i (LocalGet (nr i)) ^^
      Tagged.load_forwarding_pointer env ^^
      compile_add_const ptr_unskew ^^
      compile_add_const (Int32.mul (MutBox.field env) Heap.word_size),
      SR.Vanilla,
      Tagged.write_with_barrier env
    | (Some ((HeapInd i), typ), _) ->
      G.i (LocalGet (nr i)),
      SR.Vanilla,
      MutBox.store_field env
    | (Some ((HeapStatic ptr), typ), Flags.Generational) when potential_pointer typ ->
      compile_unboxed_const ptr,
      SR.Vanilla,
      MutBox.store_field env ^^
      compile_unboxed_const ptr ^^
      Tagged.load_forwarding_pointer env ^^ (* not needed for this GC, but only for forward pointer sanity checks *)
      compile_add_const ptr_unskew ^^
      compile_add_const (Int32.mul (MutBox.field env) Heap.word_size) ^^
      E.call_import env "rts" "post_write_barrier"
    | (Some ((HeapStatic ptr), typ), Flags.Incremental) when potential_pointer typ ->
      compile_unboxed_const ptr ^^
      Tagged.load_forwarding_pointer env ^^
      compile_add_const ptr_unskew ^^
      compile_add_const (Int32.mul (MutBox.field env) Heap.word_size),
      SR.Vanilla,
      Tagged.write_with_barrier env
    | (Some ((HeapStatic ptr), typ), _) ->
      compile_unboxed_const ptr,
      SR.Vanilla,
      MutBox.store_field env
    | (Some ((Const _), _), _) -> fatal "set_val: %s is const" var
    | (Some ((PublicMethod _), _), _) -> fatal "set_val: %s is PublicMethod" var
    | (None, _)   -> fatal "set_val: %s missing" var

  (* Stores the payload. Returns stack preparation code, and code that consumes the values from the stack *)
  let set_val_vanilla env ae var : G.t * G.t =
    let pre_code, sr, code = set_val env ae var in
    pre_code, StackRep.adjust env SR.Vanilla sr ^^ code

  (* Stores the payload (which is found on the stack, in Vanilla stackrep) *)
  let set_val_vanilla_from_stack env ae var : G.t =
    let pre_code, code = set_val_vanilla env ae var in
    if G.is_nop pre_code
    then code
    else
      (* Need to shuffle the stack entries *)
      let (set_x, get_x) = new_local env "var_scrut" in
      set_x ^^
      pre_code ^^
      get_x ^^
      code

  (* Returns the payload (optimized representation) *)
  let get_val (env : E.t) (ae : VarEnv.t) var = match VarEnv.lookup_var ae var with
    | Some (Local (sr, i)) ->
      sr, G.i (LocalGet (nr i))
    | Some (HeapInd i) ->
      SR.Vanilla, G.i (LocalGet (nr i)) ^^ MutBox.load_field env
    | Some (HeapStatic i) ->
      SR.Vanilla, compile_unboxed_const i ^^ MutBox.load_field env
    | Some (Const c) ->
      SR.Const c, G.nop
    | Some (PublicMethod (_, name)) ->
      SR.Vanilla,
      IC.get_self_reference env ^^
      IC.actor_public_field env name
    | None -> assert false

  (* Returns the payload (vanilla representation) *)
  let get_val_vanilla (env : E.t) (ae : VarEnv.t) var =
    let sr, code = get_val env ae var in
    code ^^ StackRep.adjust env sr SR.Vanilla

  (* Returns the value to put in the closure,
     and code to restore it, including adding to the environment
  *)
  let capture old_env ae0 var : G.t * (E.t -> VarEnv.t -> VarEnv.t * scope_wrap) =
    match VarEnv.lookup ae0 var with
    | Some ((Local (sr, i)), typ) ->
      ( G.i (LocalGet (nr i)) ^^ StackRep.adjust old_env sr SR.Vanilla
      , fun new_env ae1 ->
        (* we use SR.Vanilla in the restored environment. We could use sr;
           like for parameters hard to predict what’s better *)
        let ae2, j = VarEnv.add_direct_local new_env ae1 var SR.Vanilla typ in
        let restore_code = G.i (LocalSet (nr j))
        in ae2, fun body -> restore_code ^^ body
      )
    | Some ((HeapInd i), typ) ->
      ( G.i (LocalGet (nr i))
      , fun new_env ae1 ->
        let ae2, j = VarEnv.add_local_with_heap_ind new_env ae1 var typ in
        let restore_code = G.i (LocalSet (nr j))
        in ae2, fun body -> restore_code ^^ body
      )
    | _ -> assert false

  (* This is used when putting a mutable field into an object.
     In the IR, mutable fields of objects are pre-allocated as MutBox objects,
     to allow the async/await.
     So we expect the variable to be in a HeapInd (pointer to MutBox on the heap),
     or HeapStatic (statically known MutBox in the static memory) and we use
     the pointer.
  *)
  let get_aliased_box env ae var = match VarEnv.lookup_var ae var with
    | Some (HeapInd i) -> G.i (LocalGet (nr i))
    | Some (HeapStatic i) -> compile_unboxed_const i
    | _ -> assert false

  let capture_aliased_box env ae var = match VarEnv.lookup_var ae var with
    | Some (HeapInd i) ->
      G.i (LocalSet (nr i))
    | _ -> assert false

end (* Var *)

(* Calling well-known prelude functions *)
(* FIXME: calling into the prelude will not work if we ever need to compile a program
   that requires top-level cps conversion;
   use new prims instead *)
module Internals = struct
  let call_prelude_function env ae var =
    match VarEnv.lookup_var ae var with
    | Some (VarEnv.Const (_, Const.Fun (mk_fi, _))) ->
       compile_unboxed_zero ^^ (* A dummy closure *)
       G.i (Call (nr (mk_fi ())))
    | _ -> assert false

  let add_cycles env ae = call_prelude_function env ae "@add_cycles"
  let reset_cycles env ae = call_prelude_function env ae "@reset_cycles"
  let reset_refund env ae = call_prelude_function env ae "@reset_refund"
end

(* This comes late because it also deals with messages *)
module FuncDec = struct
  let bind_args env ae0 first_arg args =
    let rec go i ae = function
    | [] -> ae
    | a::args ->
      (* Function arguments are always vanilla, due to subtyping and uniform representation.
         We keep them as such here for now. We _could_ always unpack those that can be unpacked
         (Nat32 etc.). It is generally hard to predict which strategy is better. *)
      let ae' = VarEnv.add_local_local env ae a.it SR.Vanilla (Int32.of_int i) a.note in
      go (i+1) ae' args in
    go first_arg ae0 args

  (* Create a WebAssembly func from a pattern (for the argument) and the body.
   Parameter `captured` should contain the, well, captured local variables that
   the function will find in the closure. *)
  let compile_local_function outer_env outer_ae restore_env args mk_body ret_tys at =
    let arg_names = List.map (fun a -> a.it, I32Type) args in
    let return_arity = List.length ret_tys in
    let retty = Lib.List.make return_arity I32Type in
    let ae0 = VarEnv.mk_fun_ae outer_ae in
    Func.of_body outer_env (["clos", I32Type] @ arg_names) retty (fun env -> G.with_region at (
      let get_closure = G.i (LocalGet (nr 0l)) ^^ Tagged.load_forwarding_pointer env in

      let ae1, closure_codeW = restore_env env ae0 get_closure in

      (* Add arguments to the environment (shifted by 1) *)
      let ae2 = bind_args env ae1 1 args in

      closure_codeW (mk_body env ae2)
    ))

  let message_start env sort = match sort with
      | Type.Shared Type.Write ->
        Lifecycle.trans env Lifecycle.InUpdate
      | Type.Shared Type.Query ->
        Lifecycle.trans env Lifecycle.InQuery
      | _ -> assert false

  let message_cleanup env sort = match sort with
      | Type.Shared Type.Write ->
        GC.collect_garbage env ^^
        Lifecycle.trans env Lifecycle.Idle
      | Type.Shared Type.Query ->
        Lifecycle.trans env Lifecycle.PostQuery
      | _ -> assert false

  let compile_const_message outer_env outer_ae sort control args mk_body ret_tys at : E.func_with_names =
    let ae0 = VarEnv.mk_fun_ae outer_ae in
    Func.of_body outer_env [] [] (fun env -> G.with_region at (
      message_start env sort ^^
      (* cycles *)
      Internals.reset_cycles env outer_ae ^^
      Internals.reset_refund env outer_ae ^^
      (* reply early for a oneway *)
      (if control = Type.Returns
       then
         Tuple.compile_unit ^^
         Serialization.serialize env [] ^^
         IC.reply_with_data env
       else G.nop) ^^
      (* Deserialize argument and add params to the environment *)
      let arg_list = List.map (fun a -> (a.it, a.note)) args in
      let arg_names = List.map (fun a -> a.it) args in
      let arg_tys = List.map (fun a -> a.note) args in
      let ae1 = VarEnv.add_argument_locals env ae0 arg_list in
      Serialization.deserialize env arg_tys ^^
      G.concat_map (Var.set_val_vanilla_from_stack env ae1) (List.rev arg_names) ^^
      mk_body env ae1 ^^
      message_cleanup env sort
    ))

  (* Compile a closed function declaration (captures no local variables) *)
  let closed pre_env sort control name args mk_body fun_rhs ret_tys at =
    if Type.is_shared_sort sort
    then begin
      let (fi, fill) = E.reserve_fun pre_env name in
      ( Const.t_of_v (Const.Message fi), fun env ae ->
        fill (compile_const_message env ae sort control args mk_body ret_tys at)
      )
    end else begin
      assert (control = Type.Returns);
      let lf = E.make_lazy_function pre_env name in
      ( Const.t_of_v (Const.Fun ((fun () -> Lib.AllocOnUse.use lf), fun_rhs)), fun env ae ->
        let restore_no_env _env ae _ = ae, unmodified in
        Lib.AllocOnUse.def lf (lazy (compile_local_function env ae restore_no_env args mk_body ret_tys at))
      )
    end

  (* Compile a closure declaration (captures local variables) *)
  let closure env ae sort control name captured args mk_body ret_tys at =
      let is_local = sort = Type.Local in

      let set_clos, get_clos = new_local env (name ^ "_clos") in

      let len = Wasm.I32.of_int_u (List.length captured) in
      let store_env, restore_env =
        let rec go i = function
          | [] -> (G.nop, fun _env ae1 _ -> ae1, unmodified)
          | (v::vs) ->
              let store_rest, restore_rest = go (i + 1) vs in
              let store_this, restore_this = Var.capture env ae v in
              let store_env =
                get_clos ^^
                store_this ^^
                Closure.store_data env (Wasm.I32.of_int_u i) ^^
                store_rest in
              let restore_env env ae1 get_env =
                let ae2, codeW = restore_this env ae1 in
                let ae3, code_restW = restore_rest env ae2 get_env in
                (ae3,
                 fun body ->
                 get_env ^^
                 Closure.load_data env (Wasm.I32.of_int_u i) ^^
                 codeW (code_restW body)
                )
              in store_env, restore_env in
        go 0 captured in

      let f =
        if is_local
        then compile_local_function env ae restore_env args mk_body ret_tys at
        else assert false (* no first class shared functions yet *) in

      let fi = E.add_fun env name f in

      let code =
        (* Allocate a heap object for the closure *)
        Tagged.alloc env (Int32.add (Closure.header_size env) len) Tagged.Closure ^^
        set_clos ^^

        (* Store the function pointer number: *)
        get_clos ^^
        compile_unboxed_const (E.add_fun_ptr env fi) ^^
        Tagged.store_field env (Closure.funptr_field env) ^^

        (* Store the length *)
        get_clos ^^
        compile_unboxed_const len ^^
        Tagged.store_field env (Closure.len_field env) ^^

        (* Store all captured values *)
        store_env ^^

        get_clos ^^
        Tagged.allocation_barrier env ^^
        set_clos (* discard the result *)
      in

      if is_local
      then
        SR.Vanilla,
        code ^^
        get_clos
      else assert false (* no first class shared functions *)

  let lit env ae name sort control free_vars args mk_body ret_tys at =
    let captured = List.filter (VarEnv.needs_capture ae) free_vars in

    if ae.VarEnv.lvl = VarEnv.TopLvl then assert (captured = []);

    if captured = []
    then
      let (ct, fill) = closed env sort control name args mk_body Const.Complicated ret_tys at in
      fill env ae;
      (SR.Const ct, G.nop)
    else closure env ae sort control name captured args mk_body ret_tys at

  (* Returns a closure corresponding to a future (async block) *)
  let async_body env ae ts free_vars mk_body at =
    (* We compile this as a local, returning function, so set return type to [] *)
    let sr, code = lit env ae "anon_async" Type.Local Type.Returns free_vars [] mk_body [] at in
    code ^^
    StackRep.adjust env sr SR.Vanilla

  (* Takes the reply and reject callbacks, tuples them up (with administrative extras),
     adds them to the continuation table, and returns the two callbacks expected by
     ic.call_new.

     The tupling is necessary because we want to free _both_/_all_ closures
     when the call is answered.

     The reply callback function exists once per type (as it has to do
     deserialization); the reject callback function is unique.
  *)

  let closures_to_reply_reject_callbacks_aux env ts_opt =
    let arity, reply_name, from_arg_data =
      match ts_opt with
      | Some ts ->
        (List.length ts,
         "@callback<" ^ Typ_hash.typ_hash (Type.Tup ts) ^ ">",
         fun env -> Serialization.deserialize env ts)
      | None ->
        (1,
         "@callback",
         (fun env ->
           Blob.of_size_copy env
           (fun env -> IC.system_call env "msg_arg_data_size")
           (fun env -> IC.system_call env "msg_arg_data_copy")
           (fun env -> compile_unboxed_const 0l)))
    in
    Func.define_built_in env reply_name ["env", I32Type] [] (fun env ->
        message_start env (Type.Shared Type.Write) ^^
        (* Look up continuation *)
        let (set_closure, get_closure) = new_local env "closure" in
        G.i (LocalGet (nr 0l)) ^^
        ContinuationTable.recall env ^^
        Arr.load_field env 0l ^^ (* get the reply closure *)
        set_closure ^^
        get_closure ^^
        Closure.prepare_closure_call env ^^

        (* Deserialize/Blobify reply arguments  *)
        from_arg_data env ^^

        get_closure ^^
        Closure.call_closure env arity 0 ^^

        message_cleanup env (Type.Shared Type.Write)
      );

    let reject_name = "@reject_callback" in
    Func.define_built_in env reject_name ["env", I32Type] [] (fun env ->
        message_start env (Type.Shared Type.Write) ^^
        (* Look up continuation *)
        let (set_closure, get_closure) = new_local env "closure" in
        G.i (LocalGet (nr 0l)) ^^
        ContinuationTable.recall env ^^
        Arr.load_field env 1l ^^ (* get the reject closure *)
        set_closure ^^
        get_closure ^^
        Closure.prepare_closure_call env ^^
        (* Synthesize value of type `Text`, the error message
           (The error code is fetched via a prim)
        *)
        IC.error_value env ^^

        get_closure ^^
        Closure.call_closure env 1 0 ^^

        message_cleanup env (Type.Shared Type.Write)
      );

    (* result is a function that accepts a list of closure getters, from which
       the first and second must be the reply and reject continuations. *)
    fun closure_getters ->
      let (set_cb_index, get_cb_index) = new_local env "cb_index" in
      Arr.lit env closure_getters ^^
      ContinuationTable.remember env ^^
      set_cb_index ^^

      (* return arguments for the ic.call *)
      compile_unboxed_const (E.add_fun_ptr env (E.built_in env reply_name)) ^^
      get_cb_index ^^
      compile_unboxed_const (E.add_fun_ptr env (E.built_in env reject_name)) ^^
      get_cb_index

  let closures_to_reply_reject_callbacks env ts =
    closures_to_reply_reject_callbacks_aux env (Some ts)
  let closures_to_raw_reply_reject_callbacks env  =
    closures_to_reply_reject_callbacks_aux env None

  let ignoring_callback env =
    (* for one-way calls, we use an invalid table entry as the callback. this
       way, the callback, when it comes back, will (safely) trap, even if the
       module has completely changed in between. This way, one-way calls do not
       get in the way of safe instantaneous upgrades *)
    compile_unboxed_const (-1l)

  let cleanup_callback env =
    let name = "@cleanup_callback" in
    Func.define_built_in env name ["env", I32Type] [] (fun env ->
        G.i (LocalGet (nr 0l)) ^^
        ContinuationTable.recall env ^^
        G.i Drop);
    compile_unboxed_const (E.add_fun_ptr env (E.built_in env name))

  let ic_call_threaded env purpose get_meth_pair push_continuations
    add_data add_cycles =
    match E.mode env with
    | Flags.ICMode
    | Flags.RefMode ->
      let message = Printf.sprintf "could not perform %s" purpose in
      let (set_cb_index, get_cb_index) = new_local env "cb_index" in
      (* The callee *)
      get_meth_pair ^^ Arr.load_field env 0l ^^ Blob.as_ptr_len env ^^
      (* The method name *)
      get_meth_pair ^^ Arr.load_field env 1l ^^ Blob.as_ptr_len env ^^
      (* The reply and reject callback *)
      push_continuations ^^
      set_cb_index  ^^ get_cb_index ^^
      (* initiate call *)
      IC.system_call env "call_new" ^^
      cleanup_callback env ^^ get_cb_index ^^
      IC.system_call env "call_on_cleanup" ^^
      (* the data *)
      add_data get_cb_index ^^
      IC.system_call env "call_data_append" ^^
      (* the cycles *)
      add_cycles ^^
      (* done! *)
      IC.system_call env "call_perform" ^^
      IC.set_call_perform_status env ^^
      Blob.lit env message ^^
      IC.set_call_perform_message env ^^
      IC.get_call_perform_status env ^^
      (* save error code, cleanup on error *)
      G.if0
      begin (* send failed *)
        if !Flags.trap_on_call_error then
          E.trap_with env message
        else
        (* Recall (don't leak) continuations *)
        get_cb_index ^^
        ContinuationTable.recall env ^^
        G.i Drop
      end
      begin (* send succeeded *)
        G.nop
      end
    | _ ->
      E.trap_with env (Printf.sprintf "cannot perform %s when running locally" purpose)

  let ic_call env ts1 ts2 get_meth_pair get_arg get_k get_r =
    ic_call_threaded
      env
      "remote call"
      get_meth_pair
      (closures_to_reply_reject_callbacks env ts2 [get_k; get_r])
      (fun _ -> get_arg ^^ Serialization.serialize env ts1)

  let ic_call_raw env get_meth_pair get_arg get_k get_r =
    ic_call_threaded
      env
      "raw call"
      get_meth_pair
      (closures_to_raw_reply_reject_callbacks env [get_k; get_r])
      (fun _ -> get_arg ^^ Blob.as_ptr_len env)

  let ic_self_call env ts get_meth_pair get_future get_k get_r =
    ic_call_threaded
      env
      "self call"
      get_meth_pair
      (* Storing the tuple away, future_array_index = 2, keep in sync with rts/continuation_table.rs *)
      (closures_to_reply_reject_callbacks env ts [get_k; get_r; get_future])
      (fun get_cb_index ->
        get_cb_index ^^
        BoxedSmallWord.box env ^^
        Serialization.serialize env Type.[Prim Nat32])

  let ic_call_one_shot env ts get_meth_pair get_arg add_cycles =
    match E.mode env with
    | Flags.ICMode
    | Flags.RefMode ->
      (* The callee *)
      get_meth_pair ^^ Arr.load_field env 0l ^^ Blob.as_ptr_len env ^^
      (* The method name *)
      get_meth_pair ^^ Arr.load_field env 1l ^^ Blob.as_ptr_len env ^^
      (* The reply callback *)
      ignoring_callback env ^^
      compile_unboxed_zero ^^
      (* The reject callback *)
      ignoring_callback env ^^
      compile_unboxed_zero ^^
      IC.system_call env "call_new" ^^
      (* the data *)
      get_arg ^^ Serialization.serialize env ts ^^
      IC.system_call env "call_data_append" ^^
      (* the cycles *)
      add_cycles ^^
      IC.system_call env "call_perform" ^^
      (* This is a one-shot function: just remember error code *)
      (if !Flags.trap_on_call_error then
         (* legacy: discard status, proceed as if all well *)
         G.i Drop ^^
         compile_unboxed_zero ^^
         IC.set_call_perform_status env ^^
         Blob.lit env "" ^^
         IC.set_call_perform_message env
       else
         IC.set_call_perform_status env ^^
         Blob.lit env "could not perform oneway" ^^
         IC.set_call_perform_message env)

    | _ -> assert false

  let equate_msgref env =
    let (set_meth_pair1, get_meth_pair1) = new_local env "meth_pair1" in
    let (set_meth_pair2, get_meth_pair2) = new_local env "meth_pair2" in
    set_meth_pair2 ^^ set_meth_pair1 ^^
    get_meth_pair1 ^^ Arr.load_field env 0l ^^
    get_meth_pair2 ^^ Arr.load_field env 0l ^^
    Blob.compare env (Some Operator.EqOp) ^^
    G.if1 I32Type
    begin
      get_meth_pair1 ^^ Arr.load_field env 1l ^^
      get_meth_pair2 ^^ Arr.load_field env 1l ^^
      Blob.compare env (Some Operator.EqOp)
    end
    begin
      Bool.lit false
    end

  let export_async_method env =
    let name = IC.async_method_name in
    begin match E.mode env with
    | Flags.ICMode | Flags.RefMode ->
      Func.define_built_in env name [] [] (fun env ->
        let (set_closure, get_closure) = new_local env "closure" in

        message_start env (Type.Shared Type.Write) ^^

        (* Check that we are calling this *)
        IC.assert_caller_self env ^^

        (* Deserialize and look up continuation argument *)
        Serialization.deserialize env Type.[Prim Nat32] ^^
        BoxedSmallWord.unbox env ^^
        ContinuationTable.peek_future env ^^
        set_closure ^^
        get_closure ^^
        Closure.prepare_closure_call env ^^
        get_closure ^^
        Closure.call_closure env 0 0 ^^
        message_cleanup env (Type.Shared Type.Write)
      );

      let fi = E.built_in env name in
      E.add_export env (nr {
        name = Lib.Utf8.decode ("canister_update " ^ name);
        edesc = nr (FuncExport (nr fi))
      })
    | _ -> ()
    end

end (* FuncDec *)


module PatCode = struct
  (* Pattern failure code on demand.

  Patterns in general can fail, so we want a block around them with a
  jump-label for the fail case. But many patterns cannot fail, in particular
  function arguments that are simple variables. In these cases, we do not want
  to create the block and the (unused) jump label. So we first generate the
  code, either as plain code (CannotFail) or as code with hole for code to run
  in case of failure (CanFail).
  *)

  type patternCode =
    | CannotFail of G.t
    | CanFail of (G.t -> G.t)

  let definiteFail = CanFail (fun fail -> fail)

  let (^^^) : patternCode -> patternCode -> patternCode = function
    | CannotFail is1 ->
      begin function
      | CannotFail is2 -> CannotFail (is1 ^^ is2)
      | CanFail is2 -> CanFail (fun k -> is1 ^^ is2 k)
      end
    | CanFail is1 ->
      begin function
      | CannotFail is2 -> CanFail (fun k ->  is1 k ^^ is2)
      | CanFail is2 -> CanFail (fun k -> is1 k ^^ is2 k)
      end

  let with_fail (fail_code : G.t) : patternCode -> G.t = function
    | CannotFail is -> is
    | CanFail is -> is fail_code

  let orElse : patternCode -> patternCode -> patternCode = function
    | CannotFail is1 -> fun _ -> CannotFail is1
    | CanFail is1 -> function
      | CanFail is2 -> CanFail (fun fail_code ->
          let inner_fail = G.new_depth_label () in
          let inner_fail_code = Bool.lit false ^^ G.branch_to_ inner_fail in
          G.labeled_block1 I32Type inner_fail (is1 inner_fail_code ^^ Bool.lit true) ^^
          G.if0 G.nop (is2 fail_code)
        )
      | CannotFail is2 -> CannotFail (
          let inner_fail = G.new_depth_label () in
          let inner_fail_code = Bool.lit false ^^ G.branch_to_ inner_fail in
          G.labeled_block1 I32Type inner_fail (is1 inner_fail_code ^^ Bool.lit true) ^^
          G.if0 G.nop is2
        )

  let orElses : patternCode list -> patternCode -> patternCode =
    List.fold_right orElse

  let patternFailTrap env = E.trap_with env "pattern failed"

  let orPatternFailure env pcode =
    with_fail (patternFailTrap env) pcode

  let orsPatternFailure env pcodes =
    orPatternFailure env (orElses pcodes definiteFail)

  let with_region at = function
    | CannotFail is -> CannotFail (G.with_region at is)
    | CanFail is -> CanFail (fun k -> G.with_region at (is k))

end (* PatCode *)
open PatCode

(* All the code above is independent of the IR *)
open Ir

module AllocHow = struct
  (*
  When compiling a (recursive) block, we need to do a dependency analysis, to
  find out how the things are allocated. The options are:
  - const:  completely known, constant, not stored anywhere (think static function)
            (no need to mention in a closure)
  - local:  only needed locally, stored in a Wasm local, immutable
            (can be copied into a closure by value)
  - local mutable: only needed locally, stored in a Wasm local, mutable
            (cannot be copied into a closure)
  - heap allocated: stored on the dynamic heap, address in Wasm local
            (can be copied into a closure by reference)
  - static heap: stored on the static heap, address known statically
            (no need to mention in a closure)

  The goal is to avoid dynamic allocation where possible (and use locals), and
  to avoid turning function references into closures.

  The rules are:
  - functions are const, unless they capture something that is not a const
    function or a static heap allocation.
    in particular, top-level functions are always const
  - everything that is captured on the top-level needs to be statically
    heap-allocated
  - everything that is captured before it is defined, or is captured and mutable
    needs to be dynamically heap-allocated
  - the rest can be local
  *)

  module M = Freevars.M
  module S = Freevars.S

  (*
  We represent this as a lattice as follows:
  *)
  type how = Const | LocalImmut of SR.t | LocalMut of SR.t | StoreHeap | StoreStatic
  type allocHow = how M.t

  let disjoint_union : allocHow -> allocHow -> allocHow =
    M.union (fun v _ _ -> fatal "AllocHow.disjoint_union: %s" v)

  let join : allocHow -> allocHow -> allocHow =
    M.union (fun _ x y -> Some (match x, y with
      | StoreStatic, StoreHeap | StoreHeap, StoreStatic
      ->  fatal "AllocHow.join: cannot join StoreStatic and StoreHeap"

      | _, StoreHeap     | StoreHeap,      _ -> StoreHeap
      | _, StoreStatic   | StoreStatic,    _ -> StoreStatic
      | _, LocalMut sr   | LocalMut sr,    _ -> LocalMut sr
      | _, LocalImmut sr | LocalImmut sr,  _ -> LocalImmut sr

      | Const, Const -> Const
    ))
  let joins = List.fold_left join M.empty

  let map_of_set = Freevars.map_of_set
  let set_of_map = Freevars.set_of_map

  (* Various filters used in the set operations below *)
  let is_local_mut _ = function
    | LocalMut _ -> true
    | _ -> false

  let is_local _ = function
    | LocalImmut _ | LocalMut _ -> true
    | _ -> false

  let how_captured lvl how seen captured =
    (* What to do so that we can capture something?
       * For local blocks, put on the dynamic heap:
         - mutable things
         - not yet defined things
       * For top-level blocks, put on the static heap:
         - everything that is non-static (i.e. still in locals)
    *)
    match lvl with
    | VarEnv.NotTopLvl ->
      map_of_set StoreHeap (S.union
        (S.inter (set_of_map (M.filter is_local_mut how)) captured)
        (S.inter (set_of_map (M.filter is_local how)) (S.diff captured seen))
      )
    | VarEnv.TopLvl ->
      map_of_set StoreStatic
        (S.inter (set_of_map (M.filter is_local how)) captured)

  (* A bit like StackRep.of_type, but only for those types and stackreps that
     we support in local variables *)
  let stackrep_of_type t =
    let open Type in
    match normalize t with
    | Prim (Nat32 | Int32) -> SR.UnboxedWord32
    | Prim (Nat64 | Int64) -> SR.UnboxedWord64
    | Prim Float -> SR.UnboxedFloat64
    | _ -> SR.Vanilla

  let dec lvl how_outer (seen, how0) dec =
    let how_all = disjoint_union how_outer how0 in

    let (f,d) = Freevars.dec dec in
    let captured = S.inter (set_of_map how0) (Freevars.captured_vars f) in

    (* Which allocation is required for the things defined here? *)
    let how1 = match dec.it with
      (* Mutable variables are, well, mutable *)
      | VarD _ ->
        M.map (fun t -> LocalMut (stackrep_of_type t)) d

      (* Constant expressions (trusting static_vals.ml) *)
      | LetD (_, e) when e.note.Note.const ->
        M.map (fun _ -> (Const : how)) d

      (* References to mutboxes *)
      | RefD _ ->
        M.map (fun _ -> StoreHeap) d

      (* Everything else needs at least a local *)
      | _ ->
        M.map (fun t -> LocalImmut (stackrep_of_type t)) d in

    (* Which allocation does this require for its captured things? *)
    let how2 = how_captured lvl how_all seen captured in

    let how = joins [how0; how1; how2] in
    let seen' = S.union seen (set_of_map d)
    in (seen', how)

  (* find the allocHow for the variables currently in scope *)
  (* we assume things are mutable, as we do not know better here *)
  let how_of_ae ae : allocHow =
    M.map (fun (l, _) -> match l with
    | VarEnv.Const _        -> (Const : how)
    | VarEnv.HeapStatic _   -> StoreStatic
    | VarEnv.HeapInd _      -> StoreHeap
    | VarEnv.Local (sr, _)  -> LocalMut sr (* conservatively assume mutable *)
    | VarEnv.PublicMethod _ -> LocalMut SR.Vanilla
    ) ae.VarEnv.vars

  let decs (ae : VarEnv.t) decs captured_in_body : allocHow =
    let lvl = ae.VarEnv.lvl in
    let how_outer = how_of_ae ae in
    let defined_here = snd (Freevars.decs decs) in (* TODO: implement gather_decs more directly *)
    let how_outer = Freevars.diff how_outer defined_here in (* shadowing *)
    let how0 = M.map (fun _t -> (Const : how)) defined_here in
    let captured = S.inter (set_of_map defined_here) captured_in_body in
    let rec go how =
      let seen, how1 = List.fold_left (dec lvl how_outer) (S.empty, how) decs in
      assert (S.equal seen (set_of_map defined_here));
      let how2 = how_captured lvl how1 seen captured in
      let how' = join how1 how2 in
      if M.equal (=) how how' then how' else go how' in
    go how0

  (* Functions to extend the environment (and possibly allocate memory)
     based on how we want to store them. *)
  let add_local env ae how name typ : VarEnv.t * G.t =
    match M.find name how with
    | (Const : how) -> (ae, G.nop)
    | LocalImmut sr | LocalMut sr ->
      let ae1, _ = VarEnv.add_direct_local env ae name sr typ in
      (ae1, G.nop)
    | StoreHeap ->
      let ae1, i = VarEnv.add_local_with_heap_ind env ae name typ in
      let alloc_code = MutBox.alloc env ^^ G.i (LocalSet (nr i)) in
      (ae1, alloc_code)
    | StoreStatic ->
      let ptr = MutBox.static env in
      let ae1 = VarEnv.add_local_heap_static ae name ptr typ in
      (ae1, G.nop)

  let add_local_for_alias env ae how name typ : VarEnv.t * G.t =
    match M.find name how with
    | StoreHeap ->
      let ae1, _ = VarEnv.add_local_with_heap_ind env ae name typ in
      ae1, G.nop
    | _ -> assert false

end (* AllocHow *)

(* The actual compiler code that looks at the AST *)

(* wraps a bigint in range [0…2^32-1] into range [-2^31…2^31-1] *)
let nat32_to_int32 n =
  let open Big_int in
  if ge_big_int n (power_int_positive_int 2 31)
  then sub_big_int n (power_int_positive_int 2 32)
  else n

(* wraps a bigint in range [0…2^64-1] into range [-2^63…2^63-1] *)
let nat64_to_int64 n =
  let open Big_int in
  if ge_big_int n (power_int_positive_int 2 63)
  then sub_big_int n (power_int_positive_int 2 64)
  else n

let const_lit_of_lit : Ir.lit -> Const.lit = function
  | BoolLit b     -> Const.Bool b
  | IntLit n
  | NatLit n      -> Const.BigInt (Numerics.Nat.to_big_int n)
  | Int8Lit n     -> Const.Vanilla (TaggedSmallWord.vanilla_lit Type.Int8 (Numerics.Int_8.to_int n))
  | Nat8Lit n     -> Const.Vanilla (TaggedSmallWord.vanilla_lit Type.Nat8 (Numerics.Nat8.to_int n))
  | Int16Lit n    -> Const.Vanilla (TaggedSmallWord.vanilla_lit Type.Int16 (Numerics.Int_16.to_int n))
  | Nat16Lit n    -> Const.Vanilla (TaggedSmallWord.vanilla_lit Type.Nat16 (Numerics.Nat16.to_int n))
  | Int32Lit n    -> Const.Word32 (Big_int.int32_of_big_int (Numerics.Int_32.to_big_int n))
  | Nat32Lit n    -> Const.Word32 (Big_int.int32_of_big_int (nat32_to_int32 (Numerics.Nat32.to_big_int n)))
  | Int64Lit n    -> Const.Word64 (Big_int.int64_of_big_int (Numerics.Int_64.to_big_int n))
  | Nat64Lit n    -> Const.Word64 (Big_int.int64_of_big_int (nat64_to_int64 (Numerics.Nat64.to_big_int n)))
  | CharLit c     -> Const.Vanilla Int32.(shift_left (of_int c) 8)
  | NullLit       -> Const.Null
  | TextLit t
  | BlobLit t     -> Const.Blob t
  | FloatLit f    -> Const.Float64 f

let const_of_lit lit =
  Const.t_of_v (Const.Lit (const_lit_of_lit lit))

let compile_lit lit =
  SR.Const (const_of_lit lit), G.nop

let compile_lit_as env sr_out lit =
  let sr_in, code = compile_lit lit in
  code ^^ StackRep.adjust env sr_in sr_out

(* helper, traps with message *)
let then_arithmetic_overflow env =
  E.then_trap_with env "arithmetic overflow"

(* The first returned StackRep is for the arguments (expected), the second for the results (produced) *)
let compile_unop env t op =
  let open Operator in
  match op, t with
  | _, Type.Non ->
    SR.Vanilla, SR.Unreachable, G.i Unreachable
  | NegOp, Type.(Prim Int) ->
    SR.Vanilla, SR.Vanilla,
    BigNum.compile_neg env
  | NegOp, Type.(Prim Int64) ->
      SR.UnboxedWord64, SR.UnboxedWord64,
      Func.share_code1 env "neg_trap" ("n", I64Type) [I64Type] (fun env get_n ->
        get_n ^^
        compile_eq64_const 0x8000000000000000L ^^
        then_arithmetic_overflow env ^^
        compile_const_64 0L ^^
        get_n ^^
        G.i (Binary (Wasm.Values.I64 I64Op.Sub))
      )
  | NegOp, Type.(Prim (Int8 | Int16 | Int32)) ->
    StackRep.of_type t, StackRep.of_type t,
    Func.share_code1 env "neg32_trap" ("n", I32Type) [I32Type] (fun env get_n ->
      get_n ^^
      compile_eq_const 0x80000000l ^^
      then_arithmetic_overflow env ^^
      compile_unboxed_zero ^^
      get_n ^^
      G.i (Binary (Wasm.Values.I32 I32Op.Sub))
    )
  | NegOp, Type.(Prim Float) ->
    SR.UnboxedFloat64, SR.UnboxedFloat64,
    G.i (Unary (Wasm.Values.F64 F64Op.Neg))
  | NotOp, Type.(Prim (Nat64|Int64)) ->
     SR.UnboxedWord64, SR.UnboxedWord64,
     compile_xor64_const (-1L)
  | NotOp, Type.(Prim (Nat8|Nat16|Nat32|Int8|Int16|Int32 as ty)) ->
     StackRep.of_type t, StackRep.of_type t,
     compile_unboxed_const (TaggedSmallWord.mask_of_type ty) ^^
     G.i (Binary (Wasm.Values.I32 I32Op.Xor))
  | _ ->
    todo "compile_unop"
      (Wasm.Sexpr.Node ("BinOp", [ Arrange_ops.unop op ]))
      (SR.Vanilla, SR.Unreachable, E.trap_with env "TODO: compile_unop")

(* Logarithmic helpers for deciding whether we can carry out operations in constant bitwidth *)

(* helper, traps with message *)
let else_arithmetic_overflow env =
  E.else_trap_with env "arithmetic overflow"

(* helpers to decide if Int64 arithmetic can be carried out on the fast path *)
let additiveInt64_shortcut fast env get_a get_b slow =
  get_a ^^ get_a ^^ compile_shl64_const 1L ^^ G.i (Binary (Wasm.Values.I64 I64Op.Xor)) ^^ compile_shrU64_const 63L ^^
  get_b ^^ get_b ^^ compile_shl64_const 1L ^^ G.i (Binary (Wasm.Values.I64 I64Op.Xor)) ^^ compile_shrU64_const 63L ^^
  G.i (Binary (Wasm.Values.I64 I64Op.Or)) ^^
  G.i (Test (Wasm.Values.I64 I64Op.Eqz)) ^^
  G.if1 I64Type
    (get_a ^^ get_b ^^ fast)
    slow

let mulInt64_shortcut fast env get_a get_b slow =
  get_a ^^ get_a ^^ compile_shl64_const 1L ^^ G.i (Binary (Wasm.Values.I64 I64Op.Xor)) ^^ G.i (Unary (Wasm.Values.I64 I64Op.Clz)) ^^
  get_b ^^ get_b ^^ compile_shl64_const 1L ^^ G.i (Binary (Wasm.Values.I64 I64Op.Xor)) ^^ G.i (Unary (Wasm.Values.I64 I64Op.Clz)) ^^
  G.i (Binary (Wasm.Values.I64 I64Op.Add)) ^^
  compile_const_64 65L ^^ G.i (Compare (Wasm.Values.I64 I64Op.GeU)) ^^
  G.if1 I64Type
    (get_a ^^ get_b ^^ fast)
    slow

let powInt64_shortcut fast env get_a get_b slow =
  get_b ^^ G.i (Test (Wasm.Values.I64 I64Op.Eqz)) ^^
  G.if1 I64Type
    (compile_const_64 1L) (* ^0 *)
    begin (* ^(1+n) *)
      get_a ^^ compile_const_64 (-1L) ^^ G.i (Compare (Wasm.Values.I64 I64Op.Eq)) ^^
      G.if1 I64Type
        begin (* -1 ** (1+exp) == if even (1+exp) then 1 else -1 *)
          get_b ^^ compile_const_64 1L ^^
          G.i (Binary (Wasm.Values.I64 I64Op.And)) ^^ G.i (Test (Wasm.Values.I64 I64Op.Eqz)) ^^
          G.if1 I64Type
            (compile_const_64 1L)
            get_a
        end
        begin
          get_a ^^ compile_shrS64_const 1L ^^
          G.i (Test (Wasm.Values.I64 I64Op.Eqz)) ^^
          G.if1 I64Type
            get_a (* {0,1}^(1+n) *)
            begin
              get_b ^^ compile_const_64 64L ^^
              G.i (Compare (Wasm.Values.I64 I64Op.GeU)) ^^ then_arithmetic_overflow env ^^
              get_a ^^ get_a ^^ compile_shl64_const 1L ^^ G.i (Binary (Wasm.Values.I64 I64Op.Xor)) ^^
              G.i (Unary (Wasm.Values.I64 I64Op.Clz)) ^^ compile_sub64_const 63L ^^
              get_b ^^ G.i (Binary (Wasm.Values.I64 I64Op.Mul)) ^^
              compile_const_64 (-63L) ^^ G.i (Compare (Wasm.Values.I64 I64Op.GeS)) ^^
              G.if1 I64Type
                (get_a ^^ get_b ^^ fast)
                slow
            end
        end
    end


(* kernel for Int64 arithmetic, invokes estimator for fast path *)
let compile_Int64_kernel env name op shortcut =
  Func.share_code2 env (prim_fun_name Type.Int64 name)
    (("a", I64Type), ("b", I64Type)) [I64Type]
    BigNum.(fun env get_a get_b ->
    shortcut
      env
      get_a
      get_b
      begin
        let (set_res, get_res) = new_local env "res" in
        get_a ^^ from_signed_word64 env ^^
        get_b ^^ from_signed_word64 env ^^
        op env ^^
        set_res ^^ get_res ^^
        fits_signed_bits env 64 ^^
        else_arithmetic_overflow env ^^
        get_res ^^ truncate_to_word64 env
      end)


(* helpers to decide if Nat64 arithmetic can be carried out on the fast path *)
let additiveNat64_shortcut fast env get_a get_b slow =
  get_a ^^ compile_shrU64_const 62L ^^
  get_b ^^ compile_shrU64_const 62L ^^
  G.i (Binary (Wasm.Values.I64 I64Op.Or)) ^^
  G.i (Test (Wasm.Values.I64 I64Op.Eqz)) ^^
  G.if1 I64Type
    (get_a ^^ get_b ^^ fast)
    slow

let mulNat64_shortcut fast env get_a get_b slow =
  get_a ^^ G.i (Unary (Wasm.Values.I64 I64Op.Clz)) ^^
  get_b ^^ G.i (Unary (Wasm.Values.I64 I64Op.Clz)) ^^
  G.i (Binary (Wasm.Values.I64 I64Op.Add)) ^^
  compile_const_64 64L ^^ G.i (Compare (Wasm.Values.I64 I64Op.GeU)) ^^
  G.if1 I64Type
    (get_a ^^ get_b ^^ fast)
    slow

let powNat64_shortcut fast env get_a get_b slow =
  get_b ^^ G.i (Test (Wasm.Values.I64 I64Op.Eqz)) ^^
  G.if1 I64Type
    (compile_const_64 1L) (* ^0 *)
    begin (* ^(1+n) *)
      get_a ^^ compile_shrU64_const 1L ^^
      G.i (Test (Wasm.Values.I64 I64Op.Eqz)) ^^
      G.if1 I64Type
        get_a (* {0,1}^(1+n) *)
        begin
          get_b ^^ compile_const_64 64L ^^ G.i (Compare (Wasm.Values.I64 I64Op.GeU)) ^^ then_arithmetic_overflow env ^^
          get_a ^^ G.i (Unary (Wasm.Values.I64 I64Op.Clz)) ^^ compile_sub64_const 64L ^^
          get_b ^^ G.i (Binary (Wasm.Values.I64 I64Op.Mul)) ^^ compile_const_64 (-64L) ^^ G.i (Compare (Wasm.Values.I64 I64Op.GeS)) ^^
          G.if1 I64Type
            (get_a ^^ get_b ^^ fast)
            slow
        end
    end


(* kernel for Nat64 arithmetic, invokes estimator for fast path *)
let compile_Nat64_kernel env name op shortcut =
  Func.share_code2 env (prim_fun_name Type.Nat64 name)
    (("a", I64Type), ("b", I64Type)) [I64Type]
    BigNum.(fun env get_a get_b ->
    shortcut
      env
      get_a
      get_b
      begin
        let (set_res, get_res) = new_local env "res" in
        get_a ^^ from_word64 env ^^
        get_b ^^ from_word64 env ^^
        op env ^^
        set_res ^^ get_res ^^
        fits_unsigned_bits env 64 ^^
        else_arithmetic_overflow env ^^
        get_res ^^ truncate_to_word64 env
      end)


(* Compiling Int/Nat32 ops by conversion to/from i64. *)

(* helper, expects i64 on stack *)
let enforce_32_unsigned_bits env =
  compile_bitand64_const 0xFFFFFFFF00000000L ^^
  G.i (Test (Wasm.Values.I64 I64Op.Eqz)) ^^
  else_arithmetic_overflow env

(* helper, expects two identical i64s on stack *)
let enforce_32_signed_bits env =
  compile_shl64_const 1L ^^
  G.i (Binary (Wasm.Values.I64 I64Op.Xor)) ^^
  enforce_32_unsigned_bits env

let compile_Int32_kernel env name op =
     Func.share_code2 env (prim_fun_name Type.Int32 name)
       (("a", I32Type), ("b", I32Type)) [I32Type]
       (fun env get_a get_b ->
         let (set_res, get_res) = new_local64 env "res" in
         get_a ^^ G.i (Convert (Wasm.Values.I64 I64Op.ExtendSI32)) ^^
         get_b ^^ G.i (Convert (Wasm.Values.I64 I64Op.ExtendSI32)) ^^
         G.i (Binary (Wasm.Values.I64 op)) ^^
         set_res ^^ get_res ^^ get_res ^^
         enforce_32_signed_bits env ^^
         get_res ^^ G.i (Convert (Wasm.Values.I32 I32Op.WrapI64)))

let compile_Nat32_kernel env name op =
     Func.share_code2 env (prim_fun_name Type.Nat32 name)
       (("a", I32Type), ("b", I32Type)) [I32Type]
       (fun env get_a get_b ->
         let (set_res, get_res) = new_local64 env "res" in
         get_a ^^ G.i (Convert (Wasm.Values.I64 I64Op.ExtendUI32)) ^^
         get_b ^^ G.i (Convert (Wasm.Values.I64 I64Op.ExtendUI32)) ^^
         G.i (Binary (Wasm.Values.I64 op)) ^^
         set_res ^^ get_res ^^
         enforce_32_unsigned_bits env ^^
         get_res ^^ G.i (Convert (Wasm.Values.I32 I32Op.WrapI64)))

(* Customisable kernels for 8/16bit arithmetic via 32 bits. *)

(* helper, expects i32 on stack *)
let enforce_unsigned_bits env n =
  compile_bitand_const Int32.(shift_left minus_one n) ^^
  then_arithmetic_overflow env

let enforce_16_unsigned_bits env = enforce_unsigned_bits env 16

(* helper, expects two identical i32s on stack *)
let enforce_signed_bits env n =
  compile_shl_const 1l ^^ G.i (Binary (Wasm.Values.I32 I32Op.Xor)) ^^
  enforce_unsigned_bits env n

let enforce_16_signed_bits env = enforce_signed_bits env 16

let compile_smallInt_kernel' env ty name op =
  Func.share_code2 env (prim_fun_name ty name)
    (("a", I32Type), ("b", I32Type)) [I32Type]
    (fun env get_a get_b ->
      let (set_res, get_res) = new_local env "res" in
      get_a ^^ compile_shrS_const 16l ^^
      get_b ^^ compile_shrS_const 16l ^^
      op ^^
      set_res ^^ get_res ^^ get_res ^^
      enforce_16_signed_bits env ^^
      get_res ^^ compile_shl_const 16l)

let compile_smallInt_kernel env ty name op =
  compile_smallInt_kernel' env ty name (G.i (Binary (Wasm.Values.I32 op)))

let compile_smallNat_kernel' env ty name op =
  Func.share_code2 env (prim_fun_name ty name)
    (("a", I32Type), ("b", I32Type)) [I32Type]
    (fun env get_a get_b ->
      let (set_res, get_res) = new_local env "res" in
      get_a ^^ compile_shrU_const 16l ^^
      get_b ^^ compile_shrU_const 16l ^^
      op ^^
      set_res ^^ get_res ^^
      enforce_16_unsigned_bits env ^^
      get_res ^^ compile_shl_const 16l)

let compile_smallNat_kernel env ty name op =
  compile_smallNat_kernel' env ty name (G.i (Binary (Wasm.Values.I32 op)))

(* The first returned StackRep is for the arguments (expected), the second for the results (produced) *)
let compile_binop env t op : SR.t * SR.t * G.t =
  if t = Type.Non then SR.Vanilla, SR.Unreachable, G.i Unreachable else
  StackRep.of_type t,
  StackRep.of_type t,
  Operator.(match t, op with
  | Type.(Prim (Nat | Int)),                  AddOp -> BigNum.compile_add env
  | Type.(Prim (Nat64|Int64)),                WAddOp -> G.i (Binary (Wasm.Values.I64 I64Op.Add))
  | Type.(Prim Int64),                        AddOp ->
    compile_Int64_kernel env "add" BigNum.compile_add
      (additiveInt64_shortcut (G.i (Binary (Wasm.Values.I64 I64Op.Add))))
  | Type.(Prim Nat64),                        AddOp ->
    compile_Nat64_kernel env "add" BigNum.compile_add
      (additiveNat64_shortcut (G.i (Binary (Wasm.Values.I64 I64Op.Add))))
  | Type.(Prim Nat),                          SubOp -> BigNum.compile_unsigned_sub env
  | Type.(Prim Int),                          SubOp -> BigNum.compile_signed_sub env
  | Type.(Prim (Nat | Int)),                  MulOp -> BigNum.compile_mul env
  | Type.(Prim (Nat64|Int64)),                WMulOp -> G.i (Binary (Wasm.Values.I64 I64Op.Mul))
  | Type.(Prim Int64),                        MulOp ->
    compile_Int64_kernel env "mul" BigNum.compile_mul
      (mulInt64_shortcut (G.i (Binary (Wasm.Values.I64 I64Op.Mul))))
  | Type.(Prim Nat64),                        MulOp ->
    compile_Nat64_kernel env "mul" BigNum.compile_mul
      (mulNat64_shortcut (G.i (Binary (Wasm.Values.I64 I64Op.Mul))))
  | Type.(Prim Nat64),                        DivOp -> G.i (Binary (Wasm.Values.I64 I64Op.DivU))
  | Type.(Prim Nat64) ,                       ModOp -> G.i (Binary (Wasm.Values.I64 I64Op.RemU))
  | Type.(Prim Int64),                        DivOp -> G.i (Binary (Wasm.Values.I64 I64Op.DivS))
  | Type.(Prim Int64) ,                       ModOp -> G.i (Binary (Wasm.Values.I64 I64Op.RemS))
  | Type.(Prim Nat),                          DivOp -> BigNum.compile_unsigned_div env
  | Type.(Prim Nat),                          ModOp -> BigNum.compile_unsigned_rem env
  | Type.(Prim (Nat64|Int64)),                WSubOp -> G.i (Binary (Wasm.Values.I64 I64Op.Sub))
  | Type.(Prim Int64),                        SubOp ->
    compile_Int64_kernel env "sub" BigNum.compile_signed_sub
      (additiveInt64_shortcut (G.i (Binary (Wasm.Values.I64 I64Op.Sub))))
  | Type.(Prim Nat64),                        SubOp ->
    compile_Nat64_kernel env "sub" BigNum.compile_unsigned_sub
      (fun env get_a get_b ->
        additiveNat64_shortcut
          (G.i (Compare (Wasm.Values.I64 I64Op.GeU)) ^^
           else_arithmetic_overflow env ^^
           get_a ^^ get_b ^^ G.i (Binary (Wasm.Values.I64 I64Op.Sub)))
          env get_a get_b)
  | Type.(Prim Int),                          DivOp -> BigNum.compile_signed_div env
  | Type.(Prim Int),                          ModOp -> BigNum.compile_signed_mod env

  | Type.Prim Type.(Nat8|Nat16|Nat32|Int8|Int16|Int32),
                                              WAddOp -> G.i (Binary (Wasm.Values.I32 I32Op.Add))
  | Type.(Prim Int32),                        AddOp -> compile_Int32_kernel env "add" I64Op.Add
  | Type.Prim Type.(Int8 | Int16 as ty),      AddOp -> compile_smallInt_kernel env ty "add" I32Op.Add
  | Type.(Prim Nat32),                        AddOp -> compile_Nat32_kernel env "add" I64Op.Add
  | Type.Prim Type.(Nat8 | Nat16 as ty),      AddOp -> compile_smallNat_kernel env ty "add" I32Op.Add
  | Type.(Prim Float),                        AddOp -> G.i (Binary (Wasm.Values.F64 F64Op.Add))
  | Type.Prim Type.(Nat8|Nat16|Nat32|Int8|Int16|Int32),
                                              WSubOp -> G.i (Binary (Wasm.Values.I32 I32Op.Sub))
  | Type.(Prim Int32),                        SubOp -> compile_Int32_kernel env "sub" I64Op.Sub
  | Type.(Prim (Int8|Int16 as ty)),           SubOp -> compile_smallInt_kernel env ty "sub" I32Op.Sub
  | Type.(Prim Nat32),                        SubOp -> compile_Nat32_kernel env "sub" I64Op.Sub
  | Type.(Prim (Nat8|Nat16 as ty)),           SubOp -> compile_smallNat_kernel env ty "sub" I32Op.Sub
  | Type.(Prim Float),                        SubOp -> G.i (Binary (Wasm.Values.F64 F64Op.Sub))
  | Type.Prim Type.(Nat8|Nat16|Nat32|Int8|Int16|Int32 as ty),
                                              WMulOp -> TaggedSmallWord.compile_word_mul env ty
  | Type.(Prim Int32),                        MulOp -> compile_Int32_kernel env "mul" I64Op.Mul
  | Type.(Prim Int16),                        MulOp -> compile_smallInt_kernel env Type.Int16 "mul" I32Op.Mul
  | Type.(Prim Int8),                         MulOp -> compile_smallInt_kernel' env Type.Int8 "mul"
                                                         (compile_shrS_const 8l ^^ G.i (Binary (Wasm.Values.I32 I32Op.Mul)))
  | Type.(Prim Nat32),                        MulOp -> compile_Nat32_kernel env "mul" I64Op.Mul
  | Type.(Prim Nat16),                        MulOp -> compile_smallNat_kernel env Type.Nat16 "mul" I32Op.Mul
  | Type.(Prim Nat8),                         MulOp -> compile_smallNat_kernel' env Type.Nat8 "mul"
                                                         (compile_shrU_const 8l ^^ G.i (Binary (Wasm.Values.I32 I32Op.Mul)))
  | Type.(Prim Float),                        MulOp -> G.i (Binary (Wasm.Values.F64 F64Op.Mul))
  | Type.(Prim (Nat8|Nat16|Nat32 as ty)),     DivOp -> G.i (Binary (Wasm.Values.I32 I32Op.DivU)) ^^
                                                       TaggedSmallWord.msb_adjust ty
  | Type.(Prim (Nat8|Nat16|Nat32)),           ModOp -> G.i (Binary (Wasm.Values.I32 I32Op.RemU))
  | Type.(Prim Int32),                        DivOp -> G.i (Binary (Wasm.Values.I32 I32Op.DivS))
  | Type.(Prim (Int8|Int16 as ty)),           DivOp ->
    Func.share_code2 env (prim_fun_name ty "div")
      (("a", I32Type), ("b", I32Type)) [I32Type]
      (fun env get_a get_b ->
        let (set_res, get_res) = new_local env "res" in
        get_a ^^ get_b ^^ G.i (Binary (Wasm.Values.I32 I32Op.DivS)) ^^
        TaggedSmallWord.msb_adjust ty ^^ set_res ^^
        get_a ^^ compile_eq_const 0x80000000l ^^
        E.if_ env (StackRep.to_block_type env SR.UnboxedWord32)
          begin
            get_b ^^ TaggedSmallWord.lsb_adjust ty ^^ compile_eq_const (-1l) ^^
            E.if_ env (StackRep.to_block_type env SR.UnboxedWord32)
              (G.i Unreachable)
              get_res
          end
          get_res)
  | Type.(Prim Float),                        DivOp -> G.i (Binary (Wasm.Values.F64 F64Op.Div))
  | Type.(Prim Float),                        ModOp -> E.call_import env "rts" "fmod" (* musl *)
  | Type.(Prim (Int8|Int16|Int32)),           ModOp -> G.i (Binary (Wasm.Values.I32 I32Op.RemS))
  | Type.(Prim (Nat8|Nat16|Nat32 as ty)),     WPowOp -> TaggedSmallWord.compile_nat_power env ty
  | Type.(Prim (Int8|Int16|Int32 as ty)),     WPowOp -> TaggedSmallWord.compile_int_power env ty
  | Type.(Prim ((Nat8|Nat16) as ty)),         PowOp ->
    Func.share_code2 env (prim_fun_name ty "pow")
      (("n", I32Type), ("exp", I32Type)) [I32Type]
      (fun env get_n get_exp ->
        let (set_res, get_res) = new_local env "res" in
        let bits = TaggedSmallWord.bits_of_type ty in
        get_exp ^^
        G.if1 I32Type
          begin
            get_n ^^ compile_shrU_const Int32.(sub 33l (of_int bits)) ^^
            G.if1 I32Type
              begin
                unsigned_dynamics get_n ^^ compile_sub_const (Int32.of_int bits) ^^
                get_exp ^^ TaggedSmallWord.lsb_adjust ty ^^ G.i (Binary (Wasm.Values.I32 I32Op.Mul)) ^^
                compile_unboxed_const (-30l) ^^
                G.i (Compare (Wasm.Values.I32 I32Op.LtS)) ^^ then_arithmetic_overflow env ^^
                get_n ^^ TaggedSmallWord.lsb_adjust ty ^^
                get_exp ^^ TaggedSmallWord.lsb_adjust ty ^^
                TaggedSmallWord.compile_nat_power env Type.Nat32 ^^ set_res ^^
                get_res ^^ enforce_unsigned_bits env bits ^^
                get_res ^^ TaggedSmallWord.msb_adjust ty
              end
              get_n (* n@{0,1} ** (1+exp) == n *)
          end
          (compile_unboxed_const
             Int32.(shift_left one (to_int (TaggedSmallWord.shift_of_type ty))))) (* x ** 0 == 1 *)
  | Type.(Prim Nat32),                        PowOp ->
    Func.share_code2 env (prim_fun_name Type.Nat32 "pow")
      (("n", I32Type), ("exp", I32Type)) [I32Type]
      (fun env get_n get_exp ->
        let (set_res, get_res) = new_local64 env "res" in
        get_exp ^^
        G.if1 I32Type
          begin
            get_n ^^ compile_shrU_const 1l ^^
            G.if1 I32Type
              begin
                get_exp ^^ compile_unboxed_const 32l ^^
                G.i (Compare (Wasm.Values.I32 I32Op.GeU)) ^^ then_arithmetic_overflow env ^^
                unsigned_dynamics get_n ^^ compile_sub_const 32l ^^
                get_exp ^^ TaggedSmallWord.lsb_adjust Type.Nat32 ^^ G.i (Binary (Wasm.Values.I32 I32Op.Mul)) ^^
                compile_unboxed_const (-62l) ^^
                G.i (Compare (Wasm.Values.I32 I32Op.LtS)) ^^ then_arithmetic_overflow env ^^
                get_n ^^ G.i (Convert (Wasm.Values.I64 I64Op.ExtendUI32)) ^^
                get_exp ^^ G.i (Convert (Wasm.Values.I64 I64Op.ExtendUI32)) ^^
                Word64.compile_unsigned_pow env ^^
                set_res ^^ get_res ^^ enforce_32_unsigned_bits env ^^
                get_res ^^ G.i (Convert (Wasm.Values.I32 I32Op.WrapI64))
              end
              get_n (* n@{0,1} ** (1+exp) == n *)
          end
          compile_unboxed_one) (* x ** 0 == 1 *)
  | Type.(Prim ((Int8|Int16) as ty)),         PowOp ->
    Func.share_code2 env (prim_fun_name ty "pow")
      (("n", I32Type), ("exp", I32Type)) [I32Type]
      (fun env get_n get_exp ->
        let (set_res, get_res) = new_local env "res" in
        let bits = TaggedSmallWord.bits_of_type ty in
        get_exp ^^ compile_unboxed_zero ^^
        G.i (Compare (Wasm.Values.I32 I32Op.LtS)) ^^ E.then_trap_with env "negative power" ^^
        get_exp ^^
        G.if1 I32Type
          begin
            get_n ^^ compile_shrS_const Int32.(sub 33l (of_int bits)) ^^
            G.if1 I32Type
              begin
                signed_dynamics get_n ^^ compile_sub_const (Int32.of_int (bits - 1)) ^^
                get_exp ^^ TaggedSmallWord.lsb_adjust ty ^^ G.i (Binary (Wasm.Values.I32 I32Op.Mul)) ^^
                compile_unboxed_const (-30l) ^^
                G.i (Compare (Wasm.Values.I32 I32Op.LtS)) ^^ then_arithmetic_overflow env ^^
                get_n ^^ TaggedSmallWord.lsb_adjust ty ^^
                get_exp ^^ TaggedSmallWord.lsb_adjust ty ^^
                TaggedSmallWord.compile_nat_power env Type.Nat32 ^^
                set_res ^^ get_res ^^ get_res ^^ enforce_signed_bits env bits ^^
                get_res ^^ TaggedSmallWord.msb_adjust ty
              end
              get_n (* n@{0,1} ** (1+exp) == n *)
          end
          (compile_unboxed_const
             Int32.(shift_left one (to_int (TaggedSmallWord.shift_of_type ty))))) (* x ** 0 == 1 *)
  | Type.(Prim Int32),                        PowOp ->
    Func.share_code2 env (prim_fun_name Type.Int32 "pow")
      (("n", I32Type), ("exp", I32Type)) [I32Type]
      (fun env get_n get_exp ->
        let (set_res, get_res) = new_local64 env "res" in
        get_exp ^^ compile_unboxed_zero ^^
        G.i (Compare (Wasm.Values.I32 I32Op.LtS)) ^^ E.then_trap_with env "negative power" ^^
        get_exp ^^
        G.if1 I32Type
          begin
            get_n ^^ compile_unboxed_one ^^ G.i (Compare (Wasm.Values.I32 I32Op.LeS)) ^^
            get_n ^^ compile_unboxed_const (-1l) ^^ G.i (Compare (Wasm.Values.I32 I32Op.GeS)) ^^
            G.i (Binary (Wasm.Values.I32 I32Op.And)) ^^
            G.if1 I32Type
              begin
                get_n ^^ compile_unboxed_zero ^^ G.i (Compare (Wasm.Values.I32 I32Op.LtS)) ^^
                G.if1 I32Type
                  begin
                    (* -1 ** (1+exp) == if even (1+exp) then 1 else -1 *)
                    get_exp ^^ compile_unboxed_one ^^ G.i (Binary (Wasm.Values.I32 I32Op.And)) ^^
                    G.if1 I32Type
                      get_n
                      compile_unboxed_one
                  end
                  get_n (* n@{0,1} ** (1+exp) == n *)
              end
              begin
                get_exp ^^ compile_unboxed_const 32l ^^
                G.i (Compare (Wasm.Values.I32 I32Op.GeU)) ^^ then_arithmetic_overflow env ^^
                signed_dynamics get_n ^^ compile_sub_const 31l ^^
                get_exp ^^ TaggedSmallWord.lsb_adjust Type.Int32 ^^ G.i (Binary (Wasm.Values.I32 I32Op.Mul)) ^^
                compile_unboxed_const (-62l) ^^
                G.i (Compare (Wasm.Values.I32 I32Op.LtS)) ^^ then_arithmetic_overflow env ^^
                get_n ^^ G.i (Convert (Wasm.Values.I64 I64Op.ExtendSI32)) ^^
                get_exp ^^ G.i (Convert (Wasm.Values.I64 I64Op.ExtendSI32)) ^^
                Word64.compile_unsigned_pow env ^^
                set_res ^^ get_res ^^ get_res ^^ enforce_32_signed_bits env ^^
                get_res ^^ G.i (Convert (Wasm.Values.I32 I32Op.WrapI64))
              end
          end
          compile_unboxed_one) (* x ** 0 == 1 *)
  | Type.(Prim Int),                          PowOp ->
    let pow = BigNum.compile_unsigned_pow env in
    let (set_n, get_n) = new_local env "n" in
    let (set_exp, get_exp) = new_local env "exp" in
    set_exp ^^ set_n ^^
    get_exp ^^ BigNum.compile_is_negative env ^^
    E.then_trap_with env "negative power" ^^
    get_n ^^ get_exp ^^ pow
  | Type.(Prim Nat64),                        WPowOp -> Word64.compile_unsigned_pow env
  | Type.(Prim Int64),                        WPowOp -> Word64.compile_signed_wpow env
  | Type.(Prim Nat64),                        PowOp ->
    compile_Nat64_kernel env "pow"
      BigNum.compile_unsigned_pow
      (powNat64_shortcut (Word64.compile_unsigned_pow env))
  | Type.(Prim Int64),                        PowOp ->
    let (set_exp, get_exp) = new_local64 env "exp" in
    set_exp ^^ get_exp ^^
    compile_const_64 0L ^^
    G.i (Compare (Wasm.Values.I64 I64Op.LtS)) ^^
    E.then_trap_with env "negative power" ^^
    get_exp ^^
    compile_Int64_kernel
      env "pow" BigNum.compile_unsigned_pow
      (powInt64_shortcut (Word64.compile_unsigned_pow env))
  | Type.(Prim Nat),                          PowOp -> BigNum.compile_unsigned_pow env
  | Type.(Prim Float),                        PowOp -> E.call_import env "rts" "pow" (* musl *)
  | Type.(Prim (Nat64|Int64)),                AndOp -> G.i (Binary (Wasm.Values.I64 I64Op.And))
  | Type.(Prim (Nat8|Nat16|Nat32|Int8|Int16|Int32)),
                                              AndOp -> G.i (Binary (Wasm.Values.I32 I32Op.And))
  | Type.(Prim (Nat64|Int64)),                OrOp  -> G.i (Binary (Wasm.Values.I64 I64Op.Or))
  | Type.(Prim (Nat8|Nat16|Nat32|Int8|Int16|Int32)),
                                              OrOp  -> G.i (Binary (Wasm.Values.I32 I32Op.Or))
  | Type.(Prim (Nat64|Int64)),                XorOp -> G.i (Binary (Wasm.Values.I64 I64Op.Xor))
  | Type.(Prim (Nat8|Nat16|Nat32|Int8|Int16|Int32)),
                                              XorOp -> G.i (Binary (Wasm.Values.I32 I32Op.Xor))
  | Type.(Prim (Nat64|Int64)),                ShLOp -> G.i (Binary (Wasm.Values.I64 I64Op.Shl))
  | Type.(Prim (Nat8|Nat16|Nat32|Int8|Int16|Int32 as ty)),
                                              ShLOp -> TaggedSmallWord.(
     lsb_adjust ty ^^ clamp_shift_amount ty ^^
     G.i (Binary (Wasm.Values.I32 I32Op.Shl)))
  | Type.(Prim Nat64),                        ShROp -> G.i (Binary (Wasm.Values.I64 I64Op.ShrU))
  | Type.(Prim (Nat8|Nat16|Nat32 as ty)),     ShROp -> TaggedSmallWord.(
     lsb_adjust ty ^^ clamp_shift_amount ty ^^
     G.i (Binary (Wasm.Values.I32 I32Op.ShrU)) ^^
     sanitize_word_result ty)
  | Type.(Prim Int64),                        ShROp -> G.i (Binary (Wasm.Values.I64 I64Op.ShrS))
  | Type.(Prim (Int8|Int16|Int32 as ty)),     ShROp -> TaggedSmallWord.(
     lsb_adjust ty ^^ clamp_shift_amount ty ^^
     G.i (Binary (Wasm.Values.I32 I32Op.ShrS)) ^^
     sanitize_word_result ty)
  | Type.(Prim (Nat64|Int64)),                RotLOp -> G.i (Binary (Wasm.Values.I64 I64Op.Rotl))
  | Type.(Prim (Nat32|Int32)),                RotLOp -> G.i (Binary (Wasm.Values.I32 I32Op.Rotl))
  | Type.(Prim (Nat8|Nat16|Int8|Int16 as ty)),
                                              RotLOp -> TaggedSmallWord.rotl env ty
  | Type.(Prim (Nat64|Int64)),                RotROp -> G.i (Binary (Wasm.Values.I64 I64Op.Rotr))
  | Type.(Prim (Nat32|Int32)),                RotROp -> G.i (Binary (Wasm.Values.I32 I32Op.Rotr))
  | Type.(Prim (Nat8|Nat16|Int8|Int16 as ty)),
                                              RotROp -> TaggedSmallWord.rotr env ty
  | Type.(Prim Text), CatOp -> Text.concat env
  | Type.Non, _ -> G.i Unreachable
  | _ -> todo_trap env "compile_binop" (Wasm.Sexpr.Node ("BinOp", [ Arrange_ops.binop op; Arrange_type.typ t]))
  )

let compile_eq env =
  let open Type in
  function
  | Prim Text -> Text.compare env Operator.EqOp
  | Prim (Blob|Principal) | Obj (Actor, _) -> Blob.compare env (Some Operator.EqOp)
  | Func (Shared _, _, _, _, _) -> FuncDec.equate_msgref env
  | Prim (Nat | Int) -> BigNum.compile_eq env
  | Prim (Int64 | Nat64) -> G.i (Compare (Wasm.Values.I64 I64Op.Eq))
  | Prim (Bool | Int8 | Nat8 | Int16 | Nat16 | Int32 | Nat32 | Char) ->
    G.i (Compare (Wasm.Values.I32 I32Op.Eq))
  | Non -> G.i Unreachable
  | Prim Float -> G.i (Compare (Wasm.Values.F64 F64Op.Eq))
  | t -> todo_trap env "compile_eq" (Arrange_type.typ t)

let get_relops = Operator.(function
  | GeOp -> Ge, I64Op.GeU, I64Op.GeS, I32Op.GeU, I32Op.GeS
  | GtOp -> Gt, I64Op.GtU, I64Op.GtS, I32Op.GtU, I32Op.GtS
  | LeOp -> Le, I64Op.LeU, I64Op.LeS, I32Op.LeU, I32Op.LeS
  | LtOp -> Lt, I64Op.LtU, I64Op.LtS, I32Op.LtU, I32Op.LtS
  | NeqOp -> assert false
  | _ -> failwith "uncovered relop")

let compile_comparison env t op =
  let bigintop, u64op, s64op, u32op, s32op = get_relops op in
  let open Type in
  match t with
    | Nat | Int -> BigNum.compile_relop env bigintop
    | Nat64 -> G.i (Compare (Wasm.Values.I64 u64op))
    | Nat8 | Nat16 | Nat32 | Char -> G.i (Compare (Wasm.Values.I32 u32op))
    | Int64 -> G.i (Compare (Wasm.Values.I64 s64op))
    | Int8 | Int16 | Int32 -> G.i (Compare (Wasm.Values.I32 s32op))
    | _ -> todo_trap env "compile_comparison" (Arrange_type.prim t)

let compile_relop env t op =
  if t = Type.Non then SR.Vanilla, G.i Unreachable else
  StackRep.of_type t,
  let open Operator in
  match t, op with
  | Type.(Prim Text), _ -> Text.compare env op
  | Type.(Prim (Blob|Principal)), _ -> Blob.compare env (Some op)
  | _, EqOp -> compile_eq env t
  | Type.(Prim (Nat | Nat8 | Nat16 | Nat32 | Nat64 | Int | Int8 | Int16 | Int32 | Int64 | Char as t1)), op1 ->
    compile_comparison env t1 op1
  | Type.(Prim Float), GtOp -> G.i (Compare (Wasm.Values.F64 F64Op.Gt))
  | Type.(Prim Float), GeOp -> G.i (Compare (Wasm.Values.F64 F64Op.Ge))
  | Type.(Prim Float), LeOp -> G.i (Compare (Wasm.Values.F64 F64Op.Le))
  | Type.(Prim Float), LtOp -> G.i (Compare (Wasm.Values.F64 F64Op.Lt))
  | _ -> todo_trap env "compile_relop" (Arrange_ops.relop op)

let compile_load_field env typ name =
  Object.load_idx env typ name


(* compile_lexp is used for expressions on the left of an assignment operator.
   Produces
   * preparation code, to run first
   * an expected stack rep
   * code that expects the value to be written in that stackrep, and consumes it
*)
let rec compile_lexp (env : E.t) ae lexp : G.t * SR.t * G.t =
  (fun (code, sr, fill_code) -> G.(with_region lexp.at code, sr, with_region lexp.at fill_code)) @@
  match lexp.it, !Flags.gc_strategy with
  | VarLE var, _ -> Var.set_val env ae var
  | IdxLE (e1, e2), Flags.Generational when potential_pointer (Arr.element_type env e1.note.Note.typ) ->
    let (set_field, get_field) = new_local env "field" in
    compile_array_index env ae e1 e2 ^^
    set_field ^^ (* peepholes to tee *)
    get_field,
    SR.Vanilla,
    store_ptr ^^
    get_field ^^
    compile_add_const ptr_unskew ^^
    E.call_import env "rts" "post_write_barrier"
  | IdxLE (e1, e2), Flags.Incremental when potential_pointer (Arr.element_type env e1.note.Note.typ) ->
    compile_array_index env ae e1 e2 ^^
    compile_add_const ptr_unskew,
    SR.Vanilla,
    Tagged.write_with_barrier env
  | IdxLE (e1, e2), _ ->
    compile_array_index env ae e1 e2,
    SR.Vanilla,
    store_ptr
  | DotLE (e, n), Flags.Generational when potential_pointer (Object.field_type env e.note.Note.typ n) ->
    let (set_field, get_field) = new_local env "field" in
    compile_exp_vanilla env ae e ^^
    Object.idx env e.note.Note.typ n ^^
    set_field ^^ (* peepholes to tee *)
    get_field,
    SR.Vanilla,
    store_ptr ^^
    get_field ^^
    compile_add_const ptr_unskew ^^
    E.call_import env "rts" "post_write_barrier"
  | DotLE (e, n), Flags.Incremental when potential_pointer (Object.field_type env e.note.Note.typ n) ->
    compile_exp_vanilla env ae e ^^
    (* Only real objects have mutable fields, no need to branch on the tag *)
    Object.idx env e.note.Note.typ n ^^
    compile_add_const ptr_unskew,
    SR.Vanilla,
    Tagged.write_with_barrier env
  | DotLE (e, n), _ ->
    compile_exp_vanilla env ae e ^^
    (* Only real objects have mutable fields, no need to branch on the tag *)
    Object.idx env e.note.Note.typ n,
    SR.Vanilla,
    store_ptr

(* Common code for a[e] as lexp and as exp.
Traps or pushes the pointer to the element on the stack
*)
and compile_array_index env ae e1 e2 =
    compile_exp_vanilla env ae e1 ^^ (* offset to array *)
    compile_exp_vanilla env ae e2 ^^ (* idx *)
    Arr.idx_bigint env

and compile_prim_invocation (env : E.t) ae p es at =
  (* for more concise code when all arguments and result use the same sr *)
  let const_sr sr inst = sr, G.concat_map (compile_exp_as env ae sr) es ^^ inst in

  begin match p, es with
  (* Calls *)
  | CallPrim _, [e1; e2] ->
    let sort, control, _, arg_tys, ret_tys = Type.as_func e1.note.Note.typ in
    let n_args = List.length arg_tys in
    let return_arity = match control with
      | Type.Returns -> List.length ret_tys
      | Type.Replies -> 0
      | Type.Promises -> assert false in

    let fun_sr, code1 = compile_exp env ae e1 in

    (* we duplicate this pattern match to emulate pattern guards *)
    let call_as_prim = match fun_sr, sort with
      | SR.Const (_, Const.Fun (mk_fi, Const.PrimWrapper prim)), _ ->
         begin match n_args, e2.it with
         | 0, _ -> true
         | 1, _ -> true
         | n, PrimE (TupPrim, es) when List.length es = n -> true
         | _, _ -> false
         end
      | _ -> false in

    begin match fun_sr, sort with
      | SR.Const (_, Const.Fun (mk_fi, Const.PrimWrapper prim)), _ when call_as_prim ->
         assert (sort = Type.Local);
         (* Handle argument tuples *)
         begin match n_args, e2.it with
         | 0, _ ->
           let sr, code2 = compile_prim_invocation env ae prim [] at in
           sr,
           code1 ^^
           compile_exp_as env ae (StackRep.of_arity 0) e2 ^^
           code2
         | 1, _ ->
           compile_prim_invocation env ae prim [e2] at
         | n, PrimE (TupPrim, es) ->
           assert (List.length es = n);
           compile_prim_invocation env ae prim es at
         | _, _ ->
           (* ugly case; let's just call this as a function for now *)
           raise (Invalid_argument "call_as_prim was true?")
         end
      | SR.Const (_, Const.Fun (mk_fi, _)), _ ->
         assert (sort = Type.Local);
         StackRep.of_arity return_arity,

         code1 ^^
         compile_unboxed_zero ^^ (* A dummy closure *)
         compile_exp_as env ae (StackRep.of_arity n_args) e2 ^^ (* the args *)
         G.i (Call (nr (mk_fi ()))) ^^
         FakeMultiVal.load env (Lib.List.make return_arity I32Type)
      | _, Type.Local ->
         let (set_clos, get_clos) = new_local env "clos" in

         StackRep.of_arity return_arity,
         code1 ^^ StackRep.adjust env fun_sr SR.Vanilla ^^
         set_clos ^^
         get_clos ^^
         Closure.prepare_closure_call env ^^
         compile_exp_as env ae (StackRep.of_arity n_args) e2 ^^
         get_clos ^^
         Closure.call_closure env n_args return_arity
      | _, Type.Shared _ ->
         (* Non-one-shot functions have been rewritten in async.ml *)
         assert (control = Type.Returns);

         let (set_meth_pair, get_meth_pair) = new_local env "meth_pair" in
         let (set_arg, get_arg) = new_local env "arg" in
         let _, _, _, ts, _ = Type.as_func e1.note.Note.typ in
         let add_cycles = Internals.add_cycles env ae in

         StackRep.of_arity return_arity,
         code1 ^^ StackRep.adjust env fun_sr SR.Vanilla ^^
         set_meth_pair ^^
         compile_exp_vanilla env ae e2 ^^ set_arg ^^

         FuncDec.ic_call_one_shot env ts get_meth_pair get_arg add_cycles
    end

  (* Operators *)
  | UnPrim (_, Operator.PosOp), [e1] -> compile_exp env ae e1
  | UnPrim (t, op), [e1] ->
    let sr_in, sr_out, code = compile_unop env t op in
    sr_out,
    compile_exp_as env ae sr_in e1 ^^
    code
  | BinPrim (t, op), [e1;e2] ->
    let sr_in, sr_out, code = compile_binop env t op in
    sr_out,
    compile_exp_as env ae sr_in e1 ^^
    compile_exp_as env ae sr_in e2 ^^
    code
  (* special case: recognize negation *)
  | RelPrim (Type.(Prim Bool), Operator.EqOp), [e1; {it = LitE (BoolLit false); _}] ->
    SR.bool,
    compile_exp_as_test env ae e1 ^^
    G.i (Test (Wasm.Values.I32 I32Op.Eqz))
  | RelPrim (t, op), [e1;e2] ->
    let sr, code = compile_relop env t op in
    SR.bool,
    compile_exp_as env ae sr e1 ^^
    compile_exp_as env ae sr e2 ^^
    code

  (* Tuples *)
  | TupPrim, es ->
    SR.UnboxedTuple (List.length es),
    G.concat_map (compile_exp_vanilla env ae) es
  | ProjPrim n, [e1] ->
    SR.Vanilla,
    compile_exp_vanilla env ae e1 ^^ (* offset to tuple (an array) *)
    Tuple.load_n env (Int32.of_int n)

  | OptPrim, [e] ->
    SR.Vanilla,
    Opt.inject env (compile_exp_vanilla env ae e)
  | TagPrim l, [e] ->
    SR.Vanilla,
    Variant.inject env l (compile_exp_vanilla env ae e)

  | DotPrim name, [e] ->
    let sr, code1 = compile_exp env ae e in
    begin match sr with
    | SR.Const (_, Const.Obj fs) ->
      let c = List.assoc name fs in
      SR.Const c, code1
    | _ ->
      SR.Vanilla,
      code1 ^^ StackRep.adjust env sr SR.Vanilla ^^
      Object.load_idx env e.note.Note.typ name
    end
  | ActorDotPrim name, [e] ->
    SR.Vanilla,
    compile_exp_vanilla env ae e ^^
    IC.actor_public_field env name

  | ArrayPrim (m, t), es ->
    SR.Vanilla,
    Arr.lit env (List.map (compile_exp_vanilla env ae) es)
  | IdxPrim, [e1; e2] ->
    SR.Vanilla,
    compile_array_index env ae e1 e2 ^^
    load_ptr
  | NextArrayOffset spacing, [e] ->
    let advance_by =
      match spacing with
      | ElementSize -> Arr.element_size
      | One -> 2l (* 1 : Nat *) in
    SR.Vanilla,
    compile_exp_vanilla env ae e ^^ (* previous byte offset to array *)
    compile_add_const advance_by
  | ValidArrayOffset, [e1; e2] ->
    SR.bool,
    compile_exp_vanilla env ae e1 ^^
    compile_exp_vanilla env ae e2 ^^
    G.i (Compare (Wasm.Values.I32 I32Op.LtU))
  | DerefArrayOffset, [e1; e2] ->
    SR.Vanilla,
    compile_exp_vanilla env ae e1 ^^ (* skewed pointer to array *)
    Tagged.load_forwarding_pointer env ^^
    compile_exp_vanilla env ae e2 ^^ (* byte offset *)
    (* Note: the below two lines compile to `i32.add; i32.load offset=OFFSET`
       with OFFSET = 13 with forwarding pointers and OFFSET = 9 without forwarding pointers,
       thus together also unskewing the pointer and skipping administrative
       fields, effectively arriving at the desired element *)
    G.i (Binary (Wasm.Values.I32 I32Op.Add)) ^^
    (* Not using Tagged.load_field since it is not a proper pointer to the array start *)
    Heap.load_field (Arr.header_size env) (* loads the element at the byte offset *)
  | GetPastArrayOffset spacing, [e] ->
    let shift =
      match spacing with
      | ElementSize -> compile_shl_const 2l (* effectively a multiplication by word_size *)
      | One -> BigNum.from_word30 env in    (* make it a compact bignum *)
    SR.Vanilla,
    compile_exp_vanilla env ae e ^^ (* array *)
    Arr.len env ^^
    shift

  | BreakPrim name, [e] ->
    let d = VarEnv.get_label_depth ae name in
    SR.Unreachable,
    compile_exp_vanilla env ae e ^^
    G.branch_to_ d
  | AssertPrim, [e1] ->
    SR.unit,
    compile_exp_as env ae SR.bool e1 ^^
    G.if0 G.nop (IC.fail_assert env at)
  | RetPrim, [e] ->
    SR.Unreachable,
    compile_exp_as env ae (StackRep.of_arity (E.get_return_arity env)) e ^^
    FakeMultiVal.store env (Lib.List.make (E.get_return_arity env) I32Type) ^^
    G.i Return

  (* Numeric conversions *)
  | NumConvWrapPrim (t1, t2), [e] -> begin
    let open Type in
    match t1, t2 with
    | (Nat|Int), (Nat8|Nat16|Int8|Int16) ->
      SR.Vanilla,
      compile_exp_vanilla env ae e ^^
      Prim.prim_intToWordNShifted env (TaggedSmallWord.shift_of_type t2)

    | (Nat|Int), (Nat32|Int32) ->
      SR.UnboxedWord32,
      compile_exp_vanilla env ae e ^^
      Prim.prim_intToWord32 env

    | (Nat|Int), (Nat64|Int64) ->
      SR.UnboxedWord64,
      compile_exp_vanilla env ae e ^^
      BigNum.truncate_to_word64 env

    | Nat64, Int64 | Int64, Nat64
    | Nat32, Int32 | Int32, Nat32
    | Nat16, Int16 | Int16, Nat16
    | Nat8, Int8 | Int8, Nat8 ->
      compile_exp env ae e

    | Char, Nat32 ->
      SR.UnboxedWord32,
      compile_exp_vanilla env ae e ^^
      TaggedSmallWord.untag_codepoint

    | _ -> SR.Unreachable, todo_trap env "compile_prim_invocation" (Arrange_ir.prim p)
    end

  | NumConvTrapPrim (t1, t2), [e] -> begin
    let open Type in
    match t1, t2 with

    | Int, Int64 ->
      SR.UnboxedWord64,
      compile_exp_vanilla env ae e ^^
      Func.share_code1 env "Int->Int64" ("n", I32Type) [I64Type] (fun env get_n ->
        get_n ^^
        BigNum.fits_signed_bits env 64 ^^
        E.else_trap_with env "losing precision" ^^
        get_n ^^
        BigNum.truncate_to_word64 env)

    | Int, (Int8|Int16|Int32 as pty) ->
      StackRep.of_type (Prim pty),
      compile_exp_vanilla env ae e ^^
      Func.share_code1 env (prim_fun_name pty "Int->") ("n", I32Type) [I32Type] (fun env get_n ->
        get_n ^^
        BigNum.fits_signed_bits env (TaggedSmallWord.bits_of_type pty) ^^
        E.else_trap_with env "losing precision" ^^
        get_n ^^
        BigNum.truncate_to_word32 env ^^
        TaggedSmallWord.msb_adjust pty)

    | Nat, Nat64 ->
      SR.UnboxedWord64,
      compile_exp_vanilla env ae e ^^
      Func.share_code1 env "Nat->Nat64" ("n", I32Type) [I64Type] (fun env get_n ->
        get_n ^^
        BigNum.fits_unsigned_bits env 64 ^^
        E.else_trap_with env "losing precision" ^^
        get_n ^^
        BigNum.truncate_to_word64 env)

    | Nat, (Nat8|Nat16|Nat32 as pty) ->
      StackRep.of_type (Prim pty),
      compile_exp_vanilla env ae e ^^
      Func.share_code1 env (prim_fun_name pty "Nat->") ("n", I32Type) [I32Type] (fun env get_n ->
        get_n ^^
        BigNum.fits_unsigned_bits env (TaggedSmallWord.bits_of_type pty) ^^
        E.else_trap_with env "losing precision" ^^
        get_n ^^
        BigNum.truncate_to_word32 env ^^
        TaggedSmallWord.msb_adjust pty)

    | (Nat8|Nat16), Nat ->
      SR.Vanilla,
      compile_exp_vanilla env ae e ^^
      Prim.prim_shiftWordNtoUnsigned env (TaggedSmallWord.shift_of_type t1)

    | (Int8|Int16), Int ->
      SR.Vanilla,
      compile_exp_vanilla env ae e ^^
      Prim.prim_shiftWordNtoSigned env (TaggedSmallWord.shift_of_type t1)

    | Nat32, Nat ->
      SR.Vanilla,
      compile_exp_as env ae SR.UnboxedWord32 e ^^
      Prim.prim_word32toNat env

    | Int32, Int ->
      SR.Vanilla,
      compile_exp_as env ae SR.UnboxedWord32 e ^^
      Prim.prim_word32toInt env

    | Nat64, Nat ->
      SR.Vanilla,
      compile_exp_as env ae SR.UnboxedWord64 e ^^
      BigNum.from_word64 env

    | Int64, Int ->
      SR.Vanilla,
      compile_exp_as env ae SR.UnboxedWord64 e ^^
      BigNum.from_signed_word64 env

    | Nat32, Char ->
      SR.Vanilla,
      compile_exp_as env ae SR.UnboxedWord32 e ^^
      TaggedSmallWord.check_and_tag_codepoint env

    | Float, Int ->
      SR.Vanilla,
      compile_exp_as env ae SR.UnboxedFloat64 e ^^
      E.call_import env "rts" "bigint_of_float64"

    | Int, Float ->
      SR.UnboxedFloat64,
      compile_exp_vanilla env ae e ^^
      E.call_import env "rts" "bigint_to_float64"

    | Float, Int64 ->
      SR.UnboxedWord64,
      compile_exp_as env ae SR.UnboxedFloat64 e ^^
      G.i (Convert (Wasm.Values.I64 I64Op.TruncSF64))

    | Int64, Float ->
      SR.UnboxedFloat64,
      compile_exp_as env ae SR.UnboxedWord64 e ^^
      G.i (Convert (Wasm.Values.F64 F64Op.ConvertSI64))

    | _ -> SR.Unreachable, todo_trap env "compile_prim_invocation" (Arrange_ir.prim p)
    end

  | SerializePrim ts, [e] ->
    SR.Vanilla,
    compile_exp_vanilla env ae e ^^
    Serialization.serialize env ts ^^
    Blob.of_ptr_size env

  | DeserializePrim ts, [e] ->
    StackRep.of_arity (List.length ts),
    compile_exp_vanilla env ae e ^^
    Bool.lit false ^^ (* can't recover *)
    Serialization.deserialize_from_blob false env ts

  | DeserializeOptPrim ts, [e] ->
    SR.Vanilla,
    compile_exp_vanilla env ae e ^^
    Bool.lit true ^^ (* can (!) recover *)
    Serialization.deserialize_from_blob false env ts ^^
    begin match ts with
    | [] ->
      (* return some () *)
      Opt.inject env Tuple.compile_unit
    | [t] ->
      (* save to local, propagate error as null or return some value *)
      let (set_val, get_val) = new_local env "val" in
      set_val ^^
      get_val ^^
      compile_eq_const (Serialization.coercion_error_value env) ^^
      G.if1 I32Type
        (Opt.null_lit env)
        (Opt.inject env get_val)
    | ts ->
      (* propagate any errors as null or return some tuples using shared code *)
      let n = List.length ts in
      let name = Printf.sprintf "to_opt_%i_tuple" n in
      let args = Lib.List.table n (fun i -> (Printf.sprintf "arg%i" i, I32Type)) in
      Func.share_code env name args [I32Type] (fun env ->
        let locals =
          Lib.List.table n (fun i -> G.i (LocalGet (nr (Int32.of_int i)))) in
        let rec go ls =
          match ls with
          | get_val::ls' ->
            get_val ^^
            compile_eq_const (Serialization.coercion_error_value env) ^^
            G.if1 I32Type
              (Opt.null_lit env)
              (go ls')
          | [] ->
            Opt.inject env (Arr.lit env locals)
        in
        go locals)
    end

  | ICPerformGC, [] ->
    SR.unit,
    GC.collect_garbage env

  | ICStableSize t, [e] ->
    SR.UnboxedWord64,
    let (tydesc, _, _) = Serialization.type_desc env [t] in
    let tydesc_len = Int32.of_int (String.length tydesc) in
    compile_exp_vanilla env ae e ^^
    Serialization.buffer_size env t ^^
    G.i Drop ^^
    compile_add_const tydesc_len  ^^
    G.i (Convert (Wasm.Values.I64 I64Op.ExtendUI32))

  (* Other prims, unary *)

  | OtherPrim "array_len", [e] ->
    SR.Vanilla,
    compile_exp_vanilla env ae e ^^
    Arr.len env ^^
    BigNum.from_word30 env

  | OtherPrim "text_len", [e] ->
    SR.Vanilla, compile_exp_vanilla env ae e ^^ Text.len_nat env
  | OtherPrim "text_iter", [e] ->
    SR.Vanilla, compile_exp_vanilla env ae e ^^ Text.iter env
  | OtherPrim "text_iter_done", [e] ->
    SR.bool, compile_exp_vanilla env ae e ^^ Text.iter_done env
  | OtherPrim "text_iter_next", [e] ->
    SR.Vanilla, compile_exp_vanilla env ae e ^^ Text.iter_next env
  | OtherPrim "text_compare", [e1; e2] ->
    SR.Vanilla,
    compile_exp_vanilla env ae e1 ^^
    compile_exp_vanilla env ae e2 ^^
    E.call_import env "rts" "text_compare" ^^
    TaggedSmallWord.msb_adjust Type.Int8
  | OtherPrim "blob_compare", [e1; e2] ->
    SR.Vanilla,
    compile_exp_vanilla env ae e1 ^^
    compile_exp_vanilla env ae e2 ^^
    Blob.compare env None

  | OtherPrim "blob_size", [e] ->
    SR.Vanilla, compile_exp_vanilla env ae e ^^ Blob.len_nat env
  | OtherPrim "blob_vals_iter", [e] ->
    SR.Vanilla, compile_exp_vanilla env ae e ^^ Blob.iter env
  | OtherPrim "blob_iter_done", [e] ->
    SR.bool, compile_exp_vanilla env ae e ^^ Blob.iter_done env
  | OtherPrim "blob_iter_next", [e] ->
    SR.Vanilla, compile_exp_vanilla env ae e ^^ Blob.iter_next env

  | OtherPrim "lsh_Nat", [e1; e2] ->
    SR.Vanilla,
    compile_exp_vanilla env ae e1 ^^
    compile_exp_as env ae SR.UnboxedWord32 e2 ^^
    BigNum.compile_lsh env

  | OtherPrim "rsh_Nat", [e1; e2] ->
    SR.Vanilla,
    compile_exp_vanilla env ae e1 ^^
    compile_exp_as env ae SR.UnboxedWord32 e2 ^^
    BigNum.compile_rsh env

  | OtherPrim "abs", [e] ->
    SR.Vanilla,
    compile_exp_vanilla env ae e ^^
    BigNum.compile_abs env

  | OtherPrim "fabs", [e] ->
    SR.UnboxedFloat64,
    compile_exp_as env ae SR.UnboxedFloat64 e ^^
    G.i (Unary (Wasm.Values.F64 F64Op.Abs))

  | OtherPrim "fsqrt", [e] ->
    SR.UnboxedFloat64,
    compile_exp_as env ae SR.UnboxedFloat64 e ^^
    G.i (Unary (Wasm.Values.F64 F64Op.Sqrt))

  | OtherPrim "fceil", [e] ->
    SR.UnboxedFloat64,
    compile_exp_as env ae SR.UnboxedFloat64 e ^^
    G.i (Unary (Wasm.Values.F64 F64Op.Ceil))

  | OtherPrim "ffloor", [e] ->
    SR.UnboxedFloat64,
    compile_exp_as env ae SR.UnboxedFloat64 e ^^
    G.i (Unary (Wasm.Values.F64 F64Op.Floor))

  | OtherPrim "ftrunc", [e] ->
    SR.UnboxedFloat64,
    compile_exp_as env ae SR.UnboxedFloat64 e ^^
    G.i (Unary (Wasm.Values.F64 F64Op.Trunc))

  | OtherPrim "fnearest", [e] ->
    SR.UnboxedFloat64,
    compile_exp_as env ae SR.UnboxedFloat64 e ^^
    G.i (Unary (Wasm.Values.F64 F64Op.Nearest))

  | OtherPrim "fmin", [e; f] ->
    SR.UnboxedFloat64,
    compile_exp_as env ae SR.UnboxedFloat64 e ^^
    compile_exp_as env ae SR.UnboxedFloat64 f ^^
    G.i (Binary (Wasm.Values.F64 F64Op.Min))

  | OtherPrim "fmax", [e; f] ->
    SR.UnboxedFloat64,
    compile_exp_as env ae SR.UnboxedFloat64 e ^^
    compile_exp_as env ae SR.UnboxedFloat64 f ^^
    G.i (Binary (Wasm.Values.F64 F64Op.Max))

  | OtherPrim "fcopysign", [e; f] ->
    SR.UnboxedFloat64,
    compile_exp_as env ae SR.UnboxedFloat64 e ^^
    compile_exp_as env ae SR.UnboxedFloat64 f ^^
    G.i (Binary (Wasm.Values.F64 F64Op.CopySign))

  | OtherPrim "Float->Text", [e] ->
    SR.Vanilla,
    compile_exp_as env ae SR.UnboxedFloat64 e ^^
    compile_unboxed_const (TaggedSmallWord.vanilla_lit Type.Nat8 6) ^^
    compile_unboxed_const (TaggedSmallWord.vanilla_lit Type.Nat8 0) ^^
    E.call_import env "rts" "float_fmt"

  | OtherPrim "fmtFloat->Text", [f; prec; mode] ->
    SR.Vanilla,
    compile_exp_as env ae SR.UnboxedFloat64 f ^^
    compile_exp_vanilla env ae prec ^^
    compile_exp_vanilla env ae mode ^^
    E.call_import env "rts" "float_fmt"

  | OtherPrim "fsin", [e] ->
    SR.UnboxedFloat64,
    compile_exp_as env ae SR.UnboxedFloat64 e ^^
    E.call_import env "rts" "sin" (* musl *)

  | OtherPrim "fcos", [e] ->
    SR.UnboxedFloat64,
    compile_exp_as env ae SR.UnboxedFloat64 e ^^
    E.call_import env "rts" "cos" (* musl *)

  | OtherPrim "ftan", [e] ->
    SR.UnboxedFloat64,
    compile_exp_as env ae SR.UnboxedFloat64 e ^^
    E.call_import env "rts" "tan" (* musl *)

  | OtherPrim "fasin", [e] ->
    SR.UnboxedFloat64,
    compile_exp_as env ae SR.UnboxedFloat64 e ^^
    E.call_import env "rts" "asin" (* musl *)

  | OtherPrim "facos", [e] ->
    SR.UnboxedFloat64,
    compile_exp_as env ae SR.UnboxedFloat64 e ^^
    E.call_import env "rts" "acos" (* musl *)

  | OtherPrim "fatan", [e] ->
    SR.UnboxedFloat64,
    compile_exp_as env ae SR.UnboxedFloat64 e ^^
    E.call_import env "rts" "atan" (* musl *)

  | OtherPrim "fatan2", [y; x] ->
    SR.UnboxedFloat64,
    compile_exp_as env ae SR.UnboxedFloat64 y ^^
    compile_exp_as env ae SR.UnboxedFloat64 x ^^
    E.call_import env "rts" "atan2" (* musl *)

  | OtherPrim "fexp", [e] ->
    SR.UnboxedFloat64,
    compile_exp_as env ae SR.UnboxedFloat64 e ^^
    E.call_import env "rts" "exp" (* musl *)

  | OtherPrim "flog", [e] ->
    SR.UnboxedFloat64,
    compile_exp_as env ae SR.UnboxedFloat64 e ^^
    E.call_import env "rts" "log" (* musl *)

  (* Other prims, nullary *)

  | SystemTimePrim, [] ->
    SR.UnboxedWord64,
    IC.get_system_time env

  | OtherPrim "call_perform_status", [] ->
    SR.UnboxedWord32,
    IC.get_call_perform_status env

  | OtherPrim "call_perform_message", [] ->
    SR.Vanilla,
    IC.get_call_perform_message env

  | OtherPrim "rts_version", [] ->
    SR.Vanilla,
    E.call_import env "rts" "version"

  | OtherPrim "rts_heap_size", [] ->
    SR.Vanilla,
    Heap.get_heap_size env ^^ Prim.prim_word32toNat env

  | OtherPrim "rts_memory_size", [] ->
    SR.Vanilla,
    Heap.get_memory_size ^^ BigNum.from_word64 env

  | OtherPrim "rts_total_allocation", [] ->
    SR.Vanilla,
    Heap.get_total_allocation env ^^ BigNum.from_word64 env

  | OtherPrim "rts_reclaimed", [] ->
    SR.Vanilla,
    Heap.get_reclaimed env ^^ BigNum.from_word64 env

  | OtherPrim "rts_max_live_size", [] ->
    SR.Vanilla,
    Heap.get_max_live_size env ^^ BigNum.from_word32 env

  | OtherPrim "rts_max_stack_size", [] ->
    SR.Vanilla,
    Stack.get_max_stack_size env ^^ Prim.prim_word32toNat env

  | OtherPrim "rts_callback_table_count", [] ->
    SR.Vanilla,
    ContinuationTable.count env ^^ Prim.prim_word32toNat env

  | OtherPrim "rts_callback_table_size", [] ->
    SR.Vanilla,
    ContinuationTable.size env ^^ Prim.prim_word32toNat env

  | OtherPrim "rts_mutator_instructions", [] ->
    SR.Vanilla,
    GC.get_mutator_instructions env ^^ BigNum.from_word64 env

  | OtherPrim "rts_collector_instructions", [] ->
    SR.Vanilla,
    GC.get_collector_instructions env ^^ BigNum.from_word64 env

  (* Regions *)

  | OtherPrim "regionNew", [] ->
    SR.Vanilla,
    Region.new_ env ^^ Region.sanity_check "region_new" env

  | OtherPrim "regionId", [e0] ->
    SR.UnboxedWord32,
    compile_exp_as env ae SR.Vanilla e0 ^^
    Region.id env

  | OtherPrim "regionNextId", [] -> (* TEMP *)
    SR.Vanilla,
    Region.next_id env

  | OtherPrim "regionMetaLogLines", [] -> (* TEMP *)
    SR.unit,
    Region.meta_loglines env

  | OtherPrim ("regionGrow"), [e0; e1] ->
    SR.UnboxedWord64,
    compile_exp_as env ae SR.Vanilla e0 ^^
    compile_exp_as env ae SR.UnboxedWord64 e1 ^^
    Region.grow env

  | OtherPrim "regionSize", [e0] ->
    SR.UnboxedWord64,
    compile_exp_as env ae SR.Vanilla e0 ^^
    Region.size env

  | OtherPrim ("regionLoadBlob"), [e0; e1; e2] ->
    SR.Vanilla,
    compile_exp_as env ae SR.Vanilla e0 ^^
    compile_exp_as env ae SR.UnboxedWord64 e1 ^^
    compile_exp_as env ae SR.Vanilla e2 ^^
    Blob.lit env "Blob size out of bounds" ^^
    BigNum.to_word32_with env ^^
    Region.load_blob env

  | OtherPrim ("regionStoreBlob"), [e0; e1; e2] ->
    SR.unit,
    compile_exp_as env ae SR.Vanilla e0 ^^
    compile_exp_as env ae SR.UnboxedWord64 e1 ^^
    compile_exp_as env ae SR.Vanilla e2 ^^
    Region.store_blob env

  | OtherPrim ("regionLoadNat8"), [e0; e1] ->
    SR.Vanilla,
    compile_exp_as env ae SR.Vanilla e0 ^^
    compile_exp_as env ae SR.UnboxedWord64 e1 ^^
    Region.load_word8 env ^^
    TaggedSmallWord.msb_adjust Type.Nat8

  | OtherPrim ("regionStoreNat8"), [e0; e1; e2] ->
    SR.unit,
    compile_exp_as env ae SR.Vanilla e0 ^^
    compile_exp_as env ae SR.UnboxedWord64 e1 ^^
    compile_exp_as env ae SR.Vanilla e2 ^^
    TaggedSmallWord.lsb_adjust Type.Nat8 ^^
    Region.store_word8 env

  | OtherPrim ("regionLoadNat16"), [e0; e1] ->
    SR.Vanilla,
    compile_exp_as env ae SR.Vanilla e0 ^^
    compile_exp_as env ae SR.UnboxedWord64 e1 ^^
    Region.load_word16 env ^^
    TaggedSmallWord.msb_adjust Type.Nat16

  | OtherPrim ("regionStoreNat16"), [e0; e1; e2] ->
    SR.unit,
    compile_exp_as env ae SR.Vanilla e0 ^^
    compile_exp_as env ae SR.UnboxedWord64 e1 ^^
    compile_exp_as env ae SR.Vanilla e2 ^^
    TaggedSmallWord.lsb_adjust Type.Nat16 ^^
    Region.store_word16 env

  | OtherPrim ("regionLoadNat32" | "regionLoadInt32"), [e0; e1] ->
    SR.Vanilla,
    compile_exp_as env ae SR.Vanilla e0 ^^
    compile_exp_as env ae SR.UnboxedWord64 e1 ^^
    Region.load_word32 env

  | OtherPrim ("regionStoreNat32" | "regionStoreInt32"), [e0; e1; e2] ->
    SR.unit,
    compile_exp_as env ae SR.Vanilla e0 ^^
    compile_exp_as env ae SR.UnboxedWord64 e1 ^^
    compile_exp_as env ae SR.Vanilla e2 ^^
    Region.store_word32 env

  | OtherPrim ("regionLoadNat64" | "regionLoadInt64"), [e0; e1] ->
    SR.UnboxedWord64,
    compile_exp_as env ae SR.Vanilla e0 ^^
    compile_exp_as env ae SR.UnboxedWord64 e1 ^^
    Region.load_word64 env

  | OtherPrim ("regionStoreNat64" | "regionStoreInt64"), [e0; e1; e2] ->
    SR.unit,
    compile_exp_as env ae SR.Vanilla e0 ^^
    compile_exp_as env ae SR.UnboxedWord64 e1 ^^
    compile_exp_as env ae SR.UnboxedWord64 e2 ^^
    Region.store_word64 env

  | OtherPrim ("regionLoadFloat64"), [e0; e1] ->
    SR.UnboxedFloat64,
    compile_exp_as env ae SR.Vanilla e0 ^^
    compile_exp_as env ae SR.UnboxedWord64 e1 ^^
    Region.load_float64 env

  | OtherPrim ("regionStoreFloat64"), [e0; e1; e2] ->
    SR.unit,
    compile_exp_as env ae SR.Vanilla e0 ^^
    compile_exp_as env ae SR.UnboxedWord64 e1 ^^
    compile_exp_as env ae SR.UnboxedFloat64 e2 ^^
    Region.store_float64 env

  (* Other prims, unary *)

  | OtherPrim "global_timer_set", [e] ->
    SR.UnboxedWord64,
    compile_exp_as env ae SR.UnboxedWord64 e ^^
    IC.system_call env "global_timer_set"

  | OtherPrim "is_controller", [e] ->
    SR.Vanilla,
    let set_principal, get_principal = new_local env "principal" in
    compile_exp_vanilla env ae e ^^
    set_principal ^^ get_principal ^^
    Blob.payload_ptr_unskewed env ^^
    get_principal ^^
    Blob.len env ^^
    IC.is_controller env

  | OtherPrim "canister_version", [] ->
    SR.UnboxedWord64,
    IC.canister_version env

  | OtherPrim "crc32Hash", [e] ->
    SR.UnboxedWord32,
    compile_exp_vanilla env ae e ^^
    E.call_import env "rts" "compute_crc32"

  | OtherPrim "idlHash", [e] ->
    SR.Vanilla,
    E.trap_with env "idlHash only implemented in interpreter"


  | OtherPrim "popcnt8", [e] ->
    SR.Vanilla,
    compile_exp_vanilla env ae e ^^
    G.i (Unary (Wasm.Values.I32 I32Op.Popcnt)) ^^
    TaggedSmallWord.msb_adjust Type.Nat8
  | OtherPrim "popcnt16", [e] ->
    SR.Vanilla,
    compile_exp_vanilla env ae e ^^
    G.i (Unary (Wasm.Values.I32 I32Op.Popcnt)) ^^
    TaggedSmallWord.msb_adjust Type.Nat16
  | OtherPrim "popcnt32", [e] ->
    SR.UnboxedWord32,
    compile_exp_as env ae SR.UnboxedWord32 e ^^
    G.i (Unary (Wasm.Values.I32 I32Op.Popcnt))
  | OtherPrim "popcnt64", [e] ->
    SR.UnboxedWord64,
    compile_exp_as env ae SR.UnboxedWord64 e ^^
    G.i (Unary (Wasm.Values.I64 I64Op.Popcnt))
  | OtherPrim "clz8", [e] -> SR.Vanilla, compile_exp_vanilla env ae e ^^ TaggedSmallWord.clz_kernel Type.Nat8
  | OtherPrim "clz16", [e] -> SR.Vanilla, compile_exp_vanilla env ae e ^^ TaggedSmallWord.clz_kernel Type.Nat16
  | OtherPrim "clz32", [e] -> SR.UnboxedWord32, compile_exp_as env ae SR.UnboxedWord32 e ^^ G.i (Unary (Wasm.Values.I32 I32Op.Clz))
  | OtherPrim "clz64", [e] -> SR.UnboxedWord64, compile_exp_as env ae SR.UnboxedWord64 e ^^ G.i (Unary (Wasm.Values.I64 I64Op.Clz))
  | OtherPrim "ctz8", [e] -> SR.Vanilla, compile_exp_vanilla env ae e ^^ TaggedSmallWord.ctz_kernel Type.Nat8
  | OtherPrim "ctz16", [e] -> SR.Vanilla, compile_exp_vanilla env ae e ^^ TaggedSmallWord.ctz_kernel Type.Nat16
  | OtherPrim "ctz32", [e] -> SR.UnboxedWord32, compile_exp_as env ae SR.UnboxedWord32 e ^^ G.i (Unary (Wasm.Values.I32 I32Op.Ctz))
  | OtherPrim "ctz64", [e] -> SR.UnboxedWord64, compile_exp_as env ae SR.UnboxedWord64 e ^^ G.i (Unary (Wasm.Values.I64 I64Op.Ctz))

  | OtherPrim "conv_Char_Text", [e] ->
    SR.Vanilla,
    compile_exp_vanilla env ae e ^^
    Text.prim_showChar env

  | OtherPrim "char_to_upper", [e] ->
    compile_char_to_char_rts env ae e "char_to_upper"

  | OtherPrim "char_to_lower", [e] ->
    compile_char_to_char_rts env ae e "char_to_lower"

  | OtherPrim "char_is_whitespace", [e] ->
    compile_char_to_bool_rts env ae e "char_is_whitespace"

  | OtherPrim "char_is_lowercase", [e] ->
    compile_char_to_bool_rts env ae e "char_is_lowercase"

  | OtherPrim "char_is_uppercase", [e] ->
    compile_char_to_bool_rts env ae e "char_is_uppercase"

  | OtherPrim "char_is_alphabetic", [e] ->
    compile_char_to_bool_rts env ae e "char_is_alphabetic"

  | OtherPrim "print", [e] ->
    SR.unit,
    compile_exp_vanilla env ae e ^^
    IC.print_text env

  | OtherPrim "performanceCounter", [e] ->
    SR.UnboxedWord64,
    compile_exp_as env ae SR.UnboxedWord32 e ^^
    IC.performance_counter env

  | OtherPrim "trap", [e] ->
    SR.Unreachable,
    compile_exp_vanilla env ae e ^^
    IC.trap_text env

  | OtherPrim ("blobToArray" | "blobToArrayMut"), e ->
    const_sr SR.Vanilla (Arr.ofBlob env)
  | OtherPrim ("arrayToBlob" | "arrayMutToBlob"), e ->
    const_sr SR.Vanilla (Arr.toBlob env)

<<<<<<< HEAD
  | OtherPrim "stableMemoryRegion", [] ->
     SR.Vanilla,
     if !Flags.use_stable_regions then
       Region0.get env ^^ Region.sanity_check "stableMemoryRegion" env
     else
       E.trap_with env (Printf.sprintf "stable regions not enabled.")

  | OtherPrim ("stableMemoryLoadNat32"|"stableMemoryLoadInt32"), [e] ->
=======
  | OtherPrim ("stableMemoryLoadNat32" | "stableMemoryLoadInt32"), [e] ->
>>>>>>> 0af73125
    SR.UnboxedWord32,
    compile_exp_as env ae SR.UnboxedWord64 e ^^
    if !Flags.use_stable_regions then
      Region0.load_word32 env
    else
      StableMem.load_word32 env

  | OtherPrim ("stableMemoryStoreNat32" | "stableMemoryStoreInt32"), [e1; e2] ->
    SR.unit,
    compile_exp_as env ae SR.UnboxedWord64 e1 ^^
    compile_exp_as env ae SR.UnboxedWord32 e2 ^^
    if !Flags.use_stable_regions then
      Region0.store_word32 env
    else
      StableMem.store_word32 env

  | OtherPrim "stableMemoryLoadNat8", [e] ->
    SR.Vanilla,
    compile_exp_as env ae SR.UnboxedWord64 e ^^
    (if !Flags.use_stable_regions then
      Region0.load_word8 env
    else
      StableMem.load_word8 env)
    ^^
    TaggedSmallWord.msb_adjust Type.Nat8

  | OtherPrim "stableMemoryLoadInt8", [e] ->
    SR.Vanilla,
    compile_exp_as env ae SR.UnboxedWord64 e ^^
    (if !Flags.use_stable_regions then
      Region0.load_word8 env
    else
      StableMem.load_word8 env)
    ^^
    TaggedSmallWord.msb_adjust Type.Int8

  (* Other prims, binary *)

  | OtherPrim "stableMemoryStoreNat8", [e1; e2] ->
    SR.unit,
    compile_exp_as env ae SR.UnboxedWord64 e1 ^^
    compile_exp_as env ae SR.Vanilla e2 ^^ TaggedSmallWord.lsb_adjust Type.Nat8 ^^
    if !Flags.use_stable_regions then
      Region0.store_word8 env
    else
      StableMem.store_word8 env

  | OtherPrim "stableMemoryStoreInt8", [e1; e2] ->
    SR.unit,
    compile_exp_as env ae SR.UnboxedWord64 e1 ^^
    compile_exp_as env ae SR.Vanilla e2 ^^ TaggedSmallWord.lsb_adjust Type.Int8 ^^
    if !Flags.use_stable_regions then
      Region0.store_word8 env
    else
      StableMem.store_word8 env

  | OtherPrim "stableMemoryLoadNat16", [e] ->
    SR.Vanilla,
    compile_exp_as env ae SR.UnboxedWord64 e ^^
    (if !Flags.use_stable_regions then
      Region0.load_word16 env
    else
      StableMem.load_word16 env)
    ^^
    TaggedSmallWord.msb_adjust Type.Nat16

  | OtherPrim "stableMemoryLoadInt16", [e] ->
    SR.Vanilla,
    compile_exp_as env ae SR.UnboxedWord64 e ^^
    (if !Flags.use_stable_regions then
      Region0.load_word16 env
    else
      StableMem.load_word16 env)
    ^^
    TaggedSmallWord.msb_adjust Type.Int16

  | OtherPrim "stableMemoryStoreNat16", [e1; e2] ->
    SR.unit,
    compile_exp_as env ae SR.UnboxedWord64 e1 ^^
    compile_exp_as env ae SR.Vanilla e2 ^^ TaggedSmallWord.lsb_adjust Type.Nat16 ^^
    if !Flags.use_stable_regions then
      Region0.store_word16 env
    else
      StableMem.store_word16 env

  | OtherPrim "stableMemoryStoreInt16", [e1; e2] ->
    SR.unit,
    compile_exp_as env ae SR.UnboxedWord64 e1 ^^
    compile_exp_as env ae SR.Vanilla e2 ^^ TaggedSmallWord.lsb_adjust Type.Int16 ^^
    if !Flags.use_stable_regions then
      Region0.store_word16 env
    else
      StableMem.store_word16 env

  | OtherPrim ("stableMemoryLoadNat64" | "stableMemoryLoadInt64"), [e] ->
    SR.UnboxedWord64,
    compile_exp_as env ae SR.UnboxedWord64 e ^^
    if !Flags.use_stable_regions then
      Region0.load_word64 env
    else
      StableMem.load_word64 env

  | OtherPrim ("stableMemoryStoreNat64" | "stableMemoryStoreInt64"), [e1; e2] ->
    SR.unit,
    compile_exp_as env ae SR.UnboxedWord64 e1 ^^
    compile_exp_as env ae SR.UnboxedWord64 e2 ^^
    if !Flags.use_stable_regions then
      Region0.store_word64 env
    else
      StableMem.store_word64 env

  | OtherPrim "stableMemoryLoadFloat", [e] ->
    SR.UnboxedFloat64,
    compile_exp_as env ae SR.UnboxedWord64 e ^^
    if !Flags.use_stable_regions then
      Region0.load_float64 env
    else
      StableMem.load_float64 env

  | OtherPrim "stableMemoryStoreFloat", [e1; e2] ->
    SR.unit,
    compile_exp_as env ae SR.UnboxedWord64 e1 ^^
    compile_exp_as env ae SR.UnboxedFloat64 e2 ^^
    if !Flags.use_stable_regions then
      Region0.store_float64 env
    else
      StableMem.store_float64 env

  | OtherPrim "stableMemoryLoadBlob", [e1; e2] ->
    SR.Vanilla,
    compile_exp_as env ae SR.UnboxedWord64 e1 ^^
    compile_exp_as env ae SR.Vanilla e2 ^^
    Blob.lit env "Blob size out of bounds" ^^
    BigNum.to_word32_with env ^^
    if !Flags.use_stable_regions then
      Region0.load_blob env
    else
      StableMem.load_blob env

  | OtherPrim "stableMemoryStoreBlob", [e1; e2] ->
    SR.unit,
    compile_exp_as env ae SR.UnboxedWord64 e1 ^^
    compile_exp_as env ae SR.Vanilla e2 ^^
    if !Flags.use_stable_regions then
      Region0.store_blob env
    else
      StableMem.store_blob env

  | OtherPrim "stableMemorySize", [] ->
    SR.UnboxedWord64,
<<<<<<< HEAD
    if !Flags.use_stable_regions then
      Region0.get_mem_size env
    else
      StableMem.get_mem_size env

  | OtherPrim ("stableMemoryGrow"), [e] ->
=======
    StableMem.get_mem_size env
  | OtherPrim "stableMemoryGrow", [e] ->
>>>>>>> 0af73125
    SR.UnboxedWord64,
    compile_exp_as env ae SR.UnboxedWord64 e ^^
    if !Flags.use_stable_regions then
      Region0.logical_grow env
    else
      StableMem.logical_grow env

  | OtherPrim "stableVarQuery", [] ->
    SR.UnboxedTuple 2,
    IC.get_self_reference env ^^
    Blob.lit env Type.(motoko_stable_var_info_fld.lab)

  (* Other prims, binary*)
  | OtherPrim "Array.init", [_;_] ->
    const_sr SR.Vanilla (Arr.init env)
  | OtherPrim "Array.tabulate", [_;_] ->
    const_sr SR.Vanilla (Arr.tabulate env)
  | OtherPrim "btst8", [_;_] ->
    (* TODO: btstN returns Bool, not a small value *)
    const_sr SR.Vanilla (TaggedSmallWord.btst_kernel env Type.Nat8)
  | OtherPrim "btst16", [_;_] ->
    const_sr SR.Vanilla (TaggedSmallWord.btst_kernel env Type.Nat16)
  | OtherPrim "btst32", [_;_] ->
    const_sr SR.UnboxedWord32 (TaggedSmallWord.btst_kernel env Type.Nat32)
  | OtherPrim "btst64", [_;_] ->
    const_sr SR.UnboxedWord64 (
      let (set_b, get_b) = new_local64 env "b" in
      set_b ^^ compile_const_64 1L ^^ get_b ^^ G.i (Binary (Wasm.Values.I64 I64Op.Shl)) ^^
      G.i (Binary (Wasm.Values.I64 I64Op.And))
    )

  (* Coercions for abstract types *)
  | CastPrim (_,_), [e] ->
    compile_exp env ae e

  | DecodeUtf8, [_] ->
    const_sr SR.Vanilla (Text.of_blob env)
  | EncodeUtf8, [_] ->
    const_sr SR.Vanilla (Text.to_blob env)

  (* textual to bytes *)
  | BlobOfIcUrl, [_] ->
    const_sr SR.Vanilla (E.call_import env "rts" "blob_of_principal")
  (* The other direction *)
  | IcUrlOfBlob, [_] ->
    const_sr SR.Vanilla (E.call_import env "rts" "principal_of_blob")

  (* Actor ids are blobs in the RTS *)
  | ActorOfIdBlob _, [e] ->
    compile_exp env ae e

  | SelfRef _, [] ->
    SR.Vanilla, IC.get_self_reference env

  | ICArgDataPrim, [] ->
    SR.Vanilla, IC.arg_data env

  | ICReplyPrim ts, [e] ->
    SR.unit, begin match E.mode env with
    | Flags.ICMode | Flags.RefMode ->
      compile_exp_vanilla env ae e ^^
      (* TODO: We can try to avoid the boxing and pass the arguments to
        serialize individually *)
      Serialization.serialize env ts ^^
      IC.reply_with_data env
    | _ ->
      E.trap_with env (Printf.sprintf "cannot reply when running locally")
    end

  | ICRejectPrim, [e] ->
    SR.unit, IC.reject env (compile_exp_vanilla env ae e)

  | ICCallerPrim, [] ->
    SR.Vanilla, IC.caller env

  | ICCallPrim, [f;e;k;r] ->
    SR.unit, begin
    (* TBR: Can we do better than using the notes? *)
    let _, _, _, ts1, _ = Type.as_func f.note.Note.typ in
    let _, _, _, ts2, _ = Type.as_func k.note.Note.typ in
    let (set_meth_pair, get_meth_pair) = new_local env "meth_pair" in
    let (set_arg, get_arg) = new_local env "arg" in
    let (set_k, get_k) = new_local env "k" in
    let (set_r, get_r) = new_local env "r" in
    let add_cycles = Internals.add_cycles env ae in
    compile_exp_vanilla env ae f ^^ set_meth_pair ^^
    compile_exp_vanilla env ae e ^^ set_arg ^^
    compile_exp_vanilla env ae k ^^ set_k ^^
    compile_exp_vanilla env ae r ^^ set_r ^^
    FuncDec.ic_call env ts1 ts2 get_meth_pair get_arg get_k get_r add_cycles
    end
  | ICCallRawPrim, [p;m;a;k;r] ->
    SR.unit, begin
    let (set_meth_pair, get_meth_pair) = new_local env "meth_pair" in
    let (set_arg, get_arg) = new_local env "arg" in
    let (set_k, get_k) = new_local env "k" in
    let (set_r, get_r) = new_local env "r" in
    let add_cycles = Internals.add_cycles env ae in
    compile_exp_vanilla env ae p ^^
    compile_exp_vanilla env ae m ^^ Text.to_blob env ^^
    Tagged.load_forwarding_pointer env ^^
    Tuple.from_stack env 2 ^^ set_meth_pair ^^
    compile_exp_vanilla env ae a ^^ set_arg ^^
    compile_exp_vanilla env ae k ^^ set_k ^^
    compile_exp_vanilla env ae r ^^ set_r ^^
    FuncDec.ic_call_raw env get_meth_pair get_arg get_k get_r add_cycles
    end

  | ICMethodNamePrim, [] ->
    SR.Vanilla, IC.method_name env

  | ICStableRead ty, [] ->
    (*
      * On initial install:
        1. return record of nulls
      * On upgrade:
        1. deserialize stable store to v : ty,
        2. return v
    *)
    SR.Vanilla,
    Stabilization.destabilize env ty ^^
      if !Flags.use_stable_regions then
        E.call_import env "rts" "region_init"
      else G.nop

  | ICStableWrite ty, [e] ->
    SR.unit,
    compile_exp_vanilla env ae e ^^
    Stabilization.stabilize env ty

  (* Cycles *)
  | SystemCyclesBalancePrim, [] ->
    SR.Vanilla, Cycles.balance env
  | SystemCyclesAddPrim, [e1] ->
    SR.unit, compile_exp_vanilla env ae e1 ^^ Cycles.add env
  | SystemCyclesAcceptPrim, [e1] ->
    SR.Vanilla, compile_exp_vanilla env ae e1 ^^ Cycles.accept env
  | SystemCyclesAvailablePrim, [] ->
    SR.Vanilla, Cycles.available env
  | SystemCyclesRefundedPrim, [] ->
    SR.Vanilla, Cycles.refunded env

  | SetCertifiedData, [e1] ->
    SR.unit, compile_exp_vanilla env ae e1 ^^ IC.set_certified_data env
  | GetCertificate, [] ->
    SR.Vanilla,
    IC.get_certificate env

  (* Unknown prim *)
  | _ -> SR.Unreachable, todo_trap env "compile_prim_invocation" (Arrange_ir.prim p)
  end

(* Compile, infer and return stack representation *)
and compile_exp (env : E.t) ae exp =
  compile_exp_with_hint env ae None exp

(* Compile to given stack representation *)
and compile_exp_as env ae sr_out e =
  let sr_in, code = compile_exp_with_hint env ae (Some sr_out) e in
  code ^^ StackRep.adjust env sr_in sr_out

(* Compile, infer and return stack representation, taking the hint into account *)
and compile_exp_with_hint (env : E.t) ae sr_hint exp =
  (fun (sr,code) -> (sr, G.with_region exp.at code)) @@
  if exp.note.Note.const
  then let (c, fill) = compile_const_exp env ae exp in fill env ae; (SR.Const c, G.nop)
  else match exp.it with
  | PrimE (p, es) when List.exists (fun e -> Type.is_non e.note.Note.typ) es ->
    (* Handle dead code separately, so that we can rely on useful type
       annotations below *)
    SR.Unreachable,
    G.concat_map (compile_exp_ignore env ae) es ^^
    G.i Unreachable

  | PrimE (p, es) ->
    compile_prim_invocation (env : E.t) ae p es exp.at
  | VarE var ->
    Var.get_val env ae var
  | AssignE (e1,e2) ->
    SR.unit,
    let (prepare_code, sr, store_code) = compile_lexp env ae e1 in
    prepare_code ^^
    compile_exp_as env ae sr e2 ^^
    store_code
  | LitE l ->
    compile_lit l
  | IfE (scrut, e1, e2) ->
    let code_scrut = compile_exp_as_test env ae scrut in
    let sr1, code1 = compile_exp_with_hint env ae sr_hint e1 in
    let sr2, code2 = compile_exp_with_hint env ae sr_hint e2 in
    (* Use the expected stackrep, if given, else infer from the branches *)
    let sr = match sr_hint with
      | Some sr -> sr
      | None -> StackRep.join sr1 sr2
    in
    sr,
    code_scrut ^^
    FakeMultiVal.if_ env
      (StackRep.to_block_type env sr)
      (code1 ^^ StackRep.adjust env sr1 sr)
      (code2 ^^ StackRep.adjust env sr2 sr)
  | BlockE (decs, exp) ->
    let captured = Freevars.captured_vars (Freevars.exp exp) in
    let ae', codeW1 = compile_decs env ae decs captured in
    let (sr, code2) = compile_exp_with_hint env ae' sr_hint exp in
    (sr, codeW1 code2)
  | LabelE (name, _ty, e) ->
    (* The value here can come from many places -- the expression,
       or any of the nested returns. Hard to tell which is the best
       stack representation here.
       So let’s go with Vanilla. *)
    SR.Vanilla,
    E.block_ env (StackRep.to_block_type env SR.Vanilla) (
      G.with_current_depth (fun depth ->
        let ae1 = VarEnv.add_label ae name depth in
        compile_exp_vanilla env ae1 e
      )
    )
  | LoopE e ->
    SR.Unreachable,
    let ae' = VarEnv.{ ae with lvl = NotTopLvl } in
    G.loop0 (compile_exp_unit env ae' e ^^ G.i (Br (nr 0l))
    )
    ^^
   G.i Unreachable
  | SwitchE (e, cs) ->
    let code1 = compile_exp_vanilla env ae e in
    let (set_i, get_i) = new_local env "switch_in" in

    (* compile subexpressions and collect the provided stack reps *)
    let codes = List.map (fun {it={pat; exp=e}; _} ->
      let (ae1, pat_code) = compile_pat_local env ae pat in
      let (sr, rhs_code) = compile_exp_with_hint env ae1 sr_hint e in
      (sr, CannotFail get_i ^^^ pat_code ^^^ CannotFail rhs_code)
      ) cs in

    (* Use the expected stackrep, if given, else infer from the branches *)
    let final_sr = match sr_hint with
      | Some sr -> sr
      | None -> StackRep.joins (List.map fst codes)
    in

    final_sr,
    (* Run scrut *)
    code1 ^^ set_i ^^
    (* Run rest in block to exit from *)
    FakeMultiVal.block_ env (StackRep.to_block_type env final_sr) (fun branch_code ->
       orsPatternFailure env (List.map (fun (sr, c) ->
          c ^^^ CannotFail (StackRep.adjust env sr final_sr ^^ branch_code)
       ) codes) ^^
       G.i Unreachable (* We should always exit using the branch_code *)
    )
  (* Async-wait lowering support features *)
  | DeclareE (name, typ, e) ->
    let ae1, i = VarEnv.add_local_with_heap_ind env ae name typ in
    let sr, code = compile_exp env ae1 e in
    sr,
    MutBox.alloc env ^^ G.i (LocalSet (nr i)) ^^
    code
  | DefineE (name, _, e) ->
    SR.unit,
    let pre_code, sr, code = Var.set_val env ae name in
    pre_code ^^
    compile_exp_as env ae sr e ^^
    code
  | FuncE (x, sort, control, typ_binds, args, res_tys, e) ->
    let captured = Freevars.captured exp in
    let return_tys = match control with
      | Type.Returns -> res_tys
      | Type.Replies -> []
      | Type.Promises -> assert false in
    let return_arity = List.length return_tys in
    let mk_body env1 ae1 = compile_exp_as env1 ae1 (StackRep.of_arity return_arity) e in
    FuncDec.lit env ae x sort control captured args mk_body return_tys exp.at
  | SelfCallE (ts, exp_f, exp_k, exp_r) ->
    SR.unit,
    let (set_future, get_future) = new_local env "future" in
    let (set_k, get_k) = new_local env "k" in
    let (set_r, get_r) = new_local env "r" in
    let mk_body env1 ae1 = compile_exp_as env1 ae1 SR.unit exp_f in
    let captured = Freevars.captured exp_f in
    let add_cycles = Internals.add_cycles env ae in
    FuncDec.async_body env ae ts captured mk_body exp.at ^^
    Tagged.load_forwarding_pointer env ^^
    set_future ^^

    compile_exp_vanilla env ae exp_k ^^ set_k ^^
    compile_exp_vanilla env ae exp_r ^^ set_r ^^

    FuncDec.ic_self_call env ts
      IC.(get_self_reference env ^^
          actor_public_field env async_method_name)
      get_future
      get_k
      get_r
      add_cycles
  | ActorE (ds, fs, _, _) ->
    fatal "Local actors not supported by backend"
  | NewObjE (Type.(Object | Module | Memory) as _sort, fs, _) ->
    (*
    We can enable this warning once we treat everything as static that
    mo_frontend/static.ml accepts, including _all_ literals.
    if sort = Type.Module then Printf.eprintf "%s" "Warning: Non-static module\n";
    *)
    SR.Vanilla,
    let fs' = fs |> List.map
      (fun (f : Ir.field) -> (f.it.name, fun () ->
        if Type.is_mut f.note
        then Var.get_aliased_box env ae f.it.var
        else Var.get_val_vanilla env ae f.it.var)) in
    Object.lit_raw env fs'
  | _ -> SR.unit, todo_trap env "compile_exp" (Arrange_ir.exp exp)

and compile_exp_ignore env ae e =
  let sr, code = compile_exp env ae e in
  code ^^ StackRep.drop env sr

and compile_exp_as_opt env ae sr_out_o e =
  let sr_in, code = compile_exp_with_hint env ae sr_out_o e in
  G.with_region e.at (
    code ^^
    match sr_out_o with
    | None -> StackRep.drop env sr_in
    | Some sr_out -> StackRep.adjust env sr_in sr_out
  )

and compile_exp_vanilla (env : E.t) ae exp =
  compile_exp_as env ae SR.Vanilla exp

and compile_exp_unit (env : E.t) ae exp =
  compile_exp_as env ae SR.unit exp

(* compiles to something that works with IfE or Eqz
   (SR.UnboxedWord32 or SR.Vanilla are _both_ ok)
*)
and compile_exp_as_test env ae e =
  let sr, code = compile_exp env ae e in
  code ^^
  (if sr != SR.bool then StackRep.adjust env sr SR.Vanilla else G.nop)

(* Compile a prim of type Char -> Char to a RTS call. *)
and compile_char_to_char_rts env ae exp rts_fn =
  SR.Vanilla,
  compile_exp_vanilla env ae exp ^^
  TaggedSmallWord.untag_codepoint ^^
  E.call_import env "rts" rts_fn ^^
  TaggedSmallWord.tag_codepoint

(* Compile a prim of type Char -> Bool to a RTS call. The RTS function should
   have type int32_t -> int32_t where the return value is 0 for 'false' and 1
   for 'true'. *)
and compile_char_to_bool_rts (env : E.t) (ae : VarEnv.t) exp rts_fn =
  SR.bool,
  compile_exp_vanilla env ae exp ^^
  TaggedSmallWord.untag_codepoint ^^
  (* The RTS function returns Motoko True/False values (which are represented as
     1 and 0, respectively) so we don't need any marshalling *)
  E.call_import env "rts" rts_fn

(*
The compilation of declarations (and patterns!) needs to handle mutual recursion.
This requires conceptually three passes:
 1. First we need to collect all names bound in a block,
    and find locations for then (which extends the environment).
    The environment is extended monotonically: The type-checker ensures that
    a Block does not bind the same name twice.
    We would not need to pass in the environment, just out ... but because
    it is bundled in the E.t type, threading it through is also easy.

 2. We need to allocate memory for them, and store the pointer in the
    WebAssembly local, so that they can be captured by closures.

 3. We go through the declarations, generate the actual code and fill the
    allocated memory.
    This includes creating the actual closure references.

We could do this in separate functions, but I chose to do it in one
 * it means all code related to one constructor is in one place and
 * when generating the actual code, we still “know” the id of the local that
   has the memory location, and don’t have to look it up in the environment.

The first phase works with the `pre_env` passed to `compile_dec`,
while the third phase is a function that expects the final environment. This
enabled mutual recursion.
*)


and compile_lit_pat env l =
  match l with
  | NullLit ->
    compile_lit_as env SR.Vanilla l ^^
    G.i (Compare (Wasm.Values.I32 I32Op.Eq))
  | BoolLit true ->
    G.nop
  | BoolLit false ->
    G.i (Test (Wasm.Values.I32 I32Op.Eqz))
  | (NatLit _ | IntLit _) ->
    compile_lit_as env SR.Vanilla l ^^
    BigNum.compile_eq env
  | Nat8Lit _ ->
    compile_lit_as env SR.Vanilla l ^^
    compile_eq env Type.(Prim Nat8)
  | Nat16Lit _ ->
    compile_lit_as env SR.Vanilla l ^^
    compile_eq env Type.(Prim Nat16)
  | Nat32Lit _ ->
    BoxedSmallWord.unbox env ^^
    compile_lit_as env SR.UnboxedWord32 l ^^
    compile_eq env Type.(Prim Nat32)
  | Nat64Lit _ ->
    BoxedWord64.unbox env ^^
    compile_lit_as env SR.UnboxedWord64 l ^^
    compile_eq env Type.(Prim Nat64)
  | Int8Lit _ ->
    compile_lit_as env SR.Vanilla l ^^
    compile_eq env Type.(Prim Int8)
  | Int16Lit _ ->
    compile_lit_as env SR.Vanilla l ^^
    compile_eq env Type.(Prim Int16)
  | Int32Lit _ ->
    BoxedSmallWord.unbox env ^^
    compile_lit_as env SR.UnboxedWord32 l ^^
    compile_eq env Type.(Prim Int32)
  | Int64Lit _ ->
    BoxedWord64.unbox env ^^
    compile_lit_as env SR.UnboxedWord64 l ^^
    compile_eq env Type.(Prim Int64)
  | CharLit _ ->
    compile_lit_as env SR.Vanilla l ^^
    compile_eq env Type.(Prim Char)
  | TextLit t
  | BlobLit t ->
    compile_lit_as env SR.Vanilla l ^^
    Text.compare env Operator.EqOp
  | FloatLit _ ->
    todo_trap env "compile_lit_pat" (Arrange_ir.lit l)

and fill_pat env ae pat : patternCode =
  PatCode.with_region pat.at @@
  match pat.it with
  | _ when Ir_utils.is_irrefutable_nonbinding pat -> CannotFail (G.i Drop)
  | WildP -> assert false (* matched above *)
  | OptP p when Ir_utils.is_irrefutable_nonbinding p ->
      CanFail (fun fail_code ->
        Opt.is_some env ^^
        G.if0 G.nop fail_code)
  | OptP p ->
      let (set_x, get_x) = new_local env "opt_scrut" in
      CanFail (fun fail_code ->
        set_x ^^
        get_x ^^
        Opt.is_some env ^^
        G.if0
          ( get_x ^^
            Opt.project env ^^
            with_fail fail_code (fill_pat env ae p)
          )
          fail_code
      )
  | TagP (l, p) when Ir_utils.is_irrefutable_nonbinding p ->
      CanFail (fun fail_code ->
        Variant.test_is env l ^^
        G.if0 G.nop fail_code)
  | TagP (l, p) ->
      let (set_x, get_x) = new_local env "tag_scrut" in
      CanFail (fun fail_code ->
        set_x ^^
        get_x ^^
        Variant.test_is env l ^^
        G.if0
          ( get_x ^^
            Variant.project env ^^
            with_fail fail_code (fill_pat env ae p)
          )
          fail_code
      )
  | LitP l ->
      CanFail (fun fail_code ->
        compile_lit_pat env l ^^
        G.if0 G.nop fail_code)
  | VarP name ->
      CannotFail (Var.set_val_vanilla_from_stack env ae name)
  | TupP ps ->
      let (set_i, get_i) = new_local env "tup_scrut" in
      let rec go i = function
        | [] -> CannotFail G.nop
        | p::ps ->
          let code1 = fill_pat env ae p in
          let code2 = go (Int32.add i 1l) ps in
          CannotFail (get_i ^^ Tuple.load_n env i) ^^^ code1 ^^^ code2 in
      CannotFail set_i ^^^ go 0l ps
  | ObjP pfs ->
      let project = compile_load_field env pat.note in
      let (set_i, get_i) = new_local env "obj_scrut" in
      let rec go = function
        | [] -> CannotFail G.nop
        | {it={name; pat}; _}::pfs' ->
          let code1 = fill_pat env ae pat in
          let code2 = go pfs' in
          CannotFail (get_i ^^ project name) ^^^ code1 ^^^ code2 in
      CannotFail set_i ^^^ go pfs
  | AltP (p1, p2) ->
      let code1 = fill_pat env ae p1 in
      let code2 = fill_pat env ae p2 in
      let (set_i, get_i) = new_local env "alt_scrut" in
      CannotFail set_i ^^^
      orElse (CannotFail get_i ^^^ code1)
             (CannotFail get_i ^^^ code2)

and alloc_pat_local env ae pat =
  let d = Freevars.pat pat in
  AllocHow.M.fold (fun v typ ae ->
    let (ae1, _i) = VarEnv.add_direct_local env ae v SR.Vanilla typ
    in ae1
  ) d ae

and alloc_pat env ae how pat : VarEnv.t * G.t  =
  (fun (ae, code) -> (ae, G.with_region pat.at code)) @@
  let d = Freevars.pat pat in
  AllocHow.M.fold (fun v typ (ae, code0) ->
    let ae1, code1 = AllocHow.add_local env ae how v typ
    in (ae1, code0 ^^ code1)
  ) d (ae, G.nop)

and compile_pat_local env ae pat : VarEnv.t * patternCode =
  (* It returns:
     - the extended environment
     - the patternCode to do the pattern matching.
       This expects the  undestructed value is on top of the stack,
       consumes it, and fills the heap.
       If the pattern matches, execution continues (with nothing on the stack).
       If the pattern does not match, it fails (in the sense of PatCode.CanFail)
  *)
  let ae1 = alloc_pat_local env ae pat in
  let fill_code = fill_pat env ae1 pat in
  (ae1, fill_code)

(* Used for let patterns:
   If the pattern can consume its scrutinee in a better form than vanilla (e.g.
   unboxed tuple, unboxed 32/64), lets do that.
*)
and compile_unboxed_pat env ae how pat
  : VarEnv.t * G.t * G.t * SR.t option * G.t =
  (* It returns:
     - the extended environment
     - the code to allocate memory
     - the code to prepare the stack (e.g. push destination addresses)
       before the scrutinee is pushed
     - the desired stack rep. None means: Do not even push the scrutinee.
     - the code to do the pattern matching.
       This expects the undestructed value is on top of the stack,
       consumes it, and fills the heap
       If the pattern does not match, it traps with pattern failure
  *)
  let (ae1, alloc_code) = alloc_pat env ae how pat in
  let pre_code, sr, fill_code = match pat.it with
    (* Nothing to match: Do not even put something on the stack *)
    | WildP -> G.nop, None, G.nop
    (* Tuple patterns *)
    | TupP ps when List.length ps <> 1 ->
      G.nop,
      Some (SR.UnboxedTuple (List.length ps)),
      (* We have to fill the pattern in reverse order, to take things off the
         stack. This is only ok as long as patterns have no side effects.
      *)
      G.concat_mapi (fun i p -> orPatternFailure env (fill_pat env ae1 p)) (List.rev ps)
    (* Variable patterns *)
    | VarP name ->
      let pre_code, sr, code = Var.set_val env ae1 name in
      pre_code, Some sr, code
    (* The general case: Create a single value, match that. *)
    | _ ->
      G.nop,
      Some SR.Vanilla,
      orPatternFailure env (fill_pat env ae1 pat) in
  let pre_code = G.with_region pat.at pre_code in
  let fill_code = G.with_region pat.at fill_code in
  (ae1, alloc_code, pre_code, sr, fill_code)

and compile_dec env pre_ae how v2en dec : VarEnv.t * G.t * (VarEnv.t -> scope_wrap) =
  (fun (pre_ae, alloc_code, mk_code, wrap) ->
       G.(pre_ae, with_region dec.at alloc_code, fun ae body_code ->
          with_region dec.at (mk_code ae) ^^ wrap body_code)) @@

  match dec.it with
  (* A special case for public methods *)
  (* This relies on the fact that in the top-level mutually recursive group, no shadowing happens. *)
  | LetD ({it = VarP v; _}, e) when E.NameEnv.mem v v2en ->
    let (const, fill) = compile_const_exp env pre_ae e in
    let fi = match const with
      | (_, Const.Message fi) -> fi
      | _ -> assert false in
    let pre_ae1 = VarEnv.add_local_public_method pre_ae v (fi, (E.NameEnv.find v v2en)) e.note.Note.typ in
    G.( pre_ae1, nop, (fun ae -> fill env ae; nop), unmodified)

  (* A special case for constant expressions *)
  | LetD (p, e) when e.note.Note.const ->
    (* constant expression matching with patterns is fully decidable *)
    if const_exp_matches_pat env pre_ae p e then (* not refuted *)
      let extend, fill = compile_const_dec env pre_ae dec in
      G.(extend pre_ae, nop, (fun ae -> fill env ae; nop), unmodified)
    else (* refuted *)
      (pre_ae, G.nop, (fun _ -> PatCode.patternFailTrap env), unmodified)

  | LetD (p, e) ->
    let (pre_ae1, alloc_code, pre_code, sr, fill_code) = compile_unboxed_pat env pre_ae how p in
    ( pre_ae1, alloc_code,
      (fun ae -> pre_code ^^ compile_exp_as_opt env ae sr e ^^ fill_code),
      unmodified
    )

  | VarD (name, content_typ, e) ->
    assert AllocHow.(match M.find_opt name how with
                     | Some (LocalMut _ | StoreHeap | StoreStatic) -> true
                     | _ -> false);
    let var_typ = Type.Mut content_typ in
    let pre_ae1, alloc_code = AllocHow.add_local env pre_ae how name var_typ in
    ( pre_ae1,
      alloc_code,
      (fun ae -> let pre_code, sr, code = Var.set_val env ae name in
                 pre_code ^^ compile_exp_as env ae sr e ^^ code),
      unmodified
    )

  | RefD (name, typ, { it = DotLE (e, n); _ }) ->
    let pre_ae1, alloc_code = AllocHow.add_local_for_alias env pre_ae how name typ in

    ( pre_ae1,
      alloc_code,
      (fun ae ->
        compile_exp_vanilla env ae e ^^
        Object.load_idx_raw env n ^^
        Var.capture_aliased_box env ae name),
      unmodified
    )
  | RefD _ -> assert false

and compile_decs_public env pre_ae decs v2en captured_in_body : VarEnv.t * scope_wrap =
  let how = AllocHow.decs pre_ae decs captured_in_body in
  let rec go pre_ae = function
    | []        -> (pre_ae, G.nop, fun _ -> unmodified)
    | [dec]     -> compile_dec env pre_ae how v2en dec
    | dec::decs ->
        let (pre_ae1, alloc_code1, mk_codeW1) = compile_dec env pre_ae how v2en dec in
        let (pre_ae2, alloc_code2, mk_codeW2) = go              pre_ae1 decs in
        ( pre_ae2,
          alloc_code1 ^^ alloc_code2,
          fun ae -> let codeW1 = mk_codeW1 ae in
                    let codeW2 = mk_codeW2 ae in
                    fun body_code -> codeW1 (codeW2 body_code)
        ) in
  let (ae1, alloc_code, mk_codeW) = go pre_ae decs in
  (ae1, fun body_code -> alloc_code ^^ mk_codeW ae1 body_code)

and compile_decs env ae decs captured_in_body : VarEnv.t * scope_wrap =
  compile_decs_public env ae decs E.NameEnv.empty captured_in_body

(* This compiles expressions determined to be const as per the analysis in
   ir_passes/const.ml. See there for more details.
*)
and compile_const_exp env pre_ae exp : Const.t * (E.t -> VarEnv.t -> unit) =
  match exp.it with
  | FuncE (name, sort, control, typ_binds, args, res_tys, e) ->
    let fun_rhs =

      (* a few prims cannot be safely inlined *)
      let inlineable_prim = function
      | RetPrim -> false
      | BreakPrim _ -> false
      | ThrowPrim -> fatal "internal error: left-over ThrowPrim"
      | _ -> true in

      match sort, control, typ_binds, e.it with
      (* Special cases for prim-wrapping functions *)

      | Type.Local, Type.Returns, [], PrimE (prim, prim_args) when
          inlineable_prim prim &&
          List.length args = List.length prim_args &&
          List.for_all2 (fun p a -> a.it = VarE p.it) args prim_args ->
        Const.PrimWrapper prim
      | _, _, _, _ -> Const.Complicated
    in
    let return_tys = match control with
      | Type.Returns -> res_tys
      | Type.Replies -> []
      | Type.Promises -> assert false in
    let mk_body env ae =
      List.iter (fun v ->
        if not (VarEnv.NameEnv.mem v ae.VarEnv.vars)
        then fatal "internal error: const \"%s\": captures \"%s\", not found in static environment\n" name v
      ) (Freevars.M.keys (Freevars.exp e));
      compile_exp_as env ae (StackRep.of_arity (List.length return_tys)) e in
    FuncDec.closed env sort control name args mk_body fun_rhs return_tys exp.at
  | BlockE (decs, e) ->
    let (extend, fill1) = compile_const_decs env pre_ae decs in
    let ae' = extend pre_ae in
    let (c, fill2) = compile_const_exp env ae' e in
    (c, fun env ae ->
      let ae' = extend ae in
      fill1 env ae';
      fill2 env ae')
  | VarE v ->
    let c =
      match VarEnv.lookup_var pre_ae v with
      | Some (VarEnv.Const c) -> c
      | _ -> fatal "compile_const_exp/VarE: \"%s\" not found" v
    in
    (c, fun _ _ -> ())
  | NewObjE (Type.(Object | Module | Memory), fs, _) ->
    let static_fs = List.map (fun f ->
          let st =
            match VarEnv.lookup_var pre_ae f.it.var with
            | Some (VarEnv.Const c) -> c
            | _ -> fatal "compile_const_exp/ObjE: \"%s\" not found" f.it.var
          in f.it.name, st) fs
    in
    (Const.t_of_v (Const.Obj static_fs), fun _ _ -> ())
  | PrimE (DotPrim name, [e]) ->
    let (object_ct, fill) = compile_const_exp env pre_ae e in
    let fs = match object_ct with
      | _, Const.Obj fs -> fs
      | _ -> fatal "compile_const_exp/DotE: not a static object" in
    let member_ct = List.assoc name fs in
    (member_ct, fill)
  | PrimE (ProjPrim i, [e]) ->
    let (object_ct, fill) = compile_const_exp env pre_ae e in
    let cs = match object_ct with
      | _, Const.Array cs -> cs
      | _ -> fatal "compile_const_exp/ProjE: not a static tuple" in
    (List.nth cs i, fill)
  | LitE l -> Const.(t_of_v (Lit (const_lit_of_lit l))), (fun _ _ -> ())
  | PrimE (TupPrim, []) -> Const.t_of_v Const.Unit, (fun _ _ -> ())
  | PrimE (ArrayPrim (Const, _), es)
  | PrimE (TupPrim, es) ->
    let (cs, fills) = List.split (List.map (compile_const_exp env pre_ae) es) in
    Const.(t_of_v (Array cs)),
    (fun env ae -> List.iter (fun fill -> fill env ae) fills)
  | PrimE (TagPrim i, [e]) ->
    let (arg_ct, fill) = compile_const_exp env pre_ae e in
    Const.(t_of_v (Tag (i, arg_ct))),
    fill
  | PrimE (OptPrim, [e]) ->
    let (arg_ct, fill) = compile_const_exp env pre_ae e in
    Const.(t_of_v (Opt arg_ct)),
    fill

  | _ -> assert false

and compile_const_decs env pre_ae decs : (VarEnv.t -> VarEnv.t) * (E.t -> VarEnv.t -> unit) =
  let rec go pre_ae = function
    | []          -> (fun ae -> ae), (fun _ _ -> ())
    | [dec]       -> compile_const_dec env pre_ae dec
    | (dec::decs) ->
        let (extend1, fill1) = compile_const_dec env pre_ae dec in
        let pre_ae1 = extend1 pre_ae in
        let (extend2, fill2) = go                    pre_ae1 decs in
        (fun ae -> extend2 (extend1 ae)),
        (fun env ae -> fill1 env ae; fill2 env ae) in
  go pre_ae decs

and const_exp_matches_pat env ae pat exp : bool =
  assert exp.note.Note.const;
  let c, _ = compile_const_exp env ae exp in
  match destruct_const_pat VarEnv.empty_ae pat c with Some _ -> true | _ -> false

and destruct_const_pat ae pat const : VarEnv.t option = match pat.it with
  | WildP -> Some ae
  | VarP v -> Some (VarEnv.add_local_const ae v const pat.note)
  | ObjP pfs ->
    let fs = match const with (_, Const.Obj fs) -> fs | _ -> assert false in
    List.fold_left (fun ae (pf : pat_field) ->
      match ae, List.find_opt (fun (n, _) -> pf.it.name = n) fs with
      | None, _ -> None
      | Some ae, Some (_, c) -> destruct_const_pat ae pf.it.pat c
      | _, None -> assert false
    ) (Some ae) pfs
  | AltP (p1, p2) ->
    let l = destruct_const_pat ae p1 const in
    if l = None then destruct_const_pat ae p2 const
    else l
  | TupP ps ->
    let cs = match const with (_, Const.Array cs) -> cs | (_, Const.Unit) -> [] | _ -> assert false in
    let go ae p c = match ae with
      | Some ae -> destruct_const_pat ae p c
      | _ -> None in
    List.fold_left2 go (Some ae) ps cs
  | LitP lp ->
    begin match const with
    | (_, Const.Lit lc) when Const.lit_eq (const_lit_of_lit lp, lc) -> Some ae
    | _ -> None
    end
  | OptP p ->
    begin match const with
      | (_, Const.Opt c) -> destruct_const_pat ae p c
      | (_, Const.(Lit Null)) -> None
      | _ -> assert false
    end
  | TagP (i, p) ->
     match const with
     | (_, Const.Tag (ic, c)) when i = ic -> destruct_const_pat ae p c
     | (_, Const.Tag _) -> None
     | _ -> assert false

and compile_const_dec env pre_ae dec : (VarEnv.t -> VarEnv.t) * (E.t -> VarEnv.t -> unit) =
  (* This returns a _function_ to extend the VarEnv, instead of doing it, because
  it needs to be extended twice: Once during the pass that gets the outer, static values
  (no forward references), and then to implement the `fill`, which compiles the bodies
  of functions (may contain forward references.) *)
  match dec.it with
  (* This should only contain constants (cf. is_const_exp) *)
  | LetD (p, e) ->
    let (const, fill) = compile_const_exp env pre_ae e in
    (fun ae -> match destruct_const_pat ae p const with Some ae -> ae | _ -> assert false),
    (fun env ae -> fill env ae)
  | VarD _ | RefD _ -> fatal "compile_const_dec: Unexpected VarD/RefD"

and compile_init_func mod_env ((cu, flavor) : Ir.prog) =
  assert (not flavor.has_typ_field);
  assert (not flavor.has_poly_eq);
  assert (not flavor.has_show);
  assert (not flavor.has_await);
  assert (not flavor.has_async_typ);
  match cu with
  | LibU _ -> fatal "compile_start_func: Cannot compile library"
  | ProgU ds ->
    Func.define_built_in mod_env "init" [] [] (fun env ->
      let _ae, codeW = compile_decs env VarEnv.empty_ae ds Freevars.S.empty in
      codeW G.nop
    )
  | ActorU (as_opt, ds, fs, up, _t) ->
    main_actor as_opt mod_env ds fs up

and export_actor_field env  ae (f : Ir.field) =
  (* A public actor field is guaranteed to be compiled as a PublicMethod *)
  let fi =
    match VarEnv.lookup_var ae f.it.var with
    | Some (VarEnv.PublicMethod (fi, _)) -> fi
    | _ -> assert false in

  E.add_export env (nr {
    name = Lib.Utf8.decode (match E.mode env with
      | Flags.ICMode | Flags.RefMode ->
        Mo_types.Type.(
        match normalize f.note with
        |  Func(Shared sort,_,_,_,_) ->
           (match sort with
            | Write -> "canister_update " ^ f.it.name
            | Query -> "canister_query " ^ f.it.name)
        | _ -> assert false)
      | _ -> assert false);
    edesc = nr (FuncExport (nr fi))
  })

(* Main actor *)
and main_actor as_opt mod_env ds fs up =
  Func.define_built_in mod_env "init" [] [] (fun env ->
    let ae0 = VarEnv.empty_ae in

    let captured = Freevars.captured_vars (Freevars.actor ds fs up) in
    (* Add any params to the environment *)
    (* Captured ones need to go into static memory, the rest into locals *)
    let args = match as_opt with None -> [] | Some as_ -> as_ in
    let arg_list = List.map (fun a -> (a.it, a.note)) args in
    let arg_names = List.map (fun a -> a.it) args in
    let arg_tys = List.map (fun a -> a.note) args in
    let as_local n = not (Freevars.S.mem n captured) in
    let ae1 = VarEnv.add_arguments env ae0 as_local arg_list in

    (* Reverse the fs, to a map from variable to exported name *)
    let v2en = E.NameEnv.from_list (List.map (fun f -> (f.it.var, f.it.name)) fs) in

    (* Compile the declarations *)
    let ae2, decls_codeW = compile_decs_public env ae1 ds v2en
      Freevars.(captured_vars (system up))
    in

    (* Export the public functions *)
    List.iter (export_actor_field env ae2) fs;

    (* Export upgrade hooks *)
    Func.define_built_in env "pre_exp" [] [] (fun env ->
      compile_exp_as env ae2 SR.unit up.preupgrade);
    Func.define_built_in env "post_exp" [] [] (fun env ->
      compile_exp_as env ae2 SR.unit up.postupgrade);
    IC.export_upgrade_methods env;

    (* Export heartbeat (but only when required) *)
    begin match up.heartbeat.it with
     | Ir.PrimE (Ir.TupPrim, []) -> ()
     | _ ->
       Func.define_built_in env "heartbeat_exp" [] [] (fun env ->
         compile_exp_as env ae2 SR.unit up.heartbeat);
       IC.export_heartbeat env;
    end;

    (* Export timer (but only when required) *)
    begin match up.timer.it with
     | Ir.PrimE (Ir.TupPrim, []) -> ()
     | _ ->
       Func.define_built_in env "timer_exp" [] [] (fun env ->
         compile_exp_as env ae2 SR.unit up.timer);
       IC.export_timer env;
    end;

    (* Export inspect (but only when required) *)
    begin match up.inspect.it with
     | Ir.PrimE (Ir.TupPrim, []) -> ()
     | _ ->
       Func.define_built_in env "inspect_exp" [] [] (fun env ->
         compile_exp_as env ae2 SR.unit up.inspect);
       IC.export_inspect env;
    end;

    (* Export metadata *)
    env.E.stable_types := metadata "motoko:stable-types" up.meta.sig_;
    env.E.service := metadata "candid:service" up.meta.candid.service;
    env.E.args := metadata "candid:args" up.meta.candid.args;

    (* Deserialize any arguments *)
    begin match as_opt with
      | None
      | Some [] ->
        (* Liberally accept empty as well as unit argument *)
        assert (arg_tys = []);
        IC.system_call env "msg_arg_data_size" ^^
        G.if0 (Serialization.deserialize env arg_tys) G.nop
      | Some (_ :: _) ->
        Serialization.deserialize env arg_tys ^^
        G.concat_map (Var.set_val_vanilla_from_stack env ae1) (List.rev arg_names)
    end ^^
    begin
      if up.timer.at <> no_region then
        (* initiate a timer pulse *)
        compile_const_64 1L ^^
        IC.system_call env "global_timer_set" ^^
        G.i Drop
      else
        G.nop
    end ^^
    IC.init_globals env ^^
    (* Continue with decls *)
    decls_codeW G.nop
  )

and metadata name value =
  if List.mem name !Flags.omit_metadata_names then None
  else Some (
           List.mem name !Flags.public_metadata_names,
           value)

and conclude_module env set_serialization_globals start_fi_o =

  FuncDec.export_async_method env;

  (* See Note [Candid subtype checks] *)
  Serialization.set_delayed_globals env set_serialization_globals;

  let static_roots = GCRoots.store_static_roots env in

  (* declare before building GC *)

  (* add beginning-of-heap pointer, may be changed by linker *)
  (* needs to happen here now that we know the size of static memory *)
  let set_heap_base = E.add_global32_delayed env "__heap_base" Immutable in
  E.export_global env "__heap_base";

  Heap.register env;
  GCRoots.register env static_roots;
  IC.register env;

  set_heap_base (E.get_end_of_static_memory env);

  (* Wrap the start function with the RTS initialization *)
  let rts_start_fi = E.add_fun env "rts_start" (Func.of_body env [] [] (fun env1 ->
    E.call_import env "rts" ("initialize_" ^ E.gc_strategy_name !Flags.gc_strategy ^ "_gc") ^^
    match start_fi_o with
    | Some fi ->
      G.i (Call fi)
    | None ->
      Lifecycle.set env Lifecycle.PreInit
  )) in

  IC.default_exports env;

  let func_imports = E.get_func_imports env in
  let ni = List.length func_imports in
  let ni' = Int32.of_int ni in

  let other_imports = E.get_other_imports env in

  let memories = [nr {mtype = MemoryType {min = E.mem_size env; max = None}} ] in

  let funcs = E.get_funcs env in

  let data = List.map (fun (offset, init) -> nr {
    index = nr 0l;
    offset = nr (G.to_instr_list (compile_unboxed_const offset));
    init;
    }) (E.get_static_memory env) in

  let elems = List.map (fun (fi, fp) -> nr {
    index = nr 0l;
    offset = nr (G.to_instr_list (compile_unboxed_const fp));
    init = [ nr fi ];
    }) (E.get_elems env) in

  let table_sz = E.get_end_of_table env in

  let module_ = {
      types = List.map nr (E.get_types env);
      funcs = List.map (fun (f,_,_) -> f) funcs;
      tables = [ nr { ttype = TableType ({min = table_sz; max = Some table_sz}, FuncRefType) } ];
      elems;
      start = Some (nr rts_start_fi);
      globals = E.get_globals env;
      memories;
      imports = func_imports @ other_imports;
      exports = E.get_exports env;
      data
    } in

  let emodule =
    let open Wasm_exts.CustomModule in
    { module_;
      dylink = None;
      name = { empty_name_section with function_names =
                 List.mapi (fun i (f,n,_) -> Int32.(add ni' (of_int i), n)) funcs;
               locals_names =
                 List.mapi (fun i (f,_,ln) -> Int32.(add ni' (of_int i), ln)) funcs; };
      motoko = {
        labels = E.get_labs env;
        stable_types = !(env.E.stable_types);
        compiler = metadata "motoko:compiler" (Lib.Option.get Source_id.release Source_id.id)
      };
      candid = {
        args = !(env.E.args);
        service = !(env.E.service);
      };
      source_mapping_url = None;
    } in

  match E.get_rts env with
  | None -> emodule
  | Some rts -> Linking.LinkModule.link emodule "rts" rts

let compile mode rts (prog : Ir.prog) : Wasm_exts.CustomModule.extended_module =
  let env = E.mk_global mode rts IC.trap_with (Lifecycle.end_ ()) in

  IC.register_globals env;
  Stack.register_globals env;
  GC.register_globals env;
  StableMem.register_globals env;
  Serialization.Registers.register_globals env;

  (* See Note [Candid subtype checks] *)
  let set_serialization_globals = Serialization.register_delayed_globals env in

  IC.system_imports env;
  RTS.system_imports env;
  RTS_Exports.system_exports env;

  compile_init_func env prog;
  let start_fi_o = match E.mode env with
    | Flags.ICMode | Flags.RefMode ->
      IC.export_init env;
      None
    | Flags.WASIMode ->
      IC.export_wasi_start env;
      None
    | Flags.WasmMode ->
      Some (nr (E.built_in env "init"))
  in

  conclude_module env set_serialization_globals start_fi_o<|MERGE_RESOLUTION|>--- conflicted
+++ resolved
@@ -1061,11 +1061,8 @@
     E.add_func_import env "rts" "alloc_words" [I32Type] [I32Type];
     E.add_func_import env "rts" "get_total_allocations" [] [I64Type];
     E.add_func_import env "rts" "get_heap_size" [] [I32Type];
-<<<<<<< HEAD
     E.add_func_import env "rts" "init" [I32Type] [];
     E.add_func_import env "rts" "region_init" [] [];
-=======
->>>>>>> 0af73125
     E.add_func_import env "rts" "alloc_blob" [I32Type] [I32Type];
     E.add_func_import env "rts" "alloc_array" [I32Type] [I32Type];
     E.add_func_import env "rts" "alloc_stream" [I32Type] [I32Type];
@@ -1600,13 +1597,10 @@
     | Null (* For opt. Static singleton! *)
     | OneWordFiller (* Only used by the RTS *)
     | FreeSpace (* Only used by the RTS *)
-<<<<<<< HEAD
     | Region
-=======
     | ArraySliceMinimum (* Used by the GC for incremental array marking *)
     | StableSeen (* Marker that we have seen this thing before *)
     | CoercionFailure (* Used in the Candid decoder. Static singleton! *)
->>>>>>> 0af73125
 
   (* Tags needs to have the lowest bit set, to allow distinguishing object
      headers from heap locations (object or field addresses).
@@ -1630,11 +1624,8 @@
     | Null -> 27l
     | OneWordFiller -> 29l
     | FreeSpace -> 31l
-<<<<<<< HEAD
     | Region -> 33l
-=======
-    | ArraySliceMinimum -> 32l
->>>>>>> 0af73125
+    | ArraySliceMinimum -> 34l
     (* Next two tags won't be seen by the GC, so no need to set the lowest bit
        for `CoercionFailure` and `StableSeen` *)
     | CoercionFailure -> 0xfffffffel
@@ -5547,10 +5538,7 @@
   (* Globals recording known Candid types
      See Note [Candid subtype checks]
    *)
-<<<<<<< HEAD
-
-=======
->>>>>>> 0af73125
+
   let register_delayed_globals env =
     (E.add_global32_delayed env "__typtbl" Immutable,
      E.add_global32_delayed env "__typtbl_end" Immutable,
@@ -5867,9 +5855,6 @@
         set_inc ^^ inc_data_size get_inc
       in
 
-<<<<<<< HEAD
-      (* 20230328 *)
-=======
       (* the incremental GC leaves array slice information in tag,
          the slice information can be removed and the tag reset to array
          as the GC can resume marking from the array beginning *)
@@ -5891,7 +5876,6 @@
         end
       in
 
->>>>>>> 0af73125
       let size_alias size_thing =
         (* see Note [mutable stable values] *)
         let (set_tag, get_tag) = new_local env "tag" in
@@ -6163,13 +6147,8 @@
         E.trap_with env "serializing value of type None"
       | Mut t ->
         write_alias (fun () ->
-<<<<<<< HEAD
-          get_x ^^ Heap.load_field MutBox.field ^^ write env t
-          )
-=======
           get_x ^^ MutBox.load_field env ^^ write env t
         )
->>>>>>> 0af73125
       | _ -> todo "serialize" (Arrange_ir.typ t) G.nop
       end ^^
       get_data_buf ^^
@@ -6743,9 +6722,11 @@
             get_arg_typ ^^ go env t ^^ set_val ^^
             remember_failure get_val ^^
             get_val ^^ store_ptr
-<<<<<<< HEAD
-          )
-          )
+          ) ^^
+          get_x ^^
+          Tagged.allocation_barrier env ^^
+          set_x (* discard result *)
+        )
       | Prim Region ->
          read_alias env (Prim Region) (fun get_region_typ on_alloc ->
           let (set_region, get_region) = new_local env "region" in
@@ -6758,13 +6739,6 @@
           get_region ^^ ReadBuf.read_word32 env get_data_buf ^^ Heap.store_field Region.id_field ^^
           get_region ^^ ReadBuf.read_word32 env get_data_buf ^^ Heap.store_field Region.page_count_field ^^
           get_region ^^ read_blob () ^^ Heap.store_field Region.vec_pages_field
-=======
-          ) ^^
-          get_x ^^
-          Tagged.allocation_barrier env ^^
-          set_x (* discard result *)
->>>>>>> 0af73125
-        )
       | Array t ->
         let (set_len, get_len) = new_local env "len" in
         let (set_x, get_x) = new_local env "x" in
@@ -6911,13 +6885,8 @@
           Tagged.obj env Tagged.ObjInd [ compile_unboxed_const 0l ] ^^ set_result ^^
           on_alloc get_result ^^
           get_result ^^
-<<<<<<< HEAD
-          get_arg_typ ^^ go env t ^^
-          Heap.store_field MutBox.field
-=======
             get_arg_typ ^^ go env t ^^
           MutBox.store_field env
->>>>>>> 0af73125
         )
       | Non ->
         skip get_idltyp ^^
@@ -10350,7 +10319,6 @@
   | OtherPrim ("arrayToBlob" | "arrayMutToBlob"), e ->
     const_sr SR.Vanilla (Arr.toBlob env)
 
-<<<<<<< HEAD
   | OtherPrim "stableMemoryRegion", [] ->
      SR.Vanilla,
      if !Flags.use_stable_regions then
@@ -10358,10 +10326,7 @@
      else
        E.trap_with env (Printf.sprintf "stable regions not enabled.")
 
-  | OtherPrim ("stableMemoryLoadNat32"|"stableMemoryLoadInt32"), [e] ->
-=======
   | OtherPrim ("stableMemoryLoadNat32" | "stableMemoryLoadInt32"), [e] ->
->>>>>>> 0af73125
     SR.UnboxedWord32,
     compile_exp_as env ae SR.UnboxedWord64 e ^^
     if !Flags.use_stable_regions then
@@ -10512,17 +10477,12 @@
 
   | OtherPrim "stableMemorySize", [] ->
     SR.UnboxedWord64,
-<<<<<<< HEAD
     if !Flags.use_stable_regions then
       Region0.get_mem_size env
     else
       StableMem.get_mem_size env
 
-  | OtherPrim ("stableMemoryGrow"), [e] ->
-=======
-    StableMem.get_mem_size env
   | OtherPrim "stableMemoryGrow", [e] ->
->>>>>>> 0af73125
     SR.UnboxedWord64,
     compile_exp_as env ae SR.UnboxedWord64 e ^^
     if !Flags.use_stable_regions then
