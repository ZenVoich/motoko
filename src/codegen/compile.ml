(*
This module is the backend of the Motoko compiler. It takes a program in
the intermediate representation (ir.ml), and produces a WebAssembly module,
with Internet Computer extensions (customModule.ml). An important helper module is
instrList.ml, which provides a more convenient way of assembling WebAssembly
instruction lists, as it takes care of (1) source locations and (2) labels.

This file is split up in a number of modules, purely for namespacing and
grouping. Every module has a high-level prose comment explaining the concept;
this keeps documentation close to the code (a lesson learned from Simon PJ).
*)

open Ir_def
open Mo_values
open Mo_types
open Mo_config

open Wasm_exts.Ast
open Wasm_exts.Types
open Source
(* Re-shadow Source.(@@), to get Stdlib.(@@) *)
let (@@) = Stdlib.(@@)

module G = InstrList
let (^^) = G.(^^) (* is this how we import a single operator from a module that we otherwise use qualified? *)

(* WebAssembly pages are 64kb. *)
let page_size = Int64.of_int (64 * 1024)
let page_size_bits = 16

(*
Pointers are skewed (translated) -1 relative to the actual offset.
See documentation of module BitTagged for more detail.
*)
let ptr_skew = -1L

let ptr_unskew = 1L

(* Generating function names for functions parametrized by prim types *)
let prim_fun_name p stem = Printf.sprintf "%s<%s>" stem (Type.string_of_prim p)

(* Helper functions to produce annotated terms (Wasm.AST) *)
let nr x = Wasm.Source.{ it = x; at = no_region }

let todo fn se x = Printf.eprintf "%s: %s" fn (Wasm.Sexpr.to_string 80 se); x

exception CodegenError of string
let fatal fmt = Printf.ksprintf (fun s -> raise (CodegenError s)) fmt

module StaticBytes = struct
  (* A very simple DSL to describe static memory *)

  type t_ =
    | I32 of int32
    | I64 of int64
    | Seq of t
    | Bytes of string

  and t = t_ list

  let i32s is = Seq (List.map (fun i -> I32 i) is)
  let i64s is = Seq (List.map (fun i -> I64 i) is)

  let rec add : Buffer.t -> t_ -> unit = fun buf -> function
    | I32 i -> Buffer.add_int32_le buf i
    | I64 i -> Buffer.add_int64_le buf i
    | Seq xs -> List.iter (add buf) xs
    | Bytes b -> Buffer.add_string buf b

  let as_bytes : t -> string = fun xs ->
    let buf = Buffer.create 32 in
    List.iter (add buf) xs;
    Buffer.contents buf

end (* StaticBytes *)

module Const = struct

  (* Literals, as used in constant values. This is a projection of Ir.Lit,
     combining cases whose details we no longer care about.
     Should be still precise enough to map to the cases supported by SR.t.

     In other words: It is the smallest type that allows these three functions:

       (* projection of Ir.list. NB: pure, no access to env *)
       const_lit_of_lit : Ir.lit -> Const.lit (* NB: pure, no access to env *)

       (* creates vanilla representation (e.g. to put in static data structures *)
       vanilla_lit : E.env -> Const.lit -> i64

       (* creates efficient stack representation *)
       compile_lit : E.env -> Const.lit -> (SR.t, code)

  *)

  type lit =
    | Vanilla of int64 (* small words, no static data, already in vanilla format *)
    | BigInt of Big_int.big_int
    | Bool of bool
    | Word64 of int64
    | Float64 of Numerics.Float.t
    | Blob of string
    | Null

  let lit_eq = function
    | Vanilla i, Vanilla j -> i = j
    | BigInt i, BigInt j -> Big_int.eq_big_int i j
    | Word64 i, Word64 j -> i = j
    | Float64 i, Float64 j -> i = j
    | Bool i, Bool j -> i = j
    | Blob s, Blob t -> s = t
    | Null, Null -> true
    | _ -> false

  (* Inlineable functions

     The prelude/prim.mo is full of functions simply wrapping a prim, e.g.

        func int64ToNat64(n : Int64) : Nat64 = (prim "num_wrap_Int64_Nat64" : Int64 -> Nat64) n;

     generating a Wasm function for them and calling them is absurdly expensive
     when the prim is just a simple Wasm instruction. Also, it requires boxing
     and unboxing arguments and results.

     So we recognize such functions when creating the `const` summary, and use the prim
     directly when calling such function.

     Can be extended to cover more forms of inlineable functions.
  *)
  type fun_rhs =
    | Complicated (* no inlining possible *)
    | PrimWrapper of Ir.prim

  (* Constant known values.

     These are values that
     * are completely known constantly
     * do not require Wasm code to be executed (e.g. in `start`)
     * can be used directly (e.g. Call, not CallIndirect)
     * can be turned into Vanilla heap data on demand

     See ir_passes/const.ml for what precisely we can compile as const now.
  *)

  type v =
    | Fun of (unit -> int32) * fun_rhs (* function pointer calculated upon first use *)
    | Message of int64 (* anonymous message, only temporary *)
    | Obj of (string * t) list
    | Unit
    | Array of t list (* also tuples, but not nullary *)
    | Tag of (string * t)
    | Opt of t
    | Lit of lit

  (* A constant known value together with a vanilla pointer.
     Typically a static memory location, could be an unboxed scalar.
     Filled on demand.
   *)
  and t = (int64 Lib.Promise.t * v)

  let t_of_v v = (Lib.Promise.make (), v)

end (* Const *)

module SR = struct
  (* This goes with the StackRep module, but we need the types earlier *)

  (* Value representation on the stack:

     Compiling an expression means putting its value on the stack. But
     there are various ways of putting a value onto the stack -- unboxed,
     tupled etc.
   *)
  type t =
    | Vanilla
    | UnboxedTuple of int
    | UnboxedWord64
    | UnboxedFloat64
    | Unreachable
    | Const of Const.t

  let unit = UnboxedTuple 0

  let bool = Vanilla

  (* Because t contains Const.t, and that contains Const.v, and that contains
     Const.lit, and that contains Big_int, we cannot just use normal `=`. So we
     have to write our own equality.

     This equalty is, I believe, used when joining branches. So for Const, we
     just compare the promises, and do not descend into the Const.v. This is
     conservative; the only downside is that if a branch returns different
     Const.t with (semantically) the same Const.v we do not propagate that as
     Const, but materialize before the branch.
     Which is not really expected or important.
  *)
  let eq (t1 : t) (t2 : t) = match t1, t2 with
    | Const (p1, _), Const (p2, _) -> p1 == p2
    | _ -> t1 = t2

  let to_var_type : t -> value_type = function
    | Vanilla -> I64Type
    | UnboxedWord64 -> I64Type
    | UnboxedFloat64 -> F64Type
    | UnboxedTuple n -> fatal "to_var_type: UnboxedTuple"
    | Const _ -> fatal "to_var_type: Const"
    | Unreachable -> fatal "to_var_type: Unreachable"

end (* SR *)

(*

** The compiler environment.

Of course, as we go through the code we have to track a few things; these are
put in the compiler environment, type `E.t`. Some fields are valid globally, some
only make sense locally, i.e. within a single function (but we still put them
in one big record, for convenience).

The fields fall into the following categories:

 1. Static global fields. Never change.
    Example: whether we are compiling with -no-system-api

 2. Mutable global fields. Change only monotonically.
    These are used to register things like functions. This should be monotone
    in the sense that entries are only added, and that the order should not
    matter in a significant way. In some instances, the list contains futures
    so that we can reserve and know the _position_ of the thing before we have
    to actually fill it in.

 3. Static local fields. Never change within a function.
    Example: number of parameters and return values

 4. Mutable local fields. See above
    Example: Name and type of locals.

**)

(* Before we can define the environment, we need some auxillary types *)

module E = struct

  (* Utilities, internal to E *)
  let reg (ref : 'a list ref) (x : 'a) : int32 =
      let i = Wasm.I32.of_int_u (List.length !ref) in
      ref := !ref @ [ x ];
      i

  let reserve_promise (ref : 'a Lib.Promise.t list ref) _s : (int32 * ('a -> unit)) =
      let p = Lib.Promise.make () in (* For debugging with named promises, use s here *)
      let i = Wasm.I32.of_int_u (List.length !ref) in
      ref := !ref @ [ p ];
      (i, Lib.Promise.fulfill p)


  (* The environment type *)
  module NameEnv = Env.Make(String)
  module StringEnv = Env.Make(String)
  module LabSet = Set.Make(String)

  module FunEnv = Env.Make(Int32)
  type local_names = (int32 * string) list (* For the debug section: Names of locals *)
  type func_with_names = func * local_names
  type lazy_function = (int32, func_with_names) Lib.AllocOnUse.t
  type t = {
    (* Global fields *)
    (* Static *)
    mode : Flags.compile_mode;
    rts : Wasm_exts.CustomModule.extended_module option; (* The rts. Re-used when compiling actors *)
    trap_with : t -> string -> G.t;
      (* Trap with message; in the env for dependency injection *)

    (* Per module fields (only valid/used inside a module) *)
    (* Immutable *)

    (* Mutable *)
    func_types : func_type list ref;
    func_imports : import list ref;
    other_imports : import list ref;
    exports : export list ref;
    funcs : (func * string * local_names) Lib.Promise.t list ref;
    func_ptrs : int32 FunEnv.t ref;
    end_of_table : int32 ref;
    globals : (global Lib.Promise.t * string) list ref;
    global_names : int32 NameEnv.t ref;
    named_imports : int32 NameEnv.t ref;
    built_in_funcs : lazy_function NameEnv.t ref;
    static_strings : int64 StringEnv.t ref;
      (* Pool for shared static objects. Their lookup needs to be specifically
         handled by using the tag and the payload without the forwarding pointer.
         This is because the forwarding pointer depends on the allocation adddress.
         The lookup is different to `static_string` that has no such
         allocation-dependent content and can thus be immediately looked up by
         the string value. *)
    object_pool : int64 StringEnv.t ref;
    end_of_static_memory : int64 ref; (* End of statically allocated memory *)
    static_memory : (int64 * string) list ref; (* Content of static memory *)
    static_memory_frozen : bool ref;
      (* Sanity check: Nothing should bump end_of_static_memory once it has been read *)
    static_roots : int64 list ref;
      (* GC roots in static memory. (Everything that may be mutable.) *)

    (* Types accumulated in global typtbl (for candid subtype checks)
       See Note [Candid subtype checks]
    *)
    typtbl_typs : Type.typ list ref;

    (* Metadata *)
    args : (bool * string) option ref;
    service : (bool * string) option ref;
    stable_types : (bool * string) option ref;
    labs : LabSet.t ref; (* Used labels (fields and variants),
                            collected for Motoko custom section 0 *)

    (* Local fields (only valid/used inside a function) *)
    (* Static *)
    n_param : int32; (* Number of parameters (to calculate indices of locals) *)
    return_arity : int; (* Number of return values (for type of Return) *)

    (* Mutable *)
    locals : value_type list ref; (* Types of locals *)
    local_names : (int32 * string) list ref; (* Names of locals *)
  }


  (* The initial global environment *)
  let mk_global mode rts trap_with dyn_mem : t = {
    mode;
    rts;
    trap_with;
    func_types = ref [];
    func_imports = ref [];
    other_imports = ref [];
    exports = ref [];
    funcs = ref [];
    func_ptrs = ref FunEnv.empty;
    end_of_table = ref 0l;
    globals = ref [];
    global_names = ref NameEnv.empty;
    named_imports = ref NameEnv.empty;
    built_in_funcs = ref NameEnv.empty;
    static_strings = ref StringEnv.empty;
    object_pool = ref StringEnv.empty;
    end_of_static_memory = ref dyn_mem;
    static_memory = ref [];
    static_memory_frozen = ref false;
    static_roots = ref [];
    typtbl_typs = ref [];
    (* Metadata *)
    args = ref None;
    service = ref None;
    stable_types = ref None;
    labs = ref LabSet.empty;
    (* Actually unused outside mk_fun_env: *)
    n_param = 0l;
    return_arity = 0;
    locals = ref [];
    local_names = ref [];
  }

  (* This wraps Mo_types.Hash.hash to also record which labels we have seen,
      so that that data can be put in a custom section, useful for debugging.
      Thus Mo_types.Hash.hash should not be called directly!
   *)
  let hash (env : t) lab =
    env.labs := LabSet.add lab (!(env.labs));
    Wasm.I64_convert.extend_i32_u (Mo_types.Hash.hash lab)

  let get_labs env = LabSet.elements (!(env.labs))

  let mk_fun_env env n_param return_arity =
    { env with
      n_param;
      return_arity;
      locals = ref [];
      local_names = ref [];
    }

  (* We avoid accessing the fields of t directly from outside of E, so here are a
     bunch of accessors. *)

  let mode (env : t) = env.mode

  let add_anon_local (env : t) ty =
    let i = reg env.locals ty in
    Wasm.I32.add env.n_param i

  let add_local_name (env : t) li name =
    let _ = reg env.local_names (li, name) in ()

  let get_locals (env : t) = !(env.locals)
  let get_local_names (env : t) : (int32 * string) list = !(env.local_names)

  let _add_other_import (env : t) m =
    ignore (reg env.other_imports m)

  let add_export (env : t) e =
    ignore (reg env.exports e)

  let add_global (env : t) name g =
    assert (not (NameEnv.mem name !(env.global_names)));
    let gi = reg env.globals (g, name) in
    env.global_names := NameEnv.add name gi !(env.global_names)

  let add_global64_delayed (env : t) name mut : int64 -> unit =
    let p = Lib.Promise.make () in
    add_global env name p;
    (fun init ->
      Lib.Promise.fulfill p (nr {
        gtype = GlobalType (I64Type, mut);
        value = nr (G.to_instr_list (G.i (Const (nr (Wasm_exts.Values.I64 init)))))
      })
    )
  let add_global64 (env : t) name mut init =
    add_global64_delayed env name mut init

  let get_global (env : t) name : int32 =
    match NameEnv.find_opt name !(env.global_names) with
    | Some gi -> gi
    | None -> raise (Invalid_argument (Printf.sprintf "No global named %s declared" name))

  let get_global64_lazy (env : t) name mut init : int32 =
    match NameEnv.find_opt name !(env.global_names) with
    | Some gi -> gi
    | None -> add_global64 env name mut init; get_global env name

  let export_global env name =
    add_export env (nr {
      name = Lib.Utf8.decode name;
      edesc = nr (GlobalExport (nr (get_global env name)))
    })

  let get_globals (env : t) = List.map (fun (g,n) -> Lib.Promise.value g) !(env.globals)

  let reserve_fun (env : t) name =
    let (j, fill) = reserve_promise env.funcs name in
    let n = Int32.of_int (List.length !(env.func_imports)) in
    let fi = Int32.add j n in
    let fill_ (f, local_names) = fill (f, name, local_names) in
    (fi, fill_)

  let add_fun (env : t) name (f, local_names) =
    let (fi, fill) = reserve_fun env name in
    fill (f, local_names);
    fi

  let make_lazy_function env name : lazy_function =
    Lib.AllocOnUse.make (fun () -> reserve_fun env name)

  let lookup_built_in (env : t) name : lazy_function =
    match NameEnv.find_opt name !(env.built_in_funcs) with
    | None ->
      let lf = make_lazy_function env name in
      env.built_in_funcs := NameEnv.add name lf !(env.built_in_funcs);
      lf
    | Some lf -> lf

  let built_in (env : t) name : int32 =
    Lib.AllocOnUse.use (lookup_built_in env name)

  let define_built_in (env : t) name mk_fun : unit =
    Lib.AllocOnUse.def  (lookup_built_in env name) mk_fun

  let get_return_arity (env : t) = env.return_arity

  let get_func_imports (env : t) = !(env.func_imports)
  let get_other_imports (env : t) = !(env.other_imports)
  let get_exports (env : t) = !(env.exports)
  let get_funcs (env : t) = List.map Lib.Promise.value !(env.funcs)

  let func_type (env : t) ty =
    let rec go i = function
      | [] -> env.func_types := !(env.func_types) @ [ ty ]; Int32.of_int i
      | ty'::tys when ty = ty' -> Int32.of_int i
      | _ :: tys -> go (i+1) tys
       in
    go 0 !(env.func_types)

  let get_types (env : t) = !(env.func_types)

  let add_func_import (env : t) modname funcname arg_tys ret_tys =
    if !(env.funcs) <> [] then
      raise (CodegenError "Add all imports before all functions!");

    let i = {
      module_name = Lib.Utf8.decode modname;
      item_name = Lib.Utf8.decode funcname;
      idesc = nr (FuncImport (nr (func_type env (FuncType (arg_tys, ret_tys)))))
    } in
    let fi = reg env.func_imports (nr i) in
    let name = modname ^ "." ^ funcname in
    assert (not (NameEnv.mem name !(env.named_imports)));
    env.named_imports := NameEnv.add name fi !(env.named_imports)

  let call_import (env : t) modname funcname =
    let name = modname ^ "." ^ funcname in
    match NameEnv.find_opt name !(env.named_imports) with
      | Some fi -> G.i (Call (nr fi))
      | _ ->
        raise (Invalid_argument (Printf.sprintf "Function import not declared: %s\n" name))

  let reuse_import (env : t) modname funcname =
    let name = modname ^ "." ^ funcname in
    match NameEnv.find_opt name !(env.named_imports) with
      | Some fi -> fi
      | _ ->
        raise (Invalid_argument (Printf.sprintf "Function import not declared: %s\n" name))

  let get_rts (env : t) = env.rts

  let as_block_type env : stack_type -> block_type = function
    | [] -> ValBlockType None
    | [t] -> ValBlockType (Some t)
    | ts -> VarBlockType (nr (func_type env (FuncType ([], ts))))


  let prepare_branch_condition =
    G.i (Convert (Wasm_exts.Values.I32 I32Op.WrapI64))
  let if0 then_block else_block =
    prepare_branch_condition ^^
    G.if0 then_block else_block
  let if1 return_type then_block else_block =
    prepare_branch_condition ^^
    G.if1 return_type then_block else_block

  let if_ env tys thn els = prepare_branch_condition ^^ G.if_ (as_block_type env tys) thn els
  let block_ env tys bdy = G.block_ (as_block_type env tys) bdy

  let trap_with env msg = env.trap_with env msg
  let then_trap_with env msg = if0 (trap_with env msg) G.nop
  let else_trap_with env msg = if0 G.nop (trap_with env msg)

  let word_size = 8L

  let reserve_static_memory (env : t) size : int64 =
    if !(env.static_memory_frozen) then raise (Invalid_argument "Static memory frozen");
    let ptr = !(env.end_of_static_memory) in
    let round_bit_mask = Int64.sub word_size 1L in
    let aligned = Int64.logand (Int64.add size round_bit_mask) (Int64.lognot round_bit_mask) in
    env.end_of_static_memory := Int64.add ptr aligned;
    ptr

  let write_static_memory (env : t) ptr data =
    env.static_memory := !(env.static_memory) @ [ (ptr, data) ];
    ()

  let add_mutable_static_bytes (env : t) data : int64 =
    let ptr = reserve_static_memory env (Int64.of_int (String.length data)) in
    env.static_memory := !(env.static_memory) @ [ (ptr, data) ];
    Int64.(add ptr ptr_skew) (* Return a skewed pointer *)

  let add_fun_ptr (env : t) fi : int32 =
    match FunEnv.find_opt fi !(env.func_ptrs) with
    | Some fp -> fp
    | None ->
      let fp = !(env.end_of_table) in
      env.func_ptrs := FunEnv.add fi fp !(env.func_ptrs);
      env.end_of_table := Int32.add !(env.end_of_table) 1l;
      fp

  let get_elems env =
    FunEnv.bindings !(env.func_ptrs)

  let get_end_of_table env : int32 =
    !(env.end_of_table)

  let add_static (env : t) (data : StaticBytes.t) : int64 =
    let b = StaticBytes.as_bytes data in
    match StringEnv.find_opt b !(env.static_strings)  with
    | Some ptr -> ptr
    | None ->
      let ptr = add_mutable_static_bytes env b  in
      env.static_strings := StringEnv.add b ptr !(env.static_strings);
      ptr

  let object_pool_find (env: t) (key: string) : int64 option =
    StringEnv.find_opt key !(env.object_pool)

  let object_pool_add (env: t) (key: string) (ptr : int64)  : unit =
    env.object_pool := StringEnv.add key ptr !(env.object_pool);
    ()

  let add_static_unskewed (env : t) (data : StaticBytes.t) : int64 =
    Int64.add (add_static env data) ptr_unskew

  let get_end_of_static_memory env : int64 =
    env.static_memory_frozen := true;
    !(env.end_of_static_memory)

  let add_static_root (env : t) ptr =
    env.static_roots := ptr :: !(env.static_roots)

  let get_static_roots (env : t) =
    !(env.static_roots)

  let get_static_memory env =
    !(env.static_memory)

  let mem_size env =
    Int64.(add (div (get_end_of_static_memory env) page_size) 1L)

  let gc_strategy_name gc_strategy = match gc_strategy with
    | Flags.MarkCompact -> "compacting"
    | Flags.Copying -> "copying"
    | Flags.Generational -> "generational"
    | Flags.Incremental -> "incremental"

  let collect_garbage env =
    (* GC function name = "schedule_"? ("compacting" | "copying" | "generational" | "incremental") "_gc" *)
    let name = gc_strategy_name !Flags.gc_strategy in
    let gc_fn = if !Flags.force_gc then name else "schedule_" ^ name in
    call_import env "rts" (gc_fn ^ "_gc")

  (* See Note [Candid subtype checks] *)
  (* NB: we don't bother detecting duplicate registrations here because the code sharing machinery
     ensures that `add_typtbl_typ t` is called at most once for any `t` with a distinct type hash *)
  let add_typtbl_typ (env : t) ty : Int32.t =
    reg env.typtbl_typs ty

  let get_typtbl_typs (env : t) : Type.typ list =
    !(env.typtbl_typs)

end


(* General code generation functions:
   Rule of thumb: Here goes stuff that independent of the Motoko AST.
*)

(* Function called compile_* return a list of instructions (and maybe other stuff) *)


let compile_comparison rel = 
  G.i (Compare (Wasm_exts.Values.I64 rel)) ^^
  G.i (Convert (Wasm_exts.Values.I64 I64Op.ExtendUI32))
let compile_comparison_32 rel = 
  G.i (Compare (Wasm_exts.Values.I32 rel)) ^^
  G.i (Convert (Wasm_exts.Values.I64 I64Op.ExtendUI32))
let compile_test op =
  G.i (Test (Wasm_exts.Values.I64 op)) ^^
  G.i (Convert (Wasm_exts.Values.I64 I64Op.ExtendUI32))
let compile_comparison_f64 rel = 
  G.i (Compare (Wasm_exts.Values.F64 rel)) ^^
  G.i (Convert (Wasm_exts.Values.I64 I64Op.ExtendUI32))

let compile_unboxed_const i = G.i (Const (nr (Wasm_exts.Values.I64 i)))
let compile_const_32 i = G.i (Const (nr (Wasm_exts.Values.I32 i)))
let compile_unboxed_zero = compile_unboxed_const 0L
let compile_unboxed_one = compile_unboxed_const 1L

(* Some common arithmetic, used for pointer and index arithmetic *)
let compile_op_const op i =
    compile_unboxed_const i ^^
    G.i (Binary (Wasm_exts.Values.I64 op))
let compile_add_const = compile_op_const I64Op.Add
let compile_sub_const = compile_op_const I64Op.Sub
let compile_mul_const = compile_op_const I64Op.Mul
let compile_divU_const = compile_op_const I64Op.DivU
let compile_shrU_const = compile_op_const I64Op.ShrU
let compile_shrS_const = compile_op_const I64Op.ShrS
let compile_shl_const = compile_op_const I64Op.Shl
let compile_rotl_const = compile_op_const I64Op.Rotl
let compile_rotr_const = compile_op_const I64Op.Rotr
let compile_bitand_const = compile_op_const I64Op.And
let compile_bitor_const = function
  | 0L -> G.nop | n -> compile_op_const I64Op.Or n
let compile_xor_const = function
  | 0L -> G.nop | n -> compile_op_const I64Op.Xor n
let compile_rel_const rel i =
  compile_unboxed_const i ^^
  compile_comparison rel
let compile_eq_const = function
  | 0L -> compile_test I64Op.Eqz
  | i -> compile_rel_const I64Op.Eq i

let compile_op32_const op i =
    compile_const_32 i ^^
    G.i (Binary (Wasm_exts.Values.I32 op))
let compile_add32_const = compile_op32_const I32Op.Add
let _compile_sub32_const = compile_op32_const I32Op.Sub
let _compile_mul32_const = compile_op32_const I32Op.Mul
let _compile_divU32_const = compile_op32_const I32Op.DivU
let compile_shrU32_const = function
  | 0l -> G.nop | n -> compile_op32_const I32Op.ShrU n
let _compile_shrS32_const = function
  | 0l -> G.nop | n -> compile_op32_const I32Op.ShrS n
let compile_shl32_const = function
  | 0l -> G.nop | n -> compile_op32_const I32Op.Shl n
let compile_eq32_const i =
  compile_const_32 i ^^
  compile_comparison_32 I32Op.Eq

(* more random utilities *)

let bytes_of_int64 (i : int64) : string =
  let b = Buffer.create 8 in
  let i = Int64.to_int i in
  Buffer.add_char b (Char.chr (i land 0xff));
  Buffer.add_char b (Char.chr ((i lsr 8) land 0xff));
  Buffer.add_char b (Char.chr ((i lsr 16) land 0xff));
  Buffer.add_char b (Char.chr ((i lsr 24) land 0xff));
  Buffer.add_char b (Char.chr ((i lsr 32) land 0xff));
  Buffer.add_char b (Char.chr ((i lsr 40) land 0xff));
  Buffer.add_char b (Char.chr ((i lsr 48) land 0xff));
  Buffer.add_char b (Char.chr ((i lsr 56) land 0xff));
  Buffer.contents b

(* helper, traps with message *)
let else_losing_precision env =
  E.else_trap_with env "losing precision"

(* helper, expects i64 on stack *)
let narrow_to_32_unsigned_bits env =
  compile_bitand_const 0xFFFF_FFFF_0000_0000L ^^
  compile_test I64Op.Eqz ^^
  else_losing_precision env

(* helper, expects two identical i64s on stack *)
let narrow_to_32_signed_bits env =
  compile_shl_const 1L ^^
  G.i (Binary (Wasm_exts.Values.I64 I64Op.Xor)) ^^
  narrow_to_32_unsigned_bits env

(* Analogous to Lib.Uint32.compare *)
let compare_uint64 i1 i2 =
  if i1 < 0L && i2 >= 0L then 1
  else if i1 >= 0L && i2 < 0L then -1
  else Int64.compare i1 i2

(* A common variant of todo *)

let todo_trap env fn se = todo fn se (E.trap_with env ("TODO: " ^ fn))
let _todo_trap_SR env fn se = todo fn se (SR.Unreachable, E.trap_with env ("TODO: " ^ fn))

(* Locals *)

let new_local_ env t name =
  let i = E.add_anon_local env t in
  E.add_local_name env i name;
  ( G.i (LocalSet (nr i))
  , G.i (LocalGet (nr i))
  , i
  )

let new_local env name =
  let (set_i, get_i, _) = new_local_ env I64Type name
  in (set_i, get_i)

let new_local32 env name =
  let (set_i, get_i, _) = new_local_ env I32Type name
  in (set_i, get_i)

(* Some common code macros *)

(* Iterates while cond is true. *)
let compile_while env cond body =
    G.loop0 (
      cond ^^ E.if0 (body ^^ G.i (Br (nr 1l))) G.nop
    )

(* Expects a number n on the stack. Iterates from m to below that number. *)
let from_m_to_n env m mk_body =
    let (set_n, get_n) = new_local env "n" in
    let (set_i, get_i) = new_local env "i" in
    set_n ^^
    compile_unboxed_const m ^^
    set_i ^^

    compile_while env
      ( get_i ^^
        get_n ^^
        compile_comparison I64Op.LtU
      ) (
        mk_body get_i ^^

        get_i ^^
        compile_add_const 1L ^^
        set_i
      )

(* Expects a number on the stack. Iterates from zero to below that number. *)
let from_0_to_n env mk_body = from_m_to_n env 0L mk_body

(* Pointer reference and dereference  *)

let load_unskewed_ptr : G.t =
  G.i (Load {ty = I64Type; align = 3; offset = 0L; sz = None})

let store_unskewed_ptr : G.t =
  G.i (Store {ty = I64Type; align = 3; offset = 0L; sz = None})

let load_ptr : G.t =
  G.i (Load {ty = I64Type; align = 3; offset = ptr_unskew; sz = None})

let store_ptr : G.t =
  G.i (Store {ty = I64Type; align = 3; offset = ptr_unskew; sz = None})

module FakeMultiVal = struct
  (* For some use-cases (e.g. processing the compiler output with analysis
     tools) it is useful to avoid the multi-value extension.

     This module provides mostly transparent wrappers that put multiple values
     in statically allocated globals and pull them off again.

     So far only does I64Type (but that could be changed).

     If the multi_value flag is on, these do not do anything.
  *)
  let ty tys =
    if !Flags.multi_value || List.length tys <= 1
    then tys
    else []

  let global env i =
    E.get_global64_lazy env (Printf.sprintf "multi_val_%d" i) Mutable 0L

  let store env tys =
    if !Flags.multi_value || List.length tys <= 1 then G.nop else
    G.concat_mapi (fun i ty ->
      assert(ty = I64Type);
      G.i (GlobalSet (nr (global env i)))
    ) tys

  let load env tys =
    if !Flags.multi_value || List.length tys <= 1 then G.nop else
    let n = List.length tys - 1 in
    G.concat_mapi (fun i ty ->
      assert(ty = I64Type);
      G.i (GlobalGet (nr (global env (n - i))))
    ) tys

  (* A drop-in replacement for E.if_ *)
  let if_ env bt thn els =
    E.if_ env (ty bt) (thn ^^ store env bt) (els ^^ store env bt) ^^
    load env bt

  (* A block that can be exited from *)
  let block_ env bt body =
    E.block_ env (ty bt) (G.with_current_depth (fun depth ->
      body (store env bt ^^ G.branch_to_ depth)
    )) ^^
    load env bt

end (* FakeMultiVal *)

module Func = struct
  (* This module contains basic bookkeeping functionality to define functions,
     in particular creating the environment, and finally adding it to the environment.
  *)

  let of_body env params retty mk_body =
    let env1 = E.mk_fun_env env (Int32.of_int (List.length params)) (List.length retty) in
    List.iteri (fun i (n,_t) -> E.add_local_name env1 (Int32.of_int i) n) params;
    let ty = FuncType (List.map snd params, FakeMultiVal.ty retty) in
    let body = G.to_instr_list (
      mk_body env1 ^^ FakeMultiVal.store env1 retty
    ) in
    (nr { ftype = nr (E.func_type env ty);
          locals = E.get_locals env1;
          body }
    , E.get_local_names env1)

  let define_built_in env name params retty mk_body =
    E.define_built_in env name (lazy (of_body env params retty mk_body))

  (* (Almost) transparently lift code into a function and call this function. *)
  (* Also add a hack to support multiple return values *)
  let share_code env name params retty mk_body =
    define_built_in env name params retty mk_body;
    G.i (Call (nr (E.built_in env name))) ^^
    FakeMultiVal.load env retty


  (* Shorthands for various arities *)
  let share_code0 env name retty mk_body =
    share_code env name [] retty (fun env -> mk_body env)
  let share_code1 env name p1 retty mk_body =
    share_code env name [p1] retty (fun env -> mk_body env
        (G.i (LocalGet (nr 0l)))
    )
  let share_code2 env name (p1,p2) retty mk_body =
    share_code env name [p1; p2] retty (fun env -> mk_body env
        (G.i (LocalGet (nr 0l)))
        (G.i (LocalGet (nr 1l)))
    )
  let share_code3 env name (p1, p2, p3) retty mk_body =
    share_code env name [p1; p2; p3] retty (fun env -> mk_body env
        (G.i (LocalGet (nr 0l)))
        (G.i (LocalGet (nr 1l)))
        (G.i (LocalGet (nr 2l)))
    )
  let _share_code4 env name (p1, p2, p3, p4) retty mk_body =
    share_code env name [p1; p2; p3; p4] retty (fun env -> mk_body env
        (G.i (LocalGet (nr 0l)))
        (G.i (LocalGet (nr 1l)))
        (G.i (LocalGet (nr 2l)))
        (G.i (LocalGet (nr 3l)))
    )
  let share_code6 env name (p1, p2, p3, p4, p5, p6) retty mk_body =
    share_code env name [p1; p2; p3; p4; p5; p6] retty (fun env -> mk_body env
        (G.i (LocalGet (nr 0l)))
        (G.i (LocalGet (nr 1l)))
        (G.i (LocalGet (nr 2l)))
        (G.i (LocalGet (nr 3l)))
        (G.i (LocalGet (nr 4l)))
        (G.i (LocalGet (nr 5l)))
    )
  let _share_code7 env name (p1, p2, p3, p4, p5, p6, p7) retty mk_body =
    share_code env name [p1; p2; p3; p4; p5; p6; p7] retty (fun env -> mk_body env
        (G.i (LocalGet (nr 0l)))
        (G.i (LocalGet (nr 1l)))
        (G.i (LocalGet (nr 2l)))
        (G.i (LocalGet (nr 3l)))
        (G.i (LocalGet (nr 4l)))
        (G.i (LocalGet (nr 5l)))
        (G.i (LocalGet (nr 6l)))
    )
  let _share_code9 env name (p1, p2, p3, p4, p5, p6, p7, p8, p9) retty mk_body =
    share_code env name [p1; p2; p3; p4; p5; p6; p7; p8; p9] retty (fun env -> mk_body env
        (G.i (LocalGet (nr 0l)))
        (G.i (LocalGet (nr 1l)))
        (G.i (LocalGet (nr 2l)))
        (G.i (LocalGet (nr 3l)))
        (G.i (LocalGet (nr 4l)))
        (G.i (LocalGet (nr 5l)))
        (G.i (LocalGet (nr 6l)))
        (G.i (LocalGet (nr 7l)))
        (G.i (LocalGet (nr 8l)))
    )

end (* Func *)

module RTS = struct
  let incremental_gc_imports env =
    E.add_func_import env "rts" "initialize_incremental_gc" [] [];
    E.add_func_import env "rts" "schedule_incremental_gc" [] [];
    E.add_func_import env "rts" "incremental_gc" [] [];
    E.add_func_import env "rts" "write_with_barrier" [I64Type; I64Type] [];
    E.add_func_import env "rts" "allocation_barrier" [I64Type] [I64Type];
    E.add_func_import env "rts" "stop_gc_on_upgrade" [] [];
    E.add_func_import env "rts" "running_gc" [] [I32Type];
    ()

  let non_incremental_gc_imports env =
    E.add_func_import env "rts" "initialize_copying_gc" [] [];
    E.add_func_import env "rts" "initialize_compacting_gc" [] [];
    E.add_func_import env "rts" "initialize_generational_gc" [] [];
    E.add_func_import env "rts" "schedule_copying_gc" [] [];
    E.add_func_import env "rts" "schedule_compacting_gc" [] [];
    E.add_func_import env "rts" "schedule_generational_gc" [] [];
    E.add_func_import env "rts" "copying_gc" [] [];
    E.add_func_import env "rts" "compacting_gc" [] [];
    E.add_func_import env "rts" "generational_gc" [] [];
    E.add_func_import env "rts" "post_write_barrier" [I64Type] [];
    ()

  (* The connection to the C and Rust parts of the RTS *)
  let system_imports env =
    E.add_func_import env "rts" "memcmp" [I64Type; I64Type; I64Type] [I32Type];
    E.add_func_import env "rts" "version" [] [I64Type];
    E.add_func_import env "rts" "parse_idl_header" [I32Type; I64Type; I64Type; I64Type; I64Type] [];
    E.add_func_import env "rts" "idl_sub_buf_words" [I64Type; I64Type] [I64Type];
    E.add_func_import env "rts" "idl_sub_buf_init" [I64Type; I64Type; I64Type] [];
    E.add_func_import env "rts" "idl_sub"
      [I64Type; I64Type; I64Type; I64Type; I64Type; I64Type; I64Type; I32Type; I32Type] [I32Type];
    E.add_func_import env "rts" "leb128_decode" [I64Type] [I64Type];
    E.add_func_import env "rts" "sleb128_decode" [I64Type] [I64Type];
    E.add_func_import env "rts" "bigint_of_word32" [I32Type] [I64Type];
    E.add_func_import env "rts" "bigint_of_int32" [I32Type] [I64Type];
    E.add_func_import env "rts" "bigint_to_word32_wrap" [I64Type] [I32Type];
    E.add_func_import env "rts" "bigint_to_word32_trap" [I64Type] [I32Type];
    E.add_func_import env "rts" "bigint_to_word32_trap_with" [I64Type; I64Type] [I32Type];
    E.add_func_import env "rts" "bigint_of_word64" [I64Type] [I64Type];
    E.add_func_import env "rts" "bigint_of_int64" [I64Type] [I64Type];
    E.add_func_import env "rts" "bigint_of_float64" [F64Type] [I64Type];
    E.add_func_import env "rts" "bigint_to_float64" [I64Type] [F64Type];
    E.add_func_import env "rts" "bigint_to_word64_wrap" [I64Type] [I64Type];
    E.add_func_import env "rts" "bigint_to_word64_trap" [I64Type] [I64Type];
    E.add_func_import env "rts" "bigint_to_word64_trap_with" [I64Type; I64Type] [I64Type];
    E.add_func_import env "rts" "bigint_eq" [I64Type; I64Type] [I32Type];
    E.add_func_import env "rts" "bigint_isneg" [I64Type] [I32Type];
    E.add_func_import env "rts" "bigint_count_bits" [I64Type] [I64Type];
    E.add_func_import env "rts" "bigint_2complement_bits" [I64Type] [I64Type];
    E.add_func_import env "rts" "bigint_lt" [I64Type; I64Type] [I32Type];
    E.add_func_import env "rts" "bigint_gt" [I64Type; I64Type] [I32Type];
    E.add_func_import env "rts" "bigint_le" [I64Type; I64Type] [I32Type];
    E.add_func_import env "rts" "bigint_ge" [I64Type; I64Type] [I32Type];
    E.add_func_import env "rts" "bigint_add" [I64Type; I64Type] [I64Type];
    E.add_func_import env "rts" "bigint_sub" [I64Type; I64Type] [I64Type];
    E.add_func_import env "rts" "bigint_mul" [I64Type; I64Type] [I64Type];
    E.add_func_import env "rts" "bigint_rem" [I64Type; I64Type] [I64Type];
    E.add_func_import env "rts" "bigint_div" [I64Type; I64Type] [I64Type];
    E.add_func_import env "rts" "bigint_pow" [I64Type; I64Type] [I64Type];
    E.add_func_import env "rts" "bigint_neg" [I64Type] [I64Type];
    E.add_func_import env "rts" "bigint_lsh" [I64Type; I64Type] [I64Type];
    E.add_func_import env "rts" "bigint_rsh" [I64Type; I64Type] [I64Type];
    E.add_func_import env "rts" "bigint_abs" [I64Type] [I64Type];
    E.add_func_import env "rts" "bigint_leb128_size" [I64Type] [I64Type];
    E.add_func_import env "rts" "bigint_leb128_encode" [I64Type; I64Type] [];
    E.add_func_import env "rts" "bigint_leb128_stream_encode" [I64Type; I64Type] [];
    E.add_func_import env "rts" "bigint_leb128_decode" [I64Type] [I64Type];
    E.add_func_import env "rts" "bigint_leb128_decode_word64" [I64Type; I64Type; I64Type] [I64Type];
    E.add_func_import env "rts" "bigint_sleb128_size" [I64Type] [I64Type];
    E.add_func_import env "rts" "bigint_sleb128_encode" [I64Type; I64Type] [];
    E.add_func_import env "rts" "bigint_sleb128_stream_encode" [I64Type; I64Type] [];
    E.add_func_import env "rts" "bigint_sleb128_decode" [I64Type] [I64Type];
    E.add_func_import env "rts" "bigint_sleb128_decode_word64" [I64Type; I64Type; I64Type] [I64Type];
    E.add_func_import env "rts" "leb128_encode" [I64Type; I64Type] [];
    E.add_func_import env "rts" "sleb128_encode" [I64Type; I64Type] [];
    E.add_func_import env "rts" "utf8_valid" [I64Type; I64Type] [I32Type];
    E.add_func_import env "rts" "utf8_validate" [I64Type; I64Type] [];
    E.add_func_import env "rts" "skip_leb128" [I64Type] [];
    E.add_func_import env "rts" "skip_any" [I64Type; I64Type; I32Type; I32Type] [];
    E.add_func_import env "rts" "find_field" [I64Type; I64Type; I64Type; I32Type; I64Type] [I32Type];
    E.add_func_import env "rts" "skip_fields" [I64Type; I64Type; I64Type; I64Type] [];
    E.add_func_import env "rts" "remember_continuation" [I64Type] [I64Type];
    E.add_func_import env "rts" "recall_continuation" [I64Type] [I64Type];
    E.add_func_import env "rts" "peek_future_continuation" [I64Type] [I64Type];
    E.add_func_import env "rts" "continuation_count" [] [I64Type];
    E.add_func_import env "rts" "continuation_table_size" [] [I64Type];
    E.add_func_import env "rts" "blob_of_text" [I64Type] [I64Type];
    E.add_func_import env "rts" "text_compare" [I64Type; I64Type] [I64Type];
    E.add_func_import env "rts" "text_concat" [I64Type; I64Type] [I64Type];
    E.add_func_import env "rts" "text_iter_done" [I64Type] [I64Type];
    E.add_func_import env "rts" "text_iter" [I64Type] [I64Type];
    E.add_func_import env "rts" "text_iter_next" [I64Type] [I32Type];
    E.add_func_import env "rts" "text_len" [I64Type] [I64Type];
    E.add_func_import env "rts" "text_of_ptr_size" [I64Type; I64Type] [I64Type];
    E.add_func_import env "rts" "text_singleton" [I32Type] [I64Type];
    E.add_func_import env "rts" "text_size" [I64Type] [I64Type];
    E.add_func_import env "rts" "text_to_buf" [I64Type; I64Type] [];
    E.add_func_import env "rts" "blob_of_principal" [I64Type] [I64Type];
    E.add_func_import env "rts" "principal_of_blob" [I64Type] [I64Type];
    E.add_func_import env "rts" "compute_crc32" [I64Type] [I32Type];
    E.add_func_import env "rts" "blob_iter_done" [I64Type] [I64Type];
    E.add_func_import env "rts" "blob_iter" [I64Type] [I64Type];
    E.add_func_import env "rts" "blob_iter_next" [I64Type] [I64Type];
    E.add_func_import env "rts" "pow" [F64Type; F64Type] [F64Type]; (* musl *)
    E.add_func_import env "rts" "sin" [F64Type] [F64Type]; (* musl *)
    E.add_func_import env "rts" "cos" [F64Type] [F64Type]; (* musl *)
    E.add_func_import env "rts" "tan" [F64Type] [F64Type]; (* musl *)
    E.add_func_import env "rts" "asin" [F64Type] [F64Type]; (* musl *)
    E.add_func_import env "rts" "acos" [F64Type] [F64Type]; (* musl *)
    E.add_func_import env "rts" "atan" [F64Type] [F64Type]; (* musl *)
    E.add_func_import env "rts" "atan2" [F64Type; F64Type] [F64Type]; (* musl *)
    E.add_func_import env "rts" "exp" [F64Type] [F64Type]; (* musl *)
    E.add_func_import env "rts" "log" [F64Type] [F64Type]; (* musl *)
    E.add_func_import env "rts" "fmod" [F64Type; F64Type] [F64Type]; (* remainder, musl *)
    E.add_func_import env "rts" "float_fmt" [F64Type; I64Type; I64Type] [I64Type];
    E.add_func_import env "rts" "char_to_upper" [I32Type] [I32Type];
    E.add_func_import env "rts" "char_to_lower" [I32Type] [I32Type];
    E.add_func_import env "rts" "char_is_whitespace" [I32Type] [I32Type];
    E.add_func_import env "rts" "char_is_lowercase" [I32Type] [I32Type];
    E.add_func_import env "rts" "char_is_uppercase" [I32Type] [I32Type];
    E.add_func_import env "rts" "char_is_alphabetic" [I32Type] [I32Type];
    E.add_func_import env "rts" "get_max_live_size" [] [I64Type];
    E.add_func_import env "rts" "get_reclaimed" [] [I64Type];
    E.add_func_import env "rts" "alloc_words" [I64Type] [I64Type];
    E.add_func_import env "rts" "get_total_allocations" [] [I64Type];
    E.add_func_import env "rts" "get_heap_size" [] [I64Type];
    E.add_func_import env "rts" "alloc_blob" [I64Type] [I64Type];
    E.add_func_import env "rts" "alloc_array" [I64Type] [I64Type];
    E.add_func_import env "rts" "alloc_stream" [I64Type] [I64Type];
    E.add_func_import env "rts" "stream_write" [I64Type; I64Type; I64Type] [];
    E.add_func_import env "rts" "stream_write_byte" [I64Type; I32Type] [];
    E.add_func_import env "rts" "stream_write_text" [I64Type; I64Type] [];
    E.add_func_import env "rts" "stream_split" [I64Type] [I64Type];
    E.add_func_import env "rts" "stream_shutdown" [I64Type] [];
    E.add_func_import env "rts" "stream_reserve" [I64Type; I64Type] [I64Type];
    E.add_func_import env "rts" "stream_stable_dest" [I64Type; I64Type; I64Type] [];
    if !Flags.gc_strategy = Flags.Incremental then
      incremental_gc_imports env
    else
      non_incremental_gc_imports env;
    ()

end (* RTS *)

module GC = struct
  (* Record mutator/gc instructions counts *)

  let instruction_counter env =
    compile_const_32 0l ^^
    E.call_import env "ic0" "performance_counter"

  let register_globals env =
    E.add_global64 env "__mutator_instructions" Mutable 0L;
    E.add_global64 env "__collector_instructions" Mutable 0L;
    if !Flags.gc_strategy <> Flags.Incremental then
      E.add_global32 env "_HP" Mutable 0l

  let get_mutator_instructions env =
    G.i (GlobalGet (nr (E.get_global env "__mutator_instructions")))
  let set_mutator_instructions env =
    G.i (GlobalSet (nr (E.get_global env "__mutator_instructions")))

  let get_collector_instructions env =
    G.i (GlobalGet (nr (E.get_global env "__collector_instructions")))
  let set_collector_instructions env =
    G.i (GlobalSet (nr (E.get_global env "__collector_instructions")))

  let get_heap_pointer env =
    if !Flags.gc_strategy <> Flags.Incremental then
      G.i (GlobalGet (nr (E.get_global env "_HP")))
    else
      assert false
  let set_heap_pointer env =
    if !Flags.gc_strategy <> Flags.Incremental then
      G.i (GlobalSet (nr (E.get_global env "_HP")))
    else
      assert false

  let record_mutator_instructions env =
    match E.mode env with
    | Flags.(ICMode | RefMode)  ->
      instruction_counter env ^^
      set_mutator_instructions env
    | _ -> G.nop

  let record_collector_instructions env =
    match E.mode env with
    | Flags.(ICMode | RefMode)  ->
      instruction_counter env ^^
      get_mutator_instructions env ^^
      G.i (Binary (Wasm_exts.Values.I64 I64Op.Sub)) ^^
      set_collector_instructions env
    | _ -> G.nop

  let collect_garbage env =
    record_mutator_instructions env ^^
    E.collect_garbage env ^^
    record_collector_instructions env

end (* GC *)

module Heap = struct
  (* General heap object functionality (allocation, setting fields, reading fields) *)

  (* Memory addresses are 64 bit (I64Type). *)
  let word_size = 8L


  (* The heap base global can only be used late, see conclude_module
     and GHC.register *)
  let get_heap_base env =
    G.i (GlobalGet (nr (E.get_global env "__heap_base")))

  let get_total_allocation env =
    E.call_import env "rts" "get_total_allocations"

  let get_reclaimed env =
    E.call_import env "rts" "get_reclaimed"

  let get_memory_size =
    G.i MemorySize ^^
    compile_mul_const page_size

  let get_max_live_size env =
    E.call_import env "rts" "get_max_live_size"

  (* Static allocation (always words)
     (uses dynamic allocation for smaller and more readable code) *)
<<<<<<< HEAD
  let alloc env (n : int64) : G.t =
    compile_unboxed_const n  ^^
    E.call_import env "rts" "alloc_words"

=======
  let alloc env (n : int32) : G.t =
    compile_unboxed_const n ^^
    E.call_import env "rts" "alloc_words"

  let ensure_allocated env =
    alloc env 0l ^^ G.i Drop (* dummy allocation, ensures that the page HP points into is backed *)
    
>>>>>>> 4c35a0cb
  (* Heap objects *)

  (* At this level of abstraction, heap objects are just flat arrays of words *)

  let load_field_unskewed (i : int64) : G.t =
    let offset = Int64.mul word_size i in
    G.i (Load {ty = I64Type; align = 3; offset; sz = None})

  let load_field (i : int64) : G.t =
    let offset = Int64.(add (mul word_size i) ptr_unskew) in
    G.i (Load {ty = I64Type; align = 3; offset; sz = None})

  let store_field (i : int64) : G.t =
    let offset = Int64.(add (mul word_size i) ptr_unskew) in
    G.i (Store {ty = I64Type; align = 3; offset; sz = None})

  (* Or even as a single 64 bit float *)

  let load_field_float64 (i : int64) : G.t =
    let offset = Int64.(add (mul word_size i) ptr_unskew) in
    G.i (Load {ty = F64Type; align = 3; offset; sz = None})

  let store_field_float64 (i : int64) : G.t =
    let offset = Int64.(add (mul word_size i) ptr_unskew) in
    G.i (Store {ty = F64Type; align = 3; offset; sz = None})

  (* Convenience functions related to memory *)
  (* Copying bytes (works on unskewed memory addresses) *)
  let memcpy env = G.i MemoryCopy
  (* Comparing bytes (works on unskewed memory addresses) *)
  let memcmp env = E.call_import env "rts" "memcmp" ^^ G.i (Convert (Wasm_exts.Values.I64 I64Op.ExtendUI32))

  let register env =
    let get_heap_base_fn = E.add_fun env "get_heap_base" (Func.of_body env [] [I64Type] (fun env ->
      get_heap_base env
    )) in

    E.add_export env (nr {
      name = Lib.Utf8.decode "get_heap_base";
      edesc = nr (FuncExport (nr get_heap_base_fn))
    })

  let get_heap_size env =
    E.call_import env "rts" "get_heap_size"

end (* Heap *)

module Stack = struct
  (* The RTS includes C code which requires a shadow stack in linear memory.
     We reserve some space for it at the beginning of memory space (just like
     wasm-l would), this way stack overflow would cause out-of-memory, and not
     just overwrite static data.

     We sometimes use the stack space if we need small amounts of scratch space.

     All pointers here are unskewed.

     (We report logical stack overflow as "RTS Stack underflow" as the stack
     grows downwards.)
  *)

  let end_ () = Int64.mul (Int64.of_int (!Flags.rts_stack_pages)) page_size

  let register_globals env =
    (* stack pointer *)
    E.add_global64 env "__stack_pointer" Mutable (end_());
    (* frame pointer *)
    E.add_global64 env "__frame_pointer" Mutable (end_());
    (* low watermark *)
    if !Flags.measure_rts_stack then
      E.add_global64 env "__stack_min" Mutable (end_());
    E.export_global env "__stack_pointer"

  let get_stack_ptr env =
    G.i (GlobalGet (nr (E.get_global env "__stack_pointer")))
  let set_stack_ptr env =
    G.i (GlobalSet (nr (E.get_global env "__stack_pointer")))

  let get_min env =
    G.i (GlobalGet (nr (E.get_global env "__stack_min")))
  let set_min env =
    G.i (GlobalSet (nr (E.get_global env "__stack_min")))

  let get_max_stack_size env =
    if !Flags.measure_rts_stack then
      compile_unboxed_const (end_()) ^^
      get_min env ^^
      G.i (Binary (Wasm_exts.Values.I64 I64Op.Sub))
    else (* report max available *)
      compile_unboxed_const (end_())

  let update_stack_min env =
    if !Flags.measure_rts_stack then
    get_stack_ptr env ^^
    get_min env ^^
    compile_comparison I64Op.LtU ^^
    (E.if0
       (get_stack_ptr env ^^
        set_min env)
      G.nop)
    else G.nop

  let stack_overflow env =
    Func.share_code0 env "stack_overflow" [] (fun env ->
      (* read last word of reserved page to force trap *)
      compile_unboxed_const 0xFFFF_FFFF_FFFF_FFFCL ^^
      G.i (Load {ty = I64Type; align = 3; offset = 0L; sz = None}) ^^
      G.i Unreachable
    )

  let alloc_words env n =
    let n_bytes = Int64.mul n Heap.word_size in
    (* avoid absurd allocations *)
    assert Int64.(to_int n_bytes < !Flags.rts_stack_pages * to_int page_size);
    (* alloc words *)
    get_stack_ptr env ^^
    compile_unboxed_const n_bytes ^^
    G.i (Binary (Wasm_exts.Values.I64 I64Op.Sub)) ^^
    set_stack_ptr env ^^
    update_stack_min env ^^
    get_stack_ptr env ^^
    (* check for stack overflow, if necessary *)
    if n_bytes >= page_size then
      get_stack_ptr env ^^
      G.i (Unary (Wasm_exts.Values.I64 I64Op.Clz)) ^^
      E.if0
        G.nop (* we found leading zeros, i.e. no wraparound *)
        (stack_overflow env)
    else
      G.nop

  let free_words env n =
    get_stack_ptr env ^^
    compile_unboxed_const (Int64.mul n Heap.word_size) ^^
    G.i (Binary (Wasm_exts.Values.I64 I64Op.Add)) ^^
    set_stack_ptr env

  (* TODO: why not just remember and reset the stack pointer, instead of calling free_words? Also below *)
  let with_words env name n f =
    let (set_x, get_x) = new_local env name in
    alloc_words env n ^^ set_x ^^
    f get_x ^^
    free_words env n

  let dynamic_alloc_words env get_n =
    get_stack_ptr env ^^
    compile_divU_const Heap.word_size ^^
    get_n ^^
    compile_comparison I64Op.LtU ^^
    (E.if0
      (stack_overflow env)
      G.nop) ^^
    get_stack_ptr env ^^
    get_n ^^
    compile_mul_const Heap.word_size ^^
    G.i (Binary (Wasm_exts.Values.I64 I64Op.Sub)) ^^
    set_stack_ptr env ^^
    update_stack_min env ^^
    get_stack_ptr env

  let dynamic_free_words env get_n =
    get_stack_ptr env ^^
    get_n ^^
    compile_mul_const Heap.word_size ^^
    G.i (Binary (Wasm_exts.Values.I64 I64Op.Add)) ^^
    set_stack_ptr env

  (* TODO: why not just remember and reset the stack pointer, instead of calling free_words? Also above*)
  let dynamic_with_words env name f =
    let (set_n, get_n) = new_local env "n" in
    let (set_x, get_x) = new_local env name in
    set_n ^^
    dynamic_alloc_words env get_n ^^ set_x ^^
    f get_x ^^
    dynamic_free_words env get_n

  (* Stack Frames *)

  (* Traditional frame pointer for accessing statically allocated locals/args (all words)
     Used (sofar) only in serialization to compress Wasm stack
     at cost of expanding Rust/C Stack (whose size we control)*)
  let get_frame_ptr env =
    G.i (GlobalGet (nr (E.get_global env "__frame_pointer")))
  let set_frame_ptr env =
    G.i (GlobalSet (nr (E.get_global env "__frame_pointer")))

  (* Frame pointer operations *)

  (* Enter/exit a new frame of `n` words, saving and restoring prev frame pointer *)
  let with_frame env name n f =
    (* reserve space for n words + saved frame_ptr *)
    alloc_words env (Int64.add n 1L) ^^
    (* store the current frame_ptr at offset 0 *)
    get_frame_ptr env ^^
    G.i (Store {ty = I64Type; align = 3; offset = 0L; sz = None}) ^^
    get_stack_ptr env ^^
    (* set_frame_ptr to stack_ptr *)
    set_frame_ptr env ^^
    (* do as f *)
    f () ^^
    (* assert frame_ptr == stack_ptr *)
    get_frame_ptr env ^^
    get_stack_ptr env ^^
    compile_comparison I64Op.Eq ^^
    E.else_trap_with env "frame_ptr <> stack_ptr" ^^
    (* restore the saved frame_ptr *)
    get_frame_ptr env ^^
    G.i (Load {ty = I64Type; align = 3; offset = 0L; sz = None}) ^^
    set_frame_ptr env ^^
    (* free the frame *)
    free_words env (Int64.add n 1L)

  (* read local n of current frame *)
  let get_local env n =
    let offset = Int64.mul (Int64.add n 1L) Heap.word_size in
    get_frame_ptr env ^^
      G.i (Load { ty = I64Type; align = 3; offset; sz = None})

  (* read local n of previous frame *)
  let get_prev_local env n =
    let offset = Int64.mul (Int64.add n 1L) Heap.word_size in
    (* indirect through save frame_ptr at offset 0 *)
    get_frame_ptr env ^^
    G.i (Load { ty = I64Type; align = 3; offset = 0L; sz = None}) ^^
    G.i (Load { ty = I64Type; align = 3; offset; sz = None})

  (* set local n of current frame *)
  let set_local env n =
    let offset = Int64.mul (Int64.add n 1L) Heap.word_size in
    Func.share_code1 env ("set_local %i" ^ Int64.to_string n) ("val", I64Type) []
      (fun env get_val ->
         get_frame_ptr env ^^
         get_val ^^
         G.i (Store { ty = I64Type; align = 3; offset; sz = None}))

end (* Stack *)


module ContinuationTable = struct
  (* See rts/motoko-rts/src/closure_table.rs *)
  let remember env : G.t = E.call_import env "rts" "remember_continuation"
  let recall env : G.t = E.call_import env "rts" "recall_continuation"
  let peek_future env : G.t = E.call_import env "rts" "peek_future_continuation"
  let count env : G.t = E.call_import env "rts" "continuation_count"
  let size env : G.t = E.call_import env "rts" "continuation_table_size"
end (* ContinuationTable *)

module Bool = struct
  (* Boolean literals are either 0 or non-zero (e.g. if they origin from RTS or external API).
     They need not be shifted before put in the heap,
     because the "zero page" never contains GC-ed objects
  *)

  let vanilla_lit = function
    | false -> 0L
    | true -> 1L (* or any other non-zero value *)

  let lit b = compile_unboxed_const (vanilla_lit b)

  let neg = compile_test I64Op.Eqz

  let from_rts_int32 = 
    G.i (Convert (Wasm_exts.Values.I64 I64Op.ExtendUI32))

  let to_rts_int32 =
    G.i (Convert (Wasm_exts.Values.I32 I32Op.WrapI64))

  let from_int64 =
    compile_unboxed_const 0L ^^
    compile_comparison I64Op.Ne

end (* Bool *)

module BitTagged = struct

  (* This module takes care of pointer tagging:

     A pointer to an object at offset `i` on the heap is represented as
     `i-1`, so the low two bits of the pointer are always set (0b…11).
     We call `i-1` a *skewed* pointer, in a feeble attempt to avoid the term
     shifted, which may sound like a logical shift.

     We use the constants ptr_skew and ptr_unskew to change a pointer as a
     signpost where we switch between raw pointers to skewed ones.

     This means we can store a small unboxed scalar x as (x `lsl` 1), and still
     tell it apart from a pointer by looking at the last bits: if set, it is a
     pointer.

     Small here means -2^62 ≤ x < 2^62, and untagging needs to happen with an
     _arithmetic_ right shift. This is the right thing to do for signed
     numbers, and because we want to apply a consistent logic for all types,
     especially as there is only one wasm type, we use the same range for
     signed numbers as well.

     Boolean false is a non-pointer by construction.
     Boolean true (1) needs not be shifted as GC will not consider it.

     Summary:

       0b…11: A pointer
       0b…x0: A shifted scalar
       0b000: `false`
       0b001: `true`

     Note that {Nat,Int}{8,16,32} do not need to be explicitly bit-tagged:
     The bytes are stored in the _most_ significant byte(s) of the `i32`,
     thus lowest two bits are always 0.
     All arithmetic is implemented directly on that representation, see
     module TaggedSmallWord.
  *)
  let is_true_literal env =
    compile_eq_const 1L

  (* Note: `true` is not handled here, needs specific check where needed. *)
  let if_tagged_scalar env retty is1 is2 =
    compile_bitand_const 0x1L ^^
    compile_eq_const 0x1L ^^
    E.if_ env retty is2 is1

  (* With two bit-tagged pointers on the stack, decide
     whether both are scalars and invoke is1 (the fast path)
     if so, and otherwise is2 (the slow path).
     Note: `true` is not handled here, needs specific check where needed.
  *)
  let if_both_tagged_scalar env retty is1 is2 =
    G.i (Binary (Wasm_exts.Values.I64 I64Op.Or)) ^^
    compile_bitand_const 0x1L ^^
    compile_eq_const 0x1L ^^
    E.if_ env retty is2 is1

  (* 64 bit numbers *)

  (* static *)
  let can_tag_const (n : int64) =
    let lower_bound = Int64.(neg (shift_left 1L 62)) in
    let upper_bound = Int64.shift_left 1L 62 in
    lower_bound <= n && n < upper_bound

  let tag_const i = Int64.shift_left i 1


  (* dynamic *)
  let if_can_tag_i64 env retty is1 is2 =
    Func.share_code1 env "can_tag_i64" ("x", I64Type) [I64Type] (fun env get_x ->
      (* checks that all but the low 62 bits are either all 0 or all 1 *)
      get_x ^^ compile_shl_const 1L ^^
      get_x ^^ G.i (Binary (Wasm_exts.Values.I64 I64Op.Xor)) ^^
      compile_shrU_const 63L ^^
      compile_test I64Op.Eqz
    ) ^^
    E.if_ env retty is1 is2

  let if_can_tag_u64 env retty is1 is2 =
    compile_shrU_const 62L ^^
    compile_test I64Op.Eqz ^^
    E.if_ env retty is1 is2

  let tag = compile_shl_const 1L
  let untag = compile_shrS_const 1L

  (* 32 bit numbers, dynamic, w.r.t `Int` *)
  let if_can_tag_i32 env retty is1 is2 =
    Func.share_code1 env "can_tag_i32" ("x", I32Type) [I32Type] (fun env get_x ->
      (* checks that all but the low 30 bits are either all 0 or all 1 *)
      get_x ^^ compile_shl32_const 1l ^^
      get_x ^^ G.i (Binary (Wasm_exts.Values.I32 I32Op.Xor)) ^^
      compile_shrU32_const 31l ^^
      G.i (Test (Wasm_exts.Values.I32 I32Op.Eqz))
    ) ^^
    E.if_ env retty is1 is2

  let if_can_tag_u32 env retty is1 is2 =
    compile_shrU32_const 30l ^^
    compile_test I32Op.Eqz ^^
    E.if_ env retty is1 is2

  let tag_i32 =
    G.i (Convert (Wasm_exts.Values.I64 I64Op.ExtendUI32)) ^^
    compile_shl_const 1L

  let untag_i32 =
    compile_shrS_const 1L ^^
    G.i (Convert (Wasm_exts.Values.I32 I32Op.WrapI64))

end (* BitTagged *)

module Tagged = struct
  (* Tagged objects all have an object header consisting of a tag and a forwarding pointer.
     The forwarding pointer is only reserved if compiled for the incremental GC.
     The tag is to describe their runtime type and serves to traverse the heap
     (serialization, GC), but also for objectification of arrays.

     The tag is a word at the beginning of the object.

     The (skewed) forwarding pointer supports object moving in the incremental garbage collection.

         obj header
     ┌──────┬─────────┬──
     │ tag  │ fwd ptr │ ...
     └──────┴─────────┴──

     The copying GC requires that all tagged objects in the dynamic heap space have at least
     two words in order to replace them by `Indirection`. This condition is except for `Null`
     that only lives in static heap space and is therefore not replaced by `Indirection` during
     copying GC.

     Attention: This mapping is duplicated in these places
       * here
       * motoko-rts/src/types.rs
       * motoko-rts/src/stream.rs
       * motoko-rts/src/text.rs
       * motoko-rts/src/memory.rs
       * motoko-rts/src/bigint.rs
       * motoko-rts/src/blob-iter.rs
       * motoko-rts/src/static-checks.rs
       * In all GC implementations in motoko-rts/src/gc/
     so update all!
   *)

  type [@warning "-37"] tag  =
    | Object
    | ObjInd (* The indirection used for object fields *)
    | Array (* Also a tuple *)
    | Bits64 (* Contains a 64 bit number *)
    | MutBox (* used for mutable heap-allocated variables *)
    | Closure
    | Some (* For opt *)
    | Variant
    | Blob
    | Indirection (* Only used by the GC *)
    | BigInt
    | Concat (* String concatenation, used by rts/text.c *)
    | Null (* For opt. Static singleton! *)
    | OneWordFiller (* Only used by the RTS *)
    | FreeSpace (* Only used by the RTS *)
    | ArraySliceMinimum (* Used by the GC for incremental array marking *)
    | StableSeen (* Marker that we have seen this thing before *)
    | CoercionFailure (* Used in the Candid decoder. Static singleton! *)

  (* Tags needs to have the lowest bit set, to allow distinguishing object
     headers from heap locations (object or field addresses).

     (Reminder: objects and fields are word-aligned so will have the lowest two
     bits unset) *)
  let int_of_tag = function
    | Object -> 1L
    | ObjInd -> 3L
    | Array -> 5L
    | Bits64 -> 7L
    | MutBox -> 9L
    | Closure -> 11L
    | Some -> 13L
    | Variant -> 15L
    | Blob -> 17L
    | Indirection -> 19L
    | BigInt -> 23L
    | Concat -> 25L
    | Null -> 27L
    | OneWordFiller -> 29L
    | FreeSpace -> 31L
    | ArraySliceMinimum -> 32L
    (* Next two tags won't be seen by the GC, so no need to set the lowest bit
       for `CoercionFailure` and `StableSeen` *)
    | CoercionFailure -> 0xffff_ffff_ffff_fffeL
    | StableSeen -> 0xffff_ffff_ffff_ffffL

  (* Declare `env` for lazy computation of the header size when the compile environment with compile flags are defined *)
  let header_size env =
    if !Flags.gc_strategy = Flags.Incremental then 2L else 1L

  (* The tag *)
  let tag_field = 0L
  let forwarding_pointer_field env =
    assert (!Flags.gc_strategy = Flags.Incremental);
    1L

  (* Note: post-allocation barrier must be applied after initialization *)
  let alloc env size tag =
<<<<<<< HEAD
    let name = Printf.sprintf "alloc_size<%d>_tag<%d>" (Int64.to_int size) (Int64.to_int (int_of_tag tag)) in
    Func.share_code0 env name [I64Type] (fun env ->
      let (set_object, get_object) = new_local env "new_object" in
      Heap.alloc env size ^^
=======
    assert (size > 1l);
    let name = Printf.sprintf "alloc_size<%d>_tag<%d>" (Int32.to_int size) (Int32.to_int (int_of_tag tag)) in
    (* Computes a (conservative) mask for the bumped HP, so that the existence of non-zero bits under it
       guarantees that a page boundary crossing didn't happen (i.e. no ripple-carry). *)
    let overflow_mask increment =
      let n = Int32.to_int increment in
      assert (n > 0 && n < 0x8000);
      let page_mask = Int32.sub page_size 1l in
      (* We can extend the mask to the right if the bump increment is a power of two. *)
      let ext = if Numerics.Nat16.(to_int (popcnt (of_int n))) = 1 then increment else 0l in
      Int32.(logor ext (logand page_mask (shift_left minus_one (16 - Numerics.Nat16.(to_int (clz (of_int n))))))) in

    Func.share_code0 env name [I32Type] (fun env ->
      let set_object, get_object = new_local env "new_object" in
      let size_in_bytes = Int32.(mul size Heap.word_size) in
      let half_page_size = Int32.div page_size 2l in
      (if !Flags.gc_strategy <> Flags.Incremental && size_in_bytes < half_page_size then
         GC.get_heap_pointer env ^^
         GC.get_heap_pointer env ^^
         compile_add_const size_in_bytes ^^
         GC.set_heap_pointer env ^^
         GC.get_heap_pointer env ^^
         compile_bitand_const (overflow_mask size_in_bytes) ^^
         G.if0
           G.nop (* no page crossing *)
           (Heap.ensure_allocated env) (* ensure that HP's page is allocated *)
       else
         Heap.alloc env size) ^^
>>>>>>> 4c35a0cb
      set_object ^^ get_object ^^
      compile_unboxed_const (int_of_tag tag) ^^
      Heap.store_field tag_field ^^
      (if !Flags.gc_strategy = Flags.Incremental then
        get_object ^^ (* object pointer *)
        get_object ^^ (* forwarding pointer *)
        Heap.store_field (forwarding_pointer_field env)
      else
        G.nop) ^^
      get_object
    )

  let load_forwarding_pointer env =
    (if !Flags.gc_strategy = Flags.Incremental then
      Heap.load_field (forwarding_pointer_field env)
    else
      G.nop)

  let store_tag env tag =
    load_forwarding_pointer env ^^
    compile_unboxed_const (int_of_tag tag) ^^
    Heap.store_field tag_field

  let load_tag env =
    load_forwarding_pointer env ^^
    Heap.load_field tag_field

  let check_forwarding env unskewed =
    (if !Flags.gc_strategy = Flags.Incremental then
      let name = "check_forwarding_" ^ if unskewed then "unskewed" else "skewed" in
      Func.share_code1 env name ("object", I64Type) [I64Type] (fun env get_object ->
        let set_object = G.setter_for get_object in
        (if unskewed then
          get_object ^^
          compile_unboxed_const ptr_skew ^^
          G.i (Binary (Wasm_exts.Values.I64 I64Op.Add)) ^^
          set_object
        else G.nop) ^^
        get_object ^^
        load_forwarding_pointer env ^^
        get_object ^^
        compile_comparison I64Op.Eq ^^
        E.else_trap_with env "missing object forwarding" ^^
        get_object ^^
        (if unskewed then
          compile_unboxed_const ptr_unskew ^^
          G.i (Binary (Wasm_exts.Values.I64 I64Op.Add))
        else G.nop))
    else G.nop)

  let check_forwarding_for_store env typ =
    (if !Flags.gc_strategy = Flags.Incremental then
      let (set_value, get_value, _) = new_local_ env typ "value" in
      set_value ^^ check_forwarding env false ^^ get_value
    else G.nop)

  let load_field env index =
    (if !Flags.sanity then check_forwarding env false else G.nop) ^^
    Heap.load_field index

  let store_field env index =
    (if !Flags.sanity then check_forwarding_for_store env I64Type else G.nop) ^^
    Heap.store_field index

  let load_field_unskewed env index =
    (if !Flags.sanity then check_forwarding env true else G.nop) ^^
    Heap.load_field_unskewed index

  let load_field_float64 env index =
    (if !Flags.sanity then check_forwarding env false else G.nop) ^^
    Heap.load_field_float64 index

  let store_field_float64 env index =
    (if !Flags.sanity then check_forwarding_for_store env F64Type else G.nop) ^^
    Heap.store_field_float64 index

  (* Branches based on the tag of the object pointed to,
     leaving the object on the stack afterwards. *)
  let branch_default env retty def (cases : (tag * G.t) list) : G.t =
    let (set_tag, get_tag) = new_local env "tag" in

    let rec go = function
      | [] -> def
      | ((tag, code) :: cases) ->
        get_tag ^^
        compile_eq_const (int_of_tag tag) ^^
        E.if_ env retty code (go cases)
    in
    load_tag env ^^
    set_tag ^^
    go cases

  (* like branch_default but also pushes the scrutinee on the stack for the
   * branch's consumption *)
  let _branch_default_with env retty def cases =
    let (set_o, get_o) = new_local env "o" in
    let prep (t, code) = (t, get_o ^^ code)
    in set_o ^^ get_o ^^ branch_default env retty def (List.map prep cases)

  (* like branch_default_with but the tag is known statically *)
  let branch_with env retty = function
    | [] -> G.i Unreachable
    | [_, code] -> code
    | (_, code) :: cases ->
       let (set_o, get_o) = new_local env "o" in
       let prep (t, code) = (t, get_o ^^ code)
       in set_o ^^ get_o ^^ branch_default env retty (get_o ^^ code) (List.map prep cases)

  (* Can a value of this type be represented by a heap object with this tag? *)
  (* Needs to be conservative, i.e. return `true` if unsure *)
  (* This function can also be used as assertions in a lint mode, e.g. in compile_exp *)
  let can_have_tag ty tag =
    let open Mo_types.Type in
    match (tag : tag) with
    | Array ->
      begin match normalize ty with
      | (Con _ | Any) -> true
      | (Array _ | Tup _) -> true
      | (Prim _ |  Obj _ | Opt _ | Variant _ | Func _ | Non) -> false
      | (Pre | Async _ | Mut _ | Var _ | Typ _) -> assert false
      end
    | Blob ->
      begin match normalize ty with
      | (Con _ | Any) -> true
      | (Prim (Text|Blob|Principal)) -> true
      | (Prim _ | Obj _ | Array _ | Tup _ | Opt _ | Variant _ | Func _ | Non) -> false
      | (Pre | Async _ | Mut _ | Var _ | Typ _) -> assert false
      end
    | Object ->
      begin match normalize ty with
      | (Con _ | Any) -> true
      | (Obj _) -> true
      | (Prim _ | Array _ | Tup _ | Opt _ | Variant _ | Func _ | Non) -> false
      | (Pre | Async _ | Mut _ | Var _ | Typ _) -> assert false
      end
    | _ -> true

  (* like branch_with but with type information to statically skip some branches *)
  let _branch_typed_with env ty retty branches =
    branch_with env retty (List.filter (fun (tag,c) -> can_have_tag ty tag) branches)

  let allocation_barrier env =
    (if !Flags.gc_strategy = Flags.Incremental then
      E.call_import env "rts" "allocation_barrier"
    else
      G.nop)

  let write_with_barrier env =
    let (set_value, get_value) = new_local env "written_value" in
    let (set_location, get_location) = new_local env "write_location" in
    set_value ^^ set_location ^^
    (* performance gain by first checking the GC state *)
    E.call_import env "rts" "running_gc" ^^
    Bool.from_rts_int32 ^^
    E.if0 (
      get_location ^^ get_value ^^
      E.call_import env "rts" "write_with_barrier"
    ) (
      get_location ^^ get_value ^^
      store_unskewed_ptr
    )

  let obj env tag element_instructions : G.t =
    let n = List.length element_instructions in
    let size = (Int64.add (Wasm.I64.of_int_u n) (header_size env)) in
    let (set_object, get_object) = new_local env "new_object" in
    alloc env size tag ^^
    set_object ^^
    let init_elem idx instrs : G.t =
      get_object ^^
      instrs ^^
      Heap.store_field (Int64.add (Wasm.I64.of_int_u idx) (header_size env))
    in
    G.concat_mapi init_elem element_instructions ^^
    get_object ^^
    allocation_barrier env

  let new_static_obj env tag payload =
    let payload = StaticBytes.as_bytes payload in
    let header_size = Int64.(mul Heap.word_size (header_size env)) in
    let size = Int64.(add header_size (Int64.of_int (String.length payload))) in
    let unskewed_ptr = E.reserve_static_memory env size in
    let skewed_ptr = Int64.(add unskewed_ptr ptr_skew) in
    let tag = bytes_of_int64 (int_of_tag tag) in
    let forward = bytes_of_int64 skewed_ptr in (* forwarding pointer *)
    (if !Flags.gc_strategy = Flags.Incremental then
      let incremental_gc_data = tag ^ forward ^ payload in
      E.write_static_memory env unskewed_ptr incremental_gc_data
    else
      let non_incremental_gc_data = tag ^ payload in
      E.write_static_memory env unskewed_ptr non_incremental_gc_data
    );
    skewed_ptr

  let shared_static_obj env tag payload =
    let tag_word = bytes_of_int64 (int_of_tag tag) in
    let payload_bytes = StaticBytes.as_bytes payload in
    let key = tag_word ^ payload_bytes in
    match E.object_pool_find env key with
    | Some ptr -> ptr (* no forwarding pointer dereferencing needed as static objects do not move *)
    | None ->
      let ptr = new_static_obj env tag payload in
      E.object_pool_add env key ptr;
      ptr

end (* Tagged *)

module MutBox = struct
  (*
      Mutable heap objects

       ┌──────┬─────┬─────────┐
       │ obj header │ payload │
       └──────┴─────┴─────────┘

     The object header includes the obj tag (MutBox) and the forwarding pointer.
     The forwarding pointer is only reserved if compiled for the incremental GC.
  *)

  let field = Tagged.header_size

  let alloc env =
    Tagged.obj env Tagged.MutBox [ compile_unboxed_zero ]

  let static env =
    let ptr = Tagged.new_static_obj env Tagged.MutBox StaticBytes.[
      I64 0L; (* zero *)
    ] in
    E.add_static_root env ptr;
    ptr

  let load_field env =
    Tagged.load_forwarding_pointer env ^^
    Tagged.load_field env (field env)

  let store_field env =
    let (set_mutbox_value, get_mutbox_value) = new_local env "mutbox_value" in
    set_mutbox_value ^^
    Tagged.load_forwarding_pointer env ^^
    get_mutbox_value ^^
    Tagged.store_field env (field env)
end


module Opt = struct
  (* The Option type. Optional values are represented as

    1. ┌──────┐
       │ null │
       └──────┘

       A special null value. It is fully static, and because it is unique, can
       be recognized by pointer comparison (only the GC will care about the heap
       tag).


    2. ┌──────┬─────────┐
       │ some │ payload │
       └──────┴─────────┘

       A heap-allocated box for `?v` values. Should only ever contain null or
       another such box.

    3. Anything else (pointer or unboxed scalar): Constituent value, implicitly
       injected into the opt type.

    This way, `?t` is represented without allocation, with the only exception of
    the value `?ⁿnull` for n>0.

    NB: `?ⁿnull` is essentially represented by the unary encoding of the number
    of n. This could be optimized further, by storing `n` in the Some payload,
    instead of a pointer, but unlikely worth it.

  *)

  let some_payload_field = Tagged.header_size

  (* This relies on the fact that add_static deduplicates *)
  let null_vanilla_lit env : int64 =
    Tagged.shared_static_obj env Tagged.Null []

  let null_lit env =
    compile_unboxed_const (null_vanilla_lit env)

  let vanilla_lit env ptr : int64 =
    Tagged.shared_static_obj env Tagged.Some StaticBytes.[
      I64 ptr
    ]

 let is_some env =
    null_lit env ^^
    compile_comparison I64Op.Ne

  let inject env e =
    e ^^
    Func.share_code1 env "opt_inject" ("x", I64Type) [I64Type] (fun env get_x ->
      get_x ^^ BitTagged.if_tagged_scalar env [I64Type]
        ( get_x ) (* scalar, no wrapping *)
        ( get_x ^^ BitTagged.is_true_literal env ^^ (* exclude true literal since `branch_default` follows the forwarding pointer *)
          E.if_ env [I64Type]
            ( get_x ) (* true literal, no wrapping *)
            ( get_x ^^ Tagged.branch_default env [I64Type]
              ( get_x ) (* default tag, no wrapping *)
              [ Tagged.Null,
                (* NB: even ?null does not require allocation: We use a static
                  singleton for that: *)
                compile_unboxed_const (vanilla_lit env (null_vanilla_lit env))
              ; Tagged.Some,
                Tagged.obj env Tagged.Some [get_x]
              ]
            )
        )
    )

  (* This function is used where conceptually, Opt.inject should be used, but
  we know for sure that it wouldn’t do anything anyways, except dereferencing the forwarding pointer *)
  let inject_simple env e =
    e ^^ Tagged.load_forwarding_pointer env

  let load_some_payload_field env =
    Tagged.load_forwarding_pointer env ^^
    Tagged.load_field env (some_payload_field env)

  let project env =
    Func.share_code1 env "opt_project" ("x", I64Type) [I64Type] (fun env get_x ->
      get_x ^^ BitTagged.if_tagged_scalar env [I64Type]
        ( get_x ) (* scalar, no wrapping *)
        ( get_x ^^ BitTagged.is_true_literal env ^^ (* exclude true literal since `branch_default` follows the forwarding pointer *)
          E.if_ env [I64Type]
            ( get_x ) (* true literal, no wrapping *)
            ( get_x ^^ Tagged.branch_default env [I64Type]
              ( get_x ) (* default tag, no wrapping *)
              [ Tagged.Some,
                get_x ^^ load_some_payload_field env
              ; Tagged.Null,
                E.trap_with env "Internal error: opt_project: null!"
              ]
            )
        )
    )

end (* Opt *)

module Variant = struct
  (* The Variant type. We store the variant tag in a first word; we can later
     optimize and squeeze it in the Tagged tag. We can also later support unboxing
     variants with an argument of type ().

       ┌──────┬─────┬────────────┬─────────┐
       │ obj header │ varianttag │ payload │
       └──────┴─────┴────────────┴─────────┘

     The object header includes the obj tag (TAG_VARIANT) and the forwarding pointer.
     The forwarding pointer is only reserved if compiled for the incremental GC.
  *)

  let variant_tag_field = Tagged.header_size
  let payload_field env = Int64.add (variant_tag_field env) 1L

  let hash_variant_label env : Mo_types.Type.lab -> int64 =
    E.hash env

  let inject env l e =
    Tagged.obj env Tagged.Variant [compile_unboxed_const (hash_variant_label env l); e]

  let get_variant_tag env =
    Tagged.load_forwarding_pointer env ^^
    Tagged.load_field env (variant_tag_field env)

  let project env =
    Tagged.load_forwarding_pointer env ^^
    Tagged.load_field env (payload_field env)

  (* Test if the top of the stack points to a variant with this label *)
  let test_is env l =
    get_variant_tag env ^^
    compile_eq_const (hash_variant_label env l)

  let vanilla_lit env i ptr =
    Tagged.shared_static_obj env Tagged.Variant StaticBytes.[
      I64 (hash_variant_label env i);
      I64 ptr
    ]

end (* Variant *)


module Closure = struct
  (* In this module, we deal with closures, i.e. functions that capture parts
     of their environment.

     The structure of a closure is:

       ┌──────┬─────┬───────┬──────┬──────────────┐
       │ obj header │ funid │ size │ captured ... │
       └──────┴─────┴───────┴──────┴──────────────┘

     The object header includes the object tag (TAG_CLOSURE) and the forwarding pointer.
     The forwarding pointer is only reserved if compiled for the incremental GC.

  *)
  let header_size env = Int64.add (Tagged.header_size env) 2L

  let funptr_field = Tagged.header_size
  let len_field env = Int64.add 1L (Tagged.header_size env)

  let load_data env i =
    Tagged.load_forwarding_pointer env ^^
    Tagged.load_field env (Int64.add (header_size env) i)

  let store_data env i =
    let (set_closure_data, get_closure_data) = new_local env "closure_data" in
    set_closure_data ^^
    Tagged.load_forwarding_pointer env ^^
    get_closure_data ^^
    Tagged.store_field env (Int64.add (header_size env) i)

  let prepare_closure_call env =
    Tagged.load_forwarding_pointer env

  (* Expect on the stack
     * the function closure (using prepare_closure_call)
     * and arguments (n-ary!)
     * the function closure again!
  *)
  let call_closure env n_args n_res =
    (* Calculate the wasm type for a given calling convention.
       An extra first argument for the closure! *)
    let ty = E.func_type env (FuncType (
      I64Type :: Lib.List.make n_args I64Type,
      FakeMultiVal.ty (Lib.List.make n_res I64Type))) in
    (* get the table index *)
    Tagged.load_forwarding_pointer env ^^
    Tagged.load_field env (funptr_field env) ^^
    G.i (Convert (Wasm_exts.Values.I32 I32Op.WrapI64)) ^^
    (* All done: Call! *)
    G.i (CallIndirect (nr ty)) ^^
    FakeMultiVal.load env (Lib.List.make n_res I64Type)

  let static_closure env fi : int64 =
    Tagged.shared_static_obj env Tagged.Closure StaticBytes.[
      I64 (Wasm.I64_convert.extend_i32_u (E.add_fun_ptr env fi));
      I64 0L
    ]

end (* Closure *)


module BoxedWord64 = struct
  (* We store large word64s, nat64s and int64s in immutable boxed 64bit heap objects.

     Small values are stored unboxed, tagged, see BitTagged. The bit-tagging logic is
     contained in BitTagged; here we just do the boxing.

     The heap layout of a BoxedWord64 is:

       ┌──────┬─────┬─────┐
       │ obj header │ i64 │
       └──────┴─────┴─────┘

     The object header includes the object tag (Bits64) and the forwarding pointer.
     The forwarding pointer is only reserved if compiled for the incremental GC.

  *)

  let payload_field = Tagged.header_size

  let vanilla_lit env i =
    if BitTagged.can_tag_const i
    then BitTagged.tag_const i
    else
      Tagged.shared_static_obj env Tagged.Bits64 StaticBytes.[
        I64 i
      ]

  let compile_box env compile_elem : G.t =
    let (set_i, get_i) = new_local env "boxed_i64" in
    let size = if !Flags.gc_strategy = Flags.Incremental then 3L else 2L in
    Tagged.alloc env size Tagged.Bits64 ^^
    set_i ^^
    get_i ^^ compile_elem ^^ Tagged.store_field env (payload_field env) ^^
    get_i ^^
    Tagged.allocation_barrier env

  let box env = Func.share_code1 env "box_i64" ("n", I64Type) [I64Type] (fun env get_n ->
      get_n ^^ BitTagged.if_can_tag_i64 env [I64Type]
        (get_n ^^ BitTagged.tag)
        (compile_box env get_n)
    )

  let unbox env = Func.share_code1 env "unbox_i64" ("n", I64Type) [I64Type] (fun env get_n ->
      get_n ^^
      BitTagged.if_tagged_scalar env [I64Type]
        ( get_n ^^ BitTagged.untag)
        ( get_n ^^ Tagged.load_forwarding_pointer env ^^ Tagged.load_field env (payload_field env))
    )
end (* BoxedWord64 *)

module Word64 = struct

  let compile_add env = G.i (Binary (Wasm_exts.Values.I64 I64Op.Add))
  let compile_signed_sub env = G.i (Binary (Wasm_exts.Values.I64 I64Op.Sub))
  let compile_mul env = G.i (Binary (Wasm_exts.Values.I64 I64Op.Mul))
  let compile_signed_div env = G.i (Binary (Wasm_exts.Values.I64 I64Op.DivS))
  let compile_signed_mod env = G.i (Binary (Wasm_exts.Values.I64 I64Op.RemS))
  let compile_unsigned_div env = G.i (Binary (Wasm_exts.Values.I64 I64Op.DivU))
  let compile_unsigned_rem env = G.i (Binary (Wasm_exts.Values.I64 I64Op.RemU))
  let compile_unsigned_sub env =
    Func.share_code2 env "nat_sub" (("n1", I64Type), ("n2", I64Type)) [I64Type] (fun env get_n1 get_n2 ->
      get_n1 ^^ get_n2 ^^ compile_comparison I64Op.LtU ^^
      E.then_trap_with env "Natural subtraction underflow" ^^
      get_n1 ^^ get_n2 ^^ G.i (Binary (Wasm_exts.Values.I64 I64Op.Sub))
    )

  let compile_unsigned_pow env =
    let name = prim_fun_name Type.Nat64 "wpow_nat" in
    Func.share_code2 env name (("n", I64Type), ("exp", I64Type)) [I64Type]
      (fun env get_n get_exp ->
        let set_n = G.setter_for get_n in
        let set_exp = G.setter_for get_exp in
        let (set_acc, get_acc) = new_local env "acc" in

        (* start with result = 1 *)
        compile_unboxed_const 1L ^^ set_acc ^^

        (* handle exp == 0 *)
        get_exp ^^ compile_test I64Op.Eqz ^^
        E.if1 I64Type get_acc (* done *)
        begin
          G.loop0 begin
            (* Are we done? *)
            get_exp ^^ compile_unboxed_const 1L ^^ compile_comparison I64Op.LeU ^^
            E.if0 G.nop (* done *)
            begin
              (* Check low bit of exp to see if we need to multiply *)
              get_exp ^^ compile_shl_const 63L ^^ compile_test I64Op.Eqz ^^
              E.if0 G.nop
              begin
                (* Multiply! *)
                get_acc ^^ get_n ^^ G.i (Binary (Wasm_exts.Values.I64 I64Op.Mul)) ^^ set_acc
              end ^^
              (* Square n, and shift exponent *)
              get_n ^^ get_n ^^ G.i (Binary (Wasm_exts.Values.I64 I64Op.Mul)) ^^ set_n ^^
              get_exp ^^ compile_shrU_const 1L ^^ set_exp ^^
              (* And loop *)
              G.i (Br (nr 1l))
            end
          end ^^
          (* Multiply a last time *)
          get_acc ^^ get_n ^^ G.i (Binary (Wasm_exts.Values.I64 I64Op.Mul))
        end
      )


  let compile_signed_wpow env =
    Func.share_code2 env "wrap_pow_Int64" (("n", I64Type), ("exp", I64Type)) [I64Type]
      (fun env get_n get_exp ->
        get_exp ^^
        compile_unboxed_const 0L ^^
        compile_comparison I64Op.GeS ^^
        E.else_trap_with env "negative power" ^^
        get_n ^^ get_exp ^^ compile_unsigned_pow env
      )

  let _compile_eq env = compile_comparison I64Op.Eq
  let compile_relop env i64op = compile_comparison i64op

end (* BoxedWord64 *)

module TaggedSmallWord = struct
  (* While smaller-than-64bit words are treated as i64 from the WebAssembly
     perspective, there are certain differences that are type based. This module
     provides helpers to abstract over those.

     Caution: Some functions here are also used for Nat64/Int64, while others
     are _only_ used for the small ones. Check call-sites!
  *)

  let bits_of_type = function
    | Type.(Int8|Nat8) -> 8
    | Type.(Int16|Nat16) -> 16
    | Type.(Int32|Nat32) -> 32
    | _ -> 64

  let shift_of_type ty = Int64.of_int (64 - bits_of_type ty)

  let bitwidth_mask_of_type = function
    | Type.(Int8|Nat8) -> 0b111L
    | Type.(Int16|Nat16) -> 0b1111L
    | Type.(Int32|Nat32) -> 0b11111L
    | p -> todo "bitwidth_mask_of_type" (Arrange_type.prim p) 0L

  let const_of_type ty n = Int64.(shift_left n (to_int (shift_of_type ty)))

  let padding_of_type ty = Int64.(sub (const_of_type ty 1L) one)

  let mask_of_type ty = Int64.lognot (padding_of_type ty)

  (* Makes sure that we only shift/rotate the maximum number of bits available in the word. *)
  let clamp_shift_amount = function
    | Type.(Nat64|Int64) -> G.nop
    | ty -> compile_bitand_const (bitwidth_mask_of_type ty)

  let shift_leftWordNtoI64 = compile_shl_const

  (* Makes sure that the word payload (e.g. shift/rotate amount) is in the LSB bits of the word. *)
  let lsb_adjust = function
    | Type.(Nat8|Nat16|Nat32) as ty -> compile_shrU_const (shift_of_type ty)
    | Type.(Int8|Int16|Int32) as ty -> compile_shrS_const (shift_of_type ty)
    | _ -> assert false

  (* Makes sure that the word payload (e.g. operation result) is in the MSB bits of the word. *)
  let msb_adjust = function
    | Type.(Int64|Nat64) -> G.nop
    | ty -> shift_leftWordNtoI64 (shift_of_type ty)

  (* Makes sure that the word representation invariant is restored. *)
  let sanitize_word_result = function
    | Type.(Nat64|Int64) -> G.nop
    | ty -> compile_bitand_const (mask_of_type ty)

  (* Sets the number (according to the type's word invariant) of LSBs. *)
  let compile_word_padding = function
    | Type.(Nat64|Int64) -> G.nop
    | ty -> compile_bitor_const (padding_of_type ty)

  (* Kernel for counting leading zeros, according to the word invariant. *)
  let clz_kernel ty =
    compile_word_padding ty ^^
    G.i (Unary (Wasm_exts.Values.I64 I64Op.Clz)) ^^
    msb_adjust ty

  (* Kernel for counting trailing zeros, according to the word invariant. *)
  let ctz_kernel ty =
    compile_word_padding ty ^^
    compile_rotr_const (shift_of_type ty) ^^
    G.i (Unary (Wasm_exts.Values.I64 I64Op.Ctz)) ^^
    msb_adjust ty

  (* Kernel for testing a bit position, according to the word invariant. *)
  let btst_kernel env ty =
    let (set_b, get_b) = new_local env "b"
    in lsb_adjust ty ^^ set_b ^^ lsb_adjust ty ^^
       compile_unboxed_one ^^ get_b ^^ clamp_shift_amount ty ^^
       G.i (Binary (Wasm_exts.Values.I64 I64Op.Shl)) ^^
       G.i (Binary (Wasm_exts.Values.I64 I64Op.And))

  (* Code points occupy 21 bits, so can always be tagged scalars *)
  let untag_codepoint = compile_shrU_const 8L
  let tag_codepoint = compile_shl_const 8L

  (* Checks (n < 0xD800 || 0xE000 ≤ n ≤ 0x10FFFF),
     ensuring the codepoint range and the absence of surrogates. *)
  let check_and_tag_codepoint env =
    Func.share_code1 env "Nat32->Char" ("n", I64Type) [I64Type] (fun env get_n ->
      get_n ^^ G.setter_for get_n ^^
      get_n ^^ compile_unboxed_const 0xD800L ^^
      compile_comparison I64Op.GeU ^^
      get_n ^^ compile_unboxed_const 0xE000L ^^
      compile_comparison I64Op.LtU ^^
      G.i (Binary (Wasm_exts.Values.I64 I64Op.And)) ^^
      get_n ^^ compile_unboxed_const 0x10FFFFL ^^
      compile_comparison I32Op.GtU ^^
      G.i (Binary (Wasm_exts.Values.I64 I64Op.Or)) ^^
      E.then_trap_with env "codepoint out of range" ^^
      get_n ^^ tag_codepoint
    )

  let vanilla_lit ty v =
    Int64.(shift_left (of_int v) (to_int (shift_of_type ty)))

  (* Wrapping implementation for multiplication and exponentiation. *)

  let compile_word_mul env ty =
    lsb_adjust ty ^^
    G.i (Binary (Wasm_exts.Values.I64 I64Op.Mul))

  let compile_nat_power env =
    (* Square- and multiply exponentiation *)
    Func.share_code2 env "wpow_nat" (("n", I64Type), ("exp", I64Type)) [I64Type]
      (fun env get_n get_exp ->
        let set_n = G.setter_for get_n in
        let set_exp = G.setter_for get_exp in
        let (set_acc, get_acc) = new_local env "acc" in

        compile_unboxed_const 1L ^^ set_acc ^^

        (* handle exp == 0 *)
        get_exp ^^ compile_test I64Op.Eqz ^^
        E.if1 I64Type get_acc (* done *)
        begin
          G.loop0 begin
            (* Are we done? *)
            get_exp ^^ compile_unboxed_const 1L ^^ compile_comparison I64Op.LeU ^^
            E.if0 G.nop (* done *)
            begin
              (* Check low bit of exp to see if we need to multiply *)
              get_exp ^^ compile_shl_const 63L ^^ compile_test I64Op.Eqz ^^
              E.if0 G.nop
              begin
                (* Multiply! *)
                get_acc ^^ get_n ^^ G.i (Binary (Wasm_exts.Values.I64 I64Op.Mul)) ^^ set_acc
              end ^^
              (* Square n, and shift exponent *)
              get_n ^^ get_n ^^ G.i (Binary (Wasm_exts.Values.I64 I64Op.Mul)) ^^ set_n ^^
              get_exp ^^ compile_shrU_const 1L ^^ set_exp ^^
              (* And loop *)
              G.i (Br (nr 1l))
            end
          end ^^
          (* Multiply a last time *)
          get_acc ^^ get_n ^^ G.i (Binary (Wasm_exts.Values.I64 I64Op.Mul))
        end
      )

  let compile_int_power env =
    Func.share_code2 env "wpow_int" (("n", I64Type), ("exp", I64Type)) [I64Type]
      (fun env get_n get_exp ->
        get_exp ^^
        compile_unboxed_const 0L ^^
        compile_comparison I64Op.GeS ^^
        E.else_trap_with env "negative power" ^^
        get_n ^^ get_exp ^^ compile_nat_power env
      )


  (* To rotate, first rotate a copy by bits_of_type into the other direction *)
  let rotl env ty =
     Func.share_code2 env (prim_fun_name ty "rotl") (("n", I64Type), ("by", I64Type)) [I64Type]
       (fun env get_n get_by ->
        let open Wasm_exts.Values in
        let beside_adjust = compile_rotr_const (Int64.of_int (bits_of_type ty)) in
        get_n ^^ get_n ^^ beside_adjust ^^ G.i (Binary (I64 I64Op.Or)) ^^
        get_by ^^ lsb_adjust ty ^^ clamp_shift_amount ty ^^ G.i (Binary (I64 I64Op.Rotl)) ^^
        sanitize_word_result ty
       )

  let rotr env ty =
     Func.share_code2 env (prim_fun_name ty "rotr") (("n", I64Type), ("by", I64Type)) [I64Type]
       (fun env get_n get_by ->
        let open Wasm_exts.Values in
        let beside_adjust = compile_rotl_const (Int64.of_int (bits_of_type ty)) in
        get_n ^^ get_n ^^ beside_adjust ^^ G.i (Binary (I64 I64Op.Or)) ^^
        get_by ^^ lsb_adjust ty ^^ clamp_shift_amount ty ^^ G.i (Binary (I64 I64Op.Rotr)) ^^
        sanitize_word_result ty
       )

end (* TaggedSmallWord *)


module Float = struct
  (* We store floats (C doubles) in immutable boxed 64bit heap objects.

     The heap layout of a Float is:

       ┌──────┬─────┬─────┐
       │ obj header │ f64 │
       └──────┴─────┴─────┘

     For now the tag stored is that of a Bits64, because the payload is
     treated opaquely by the RTS. We'll introduce a separate tag when the need of
     debug inspection (or GC representation change) arises.

     The object header includes the object tag (Bits64) and the forwarding pointer.
     The forwarding pointer is only reserved if compiled for the incremental GC.
  *)

  let payload_field env = Tagged.header_size env

  let compile_unboxed_const f = G.i (Const (nr (Wasm_exts.Values.F64 f)))

  let vanilla_lit env f =
    Tagged.shared_static_obj env Tagged.Bits64 StaticBytes.[
      I64 (Wasm.F64.to_bits f)
    ]

  let box env = Func.share_code1 env "box_f64" ("f", F64Type) [I64Type] (fun env get_f ->
    let (set_i, get_i) = new_local env "boxed_f64" in
    let size = Int64.add (Tagged.header_size env) 2L in
    Tagged.alloc env size Tagged.Bits64 ^^
    set_i ^^
    get_i ^^ get_f ^^ Tagged.store_field_float64 env (payload_field env) ^^
    get_i ^^
    Tagged.allocation_barrier env
  )

  let unbox env = Tagged.load_forwarding_pointer env ^^ Tagged.load_field_float64 env (payload_field env)

end (* Float *)


module ReadBuf = struct
  (*
  Combinators to safely read from a dynamic buffer.

  We represent a buffer by a pointer to two words in memory (usually allocated
  on the shadow stack): The first is a pointer to the current position of the buffer,
  the second one a pointer to the end (to check out-of-bounds).

  Code that reads from this buffer will update the former, i.e. it is mutable.

  The format is compatible with C (pointer to a struct) and avoids the need for the
  multi-value extension that we used before to return both parse result _and_
  updated pointer.

  All pointers here are unskewed!

  This module is mostly for serialization, but because there are bits of
  serialization code in the BigNumType implementations, we put it here.
  *)

  let get_ptr get_buf =
    get_buf ^^ G.i (Load {ty = I64Type; align = 3; offset = 0L; sz = None})
  let get_end get_buf =
    get_buf ^^ G.i (Load {ty = I64Type; align = 3; offset = Heap.word_size; sz = None})
  let set_ptr get_buf new_val =
    get_buf ^^ new_val ^^ G.i (Store {ty = I64Type; align = 3; offset = 0L; sz = None})
  let set_end get_buf new_val =
    get_buf ^^ new_val ^^ G.i (Store {ty = I64Type; align = 3; offset = Heap.word_size; sz = None})
  let set_size get_buf get_size =
    set_end get_buf
      (get_ptr get_buf ^^ get_size ^^ G.i (Binary (Wasm_exts.Values.I64 I64Op.Add)))

  let alloc env f = Stack.with_words env "buf" 2L f

  let advance get_buf get_delta =
    set_ptr get_buf (get_ptr get_buf ^^ get_delta ^^ G.i (Binary (Wasm_exts.Values.I64 I64Op.Add)))

  let read_leb128 env get_buf =
    get_buf ^^ E.call_import env "rts" "leb128_decode"

  let read_sleb128 env get_buf =
    get_buf ^^ E.call_import env "rts" "sleb128_decode"

  let check_space env get_buf get_delta =
    get_delta ^^
    get_end get_buf ^^ get_ptr get_buf ^^ G.i (Binary (Wasm_exts.Values.I64 I64Op.Sub)) ^^
    compile_comparison I64Op.LeU ^^
    E.else_trap_with env "IDL error: out of bounds read"

  let check_page_end env get_buf incr_delta =
    get_ptr get_buf ^^ compile_bitand_const 0xFFFFL ^^
    incr_delta ^^
    compile_shrU_const 16L

  let is_empty env get_buf =
    get_end get_buf ^^ get_ptr get_buf ^^
    compile_comparison I64Op.Eq

  let read_byte env get_buf =
    check_space env get_buf (compile_unboxed_const 1L) ^^
    get_ptr get_buf ^^
    G.i (Load {ty = I32Type; align = 0; offset = 0L; sz = Some Wasm_exts.Types.(Pack8, ZX)}) ^^
    G.i (Convert (Wasm_exts.Values.I64 I64Op.ExtendUI32)) ^^
    advance get_buf (compile_unboxed_const 1L)

  let read_word16 env get_buf =
    check_space env get_buf (compile_unboxed_const 2L) ^^
    get_ptr get_buf ^^
    G.i (Load {ty = I32Type; align = 0; offset = 0L; sz = Some Wasm_exts.Types.(Pack16, ZX)}) ^^
    G.i (Convert (Wasm_exts.Values.I64 I64Op.ExtendUI32)) ^^
    advance get_buf (compile_unboxed_const 2L)

  let read_word32 env get_buf =
    check_space env get_buf (compile_unboxed_const 4L) ^^
    get_ptr get_buf ^^
    G.i (Load {ty = I32Type; align = 0; offset = 0L; sz = None}) ^^
    G.i (Convert (Wasm_exts.Values.I64 I64Op.ExtendUI32)) ^^
    advance get_buf (compile_unboxed_const 4L)

  let speculative_read_word64 env get_buf =
    check_page_end env get_buf (compile_add_const 8L) ^^
    E.if1 I64Type
      (compile_unboxed_const (-1L))
      begin
        get_ptr get_buf ^^
        G.i (Load {ty = I64Type; align = 0; offset = 0L; sz = None})
      end

  let read_word64 env get_buf =
    check_space env get_buf (compile_unboxed_const 8L) ^^
    get_ptr get_buf ^^
    G.i (Load {ty = I64Type; align = 0; offset = 0L; sz = None}) ^^
    advance get_buf (compile_unboxed_const 8L)

  let read_float64 env get_buf =
    check_space env get_buf (compile_unboxed_const 8L) ^^
    get_ptr get_buf ^^
    G.i (Load {ty = F64Type; align = 0; offset = 0L; sz = None}) ^^
    advance get_buf (compile_unboxed_const 8L)

  let read_blob env get_buf get_len =
    check_space env get_buf get_len ^^
    (* Already has destination address on the stack *)
    get_ptr get_buf ^^
    get_len ^^
    Heap.memcpy env ^^
    advance get_buf get_len

end (* Buf *)


type comparator = Lt | Le | Ge | Gt

module type BigNumType =
sig
  (* word from SR.Vanilla, trapping, unsigned semantics *)
  val to_word32 : E.t -> G.t
  val to_word64 : E.t -> G.t
  val to_word64_with : E.t -> G.t (* with error message on stack (ptr/len) *)

  (* word from SR.Vanilla, lossy, raw bits *)
  val truncate_to_word32 : E.t -> G.t
  val truncate_to_word64 : E.t -> G.t

  (* unsigned word to SR.Vanilla *)
  val from_word32 : E.t -> G.t
  val from_word64 : E.t -> G.t

  (* signed word to SR.Vanilla *)
  val from_signed_word32 : E.t -> G.t
  val from_signed_word64 : E.t -> G.t

  (* buffers *)
  (* given a numeric object on stack (vanilla),
     push the number (i32) of bytes necessary
     to externalize the numeric object *)
  val compile_data_size_signed : E.t -> G.t
  val compile_data_size_unsigned : E.t -> G.t
  (* given on stack
     - numeric object (vanilla, TOS)
     - data buffer
    store the binary representation of the numeric object into the data buffer,
    and push the number (i32) of bytes stored onto the stack
   *)
  val compile_store_to_data_buf_signed : E.t -> G.t
  val compile_store_to_data_buf_unsigned : E.t -> G.t
  (* given on stack
     - numeric object (vanilla, TOS)
     - (unskewed) stream
    store the binary representation of the numeric object into the stream
   *)
  val compile_store_to_stream_signed : E.t -> G.t
  val compile_store_to_stream_unsigned : E.t -> G.t
  (* given a ReadBuf on stack, consume bytes from it,
     deserializing to a numeric object
     and leave it on the stack (vanilla).
     The boolean argument is true if the value to be read is signed.
   *)
  val compile_load_from_data_buf : E.t -> G.t -> bool -> G.t

  (* literals *)
  val vanilla_lit : E.t -> Big_int.big_int -> int64

  (* arithmetic *)
  val compile_abs : E.t -> G.t
  val compile_neg : E.t -> G.t
  val compile_add : E.t -> G.t
  val compile_signed_sub : E.t -> G.t
  val compile_unsigned_sub : E.t -> G.t
  val compile_mul : E.t -> G.t
  val compile_signed_div : E.t -> G.t
  val compile_signed_mod : E.t -> G.t
  val compile_unsigned_div : E.t -> G.t
  val compile_unsigned_rem : E.t -> G.t
  val compile_unsigned_pow : E.t -> G.t
  val compile_lsh : E.t -> G.t
  val compile_rsh : E.t -> G.t

  (* comparisons *)
  val compile_eq : E.t -> G.t
  val compile_is_negative : E.t -> G.t
  val compile_relop : E.t -> comparator -> G.t

  (* representation checks *)
  (* given a numeric object on the stack as skewed pointer, check whether
     it can be faithfully stored in N bits, including a leading sign bit
     leaves boolean result on the stack
     N must be 2..64
   *)
  val fits_signed_bits : E.t -> int -> G.t
  (* given a numeric object on the stack as skewed pointer, check whether
     it can be faithfully stored in N unsigned bits
     leaves boolean result on the stack
     N must be 1..64
   *)
  val fits_unsigned_bits : E.t -> int -> G.t
end

let i64op_from_relop = function
  | Lt -> I64Op.LtS
  | Le -> I64Op.LeS
  | Ge -> I64Op.GeS
  | Gt -> I64Op.GtS

let name_from_relop = function
  | Lt -> "B_lt"
  | Le -> "B_le"
  | Ge -> "B_ge"
  | Gt -> "B_gt"

(* helper, measures the dynamics of the unsigned i64, returns (64 - effective bits) *)
let unsigned_dynamics get_x =
  get_x ^^
  G.i (Unary (Wasm_exts.Values.I64 I64Op.Clz))

(* helper, measures the dynamics of the signed i64, returns (64 - effective bits) *)
let signed_dynamics get_x =
  get_x ^^ compile_shl_const 1L ^^
  get_x ^^
  G.i (Binary (Wasm_exts.Values.I64 I64Op.Xor)) ^^
  G.i (Unary (Wasm_exts.Values.I64 I64Op.Clz))

module I32Leb = struct
  let compile_size dynamics get_x =
    get_x ^^ Bool.from_int64 ^^
    E.if1 I64Type
      begin
        (* Add (7-1) to prepare division by 7 that is rounded up *)
        compile_unboxed_const (Int64.of_int (Int.add 64 (Int.sub 7 1))) ^^
        dynamics get_x ^^
        G.i (Binary (Wasm_exts.Values.I64 I64Op.Sub)) ^^
        compile_divU_const 7L
      end
      (compile_unboxed_const 1L)

  let compile_leb128_size get_x = compile_size unsigned_dynamics get_x
  let compile_sleb128_size get_x = compile_size signed_dynamics get_x

  let compile_store_to_data_buf_unsigned env get_x get_buf =
    get_x ^^ get_buf ^^ 
    E.call_import env "rts" "leb128_encode" ^^
    compile_leb128_size get_x

  let compile_store_to_data_buf_signed env get_x get_buf =
    get_x ^^ get_buf ^^ 
    E.call_import env "rts" "sleb128_encode" ^^
    compile_sleb128_size get_x
end

module MakeCompact (Num : BigNumType) : BigNumType = struct

  (* Compact BigNums are a representation of signed 63-bit bignums (of the
     underlying boxed representation `Num`), that fit into an i64 as per the
     BitTagged representation.

     Many arithmetic operations can be be performed on this right-zero-padded
     representation directly. For some operations (e.g. multiplication) the
     second argument needs to be furthermore right-shifted to avoid overflow.
     Similarly, for division the result must be left-shifted.

     Generally all operations begin with checking whether both arguments are
     already tagged scalars. If so, the arithmetic can be performed in machine
     registers (fast path). Otherwise one or both arguments need boxing and the
     arithmetic needs to be carried out on the underlying boxed bignum
     representation (slow path).

     The result appears as a boxed number in the latter case, so a check is
     performed if it can be a tagged scalar. Conversely in the former case the
     64-bit result can either be a tagged scalar or needs to be boxed.

     Manipulation of the result is unnecessary for the comparison predicates.

     For the `pow` operation the check that both arguments are tagged scalars
     is not sufficient. Here we count and multiply effective bitwidths to
     figure out whether the operation will overflow 64 bits, and if so, we fall
     back to the slow path.
   *)

  (* TODO: There is some unnecessary result shifting when the div result needs
     to be boxed. Is this possible at all to happen? With (/-1) maybe! *)

  (* TODO: Does the result of the rem/mod fast path ever needs boxing? *)

  (* examine the skewed pointer and determine if number fits into 63 bits *)
  let fits_in_vanilla env = Num.fits_signed_bits env 63

  (* A variant of BitTagged.can_tag that works on signed i64 *)
  let if_can_tag env retty is1 is2 =
    compile_shrS_const 1L ^^ BitTagged.if_can_tag_i64 env retty is1 is2

  (* creates a boxed bignum from a signed i64 *)
  let box env = compile_shrS_const 1L ^^ Num.from_signed_word64 env

  let can_use_fath_path env get_a get_b =
    (* Check whether both arguments `a` and `b` are scalars that fit within 32 bit.
       This is to guarantee overflow-free 64-bit arithmetics, such as `add`, `sub`, or `mul`.
       However, this does not work for `pow` as it can overflow for smaller arguments. *)
    (* check that both arguments are scalars, none a skewed pointers *)
    get_a ^^ get_b ^^
    G.i (Binary (Wasm_exts.Values.I64 I64Op.Or)) ^^
    compile_bitand_const 0x1L ^^
    compile_eq_const 0x0L ^^
    get_a ^^ get_b ^^
    (* check that their values fit into 32 bits *)
    G.i (Binary (Wasm_exts.Values.I64 I64Op.Or)) ^^
    compile_bitand_const 0xFFFF_FFFF_0000_0000L ^^
    compile_eq_const 0x0L ^^
    G.i (Binary (Wasm_exts.Values.I64 I64Op.And))


  (* check if both arguments are tagged scalars,
     if so, perform the fast path.
     Otherwise make sure that both arguments are in heap representation,
     and run the slow path on them.
     In both cases bring the results into normal form.
   *)
  let try_unbox2 name fast slow env =
    Func.share_code2 env name (("a", I64Type), ("b", I64Type)) [I64Type]
      (fun env get_a get_b ->
        let set_res, get_res = new_local env "res" in
        can_use_fath_path env get_a get_b ^^
        E.if1 I64Type
          begin
            get_a ^^ 
            get_b ^^ 
            fast env ^^ set_res ^^
            get_res ^^
            if_can_tag env [I64Type]
              (get_res)
              (get_res ^^ box env)
          end
          begin
            get_a ^^ BitTagged.if_tagged_scalar env [I64Type]
              (get_a ^^ box env)
              get_a ^^
            get_b ^^ BitTagged.if_tagged_scalar env [I64Type]
              (get_b ^^ box env)
              get_b ^^
            slow env ^^ set_res ^^ get_res ^^
            fits_in_vanilla env ^^
            E.if1 I64Type
              (get_res ^^ Num.truncate_to_word64 env ^^ BitTagged.tag)
              get_res
          end)

  let compile_add = try_unbox2 "B_add" Word64.compile_add Num.compile_add

  let adjust_arg2 code env = compile_shrS_const 1L ^^ code env
  let adjust_result code env = code env ^^ compile_shl_const 1L

  let compile_mul = try_unbox2 "B_mul" (adjust_arg2 Word64.compile_mul) Num.compile_mul
  let compile_signed_sub = try_unbox2 "B+sub" Word64.compile_signed_sub Num.compile_signed_sub
  let compile_signed_div = try_unbox2 "B+div" (adjust_result Word64.compile_signed_div) Num.compile_signed_div
  let compile_signed_mod = try_unbox2 "B_mod" Word64.compile_signed_mod Num.compile_signed_mod
  let compile_unsigned_div = try_unbox2 "B_div" (adjust_result Word64.compile_unsigned_div) Num.compile_unsigned_div
  let compile_unsigned_rem = try_unbox2 "B_rem" Word64.compile_unsigned_rem Num.compile_unsigned_rem
  let compile_unsigned_sub = try_unbox2 "B_sub" Word64.compile_unsigned_sub Num.compile_unsigned_sub

  let compile_unsigned_pow env =
    Func.share_code2 env "B_pow" (("a", I64Type), ("b", I64Type)) [I64Type]
    (fun env get_a get_b ->
    let set_res, get_res = new_local env "res" in
    get_a ^^ get_b ^^
    BitTagged.if_both_tagged_scalar env [I64Type]
      begin
        let set_a = G.setter_for get_a in
        let set_b = G.setter_for get_b in
        (* Convert to plain Word64 *)
        get_a ^^ compile_shrS_const 1L ^^ set_a ^^
        get_b ^^ compile_shrS_const 1L ^^ set_b ^^

        get_a ^^ Num.from_signed_word64 env ^^
        get_b ^^ Num.from_signed_word64 env ^^
        Num.compile_unsigned_pow env ^^ set_res ^^
        get_res ^^ fits_in_vanilla env ^^
        E.if1 I64Type
          (get_res ^^ Num.truncate_to_word64 env ^^ BitTagged.tag)
          get_res
      end
      begin
        get_a ^^ BitTagged.if_tagged_scalar env [I64Type]
          (get_a ^^ box env)
          get_a ^^
        get_b ^^ BitTagged.if_tagged_scalar env [I64Type]
          (get_b ^^ box env)
          get_b ^^
        Num.compile_unsigned_pow env ^^ set_res ^^
        get_res ^^ fits_in_vanilla env ^^
        E.if1 I64Type
          (get_res ^^ Num.truncate_to_word64 env ^^ BitTagged.tag)
          get_res
      end)

  (*
    Note [left shifting compact Nat]
    For compact Nats with a number fitting in 32 bits (in scalar value representation) and a shift amount of 
    less or equal 32, we perform a fast shift. Otherwise, the bignum shift via RTS is applied.
   *)

  let compile_lsh env =
    Func.share_code2 env "B_lsh" (("n", I64Type), ("amount", I64Type)) [I64Type]
    (fun env get_n get_amount ->
      get_amount ^^ TaggedSmallWord.lsb_adjust Type.Nat32 ^^ G.setter_for get_amount ^^
      get_n ^^
      BitTagged.if_tagged_scalar env [I64Type]
        ( (* see Note [left shifting compact Nat] *)
          get_n ^^ compile_bitand_const 0xFFFF_FFFF_0000_0000L ^^
          compile_eq_const 0L ^^
          get_amount ^^ compile_rel_const I32Op.LeU 32L ^^
          G.i (Binary (Wasm_exts.Values.I64 I64Op.And)) ^^
          E.if1 I64Type
            (get_n ^^ get_amount ^^ G.i (Binary (Wasm_exts.Values.I64 I64Op.Shl))) (* we shift the scalar encoding *)
            (get_n ^^ compile_shrS_const 1L ^^ Num.from_word64 env ^^ get_amount ^^ Num.compile_lsh env)
        )
        (get_n ^^ get_amount ^^ Num.compile_lsh env))

  let compile_rsh env =
    Func.share_code2 env "B_rsh" (("n", I64Type), ("amount", I64Type)) [I64Type]
    (fun env get_n get_amount ->
      get_amount ^^ TaggedSmallWord.lsb_adjust Type.Nat32 ^^ G.setter_for get_amount ^^
      get_n ^^
      BitTagged.if_tagged_scalar env [I64Type]
        begin
          get_n ^^ get_amount ^^ 
          G.i (Binary (Wasm_exts.Values.I64 I64Op.ShrU)) ^^
          compile_bitand_const 0xFFFF_FFFF_FFFF_FFFEL ^^
          get_amount ^^ compile_rel_const I64Op.LeU 63L ^^
          G.i (Binary (Wasm_exts.Values.I64 I64Op.Mul)) (* branch-free `if` *)
        end
        begin
          get_n ^^ get_amount ^^ Num.compile_rsh env ^^
          let set_res, get_res = new_local env "res" in
          set_res ^^ get_res ^^
          fits_in_vanilla env ^^
          E.if1 I64Type
            (get_res ^^ Num.truncate_to_word64 env ^^ BitTagged.tag)
            get_res
        end)

  let compile_is_negative env =
    let set_n, get_n = new_local env "n" in
    set_n ^^ get_n ^^
    BitTagged.if_tagged_scalar env [I64Type]
      (get_n ^^ compile_unboxed_const 0L ^^ compile_comparison I64Op.LtS)
      (get_n ^^ Num.compile_is_negative env)

  let vanilla_lit env = function
    | n when Big_int.is_int_big_int n && BitTagged.can_tag_const (Big_int.int64_of_big_int n) ->
      BitTagged.tag_const (Big_int.int64_of_big_int n)
    | n -> Num.vanilla_lit env n

  let compile_neg env =
    Func.share_code1 env "B_neg" ("n", I64Type) [I64Type] (fun env get_n ->
      get_n ^^ BitTagged.if_tagged_scalar env [I64Type]
        begin
          get_n ^^ compile_eq_const 0x8000_0000_0000_0000L ^^ (* -2^62 shifted *)
          E.if1 I64Type
            (compile_unboxed_const 0x4000_0000_0000_0000L ^^ Num.from_word64 env)
            begin
              compile_unboxed_const 0L ^^
              get_n ^^
              G.i (Binary (Wasm_exts.Values.I64 I64Op.Sub))
            end
        end
        (get_n ^^ Num.compile_neg env)
    )

  let try_comp_unbox2 name fast slow env =
    Func.share_code2 env name (("a", I64Type), ("b", I64Type)) [I64Type]
      (fun env get_a get_b ->
        get_a ^^ get_b ^^
        BitTagged.if_both_tagged_scalar env [I64Type]
          begin
            get_a ^^
            get_b ^^
            fast env
          end
          begin
            get_a ^^ BitTagged.if_tagged_scalar env [I64Type]
              (get_a ^^ box env)
              get_a ^^
            get_b ^^ BitTagged.if_tagged_scalar env [I64Type]
              (get_b ^^ box env)
              get_b ^^
            slow env
          end)

  let compile_eq env =
    Func.share_code2 env "B_eq" (("a", I64Type), ("b", I64Type)) [I64Type]
      (fun env get_a get_b ->
        get_a ^^ get_b ^^
        compile_comparison I64Op.Eq ^^
        E.if1 I64Type
          (Bool.lit true)
          (get_a ^^ get_b ^^
           BitTagged.if_both_tagged_scalar env [I64Type]
             (Bool.lit false)
             begin
               get_a ^^ BitTagged.if_tagged_scalar env [I64Type]
                 (get_a ^^ box env)
                 get_a ^^
               get_b ^^ BitTagged.if_tagged_scalar env [I64Type]
                 (get_b ^^ box env)
                 get_b ^^
               Num.compile_eq env
             end))

  let compile_relop env bigintop =
    try_comp_unbox2 (name_from_relop bigintop)
      (fun env' -> Word64.compile_relop env' (i64op_from_relop bigintop))
      (fun env' -> Num.compile_relop env' bigintop)
      env

  let try_unbox iN fast slow env =
    let set_a, get_a = new_local env "a" in
    set_a ^^ get_a ^^
    BitTagged.if_tagged_scalar env [iN]
      (get_a ^^ fast env)
      (get_a ^^ slow env)

  let fits_unsigned_bits env n =
    try_unbox I64Type (fun _ -> match n with
        | 64 -> G.i Drop ^^ Bool.lit true
        | 8 | 16 | 32 ->
          compile_bitand_const Int64.(logor 1L (shift_left minus_one (n + 1))) ^^
          compile_test I64Op.Eqz
        | _ -> assert false
      )
      (fun env -> Num.fits_unsigned_bits env n)
      env

  let fits_signed_bits env n =
    let set_a, get_a = new_local env "a" in
    try_unbox I64Type (fun _ -> match n with
        | 64 -> G.i Drop ^^ Bool.lit true
        | 8 | 16 | 32 ->
           set_a ^^
           get_a ^^ get_a ^^ compile_shrS_const 1L ^^
           G.i (Binary (Wasm_exts.Values.I64 I64Op.Xor)) ^^
           compile_bitand_const
             Int64.(shift_left minus_one n) ^^
           compile_test I64Op.Eqz
        | _ -> assert false
      )
      (fun env -> Num.fits_signed_bits env n)
      env

  let compile_abs env =
    try_unbox I64Type
      begin
        fun _ ->
        let set_a, get_a = new_local env "a" in
        set_a ^^
        get_a ^^ compile_unboxed_const 0L ^^ compile_comparison I64Op.LtS ^^
        E.if1 I64Type
          begin
            get_a ^^
            (* -2^62 is small enough for compact representation, but 2^62 isn't *)
            compile_eq_const 0x8000_0000_0000_0000L ^^ (* i.e. -2^62 shifted *)
            E.if1 I64Type
              (compile_unboxed_const 0x4000_0000_0000_0000L ^^ Num.from_word64 env)
              begin
                (* absolute value works directly on shifted representation *)
                compile_unboxed_const 0L ^^
                get_a ^^
                G.i (Binary (Wasm_exts.Values.I64 I64Op.Sub))
              end
          end
          get_a
      end
      Num.compile_abs
      env

  let compile_load_from_word64 env get_data_buf = function
    | false -> get_data_buf ^^ E.call_import env "rts" "bigint_leb128_decode_word64"
    | true -> get_data_buf ^^ E.call_import env "rts" "bigint_sleb128_decode_word64"

  let compile_load_from_data_buf env get_data_buf signed =
    (* see Note [speculating for short (S)LEB encoded bignums] *)
    ReadBuf.speculative_read_word64 env get_data_buf ^^
    let set_a, get_a = new_local env "a" in
    set_a ^^ get_a ^^
    compile_xor_const (-1L) ^^
    compile_bitand_const 0x8080_8080_8080_8080L ^^
    let set_eom, get_eom = new_local env "eom" in
    set_eom ^^ get_eom ^^
    compile_test I64Op.Eqz ^^
    E.if1 I64Type
      begin
        Num.compile_load_from_data_buf env get_data_buf signed
      end
      begin
        get_a ^^
        get_eom ^^ G.i (Unary (Wasm_exts.Values.I64 I64Op.Ctz)) ^^
        compile_load_from_word64 env get_data_buf signed
      end

  let compile_store_to_data_buf_unsigned env =
    let set_x, get_x = new_local env "x" in
    let set_buf, get_buf = new_local env "buf" in
    set_x ^^ set_buf ^^
    get_x ^^
    try_unbox I64Type
      (fun env ->
        BitTagged.untag ^^ set_x ^^
        I32Leb.compile_store_to_data_buf_unsigned env get_x get_buf
      )
      (fun env ->
        G.i Drop ^^
        get_buf ^^ get_x ^^ Num.compile_store_to_data_buf_unsigned env)
      env

  let compile_store_to_data_buf_signed env =
    let set_x, get_x = new_local env "x" in
    let set_buf, get_buf = new_local env "buf" in
    set_x ^^ set_buf ^^
    get_x ^^
    try_unbox I64Type
      (fun env ->
        BitTagged.untag ^^ set_x ^^
        I32Leb.compile_store_to_data_buf_signed env get_x get_buf
      )
      (fun env ->
        G.i Drop ^^
        get_buf ^^ get_x ^^ Num.compile_store_to_data_buf_signed env)
      env

  let compile_store_to_stream_unsigned env =
    let set_x, get_x = new_local env "x" in
    let set_stream, get_stream = new_local env "stream" in
    set_x ^^ set_stream ^^
    get_x ^^
    try_unbox I64Type
      (fun env ->
        BitTagged.untag ^^ set_x ^^
        (* get size & reserve & encode *)
        let dest =
          get_stream ^^
          I32Leb.compile_leb128_size get_x ^^
          E.call_import env "rts" "stream_reserve" in
        I32Leb.compile_store_to_data_buf_unsigned env get_x dest)
      (fun env ->
        G.i Drop ^^
        get_stream ^^ get_x ^^ Num.compile_store_to_stream_unsigned env ^^
        compile_unboxed_zero)
      env ^^
      G.i Drop

  let compile_store_to_stream_signed env =
    let set_x, get_x = new_local env "x" in
    let set_stream, get_stream = new_local env "stream" in
    set_x ^^ set_stream ^^
    get_x ^^
    try_unbox I64Type
      (fun env ->
        BitTagged.untag ^^ set_x ^^
        (* get size & reserve & encode *)
        let dest =
          get_stream ^^
          I32Leb.compile_sleb128_size get_x ^^
          E.call_import env "rts" "stream_reserve" in
        I32Leb.compile_store_to_data_buf_signed env get_x dest)
      (fun env ->
        G.i Drop ^^
        get_stream ^^ get_x ^^ Num.compile_store_to_stream_signed env ^^
        compile_unboxed_zero)
      env ^^
      G.i Drop

  let compile_data_size_unsigned env =
    try_unbox I64Type
      (fun _ ->
        let set_x, get_x = new_local env "x" in
        BitTagged.untag ^^ set_x ^^
        I32Leb.compile_leb128_size get_x
      )
      (fun env -> Num.compile_data_size_unsigned env)
      env

  let compile_data_size_signed env =
    try_unbox I64Type
      (fun _ ->
        let set_x, get_x = new_local env "x" in
        BitTagged.untag ^^ set_x ^^
        I32Leb.compile_sleb128_size get_x
      )
      (fun env -> Num.compile_data_size_signed env)
      env

  let from_signed_word32 env =
    let set_a, get_a = new_local32 env "a" in
    set_a ^^
    get_a ^^ BitTagged.if_can_tag_i32 env [I64Type]
      (get_a ^^ BitTagged.tag_i32)
      (get_a ^^ Num.from_signed_word32 env)

  let from_signed_word64 env =
    let set_a, get_a = new_local env "a" in
    set_a ^^
    get_a ^^ BitTagged.if_can_tag_i64 env [I64Type]
      (get_a ^^ BitTagged.tag)
      (get_a ^^ Num.from_signed_word64 env)

  let from_word32 env =
    let set_a, get_a = new_local32 env "a" in
    set_a ^^
    get_a ^^ BitTagged.if_can_tag_u32 env [I64Type]
      (get_a ^^ BitTagged.tag_i32)
      (get_a ^^ G.i (Convert (Wasm_exts.Values.I64 I64Op.ExtendUI32)) ^^ Num.from_word64 env)

  let from_word64 env =
    let set_a, get_a = new_local env "a" in
    set_a ^^
    get_a ^^ BitTagged.if_can_tag_u64 env [I64Type]
      (get_a ^^ BitTagged.tag)
      (get_a ^^ Num.from_word64 env)

  let truncate_to_word64 env =
    let set_a, get_a = new_local env "a" in
    set_a ^^ get_a ^^
    BitTagged.if_tagged_scalar env [I64Type]
      (get_a ^^ BitTagged.untag)
      (get_a ^^ Num.truncate_to_word64 env)

  let truncate_to_word32 env =
    let set_a, get_a = new_local env "a" in
    set_a ^^ get_a ^^
    BitTagged.if_tagged_scalar env [I64Type]
      (get_a ^^ BitTagged.untag)
      (get_a ^^ Num.truncate_to_word32 env)

  let to_word64 env =
    let set_a, get_a = new_local env "a" in
    set_a ^^ get_a ^^
    BitTagged.if_tagged_scalar env [I64Type]
      (get_a ^^ BitTagged.untag)
      (get_a ^^ Num.to_word64 env)

  let to_word32 env =
    let set_a, get_a = new_local env "a" in
    set_a ^^ get_a ^^
    BitTagged.if_tagged_scalar env [I32Type]
      (get_a ^^ BitTagged.untag_i32 ^^ narrow_to_32_signed_bits env ^^
      get_a ^^ BitTagged.untag_i32)
      (get_a ^^ Num.to_word32 env)

  let to_word64_with env =
    let set_a, get_a = new_local env "a" in
    let set_err_msg, get_err_msg = new_local env "err_msg" in
    set_err_msg ^^ set_a ^^
    get_a ^^
    BitTagged.if_tagged_scalar env [I64Type]
      (get_a ^^ BitTagged.untag)
      (get_a ^^ get_err_msg ^^ Num.to_word64_with env)
end

module BigNumLibtommath : BigNumType = struct

  let to_word32 env = E.call_import env "rts" "bigint_to_word32_trap" ^^ G.i (Convert (Wasm_exts.Values.I64 I64Op.ExtendUI32))
  let to_word64 env = E.call_import env "rts" "bigint_to_word64_trap"
  let to_word64_with env = E.call_import env "rts" "bigint_to_word64_trap_with"

  let truncate_to_word32 env = E.call_import env "rts" "bigint_to_word32_wrap" ^^ G.i (Convert (Wasm_exts.Values.I64 I64Op.ExtendUI32))
  let truncate_to_word64 env = E.call_import env "rts" "bigint_to_word64_wrap"

  let from_word32 env = E.call_import env "rts" "bigint_of_word32"
  let from_word64 env = E.call_import env "rts" "bigint_of_word64"
  let from_signed_word32 env = E.call_import env "rts" "bigint_of_int32"
  let from_signed_word64 env = E.call_import env "rts" "bigint_of_int64"

  let compile_data_size_unsigned env = E.call_import env "rts" "bigint_leb128_size"
  let compile_data_size_signed env = E.call_import env "rts" "bigint_sleb128_size"

  let compile_store_to_data_buf_unsigned env =
    let (set_buf, get_buf) = new_local env "buf" in
    let (set_n, get_n) = new_local env "n" in
    set_n ^^ set_buf ^^
    get_n ^^ get_buf ^^ E.call_import env "rts" "bigint_leb128_encode" ^^
    get_n ^^ E.call_import env "rts" "bigint_leb128_size"

  let compile_store_to_stream_unsigned env =
    E.call_import env "rts" "bigint_leb128_stream_encode"

  let compile_store_to_data_buf_signed env =
    let (set_buf, get_buf) = new_local env "buf" in
    let (set_n, get_n) = new_local env "n" in
    set_n ^^ set_buf ^^
    get_n ^^ get_buf ^^ E.call_import env "rts" "bigint_sleb128_encode" ^^
    get_n ^^ E.call_import env "rts" "bigint_sleb128_size"

  let compile_store_to_stream_signed env =
    E.call_import env "rts" "bigint_sleb128_stream_encode"

  let compile_load_from_data_buf env get_data_buf = function
    | false -> get_data_buf ^^ E.call_import env "rts" "bigint_leb128_decode"
    | true -> get_data_buf ^^ E.call_import env "rts" "bigint_sleb128_decode"

  let vanilla_lit env n =
    (* See enum mp_sign *)
    let sign = if Big_int.sign_big_int n >= 0 then 0l else 1l in

    let n = Big_int.abs_big_int n in

    let limbs =
      (* see MP_DIGIT_BIT *)
      let twoto28 = Big_int.power_int_positive_int 2 28 in
      let rec go n =
        if Big_int.sign_big_int n = 0
        then []
        else
          let (a, b) = Big_int.quomod_big_int n twoto28 in
          [ Big_int.int32_of_big_int b ] @ go a
      in go n
    in
    (* how many 32 bit digits *)
    let size = Int32.of_int (List.length limbs) in

    (* cf. mp_int in tommath.h *)
    (* libc is still using 32-bit sizes *)
    let ptr = Tagged.shared_static_obj env Tagged.BigInt StaticBytes.[
      I32 size; (* used *)
      I32 size; (* size; relying on Heap.word_size == size_of(mp_digit) *)
      I32 sign;
      I32 0l; (* padding because of 64-bit alignment of subsequent pointer *)
      I64 0L; (* dp; this will be patched in BigInt::mp_int_ptr in the RTS when used *)
      i32s limbs
    ] in
    ptr

  let assert_nonneg env =
    Func.share_code1 env "assert_nonneg" ("n", I64Type) [I64Type] (fun env get_n ->
      get_n ^^
      E.call_import env "rts" "bigint_isneg" ^^ Bool.from_rts_int32 ^^
      E.then_trap_with env "Natural subtraction underflow" ^^
      get_n
    )

  let compile_abs env = E.call_import env "rts" "bigint_abs"
  let compile_neg env = E.call_import env "rts" "bigint_neg"
  let compile_add env = E.call_import env "rts" "bigint_add"
  let compile_mul env = E.call_import env "rts" "bigint_mul"
  let compile_signed_sub env = E.call_import env "rts" "bigint_sub"
  let compile_signed_div env = E.call_import env "rts" "bigint_div"
  let compile_signed_mod env = E.call_import env "rts" "bigint_rem"
  let compile_unsigned_sub env = E.call_import env "rts" "bigint_sub" ^^ assert_nonneg env
  let compile_unsigned_rem env = E.call_import env "rts" "bigint_rem"
  let compile_unsigned_div env = E.call_import env "rts" "bigint_div"
  let compile_unsigned_pow env = E.call_import env "rts" "bigint_pow"
  let compile_lsh env = E.call_import env "rts" "bigint_lsh"
  let compile_rsh env = E.call_import env "rts" "bigint_rsh"

  let compile_eq env = E.call_import env "rts" "bigint_eq" ^^ Bool.from_rts_int32
  let compile_is_negative env = E.call_import env "rts" "bigint_isneg" ^^ Bool.from_rts_int32
  let compile_relop env = function
      | Lt -> E.call_import env "rts" "bigint_lt" ^^ Bool.from_rts_int32
      | Le -> E.call_import env "rts" "bigint_le" ^^ Bool.from_rts_int32
      | Ge -> E.call_import env "rts" "bigint_ge" ^^ Bool.from_rts_int32
      | Gt -> E.call_import env "rts" "bigint_gt" ^^ Bool.from_rts_int32

  let fits_signed_bits env bits =
    E.call_import env "rts" "bigint_2complement_bits" ^^
    compile_unboxed_const (Int64.of_int bits) ^^
    compile_comparison I64Op.LeU
  let fits_unsigned_bits env bits =
    E.call_import env "rts" "bigint_count_bits" ^^
    compile_unboxed_const (Int64.of_int bits) ^^
    compile_comparison I64Op.LeU

end (* BigNumLibtommath *)

module BigNum = MakeCompact(BigNumLibtommath)

(* Primitive functions *)
module Prim = struct
  (* The {Nat,Int}{8,16,32} bits sit in the MSBs of the i64, in this manner
     we can perform almost all operations, with the exception of
     - Mul (needs shr of one operand)
     - Shr (needs masking of result)
     - Rot (needs duplication into LSBs, masking of amount and masking of result)
     - ctz (needs shr of operand or sub from result)

     Both {Nat,Int}{8,16,32} fit into the vanilla stackrep, so no boxing is necessary.
     This MSB-stored schema is also essentially what the interpreter is using.
  *)
  let prim_word64toNat = BigNum.from_word64
  let prim_shiftWordNtoUnsigned env b =
    compile_shrU_const b ^^
    prim_word64toNat env
  let prim_word64toInt = BigNum.from_signed_word64
  let prim_shiftWordNtoSigned env b =
    compile_shrS_const b ^^
    prim_word64toInt env
  let prim_intToWord64 = BigNum.truncate_to_word64
  let prim_intToWordNShifted env b =
    prim_intToWord64 env ^^
    TaggedSmallWord.shift_leftWordNtoI64 b
end (* Prim *)

module Object = struct
 (* An object with a mutable field1 and immutable field 2 has the following
    heap layout:

    ┌──────┬─────┬──────────┬──────────┬─────────┬─────────────┬───┐
    │ obj header │ n_fields │ hash_ptr │ ind_ptr │ field2_data │ … │
    └──────┴─────┴──────────┴┬─────────┴┬────────┴─────────────┴───┘
         ┌───────────────────┘          │
         │   ┌──────────────────────────┘
         │   ↓
         │  ╶─┬────────┬─────────────┐
         │    │ ObjInd │ field1_data │
         ↓    └────────┴─────────────┘
        ╶─┬─────────────┬─────────────┬───┐
          │ field1_hash │ field2_hash │ … │
          └─────────────┴─────────────┴───┘

    The object header includes the object tag (Object) and the forwarding pointer.
    The forwarding pointer is only reserved if compiled for the incremental GC.

    The field hash array lives in static memory (so no size header needed).
    The hash_ptr is skewed.

    The field2_data for immutable fields is a vanilla word.

    The field1_data for mutable fields are pointers to either an ObjInd, or a
    MutBox (they have the same layout). This indirection is a consequence of
    how we compile object literals with `await` instructions, as these mutable
    fields need to be able to alias local mutable variables.

    We could alternatively switch to an allocate-first approach in the
    await-translation of objects, and get rid of this indirection -- if it were
    not for the implementing of sharing of mutable stable values.
  *)

  let header_size env = Int64.add (Tagged.header_size env) 2L

  (* Number of object fields *)
  let size_field env = Int64.add (Tagged.header_size env) 0L
  let hash_ptr_field env = Int64.add (Tagged.header_size env) 1L

  module FieldEnv = Env.Make(String)

  (* This is for static objects *)
  let vanilla_lit env (fs : (string * int64) list) : int64 =
    let (hashes, ptrs) = fs
      |> List.map (fun (n, ptr) -> (Wasm.I64_convert.extend_i32_u (Mo_types.Hash.hash n), ptr))
      |> List.sort compare
      |> List.split
    in

    let hash_ptr = E.add_static env StaticBytes.[ i64s hashes ] in

    Tagged.shared_static_obj env Tagged.Object StaticBytes.[
      I64 (Int64.of_int (List.length fs));
      I64 hash_ptr;
      i64s ptrs;
    ]

  (* This is for non-recursive objects, i.e. ObjNewE *)
  (* The instructions in the field already create the indirection if needed *)
  let lit_raw env (fs : (string * (unit -> G.t)) list ) =
    let name_pos_map =
      fs |>
      (* We could store only public fields in the object, but
         then we need to allocate separate boxes for the non-public ones:
         List.filter (fun (_, vis, f) -> vis.it = Public) |>
      *)
      List.map (fun (n,_) -> (E.hash env n, n)) |>
      List.sort compare |>
      List.mapi (fun i (_h,n) -> (n,Int64.of_int i)) |>
      List.fold_left (fun m (n,i) -> FieldEnv.add n i m) FieldEnv.empty in

    let sz = Int64.of_int (FieldEnv.cardinal name_pos_map) in

    (* Create hash array *)
    let hashes = fs |>
      List.map (fun (n,_) -> E.hash env n) |>
      List.sort compare in
    let hash_ptr = E.add_static env StaticBytes.[ i64s hashes ] in

    (* Allocate memory *)
    let (set_ri, get_ri, ri) = new_local_ env I64Type "obj" in
    Tagged.alloc env (Int64.add (header_size env) sz) Tagged.Object ^^
    set_ri ^^

    (* Set size *)
    get_ri ^^
    compile_unboxed_const sz ^^
    Tagged.store_field env (size_field env) ^^

    (* Set hash_ptr *)
    get_ri ^^
    compile_unboxed_const hash_ptr ^^
    Tagged.store_field env (hash_ptr_field env) ^^

    (* Write all the fields *)
    let init_field (name, mk_is) : G.t =
      (* Write the pointer to the indirection *)
      get_ri ^^
      mk_is () ^^
      let i = FieldEnv.find name name_pos_map in
      let offset = Int64.add (header_size env) i in
      Tagged.store_field env offset
    in
    G.concat_map init_field fs ^^

    (* Return the pointer to the object *)
    get_ri ^^
    Tagged.allocation_barrier env

  (* Returns a pointer to the object field (without following the field indirection) *)
  let idx_hash_raw env low_bound =
    let name = Printf.sprintf "obj_idx<%d>" low_bound  in
    Func.share_code2 env name (("x", I64Type), ("hash", I64Type)) [I64Type] (fun env get_x get_hash ->
      let set_x = G.setter_for get_x in
      let set_h_ptr, get_h_ptr = new_local env "h_ptr" in

      get_x ^^ Tagged.load_forwarding_pointer env ^^ set_x ^^

      get_x ^^ Tagged.load_field env (hash_ptr_field env) ^^

      (* Linearly scan through the fields (binary search can come later) *)
      (* unskew h_ptr and advance both to low bound *)
      compile_add_const Int64.(add ptr_unskew (mul Heap.word_size (of_int low_bound))) ^^
      set_h_ptr ^^
      get_x ^^
      compile_add_const Int64.(mul Heap.word_size (add (header_size env) (of_int low_bound))) ^^
      set_x ^^
      G.loop0 (
          get_h_ptr ^^ load_unskewed_ptr ^^
          get_hash ^^ compile_comparison I64Op.Eq ^^
          E.if0
            (get_x ^^ G.i Return)
            (get_h_ptr ^^ compile_add_const Heap.word_size ^^ set_h_ptr ^^
             get_x ^^ compile_add_const Heap.word_size ^^ set_x ^^
             G.i (Br (nr 1l)))
        ) ^^
      G.i Unreachable
    )

  (* Returns a pointer to the object field (possibly following the indirection) *)
  let idx_hash env low_bound indirect =
    if indirect
    then
      let name = Printf.sprintf "obj_idx_ind<%d>" low_bound in
      Func.share_code2 env name (("x", I64Type), ("hash", I64Type)) [I64Type] (fun env get_x get_hash ->
      get_x ^^ get_hash ^^
      idx_hash_raw env low_bound ^^
      load_ptr ^^ Tagged.load_forwarding_pointer env ^^
      compile_add_const (Int64.mul (MutBox.field env) Heap.word_size)
    )
    else idx_hash_raw env low_bound

  let field_type env obj_type s =
    let _, fields = Type.as_obj_sub [s] obj_type in
    Type.lookup_val_field s fields

  (* Determines whether the field is mutable (and thus needs an indirection) *)
  let is_mut_field env obj_type s =
    let _, fields = Type.as_obj_sub [s] obj_type in
    Type.is_mut (Type.lookup_val_field s fields)

  (* Computes a lower bound for the positional index of a field in an object *)
  let field_lower_bound env obj_type s =
    let open Type in
    let _, fields = as_obj_sub [s] obj_type in
    List.iter (function {typ = Typ _; _} -> assert false | _ -> ()) fields;
    let sorted_by_hash =
      List.sort
        (fun (h1, _) (h2, _) -> compare_uint64 h1 h2)
        (List.map (fun f -> E.hash env f.lab, f) fields) in
    match Lib.List.index_of s (List.map (fun (_, {lab; _}) -> lab) sorted_by_hash) with
    | Some i -> i
    | _ -> assert false

  (* Returns a pointer to the object field (without following the indirection) *)
  let idx_raw env f =
    compile_unboxed_const (E.hash env f) ^^
    idx_hash_raw env 0

  (* Returns a pointer to the object field (possibly following the indirection) *)
  let idx env obj_type f =
    compile_unboxed_const (E.hash env f) ^^
    idx_hash env (field_lower_bound env obj_type f) (is_mut_field env obj_type f)

  (* load the value (or the mutbox) *)
  let load_idx_raw env f =
    idx_raw env f ^^
    load_ptr

  (* load the actual value (dereferencing the mutbox) *)
  let load_idx env obj_type f =
    idx env obj_type f ^^
    load_ptr

end (* Object *)

module Blob = struct
  (* The layout of a blob object is

     ┌──────┬─────┬─────────┬──────────────────┐
     │ obj header │ n_bytes │ bytes (padded) … │
     └──────┴─────┴─────────┴──────────────────┘

    The object header includes the object tag (Blob) and the forwarding pointer.
    The forwarding pointer is only reserved if compiled for the incremental GC.

    This heap object is used for various kinds of binary, non-pointer data.

    When used for Text values, the bytes are UTF-8 encoded code points from
    Unicode.
  *)

  let header_size env = Int64.add (Tagged.header_size env) 1L
  let len_field env = Int64.add (Tagged.header_size env) 0L

  let len env =
    Tagged.load_forwarding_pointer env ^^
    Tagged.load_field env (len_field env)
  
  let len_nat env =
    Func.share_code1 env "blob_len" ("text", I64Type) [I64Type] (fun env get ->
      get ^^
      len env ^^
      BigNum.from_word64 env
    )

  let vanilla_lit env s =
    Tagged.shared_static_obj env Tagged.Blob StaticBytes.[
      I64 (Int64.of_int (String.length s));
      Bytes s;
    ]

  let lit env s = compile_unboxed_const (vanilla_lit env s)

  let lit_ptr_len env s =
    compile_unboxed_const (Int64.add ptr_unskew (E.add_static env StaticBytes.[Bytes s])) ^^
    compile_unboxed_const (Int64.of_int (String.length s))

  let alloc env =
    E.call_import env "rts" "alloc_blob" ^^
    (* uninitialized blob payload is allowed by the barrier *)
    Tagged.allocation_barrier env

  let unskewed_payload_offset env = Int64.(add ptr_unskew (mul Heap.word_size (header_size env)))

  let payload_ptr_unskewed env =
    Tagged.load_forwarding_pointer env ^^
    compile_add_const (unskewed_payload_offset env)

  let as_ptr_len env = Func.share_code1 env "as_ptr_size" ("x", I64Type) [I64Type; I64Type] (
    fun env get_x ->
      get_x ^^ payload_ptr_unskewed env ^^
      get_x ^^ len env
    )

  let of_ptr_size env = Func.share_code2 env "blob_of_ptr_size" (("ptr", I64Type), ("size" , I64Type)) [I64Type] (
    fun env get_ptr get_size ->
      let (set_x, get_x) = new_local env "x" in
      get_size ^^ alloc env ^^ set_x ^^
      get_x ^^ payload_ptr_unskewed env ^^
      get_ptr ^^
      get_size ^^
      Heap.memcpy env ^^
      get_x
    )

  let of_size_copy env get_size_fun copy_fun offset_fun =
    let (set_len, get_len) = new_local env "len" in
    let (set_blob, get_blob) = new_local env "blob" in
    get_size_fun env ^^ set_len ^^

    get_len ^^ alloc env ^^ set_blob ^^
    get_blob ^^ payload_ptr_unskewed env ^^
    offset_fun env ^^
    get_len ^^
    copy_fun env ^^

    get_blob

  (* Lexicographic blob comparison. Expects two blobs on the stack.
     Either specialized to a specific comparison operator, and returns a boolean,
     or implements the generic comparison, returning -1, 0 or 1 as Int64.
  *)
  let rec compare env op =
    (* return convention for the generic comparison function *)
    let is_lt = compile_unboxed_const (-1L) in
    let is_gt = compile_unboxed_const 1L in
    let is_eq = compile_unboxed_const 0L in
    let open Operator in
    let name = match op with
        | Some LtOp -> "Blob.compare_lt"
        | Some LeOp -> "Blob.compare_le"
        | Some GeOp -> "Blob.compare_ge"
        | Some GtOp -> "Blob.compare_gt"
        | Some EqOp -> "Blob.compare_eq"
        | Some NeqOp -> "Blob.compare_neq"
        | None -> "Blob.compare" in
    Func.share_code2 env name (("x", I64Type), ("y", I64Type)) [I64Type] (fun env get_x get_y ->
      match op with
        (* Some operators can be reduced to the negation of other operators *)
        | Some LtOp -> get_x ^^ get_y ^^ compare env (Some GeOp) ^^ Bool.neg
        | Some GtOp -> get_x ^^ get_y ^^ compare env (Some LeOp) ^^ Bool.neg
        | Some NeqOp -> get_x ^^ get_y ^^ compare env (Some EqOp) ^^ Bool.neg
        | _ ->
      begin
        let set_x = G.setter_for get_x in
        let set_y = G.setter_for get_y in
        get_x ^^ Tagged.load_forwarding_pointer env ^^ set_x ^^
        get_y ^^ Tagged.load_forwarding_pointer env ^^ set_y ^^

        let (set_len1, get_len1) = new_local env "len1" in
        let (set_len2, get_len2) = new_local env "len2" in
        let (set_len, get_len) = new_local env "len" in
        let (set_a, get_a) = new_local env "a" in
        let (set_b, get_b) = new_local env "b" in

        get_x ^^ len env ^^ set_len1 ^^
        get_y ^^ len env ^^ set_len2 ^^

        (* Find minimum length *)
        begin if op = Some EqOp then
          (* Early exit for equality *)
          get_len1 ^^ get_len2 ^^ compile_comparison I64Op.Eq ^^
          E.if0 G.nop (Bool.lit false ^^ G.i Return) ^^

          get_len1 ^^ set_len
        else
          get_len1 ^^ get_len2 ^^ compile_comparison I64Op.LeU ^^
          E.if0
            (get_len1 ^^ set_len)
            (get_len2 ^^ set_len)
        end ^^

        (* We could do word-wise comparisons if we know that the trailing bytes
           are zeroed *)
        get_len ^^
        from_0_to_n env (fun get_i ->
          get_x ^^
          payload_ptr_unskewed env ^^
          get_i ^^
          G.i (Binary (Wasm_exts.Values.I64 I64Op.Add)) ^^
          G.i (Load {ty = I64Type; align = 0; offset = 0L; sz = Some Wasm_exts.Types.(Pack8, ZX)}) ^^
          set_a ^^

          get_y ^^
          payload_ptr_unskewed env ^^
          get_i ^^
          G.i (Binary (Wasm_exts.Values.I64 I64Op.Add)) ^^
          G.i (Load {ty = I64Type; align = 0; offset = 0L; sz = Some Wasm_exts.Types.(Pack8, ZX)}) ^^
          set_b ^^

          get_a ^^ get_b ^^ compile_comparison I64Op.Eq ^^
          E.if0 G.nop (
            (* first non-equal elements *)
            begin match op with
            | Some LeOp -> get_a ^^ get_b ^^ compile_comparison I64Op.LeU
            | Some GeOp -> get_a ^^ get_b ^^ compile_comparison I64Op.GeU
            | Some EqOp -> Bool.lit false
            | None -> get_a ^^ get_b ^^ compile_comparison I64Op.LtU ^^
                      E.if1 I64Type is_lt is_gt
            | _ -> assert false
            end ^^
            G.i Return
          )
        ) ^^
        (* Common prefix is same *)
        match op with
        | Some LeOp -> get_len1 ^^ get_len2 ^^ compile_comparison I64Op.LeU
        | Some GeOp -> get_len1 ^^ get_len2 ^^ compile_comparison I64Op.GeU
        | Some EqOp -> Bool.lit true (* NB: Different length handled above *)
        | None ->
            get_len1 ^^ get_len2 ^^ compile_comparison I64Op.LtU ^^
            E.if1 I64Type is_lt (
              get_len1 ^^ get_len2 ^^ compile_comparison I64Op.GtU ^^
              E.if1 I64Type is_gt is_eq
            )
        | _ -> assert false
      end
  )

  let iter env =
    E.call_import env "rts" "blob_iter"
  let iter_done env =
    E.call_import env "rts" "blob_iter_done"
  let iter_next env =
    E.call_import env "rts" "blob_iter_next" ^^
    TaggedSmallWord.msb_adjust Type.Nat8

  let dyn_alloc_scratch env = alloc env ^^ payload_ptr_unskewed env

  (* TODO: rewrite using MemoryFill *)
  let clear env =
    Func.share_code1 env "blob_clear" ("x", I64Type) [] (fun env get_x ->
      let (set_ptr, get_ptr) = new_local env "ptr" in
      let (set_len, get_len) = new_local env "len" in
      get_x ^^
      as_ptr_len env ^^
      set_len ^^
      set_ptr ^^

      (* round to word size *)
      get_len ^^
      compile_add_const (Int64.sub Heap.word_size 1L) ^^
      compile_divU_const Heap.word_size ^^

      (* clear all words *)
      from_0_to_n env (fun get_i ->
        get_ptr ^^
        compile_unboxed_const 0L ^^
        store_unskewed_ptr ^^
        get_ptr ^^
        compile_add_const Heap.word_size ^^
        set_ptr))

end (* Blob *)

module Text = struct
  (*
  Most of the heavy lifting around text values is in rts/motoko-rts/src/text.rs
  *)

  (* The layout of a concatenation node is

     ┌──────┬─────┬─────────┬───────┬───────┐
     │ obj header │ n_bytes │ text1 │ text2 │
     └──────┴─────┴─────────┴───────┴───────┘

    The object header includes the object tag (TAG_CONCAT defined in rts/types.rs) and the forwarding pointer
    The forwarding pointer is only reserved if compiled for the incremental GC.

    This is internal to rts/text.c, with the exception of GC-related code.
  *)

  let of_ptr_size env =
    E.call_import env "rts" "text_of_ptr_size"
  let concat env =
    E.call_import env "rts" "text_concat"
  let size env =
    E.call_import env "rts" "text_size"
  let to_buf env =
    E.call_import env "rts" "text_to_buf"
  let len_nat env =
    Func.share_code1 env "text_len" ("text", I64Type) [I64Type] (fun env get ->
      get ^^
      E.call_import env "rts" "text_len" ^^
      BigNum.from_word64 env
    )
  let prim_showChar env =
    TaggedSmallWord.untag_codepoint ^^
    G.i (Convert (Wasm_exts.Values.I32 I32Op.WrapI64)) ^^
    E.call_import env "rts" "text_singleton"
  let to_blob env = E.call_import env "rts" "blob_of_text"

  let of_blob env =
    let (set_blob, get_blob) = new_local env "blob" in
    set_blob ^^
    get_blob ^^ Blob.as_ptr_len env ^^
    E.call_import env "rts" "utf8_valid" ^^
    Bool.from_rts_int32 ^^
    E.if1 I64Type (Opt.inject_simple env get_blob) (Opt.null_lit env)


  let iter env =
    E.call_import env "rts" "text_iter"
  let iter_done env =
    E.call_import env "rts" "text_iter_done"
  let iter_next env =
    E.call_import env "rts" "text_iter_next" ^^ Bool.from_rts_int32 ^^
    TaggedSmallWord.tag_codepoint

  let compare env op =
    let open Operator in
    let name = match op with
        | LtOp -> "Text.compare_lt"
        | LeOp -> "Text.compare_le"
        | GeOp -> "Text.compare_ge"
        | GtOp -> "Text.compare_gt"
        | EqOp -> "Text.compare_eq"
        | NeqOp -> assert false in
    Func.share_code2 env name (("x", I64Type), ("y", I64Type)) [I64Type] (fun env get_x get_y ->
      get_x ^^ Tagged.load_forwarding_pointer env ^^
      get_y ^^ Tagged.load_forwarding_pointer env ^^
      E.call_import env "rts" "text_compare" ^^
      compile_unboxed_const 0L ^^
      match op with
        | LtOp -> compile_comparison I64Op.LtS
        | LeOp -> compile_comparison I64Op.LeS
        | GtOp -> compile_comparison I64Op.GtS
        | GeOp -> compile_comparison I64Op.GeS
        | EqOp -> compile_comparison I64Op.Eq
        | NeqOp -> assert false
    )


end (* Text *)

module Arr = struct
  (* Object layout:

     ┌──────┬─────┬──────────┬────────┬───┐
     │ obj header │ n_fields │ field1 │ … │
     └──────┴─────┴──────────┴────────┴───┘

     The object  header includes the object tag (Array) and the forwarding pointer.
     The forwarding pointer is only reserved if compiled for the incremental GC.

     No difference between mutable and immutable arrays.
  *)

  let header_size env = Int64.add (Tagged.header_size env) 1L

  let element_size = 8L

  let len_field env = Int64.add (Tagged.header_size env) 0L

  let len env =
    Tagged.load_forwarding_pointer env ^^
    Tagged.load_field env (len_field env)

  (* Static array access. No checking *)
  let load_field env n =
    Tagged.load_forwarding_pointer env ^^
    Tagged.load_field env Int64.(add n (header_size env))

  (* Dynamic array access. Returns the address (not the value) of the field.
     Does no bounds checking *)
  let unsafe_idx env =
    Func.share_code2 env "Array.unsafe_idx" (("array", I64Type), ("idx", I64Type)) [I64Type] (fun env get_array get_idx ->
      get_idx ^^
      compile_add_const (header_size env) ^^
      compile_mul_const element_size ^^
      get_array ^^
      Tagged.load_forwarding_pointer env ^^
      G.i (Binary (Wasm_exts.Values.I64 I64Op.Add))
    )

  (* Dynamic array access. Returns the address (not the value) of the field.
     Does bounds checking *)
  let idx env =
    Func.share_code2 env "Array.idx" (("array", I64Type), ("idx", I64Type)) [I64Type] (fun env get_array get_idx ->
      (* No need to check the lower bound, we interpret idx as unsigned *)
      (* Check the upper bound *)
      get_idx ^^
      get_array ^^ len env ^^
      compile_comparison I64Op.LtU ^^
      E.else_trap_with env "Array index out of bounds" ^^

      get_idx ^^
      compile_add_const (header_size env) ^^
      compile_mul_const element_size ^^
      get_array ^^
      Tagged.load_forwarding_pointer env ^^
      G.i (Binary (Wasm_exts.Values.I64 I64Op.Add))
    )

  (* As above, but taking a bigint (Nat), and reporting overflow as out of bounds *)
  let idx_bigint env =
    Func.share_code2 env "Array.idx_bigint" (("array", I64Type), ("idx", I64Type)) [I64Type] (fun env get_array get_idx ->
      get_array ^^
      get_idx ^^
      Blob.lit env "Array index out of bounds" ^^
      BigNum.to_word64_with env ^^
      idx env
  )

  let element_type env typ = match Type.promote typ with
     | Type.Array element_type -> element_type
     | _ -> assert false

  let vanilla_lit env ptrs =
    Tagged.shared_static_obj env Tagged.Array StaticBytes.[
      I64 (Int64.of_int (List.length ptrs));
      i64s ptrs;
    ]

  (* Compile an array literal. *)
  let lit env element_instructions =
    Tagged.obj env Tagged.Array
     ([ compile_unboxed_const (Wasm.I64.of_int_u (List.length element_instructions))
      ] @ element_instructions)

  (* Does not initialize the fields! *)
  (* Note: Post allocation barrier must be applied after initialization *)
  let alloc env =
    E.call_import env "rts" "alloc_array"

  let iterate env get_array body =
    let (set_boundary, get_boundary) = new_local env "boundary" in
    let (set_pointer, get_pointer) = new_local env "pointer" in
    let set_array = G.setter_for get_array in

    get_array ^^ Tagged.load_forwarding_pointer env ^^ set_array ^^

    (* Initial element pointer, skewed *)
    compile_unboxed_const (header_size env) ^^
    compile_mul_const element_size ^^
    get_array ^^
    G.i (Binary (Wasm_exts.Values.I64 I64Op.Add)) ^^
    set_pointer ^^

    (* Upper pointer boundary, skewed *)
    get_array ^^
    Tagged.load_field env (len_field env) ^^
    compile_mul_const element_size ^^
    get_pointer ^^
    G.i (Binary (Wasm_exts.Values.I64 I64Op.Add)) ^^
    set_boundary ^^

    (* Loop through all elements *)
    compile_while env
    ( get_pointer ^^
      get_boundary ^^
      compile_comparison I64Op.LtU
    ) (
      body get_pointer ^^

      (* Next element pointer, skewed *)
      get_pointer ^^
      compile_add_const element_size ^^
      set_pointer
    )

  (* The primitive operations *)
  (* No need to wrap them in RTS functions: They occur only once, in the prelude. *)
  let init env =
    let (set_x, get_x) = new_local env "x" in
    let (set_r, get_r) = new_local env "r" in
    set_x ^^

    (* Allocate *)
    BigNum.to_word64 env ^^
    alloc env ^^
    set_r ^^

    (* Write elements *)
    iterate env get_r (fun get_pointer ->
      get_pointer ^^
      get_x ^^
      store_ptr
    ) ^^

    get_r ^^
    Tagged.allocation_barrier env


  let tabulate env =
    let (set_f, get_f) = new_local env "f" in
    let (set_r, get_r) = new_local env "r" in
    let (set_i, get_i) = new_local env "i" in
    set_f ^^

    (* Allocate *)
    BigNum.to_word64 env ^^
    alloc env ^^
    set_r ^^

    (* Initial index *)
    compile_unboxed_const 0L ^^
    set_i ^^

    (* Write elements *)
    iterate env get_r (fun get_pointer ->
      get_pointer ^^
      (* The closure *)
      get_f ^^
      Closure.prepare_closure_call env ^^
      (* The arg *)
      get_i ^^
      BigNum.from_word64 env ^^
      (* The closure again *)
      get_f ^^
      (* Call *)
      Closure.call_closure env 1 1 ^^
      store_ptr ^^

      (* Increment index *)
      get_i ^^
      compile_add_const 1L ^^
      set_i
    ) ^^
    get_r ^^
    Tagged.allocation_barrier env

  let ofBlob env =
    Func.share_code1 env "Arr.ofBlob" ("blob", I64Type) [I64Type] (fun env get_blob ->
      let (set_len, get_len) = new_local env "len" in
      let (set_r, get_r) = new_local env "r" in

      get_blob ^^ Blob.len env ^^ set_len ^^

      get_len ^^ alloc env ^^ set_r ^^

      get_len ^^ from_0_to_n env (fun get_i ->
        get_r ^^ get_i ^^ unsafe_idx env ^^
        get_blob ^^ Blob.payload_ptr_unskewed env ^^
        get_i ^^ G.i (Binary (Wasm_exts.Values.I64 I64Op.Add)) ^^
        G.i (Load {ty = I64Type; align = 0; offset = 0L; sz = Some Wasm_exts.Types.(Pack8, ZX)}) ^^
        TaggedSmallWord.msb_adjust Type.Nat8 ^^
        store_ptr
      ) ^^
      get_r ^^
      Tagged.allocation_barrier env
    )

  let toBlob env =
    Func.share_code1 env "Arr.toBlob" ("array", I64Type) [I64Type] (fun env get_a ->
      let (set_len, get_len) = new_local env "len" in
      let (set_r, get_r) = new_local env "r" in

      get_a ^^ len env ^^ set_len ^^

      get_len ^^ Blob.alloc env ^^ set_r ^^

      get_len ^^ from_0_to_n env (fun get_i ->
        get_r ^^ Blob.payload_ptr_unskewed env ^^
        get_i ^^ G.i (Binary (Wasm_exts.Values.I64 I64Op.Add)) ^^
        get_a ^^ get_i ^^ unsafe_idx env ^^
        load_ptr ^^
        TaggedSmallWord.lsb_adjust Type.Nat8 ^^
        G.i (Store {ty = I64Type; align = 0; offset = 0L; sz = Some Wasm_exts.Types.Pack8})
      ) ^^

      get_r
    )

end (* Array *)

module Tuple = struct
  (* Tuples use the same object representation (and same tag) as arrays.
     Even though we know the size statically, we still need the size
     information for the GC.

     One could introduce tags for small tuples, to save one word.
  *)

  (* We represent the boxed empty tuple as the unboxed scalar 0, i.e. simply as
     number (but really anything is fine, we never look at this) *)
  let unit_vanilla_lit = 0L
  let compile_unit = compile_unboxed_const unit_vanilla_lit

  (* Expects on the stack the pointer to the array. *)
  let load_n env n =
    Tagged.load_forwarding_pointer env ^^
    Tagged.load_field env (Int64.add (Arr.header_size env) n)

  (* Takes n elements of the stack and produces an argument tuple *)
  let from_stack env n =
    if n = 0 then compile_unit
    else
      let name = Printf.sprintf "to_%i_tuple" n in
      let args = Lib.List.table n (fun i -> Printf.sprintf "arg%i" i, I64Type) in
      Func.share_code env name args [I64Type] (fun env ->
        Arr.lit env (Lib.List.table n (fun i -> G.i (LocalGet (nr (Int32.of_int i)))))
      )

  (* Takes an argument tuple and puts the elements on the stack: *)
  let to_stack env n =
    if n = 0 then G.i Drop else
    begin
      let name = Printf.sprintf "from_%i_tuple" n in
      let retty = Lib.List.make n I64Type in
      Func.share_code1 env name ("tup", I64Type) retty (fun env get_tup ->
        G.table n (fun i -> get_tup ^^ load_n env (Int64.of_int i))
      )
    end

end (* Tuple *)

module Lifecycle = struct
  (*
  This module models the life cycle of a canister as a very simple state machine,
  keeps track of the current state of the canister, and traps noisily if an
  unexpected transition happens. Such a transition would either be a bug in the
  underlying system, or in our RTS.
  *)

  type state =
    | PreInit
  (* We do not use the (start) function when compiling canisters, so skip
     these two:
    | InStart
    | Started (* (start) has run *)
  *)
    | InInit (* canister_init *)
    | Idle (* basic steady state *)
    | InUpdate
    | InQuery
    | PostQuery (* an invalid state *)
    | InPreUpgrade
    | PostPreUpgrade (* an invalid state *)
    | InPostUpgrade
    | InComposite

  let string_of_state state = match state with
    | PreInit -> "PreInit"
    | InInit -> "InInit"
    | Idle -> "Idle"
    | InUpdate -> "InUpdate"
    | InQuery -> "InQuery"
    | PostQuery -> "PostQuery"
    | InPreUpgrade -> "InPreUpgrade"
    | PostPreUpgrade -> "PostPreUpgrade"
    | InPostUpgrade -> "InPostUpgrade"
    | InComposite -> "InComposite"

  let int_of_state = function
    | PreInit -> 0L (* Automatically null *)
    (*
    | InStart -> 1L
    | Started -> 2L
    *)
    | InInit -> 3L
    | Idle -> 4L
    | InUpdate -> 5L
    | InQuery -> 6L
    | PostQuery -> 7L
    | InPreUpgrade -> 8L
    | PostPreUpgrade -> 9L
    | InPostUpgrade -> 10L
    | InComposite -> 11L

  let ptr () = Stack.end_ ()
  let end_ () = Int64.add (Stack.end_ ()) Heap.word_size

  (* Which states may come before this *)
  let pre_states = function
    | PreInit -> []
    (*
    | InStart -> [PreInit]
    | Started -> [InStart]
    *)
    | InInit -> [PreInit]
    | Idle -> [InInit; InUpdate; InPostUpgrade; InComposite]
    | InUpdate -> [Idle]
    | InQuery -> [Idle]
    | PostQuery -> [InQuery]
    | InPreUpgrade -> [Idle]
    | PostPreUpgrade -> [InPreUpgrade]
    | InPostUpgrade -> [InInit]
    | InComposite -> [Idle]

  let get env =
    compile_unboxed_const (ptr ()) ^^
    load_unskewed_ptr

  let set env new_state =
    compile_unboxed_const (ptr ()) ^^
    compile_unboxed_const (int_of_state new_state) ^^
    store_unskewed_ptr

  let trans env new_state =
    let name = "trans_state" ^ Int64.to_string (int_of_state new_state) in
    Func.share_code0 env name [] (fun env ->
      G.block0 (
        let rec go = function
        | [] -> E.trap_with env
          ("internal error: unexpected state entering " ^ string_of_state new_state)
        | (s::ss) ->
          get env ^^ compile_eq_const (int_of_state s) ^^
          E.if0 (G.i (Br (nr 1l))) G.nop ^^
          go ss
        in go (pre_states new_state)
        ) ^^
      set env new_state
    )

end (* Lifecycle *)


module IC = struct

  (* IC-specific stuff: System imports, databufs etc. *)

  let register_globals env =
    (* result of last ic0.call_perform  *)
    E.add_global64 env "__call_perform_status" Mutable 0L;
    E.add_global64 env "__call_perform_message" Mutable 0L
    (* NB: __call_perform_message is not a root so text contents *must* be static *)

  let get_call_perform_status env =
    G.i (GlobalGet (nr (E.get_global env "__call_perform_status")))
  let set_call_perform_status env =
    G.i (GlobalSet (nr (E.get_global env "__call_perform_status")))
  let get_call_perform_message env =
    G.i (GlobalGet (nr (E.get_global env "__call_perform_message")))
  let set_call_perform_message env =
    G.i (GlobalSet (nr (E.get_global env "__call_perform_message")))

  let init_globals env =
    Blob.lit env "" ^^
    set_call_perform_message env

  let i32s n = Lib.List.make n I32Type
  let i64s n = Lib.List.make n I64Type

  let import_ic0 env =
      E.add_func_import env "ic0" "accept_message" [] [];
      E.add_func_import env "ic0" "call_data_append" (i32s 2) [];
      E.add_func_import env "ic0" "call_cycles_add128" (i64s 2) [];
      E.add_func_import env "ic0" "call_new" (i32s 8) [];
      E.add_func_import env "ic0" "call_perform" [] [I32Type];
      E.add_func_import env "ic0" "call_on_cleanup" (i32s 2) [];
      E.add_func_import env "ic0" "canister_cycle_balance128" [I32Type] [];
      E.add_func_import env "ic0" "canister_self_copy" (i32s 3) [];
      E.add_func_import env "ic0" "canister_self_size" [] [I32Type];
      E.add_func_import env "ic0" "canister_status" [] [I32Type];
      E.add_func_import env "ic0" "canister_version" [] [I64Type];
      E.add_func_import env "ic0" "is_controller" (i32s 2) [I32Type];
      E.add_func_import env "ic0" "debug_print" (i32s 2) [];
      E.add_func_import env "ic0" "msg_arg_data_copy" (i32s 3) [];
      E.add_func_import env "ic0" "msg_arg_data_size" [] [I32Type];
      E.add_func_import env "ic0" "msg_caller_copy" (i32s 3) [];
      E.add_func_import env "ic0" "msg_caller_size" [] [I32Type];
      E.add_func_import env "ic0" "msg_cycles_available128" [I32Type] [];
      E.add_func_import env "ic0" "msg_cycles_refunded128" [I32Type] [];
      E.add_func_import env "ic0" "msg_cycles_accept128" [I64Type; I64Type; I32Type] [];
      E.add_func_import env "ic0" "certified_data_set" (i32s 2) [];
      E.add_func_import env "ic0" "data_certificate_present" [] [I32Type];
      E.add_func_import env "ic0" "data_certificate_size" [] [I32Type];
      E.add_func_import env "ic0" "data_certificate_copy" (i32s 3) [];
      E.add_func_import env "ic0" "msg_method_name_size" [] [I32Type];
      E.add_func_import env "ic0" "msg_method_name_copy" (i32s 3) [];
      E.add_func_import env "ic0" "msg_reject_code" [] [I32Type];
      E.add_func_import env "ic0" "msg_reject_msg_size" [] [I32Type];
      E.add_func_import env "ic0" "msg_reject_msg_copy" (i32s 3) [];
      E.add_func_import env "ic0" "msg_reject" (i32s 2) [];
      E.add_func_import env "ic0" "msg_reply_data_append" (i32s 2) [];
      E.add_func_import env "ic0" "msg_reply" [] [];
      E.add_func_import env "ic0" "performance_counter" [I32Type] [I64Type];
      E.add_func_import env "ic0" "trap" (i32s 2) [];
      E.add_func_import env "ic0" "stable64_write" (i64s 3) [];
      E.add_func_import env "ic0" "stable64_read" (i64s 3) [];
      E.add_func_import env "ic0" "stable64_size" [] [I64Type];
      E.add_func_import env "ic0" "stable64_grow" [I64Type] [I64Type];
      E.add_func_import env "ic0" "time" [] [I64Type];
      if !Flags.global_timer then
        E.add_func_import env "ic0" "global_timer_set" [I64Type] [I64Type];
      ()

  let system_imports env =
    match E.mode env with
    | Flags.ICMode ->
      import_ic0 env
    | Flags.RefMode  ->
      import_ic0 env
    | Flags.WASIMode ->
      (* Wasi function is still 32-bit based *)
      E.add_func_import env "wasi_unstable" "fd_write" [I32Type; I32Type; I32Type; I32Type] [I32Type];
    | Flags.WasmMode -> ()

  let system_call env funcname = E.call_import env "ic0" funcname

  let narrow_to_32 env get_value =
    get_value ^^
    compile_unboxed_const 0xffff_ffffL ^^
    compile_comparison I64Op.LeU ^^
    E.else_trap_with env "cannot narrow to 32 bit" ^^ (* Note: If narrow fails during print, the trap print leads to an infinite recursion and a stack overflow *)
    get_value ^^
    G.i (Convert (Wasm_exts.Values.I32 I32Op.WrapI64))

  (* TODO: Refactor when IC has proper 64-bit support *)
  let prepare_ic_system_call_1 env =
    let (set_arg1, get_arg1) = new_local env "arg1" in
    set_arg1 ^^
    narrow_to_32 env get_arg1
  
  let prepare_ic_system_call_2 env =
    let (set_arg1, get_arg1) = new_local env "arg1" in
    let (set_arg2, get_arg2) = new_local env "arg2" in
    set_arg2 ^^ set_arg1 ^^
    narrow_to_32 env get_arg1 ^^
    narrow_to_32 env get_arg2

  let prepare_ic_system_call_3 env =
    let (set_arg1, get_arg1) = new_local env "arg1" in
    let (set_arg2, get_arg2) = new_local env "arg2" in
    let (set_arg3, get_arg3) = new_local env "arg3" in
    set_arg3 ^^ set_arg2 ^^ set_arg1 ^^
    narrow_to_32 env get_arg1 ^^
    narrow_to_32 env get_arg2 ^^
    narrow_to_32 env get_arg3

  let prepare_ic_system_call_8 env =
    let (set_arg1, get_arg1) = new_local env "arg1" in
    let (set_arg2, get_arg2) = new_local env "arg2" in
    let (set_arg3, get_arg3) = new_local env "arg3" in
    let (set_arg4, get_arg4) = new_local env "arg4" in
    let (set_arg5, get_arg5) = new_local env "arg5" in
    let (set_arg6, get_arg6) = new_local env "arg6" in
    let (set_arg7, get_arg7) = new_local env "arg7" in
    let (set_arg8, get_arg8) = new_local env "arg8" in
    set_arg8 ^^ set_arg7 ^^ set_arg6 ^^ set_arg5 ^^
    set_arg4 ^^ set_arg3 ^^ set_arg2 ^^ set_arg1 ^^
    narrow_to_32 env get_arg1 ^^
    narrow_to_32 env get_arg2 ^^
    narrow_to_32 env get_arg3 ^^
    narrow_to_32 env get_arg4 ^^
    narrow_to_32 env get_arg5 ^^
    narrow_to_32 env get_arg6 ^^
    narrow_to_32 env get_arg7 ^^
    narrow_to_32 env get_arg8

  let register env =
      (* Since the wasmtime `fd_write` function still only supports 32-bit pointers, we allocate a static buffer for the text output in the 32-bit space. *)
      let print_buffer = match E.mode env with
      | Flags.WASIMode -> 
        begin 
          let length = 512 in
          let zero_data = String.make length '\x00' in
          let static_ptr = E.add_static env StaticBytes.[Bytes zero_data] in
          ((Int64.add static_ptr ptr_unskew), length)
        end
      | _ -> (-1L, 0) in

      let min env first second = 
        first ^^
        second ^^
        compile_comparison I64Op.LtU ^^
        E.if1 I64Type (first) (second) in

      Func.define_built_in env "print_ptr" [("ptr", I64Type); ("len", I64Type)] [] (fun env ->
        match E.mode env with
        | Flags.WasmMode -> G.i Nop
        | Flags.ICMode | Flags.RefMode ->
          (* TODO: Port IC function calls to 64 bit *)
          G.i (LocalGet (nr 0l)) ^^
          G.i (LocalGet (nr 1l)) ^^
          prepare_ic_system_call_2 env ^^
          system_call env "debug_print"
        | Flags.WASIMode -> begin
          (* wasmtime legacy: `fd_write` is still using 32-bit pointers in 64-bit mode *)
          let get_ptr = G.i (LocalGet (nr 0l)) in
          let get_len = G.i (LocalGet (nr 1l)) in

          Stack.with_words env "io_vec" 6L (fun get_iovec_ptr ->
            let (buffer_ptr, buffer_length) = print_buffer in

            (* Truncate the text if it does not fit into the buffer **)
            min env (compile_unboxed_const (Int64.of_int buffer_length)) get_len ^^
            G.setter_for get_len ^^

            (* Copy the text to the static buffer in 32-bit space *)
            compile_unboxed_const buffer_ptr ^^
            get_ptr ^^
            get_len ^^
            Heap.memcpy env ^^

            (* We use the iovec functionality to append a newline *)
            get_iovec_ptr ^^
            narrow_to_32 env (compile_unboxed_const buffer_ptr) ^^ (* This is safe because the buffer resides in 32-bit space *)
            G.i (Store {ty = I32Type; align = 2; offset = 0L; sz = None}) ^^

            get_iovec_ptr ^^
            narrow_to_32 env get_len ^^
            G.i (Store {ty = I32Type; align = 2; offset = 4L; sz = None}) ^^

            get_iovec_ptr ^^
            narrow_to_32 env get_iovec_ptr ^^ (* The stack pointer should always be in the 32-bit space *)
            compile_add32_const 16l ^^
            G.i (Store {ty = I32Type; align = 2; offset = 8L; sz = None}) ^^

            get_iovec_ptr ^^
            compile_const_32 1l ^^
            G.i (Store {ty = I32Type; align = 2; offset = 12L; sz = None}) ^^

            get_iovec_ptr ^^
            compile_const_32 (Int32.of_int (Char.code '\n')) ^^
            G.i (Store {ty = I32Type; align = 0; offset = 16L; sz = Some Wasm_exts.Types.Pack8}) ^^

            (* Call fd_write twice to work around
               https://github.com/bytecodealliance/wasmtime/issues/629
            *)

            compile_const_32 1l (* stdout *) ^^
            narrow_to_32 env get_iovec_ptr ^^
            compile_const_32 1l (* one string segment (2 doesn't work) *) ^^
            narrow_to_32 env get_iovec_ptr ^^
            compile_add32_const 20l ^^ (* out for bytes written, we ignore that *)
            E.call_import env "wasi_unstable" "fd_write" ^^
            G.i Drop ^^

            compile_const_32 1l (* stdout *) ^^
            narrow_to_32 env get_iovec_ptr ^^
            compile_add32_const 8l ^^
            compile_const_32 1l (* one string segment *) ^^
            narrow_to_32 env get_iovec_ptr ^^
            compile_add32_const 20l ^^ (* out for bytes written, we ignore that *)
            E.call_import env "wasi_unstable" "fd_write" ^^
            G.i Drop)
          end);

      E.add_export env (nr {
        name = Lib.Utf8.decode "print_ptr";
        edesc = nr (FuncExport (nr (E.built_in env "print_ptr")))
      })


  let ic_system_call call env =
    match E.mode env with
    | Flags.(ICMode | RefMode) ->
      system_call env call
    | _ ->
      E.trap_with env Printf.(sprintf "cannot get %s when running locally" call)

  let performance_counter env = 
    prepare_ic_system_call_1 env ^^
    ic_system_call "performance_counter" env ^^ G.i (Convert (Wasm_exts.Values.I64 I64Op.ExtendUI32))
  let is_controller env = ic_system_call "is_controller" env ^^ G.i (Convert (Wasm_exts.Values.I64 I64Op.ExtendUI32))
  let canister_version env = ic_system_call "canister_version" env

  let print_ptr_len env = G.i (Call (nr (E.built_in env "print_ptr")))

  let print_text env =
    Func.share_code1 env "print_text" ("str", I64Type) [] (fun env get_str ->
      let (set_blob, get_blob) = new_local env "blob" in
      get_str ^^ Text.to_blob env ^^ set_blob ^^
      get_blob ^^ Blob.payload_ptr_unskewed env ^^
      get_blob ^^ Blob.len env ^^
      print_ptr_len env
    )

  (* For debugging *)
  let _compile_static_print env s =
    Blob.lit_ptr_len env s ^^ print_ptr_len env

  let ic_trap env =
    Func.share_code2 env "ic_trap" (("ptr", I64Type), ("len", I64Type)) [] (fun env get_ptr get_length ->
      (* TODO: IC needs to be ported to 64-bit *)
      narrow_to_32 env get_ptr ^^ (* consider copying buffer to 32-bit, similar to `print_ptr` *)
      narrow_to_32 env get_length ^^
      system_call env "trap"
    )

  let trap_ptr_len env =
    match E.mode env with
    | Flags.WasmMode -> G.i Unreachable
    | Flags.WASIMode -> print_ptr_len env ^^ G.i Unreachable
    | Flags.ICMode | Flags.RefMode -> ic_trap env ^^ G.i Unreachable

  let trap_with env s =
    Blob.lit_ptr_len env s ^^ trap_ptr_len env

  let trap_text env  =
    Text.to_blob env ^^ Blob.as_ptr_len env ^^ trap_ptr_len env

  let default_exports env =
    (* these exports seem to be wanted by the hypervisor/v8 *)
    E.add_export env (nr {
      name = Lib.Utf8.decode (
        match E.mode env with
        | Flags.WASIMode -> "memory"
        | _  -> "mem"
      );
      edesc = nr (MemoryExport (nr 0l))
    });
    E.add_export env (nr {
      name = Lib.Utf8.decode "table";
      edesc = nr (TableExport (nr 0l))
    })

  let export_init env =
    assert (E.mode env = Flags.ICMode || E.mode env = Flags.RefMode);
    let empty_f = Func.of_body env [] [] (fun env ->
      Lifecycle.trans env Lifecycle.InInit ^^

      G.i (Call (nr (E.built_in env "init"))) ^^
      GC.collect_garbage env ^^

      Lifecycle.trans env Lifecycle.Idle
    ) in
    let fi = E.add_fun env "canister_init" empty_f in
    E.add_export env (nr {
      name = Lib.Utf8.decode "canister_init";
      edesc = nr (FuncExport (nr fi))
      })

  let export_heartbeat env =
    assert (E.mode env = Flags.ICMode || E.mode env = Flags.RefMode);
    let fi = E.add_fun env "canister_heartbeat"
      (Func.of_body env [] [] (fun env ->
        G.i (Call (nr (E.built_in env "heartbeat_exp"))) ^^
        (* TODO(3622)
           Until DTS is implemented for heartbeats, don't collect garbage here,
           just record mutator_instructions and leave GC scheduling to the
           already scheduled async message running `system` function `heartbeat` *)
        GC.record_mutator_instructions env (* future: GC.collect_garbage env *)))
    in
    E.add_export env (nr {
      name = Lib.Utf8.decode "canister_heartbeat";
      edesc = nr (FuncExport (nr fi))
    })

  let export_timer env =
    assert !Flags.global_timer;
    assert (E.mode env = Flags.ICMode || E.mode env = Flags.RefMode);
    let fi = E.add_fun env "canister_global_timer"
      (Func.of_body env [] [] (fun env ->
        G.i (Call (nr (E.built_in env "timer_exp"))) ^^
        (* TODO(3622)
           Until DTS is implemented for timers, don't collect garbage here,
           just record mutator_instructions and leave GC scheduling to the
           already scheduled async message running `system` function `timer` *)
        GC.record_mutator_instructions env (* future: GC.collect_garbage env *)))
    in
    E.add_export env (nr {
      name = Lib.Utf8.decode "canister_global_timer";
      edesc = nr (FuncExport (nr fi))
    })

  let export_inspect env =
    assert (E.mode env = Flags.ICMode || E.mode env = Flags.RefMode);
    let fi = E.add_fun env "canister_inspect_message"
      (Func.of_body env [] [] (fun env ->
        G.i (Call (nr (E.built_in env "inspect_exp"))) ^^
        system_call env "accept_message" (* assumes inspect_exp traps to reject *)
        (* no need to GC !*)))
    in
    E.add_export env (nr {
      name = Lib.Utf8.decode "canister_inspect_message";
      edesc = nr (FuncExport (nr fi))
    })

  let export_wasi_start env =
    assert (E.mode env = Flags.WASIMode);
    let fi = E.add_fun env "_start" (Func.of_body env [] [] (fun env1 ->
      Lifecycle.trans env Lifecycle.InInit ^^
      G.i (Call (nr (E.built_in env "init"))) ^^
      (if !Flags.sanity then
        (* also test the GC in WASI mode if sanity checks are enabled *)
        GC.collect_garbage env
      else
        G.nop) ^^
      Lifecycle.trans env Lifecycle.Idle
    )) in
    E.add_export env (nr {
      name = Lib.Utf8.decode "_start";
      edesc = nr (FuncExport (nr fi))
      })

  let export_upgrade_methods env =
    if E.mode env = Flags.ICMode || E.mode env = Flags.RefMode then
    let status_stopped = 3l in
    let pre_upgrade_fi = E.add_fun env "pre_upgrade" (Func.of_body env [] [] (fun env ->
      Lifecycle.trans env Lifecycle.InPreUpgrade ^^
      (* check status is stopped or trap on outstanding callbacks *)
      system_call env "canister_status" ^^ compile_eq32_const status_stopped ^^
      E.if0
       (G.nop)
       (ContinuationTable.count env ^^
          E.then_trap_with env "canister_pre_upgrade attempted with outstanding message callbacks (try stopping the canister before upgrade)") ^^
      (* call pre_upgrade expression & any system method *)
      (G.i (Call (nr (E.built_in env "pre_exp")))) ^^
      Lifecycle.trans env Lifecycle.PostPreUpgrade
    )) in

    let post_upgrade_fi = E.add_fun env "post_upgrade" (Func.of_body env [] [] (fun env ->
      Lifecycle.trans env Lifecycle.InInit ^^
      G.i (Call (nr (E.built_in env "init"))) ^^
      Lifecycle.trans env Lifecycle.InPostUpgrade ^^
      G.i (Call (nr (E.built_in env "post_exp"))) ^^
      Lifecycle.trans env Lifecycle.Idle ^^
      GC.collect_garbage env
    )) in

    E.add_export env (nr {
      name = Lib.Utf8.decode "canister_pre_upgrade";
      edesc = nr (FuncExport (nr pre_upgrade_fi))
    });

    E.add_export env (nr {
      name = Lib.Utf8.decode "canister_post_upgrade";
      edesc = nr (FuncExport (nr post_upgrade_fi))
    })


  let get_self_reference env =
    match E.mode env with
    | Flags.ICMode | Flags.RefMode ->
      Func.share_code0 env "canister_self" [I64Type] (fun env ->
        Blob.of_size_copy env
          (fun env -> system_call env "canister_self_size" ^^ G.i (Convert (Wasm_exts.Values.I64 I64Op.ExtendUI32)))
          (fun env -> 
            prepare_ic_system_call_3 env ^^
            system_call env "canister_self_copy")
          (fun env -> compile_unboxed_const 0L)
      )
    | _ ->
      E.trap_with env "cannot get self-actor-reference when running locally"

  let get_system_time env =
    match E.mode env with
    | Flags.ICMode | Flags.RefMode ->
      system_call env "time"
    | _ ->
      E.trap_with env "cannot get system time when running locally"

  let caller env =
    match E.mode env with
    | Flags.ICMode | Flags.RefMode ->
      Blob.of_size_copy env
        (fun env -> system_call env "msg_caller_size" ^^ G.i (Convert (Wasm_exts.Values.I64 I64Op.ExtendUI32)))
        (fun env -> 
          prepare_ic_system_call_3 env ^^
          system_call env "msg_caller_copy")
        (fun env -> compile_unboxed_const 0L)
    | _ ->
      E.trap_with env (Printf.sprintf "cannot get caller when running locally")

  let method_name env =
    match E.mode env with
    | Flags.ICMode | Flags.RefMode ->
      Blob.of_size_copy env
        (fun env -> system_call env "msg_method_name_size" ^^ G.i (Convert (Wasm_exts.Values.I64 I64Op.ExtendUI32)))
        (fun env -> system_call env "msg_method_name_copy" ^^ G.i (Convert (Wasm_exts.Values.I64 I64Op.ExtendUI32)))
        (fun env -> compile_unboxed_const 0L)
    | _ ->
      E.trap_with env (Printf.sprintf "cannot get method_name when running locally")

  let arg_data env =
    match E.mode env with
    | Flags.ICMode | Flags.RefMode ->
      Blob.of_size_copy env
        (fun env -> system_call env "msg_arg_data_size" ^^ G.i (Convert (Wasm_exts.Values.I64 I64Op.ExtendUI32)))
        (fun env -> 
          prepare_ic_system_call_3 env ^^
          system_call env "msg_arg_data_copy")
        (fun env -> compile_unboxed_const 0L)
    | _ ->
      E.trap_with env (Printf.sprintf "cannot get arg_data when running locally")

  let reject env arg_instrs =
    match E.mode env with
    | Flags.ICMode | Flags.RefMode ->
      arg_instrs ^^
      Text.to_blob env ^^
      Blob.as_ptr_len env ^^
      prepare_ic_system_call_2 env ^^
      system_call env "msg_reject"
    | _ ->
      E.trap_with env (Printf.sprintf "cannot reject when running locally")

  let error_code env =
     Func.share_code0 env "error_code" [I64Type] (fun env ->
      let (set_code, get_code) = new_local env "code" in
      system_call env "msg_reject_code" ^^ 
      G.i (Convert (Wasm_exts.Values.I64 I64Op.ExtendUI32)) ^^
      set_code ^^
      List.fold_right (fun (tag, const) code ->
        get_code ^^ compile_unboxed_const const ^^
        compile_comparison I64Op.Eq ^^
        E.if1 I64Type
          (Variant.inject env tag Tuple.compile_unit)
          code)
        ["system_fatal", 1L;
         "system_transient", 2L;
         "destination_invalid", 3L;
         "canister_reject", 4L;
         "canister_error", 5L]
        (Variant.inject env "future" (get_code ^^ BoxedWord64.box env)))

  let error_message env =
    Func.share_code0 env "error_message" [I64Type] (fun env ->
      Blob.of_size_copy env
        (fun env -> system_call env "msg_reject_msg_size" ^^ G.i (Convert (Wasm_exts.Values.I64 I64Op.ExtendUI32)))
        (fun env ->
          prepare_ic_system_call_3 env ^^
          system_call env "msg_reject_msg_copy")
        (fun env -> compile_unboxed_const 0L)
    )

  let error_value env =
    Func.share_code0 env "error_value" [I64Type] (fun env ->
      error_code env ^^
      error_message env ^^
      Tuple.from_stack env 2
    )

  let reply_with_data env =
    Func.share_code2 env "reply_with_data" (("start", I64Type), ("size", I64Type)) [] (
      fun env get_data_start get_data_size ->
        get_data_start ^^
        get_data_size ^^
        prepare_ic_system_call_2 env ^^
        system_call env "msg_reply_data_append" ^^
        system_call env "msg_reply"
   )

  (* Actor reference on the stack *)
  let actor_public_field env name =
    (* simply tuple canister name and function name *)
    Blob.lit env name ^^
    Tuple.from_stack env 2

  let fail_assert env at =
    let open Source in
    let at = {
        left = {at.left with file = Filename.basename at.left.file};
        right = {at.right with file = Filename.basename at.right.file}
      }
    in
    E.trap_with env (Printf.sprintf "assertion failed at %s" (string_of_region at))

  let async_method_name = Type.(motoko_async_helper_fld.lab)

  let assert_caller_self env =
    let (set_len1, get_len1) = new_local env "len1" in
    let (set_len2, get_len2) = new_local env "len2" in
    let (set_str1, get_str1) = new_local env "str1" in
    let (set_str2, get_str2) = new_local env "str2" in
    system_call env "canister_self_size" ^^ G.i (Convert (Wasm_exts.Values.I64 I64Op.ExtendUI32)) ^^ set_len1 ^^
    system_call env "msg_caller_size" ^^ G.i (Convert (Wasm_exts.Values.I64 I64Op.ExtendUI32)) ^^ set_len2 ^^
    get_len1 ^^ get_len2 ^^ compile_comparison I64Op.Eq ^^
    E.else_trap_with env "not a self-call" ^^

    get_len1 ^^ Blob.dyn_alloc_scratch env ^^ set_str1 ^^
    get_str1 ^^ compile_unboxed_const 0L ^^ get_len1 ^^
    prepare_ic_system_call_3 env ^^
    system_call env "canister_self_copy" ^^

    get_len2 ^^ Blob.dyn_alloc_scratch env ^^ set_str2 ^^
    get_str2 ^^ compile_unboxed_const 0L ^^ get_len2 ^^
    prepare_ic_system_call_3 env ^^
    system_call env "msg_caller_copy" ^^

    get_str1 ^^ get_str2 ^^ get_len1 ^^ Heap.memcmp env ^^
    compile_eq_const 0L ^^
    E.else_trap_with env "not a self-call"

  (* Cycles *)

  let cycle_balance env =
    match E.mode env with
    | Flags.ICMode
    | Flags.RefMode ->
      prepare_ic_system_call_1 env ^^
      system_call env "canister_cycle_balance128"
    | _ ->
      E.trap_with env "cannot read balance when running locally"

  let cycles_add env =
    match E.mode env with
    | Flags.ICMode
    | Flags.RefMode ->
      system_call env "call_cycles_add128"
    | _ ->
      E.trap_with env "cannot accept cycles when running locally"

  let cycles_accept env =
    match E.mode env with
    | Flags.ICMode
    | Flags.RefMode ->
      prepare_ic_system_call_1 env ^^
      system_call env "msg_cycles_accept128"
    | _ ->
      E.trap_with env "cannot accept cycles when running locally"

  let cycles_available env =
    match E.mode env with
    | Flags.ICMode
    | Flags.RefMode ->
      prepare_ic_system_call_1 env ^^
      system_call env "msg_cycles_available128"
    | _ ->
      E.trap_with env "cannot get cycles available when running locally"

  let cycles_refunded env =
    match E.mode env with
    | Flags.ICMode
    | Flags.RefMode ->
      prepare_ic_system_call_1 env ^^
      system_call env "msg_cycles_refunded128"
    | _ ->
      E.trap_with env "cannot get cycles refunded when running locally"

  let set_certified_data env =
    match E.mode env with
    | Flags.ICMode
    | Flags.RefMode ->
      Blob.as_ptr_len env ^^
      system_call env "certified_data_set"
    | _ ->
      E.trap_with env "cannot set certified data when running locally"

  let get_certificate env =
    match E.mode env with
    | Flags.ICMode
    | Flags.RefMode ->
      system_call env "data_certificate_present" ^^
      Bool.from_rts_int32 ^^
      E.if1 I64Type
      begin
        Opt.inject_simple env (
          Blob.of_size_copy env
            (fun env -> system_call env "data_certificate_size" ^^ G.i (Convert (Wasm_exts.Values.I64 I64Op.ExtendUI32)))
            (fun env -> system_call env "data_certificate_copy" ^^ G.i (Convert (Wasm_exts.Values.I64 I64Op.ExtendUI32)))
            (fun env -> compile_unboxed_const 0L)
        )
      end (Opt.null_lit env)
    | _ ->
      E.trap_with env "cannot get certificate when running locally"

end (* IC *)

module Cycles = struct

  let from_word128_ptr env = Func.share_code1 env "from_word128_ptr" ("ptr", I64Type) [I64Type]
    (fun env get_ptr ->
     let set_lower, get_lower = new_local env "lower" in
     get_ptr ^^
     G.i (Load {ty = I64Type; align = 0; offset = 0L; sz = None }) ^^
     BigNum.from_word64 env ^^
     set_lower ^^
     get_ptr ^^
     G.i (Load {ty = I64Type; align = 0; offset = 8L; sz = None }) ^^
     compile_test I64Op.Eqz ^^
     E.if1 I64Type
       get_lower
       begin
         get_lower ^^
         get_ptr ^^
         G.i (Load {ty = I64Type; align = 0; offset = 8L; sz = None }) ^^
         BigNum.from_word64 env ^^
         (* shift left 64 bits *)
         compile_unboxed_const 64L ^^
         BigNum.compile_lsh env ^^
         BigNum.compile_add env
       end)

  (* takes a bignum from the stack, traps if ≥2^128, and leaves two 64bit words on the stack *)
  (* only used twice, so ok to not use share_code1; that would require I64Type support in FakeMultiVal *)
  let to_two_word64 env =
    let (set_val, get_val) = new_local env "cycles" in
    set_val ^^
    get_val ^^
    compile_unboxed_const (BigNum.vanilla_lit env (Big_int.power_int_positive_int 2 128)) ^^
    BigNum.compile_relop env Lt ^^
    E.else_trap_with env "cycles out of bounds" ^^

    get_val ^^
    (* shift right 64 bits *)
    compile_unboxed_const 64L ^^
    BigNum.compile_rsh env ^^
    BigNum.truncate_to_word64 env ^^

    get_val ^^
    BigNum.truncate_to_word64 env

  let balance env =
    Func.share_code0 env "cycle_balance" [I64Type] (fun env ->
      Stack.with_words env "dst" 4L (fun get_dst ->
        get_dst ^^
        IC.cycle_balance env ^^
        get_dst ^^
        from_word128_ptr env
      )
    )

  let add env =
    Func.share_code1 env "cycle_add" ("cycles", I64Type) [] (fun env get_x ->
      get_x ^^
      to_two_word64 env ^^
      IC.cycles_add env
    )

  let accept env =
    Func.share_code1 env "cycle_accept" ("cycles", I64Type) [I64Type] (fun env get_x ->
      Stack.with_words env "dst" 4L (fun get_dst ->
        get_x ^^
        to_two_word64 env ^^
        get_dst ^^
        IC.cycles_accept env ^^
        get_dst ^^
        from_word128_ptr env
      )
    )

  let available env =
    Func.share_code0 env "cycle_available" [I64Type] (fun env ->
      Stack.with_words env "dst" 4L (fun get_dst ->
        get_dst ^^
        IC.cycles_available env ^^
        get_dst ^^
        from_word128_ptr env
      )
    )

  let refunded env =
    Func.share_code0 env "cycle_refunded" [I64Type] (fun env ->
      Stack.with_words env "dst" 4L (fun get_dst ->
        get_dst ^^
        IC.cycles_refunded env ^^
        get_dst ^^
        from_word128_ptr env
      )
    )

end (* Cycles *)


module StableMem = struct

  (* start from 1 to avoid accidental reads of 0 *)
  let version = Int64.of_int 1

  let register_globals env =
    (* size (in pages) *)
    E.add_global64 env "__stablemem_size" Mutable 0L

  let get_mem_size env =
    G.i (GlobalGet (nr (E.get_global env "__stablemem_size")))
  let set_mem_size env =
    G.i (GlobalSet (nr (E.get_global env "__stablemem_size")))

  (* stable memory bounds check *)
  let guard env =
    match E.mode env with
    | Flags.ICMode | Flags.RefMode ->
      Func.share_code1 env "__stablemem_guard"
        ("offset", I64Type) []
        (fun env get_offset ->
          get_offset ^^
          compile_unboxed_const (Int64.of_int page_size_bits) ^^
          G.i (Binary (Wasm_exts.Values.I64 I64Op.ShrU)) ^^
          get_mem_size env ^^
          compile_comparison I64Op.LtU ^^
          E.else_trap_with env "StableMemory offset out of bounds")
    | _ -> assert false

  (* check [offset,.., offset + size) within bounds, assumes size > 0 *)
  let guard_range env =
    match E.mode env with
    | Flags.ICMode | Flags.RefMode ->
      Func.share_code2 env "__stablemem_guard_range"
        (("offset", I64Type), ("size", I64Type)) []
        (fun env get_offset get_size ->
          let (set_sum, get_sum) = new_local env "sum" in
          get_offset ^^
          get_size ^^
          G.i (Binary (Wasm_exts.Values.I64 I64Op.Add)) ^^
          set_sum ^^
          get_sum ^^
          get_offset ^^
          compile_comparison I64Op.LtU ^^
          E.then_trap_with env "StableMemory range overflow" ^^
          get_sum
          ^^
          get_mem_size env ^^
          compile_unboxed_const (Int64.of_int page_size_bits) ^^
          G.i (Binary (Wasm_exts.Values.I64 I64Op.Shl)) ^^
          compile_comparison I64Op.LeU ^^
          E.else_trap_with env "StableMemory range out of bounds")
    | _ -> assert false

  let add_guard env guarded get_offset bytes =
    if guarded then
     (get_offset ^^
      if bytes = 1L then
        guard env
      else
        compile_unboxed_const bytes ^^
        guard_range env)
    else G.nop

  let read env guarded name typ bytes load =
    match E.mode env with
    | Flags.ICMode | Flags.RefMode ->
      Func.share_code1 env (Printf.sprintf "__stablemem_%sread_%s" (if guarded then "guarded_" else "") name)
        ("offset", I64Type) [typ]
        (fun env get_offset ->
          let words = Int64.div (Int64.add bytes 3L) 4L in
          add_guard env guarded get_offset bytes ^^
          Stack.with_words env "temp_ptr" words (fun get_temp_ptr ->
            get_temp_ptr ^^
            get_offset ^^
            compile_unboxed_const bytes ^^
            IC.system_call env "stable64_read" ^^
            get_temp_ptr ^^ load))
    | _ -> assert false

  let write env guarded name typ bytes store =
    match E.mode env with
    | Flags.ICMode | Flags.RefMode ->
      Func.share_code2 env (Printf.sprintf "__stablemem_%swrite_%s" (if guarded then "guarded_" else "") name)
        (("offset", I64Type), ("value", typ)) []
        (fun env get_offset get_value ->
          let words = Int64.div (Int64.add bytes 3L) 4L in
          add_guard env guarded get_offset bytes ^^
          Stack.with_words env "temp_ptr" words (fun get_temp_ptr ->
            get_temp_ptr ^^ get_value ^^ store ^^
            get_offset ^^
            get_temp_ptr ^^
            compile_unboxed_const bytes ^^
            IC.system_call env "stable64_write"))
    | _ -> assert false

  let load_word32 = G.i (Load {ty = I32Type; align = 0; offset = 0L; sz = None})
  let store_word32 : G.t = G.i (Store {ty = I32Type; align = 0; offset = 0L; sz = None})

  let _read_word32 env =  
    read env false "word32" I32Type 4L load_word32 ^^
    G.i (Convert (Wasm_exts.Values.I64 I64Op.ExtendUI32))
  let write_word32 env =
    G.i (Convert (Wasm_exts.Values.I32 I32Op.WrapI64)) ^^
    write env false "word32" I32Type 4L store_word32

  (* read and clear word32 from stable mem offset on stack *)
  let read_and_clear_word32 env =
    match E.mode env with
    | Flags.ICMode | Flags.RefMode ->
      Func.share_code1 env "__stablemem_read_and_clear_word32"
        ("offset", I64Type) [I64Type]
        (fun env get_offset ->
          Stack.with_words env "temp_ptr" 1L (fun get_temp_ptr ->
            let (set_word, get_word) = new_local32 env "word" in
            (* read word *)
            get_temp_ptr ^^
            get_offset ^^
            compile_unboxed_const 4L ^^
            IC.system_call env "stable64_read" ^^
            get_temp_ptr ^^ load_word32 ^^
            set_word ^^
            (* write 0 *)
            get_temp_ptr ^^ compile_const_32 0l ^^ store_word32 ^^
            get_offset ^^
            get_temp_ptr ^^
            compile_unboxed_const 4L ^^
            IC.system_call env "stable64_write" ^^
            (* return word *)
            get_word ^^
            G.i (Convert (Wasm_exts.Values.I64 I64Op.ExtendUI32))
        ))
    | _ -> assert false

  (* ensure_pages : ensure at least num pages allocated,
     growing (real) stable memory if needed *)
  let ensure_pages env =
    match E.mode env with
    | Flags.ICMode | Flags.RefMode ->
      Func.share_code1 env "__stablemem_grow"
        ("pages", I64Type) [I64Type]
        (fun env get_pages ->
          let (set_size, get_size) = new_local env "size" in
          let (set_pages_needed, get_pages_needed) = new_local env "pages_needed" in

          IC.system_call env "stable64_size" ^^
          set_size ^^

          get_pages ^^
          get_size ^^
          G.i (Binary (Wasm_exts.Values.I64 I64Op.Sub)) ^^
          set_pages_needed ^^

          get_pages_needed ^^
          compile_unboxed_const 0L ^^
          compile_comparison I64Op.GtS ^^
          E.if1 I64Type
            (get_pages_needed ^^
             IC.system_call env "stable64_grow")
            get_size)
    | _ -> assert false

  (* ensure stable memory includes [offset..offset+size), assumes size > 0 *)
  let ensure env =
    match E.mode env with
    | Flags.ICMode | Flags.RefMode ->
      Func.share_code2 env "__stablemem_ensure"
        (("offset", I64Type), ("size", I64Type)) []
        (fun env get_offset get_size ->
          let (set_sum, get_sum) = new_local env "sum" in
          get_offset ^^
          get_size ^^
          G.i (Binary (Wasm_exts.Values.I64 I64Op.Add)) ^^
          set_sum ^^
          (* check for overflow *)
          get_sum ^^
          get_offset ^^
          compile_comparison I64Op.LtU ^^
          E.then_trap_with env "Range overflow" ^^
          (* ensure page *)
          get_sum ^^
          compile_unboxed_const (Int64.of_int page_size_bits) ^^
          G.i (Binary (Wasm_exts.Values.I64 I64Op.ShrU)) ^^
          compile_add_const 1L ^^
          ensure_pages env ^^
          (* Check result *)
          compile_unboxed_const 0L ^^
          compile_comparison I64Op.LtS ^^
          E.then_trap_with env "Out of stable memory.")
    | _ -> assert false

  (* API *)

  let logical_grow env =
    match E.mode env with
    | Flags.ICMode | Flags.RefMode ->
      Func.share_code1 env "__stablemem_logical_grow"
        ("pages", I64Type) [I64Type] (fun env get_pages ->
          let (set_size, get_size) = new_local env "size" in
          get_mem_size env ^^
          set_size ^^

          (* check within --max-stable-pages *)
          get_size ^^
          get_pages ^^
          G.i (Binary (Wasm_exts.Values.I64 I64Op.Add)) ^^
          compile_unboxed_const (Int64.of_int (!Flags.max_stable_pages)) ^^
          compile_comparison I64Op.GtU ^^
          E.if1 I64Type
            begin
             compile_unboxed_const (-1L) ^^
             G.i Return
            end
            begin
              let (set_new_size, get_new_size) = new_local env "new_size" in
              get_size ^^
              get_pages ^^
              G.i (Binary (Wasm_exts.Values.I64 I64Op.Add)) ^^
              set_new_size ^^

              (* physical grow if necessary *)
              let (set_ensured, get_ensured) = new_local env "ensured" in
              get_new_size ^^
              ensure_pages env ^^
              set_ensured ^^

              (* Check result *)
              get_ensured ^^
              compile_unboxed_const 0L ^^
              compile_comparison I64Op.LtS ^^
              E.if1 I64Type
                ((* propagate failure -1; preserve logical size *)
                 get_ensured)
                ((* update logical size *)
                 get_new_size ^^
                 set_mem_size env ^^
                 (* return old logical size *)
                 get_size)
            end)
   | _ -> assert false

  let load_word32 env =
    read env true "word32" I32Type 4L
      (G.i (Load {ty = I32Type; align = 0; offset = 0L; sz = None }))
  let store_word32 env =
    write env true "word32" I32Type 4L store_unskewed_ptr

  let load_word8 env =
    read env true "word8" I32Type 1L
      (G.i (Load {ty = I32Type; align = 0; offset = 0L; sz = Some Wasm_exts.Types.(Pack8, ZX)}))
  let store_word8 env =
    write env true "word8" I32Type 1L store_unskewed_ptr

  let load_word16 env =
    read env true "word16" I32Type 2L
      (G.i (Load {ty = I32Type; align = 0; offset = 0L; sz = Some Wasm_exts.Types.(Pack16, ZX)}))
  let store_word16 env =
    write env true "word16" I32Type 2L store_unskewed_ptr

  let load_word64 env =
    read env true "word64" I64Type 8L load_unskewed_ptr
  let store_word64 env =
    write env true "word64" I64Type 8L store_unskewed_ptr

  let load_float64 env =
    read env true "float64" F64Type 8L
      (G.i (Load {ty = F64Type; align = 0; offset = 0L; sz = None }))
  let store_float64 env =
    write env true "float64" F64Type 8L
      (G.i (Store {ty = F64Type; align = 0; offset = 0L; sz = None}))


  let load_blob env =
    match E.mode env with
    | Flags.ICMode | Flags.RefMode ->
      Func.share_code2 env "__stablemem_load_blob"
        (("offset", I64Type), ("len", I64Type)) [I64Type]
        (fun env get_offset get_len ->
          let (set_blob, get_blob) = new_local env "blob" in
          get_offset ^^
          get_len ^^
          guard_range env ^^
          get_len ^^ Blob.alloc env ^^ set_blob ^^
          get_blob ^^ Blob.payload_ptr_unskewed env ^^
          get_offset ^^
          get_len ^^
          IC.system_call env "stable64_read" ^^
          get_blob)
    | _ -> assert false

  let store_blob env =
    match E.mode env with
    | Flags.ICMode | Flags.RefMode ->
      Func.share_code2 env "__stablemem_store_blob"
        (("offset", I64Type), ("blob", I64Type)) []
        (fun env get_offset get_blob ->
         let (set_len, get_len) = new_local env "len" in
          get_blob ^^ Blob.len env ^^ set_len ^^
          get_offset ^^
          get_len ^^
          guard_range env ^^
          get_offset ^^
          get_blob ^^ Blob.payload_ptr_unskewed env ^^
          get_len ^^
          IC.system_call env "stable64_write")
    | _ -> assert false

end (* StableMemory *)

module RTS_Exports = struct
  let system_exports env =
    let bigint_trap_fi = E.add_fun env "bigint_trap" (
      Func.of_body env [] [] (fun env ->
        E.trap_with env "bigint function error"
      )
    ) in
    E.add_export env (nr {
      name = Lib.Utf8.decode "bigint_trap";
      edesc = nr (FuncExport (nr bigint_trap_fi))
    });
<<<<<<< HEAD
   

  let rts_trap_fi = E.add_fun env "rts_trap" (
    (* `libc` stil uses 32-bit length parameter for `rts_trap` *)
    Func.of_body env ["str", I64Type; "len", I32Type] [] (fun env ->
      let get_str = G.i (LocalGet (nr 0l)) in
      let get_len = G.i (LocalGet (nr 1l)) in
      get_str ^^ 
      get_len ^^ 
      G.i (Convert (Wasm_exts.Values.I64 I64Op.ExtendUI32)) ^^
      IC.trap_ptr_len env
    )
  ) in
  E.add_export env (nr {
    name = Lib.Utf8.decode "rts_trap";
    edesc = nr (FuncExport (nr rts_trap_fi))
  });

  let stable64_write_moc_fi =
    if E.mode env = Flags.WASIMode then
      E.add_fun env "stable64_write_moc" (
          Func.of_body env ["to", I64Type; "from", I64Type; "len", I64Type] []
            (fun env ->
              E.trap_with env "stable64_write_moc is not supposed to be called in WASI"
            )
        )
    else E.reuse_import env "ic0" "stable64_write" in
  E.add_export env (nr {
    name = Lib.Utf8.decode "stable64_write_moc";
    edesc = nr (FuncExport (nr stable64_write_moc_fi))
  })
=======

    let rts_trap_fi = E.add_fun env "rts_trap" (
      Func.of_body env ["str", I32Type; "len", I32Type] [] (fun env ->
        let get_str = G.i (LocalGet (nr 0l)) in
        let get_len = G.i (LocalGet (nr 1l)) in
        get_str ^^ get_len ^^ IC.trap_ptr_len env
      )
    ) in
    E.add_export env (nr {
      name = Lib.Utf8.decode "rts_trap";
      edesc = nr (FuncExport (nr rts_trap_fi))
    });

    if !Flags.gc_strategy <> Flags.Incremental then
    begin
      let set_hp_fi =
        E.add_fun env "__set_hp" (
        Func.of_body env ["new_hp", I32Type] [] (fun env ->
          G.i (LocalGet (nr 0l)) ^^
          GC.set_heap_pointer env
        )
      ) in
      E.add_export env (nr {
        name = Lib.Utf8.decode "setHP";
        edesc = nr (FuncExport (nr set_hp_fi))
      });

      let get_hp_fi = E.add_fun env "__get_hp" (
        Func.of_body env [] [I32Type] (fun env ->
          GC.get_heap_pointer env
        )
      ) in
      E.add_export env (nr {
        name = Lib.Utf8.decode "getHP";
        edesc = nr (FuncExport (nr get_hp_fi))
      })
    end;

    let stable64_write_moc_fi =
      if E.mode env = Flags.WASIMode then
        E.add_fun env "stable64_write_moc" (
            Func.of_body env ["to", I64Type; "from", I64Type; "len", I64Type] []
              (fun env ->
                E.trap_with env "stable64_write_moc is not supposed to be called in WASI"
              )
          )
      else E.reuse_import env "ic0" "stable64_write" in
    E.add_export env (nr {
      name = Lib.Utf8.decode "stable64_write_moc";
      edesc = nr (FuncExport (nr stable64_write_moc_fi))
    })

>>>>>>> 4c35a0cb
end (* RTS_Exports *)


(* Below signature is needed by the serialiser to supply the
   methods various formats and auxiliary routines. A stream
   token refers to the stream itself. Depending on the stream's
   methodology, the token can be a (bump) pointer or a handle
   (like a `Blob`). The former needs to be updated at certain
   points because the token will normally reside in locals that
   nested functions won't have access to. *)
module type Stream = sig
  (* Bottleneck routines for streaming in different formats.
     The `code` must be used linearly. `token` is a fragment
     of Wasm that puts the stream token onto the stack.
     Arguments:    env    token  code *)
  val write_byte : E.t -> G.t -> G.t -> G.t
  val write_word_leb : E.t -> G.t -> G.t -> G.t
  val write_word_32 : E.t -> G.t -> G.t -> G.t
  val write_blob : E.t -> G.t -> G.t -> G.t
  val write_text : E.t -> G.t -> G.t -> G.t
  val write_bignum_leb : E.t -> G.t -> G.t -> G.t
  val write_bignum_sleb : E.t -> G.t -> G.t -> G.t

  (* Creates a fresh stream with header, storing stream token.
     Arguments:env    size   setter getter header *)
  val create : E.t -> G.t -> G.t -> G.t -> string -> G.t

  (* Checks the stream's filling, traps if unexpected
     Arguments:      env    token  size *)
  val check_filled : E.t -> G.t -> G.t -> G.t

  (* Pushes the stream's current absolute byte offset on stack.
     The requirement is that the difference between two uses
     of this method must give a correct _relative_ offset.
     Arguments:         env    token *)
  val absolute_offset : E.t -> G.t -> G.t

  (* Finishes the stream, performing consistency checks.
     Leaves two words on stack, whose interpretation depends
     on the Stream.
     Arguments:   env    token  size   header_size *)
  val terminate : E.t -> G.t -> G.t -> int64 -> G.t

  (* Executes code to eliminate the residual buffer
     that `terminate` returns (if at all) *)
  val finalize_buffer : G.t -> G.t

  (* Builds a unique name for a name seed and a type *)
  val name_for : string -> Type.typ list -> string

  (* Opportunity to flush or update the token. Stream token is on stack. *)
  val checkpoint : E.t -> G.t -> G.t

  (* Reserve a small fixed number of bytes in the stream and return an
     address to it. The address is invalidated by a GC, and as such must
     be written to in the next few instructions. *)
  val reserve : E.t -> G.t -> int64 -> G.t
end


module BumpStream : Stream = struct
  let create env get_data_size set_data_buf get_data_buf header =
    let header_size = Int64.of_int (String.length header) in
    get_data_size ^^ compile_add_const header_size ^^
    Blob.dyn_alloc_scratch env ^^ set_data_buf ^^
    get_data_buf ^^
    Blob.lit env header ^^ Blob.payload_ptr_unskewed env ^^
    compile_unboxed_const header_size ^^
    Heap.memcpy env ^^
    get_data_buf ^^ compile_add_const header_size ^^ set_data_buf

  let check_filled env get_data_buf get_data_size =
    get_data_buf ^^ get_data_size ^^ G.i (Binary (Wasm_exts.Values.I64 I64Op.Add)) ^^
    compile_comparison I64Op.Eq ^^
    E.else_trap_with env "data buffer not filled"

  let terminate env get_data_buf get_data_size header_size =
    get_data_buf ^^ compile_sub_const header_size ^^
    get_data_size ^^ compile_add_const header_size

  let finalize_buffer code = code

  let name_for fn_name ts = "@" ^ fn_name ^ "<" ^ Typ_hash.typ_seq_hash ts ^ ">"

  let advance_data_buf get_data_buf =
    get_data_buf ^^ G.i (Binary (Wasm_exts.Values.I64 I64Op.Add)) ^^ G.setter_for get_data_buf

  let absolute_offset _env get_data_buf = get_data_buf

  let checkpoint _env get_data_buf = G.setter_for get_data_buf

  let reserve _env get_data_buf bytes =
    get_data_buf ^^ get_data_buf ^^ compile_add_const bytes ^^ G.setter_for get_data_buf

  let write_word_leb env get_data_buf code =
    let set_word, get_word = new_local env "word" in
    code ^^ set_word ^^
    I32Leb.compile_store_to_data_buf_unsigned env get_word get_data_buf ^^
    advance_data_buf get_data_buf

  let write_word_32 env get_data_buf code =
    let word32_size = 4L in
    get_data_buf ^^ code ^^ G.i (Convert (Wasm_exts.Values.I32 I32Op.WrapI64)) ^^
    G.i (Store {ty = I32Type; align = 0; offset = 0L; sz = None}) ^^
    compile_unboxed_const word32_size ^^ 
    advance_data_buf get_data_buf

  let write_byte _env get_data_buf code =
    get_data_buf ^^ code ^^ G.i (Convert (Wasm_exts.Values.I32 I32Op.WrapI64)) ^^    
    G.i (Store {ty = I32Type; align = 0; offset = 0L; sz = Some Wasm_exts.Types.Pack8}) ^^
    compile_unboxed_const 1L ^^ advance_data_buf get_data_buf

  let write_blob env get_data_buf get_x =
    let set_len, get_len = new_local env "len" in
    get_x ^^ Blob.len env ^^ set_len ^^
    write_word_leb env get_data_buf get_len ^^
    get_data_buf ^^
    get_x ^^ Blob.payload_ptr_unskewed env ^^
    get_len ^^
    Heap.memcpy env ^^
    get_len ^^ advance_data_buf get_data_buf

  let write_text env get_data_buf get_x =
    let set_len, get_len = new_local env "len" in
    get_x ^^ Text.size env ^^ set_len ^^
    write_word_leb env get_data_buf get_len ^^
    get_x ^^ get_data_buf ^^ Text.to_buf env ^^
    get_len ^^ advance_data_buf get_data_buf

  let write_bignum_leb env get_data_buf get_x =
    get_data_buf ^^
    get_x ^^
    BigNum.compile_store_to_data_buf_unsigned env ^^
    advance_data_buf get_data_buf

  let write_bignum_sleb env get_data_buf get_x =
    get_data_buf ^^
    get_x ^^
    BigNum.compile_store_to_data_buf_signed env ^^
    advance_data_buf get_data_buf

end

module MakeSerialization (Strm : Stream) = struct
  (*
    The general serialization strategy is as follows:
    * We statically generate the IDL type description header.
    * We traverse the data to calculate the size needed for the data buffer and the
      reference buffer.
    * We allocate memory for the data buffer and the reference buffer
      (this memory area is not referenced, so will be dead with the next GC)
    * We copy the IDL type header to the data buffer.
    * We traverse the data and serialize it into the data buffer.
      This is type driven, and we use the `share_code` machinery and names that
      properly encode the type to resolve loops in a convenient way.
    * We externalize all that new data space into a databuf
    * We externalize the reference space into a elembuf
    * We pass both databuf and elembuf to shared functions
      (this mimicks the future system API)

    The deserialization is analogous:
    * We allocate some scratch space, and internalize the databuf and elembuf into it.
    * We parse the data, in a type-driven way, using normal construction and
      allocation, while keeping tabs on the type description header for subtyping.
    * At the end, the scratch space is a hole in the heap, and will be reclaimed
      by the next GC.
  *)

  module Strm = Strm

  (* Globals recording known Candid types
     See Note [Candid subtype checks]
   *)
  let register_delayed_globals env =
    (E.add_global64_delayed env "__typtbl" Immutable,
     E.add_global64_delayed env "__typtbl_end" Immutable,
     E.add_global64_delayed env "__typtbl_size" Immutable,
     E.add_global64_delayed env "__typtbl_idltyps" Immutable)

  let get_typtbl env =
    G.i (GlobalGet (nr (E.get_global env "__typtbl")))
  let get_typtbl_size env =
    G.i (GlobalGet (nr (E.get_global env "__typtbl_size")))
  let get_typtbl_end env =
    G.i (GlobalGet (nr (E.get_global env "__typtbl_end")))
  let get_typtbl_idltyps env =
    G.i (GlobalGet (nr (E.get_global env "__typtbl_idltyps")))

  module Registers = struct
    let register_globals env =
<<<<<<< HEAD
     (E.add_global64 env "@@rel_buf_opt" Mutable 0L;
      E.add_global64 env "@@data_buf" Mutable 0L;
      E.add_global64 env "@@ref_buf" Mutable 0L;
      E.add_global64 env "@@typtbl" Mutable 0L;
      E.add_global64 env "@@typtbl_end" Mutable 0L;
      E.add_global64 env "@@typtbl_size" Mutable 0L)
=======
      E.add_global32 env "@@rel_buf_opt" Mutable 0l;
      E.add_global32 env "@@data_buf" Mutable 0l;
      E.add_global32 env "@@ref_buf" Mutable 0l;
      E.add_global32 env "@@typtbl" Mutable 0l;
      E.add_global32 env "@@typtbl_end" Mutable 0l;
      E.add_global32 env "@@typtbl_size" Mutable 0l
>>>>>>> 4c35a0cb

    let get_rel_buf_opt env =
      G.i (GlobalGet (nr (E.get_global env "@@rel_buf_opt")))
    let set_rel_buf_opt env =
      G.i (GlobalSet (nr (E.get_global env "@@rel_buf_opt")))

    let get_data_buf env =
      G.i (GlobalGet (nr (E.get_global env "@@data_buf")))
    let set_data_buf env =
      G.i (GlobalSet (nr (E.get_global env "@@data_buf")))

    let get_ref_buf env =
      G.i (GlobalGet (nr (E.get_global env "@@ref_buf")))
    let set_ref_buf env =
      G.i (GlobalSet (nr (E.get_global env "@@ref_buf")))

    let get_typtbl env =
      G.i (GlobalGet (nr (E.get_global env "@@typtbl")))
    let set_typtbl env =
      G.i (GlobalSet (nr (E.get_global env "@@typtbl")))

    let get_typtbl_end env =
      G.i (GlobalGet (nr (E.get_global env "@@typtbl_end")))
    let set_typtbl_end env =
      G.i (GlobalSet (nr (E.get_global env "@@typtbl_end")))

    let get_typtbl_size env =
      G.i (GlobalGet (nr (E.get_global env "@@typtbl_size")))
    let set_typtbl_size env =
      G.i (GlobalSet (nr (E.get_global env "@@typtbl_size")))
  end

  open Typ_hash

  let sort_by_hash fs =
    List.sort
      (fun (h1,_) (h2,_) -> Lib.Uint32.compare h1 h2)
      (List.map (fun f -> (Idllib.Escape.unescape_hash f.Type.lab, f)) fs)

  (* The IDL serialization prefaces the data with a type description.
     We can statically create the type description in Ocaml code,
     store it in the program, and just copy it to the beginning of the message.

     At some point this can be factored into a function from Motoko type to IDL,
     type and a function like this for IDL types. But due to recursion handling
     it is easier to start like this.
  *)

  module TM = Map.Make (Type.Ord)
  let to_idl_prim = let open Type in function
    | Prim Null | Tup [] -> Some 1l
    | Prim Bool -> Some 2l
    | Prim Nat -> Some 3l
    | Prim Int -> Some 4l
    | Prim Nat8 -> Some 5l
    | Prim Nat16 -> Some 6l
    | Prim (Nat32|Char) -> Some 7l
    | Prim Nat64 -> Some 8l
    | Prim Int8 -> Some 9l
    | Prim Int16 -> Some 10l
    | Prim Int32 -> Some 11l
    | Prim Int64 -> Some 12l
    | Prim Float -> Some 14l
    | Prim Text -> Some 15l
    (* NB: Prim Blob does not map to a primitive IDL type *)
    | Any -> Some 16l
    | Non -> Some 17l
    | Prim Principal -> Some 24l
    | _ -> None

  (* some constants, also see rts/idl.c *)
  let idl_opt       = -18l
  let idl_vec       = -19l
  let idl_record    = -20l
  let idl_variant   = -21l
  let idl_func      = -22l
  let idl_service   = -23l
  let idl_alias     = 1l (* see Note [mutable stable values] *)

  (* TODO: use record *)
  let type_desc env ts :
     string * int list * int32 list  (* type_desc, (relative offsets), indices of ts *)
    =
    let open Type in

    (* Type traversal *)
    (* We do a first traversal to find out the indices of non-primitive types *)
    let (typs, idx) =
      let typs = ref [] in
      let idx = ref TM.empty in
      let rec go t =
        let t = Type.normalize t in
        if to_idl_prim t <> None then () else
        if TM.mem t !idx then () else begin
          idx := TM.add t (Lib.List32.length !typs) !idx;
          typs := !typs @ [ t ];
          match t with
          | Tup ts -> List.iter go ts
          | Obj (_, fs) ->
            List.iter (fun f -> go f.typ) fs
          | Array (Mut t) -> go (Array t)
          | Array t -> go t
          | Opt t -> go t
          | Variant vs -> List.iter (fun f -> go f.typ) vs
          | Func (s, c, tbs, ts1, ts2) ->
            List.iter go ts1; List.iter go ts2
          | Prim Blob -> ()
          | Mut t -> go t
          | _ ->
            Printf.eprintf "type_desc: unexpected type %s\n" (string_of_typ t);
            assert false
        end
      in
      List.iter go ts;
      (!typs, !idx)
    in

    (* buffer utilities *)
    let buf = Buffer.create 16 in

    let add_u8 i =
      Buffer.add_char buf (Char.chr (i land 0xff)) in

    let rec add_leb128_32 (i : Lib.Uint32.t) =
      let open Lib.Uint32 in
      let b = logand i (of_int32 0x7fl) in
      if of_int32 0l <= i && i < of_int32 128l
      then add_u8 (to_int b)
      else begin
        add_u8 (to_int (logor b (of_int32 0x80l)));
        add_leb128_32 (shift_right_logical i 7)
      end in

    let add_leb128 i =
      assert (i >= 0);
      add_leb128_32 (Lib.Uint32.of_int i) in

    let rec add_sleb128 (i : int32) =
      let open Int32 in
      let b = logand i 0x7fl in
      if -64l <= i && i < 64l
      then add_u8 (to_int b)
      else begin
        add_u8 (to_int (logor b 0x80l));
        add_sleb128 (shift_right i 7)
      end in

    (* Actual binary data *)

    let add_idx t =
      let t = Type.normalize t in
      match to_idl_prim t with
      | Some i -> add_sleb128 (Int32.neg i)
      | None -> add_sleb128 (TM.find (normalize t) idx) in

    let idx t =
      let t = Type.normalize t in
      match to_idl_prim t with
      | Some i -> Int32.neg i
      | None -> TM.find (normalize t) idx in

    let rec add_typ t =
      match t with
      | Non -> assert false
      | Prim Blob ->
        add_typ Type.(Array (Prim Nat8))
      | Prim _ -> assert false
      | Tup ts ->
        add_sleb128 idl_record;
        add_leb128 (List.length ts);
        List.iteri (fun i t ->
          add_leb128 i;
          add_idx t;
        ) ts
      | Obj ((Object | Memory), fs) ->
        add_sleb128 idl_record;
        add_leb128 (List.length fs);
        List.iter (fun (h, f) ->
          add_leb128_32 h;
          add_idx f.typ
        ) (sort_by_hash fs)
      | Array (Mut t) ->
        add_sleb128 idl_alias; add_idx (Array t)
      | Array t ->
        add_sleb128 idl_vec; add_idx t
      | Opt t ->
        add_sleb128 idl_opt; add_idx t
      | Variant vs ->
        add_sleb128 idl_variant;
        add_leb128 (List.length vs);
        List.iter (fun (h, f) ->
          add_leb128_32 h;
          add_idx f.typ
        ) (sort_by_hash vs)
      | Func (s, c, tbs, ts1, ts2) ->
        assert (Type.is_shared_sort s);
        add_sleb128 idl_func;
        add_leb128 (List.length ts1);
        List.iter add_idx ts1;
        add_leb128 (List.length ts2);
        List.iter add_idx ts2;
        begin match s, c with
          | _, Returns ->
            add_leb128 1; add_u8 2; (* oneway *)
          | Shared Write, _ ->
            add_leb128 0; (* no annotation *)
          | Shared Query, _ ->
            add_leb128 1; add_u8 1; (* query *)
          | Shared Composite, _ ->
            add_leb128 1; add_u8 3; (* composite *)
          | _ -> assert false
        end
      | Obj (Actor, fs) ->
        add_sleb128 idl_service;
        add_leb128 (List.length fs);
        List.iter (fun f ->
          add_leb128 (String.length f.lab);
          Buffer.add_string buf f.lab;
          add_idx f.typ
        ) fs
      | Mut t ->
        add_sleb128 idl_alias; add_idx t
      | _ -> assert false in

    Buffer.add_string buf "DIDL";
    add_leb128 (List.length typs);
    let offsets = List.map (fun typ ->
      let offset = Buffer.length buf in
      add_typ typ;
      offset)
      typs
    in
    add_leb128 (List.length ts);
    List.iter add_idx ts;
    (Buffer.contents buf,
     offsets,
     List.map idx ts)

  (* See Note [Candid subtype checks] *)
  let set_delayed_globals (env : E.t) (set_typtbl, set_typtbl_end, set_typtbl_size, set_typtbl_idltyps) =
    let typdesc, offsets, idltyps = type_desc env (E.get_typtbl_typs env) in
    let static_typedesc = E.add_static_unskewed env [StaticBytes.Bytes typdesc] in
    let static_typtbl =
      let bytes = StaticBytes.i64s
        (List.map (fun offset ->
          Int64.(add static_typedesc (of_int(offset))))
        offsets)
      in
      E.add_static_unskewed env [bytes]
    in
    let idl_types_64 = List.map (fun t -> Wasm.I64_convert.extend_i32_u t) idltyps in
    let static_idltyps = E.add_static_unskewed env [StaticBytes.i64s idl_types_64] in
    set_typtbl static_typtbl;
    set_typtbl_end Int64.(add static_typedesc (of_int (String.length typdesc)));
    set_typtbl_size (Int64.of_int (List.length offsets));
    set_typtbl_idltyps static_idltyps

  (* Returns data (in bytes) and reference buffer size (in entries) needed *)
  let rec buffer_size env t =
    let open Type in
    let t = Type.normalize t in
    let name = "@buffer_size<" ^ typ_hash t ^ ">" in
    Func.share_code1 env name ("x", I64Type) [I64Type; I64Type]
    (fun env get_x ->

      (* Some combinators for writing values *)
      let (set_data_size, get_data_size) = new_local env "data_size" in
      let (set_ref_size, get_ref_size) = new_local env "ref_size" in
      compile_unboxed_const 0L ^^ set_data_size ^^
      compile_unboxed_const 0L ^^ set_ref_size ^^

      let inc_data_size code =
        get_data_size ^^
        code ^^
        G.i (Binary (Wasm_exts.Values.I64 I64Op.Add)) ^^
        set_data_size
      in

      let size_word env code =
        let (set_word, get_word) = new_local env "word" in
        code ^^ set_word ^^
        inc_data_size (I32Leb.compile_leb128_size get_word)
      in

      let size env t =
        let (set_inc, get_inc) = new_local env "inc" in
        buffer_size env t ^^
        get_ref_size ^^ G.i (Binary (Wasm_exts.Values.I64 I64Op.Add)) ^^ set_ref_size ^^
        set_inc ^^ inc_data_size get_inc
      in

      (* the incremental GC leaves array slice information in tag,
         the slice information can be removed and the tag reset to array
         as the GC can resume marking from the array beginning *)
      let clear_array_slicing =
        let (set_temp, get_temp) = new_local env "temp" in
        set_temp ^^
        get_temp ^^ compile_unboxed_const Tagged.(int_of_tag StableSeen) ^^
        compile_comparison I64Op.Ne ^^
        get_temp ^^ compile_unboxed_const Tagged.(int_of_tag CoercionFailure) ^^
        compile_comparison I64Op.Ne ^^
        G.i (Binary (Wasm_exts.Values.I64 I64Op.And)) ^^
        get_temp ^^ compile_unboxed_const Tagged.(int_of_tag ArraySliceMinimum) ^^
        compile_comparison I64Op.GeU ^^
        G.i (Binary (Wasm_exts.Values.I64 I64Op.And)) ^^
        E.if1 I64Type begin
          (compile_unboxed_const Tagged.(int_of_tag Array))
        end begin
          get_temp
        end
      in

      let size_alias size_thing =
        (* see Note [mutable stable values] *)
        let (set_tag, get_tag) = new_local env "tag" in
        get_x ^^ Tagged.load_tag env ^^ clear_array_slicing ^^ set_tag ^^
        (* Sanity check *)
        get_tag ^^ compile_eq_const Tagged.(int_of_tag StableSeen) ^^
        get_tag ^^ compile_eq_const Tagged.(int_of_tag MutBox) ^^
        G.i (Binary (Wasm_exts.Values.I64 I64Op.Or)) ^^
        get_tag ^^ compile_eq_const Tagged.(int_of_tag ObjInd) ^^
        G.i (Binary (Wasm_exts.Values.I64 I64Op.Or)) ^^
        get_tag ^^ compile_eq_const Tagged.(int_of_tag Array) ^^
        G.i (Binary (Wasm_exts.Values.I64 I64Op.Or)) ^^
        E.else_trap_with env "object_size/Mut: Unexpected tag" ^^
        (* Check if we have seen this before *)
        get_tag ^^ compile_eq_const Tagged.(int_of_tag StableSeen) ^^
        E.if0 begin
          (* Seen before *)
          (* One byte marker, one word offset *)
          (* TODO: Support 64-bit pointer in serialization *)
          inc_data_size (compile_unboxed_const 5L)
        end begin
          (* Not yet seen *)
          (* One byte marker, two words scratch space *)
          inc_data_size (compile_unboxed_const 9L) ^^
          (* Mark it as seen *)
          get_x ^^ Tagged.(store_tag env StableSeen) ^^
          (* and descend *)
          size_thing ()
        end
      in

      (* Now the actual type-dependent code *)
      begin match t with
      | Prim Nat -> inc_data_size (get_x ^^ BigNum.compile_data_size_unsigned env)
      | Prim Int -> inc_data_size (get_x ^^ BigNum.compile_data_size_signed env)
      | Prim (Int8|Nat8) -> inc_data_size (compile_unboxed_const 1L)
      | Prim (Int16|Nat16) -> inc_data_size (compile_unboxed_const 2L)
      | Prim (Int32|Nat32|Char) -> inc_data_size (compile_unboxed_const 4L)
      | Prim (Int64|Nat64|Float) -> inc_data_size (compile_unboxed_const 8L)
      | Prim Bool -> inc_data_size (compile_unboxed_const 1L)
      | Prim Null -> G.nop
      | Any -> G.nop
      | Tup [] -> G.nop (* e(()) = null *)
      | Tup ts ->
        G.concat_mapi (fun i t ->
          get_x ^^ Tuple.load_n env (Int64.of_int i) ^^
          size env t
          ) ts
      | Obj ((Object | Memory), fs) ->
        G.concat_map (fun (_h, f) ->
          get_x ^^ Object.load_idx_raw env f.Type.lab ^^
          size env f.typ
          ) (sort_by_hash fs)
      | Array (Mut t) ->
        size_alias (fun () -> get_x ^^ size env (Array t))
      | Array t ->
        size_word env (get_x ^^ Arr.len env) ^^
        get_x ^^ Arr.len env ^^
        from_0_to_n env (fun get_i ->
          get_x ^^ get_i ^^ Arr.unsafe_idx env ^^ load_ptr ^^
          size env t
        )
      | Prim Blob ->
        let (set_len, get_len) = new_local env "len" in
        get_x ^^ Blob.len env ^^ set_len ^^
        size_word env get_len ^^
        inc_data_size get_len
      | Prim Text ->
        let (set_len, get_len) = new_local env "len" in
        get_x ^^ Text.size env ^^ set_len ^^
        size_word env get_len ^^
        inc_data_size get_len
      | Opt t ->
        inc_data_size (compile_unboxed_const 1L) ^^ (* one byte tag *)
        get_x ^^ Opt.is_some env ^^
        E.if0 (get_x ^^ Opt.project env ^^ size env t) G.nop
      | Variant vs ->
        List.fold_right (fun (i, {lab = l; typ = t; _}) continue ->
            get_x ^^
            Variant.test_is env l ^^
            E.if0
              ( size_word env (compile_unboxed_const (Int64.of_int i)) ^^
                get_x ^^ Variant.project env ^^ size env t
              ) continue
          )
          ( List.mapi (fun i (_h, f) -> (i,f)) (sort_by_hash vs) )
          ( E.trap_with env "buffer_size: unexpected variant" )
      | Func _ ->
        inc_data_size (compile_unboxed_const 1L) ^^ (* one byte tag *)
        get_x ^^ Arr.load_field env 0L ^^ size env (Obj (Actor, [])) ^^
        get_x ^^ Arr.load_field env 1L ^^ size env (Prim Text)
      | Obj (Actor, _) | Prim Principal ->
        inc_data_size (compile_unboxed_const 1L) ^^ (* one byte tag *)
        get_x ^^ size env (Prim Blob)
      | Non ->
        E.trap_with env "buffer_size called on value of type None"
      | Mut t ->
        size_alias (fun () -> get_x ^^ MutBox.load_field env ^^ size env t)
      | _ -> todo "buffer_size" (Arrange_ir.typ t) G.nop
      end ^^
      (* Check 32-bit overflow of buffer_size *)
      (* TODO: Support 64-bit buffer *)
      get_data_size ^^
      compile_shrU_const 32L ^^
      compile_test I64Op.Eqz ^^
      E.else_trap_with env "buffer_size overflow" ^^
      get_data_size ^^
      get_ref_size
    )

  (* TODO: Change serialization version because format changes with 64-bit *)
  (* Copies x to the data_buffer, storing references after ref_count entries in ref_base *)
  let rec serialize_go env t =
    let open Type in
    let t = Type.normalize t in
    let name = Strm.name_for "serialize_go" [t] in
    Func.share_code3 env name (("x", I64Type), ("data_buffer", I64Type), ("ref_buffer", I64Type)) [I64Type; I64Type]
    (fun env get_x get_data_buf get_ref_buf ->
      let set_ref_buf = G.setter_for get_ref_buf in

      (* Some combinators for writing values *)
      let open Strm in

      let write env t =
        get_data_buf ^^
        get_ref_buf ^^
        serialize_go env t ^^
        set_ref_buf ^^
        checkpoint env get_data_buf
      in

      let write_alias write_thing =
        (* see Note [mutable stable values] *)
        (* Check heap tag *)
        let (set_tag, get_tag) = new_local env "tag" in
        get_x ^^ Tagged.load_tag env ^^ set_tag ^^
        get_tag ^^ compile_eq_const Tagged.(int_of_tag StableSeen) ^^
        E.if0
        begin
          (* This is the real data *)
          write_byte env get_data_buf (compile_unboxed_const 0L) ^^
          (* Remember the current offset in the tag word *)
          get_x ^^ Tagged.load_forwarding_pointer env ^^ Strm.absolute_offset env get_data_buf ^^
          Tagged.store_field env Tagged.tag_field ^^
          (* Leave space in the output buffer for the decoder's bookkeeping *)
          (* For compatibility, this is still in 32-bit format, but not useful in 64-bit *)
          write_word_32 env get_data_buf (compile_unboxed_const 0L) ^^
          write_word_32 env get_data_buf (compile_unboxed_const 0L) ^^
          (* Now the data, following the object field mutbox indirection *)
          write_thing ()
        end
        begin
          (* This is a reference *)
          write_byte env get_data_buf (compile_unboxed_const 1L) ^^
          (* Sanity Checks *)
          get_tag ^^ compile_eq_const Tagged.(int_of_tag MutBox) ^^
          E.then_trap_with env "unvisited mutable data in serialize_go (MutBox)" ^^
          get_tag ^^ compile_eq_const Tagged.(int_of_tag ObjInd) ^^
          E.then_trap_with env "unvisited mutable data in serialize_go (ObjInd)" ^^
          get_tag ^^ compile_eq_const Tagged.(int_of_tag Array) ^^
          E.then_trap_with env "unvisited mutable data in serialize_go (Array)" ^^
          (* Second time we see this *)
          (* Calculate relative offset *)
          let set_offset, get_offset = new_local env "offset" in
          get_tag ^^ Strm.absolute_offset env get_data_buf ^^ G.i (Binary (Wasm_exts.Values.I64 I64Op.Sub)) ^^
          set_offset ^^
          (* A sanity check *)
          get_offset ^^ compile_unboxed_const 0L ^^
          compile_comparison I32Op.LtS ^^
          E.else_trap_with env "Odd offset" ^^
          (* TODO: Support serialization beyond 32-bit *)
          get_offset ^^ compile_unboxed_const 0xffff_ffffL ^^
          compile_comparison I32Op.LeU ^^
          E.else_trap_with env "64-bit offsets not yet supported during serialization" ^^
          (* Write the offset to the output buffer *)
          write_word_32 env get_data_buf get_offset
        end
      in

      (* Now the actual serialization *)

      begin match t with
      | Prim Nat ->
        write_bignum_leb env get_data_buf get_x
      | Prim Int ->
        write_bignum_sleb env get_data_buf get_x
      | Prim Float ->
        reserve env get_data_buf 8L ^^
        get_x ^^ Float.unbox env ^^
        G.i (Store {ty = F64Type; align = 0; offset = 0L; sz = None})
      | Prim (Int64|Nat64) ->
        reserve env get_data_buf 8L ^^
        get_x ^^ BoxedWord64.unbox env ^^
        G.i (Store {ty = I64Type; align = 0; offset = 0L; sz = None})
      | Prim (Int32|Nat32) ->
        write_word_32 env get_data_buf (get_x ^^ TaggedSmallWord.lsb_adjust Nat32)
      | Prim Char ->
        write_word_32 env get_data_buf (get_x ^^ TaggedSmallWord.untag_codepoint)
      | Prim (Int16|Nat16) ->
        reserve env get_data_buf 2L ^^
        get_x ^^ TaggedSmallWord.lsb_adjust Nat16 ^^ G.i (Convert (Wasm_exts.Values.I32 I32Op.WrapI64)) ^^
        G.i (Store {ty = I32Type; align = 0; offset = 0L; sz = Some Wasm_exts.Types.Pack16})
      | Prim (Int8|Nat8) ->
        write_byte env get_data_buf (get_x ^^ TaggedSmallWord.lsb_adjust Nat8)
      | Prim Bool ->
        write_byte env get_data_buf get_x
      | Tup [] -> (* e(()) = null *)
        G.nop
      | Tup ts ->
        G.concat_mapi (fun i t ->
          get_x ^^ Tuple.load_n env (Int64.of_int i) ^^
          write env t
        ) ts
      | Obj ((Object | Memory), fs) ->
        G.concat_map (fun (_h, f) ->
          get_x ^^ Object.load_idx_raw env f.Type.lab ^^
          write env f.typ
        ) (sort_by_hash fs)
      | Array (Mut t) ->
        write_alias (fun () -> get_x ^^ write env (Array t))
      | Array t ->
        write_word_leb env get_data_buf (get_x ^^ Arr.len env) ^^
        get_x ^^ Arr.len env ^^
        from_0_to_n env (fun get_i ->
          get_x ^^ get_i ^^ Arr.unsafe_idx env ^^ load_ptr ^^
          write env t
        )
      | Prim Null -> G.nop
      | Any -> G.nop
      | Opt t ->
        get_x ^^
        Opt.is_some env ^^
        E.if0
          (write_byte env get_data_buf (compile_unboxed_const 1L) ^^ get_x ^^ Opt.project env ^^ write env t)
          (write_byte env get_data_buf (compile_unboxed_const 0L))
      | Variant vs ->
        List.fold_right (fun (i, {lab = l; typ = t; _}) continue ->
            get_x ^^
            Variant.test_is env l ^^
            E.if0
              ( write_word_leb env get_data_buf (compile_unboxed_const (Int64.of_int i)) ^^
                get_x ^^ Variant.project env ^^ write env t)
              continue
          )
          ( List.mapi (fun i (_h, f) -> (i,f)) (sort_by_hash vs) )
          ( E.trap_with env "serialize_go: unexpected variant" )
      | Prim Blob ->
        write_blob env get_data_buf get_x
      | Prim Text ->
        write_text env get_data_buf get_x
      | Func _ ->
        write_byte env get_data_buf (compile_unboxed_const 1L) ^^
        get_x ^^ Arr.load_field env 0L ^^ write env (Obj (Actor, [])) ^^
        get_x ^^ Arr.load_field env 1L ^^ write env (Prim Text)
      | Obj (Actor, _) | Prim Principal ->
        write_byte env get_data_buf (compile_unboxed_const 1L) ^^
        get_x ^^ write env (Prim Blob)
      | Non ->
        E.trap_with env "serializing value of type None"
      | Mut t ->
        write_alias (fun () ->
          get_x ^^ MutBox.load_field env ^^ write env t
        )
      | _ -> todo "serialize" (Arrange_ir.typ t) G.nop
      end ^^
      get_data_buf ^^
      get_ref_buf
    )

  (* This value is returned by deserialize_go if deserialization fails in a way
     that should be recoverable by opt parsing.
     By virtue of being a deduped static value, it can be detected by pointer
     comparison.
  *)
  let coercion_error_value env : int64 =
    Tagged.shared_static_obj env Tagged.CoercionFailure []

  (* See Note [Candid subtype checks] *)
  let with_rel_buf_opt env extended get_typtbl_size1 f =
    if extended then
      f (compile_unboxed_const 0L)
    else
      get_typtbl_size1 ^^ get_typtbl_size env ^^
      E.call_import env "rts" "idl_sub_buf_words" ^^
      Stack.dynamic_with_words env "rel_buf" (fun get_ptr ->
        get_ptr ^^ get_typtbl_size1 ^^ get_typtbl_size env ^^
        E.call_import env "rts" "idl_sub_buf_init" ^^
        f get_ptr)

  (* See Note [Candid subtype checks] *)
  let idl_sub env t2 =
    let idx = Wasm.I64_convert.extend_i32_u (E.add_typtbl_typ env t2) in
    get_typtbl_idltyps env ^^
    G.i (Load {ty = I64Type; align = 0; offset = Int64.mul idx 8L (*!*); sz = None}) ^^
    Func.share_code6 env ("idl_sub")
      (("rel_buf", I64Type),
       ("typtbl1", I64Type),
       ("typtbl_end1", I64Type),
       ("typtbl_size1", I64Type),
       ("idltyp1", I64Type),
       ("idltyp2", I64Type)
      )
      [I64Type]
      (fun env get_rel_buf get_typtbl1 get_typtbl_end1 get_typtbl_size1 get_idltyp1 get_idltyp2 ->
        get_rel_buf ^^
        E.else_trap_with env "null rel_buf" ^^
        get_rel_buf ^^
        get_typtbl1 ^^
        get_typtbl env ^^
        get_typtbl_end1 ^^
        get_typtbl_end env ^^
        get_typtbl_size1 ^^
        get_typtbl_size env ^^
        get_idltyp1 ^^
        G.i (Convert (Wasm_exts.Values.I32 I32Op.WrapI64)) ^^
        get_idltyp2 ^^
        G.i (Convert (Wasm_exts.Values.I32 I32Op.WrapI64)) ^^
        E.call_import env "rts" "idl_sub" ^^
        G.i (Convert (Wasm_exts.Values.I64 I64Op.ExtendUI32))
        )

  (* The main deserialization function, generated once per type hash.

     We use a combination of RTS stack locals and registers (Wasm globals) for
     recursive parameter passing to avoid exhausting the Wasm stack, which is instead
     used solely for return values and (implicit) return addresses.

     Its RTS stack parameters are (c.f. module Stack):

       * idltyp:      The idl type (prim type or table index) to decode now
       * depth:       Recursion counter; reset when we make progres on the value
       * can_recover: Whether coercion errors are recoverable, see coercion_failed below

     Its register parameters are (c.f. Registers):
       * rel_buf_opt: The optional subtype check memoization table
          (non-null for untrusted Candid but null for trusted de-stablization (see `with_rel_buf_opt`).)
       * data_buffer: The current position of the input data buffer
       * ref_buffer:  The current position of the input references buffer
       * typtbl:      The type table, as returned by parse_idl_header
       * typtbl_size: The size of the type table, used to limit recursion

     It returns the value of type t (vanilla representation) or coercion_error_value,
     It advances the data_buffer past the decoded value (even if it returns coercion_error_value!)

  *)

  (* symbolic names for arguments passed on RTS stack *)
  module StackArgs = struct
    let idltyp = 0L
    let depth = 1L
    let can_recover = 2L
  end

  let rec deserialize_go env t =
    let open Type in
    let t = Type.normalize t in
    let name = "@deserialize_go<" ^ typ_hash t ^ ">" in
    Func.share_code0 env name
      [I64Type]
      (fun env  ->
      let get_idltyp = Stack.get_local env StackArgs.idltyp in
      let get_depth = Stack.get_local env StackArgs.depth in
      let get_can_recover = Stack.get_local env StackArgs.can_recover in
      let get_rel_buf_opt = Registers.get_rel_buf_opt env in
      let get_data_buf = Registers.get_data_buf env in
      let _get_ref_buf = Registers.get_ref_buf env in
      let get_typtbl = Registers.get_typtbl env in
      let get_typtbl_end = Registers.get_typtbl_end env in
      let get_typtbl_size = Registers.get_typtbl_size env in

      (* Check recursion depth (protects against empty record etc.) *)
      (* Factor 2 because at each step, the expected type could go through one
         level of opt that is not present in the value type
      *)
      get_depth ^^
      get_typtbl_size ^^ compile_add_const 1L ^^ compile_mul_const 2L ^^
      compile_comparison I64Op.LeU ^^
      E.else_trap_with env ("IDL error: circular record read") ^^

      (* Remember data buffer position, to detect progress *)
      let (set_old_pos, get_old_pos) = new_local env "old_pos" in
      ReadBuf.get_ptr get_data_buf ^^ set_old_pos ^^

      let go' can_recover env t =
        (* assumes idltyp on stack *)
        Stack.with_frame env "frame_ptr" 3L (fun () ->
          Stack.set_local env StackArgs.idltyp ^^
          (* set up frame arguments *)
          ( (* Reset depth counter if we made progress *)
            ReadBuf.get_ptr get_data_buf ^^ get_old_pos ^^
            compile_comparison I64Op.Eq ^^
            E.if1 I64Type
              (Stack.get_prev_local env 1L ^^ compile_add_const 1L)
              (compile_unboxed_const 0L)
            ) ^^
          Stack.set_local env StackArgs.depth ^^
          (if can_recover
             then compile_unboxed_const 1L
             else Stack.get_prev_local env 2L) ^^
          Stack.set_local env StackArgs.can_recover ^^
          deserialize_go env t)
      in

      let go = go' false in
      let go_can_recover = go' true in

      let skip get_typ =
        get_data_buf ^^ get_typtbl ^^ get_typ ^^  G.i (Convert (Wasm_exts.Values.I32 I32Op.WrapI64)) ^^ compile_const_32 0l ^^
        E.call_import env "rts" "skip_any"
      in

      (* This flag is set to return a coercion error at the very end
         We cannot use (G.i Return) for early exit, or we’d leak stack space,
         as Stack.with_words is used to allocate scratch space.
      *)
      let (set_failed, get_failed) = new_local env "failed" in
      let set_failure = compile_unboxed_const 1L ^^ set_failed in
      let when_failed f = get_failed ^^ E.if0 f G.nop in

      (* This looks at a value and if it is coercion_error_value, sets the failure flag.
         This propagates the error out of arrays, records, etc.
       *)
      let remember_failure get_val =
          get_val ^^ compile_eq_const (coercion_error_value env) ^^
          E.if0 set_failure G.nop
      in

      (* This sets the failure flag and puts coercion_error_value on the stack *)
      let coercion_failed msg =
        (* If we know that there is no backtracking `opt t` around, then just trap.
           This gives a better error message
        *)
        get_can_recover ^^ E.else_trap_with env msg ^^
        set_failure ^^ compile_unboxed_const (coercion_error_value env) in

      (* returns true if we are looking at primitive type with this id *)
      let check_prim_typ t =
        get_idltyp ^^
        compile_eq_const (Wasm.I64_convert.extend_i32_s (Int32.neg (Option.get (to_idl_prim t))))
      in

      let with_prim_typ t f =
        check_prim_typ t ^^
        E.if1 I64Type f
          ( skip get_idltyp ^^
            coercion_failed ("IDL error: unexpected IDL type when parsing " ^ string_of_typ t)
          )
      in

      let read_byte_tagged = function
        | [code0; code1] ->
          ReadBuf.read_byte env get_data_buf ^^
          let (set_b, get_b) = new_local env "b" in
          set_b ^^
          get_b ^^
          compile_eq_const 0L ^^
          E.if1 I64Type
          begin code0
          end begin
            get_b ^^ compile_eq_const 1L ^^
            E.else_trap_with env "IDL error: byte tag not 0 or 1" ^^
            code1
          end
        | _ -> assert false; (* can be generalized later as needed *)
      in

      let read_blob () =
        let (set_len, get_len) = new_local env "len" in
        let (set_x, get_x) = new_local env "x" in
        ReadBuf.read_leb128 env get_data_buf ^^ set_len ^^

        get_len ^^ Blob.alloc env ^^ set_x ^^
        get_x ^^ Blob.payload_ptr_unskewed env ^^
        ReadBuf.read_blob env get_data_buf get_len ^^
        get_x
      in

      let read_principal () =
        let (set_len, get_len) = new_local env "len" in
        let (set_x, get_x) = new_local env "x" in
        ReadBuf.read_leb128 env get_data_buf ^^ set_len ^^

        (* at most 29 bytes, according to
           https://sdk.dfinity.org/docs/interface-spec/index.html#principal
        *)
        get_len ^^ compile_unboxed_const 29L ^^ compile_comparison I32Op.LeU ^^
        E.else_trap_with env "IDL error: principal too long" ^^

        get_len ^^ Blob.alloc env ^^ set_x ^^
        get_x ^^ Blob.payload_ptr_unskewed env ^^
        ReadBuf.read_blob env get_data_buf get_len ^^
        get_x
      in

      let read_text () =
        let (set_len, get_len) = new_local env "len" in
        ReadBuf.read_leb128 env get_data_buf ^^ set_len ^^
        let (set_ptr, get_ptr) = new_local env "x" in
        ReadBuf.get_ptr get_data_buf ^^ set_ptr ^^
        ReadBuf.advance get_data_buf get_len ^^
        (* validate *)
        get_ptr ^^ get_len ^^ E.call_import env "rts" "utf8_validate" ^^
        (* copy *)
        get_ptr ^^ get_len ^^ Text.of_ptr_size env
      in

      let read_actor_data () =
        read_byte_tagged
          [ E.trap_with env "IDL error: unexpected actor reference"
          ; read_principal ()
          ]
      in

      (* returns true if get_arg_typ is a composite type of this id *)
      let check_composite_typ get_arg_typ idl_tycon_id =
        get_arg_typ ^^
        compile_unboxed_const 0L ^^ compile_comparison I64Op.GeS ^^
        E.if1 I64Type
        begin
          ReadBuf.alloc env (fun get_typ_buf ->
            (* Update typ_buf *)
            ReadBuf.set_ptr get_typ_buf (
              get_typtbl ^^
              get_arg_typ ^^ compile_mul_const Heap.word_size ^^
              G.i (Binary (Wasm_exts.Values.I64 I64Op.Add)) ^^
              load_unskewed_ptr
            ) ^^
            ReadBuf.set_end get_typ_buf (ReadBuf.get_end get_data_buf) ^^
            (* read sleb128 *)
            ReadBuf.read_sleb128 env get_typ_buf ^^
            (* Check it is the expected value *)
            compile_eq_const (Wasm.I64_convert.extend_i32_s idl_tycon_id)
          )
        end
        (compile_unboxed_const 0L)
      in


      (* checks that arg_typ is positive, looks it up in the table,
         creates a fresh typ_buf pointing into the type description,
         reads the type constructor index and traps or fails if it is the wrong one.
         and passes the typ_buf to a subcomputation to read the type arguments *)
      let with_composite_arg_typ get_arg_typ idl_tycon_id f =
        (* make sure index is not negative *)
        get_arg_typ ^^
        compile_unboxed_const 0L ^^ compile_comparison I64Op.GeS ^^
        E.if1 I64Type
        begin
          ReadBuf.alloc env (fun get_typ_buf ->
            (* Update typ_buf *)
            ReadBuf.set_ptr get_typ_buf (
              get_typtbl ^^
              get_arg_typ ^^ compile_mul_const Heap.word_size ^^
              G.i (Binary (Wasm_exts.Values.I64 I64Op.Add)) ^^
              load_unskewed_ptr
            ) ^^
            ReadBuf.set_end get_typ_buf (ReadBuf.get_end get_data_buf) ^^
            (* read sleb128 *)
            ReadBuf.read_sleb128 env get_typ_buf ^^
            (* Check it is the expected type constructor *)
            compile_eq_const (Wasm.I64_convert.extend_i32_s idl_tycon_id) ^^
            E.if1 I64Type
            begin
              f get_typ_buf
            end
            begin
              skip get_arg_typ ^^
              coercion_failed ("IDL error: unexpected IDL type when parsing " ^ string_of_typ t)
            end
          )
        end
        begin
          skip get_arg_typ ^^
          coercion_failed ("IDL error: unexpected IDL type when parsing " ^ string_of_typ t)
        end
      in

      let with_composite_typ idl_tycon_id f =
        with_composite_arg_typ get_idltyp idl_tycon_id f
      in

      let with_record_typ f = with_composite_typ idl_record (fun get_typ_buf ->
        Stack.with_words env "get_n_ptr" 1L (fun get_n_ptr ->
          get_n_ptr ^^
          ReadBuf.read_leb128 env get_typ_buf ^^
          store_unskewed_ptr ^^
          f get_typ_buf get_n_ptr
        )
      ) in

      let with_blob_typ env f =
        with_composite_typ idl_vec (fun get_typ_buf ->
          ReadBuf.read_sleb128 env get_typ_buf ^^
          compile_eq_const (-5L) (* Nat8 *) ^^
          E.if1 I64Type
            f
            begin
              skip get_idltyp ^^
              coercion_failed "IDL error: blob not a vector of nat8"
            end
        )
      in

      let read_alias env t read_thing =
        (* see Note [mutable stable values] *)
        let (set_is_ref, get_is_ref) = new_local env "is_ref" in
        let (set_result, get_result) = new_local env "result" in
        let (set_cur, get_cur) = new_local env "cur" in
        let (set_memo, get_memo) = new_local env "memo" in

        let (set_arg_typ, get_arg_typ) = new_local env "arg_typ" in
        with_composite_typ idl_alias (ReadBuf.read_sleb128 env) ^^ set_arg_typ ^^

        (* Find out if it is a reference or not *)
        ReadBuf.read_byte env get_data_buf ^^ set_is_ref ^^

        (* If it is a reference, temporarily set the read buffer to that place *)
        get_is_ref ^^
        E.if0 begin
          let (set_offset, get_offset) = new_local env "offset" in
          ReadBuf.read_word32 env get_data_buf ^^ set_offset ^^
          (* A sanity check *)
          get_offset ^^ compile_unboxed_const 0L ^^
          compile_comparison I64Op.LtS ^^
          E.else_trap_with env "Odd offset" ^^

          ReadBuf.get_ptr get_data_buf ^^ set_cur ^^
          ReadBuf.advance get_data_buf (get_offset ^^ compile_add_const (-4L))
        end G.nop ^^

        (* Remember location of ptr *)
        ReadBuf.get_ptr get_data_buf ^^ set_memo ^^
        (* Did we decode this already? *)
        ReadBuf.read_word32 env get_data_buf ^^ set_result ^^
        get_result ^^ compile_eq_const 0L ^^
        E.if0 begin
          (* No, not yet decoded *)
          (* Skip over type hash field *)
          ReadBuf.read_word32 env get_data_buf ^^ compile_eq_const 0L ^^
          E.else_trap_with env "Odd: Type hash scratch space not empty" ^^

          (* Read the content *)
          read_thing get_arg_typ (fun get_thing ->
            (* This is called after allocation, but before descending
               We update the memo location here so that loops work
            *)
            get_thing ^^ set_result ^^
            get_memo ^^ get_result ^^ store_unskewed_ptr ^^
            get_memo ^^ compile_add_const 4L ^^ Blob.lit env (typ_hash t) ^^ store_unskewed_ptr
          )
        end begin
          (* Decoded before. Check type hash *)
          ReadBuf.read_word32 env get_data_buf ^^ Blob.lit env (typ_hash t) ^^
          compile_comparison I64Op.Eq ^^
          E.else_trap_with env ("Stable memory error: Aliased at wrong type, expected: " ^ typ_hash t)
        end ^^

        (* If this was a reference, reset read buffer *)
        get_is_ref ^^
        E.if0 (ReadBuf.set_ptr get_data_buf get_cur) G.nop ^^

        get_result
      in


      (* Now the actual deserialization *)
      begin match t with
      (* Primitive types *)
      | Prim Nat ->
        with_prim_typ t
        begin
          BigNum.compile_load_from_data_buf env get_data_buf false
        end
      | Prim Int ->
        (* Subtyping with nat *)
        check_prim_typ (Prim Nat) ^^
        E.if1 I64Type
          begin
            BigNum.compile_load_from_data_buf env get_data_buf false
          end
          begin
            with_prim_typ t
            begin
              BigNum.compile_load_from_data_buf env get_data_buf true
            end
          end
      | Prim Float ->
        with_prim_typ t
        begin
          ReadBuf.read_float64 env get_data_buf ^^
          Float.box env
        end
      | Prim (Int64|Nat64) ->
        with_prim_typ t
        begin
          ReadBuf.read_word64 env get_data_buf ^^
          BoxedWord64.box env
        end
      | Prim (Int32|Nat32) ->
        with_prim_typ t
        begin
          ReadBuf.read_word32 env get_data_buf ^^
          TaggedSmallWord.msb_adjust Nat32
        end
      | Prim Char ->
        with_prim_typ t
        begin
          ReadBuf.read_word32 env get_data_buf ^^
          TaggedSmallWord.check_and_tag_codepoint env
        end
      | Prim (Int16|Nat16) ->
        with_prim_typ t
        begin
          ReadBuf.read_word16 env get_data_buf ^^
          TaggedSmallWord.msb_adjust Nat16
        end
      | Prim (Int8|Nat8) ->
        with_prim_typ t
        begin
          ReadBuf.read_byte env get_data_buf ^^
          TaggedSmallWord.msb_adjust Nat8
        end
      | Prim Bool ->
        with_prim_typ t
        begin
          read_byte_tagged
            [ Bool.lit false
            ; Bool.lit true
            ]
        end
      | Prim Null ->
        with_prim_typ t (Opt.null_lit env)
      | Any ->
        skip get_idltyp ^^
        (* Any vanilla value works here *)
        Opt.null_lit env
      | Prim Blob ->
        with_blob_typ env (read_blob ())
      | Prim Principal ->
        with_prim_typ t
        begin
          read_byte_tagged
            [ E.trap_with env "IDL error: unexpected principal reference"
            ; read_principal ()
            ]
        end
      | Prim Text ->
        with_prim_typ t (read_text ())
      | Tup [] -> (* e(()) = null *)
        with_prim_typ t (Tuple.from_stack env 0)
      (* Composite types *)
      | Tup ts ->
        with_record_typ (fun get_typ_buf get_n_ptr ->
          let (set_val, get_val) = new_local env "val" in

          G.concat_mapi (fun i t ->
            (* skip all possible intermediate extra fields *)
            get_typ_buf ^^ get_data_buf ^^ get_typtbl ^^ compile_const_32 (Int32.of_int i) ^^ get_n_ptr ^^
            E.call_import env "rts" "find_field" ^^
            Bool.from_rts_int32 ^^
            E.if1 I64Type
              begin
                ReadBuf.read_sleb128 env get_typ_buf ^^
                go env t ^^ set_val ^^
                remember_failure get_val ^^
                get_val
              end
              begin
                match normalize t with
                | Opt _ | Any -> Opt.null_lit env
                | _ -> coercion_failed "IDL error: did not find tuple field in record"
              end
          ) ts ^^

          (* skip all possible trailing extra fields *)
          get_typ_buf ^^ get_data_buf ^^ get_typtbl ^^ get_n_ptr ^^
          E.call_import env "rts" "skip_fields" ^^

          Tuple.from_stack env (List.length ts)
        )
      | Obj ((Object | Memory), fs) ->
        with_record_typ (fun get_typ_buf get_n_ptr ->
          let (set_val, get_val) = new_local env "val" in

          Object.lit_raw env (List.map (fun (h,f) ->
            f.Type.lab, fun () ->
              (* skip all possible intermediate extra fields *)
              get_typ_buf ^^ get_data_buf ^^ get_typtbl ^^ compile_const_32 (Lib.Uint32.to_int32 h) ^^ get_n_ptr ^^
              E.call_import env "rts" "find_field" ^^
              Bool.from_rts_int32 ^^
              E.if1 I64Type
                begin
                  ReadBuf.read_sleb128 env get_typ_buf ^^
                  go env f.typ ^^ set_val ^^
                  remember_failure get_val ^^
                  get_val
                  end
                begin
                  match normalize f.typ with
                  | Opt _ | Any -> Opt.null_lit env
                  | _ -> coercion_failed (Printf.sprintf "IDL error: did not find field %s in record" f.lab)
                end
          ) (sort_by_hash fs)) ^^

          (* skip all possible trailing extra fields *)
          get_typ_buf ^^ get_data_buf ^^ get_typtbl ^^ get_n_ptr ^^
          E.call_import env "rts" "skip_fields"
          )
      | Array (Mut t) ->
        read_alias env (Array (Mut t)) (fun get_array_typ on_alloc ->
          let (set_len, get_len) = new_local env "len" in
          let (set_x, get_x) = new_local env "x" in
          let (set_val, get_val) = new_local env "val" in
          let (set_arg_typ, get_arg_typ) = new_local env "arg_typ" in
          with_composite_arg_typ get_array_typ idl_vec (ReadBuf.read_sleb128 env) ^^ set_arg_typ ^^
          ReadBuf.read_leb128 env get_data_buf ^^ set_len ^^
          get_len ^^ Arr.alloc env ^^ set_x ^^
          on_alloc get_x ^^
          get_len ^^ from_0_to_n env (fun get_i ->
            get_x ^^ get_i ^^ Arr.unsafe_idx env ^^
            get_arg_typ ^^ go env t ^^ set_val ^^
            remember_failure get_val ^^
            get_val ^^ store_ptr
          ) ^^
          get_x ^^
          Tagged.allocation_barrier env ^^
          G.i Drop
        )
      | Array t ->
        let (set_len, get_len) = new_local env "len" in
        let (set_x, get_x) = new_local env "x" in
        let (set_val, get_val) = new_local env "val" in
        let (set_arg_typ, get_arg_typ) = new_local env "arg_typ" in
        with_composite_typ idl_vec (ReadBuf.read_sleb128 env) ^^ set_arg_typ ^^
        ReadBuf.read_leb128 env get_data_buf ^^ set_len ^^
        get_len ^^ Arr.alloc env ^^ set_x ^^
        get_len ^^ from_0_to_n env (fun get_i ->
          get_x ^^ get_i ^^ Arr.unsafe_idx env ^^
          get_arg_typ ^^ go env t ^^ set_val ^^
          remember_failure get_val ^^
          get_val ^^ store_ptr
        ) ^^
        get_x ^^
        Tagged.allocation_barrier env
      | Opt t ->
        check_prim_typ (Prim Null) ^^
        E.if1 I64Type (Opt.null_lit env)
        begin
          check_prim_typ Any ^^ (* reserved *)
          E.if1 I64Type (Opt.null_lit env)
          begin
            check_composite_typ get_idltyp idl_opt ^^
            E.if1 I64Type
            begin
              let (set_arg_typ, get_arg_typ) = new_local env "arg_typ" in
              with_composite_typ idl_opt (ReadBuf.read_sleb128 env) ^^ set_arg_typ ^^
              read_byte_tagged
                [ Opt.null_lit env
                ; let (set_val, get_val) = new_local env "val" in
                  get_arg_typ ^^ go_can_recover env t ^^ set_val ^^
                  get_val ^^ compile_eq_const (coercion_error_value env) ^^
                  E.if1 I64Type
                    (* decoding failed, but this is opt, so: return null *)
                    (Opt.null_lit env)
                    (* decoding succeeded, return opt value *)
                    (Opt.inject env get_val)
                ]
            end
            begin
              (* this check corresponds to `not (null <: <t>)` in the spec *)
              match normalize t with
              | Prim Null | Opt _ | Any ->
                (* Ignore and return null *)
                skip get_idltyp ^^
                Opt.null_lit env
              | _ ->
                (* Try constituent type *)
                let (set_val, get_val) = new_local env "val" in
                get_idltyp ^^ go_can_recover env t ^^ set_val ^^
                get_val ^^ compile_eq_const (coercion_error_value env) ^^
                E.if1 I64Type
                  (* decoding failed, but this is opt, so: return null *)
                  (Opt.null_lit env)
                  (* decoding succeeded, return opt value *)
                  (Opt.inject env get_val)
            end
          end
        end
      | Variant vs ->
        let (set_val, get_val) = new_local env "val" in
        with_composite_typ idl_variant (fun get_typ_buf ->
          (* Find the tag *)
          let (set_n, get_n) = new_local env "len" in
          ReadBuf.read_leb128 env get_typ_buf ^^ set_n ^^

          let (set_tagidx, get_tagidx) = new_local env "tagidx" in
          ReadBuf.read_leb128 env get_data_buf ^^ set_tagidx ^^

          get_tagidx ^^ get_n ^^
          compile_comparison I64Op.LtU ^^
          E.else_trap_with env "IDL error: variant index out of bounds" ^^

          (* Zoom past the previous entries *)
          get_tagidx ^^ from_0_to_n env (fun _ ->
            get_typ_buf ^^ E.call_import env "rts" "skip_leb128" ^^
            get_typ_buf ^^ E.call_import env "rts" "skip_leb128"
          ) ^^

          (* Now read the tag *)
          let (set_tag, get_tag) = new_local env "tag" in
          ReadBuf.read_leb128 env get_typ_buf ^^ set_tag ^^
          let (set_arg_typ, get_arg_typ) = new_local env "arg_typ" in
          ReadBuf.read_sleb128 env get_typ_buf ^^ set_arg_typ ^^

          List.fold_right (fun (h, {lab = l; typ = t; _}) continue ->
              get_tag ^^ compile_eq_const (Wasm.I64_convert.extend_i32_u (Lib.Uint32.to_int32 h)) ^^
              E.if1 I64Type
                ( Variant.inject env l (
                  get_arg_typ ^^ go env t ^^ set_val ^^
                  remember_failure get_val ^^
                  get_val
                ))
                continue
            )
            ( sort_by_hash vs )
            ( coercion_failed "IDL error: unexpected variant tag" )
        )
      | Func _ ->
        (* See Note [Candid subtype checks] *)
        get_rel_buf_opt ^^
        E.if1 I64Type
          begin
            get_rel_buf_opt ^^
            get_typtbl ^^
            get_typtbl_end ^^
            get_typtbl_size ^^
            get_idltyp ^^
            idl_sub env t
          end
          (Bool.lit true) ^^ (* if we don't have a subtype memo table, assume the types are ok *)
        E.if1 I64Type
          (with_composite_typ idl_func (fun _get_typ_buf ->
            read_byte_tagged
              [ E.trap_with env "IDL error: unexpected function reference"
              ; read_actor_data () ^^
                read_text () ^^
                Tuple.from_stack env 2
              ]))
          (skip get_idltyp ^^
           coercion_failed "IDL error: incompatible function type")
      | Obj (Actor, _) ->
        (* See Note [Candid subtype checks] *)
        get_rel_buf_opt ^^
        E.if1 I64Type
          begin
            get_rel_buf_opt ^^
            get_typtbl ^^
            get_typtbl_end ^^
            get_typtbl_size ^^
            get_idltyp ^^
            idl_sub env t
          end
          (Bool.lit true) ^^
        E.if1 I64Type
          (with_composite_typ idl_service
             (fun _get_typ_buf -> read_actor_data ()))
          (skip get_idltyp ^^
           coercion_failed "IDL error: incompatible actor type")
      | Mut t ->
        read_alias env (Mut t) (fun get_arg_typ on_alloc ->
          let (set_result, get_result) = new_local env "result" in
          Tagged.obj env Tagged.ObjInd [ compile_unboxed_const 0L ] ^^ set_result ^^
          on_alloc get_result ^^
          get_result ^^
            get_arg_typ ^^ go env t ^^
          MutBox.store_field env
        )
      | Non ->
        skip get_idltyp ^^
        coercion_failed "IDL error: deserializing value of type None"
      | _ -> todo_trap env "deserialize" (Arrange_ir.typ t)
      end ^^
      (* Parsed value on the stack, return that, unless the failure flag is set *)
      when_failed (compile_unboxed_const (coercion_error_value env) ^^ G.i Return)
    )

  let serialize env ts : G.t =
    let name = Strm.name_for "serialize" ts in
    (* returns data/length pointers (will be GC’ed next time!) *)
    Func.share_code1 env name ("x", I64Type) [I64Type; I64Type] (fun env get_x ->
      let (set_data_size, get_data_size) = new_local env "data_size" in
      let (set_refs_size, get_refs_size) = new_local env "refs_size" in

      let (tydesc, _offsets, _idltyps) = type_desc env ts in
      let tydesc_len = Int64.of_int (String.length tydesc) in

      (* Get object sizes *)
      get_x ^^
      buffer_size env (Type.seq ts) ^^
      set_refs_size ^^
      set_data_size ^^
      (* check for overflow *)
      get_data_size ^^
      compile_add_const tydesc_len ^^
      compile_unboxed_const tydesc_len ^^
      compile_comparison I64Op.LtU ^^
      E.then_trap_with env "serialization overflow" ^^

      let (set_data_start, get_data_start) = new_local env "data_start" in
      let (set_refs_start, get_refs_start) = new_local env "refs_start" in

      (* Create a stream with suitable capacity and given header *)
      Strm.create env get_data_size set_data_start get_data_start tydesc ^^
      get_refs_size ^^ compile_mul_const Heap.word_size ^^ Blob.dyn_alloc_scratch env ^^ set_refs_start ^^

      (* Serialize x into the buffer *)
      get_x ^^
      get_data_start ^^
      get_refs_start ^^
      serialize_go env (Type.seq ts) ^^

      (* Sanity check: Did we fill exactly the buffer *)
      get_refs_start ^^ get_refs_size ^^ compile_mul_const Heap.word_size ^^ G.i (Binary (Wasm_exts.Values.I64 I64Op.Add)) ^^
      compile_comparison I64Op.Eq ^^
      E.else_trap_with env "reference buffer not filled" ^^

      (* Verify that the stream is correctly filled *)
      Strm.check_filled env get_data_start get_data_size ^^
      get_refs_size ^^
      compile_eq_const 0L ^^
      E.else_trap_with env "cannot send references on IC System API" ^^

      (* Extract the payload if possible *)
      Strm.terminate env get_data_start get_data_size tydesc_len
    )


  let deserialize_from_blob extended env ts =
    let ts_name = typ_seq_hash ts in
    let name =
      (* TODO(#3185): this specialization on `extended` seems redundant,
         removing it might simplify things *and* share more code in binaries.
         The only tricky bit might be the conditional Stack.dynamic_with_words bit... *)
      if extended
      then "@deserialize_extended<" ^ ts_name ^ ">"
      else "@deserialize<" ^ ts_name ^ ">" in
    Func.share_code2 env name (("blob", I64Type), ("can_recover", I64Type)) (List.map (fun _ -> I64Type) ts) (fun env get_blob get_can_recover ->
      let (set_data_size, get_data_size) = new_local env "data_size" in
      let (set_refs_size, get_refs_size) = new_local env "refs_size" in
      let (set_data_start, get_data_start) = new_local env "data_start" in
      let (set_refs_start, get_refs_start) = new_local env "refs_start" in
      let (set_arg_count, get_arg_count) = new_local env "arg_count" in
      let (set_val, get_val) = new_local env "val" in

      get_blob ^^ Blob.len env ^^ set_data_size ^^
      get_blob ^^ Blob.payload_ptr_unskewed env ^^ set_data_start ^^

      (* Allocate space for the reference buffer and copy it *)
      compile_unboxed_const 0L ^^ set_refs_size (* none yet *) ^^

      (* Allocate space for out parameters of parse_idl_header *)
      Stack.with_words env "get_typtbl_size_ptr" 1L (fun get_typtbl_size_ptr ->
      Stack.with_words env "get_typtbl_ptr" 1L (fun get_typtbl_ptr ->
      Stack.with_words env "get_maintyps_ptr" 1L (fun get_maintyps_ptr ->

      (* Set up read buffers *)
      ReadBuf.alloc env (fun get_data_buf -> ReadBuf.alloc env (fun get_ref_buf ->

      ReadBuf.set_ptr get_data_buf get_data_start ^^
      ReadBuf.set_size get_data_buf get_data_size ^^
      ReadBuf.set_ptr get_ref_buf get_refs_start ^^
      ReadBuf.set_size get_ref_buf (get_refs_size ^^ compile_mul_const Heap.word_size) ^^

      (* Go! *)
      Bool.lit extended ^^ Bool.to_rts_int32 ^^ get_data_buf ^^ get_typtbl_ptr ^^ get_typtbl_size_ptr ^^ get_maintyps_ptr ^^
      E.call_import env "rts" "parse_idl_header" ^^

      (* Allocate memo table, if necessary *)
      with_rel_buf_opt env extended (get_typtbl_size_ptr ^^ load_unskewed_ptr) (fun get_rel_buf_opt ->

      (* set up a dedicated read buffer for the list of main types *)
      ReadBuf.alloc env (fun get_main_typs_buf ->
        ReadBuf.set_ptr get_main_typs_buf (get_maintyps_ptr ^^ load_unskewed_ptr) ^^
        ReadBuf.set_end get_main_typs_buf (ReadBuf.get_end get_data_buf) ^^
        ReadBuf.read_leb128 env get_main_typs_buf ^^ set_arg_count ^^

        G.concat_map (fun t ->
          let can_recover, default_or_trap = Type.(
            match normalize t with
            | Opt _ | Any ->
              (Bool.lit true, fun msg -> Opt.null_lit env)
            | _ ->
              (get_can_recover, fun msg ->
                get_can_recover ^^
                E.if1 I64Type
                   (compile_unboxed_const (coercion_error_value env))
                   (E.trap_with env msg)))
          in
          get_arg_count ^^
          compile_eq_const 0L ^^
          E.if1 I64Type
           (default_or_trap ("IDL error: too few arguments " ^ ts_name))
           (begin
              begin
                (* set up invariant register arguments *)
                get_rel_buf_opt ^^ Registers.set_rel_buf_opt env ^^
                get_data_buf ^^ Registers.set_data_buf env ^^
                get_ref_buf ^^ Registers.set_ref_buf env ^^
                get_typtbl_ptr ^^ load_unskewed_ptr ^^ Registers.set_typtbl env ^^
                get_maintyps_ptr ^^ load_unskewed_ptr ^^ Registers.set_typtbl_end env ^^
                get_typtbl_size_ptr ^^ load_unskewed_ptr ^^ Registers.set_typtbl_size env
              end ^^
              (* set up variable frame arguments *)
              Stack.with_frame env "frame_ptr" 3L (fun () ->
                (* idltyp *)
                ReadBuf.read_sleb128 env get_main_typs_buf ^^
                Stack.set_local env StackArgs.idltyp ^^
                (* depth *)
                compile_unboxed_const 0L ^^
                Stack.set_local env StackArgs.depth ^^
                (* recovery mode *)
                can_recover ^^
                Stack.set_local env StackArgs.can_recover ^^
                deserialize_go env t
             )
             ^^ set_val ^^
             get_arg_count ^^ compile_sub_const 1L ^^ set_arg_count ^^
             get_val ^^ compile_eq_const (coercion_error_value env) ^^
             (E.if1 I64Type
               (default_or_trap "IDL error: coercion failure encountered")
               get_val)
            end)
        ) ts ^^

        (* Skip any extra arguments *)
        compile_while env
         (get_arg_count ^^ compile_rel_const I32Op.GtU 0L)
         begin
           get_data_buf ^^
           get_typtbl_ptr ^^ load_unskewed_ptr ^^
           ReadBuf.read_sleb128 env get_main_typs_buf ^^
           G.i (Convert (Wasm_exts.Values.I32 I32Op.WrapI64)) ^^
           compile_const_32 0l ^^
           E.call_import env "rts" "skip_any" ^^
           get_arg_count ^^ compile_sub_const 1L ^^ set_arg_count
         end ^^

        ReadBuf.is_empty env get_data_buf ^^
        E.else_trap_with env ("IDL error: left-over bytes " ^ ts_name) ^^
        ReadBuf.is_empty env get_ref_buf ^^
        E.else_trap_with env ("IDL error: left-over references " ^ ts_name)
      ))))))

    ))

  let deserialize env ts =
    IC.arg_data env ^^
    Bool.lit false ^^ (* can't recover *)
    deserialize_from_blob false env ts

(*
Note [speculating for short (S)LEB encoded bignums]
~~~~~~~~~~~~~~~~~~~~~~~~~~~~~~~~~~~~~~~~~~~~~~~~~~~

#3098 highlighted that a lot of heap garbage can be generated while reading in
(S)LEB-encoded bignums. To make heap consumption optimal for every compactly
representable `Int`, we resort to speculatively reading a 64-byte chunk from
the `ReadBuf`. We call it speculative, because it may read past the end of the
buffer (and thus end up containing junk bytes) or even fail because reading
across Wasm page boundaries could cause trapping. (Consider the buffer ending
3 bytes before the last-memory-page boundary and issuing a speculative 64-bit read for the
address 2 bytes less than buffer end.) In case of failure to read data, `-1`
(a sentinel) is returned. (The sentinel could be use-case specific when later
the need arises.)

In most cases the speculative read will come back with valid bytes. How many
of those are relevant, can be judged by consulting the buffer-end pointer or
analysing the 64-bit word directly. In the case of (S)LEB, the continuation and
termination bits can be filtered and thus the encoding's last byte detected when
present in the 64-bit word.

If such a LEB boundary is detected, avenues open up for a much faster (than
bytewise-sequential) parsing.

After the data is interpreted, it's the client's responsibility to adjust the
current buffer position.

 *)

(*
Note [mutable stable values]
~~~~~~~~~~~~~~~~~~~~~~~~~~~~

NOTE: Currently not yet supporting 64-bit addresses during serialization and deserialization, e.g.
* When the serialization offset is beyond 32 bit
* When the deserialization target is beyond 32-bit (and sharing is used in the serialization)

We currently use a Candid derivative to serialize stable values. In addition to
storing sharable data, we can also store mutable data (records with mutable
fields and mutable arrays), and we need to preserve aliasing.

To that end we extend Candid with a type constructor `alias t`.

In the type table, alias t is represented by type code 1. All Candid type constructors
are represented by negative numbers, so this cannot clash with anything and,
conveniently, makes such values illegal Candid.

The values of `alias t` are either

 * i8(0) 0x00000000 0x00000000 M(v)
   for one (typically the first) occurrence of v
   The first 0x00000000 is the “memo field”, the second is the “type hash field”.
   Both are scratch spaces for the benefit of the decoder.

or

 * i8(1) i32(offset) M(v)
   for all other occurrences of v, where offset is the relative position of the
   above occurrences from this reference.

We map Motoko types to this as follows:

  e([var t]) = alias e([t]) = alias vec e(t)
  e({var field : t}) = record { field : alias e(t) }

Why different? Because we need to alias arrays as a whole (we can’t even alias
their fields, as they are manifestly part of the array heap structure), but
aliasing records does not work, as aliased record values may appear at
different types (due to subtyping), and Candid serialization is type-driven.
Luckily records put all mutable fields behind an indirection (ObjInd), so this
works.

The type-driven code in this module treats `Type.Mut` to always refer to an
`ObjInd`; for arrays the mutable case is handled directly.

To detect and preserve aliasing, these steps are taken:

 * In `buffer_size`, when we see a mutable thing (`Array` or `ObjInd`), the
   first time, we mark it by setting the heap tag to `StableSeen`.
   This way, when we see it a second time, we can skip the value in the size
   calculation.
 * In `serialize`, when we see it a first time (tag still `StableSeen`),
   we serialize it (first form above), and remember the absolute position
   in the output buffer, abusing the heap tag here.
   (Invariant: This absolute position is never `StableSeen`)
   Upon a second visit (tag not `StableSeen`), we can thus fetch that absolute
   position and calculate the offset.
 * In `deserialize`, when we come across a `alias t`, we follow the offset (if
   needed) to find the content.

   If the memo field is still `0x00000000`, this is the first time we read
   this, so we deserialize to the Motoko heap, and remember the heap position
   (vanilla pointer) by overwriting the memo field.
   We also store the type hash of the type we are serializing at in the type
   hash field.

   If it is not `0x00000000` then we can simply read the pointer from there,
   after checking the type hash field to make sure we are aliasing at the same
   type.

 *)

(*
Note [Candid subtype checks]
~~~~~~~~~~~~~~~~~~~~~~~~~~~~

Deserializing Candid values requires a Candid subtype check when
deserializing values of reference types (actors and functions).

The subtype test is performed directly on the expected and actual
candid type tables using RTS functions `idl_sub_buf_words`,
`idl_sub_buf_init` and `idl_sub`. One type table and vector of types
is generated statically from the list of statically known types
encountered during code generation, the other is determined
dynamically by, e.g. message payload. The latter will vary with
each payload to decode.

The known Motoko types are accumulated in a global list as required
and then, in a final compilation step, encoded to global type table
and sequence of type indices. The encoding is stored as static
data referenced by dedicated wasm globals so that we can generate
code that references the globals before their final definitions are
known.

Deserializing a proper (not extended) Candid value stack allocates a
mutable word buffer, of size determined by `idl_sub_buf_words`.
The word buffer is used to initialize and provide storage for a
Rust memo table (see bitrel.rs) memoizing the result of sub and
super type tests performed during deserialization of a given Candid
value sequence. The memo table is initialized once, using `idl_sub_buf_init`,
then shared between recursive calls to deserialize, by threading the (possibly
null) wasm address of the word buffer as an optional argument. The
word buffer is stack allocated in generated code, not Rust, because
it's size is dynamic and Rust doesn't seem to support dynamically-sized
stack allocation.

Currently, we only perform Candid subtype checks when decoding proper
(not extended) Candid values. Extended values are required for
stable variables only: we can omit the check, because compatibility
should already be enforced by the static signature compatibility
check. We use the `null`-ness of the word buffer pointer to
dynamically determine whether to omit or perform Candid subtype checks.

NB: Extending `idl_sub` to support extended, "stable" types (with mutable,
invariant type constructors) would require extending the polarity argument
from a Boolean to a three-valued argument to efficiently check equality for
invariant type constructors in a single pass.
*)

end (* MakeSerialization *)

module Serialization = MakeSerialization(BumpStream)

module BlobStream : Stream = struct
  let create env get_data_size set_token get_token header =
    let header_size = Int64.of_int (String.length header) in
    get_data_size ^^ compile_add_const header_size ^^
    E.call_import env "rts" "alloc_stream" ^^ set_token ^^ (* allocation barrier called in alloc_stream *)
    get_token ^^
    Blob.lit env header ^^
    E.call_import env "rts" "stream_write_text"

  let check_filled env get_token get_data_size =
    G.i Drop

  let terminate env get_token _get_data_size _header_size =
    get_token ^^ E.call_import env "rts" "stream_split" ^^
    let set_blob, get_blob = new_local env "blob" in
    set_blob ^^
    get_blob ^^ Blob.payload_ptr_unskewed env ^^
    get_blob ^^ Blob.len env

  let finalize_buffer code = code

  let name_for fn_name ts = "@Bl_" ^ fn_name ^ "<" ^ Typ_hash.typ_seq_hash ts ^ ">"

  let absolute_offset env get_token =
    let offset = 5L in (* see invariant in `stream.rs` *)
    let filled_field = Int64.add (Blob.len_field env) offset in
    get_token ^^ Tagged.load_field_unskewed env filled_field

  let checkpoint _env _get_token = G.i Drop

  let reserve env get_token bytes =
    get_token ^^ compile_unboxed_const bytes ^^ E.call_import env "rts" "stream_reserve"

  let write_word_leb env get_token code =
    let set_word, get_word = new_local env "word" in
    code ^^ set_word ^^
    I32Leb.compile_store_to_data_buf_unsigned env get_word
      (get_token ^^ I32Leb.compile_leb128_size get_word ^^ E.call_import env "rts" "stream_reserve") ^^
    G.i Drop

  let write_word_32 env get_token code =
    let word32_size = 4L in
    reserve env get_token word32_size ^^
    code ^^ G.i (Convert (Wasm_exts.Values.I32 I32Op.WrapI64)) ^^
    G.i (Store {ty = I32Type; align = 0; offset = 0L; sz = None})

  let write_byte env get_token code =
    get_token ^^ code ^^
    E.call_import env "rts" "stream_write_byte"

  let write_blob env get_token get_x =
    let set_len, get_len = new_local env "len" in
    get_x ^^ Blob.len env ^^ set_len ^^
    write_word_leb env get_token get_len ^^
    get_token ^^
    get_x ^^ Blob.payload_ptr_unskewed env ^^
    get_len ^^
    E.call_import env "rts" "stream_write"

  let write_text env get_token get_x =
    write_word_leb env get_token (get_x ^^ Text.size env) ^^
    get_token ^^ get_x ^^
    E.call_import env "rts" "stream_write_text"

  let write_bignum_leb env get_token get_x =
    get_token ^^ get_x ^^
    BigNum.compile_store_to_stream_unsigned env

  let write_bignum_sleb env get_token get_x =
    get_token ^^ get_x ^^
    BigNum.compile_store_to_stream_signed env

end


(* Stabilization (serialization to/from stable memory) of both:
   * stable variables; and
   * virtual stable memory.
   c.f.
   * ../../design/Stable.md
   * ../../design/StableMemory.md
*)

module Stabilization = struct

  (* The below stream implementation is geared towards the
     tail section of stable memory, where the serialised
     stable variables go. As such a few intimate details of
     the stable memory layout are burnt in, such as the
     variable `N` from the design document. *)
  module StableMemoryStream : Stream = struct
    include BlobStream

    let name_for fn_name ts = "@Sm_" ^ fn_name ^ "<" ^ Typ_hash.typ_seq_hash ts ^ ">"

    let create env get_data_size set_token get_token header =
      create env (compile_unboxed_const 0x8000L) set_token get_token header ^^
        (* TODO: push header directly? *)

      let (set_len, get_len) = new_local env "len" in
      get_data_size ^^
      compile_add_const (Int64.of_int (String.length header)) ^^
      set_len ^^

      let (set_dst, get_dst) = new_local env "dst" in
      StableMem.get_mem_size env ^^
      compile_shl_const (Int64.of_int page_size_bits) ^^
      (* TODO: Support 64-bit sizes *)
      compile_add_const 4L ^^ (* `N` is now on the stack *)
      set_dst ^^

      get_dst ^^
      get_len ^^
      StableMem.ensure env ^^

      get_token ^^
      get_dst ^^
      get_dst ^^ get_len ^^
      G.i (Binary (Wasm_exts.Values.I64 I64Op.Add)) ^^
      E.call_import env "rts" "stream_stable_dest"

    let ptr_field env =
      let offset = 1L in (* see invariant in `stream.rs` *)
      Int64.add (Blob.len_field env) offset (* see invariant in `stream.rs` *)

    let terminate env get_token get_data_size header_size =
      get_token ^^
      E.call_import env "rts" "stream_shutdown" ^^
      compile_unboxed_zero ^^ (* no need to write *)
      get_token ^^
      Tagged.load_field_unskewed env (ptr_field env) ^^
      StableMem.get_mem_size env ^^
      compile_shl_const (Int64.of_int page_size_bits) ^^
      G.i (Binary (Wasm_exts.Values.I64 I64Op.Sub)) ^^
      (* TODO: Support 64-bit sizes *)
      compile_sub_const 4L  (* `N` is now subtracted *)

    let finalize_buffer _ = G.nop (* everything is outputted already *)

    (* Returns a 64-bit unsigned int that is the number of bytes that would
       have been written to stable memory if flushed. The difference
       of two such numbers will always be an exact byte distance. *)
    let absolute_offset env get_token =
      let start_field = Int64.add (ptr_field env) 1L in (* see invariant in `stream.rs` *)
      absolute_offset env get_token ^^
      get_token ^^
      Tagged.load_field_unskewed env (ptr_field env) ^^
      get_token ^^
      Tagged.load_field_unskewed env start_field ^^
      G.i (Binary (Wasm_exts.Values.I64 I64Op.Sub)) ^^
      G.i (Binary (Wasm_exts.Values.I64 I64Op.Add))
  end

  module Externalization = MakeSerialization(StableMemoryStream)

  let stabilize env t =
    let (set_dst, get_dst) = new_local env "dst" in
    let (set_len, get_len) = new_local env "len" in

    (if !Flags.gc_strategy = Flags.Incremental then
      E.call_import env "rts" "stop_gc_on_upgrade"
    else
      G.nop) ^^


    Externalization.serialize env [t] ^^
    set_len ^^
    set_dst ^^

    StableMem.get_mem_size env ^^
    compile_test I64Op.Eqz ^^
    E.if0
      begin (* ensure [0,..,3,...len+4) *)
        compile_unboxed_const 0L ^^
        get_len ^^
        (* TODO: Support 64-bit sizes *)
        compile_add_const 4L ^^  (* reserve one word for size *)
        StableMem.ensure env ^^

        (* write len to initial word of stable memory*)
        compile_unboxed_const 0L ^^
        get_len ^^
        (* TODO: Support 64-bit sizes *)
        StableMem.write_word32 env ^^

        (* copy data to following stable memory *)
        Externalization.Strm.finalize_buffer
          begin
            compile_unboxed_const 4L ^^
            get_dst ^^
            get_len ^^
            IC.system_call env "stable64_write"
          end
      end
      begin
        let (set_N, get_N) = new_local env "N" in

        (* let N = !size * page_size *)
        StableMem.get_mem_size env ^^
        compile_shl_const (Int64.of_int page_size_bits) ^^
        set_N ^^

        (* grow mem to page including address
           N + 4 + len + 4 + 4 + 4 = N + len + 16
        *)
        get_N ^^
        get_len ^^
        compile_add_const 16L ^^
        StableMem.ensure env ^^

        get_N ^^
        get_len ^^
        StableMem.write_word32 env ^^

        (* copy data to following stable memory *)
        Externalization.Strm.finalize_buffer
          begin
            get_N ^^
            compile_add_const 4L ^^
            get_dst ^^
            get_len ^^
            IC.system_call env "stable64_write"
          end ^^

        (* let M = pagesize * ic0.stable64_size64() - 1 *)
        (* M is beginning of last page *)
        let (set_M, get_M) = new_local env "M" in
        IC.system_call env "stable64_size" ^^
        compile_sub_const 1L ^^
        compile_shl_const (Int64.of_int page_size_bits) ^^
        set_M ^^

        (* store mem_size at M + (pagesize - 12) *)
        get_M ^^
        compile_add_const (Int64.sub page_size 12L) ^^
        StableMem.get_mem_size env ^^
        (* TODO: write word64 *)
        StableMem.write_word32 env ^^

        (* save first word at M + (pagesize - 8);
           mark first word as 0 *)
        get_M ^^
        compile_add_const (Int64.sub page_size 8L) ^^
        compile_unboxed_const 0L ^^
        StableMem.read_and_clear_word32 env ^^
        StableMem.write_word32 env ^^

        (* save version at M + (pagesize - 4) *)
        get_M ^^
          compile_add_const (Int64.sub page_size 4L) ^^
        (* TODO bump version? *)
        compile_unboxed_const StableMem.version ^^
        StableMem.write_word32 env

      end

  let destabilize env ty =
    match E.mode env with
    | Flags.ICMode | Flags.RefMode ->
      let (set_pages, get_pages) = new_local env "pages" in
      IC.system_call env "stable64_size" ^^
      set_pages ^^

      get_pages ^^
      compile_test I64Op.Eqz ^^
      E.if1 I64Type
        begin
          let (_, fs) = Type.as_obj ty in
          let fs' = List.map
           (fun f -> (f.Type.lab, fun () -> Opt.null_lit env))
           fs
          in
          StableMem.get_mem_size env ^^
          compile_test I64Op.Eqz ^^
          E.else_trap_with env "StableMem.mem_size non-zero" ^^
          Object.lit_raw env fs'
        end
        begin
          let (set_marker, get_marker) = new_local env "marker" in
          let (set_len, get_len) = new_local env "len" in
          let (set_offset, get_offset) = new_local env "offset" in
          compile_unboxed_const 0L ^^
          StableMem.read_and_clear_word32 env ^^
          set_marker ^^

          get_marker ^^
          compile_test I64Op.Eqz ^^
          E.if0
            begin
              let (set_M, get_M) = new_local env "M" in
              let (set_version, get_version) = new_local env "version" in
              let (set_N, get_N) = new_local env "N" in

              IC.system_call env "stable64_size" ^^
              compile_sub_const 1L ^^
              compile_shl_const (Int64.of_int page_size_bits) ^^
              set_M ^^

              (* read version *)
              get_M ^^
              compile_add_const (Int64.sub page_size 4L) ^^
              StableMem.read_and_clear_word32 env ^^
              set_version ^^

              (* check version *)
              get_version ^^
              compile_unboxed_const StableMem.version ^^
              compile_comparison I64Op.GtU ^^
              E.then_trap_with env (Printf.sprintf
                "higher stable memory version (expected %s)"
                (Int64.to_string StableMem.version)) ^^

              (* restore StableMem bytes [0..4) *)
              compile_unboxed_const 0L ^^
              get_M ^^
              compile_add_const (Int64.sub page_size 8L) ^^
              StableMem.read_and_clear_word32 env ^^
              StableMem.write_word32 env ^^

              (* restore mem_size *)
              get_M ^^
              compile_add_const (Int64.sub page_size 12L) ^^
              StableMem.read_and_clear_word32 env ^^ (*TODO: use 64 bits *)
              StableMem.set_mem_size env ^^

              StableMem.get_mem_size env ^^
              compile_shl_const (Int64.of_int page_size_bits) ^^
              set_N ^^

              (* set len *)
              get_N ^^
              StableMem.read_and_clear_word32 env ^^
              set_len ^^

              (* set offset *)
              get_N ^^
              compile_add_const 4L ^^
              set_offset
            end
            begin
              (* assert mem_size == 0 *)
              StableMem.get_mem_size env ^^
              compile_test I64Op.Eqz ^^
              E.else_trap_with env "unexpected, non-zero stable memory size" ^^

              (* set len *)
              get_marker ^^
              set_len ^^

              (* set offset *)
              compile_unboxed_const 4L ^^
              set_offset
            end ^^ (* if_ *)

          let (set_blob, get_blob) = new_local env "blob" in
          (* read blob from stable memory *)
          get_len ^^ Blob.alloc env ^^ set_blob ^^
          get_blob ^^ Blob.payload_ptr_unskewed env ^^
          get_offset ^^
          get_len ^^
          IC.system_call env "stable64_read" ^^

          let (set_val, get_val) = new_local env "val" in
          (* deserialize blob to val *)
          get_blob ^^
          Bool.lit false ^^ (* can't recover *)
          Serialization.deserialize_from_blob true env [ty] ^^
          set_val ^^

          (* clear blob contents *)
          get_blob ^^
          Blob.clear env ^^

          (* copy zeros from blob to stable memory *)
          get_offset ^^
          get_blob ^^ Blob.payload_ptr_unskewed env ^^
          get_blob ^^ Blob.len env ^^
          IC.system_call env "stable64_write" ^^

          (* return val *)
          get_val
        end
    | _ -> assert false
end

module GCRoots = struct
  let register env static_roots =
    let get_static_roots = E.add_fun env "get_static_roots" (Func.of_body env [] [I64Type] (fun env ->
      compile_unboxed_const static_roots
    )) in

    E.add_export env (nr {
      name = Lib.Utf8.decode "get_static_roots";
      edesc = nr (FuncExport (nr get_static_roots))
    })
   
  let store_static_roots env =
    Arr.vanilla_lit env (E.get_static_roots env)

end (* GCRoots *)

module StackRep = struct
  open SR

  (*
     Most expressions have a “preferred”, most optimal, form. Hence,
     compile_exp put them on the stack in that form, and also returns
     the form it chose.

     But the users of compile_exp usually want a specific form as well.
     So they use compile_exp_as, indicating the form they expect.
     compile_exp_as then does the necessary coercions.
   *)

  let of_arity n =
    if n = 1 then Vanilla else UnboxedTuple n

  (* The stack rel of a primitive type, i.e. what the binary operators expect *)
  let of_type t =
    let open Type in
    match normalize t with
    | Prim Bool -> SR.bool
    | Prim (Nat | Int) -> Vanilla
    | Prim (Nat64 | Int64) -> UnboxedWord64
    | Prim (Nat8 | Nat16 | Nat32 | Int8 | Int16 | Int32 | Char) -> Vanilla
    | Prim (Text | Blob | Principal) -> Vanilla
    | Prim Float -> UnboxedFloat64
    | Obj (Actor, _) -> Vanilla
    | Func (Shared _, _, _, _, _) -> Vanilla
    | p -> todo "StackRep.of_type" (Arrange_ir.typ p) Vanilla

  (* The env looks unused, but will be needed once we can use multi-value, to register
     the complex types in the environment.
     For now, multi-value block returns are handled via FakeMultiVal. *)
  let to_block_type env = function
    | Vanilla -> [I64Type]
    | UnboxedWord64 -> [I64Type]
    | UnboxedFloat64 -> [F64Type]
    | UnboxedTuple n -> Lib.List.make n I64Type
    | Const _ -> []
    | Unreachable -> []

  let to_string = function
    | Vanilla -> "Vanilla"
    | UnboxedWord64 -> "UnboxedWord64"
    | UnboxedFloat64 -> "UnboxedFloat64"
    | UnboxedTuple n -> Printf.sprintf "UnboxedTuple %d" n
    | Unreachable -> "Unreachable"
    | Const _ -> "Const"

  let join (sr1 : t) (sr2 : t) = match sr1, sr2 with
    | _, _ when SR.eq sr1 sr2 -> sr1
    | Unreachable, sr2 -> sr2
    | sr1, Unreachable -> sr1

    | Const _, Const _ -> Vanilla
    | Const _, sr2_ -> sr2
    | sr1, Const _ -> sr1

    | _, Vanilla -> Vanilla
    | Vanilla, _ -> Vanilla

    | UnboxedTuple n, UnboxedTuple m when n = m -> sr1

    | _, _ ->
      Printf.eprintf "Invalid stack rep join (%s, %s)\n"
        (to_string sr1) (to_string sr2); sr1

  let joins = List.fold_left join Unreachable

  let drop env (sr_in : t) =
    match sr_in with
    | Vanilla | UnboxedWord64 | UnboxedFloat64 -> G.i Drop
    | UnboxedTuple n -> G.table n (fun _ -> G.i Drop)
    | Const _ | Unreachable -> G.nop

  (* Materializes a Const.lit: If necessary, puts
     bytes into static memory, and returns a vanilla value.
  *)
  let materialize_lit env (lit : Const.lit) : int64 =
    match lit with
    | Const.Vanilla n  -> n
    | Const.Bool n     -> Bool.vanilla_lit n
    | Const.BigInt n   -> BigNum.vanilla_lit env n
    | Const.Word64 n   -> BoxedWord64.vanilla_lit env n
    | Const.Float64 f  -> Float.vanilla_lit env f
    | Const.Blob t     -> Blob.vanilla_lit env t
    | Const.Null       -> Opt.null_vanilla_lit env

  let rec materialize_const_t env (p, cv) : int64 =
    Lib.Promise.lazy_value p (fun () -> materialize_const_v env cv)

  and materialize_const_v env = function
    | Const.Fun (get_fi, _) -> Closure.static_closure env (get_fi ())
    | Const.Message fi -> assert false
    | Const.Obj fs ->
      let fs' = List.map (fun (n, c) -> (n, materialize_const_t env c)) fs in
      Object.vanilla_lit env fs'
    | Const.Unit -> Tuple.unit_vanilla_lit
    | Const.Array cs ->
      let ptrs = List.map (materialize_const_t env) cs in
      Arr.vanilla_lit env ptrs
    | Const.Tag (i, c) ->
      let ptr = materialize_const_t env c in
      Variant.vanilla_lit env i ptr
    | Const.Lit l -> materialize_lit env l
    | Const.Opt c ->
      let rec kernel = Const.(function
        | (_, Lit Null) -> None
        | (_, Opt c) -> kernel c
        | (_, other) -> Some (materialize_const_v env other)) in
      match kernel c with
      | Some ptr -> ptr
      | None -> Opt.vanilla_lit env (materialize_const_t env c)

  let adjust env (sr_in : t) sr_out =
    if eq sr_in sr_out
    then G.nop
    else match sr_in, sr_out with
    | Unreachable, Unreachable -> G.nop
    | Unreachable, _ -> G.i Unreachable

    | UnboxedTuple n, Vanilla -> Tuple.from_stack env n
    | Vanilla, UnboxedTuple n -> Tuple.to_stack env n

    | UnboxedWord64, Vanilla -> BoxedWord64.box env
    | Vanilla, UnboxedWord64 -> BoxedWord64.unbox env

    | UnboxedFloat64, Vanilla -> Float.box env
    | Vanilla, UnboxedFloat64 -> Float.unbox env

    | Const (_, Const.Lit (Const.Bool b)), Vanilla -> Bool.lit b

    | Const c, Vanilla -> compile_unboxed_const (materialize_const_t env c)
    | Const (_, Const.Lit (Const.Word64 n)), UnboxedWord64 -> compile_unboxed_const n
    | Const (_, Const.Lit (Const.Float64 f)), UnboxedFloat64 -> Float.compile_unboxed_const f
    | Const c, UnboxedTuple 0 -> G.nop
    | Const (_, Const.Array cs), UnboxedTuple n ->
      assert (n = List.length cs);
      G.concat_map (fun c -> compile_unboxed_const (materialize_const_t env c)) cs
    | _, _ ->
      Printf.eprintf "Unknown stack_rep conversion %s -> %s\n"
        (to_string sr_in) (to_string sr_out);
      G.nop

end (* StackRep *)

module VarEnv = struct

  (* A type to record where Motoko names are stored. *)
  type varloc =
    (* A Wasm Local of the current function, directly containing the value,
       in the given stackrep (Vanilla, UnboxedWord64, …) so far
       Used for immutable and mutable, non-captured data *)
    | Local of SR.t * int32
    (* A Wasm Local of the current function, that points to memory location,
       which is a MutBox.  Used for mutable captured data *)
    | HeapInd of int32
    (* A static mutable memory location (static address of a MutBox object) *)
    (* TODO: Do we need static immutable? *)
    | HeapStatic of int64
    (* Not materialized (yet), statically known constant, static location on demand *)
    | Const of Const.t
    (* public method *)
    | PublicMethod of int32 * string

  let is_non_local : varloc -> bool = function
    | Local _
    | HeapInd _ -> false
    | HeapStatic _
    | PublicMethod _
    | Const _ -> true

  type lvl = TopLvl | NotTopLvl

  (*
  The source variable environment:
   - Whether we are on the top level
   - In-scope variables
   - scope jump labels
  *)


  module NameEnv = Env.Make(String)
  type t = {
    lvl : lvl;
    vars : (varloc * Type.typ) NameEnv.t; (* variables ↦ their location and type *)
    labels : G.depth NameEnv.t; (* jump label ↦ their depth *)
  }

  let empty_ae = {
    lvl = TopLvl;
    vars = NameEnv.empty;
    labels = NameEnv.empty;
  }

  (* Creating a local environment, resetting the local fields,
     and removing bindings for local variables (unless they are at global locations)
  *)

  let mk_fun_ae ae = { ae with
    lvl = NotTopLvl;
    vars = NameEnv.filter (fun v (l, _) ->
      let non_local = is_non_local l in
      (* For debugging, enable this:
      (if not non_local then Printf.eprintf "VarEnv.mk_fun_ae: Removing %s\n" v);
      *)
      non_local
    ) ae.vars;
  }
  let lookup ae var =
    match NameEnv.find_opt var ae.vars with
      | Some e -> Some e
      | None   -> Printf.eprintf "Could not find %s\n" var; None

  let lookup_var ae var =
    match lookup ae var with
      | Some (l, _) -> Some l
      | None -> None

  let needs_capture ae var = match lookup_var ae var with
    | Some l -> not (is_non_local l)
    | None -> assert false

  let add_local_with_heap_ind env (ae : t) name typ =
      let i = E.add_anon_local env I64Type in
      E.add_local_name env i name;
      ({ ae with vars = NameEnv.add name ((HeapInd i), typ) ae.vars }, i)

  let add_local_heap_static (ae : t) name ptr typ =
      { ae with vars = NameEnv.add name ((HeapStatic ptr), typ) ae.vars }

  let add_local_public_method (ae : t) name (fi, exported_name) typ =
      { ae with vars = NameEnv.add name ((PublicMethod (fi, exported_name) : varloc), typ) ae.vars }

  let add_local_const (ae : t) name cv typ =
      { ae with vars = NameEnv.add name ((Const cv : varloc), typ) ae.vars }

  let add_local_local env (ae : t) name sr i typ =
      { ae with vars = NameEnv.add name ((Local (sr, i)), typ) ae.vars }

  let add_direct_local env (ae : t) name sr typ =
      let i = E.add_anon_local env (SR.to_var_type sr) in
      E.add_local_name env i name;
      (add_local_local env ae name sr i typ, i)

  (* Adds the names to the environment and returns a list of setters *)
  let rec add_arguments env (ae : t) as_local = function
    | [] -> ae
    | ((name, typ) :: remainder) ->
      if as_local name then
        let i = E.add_anon_local env I64Type in
        E.add_local_name env i name;
        let ae' = { ae with vars = NameEnv.add name ((Local (SR.Vanilla, i)), typ) ae.vars } in
        add_arguments env ae' as_local remainder
      else (* needs to go to static memory *)
        let ptr = MutBox.static env in
        let ae' = add_local_heap_static ae name ptr typ in
        add_arguments env ae' as_local remainder

  let add_argument_locals env (ae : t) =
    add_arguments env ae (fun _ -> true)

  let add_label (ae : t) name (d : G.depth) =
      { ae with labels = NameEnv.add name d ae.labels }

  let get_label_depth (ae : t) name : G.depth  =
    match NameEnv.find_opt name ae.labels with
      | Some d -> d
      | None   -> raise (CodegenError (Printf.sprintf "Could not find %s\n" name))

end (* VarEnv *)

(* type for wrapping code with context, context is establishment
   of (pattern) binding, argument is the code using the binding,
   result is e.g. the code for `case p e`. *)
type scope_wrap = G.t -> G.t

let unmodified : scope_wrap = fun code -> code

let rec can_be_pointer typ nested_optional =
  Type.(match normalize typ with
  | Mut t -> (can_be_pointer t nested_optional)
  | Opt t -> (if nested_optional then true else (can_be_pointer t true))
  | Prim (Null| Bool | Char | Nat8 | Nat16 | Int8 | Int16) | Non | Tup [] -> false
  | _ -> true)

let potential_pointer typ : bool =
  (* must not eliminate nested optional types as they refer to a heap object for ??null, ???null etc. *)
  can_be_pointer typ false

module Var = struct
  (* This module is all about looking up Motoko variables in the environment,
     and dealing with mutable variables *)

  open VarEnv

  (* Returns desired stack representation, preparation code and code to consume
     the value onto the stack *)
  let set_val env ae var : G.t * SR.t * G.t = match (VarEnv.lookup ae var, !Flags.gc_strategy) with
    | (Some ((Local (sr, i)), _), _) ->
      G.nop,
      sr,
      G.i (LocalSet (nr i))
    | (Some ((HeapInd i), typ), Flags.Generational) when potential_pointer typ ->
      G.i (LocalGet (nr i)),
      SR.Vanilla,
      MutBox.store_field env ^^
      G.i (LocalGet (nr i)) ^^
      Tagged.load_forwarding_pointer env ^^ (* not needed for this GC, but only for forward pointer sanity checks *)
      compile_add_const ptr_unskew ^^
      compile_add_const (Int64.mul (MutBox.field env) Heap.word_size) ^^
      E.call_import env "rts" "post_write_barrier"
    | (Some ((HeapInd i), typ), Flags.Incremental) when potential_pointer typ ->
      G.i (LocalGet (nr i)) ^^
      Tagged.load_forwarding_pointer env ^^
      compile_add_const ptr_unskew ^^
      compile_add_const (Int64.mul (MutBox.field env) Heap.word_size),
      SR.Vanilla,
      Tagged.write_with_barrier env
    | (Some ((HeapInd i), typ), _) ->
      G.i (LocalGet (nr i)),
      SR.Vanilla,
      MutBox.store_field env
    | (Some ((HeapStatic ptr), typ), Flags.Generational) when potential_pointer typ ->
      compile_unboxed_const ptr,
      SR.Vanilla,
      MutBox.store_field env ^^
      compile_unboxed_const ptr ^^
      Tagged.load_forwarding_pointer env ^^ (* not needed for this GC, but only for forward pointer sanity checks *)
      compile_add_const ptr_unskew ^^
      compile_add_const (Int64.mul (MutBox.field env) Heap.word_size) ^^
      E.call_import env "rts" "post_write_barrier"
    | (Some ((HeapStatic ptr), typ), Flags.Incremental) when potential_pointer typ ->
      compile_unboxed_const ptr ^^
      Tagged.load_forwarding_pointer env ^^
      compile_add_const ptr_unskew ^^
      compile_add_const (Int64.mul (MutBox.field env) Heap.word_size),
      SR.Vanilla,
      Tagged.write_with_barrier env
    | (Some ((HeapStatic ptr), typ), _) ->
      compile_unboxed_const ptr,
      SR.Vanilla,
      MutBox.store_field env
    | (Some ((Const _), _), _) -> fatal "set_val: %s is const" var
    | (Some ((PublicMethod _), _), _) -> fatal "set_val: %s is PublicMethod" var
    | (None, _)   -> fatal "set_val: %s missing" var

  (* Stores the payload. Returns stack preparation code, and code that consumes the values from the stack *)
  let set_val_vanilla env ae var : G.t * G.t =
    let pre_code, sr, code = set_val env ae var in
    pre_code, StackRep.adjust env SR.Vanilla sr ^^ code

  (* Stores the payload (which is found on the stack, in Vanilla stackrep) *)
  let set_val_vanilla_from_stack env ae var : G.t =
    let pre_code, code = set_val_vanilla env ae var in
    if G.is_nop pre_code
    then code
    else
      (* Need to shuffle the stack entries *)
      let (set_x, get_x) = new_local env "var_scrut" in
      set_x ^^
      pre_code ^^
      get_x ^^
      code

  (* Returns the payload (optimized representation) *)
  let get_val (env : E.t) (ae : VarEnv.t) var = match VarEnv.lookup_var ae var with
    | Some (Local (sr, i)) ->
      sr, G.i (LocalGet (nr i))
    | Some (HeapInd i) ->
      SR.Vanilla, G.i (LocalGet (nr i)) ^^ MutBox.load_field env
    | Some (HeapStatic i) ->
      SR.Vanilla, compile_unboxed_const i ^^ MutBox.load_field env
    | Some (Const c) ->
      SR.Const c, G.nop
    | Some (PublicMethod (_, name)) ->
      SR.Vanilla,
      IC.get_self_reference env ^^
      IC.actor_public_field env name
    | None -> assert false

  (* Returns the payload (vanilla representation) *)
  let get_val_vanilla (env : E.t) (ae : VarEnv.t) var =
    let sr, code = get_val env ae var in
    code ^^ StackRep.adjust env sr SR.Vanilla

  (* Returns the value to put in the closure,
     and code to restore it, including adding to the environment
  *)
  let capture old_env ae0 var : G.t * (E.t -> VarEnv.t -> VarEnv.t * scope_wrap) =
    match VarEnv.lookup ae0 var with
    | Some ((Local (sr, i)), typ) ->
      ( G.i (LocalGet (nr i)) ^^ StackRep.adjust old_env sr SR.Vanilla
      , fun new_env ae1 ->
        (* we use SR.Vanilla in the restored environment. We could use sr;
           like for parameters hard to predict what’s better *)
        let ae2, j = VarEnv.add_direct_local new_env ae1 var SR.Vanilla typ in
        let restore_code = G.i (LocalSet (nr j))
        in ae2, fun body -> restore_code ^^ body
      )
    | Some ((HeapInd i), typ) ->
      ( G.i (LocalGet (nr i))
      , fun new_env ae1 ->
        let ae2, j = VarEnv.add_local_with_heap_ind new_env ae1 var typ in
        let restore_code = G.i (LocalSet (nr j))
        in ae2, fun body -> restore_code ^^ body
      )
    | _ -> assert false

  (* This is used when putting a mutable field into an object.
     In the IR, mutable fields of objects are pre-allocated as MutBox objects,
     to allow the async/await.
     So we expect the variable to be in a HeapInd (pointer to MutBox on the heap),
     or HeapStatic (statically known MutBox in the static memory) and we use
     the pointer.
  *)
  let get_aliased_box env ae var = match VarEnv.lookup_var ae var with
    | Some (HeapInd i) -> G.i (LocalGet (nr i))
    | Some (HeapStatic i) -> compile_unboxed_const i
    | _ -> assert false

  let capture_aliased_box env ae var = match VarEnv.lookup_var ae var with
    | Some (HeapInd i) ->
      G.i (LocalSet (nr i))
    | _ -> assert false

end (* Var *)

(* Calling well-known prelude functions *)
(* FIXME: calling into the prelude will not work if we ever need to compile a program
   that requires top-level cps conversion;
   use new prims instead *)
module Internals = struct
  let call_prelude_function env ae var =
    match VarEnv.lookup_var ae var with
    | Some (VarEnv.Const (_, Const.Fun (mk_fi, _))) ->
       compile_unboxed_zero ^^ (* A dummy closure *)
       G.i (Call (nr (mk_fi())))
    | _ -> assert false

  let add_cycles env ae = call_prelude_function env ae "@add_cycles"
  let reset_cycles env ae = call_prelude_function env ae "@reset_cycles"
  let reset_refund env ae = call_prelude_function env ae "@reset_refund"
end

(* This comes late because it also deals with messages *)
module FuncDec = struct
  let bind_args env ae0 first_arg args =
    let rec go i ae = function
    | [] -> ae
    | a::args ->
      (* Function arguments are always vanilla, due to subtyping and uniform representation.
         We keep them as such here for now. We _could_ always unpack those that can be unpacked
         (Nat32 etc.). It is generally hard to predict which strategy is better. *)
      let ae' = VarEnv.add_local_local env ae a.it SR.Vanilla (Int32.of_int i) a.note in
      go (i+1) ae' args in
    go first_arg ae0 args

  (* Create a WebAssembly func from a pattern (for the argument) and the body.
   Parameter `captured` should contain the, well, captured local variables that
   the function will find in the closure. *)
  let compile_local_function outer_env outer_ae restore_env args mk_body ret_tys at =
    let arg_names = List.map (fun a -> a.it, I64Type) args in
    let return_arity = List.length ret_tys in
    let retty = Lib.List.make return_arity I64Type in
    let ae0 = VarEnv.mk_fun_ae outer_ae in
    Func.of_body outer_env (["clos", I64Type] @ arg_names) retty (fun env -> G.with_region at (
      let get_closure = G.i (LocalGet (nr 0l)) ^^ Tagged.load_forwarding_pointer env in

      let ae1, closure_codeW = restore_env env ae0 get_closure in

      (* Add arguments to the environment (shifted by 1) *)
      let ae2 = bind_args env ae1 1 args in

      closure_codeW (mk_body env ae2)
    ))

  let message_start env sort = match sort with
      | Type.Shared Type.Write ->
        Lifecycle.trans env Lifecycle.InUpdate
      | Type.Shared Type.Query ->
        Lifecycle.trans env Lifecycle.InQuery
      | Type.Shared Type.Composite ->
        Lifecycle.trans env Lifecycle.InComposite
      | _ -> assert false

  let message_cleanup env sort = match sort with
      | Type.Shared Type.Write ->
        GC.collect_garbage env ^^
        Lifecycle.trans env Lifecycle.Idle
      | Type.Shared Type.Query ->
        Lifecycle.trans env Lifecycle.PostQuery
      | Type.Shared Type.Composite ->
        Lifecycle.trans env Lifecycle.Idle
      | _ -> assert false

  let compile_const_message outer_env outer_ae sort control args mk_body ret_tys at : E.func_with_names =
    let ae0 = VarEnv.mk_fun_ae outer_ae in
    Func.of_body outer_env [] [] (fun env -> G.with_region at (
      message_start env sort ^^
      (* cycles *)
      Internals.reset_cycles env outer_ae ^^
      Internals.reset_refund env outer_ae ^^
      (* reply early for a oneway *)
      (if control = Type.Returns
       then
         Tuple.compile_unit ^^
         Serialization.serialize env [] ^^
         IC.reply_with_data env
       else G.nop) ^^
      (* Deserialize argument and add params to the environment *)
      let arg_list = List.map (fun a -> (a.it, a.note)) args in
      let arg_names = List.map (fun a -> a.it) args in
      let arg_tys = List.map (fun a -> a.note) args in
      let ae1 = VarEnv.add_argument_locals env ae0 arg_list in
      Serialization.deserialize env arg_tys ^^
      G.concat_map (Var.set_val_vanilla_from_stack env ae1) (List.rev arg_names) ^^
      mk_body env ae1 ^^
      message_cleanup env sort
    ))

  (* Compile a closed function declaration (captures no local variables) *)
  let closed pre_env sort control name args mk_body fun_rhs ret_tys at =
    if Type.is_shared_sort sort
    then begin
      let (fi, fill) = E.reserve_fun pre_env name in
      ( Const.t_of_v (Const.Message (Wasm.I64_convert.extend_i32_s fi)), fun env ae ->
        fill (compile_const_message env ae sort control args mk_body ret_tys at)
      )
    end else begin
      assert (control = Type.Returns);
      let lf = E.make_lazy_function pre_env name in
      ( Const.t_of_v (Const.Fun ((fun () -> Lib.AllocOnUse.use lf), fun_rhs)), fun env ae ->
        let restore_no_env _env ae _ = ae, unmodified in
        Lib.AllocOnUse.def lf (lazy (compile_local_function env ae restore_no_env args mk_body ret_tys at))
      )
    end

  (* Compile a closure declaration (captures local variables) *)
  let closure env ae sort control name captured args mk_body ret_tys at =
      let is_local = sort = Type.Local in

      let set_clos, get_clos = new_local env (name ^ "_clos") in

      let len = Wasm.I64.of_int_u (List.length captured) in
      let store_env, restore_env =
        let rec go i = function
          | [] -> (G.nop, fun _env ae1 _ -> ae1, unmodified)
          | (v::vs) ->
              let store_rest, restore_rest = go (i + 1) vs in
              let store_this, restore_this = Var.capture env ae v in
              let store_env =
                get_clos ^^
                store_this ^^
                Closure.store_data env (Wasm.I64.of_int_u i) ^^
                store_rest in
              let restore_env env ae1 get_env =
                let ae2, codeW = restore_this env ae1 in
                let ae3, code_restW = restore_rest env ae2 get_env in
                (ae3,
                 fun body ->
                 get_env ^^
                 Closure.load_data env (Wasm.I64.of_int_u i) ^^
                 codeW (code_restW body)
                )
              in store_env, restore_env in
        go 0 captured in

      let f =
        if is_local
        then compile_local_function env ae restore_env args mk_body ret_tys at
        else assert false (* no first class shared functions yet *) in

      let fi = E.add_fun env name f in

      let code =
        (* Allocate a heap object for the closure *)
        Tagged.alloc env (Int64.add (Closure.header_size env) len) Tagged.Closure ^^
        set_clos ^^

        (* Store the function pointer number: *)
        get_clos ^^
        compile_unboxed_const (Wasm.I64_convert.extend_i32_u (E.add_fun_ptr env fi)) ^^
        Tagged.store_field env (Closure.funptr_field env) ^^

        (* Store the length *)
        get_clos ^^
        compile_unboxed_const len ^^
        Tagged.store_field env (Closure.len_field env) ^^

        (* Store all captured values *)
        store_env ^^

        get_clos ^^
        Tagged.allocation_barrier env ^^
        G.i Drop
      in

      if is_local
      then
        SR.Vanilla,
        code ^^
        get_clos
      else assert false (* no first class shared functions *)

  let lit env ae name sort control free_vars args mk_body ret_tys at =
    let captured = List.filter (VarEnv.needs_capture ae) free_vars in

    if ae.VarEnv.lvl = VarEnv.TopLvl then assert (captured = []);

    if captured = []
    then
      let (ct, fill) = closed env sort control name args mk_body Const.Complicated ret_tys at in
      fill env ae;
      (SR.Const ct, G.nop)
    else closure env ae sort control name captured args mk_body ret_tys at

  (* Returns a closure corresponding to a future (async block) *)
  let async_body env ae ts free_vars mk_body at =
    (* We compile this as a local, returning function, so set return type to [] *)
    let sr, code = lit env ae "anon_async" Type.Local Type.Returns free_vars [] mk_body [] at in
    code ^^
    StackRep.adjust env sr SR.Vanilla

  (* Takes the reply and reject callbacks, tuples them up (with administrative extras),
     adds them to the continuation table, and returns the two callbacks expected by
     ic.call_new.

     The tupling is necessary because we want to free _both_/_all_ closures
     when the call is answered.

     The reply callback function exists once per type (as it has to do
     deserialization); the reject callback function is unique.
  *)

  let closures_to_reply_reject_callbacks_aux env ts_opt =
    let arity, reply_name, from_arg_data =
      match ts_opt with
      | Some ts ->
        (List.length ts,
         "@callback<" ^ Typ_hash.typ_hash (Type.Tup ts) ^ ">",
         fun env -> Serialization.deserialize env ts)
      | None ->
        (1,
         "@callback",
         (fun env ->
           Blob.of_size_copy env
           (fun env -> IC.system_call env "msg_arg_data_size" ^^ G.i (Convert (Wasm_exts.Values.I64 I64Op.ExtendUI32)))
           (fun env -> 
            IC.prepare_ic_system_call_3 env ^^
            IC.system_call env "msg_arg_data_copy")
           (fun env -> compile_unboxed_const 0L)))
    in
    Func.define_built_in env reply_name ["env", I64Type] [] (fun env ->
        message_start env (Type.Shared Type.Write) ^^
        (* Look up continuation *)
        let (set_closure, get_closure) = new_local env "closure" in
        G.i (LocalGet (nr 0l)) ^^
        ContinuationTable.recall env ^^
        Arr.load_field env 0L ^^ (* get the reply closure *)
        set_closure ^^
        get_closure ^^
        Closure.prepare_closure_call env ^^

        (* Deserialize/Blobify reply arguments  *)
        from_arg_data env ^^

        get_closure ^^
        Closure.call_closure env arity 0 ^^

        message_cleanup env (Type.Shared Type.Write)
      );

    let reject_name = "@reject_callback" in
    Func.define_built_in env reject_name ["env", I64Type] [] (fun env ->
        message_start env (Type.Shared Type.Write) ^^
        (* Look up continuation *)
        let (set_closure, get_closure) = new_local env "closure" in
        G.i (LocalGet (nr 0l)) ^^
        ContinuationTable.recall env ^^
        Arr.load_field env 1L ^^ (* get the reject closure *)
        set_closure ^^
        get_closure ^^
        Closure.prepare_closure_call env ^^
        (* Synthesize value of type `Text`, the error message
           (The error code is fetched via a prim)
        *)
        IC.error_value env ^^

        get_closure ^^
        Closure.call_closure env 1 0 ^^

        message_cleanup env (Type.Shared Type.Write)
      );

    (* result is a function that accepts a list of closure getters, from which
       the first and second must be the reply and reject continuations. *)
    fun closure_getters ->
      let (set_cb_index, get_cb_index) = new_local env "cb_index" in
      Arr.lit env closure_getters ^^
      ContinuationTable.remember env ^^
      set_cb_index ^^

      (* return arguments for the ic.call *)
      compile_unboxed_const (Wasm.I64_convert.extend_i32_u (E.add_fun_ptr env (E.built_in env reply_name))) ^^
      get_cb_index ^^
      compile_unboxed_const (Wasm.I64_convert.extend_i32_u (E.add_fun_ptr env (E.built_in env reject_name))) ^^
      get_cb_index

  let closures_to_reply_reject_callbacks env ts =
    closures_to_reply_reject_callbacks_aux env (Some ts)
  let closures_to_raw_reply_reject_callbacks env  =
    closures_to_reply_reject_callbacks_aux env None

  let ignoring_callback env =
    (* for one-way calls, we use an invalid table entry as the callback. this
       way, the callback, when it comes back, will (safely) trap, even if the
       module has completely changed in between. This way, one-way calls do not
       get in the way of safe instantaneous upgrades *)
    compile_unboxed_const (-1L)

  let cleanup_callback env =
    let name = "@cleanup_callback" in
    Func.define_built_in env name ["env", I64Type] [] (fun env ->
        G.i (LocalGet (nr 0l)) ^^
        ContinuationTable.recall env ^^
        G.i Drop);
    compile_unboxed_const (Wasm.I64_convert.extend_i32_u (E.add_fun_ptr env (E.built_in env name)))

  let ic_call_threaded env purpose get_meth_pair push_continuations
    add_data add_cycles =
    match E.mode env with
    | Flags.ICMode
    | Flags.RefMode ->
      let message = Printf.sprintf "could not perform %s" purpose in
      let (set_cb_index, get_cb_index) = new_local env "cb_index" in
      (* The callee *)
      get_meth_pair ^^ Arr.load_field env 0L ^^ Blob.as_ptr_len env ^^
      (* The method name *)
      get_meth_pair ^^ Arr.load_field env 1L ^^ Blob.as_ptr_len env ^^
      (* The reply and reject callback *)
      push_continuations ^^
      set_cb_index ^^ get_cb_index ^^
      (* initiate call *)
      IC.prepare_ic_system_call_8 env ^^
      IC.system_call env "call_new" ^^
      cleanup_callback env ^^ get_cb_index ^^
      IC.prepare_ic_system_call_2 env ^^
      IC.system_call env "call_on_cleanup" ^^
      (* the data *)
      add_data get_cb_index ^^
      IC.prepare_ic_system_call_2 env ^^
      IC.system_call env "call_data_append" ^^
      (* the cycles *)
      add_cycles ^^
      (* done! *)
      IC.system_call env "call_perform" ^^
      G.i (Convert (Wasm_exts.Values.I64 I64Op.ExtendUI32)) ^^
      IC.set_call_perform_status env ^^
      Blob.lit env message ^^
      IC.set_call_perform_message env ^^
      IC.get_call_perform_status env ^^
      compile_unboxed_const 0L ^^
      compile_comparison I64Op.Ne ^^
      (* save error code, cleanup on error *)
      E.if0
      begin (* send failed *)
        if !Flags.trap_on_call_error then
          E.trap_with env message
        else
        (* Recall (don't leak) continuations *)
        get_cb_index ^^
        ContinuationTable.recall env ^^
        G.i Drop
      end
      begin (* send succeeded *)
        G.nop
      end
    | _ ->
      E.trap_with env (Printf.sprintf "cannot perform %s when running locally" purpose)

  let ic_call env ts1 ts2 get_meth_pair get_arg get_k get_r =
    ic_call_threaded
      env
      "remote call"
      get_meth_pair
      (closures_to_reply_reject_callbacks env ts2 [get_k; get_r])
      (fun _ -> get_arg ^^ Serialization.serialize env ts1)

  let ic_call_raw env get_meth_pair get_arg get_k get_r =
    ic_call_threaded
      env
      "raw call"
      get_meth_pair
      (closures_to_raw_reply_reject_callbacks env [get_k; get_r])
      (fun _ -> get_arg ^^ Blob.as_ptr_len env)

  let ic_self_call env ts get_meth_pair get_future get_k get_r =
    ic_call_threaded
      env
      "self call"
      get_meth_pair
      (* Storing the tuple away, future_array_index = 2, keep in sync with rts/continuation_table.rs *)
      (closures_to_reply_reject_callbacks env ts [get_k; get_r; get_future])
      (fun get_cb_index ->
        get_cb_index ^^
        TaggedSmallWord.msb_adjust Type.Nat32 ^^
        Serialization.serialize env Type.[Prim Nat32])

  let ic_call_one_shot env ts get_meth_pair get_arg add_cycles =
    match E.mode env with
    | Flags.ICMode
    | Flags.RefMode ->
      (* The callee *)
      get_meth_pair ^^ Arr.load_field env 0L ^^ Blob.as_ptr_len env ^^
      (* The method name *)
      get_meth_pair ^^ Arr.load_field env 1L ^^ Blob.as_ptr_len env ^^
      (* The reply callback *)
      ignoring_callback env ^^
      compile_unboxed_zero ^^
      (* The reject callback *)
      ignoring_callback env ^^
      compile_unboxed_zero ^^
      IC.prepare_ic_system_call_8 env ^^
      IC.system_call env "call_new" ^^
      (* the data *)
      get_arg ^^ Serialization.serialize env ts ^^
      IC.prepare_ic_system_call_2 env ^^
      IC.system_call env "call_data_append" ^^
      (* the cycles *)
      add_cycles ^^
      IC.system_call env "call_perform" ^^
      G.i (Convert (Wasm_exts.Values.I64 I64Op.ExtendUI32)) ^^
      (* This is a one-shot function: just remember error code *)
      (if !Flags.trap_on_call_error then
         (* legacy: discard status, proceed as if all well *)
         G.i Drop ^^
         compile_unboxed_zero ^^
         IC.set_call_perform_status env ^^
         Blob.lit env "" ^^
         IC.set_call_perform_message env
       else
         IC.set_call_perform_status env ^^
         Blob.lit env "could not perform oneway" ^^
         IC.set_call_perform_message env)

    | _ -> assert false

  let equate_msgref env =
    let (set_meth_pair1, get_meth_pair1) = new_local env "meth_pair1" in
    let (set_meth_pair2, get_meth_pair2) = new_local env "meth_pair2" in
    set_meth_pair2 ^^ set_meth_pair1 ^^
    get_meth_pair1 ^^ Arr.load_field env 0L ^^
    get_meth_pair2 ^^ Arr.load_field env 0L ^^
    Blob.compare env (Some Operator.EqOp) ^^
    E.if1 I64Type
    begin
      get_meth_pair1 ^^ Arr.load_field env 1L ^^
      get_meth_pair2 ^^ Arr.load_field env 1L ^^
      Blob.compare env (Some Operator.EqOp)
    end
    begin
      Bool.lit false
    end

  let export_async_method env =
    let name = IC.async_method_name in
    begin match E.mode env with
    | Flags.ICMode | Flags.RefMode ->
      Func.define_built_in env name [] [] (fun env ->
        let (set_closure, get_closure) = new_local env "closure" in

        message_start env (Type.Shared Type.Write) ^^

        (* Check that we are calling this *)
        IC.assert_caller_self env ^^

        (* Deserialize and look up continuation argument *)
        Serialization.deserialize env Type.[Prim Nat32] ^^
        TaggedSmallWord.lsb_adjust Type.Nat32 ^^
        ContinuationTable.peek_future env ^^
        set_closure ^^
        get_closure ^^
        Closure.prepare_closure_call env ^^
        get_closure ^^
        Closure.call_closure env 0 0 ^^
        message_cleanup env (Type.Shared Type.Write)
      );

      let fi = E.built_in env name in
      E.add_export env (nr {
        name = Lib.Utf8.decode ("canister_update " ^ name);
        edesc = nr (FuncExport (nr fi))
      })
    | _ -> ()
    end

end (* FuncDec *)


module PatCode = struct
  (* Pattern failure code on demand.

  Patterns in general can fail, so we want a block around them with a
  jump-label for the fail case. But many patterns cannot fail, in particular
  function arguments that are simple variables. In these cases, we do not want
  to create the block and the (unused) jump label. So we first generate the
  code, either as plain code (CannotFail) or as code with hole for code to run
  in case of failure (CanFail).
  *)

  type patternCode =
    | CannotFail of G.t
    | CanFail of (G.t -> G.t)

  let definiteFail = CanFail (fun fail -> fail)

  let (^^^) : patternCode -> patternCode -> patternCode = function
    | CannotFail is1 ->
      begin function
      | CannotFail is2 -> CannotFail (is1 ^^ is2)
      | CanFail is2 -> CanFail (fun k -> is1 ^^ is2 k)
      end
    | CanFail is1 ->
      begin function
      | CannotFail is2 -> CanFail (fun k ->  is1 k ^^ is2)
      | CanFail is2 -> CanFail (fun k -> is1 k ^^ is2 k)
      end

  let with_fail (fail_code : G.t) : patternCode -> G.t = function
    | CannotFail is -> is
    | CanFail is -> is fail_code

  let orElse : patternCode -> patternCode -> patternCode = function
    | CannotFail is1 -> fun _ -> CannotFail is1
    | CanFail is1 -> function
      | CanFail is2 -> CanFail (fun fail_code ->
          let inner_fail = G.new_depth_label () in
          let inner_fail_code = Bool.lit false ^^ G.branch_to_ inner_fail in
          G.labeled_block1 I64Type inner_fail (is1 inner_fail_code ^^ Bool.lit true) ^^
          E.if0 G.nop (is2 fail_code)
        )
      | CannotFail is2 -> CannotFail (
          let inner_fail = G.new_depth_label () in
          let inner_fail_code = Bool.lit false ^^ G.branch_to_ inner_fail in
          G.labeled_block1 I64Type inner_fail (is1 inner_fail_code ^^ Bool.lit true) ^^
          E.if0 G.nop is2
        )

  let orElses : patternCode list -> patternCode -> patternCode =
    List.fold_right orElse

  let patternFailTrap env = E.trap_with env "pattern failed"

  let orPatternFailure env pcode =
    with_fail (patternFailTrap env) pcode

  let orsPatternFailure env pcodes =
    orPatternFailure env (orElses pcodes definiteFail)

  let with_region at = function
    | CannotFail is -> CannotFail (G.with_region at is)
    | CanFail is -> CanFail (fun k -> G.with_region at (is k))

end (* PatCode *)
open PatCode

(* All the code above is independent of the IR *)
open Ir

module AllocHow = struct
  (*
  When compiling a (recursive) block, we need to do a dependency analysis, to
  find out how the things are allocated. The options are:
  - const:  completely known, constant, not stored anywhere (think static function)
            (no need to mention in a closure)
  - local:  only needed locally, stored in a Wasm local, immutable
            (can be copied into a closure by value)
  - local mutable: only needed locally, stored in a Wasm local, mutable
            (cannot be copied into a closure)
  - heap allocated: stored on the dynamic heap, address in Wasm local
            (can be copied into a closure by reference)
  - static heap: stored on the static heap, address known statically
            (no need to mention in a closure)

  The goal is to avoid dynamic allocation where possible (and use locals), and
  to avoid turning function references into closures.

  The rules are:
  - functions are const, unless they capture something that is not a const
    function or a static heap allocation.
    in particular, top-level functions are always const
  - everything that is captured on the top-level needs to be statically
    heap-allocated
  - everything that is captured before it is defined, or is captured and mutable
    needs to be dynamically heap-allocated
  - the rest can be local
  *)

  module M = Freevars.M
  module S = Freevars.S

  (*
  We represent this as a lattice as follows:
  *)
  type how = Const | LocalImmut of SR.t | LocalMut of SR.t | StoreHeap | StoreStatic
  type allocHow = how M.t

  let disjoint_union : allocHow -> allocHow -> allocHow =
    M.union (fun v _ _ -> fatal "AllocHow.disjoint_union: %s" v)

  let join : allocHow -> allocHow -> allocHow =
    M.union (fun _ x y -> Some (match x, y with
      | StoreStatic, StoreHeap | StoreHeap, StoreStatic
      ->  fatal "AllocHow.join: cannot join StoreStatic and StoreHeap"

      | _, StoreHeap     | StoreHeap,      _ -> StoreHeap
      | _, StoreStatic   | StoreStatic,    _ -> StoreStatic
      | _, LocalMut sr   | LocalMut sr,    _ -> LocalMut sr
      | _, LocalImmut sr | LocalImmut sr,  _ -> LocalImmut sr

      | Const, Const -> Const
    ))
  let joins = List.fold_left join M.empty

  let map_of_set = Freevars.map_of_set
  let set_of_map = Freevars.set_of_map

  (* Various filters used in the set operations below *)
  let is_local_mut _ = function
    | LocalMut _ -> true
    | _ -> false

  let is_local _ = function
    | LocalImmut _ | LocalMut _ -> true
    | _ -> false

  let how_captured lvl how seen captured =
    (* What to do so that we can capture something?
       * For local blocks, put on the dynamic heap:
         - mutable things
         - not yet defined things
       * For top-level blocks, put on the static heap:
         - everything that is non-static (i.e. still in locals)
    *)
    match lvl with
    | VarEnv.NotTopLvl ->
      map_of_set StoreHeap (S.union
        (S.inter (set_of_map (M.filter is_local_mut how)) captured)
        (S.inter (set_of_map (M.filter is_local how)) (S.diff captured seen))
      )
    | VarEnv.TopLvl ->
      map_of_set StoreStatic
        (S.inter (set_of_map (M.filter is_local how)) captured)

  (* A bit like StackRep.of_type, but only for those types and stackreps that
     we support in local variables *)
  let stackrep_of_type t =
    let open Type in
    match normalize t with
    | Prim (Nat64 | Int64) -> SR.UnboxedWord64
    | Prim Float -> SR.UnboxedFloat64
    | _ -> SR.Vanilla

  let dec lvl how_outer (seen, how0) dec =
    let how_all = disjoint_union how_outer how0 in

    let (f,d) = Freevars.dec dec in
    let captured = S.inter (set_of_map how0) (Freevars.captured_vars f) in

    (* Which allocation is required for the things defined here? *)
    let how1 = match dec.it with
      (* Mutable variables are, well, mutable *)
      | VarD _ ->
        M.map (fun t -> LocalMut (stackrep_of_type t)) d

      (* Constant expressions (trusting static_vals.ml) *)
      | LetD (_, e) when e.note.Note.const ->
        M.map (fun _ -> (Const : how)) d

      (* References to mutboxes *)
      | RefD _ ->
        M.map (fun _ -> StoreHeap) d

      (* Everything else needs at least a local *)
      | _ ->
        M.map (fun t -> LocalImmut (stackrep_of_type t)) d in

    (* Which allocation does this require for its captured things? *)
    let how2 = how_captured lvl how_all seen captured in

    let how = joins [how0; how1; how2] in
    let seen' = S.union seen (set_of_map d)
    in (seen', how)

  (* find the allocHow for the variables currently in scope *)
  (* we assume things are mutable, as we do not know better here *)
  let how_of_ae ae : allocHow =
    M.map (fun (l, _) -> match l with
    | VarEnv.Const _        -> (Const : how)
    | VarEnv.HeapStatic _   -> StoreStatic
    | VarEnv.HeapInd _      -> StoreHeap
    | VarEnv.Local (sr, _)  -> LocalMut sr (* conservatively assume mutable *)
    | VarEnv.PublicMethod _ -> LocalMut SR.Vanilla
    ) ae.VarEnv.vars

  let decs (ae : VarEnv.t) decs captured_in_body : allocHow =
    let lvl = ae.VarEnv.lvl in
    let how_outer = how_of_ae ae in
    let defined_here = snd (Freevars.decs decs) in (* TODO: implement gather_decs more directly *)
    let how_outer = Freevars.diff how_outer defined_here in (* shadowing *)
    let how0 = M.map (fun _t -> (Const : how)) defined_here in
    let captured = S.inter (set_of_map defined_here) captured_in_body in
    let rec go how =
      let seen, how1 = List.fold_left (dec lvl how_outer) (S.empty, how) decs in
      assert (S.equal seen (set_of_map defined_here));
      let how2 = how_captured lvl how1 seen captured in
      let how' = join how1 how2 in
      if M.equal (=) how how' then how' else go how' in
    go how0

  (* Functions to extend the environment (and possibly allocate memory)
     based on how we want to store them. *)
  let add_local env ae how name typ : VarEnv.t * G.t =
    match M.find name how with
    | (Const : how) -> (ae, G.nop)
    | LocalImmut sr | LocalMut sr ->
      let ae1, _ = VarEnv.add_direct_local env ae name sr typ in
      (ae1, G.nop)
    | StoreHeap ->
      let ae1, i = VarEnv.add_local_with_heap_ind env ae name typ in
      let alloc_code = MutBox.alloc env ^^ G.i (LocalSet (nr i)) in
      (ae1, alloc_code)
    | StoreStatic ->
      let ptr = MutBox.static env in
      let ae1 = VarEnv.add_local_heap_static ae name ptr typ in
      (ae1, G.nop)

  let add_local_for_alias env ae how name typ : VarEnv.t * G.t =
    match M.find name how with
    | StoreHeap ->
      let ae1, _ = VarEnv.add_local_with_heap_ind env ae name typ in
      ae1, G.nop
    | _ -> assert false

end (* AllocHow *)

(* The actual compiler code that looks at the AST *)

(* wraps a bigint in range [0…2^64-1] into range [-2^63…2^63-1] *)
let nat64_to_int64 n =
  let open Big_int in
  if ge_big_int n (power_int_positive_int 2 63)
  then sub_big_int n (power_int_positive_int 2 64)
  else n

let const_lit_of_lit : Ir.lit -> Const.lit = function
  | BoolLit b     -> Const.Bool b
  | IntLit n
  | NatLit n      -> Const.BigInt (Numerics.Nat.to_big_int n)
  | Int8Lit n     -> Const.Vanilla (TaggedSmallWord.vanilla_lit Type.Int8 (Numerics.Int_8.to_int n))
  | Nat8Lit n     -> Const.Vanilla (TaggedSmallWord.vanilla_lit Type.Nat8 (Numerics.Nat8.to_int n))
  | Int16Lit n    -> Const.Vanilla (TaggedSmallWord.vanilla_lit Type.Int16 (Numerics.Int_16.to_int n))
  | Nat16Lit n    -> Const.Vanilla (TaggedSmallWord.vanilla_lit Type.Nat16 (Numerics.Nat16.to_int n))
  | Int32Lit n    -> Const.Vanilla (TaggedSmallWord.vanilla_lit Type.Int32 (Numerics.Int_32.to_int n))
  | Nat32Lit n    -> Const.Vanilla (TaggedSmallWord.vanilla_lit Type.Nat32 (Numerics.Nat32.to_int n))
  | Int64Lit n    -> Const.Word64 (Big_int.int64_of_big_int (Numerics.Int_64.to_big_int n))
  | Nat64Lit n    -> Const.Word64 (Big_int.int64_of_big_int (nat64_to_int64 (Numerics.Nat64.to_big_int n)))
  | CharLit c     -> Const.Vanilla Int64.(shift_left (of_int c) 8)
  | NullLit       -> Const.Null
  | TextLit t
  | BlobLit t     -> Const.Blob t
  | FloatLit f    -> Const.Float64 f

let const_of_lit lit =
  Const.t_of_v (Const.Lit (const_lit_of_lit lit))

let compile_lit lit =
  SR.Const (const_of_lit lit), G.nop

let compile_lit_as env sr_out lit =
  let sr_in, code = compile_lit lit in
  code ^^ StackRep.adjust env sr_in sr_out

(* helper, traps with message *)
let then_arithmetic_overflow env =
  E.then_trap_with env "arithmetic overflow"

(* The first returned StackRep is for the arguments (expected), the second for the results (produced) *)
let compile_unop env t op =
  let open Operator in
  match op, t with
  | _, Type.Non ->
    SR.Vanilla, SR.Unreachable, G.i Unreachable
  | NegOp, Type.(Prim Int) ->
    SR.Vanilla, SR.Vanilla,
    BigNum.compile_neg env
  | NegOp, Type.(Prim (Int8 | Int16 | Int32 | Int64)) ->
    StackRep.of_type t, StackRep.of_type t,
    Func.share_code1 env "neg_trap" ("n", I64Type) [I64Type] (fun env get_n ->
      get_n ^^
      compile_eq_const 0x8000_0000_0000_0000L ^^
      then_arithmetic_overflow env ^^
      compile_unboxed_zero ^^
      get_n ^^
      G.i (Binary (Wasm_exts.Values.I64 I64Op.Sub))
    )
  | NegOp, Type.(Prim Float) ->
    SR.UnboxedFloat64, SR.UnboxedFloat64,
    G.i (Unary (Wasm_exts.Values.F64 F64Op.Neg))
  | NotOp, Type.(Prim (Nat64|Int64)) ->
     SR.UnboxedWord64, SR.UnboxedWord64,
     compile_xor_const (-1L)
  | NotOp, Type.(Prim (Nat8|Nat16|Nat32|Int8|Int16|Int32 as ty)) ->
     StackRep.of_type t, StackRep.of_type t,
     compile_unboxed_const (TaggedSmallWord.mask_of_type ty) ^^
     G.i (Binary (Wasm_exts.Values.I64 I64Op.Xor))
  | _ ->
    todo "compile_unop"
      (Wasm.Sexpr.Node ("BinOp", [ Arrange_ops.unop op ]))
      (SR.Vanilla, SR.Unreachable, E.trap_with env "TODO: compile_unop")

(* Logarithmic helpers for deciding whether we can carry out operations in constant bitwidth *)

(* helper, traps with message *)
let else_arithmetic_overflow env =
  E.else_trap_with env "arithmetic overflow"

(* helpers to decide if Int64 arithmetic can be carried out on the fast path *)
let additiveInt64_shortcut fast env get_a get_b slow =
  get_a ^^ get_a ^^ compile_shl_const 1L ^^ G.i (Binary (Wasm_exts.Values.I64 I64Op.Xor)) ^^ compile_shrU_const 63L ^^
  get_b ^^ get_b ^^ compile_shl_const 1L ^^ G.i (Binary (Wasm_exts.Values.I64 I64Op.Xor)) ^^ compile_shrU_const 63L ^^
  G.i (Binary (Wasm_exts.Values.I64 I64Op.Or)) ^^
  compile_test I64Op.Eqz ^^
  E.if1 I64Type
    (get_a ^^ get_b ^^ fast)
    slow

let mulInt64_shortcut fast env get_a get_b slow =
  get_a ^^ get_a ^^ compile_shl_const 1L ^^ G.i (Binary (Wasm_exts.Values.I64 I64Op.Xor)) ^^ G.i (Unary (Wasm_exts.Values.I64 I64Op.Clz)) ^^
  get_b ^^ get_b ^^ compile_shl_const 1L ^^ G.i (Binary (Wasm_exts.Values.I64 I64Op.Xor)) ^^ G.i (Unary (Wasm_exts.Values.I64 I64Op.Clz)) ^^
  G.i (Binary (Wasm_exts.Values.I64 I64Op.Add)) ^^
  compile_unboxed_const 65L ^^ compile_comparison I64Op.GeU ^^
  E.if1 I64Type
    (get_a ^^ get_b ^^ fast)
    slow

let powInt64_shortcut fast env get_a get_b slow =
  get_b ^^ compile_test I64Op.Eqz ^^
  E.if1 I64Type
    (compile_unboxed_const 1L) (* ^0 *)
    begin (* ^(1+n) *)
      get_a ^^ compile_unboxed_const (-1L) ^^ compile_comparison I64Op.Eq ^^
      E.if1 I64Type
        begin (* -1 ** (1+exp) == if even (1+exp) then 1 else -1 *)
          get_b ^^ compile_unboxed_const 1L ^^
          G.i (Binary (Wasm_exts.Values.I64 I64Op.And)) ^^ compile_test I64Op.Eqz ^^
          E.if1 I64Type
            (compile_unboxed_const 1L)
            get_a
        end
        begin
          get_a ^^ compile_shrS_const 1L ^^
          compile_test I64Op.Eqz ^^
          E.if1 I64Type
            get_a (* {0,1}^(1+n) *)
            begin
              get_b ^^ compile_unboxed_const 64L ^^
              compile_comparison I64Op.GeU ^^ then_arithmetic_overflow env ^^
              get_a ^^ get_a ^^ compile_shl_const 1L ^^ G.i (Binary (Wasm_exts.Values.I64 I64Op.Xor)) ^^
              G.i (Unary (Wasm_exts.Values.I64 I64Op.Clz)) ^^ compile_sub_const 63L ^^
              get_b ^^ G.i (Binary (Wasm_exts.Values.I64 I64Op.Mul)) ^^
              compile_unboxed_const (-63L) ^^ compile_comparison I64Op.GeS ^^
              E.if1 I64Type
                (get_a ^^ get_b ^^ fast)
                slow
            end
        end
    end


(* kernel for Int64 arithmetic, invokes estimator for fast path *)
let compile_Int64_kernel env name op shortcut =
  Func.share_code2 env (prim_fun_name Type.Int64 name)
    (("a", I64Type), ("b", I64Type)) [I64Type]
    BigNum.(fun env get_a get_b ->
    shortcut
      env
      get_a
      get_b
      begin
        let (set_res, get_res) = new_local env "res" in
        get_a ^^ from_signed_word64 env ^^
        get_b ^^ from_signed_word64 env ^^
        op env ^^
        set_res ^^ get_res ^^
        fits_signed_bits env 64 ^^
        else_arithmetic_overflow env ^^
        get_res ^^ truncate_to_word64 env
      end)


(* helpers to decide if Nat64 arithmetic can be carried out on the fast path *)
let additiveNat64_shortcut fast env get_a get_b slow =
  get_a ^^ compile_shrU_const 62L ^^
  get_b ^^ compile_shrU_const 62L ^^
  G.i (Binary (Wasm_exts.Values.I64 I64Op.Or)) ^^
  compile_test I64Op.Eqz ^^
  E.if1 I64Type
    (get_a ^^ get_b ^^ fast)
    slow

let mulNat64_shortcut fast env get_a get_b slow =
  get_a ^^ G.i (Unary (Wasm_exts.Values.I64 I64Op.Clz)) ^^
  get_b ^^ G.i (Unary (Wasm_exts.Values.I64 I64Op.Clz)) ^^
  G.i (Binary (Wasm_exts.Values.I64 I64Op.Add)) ^^
  compile_unboxed_const 64L ^^ compile_comparison I64Op.GeU ^^
  E.if1 I64Type
    (get_a ^^ get_b ^^ fast)
    slow

let powNat64_shortcut fast env get_a get_b slow =
  get_b ^^ compile_test I64Op.Eqz ^^
  E.if1 I64Type
    (compile_unboxed_const 1L) (* ^0 *)
    begin (* ^(1+n) *)
      get_a ^^ compile_shrU_const 1L ^^
      compile_test I64Op.Eqz ^^
      E.if1 I64Type
        get_a (* {0,1}^(1+n) *)
        begin
          get_b ^^ compile_unboxed_const 64L ^^ compile_comparison I64Op.GeU ^^ then_arithmetic_overflow env ^^
          get_a ^^ G.i (Unary (Wasm_exts.Values.I64 I64Op.Clz)) ^^ compile_sub_const 64L ^^
          get_b ^^ G.i (Binary (Wasm_exts.Values.I64 I64Op.Mul)) ^^ compile_unboxed_const (-64L) ^^ compile_comparison I64Op.GeS ^^
          E.if1 I64Type
            (get_a ^^ get_b ^^ fast)
            slow
        end
    end


(* kernel for Nat64 arithmetic, invokes estimator for fast path *)
let compile_Nat64_kernel env name op shortcut =
  Func.share_code2 env (prim_fun_name Type.Nat64 name)
    (("a", I64Type), ("b", I64Type)) [I64Type]
    BigNum.(fun env get_a get_b ->
    shortcut
      env
      get_a
      get_b
      begin
        let (set_res, get_res) = new_local env "res" in
        get_a ^^ from_word64 env ^^
        get_b ^^ from_word64 env ^^
        op env ^^
        set_res ^^ get_res ^^
        fits_unsigned_bits env 64 ^^
        else_arithmetic_overflow env ^^
        get_res ^^ truncate_to_word64 env
      end)


(* Compiling Int/Nat32 ops by conversion to/from i64. *)

(* helper, expects i64 on stack *)
let enforce_32_unsigned_bits env =
  compile_bitand_const 0xFFFF_FFFF_0000_0000L ^^
  compile_test I64Op.Eqz ^^
  else_arithmetic_overflow env

(* helper, expects two identical i64s on stack *)
let enforce_32_signed_bits env =
  compile_shl_const 1L ^^
  G.i (Binary (Wasm_exts.Values.I64 I64Op.Xor)) ^^
  enforce_32_unsigned_bits env

let compile_Int32_kernel env name op =
     Func.share_code2 env (prim_fun_name Type.Int32 name)
       (("a", I64Type), ("b", I64Type)) [I64Type]
       (fun env get_a get_b ->
         let (set_res, get_res) = new_local env "res" in
         get_a ^^ compile_shrS_const 32L ^^
         get_b ^^ compile_shrS_const 32L ^^
         G.i (Binary (Wasm_exts.Values.I64 op)) ^^
         set_res ^^ get_res ^^ get_res ^^
         enforce_32_signed_bits env ^^
         get_res ^^ compile_shl_const 32L)

let compile_Nat32_kernel env name op =
     Func.share_code2 env (prim_fun_name Type.Nat32 name)
       (("a", I64Type), ("b", I64Type)) [I64Type]
       (fun env get_a get_b ->
         let (set_res, get_res) = new_local env "res" in
         get_a ^^ compile_shrS_const 32L ^^
         get_b ^^ compile_shrS_const 32L ^^
         G.i (Binary (Wasm_exts.Values.I64 op)) ^^
         set_res ^^ get_res ^^
         enforce_32_unsigned_bits env ^^
         get_res ^^ compile_shl_const 32L)

(* Customisable kernels for 8/16bit arithmetic via 64 bits. *)

(* helper, expects i64 on stack *)
let enforce_unsigned_bits env n =
  compile_bitand_const Int64.(shift_left minus_one n) ^^
  compile_test I64Op.Eqz ^^
  else_arithmetic_overflow env

let enforce_16_unsigned_bits env = enforce_unsigned_bits env 16

(* helper, expects two identical i64s on stack *)
let enforce_signed_bits env n =
  compile_shl_const 1L ^^ 
  G.i (Binary (Wasm_exts.Values.I64 I64Op.Xor)) ^^
  enforce_unsigned_bits env n

let enforce_16_signed_bits env = enforce_signed_bits env 16

let compile_smallInt_kernel' env ty name op =
  Func.share_code2 env (prim_fun_name ty name)
    (("a", I64Type), ("b", I64Type)) [I64Type]
    (fun env get_a get_b ->
      let (set_res, get_res) = new_local env "res" in
      get_a ^^ compile_shrS_const 48L ^^
      get_b ^^ compile_shrS_const 48L ^^
      op ^^
      set_res ^^ get_res ^^ get_res ^^
      enforce_16_signed_bits env ^^
      get_res ^^ compile_shl_const 48L)

let compile_smallInt_kernel env ty name op =
  compile_smallInt_kernel' env ty name (G.i (Binary (Wasm_exts.Values.I64 op)))

let compile_smallNat_kernel' env ty name op =
  Func.share_code2 env (prim_fun_name ty name)
    (("a", I64Type), ("b", I64Type)) [I64Type]
    (fun env get_a get_b ->
      let (set_res, get_res) = new_local env "res" in
      get_a ^^ compile_shrU_const 48L ^^
      get_b ^^ compile_shrU_const 48L ^^
      op ^^
      set_res ^^ get_res ^^
      enforce_16_unsigned_bits env ^^
      get_res ^^ compile_shl_const 48L)

let compile_smallNat_kernel env ty name op =
  compile_smallNat_kernel' env ty name (G.i (Binary (Wasm_exts.Values.I64 op)))

(* The first returned StackRep is for the arguments (expected), the second for the results (produced) *)
let compile_binop env t op : SR.t * SR.t * G.t =
  if t = Type.Non then SR.Vanilla, SR.Unreachable, G.i Unreachable else
  StackRep.of_type t,
  StackRep.of_type t,
  Operator.(match t, op with
  | Type.(Prim (Nat | Int)),                  AddOp -> BigNum.compile_add env
  | Type.(Prim (Nat64|Int64)),                WAddOp -> G.i (Binary (Wasm_exts.Values.I64 I64Op.Add))
  | Type.(Prim Int64),                        AddOp ->
    compile_Int64_kernel env "add" BigNum.compile_add
      (additiveInt64_shortcut (G.i (Binary (Wasm_exts.Values.I64 I64Op.Add))))
  | Type.(Prim Nat64),                        AddOp ->
    compile_Nat64_kernel env "add" BigNum.compile_add
      (additiveNat64_shortcut (G.i (Binary (Wasm_exts.Values.I64 I64Op.Add))))
  | Type.(Prim Nat),                          SubOp -> BigNum.compile_unsigned_sub env
  | Type.(Prim Int),                          SubOp -> BigNum.compile_signed_sub env
  | Type.(Prim (Nat | Int)),                  MulOp -> BigNum.compile_mul env
  | Type.(Prim (Nat64|Int64)),                WMulOp -> G.i (Binary (Wasm_exts.Values.I64 I64Op.Mul))
  | Type.(Prim Int64),                        MulOp ->
    compile_Int64_kernel env "mul" BigNum.compile_mul
      (mulInt64_shortcut (G.i (Binary (Wasm_exts.Values.I64 I64Op.Mul))))
  | Type.(Prim Nat64),                        MulOp ->
    compile_Nat64_kernel env "mul" BigNum.compile_mul
      (mulNat64_shortcut (G.i (Binary (Wasm_exts.Values.I64 I64Op.Mul))))
  | Type.(Prim Nat64),                        DivOp -> G.i (Binary (Wasm_exts.Values.I64 I64Op.DivU))
  | Type.(Prim Nat64) ,                       ModOp -> G.i (Binary (Wasm_exts.Values.I64 I64Op.RemU))
  | Type.(Prim Int64),                        DivOp -> G.i (Binary (Wasm_exts.Values.I64 I64Op.DivS))
  | Type.(Prim Int64) ,                       ModOp -> G.i (Binary (Wasm_exts.Values.I64 I64Op.RemS))
  | Type.(Prim Nat),                          DivOp -> BigNum.compile_unsigned_div env
  | Type.(Prim Nat),                          ModOp -> BigNum.compile_unsigned_rem env
  | Type.(Prim (Nat64|Int64)),                WSubOp -> G.i (Binary (Wasm_exts.Values.I64 I64Op.Sub))
  | Type.(Prim Int64),                        SubOp ->
    compile_Int64_kernel env "sub" BigNum.compile_signed_sub
      (additiveInt64_shortcut (G.i (Binary (Wasm_exts.Values.I64 I64Op.Sub))))
  | Type.(Prim Nat64),                        SubOp ->
    compile_Nat64_kernel env "sub" BigNum.compile_unsigned_sub
      (fun env get_a get_b ->
        additiveNat64_shortcut
          (compile_comparison I64Op.GeU ^^
           else_arithmetic_overflow env ^^
           get_a ^^ get_b ^^ G.i (Binary (Wasm_exts.Values.I64 I64Op.Sub)))
          env get_a get_b)
  | Type.(Prim Int),                          DivOp -> BigNum.compile_signed_div env
  | Type.(Prim Int),                          ModOp -> BigNum.compile_signed_mod env

  | Type.Prim Type.(Nat8|Nat16|Nat32|Int8|Int16|Int32),
                                              WAddOp -> G.i (Binary (Wasm_exts.Values.I64 I64Op.Add))
  | Type.(Prim Int32),                        AddOp -> compile_Int32_kernel env "add" I64Op.Add
  | Type.Prim Type.(Int8 | Int16 as ty),      AddOp -> compile_smallInt_kernel env ty "add" I64Op.Add
  | Type.(Prim Nat32),                        AddOp -> compile_Nat32_kernel env "add" I64Op.Add
  | Type.Prim Type.(Nat8 | Nat16 as ty),      AddOp -> compile_smallNat_kernel env ty "add" I64Op.Add
  | Type.(Prim Float),                        AddOp -> G.i (Binary (Wasm_exts.Values.F64 F64Op.Add))
  | Type.Prim Type.(Nat8|Nat16|Nat32|Int8|Int16|Int32),
                                              WSubOp -> G.i (Binary (Wasm_exts.Values.I64 I64Op.Sub))
  | Type.(Prim Int32),                        SubOp -> compile_Int32_kernel env "sub" I64Op.Sub
  | Type.(Prim (Int8|Int16 as ty)),           SubOp -> compile_smallInt_kernel env ty "sub" I64Op.Sub
  | Type.(Prim Nat32),                        SubOp -> compile_Nat32_kernel env "sub" I64Op.Sub
  | Type.(Prim (Nat8|Nat16 as ty)),           SubOp -> compile_smallNat_kernel env ty "sub" I64Op.Sub
  | Type.(Prim Float),                        SubOp -> G.i (Binary (Wasm_exts.Values.F64 F64Op.Sub))
  | Type.Prim Type.(Nat8|Nat16|Nat32|Int8|Int16|Int32 as ty),
                                              WMulOp -> TaggedSmallWord.compile_word_mul env ty
  | Type.(Prim Int32),                        MulOp -> compile_Int32_kernel env "mul" I64Op.Mul
  | Type.(Prim Int16),                        MulOp -> compile_smallInt_kernel env Type.Int16 "mul" I64Op.Mul
  | Type.(Prim Int8),                         MulOp -> compile_smallInt_kernel' env Type.Int8 "mul"
                                                         (compile_shrS_const 8L ^^ G.i (Binary (Wasm_exts.Values.I64 I64Op.Mul)))
  | Type.(Prim Nat32),                        MulOp -> compile_Nat32_kernel env "mul" I64Op.Mul
  | Type.(Prim Nat16),                        MulOp -> compile_smallNat_kernel env Type.Nat16 "mul" I64Op.Mul
  | Type.(Prim Nat8),                         MulOp -> compile_smallNat_kernel' env Type.Nat8 "mul"
                                                         (compile_shrU_const 8L ^^ G.i (Binary (Wasm_exts.Values.I64 I64Op.Mul)))
  | Type.(Prim Float),                        MulOp -> G.i (Binary (Wasm_exts.Values.F64 F64Op.Mul))
  | Type.(Prim (Nat8|Nat16|Nat32 as ty)),     DivOp -> G.i (Binary (Wasm_exts.Values.I64 I64Op.DivU)) ^^
                                                       TaggedSmallWord.msb_adjust ty
  | Type.(Prim (Nat8|Nat16|Nat32)),           ModOp -> G.i (Binary (Wasm_exts.Values.I64 I64Op.RemU))
  | Type.(Prim (Int8|Int16|Int32 as ty)),           DivOp ->
    Func.share_code2 env (prim_fun_name ty "div")
      (("a", I64Type), ("b", I64Type)) [I64Type]
      (fun env get_a get_b ->
        let (set_res, get_res) = new_local env "res" in
        get_a ^^ get_b ^^ G.i (Binary (Wasm_exts.Values.I64 I64Op.DivS)) ^^
        TaggedSmallWord.msb_adjust ty ^^ set_res ^^
        get_a ^^ compile_eq_const 0x8000_0000_0000_0000L ^^
        E.if_ env [I64Type]
          begin
            get_b ^^ TaggedSmallWord.lsb_adjust ty ^^ compile_eq_const (-1L) ^^
            E.if_ env [I64Type]
              (G.i Unreachable)
              get_res
          end
          get_res)
  | Type.(Prim Float),                        DivOp -> G.i (Binary (Wasm_exts.Values.F64 F64Op.Div))
  | Type.(Prim Float),                        ModOp -> E.call_import env "rts" "fmod" (* musl *)
  | Type.(Prim (Int8|Int16|Int32)),           ModOp -> G.i (Binary (Wasm_exts.Values.I64 I64Op.RemS))
  | Type.(Prim (Nat8|Nat16|Nat32 as ty)),     WPowOp -> 
    Func.share_code2 env (prim_fun_name ty "wpow")
      (("n", I64Type), ("exp", I64Type)) [I64Type]
      (fun env get_n get_exp ->
        get_n ^^ TaggedSmallWord.lsb_adjust ty ^^
        get_exp ^^ TaggedSmallWord.lsb_adjust ty ^^
        TaggedSmallWord.compile_nat_power env ^^
        TaggedSmallWord.msb_adjust ty)
  | Type.(Prim (Int8|Int16|Int32 as ty)),     WPowOp -> 
    Func.share_code2 env (prim_fun_name ty "wpow")
      (("n", I64Type), ("exp", I64Type)) [I64Type]
      (fun env get_n get_exp ->
        get_n ^^ TaggedSmallWord.lsb_adjust ty ^^
        get_exp ^^ TaggedSmallWord.lsb_adjust ty ^^
        TaggedSmallWord.compile_int_power env ^^
        TaggedSmallWord.msb_adjust ty)
  | Type.(Prim ((Nat8|Nat16|Nat32) as ty)),         PowOp ->
    Func.share_code2 env (prim_fun_name ty "pow")
      (("n", I64Type), ("exp", I64Type)) [I64Type]
      (fun env get_n get_exp ->
        let (set_res, get_res) = new_local env "res" in
        let bits = TaggedSmallWord.bits_of_type ty in
        let set_n = G.setter_for get_n in
        let set_exp = G.setter_for get_exp in
        get_n ^^ TaggedSmallWord.lsb_adjust ty ^^ set_n ^^
        get_exp ^^ TaggedSmallWord.lsb_adjust ty ^^ set_exp ^^
        get_exp ^^ Bool.from_int64 ^^
        E.if1 I64Type
          begin
            get_n ^^ compile_shrU_const 1L ^^
            Bool.from_int64 ^^
            E.if1 I64Type
              begin
                let overflow_type = match ty with
                | Type.Nat32 -> Type.Nat64 
                | Type.(Nat8 | Nat16) -> Type.Nat32 
                | _ -> assert false in
                let overflow_type_bits = TaggedSmallWord.bits_of_type overflow_type in
                let overflow_boundary = -Int.(sub (mul overflow_type_bits 2) 2) in
                get_exp ^^ compile_unboxed_const 64L ^^
                compile_comparison I64Op.GeU ^^ then_arithmetic_overflow env ^^
                unsigned_dynamics get_n ^^ compile_sub_const (Int64.of_int bits) ^^
                get_exp ^^ G.i (Binary (Wasm_exts.Values.I64 I64Op.Mul)) ^^
                compile_unboxed_const (Int64.of_int overflow_boundary) ^^
                compile_comparison I64Op.LtS ^^ then_arithmetic_overflow env ^^
                get_n ^^ get_exp ^^
                TaggedSmallWord.compile_nat_power env ^^ set_res ^^
                get_res ^^ enforce_unsigned_bits env bits ^^
                get_res ^^ TaggedSmallWord.msb_adjust ty
              end
              (get_n ^^ TaggedSmallWord.msb_adjust ty) (* n@{0,1} ** (1+exp) == n *)
          end
          (compile_unboxed_const
             Int64.(shift_left one (to_int (TaggedSmallWord.shift_of_type ty))))) (* x ** 0 == 1 *)
  | Type.(Prim ((Int8|Int16|Int32) as ty)),         PowOp ->
    Func.share_code2 env (prim_fun_name ty "pow")
      (("n", I64Type), ("exp", I64Type)) [I64Type]
      (fun env get_n get_exp ->
        let (set_res, get_res) = new_local env "res" in
        let bits = TaggedSmallWord.bits_of_type ty in
        let set_n = G.setter_for get_n in
        let set_exp = G.setter_for get_exp in
        get_n ^^ TaggedSmallWord.lsb_adjust ty ^^ set_n ^^
        get_exp ^^ TaggedSmallWord.lsb_adjust ty ^^ set_exp ^^
        get_exp ^^ compile_unboxed_zero ^^
        compile_comparison I64Op.LtS ^^ E.then_trap_with env "negative power" ^^
        get_exp ^^ Bool.from_int64 ^^
        E.if1 I64Type
          begin
            get_n ^^ compile_unboxed_one ^^ compile_comparison I64Op.LeS ^^
            get_n ^^ compile_unboxed_const (-1L) ^^ compile_comparison I64Op.GeS ^^
            G.i (Binary (Wasm_exts.Values.I64 I64Op.And)) ^^
            E.if1 I64Type
              begin
                get_n ^^ compile_unboxed_zero ^^ compile_comparison I64Op.LtS ^^
                E.if1 I64Type
                  begin
                    (* -1 ** (1+exp) == if even (1+exp) then 1 else -1 *)
                    get_exp ^^ compile_unboxed_one ^^ G.i (Binary (Wasm_exts.Values.I64 I64Op.And)) ^^
                    E.if1 I64Type
                      (get_n ^^ TaggedSmallWord.msb_adjust ty)
                      (compile_unboxed_const
                        Int64.(shift_left one (to_int (TaggedSmallWord.shift_of_type ty))))
                  end
                  (get_n ^^ TaggedSmallWord.msb_adjust ty) (* n@{0,1} ** (1+exp) == n *)
              end
              begin
                let overflow_type = match ty with
                | Type.Int32 -> Type.Int64 
                | Type.(Int8 | Int16) -> Type.Int32 
                | _ -> assert false in
                let overflow_type_bits = TaggedSmallWord.bits_of_type overflow_type in
                let overflow_boundary = -Int.(sub (mul overflow_type_bits 2) 2) in
                get_exp ^^ compile_unboxed_const 64L ^^
                compile_comparison I64Op.GeU ^^ then_arithmetic_overflow env ^^
                signed_dynamics get_n ^^ compile_sub_const (Int64.of_int (Int.sub bits 1)) ^^
                get_exp ^^ TaggedSmallWord.msb_adjust ty ^^ TaggedSmallWord.lsb_adjust Type.Int32 ^^
                G.i (Binary (Wasm_exts.Values.I64 I64Op.Mul)) ^^
                compile_unboxed_const (Int64.of_int overflow_boundary) ^^
                compile_comparison I64Op.LtS ^^ then_arithmetic_overflow env ^^
                get_n ^^ get_exp ^^
                TaggedSmallWord.compile_nat_power env ^^ set_res ^^ 
                get_res ^^ get_res ^^ enforce_signed_bits env bits ^^
                get_res ^^ TaggedSmallWord.msb_adjust ty
              end
          end
          (compile_unboxed_const
             Int64.(shift_left one (to_int (TaggedSmallWord.shift_of_type ty))))) (* x ** 0 == 1 *)
  | Type.(Prim Int),                          PowOp ->
    let pow = BigNum.compile_unsigned_pow env in
    let (set_n, get_n) = new_local env "n" in
    let (set_exp, get_exp) = new_local env "exp" in
    set_exp ^^ set_n ^^
    get_exp ^^ BigNum.compile_is_negative env ^^
    E.then_trap_with env "negative power" ^^
    get_n ^^ get_exp ^^ pow
  | Type.(Prim Nat64),                        WPowOp -> Word64.compile_unsigned_pow env
  | Type.(Prim Int64),                        WPowOp -> Word64.compile_signed_wpow env
  | Type.(Prim Nat64),                        PowOp ->
    compile_Nat64_kernel env "pow"
      BigNum.compile_unsigned_pow
      (powNat64_shortcut (Word64.compile_unsigned_pow env))
  | Type.(Prim Int64),                        PowOp ->
    let (set_exp, get_exp) = new_local env "exp" in
    set_exp ^^ get_exp ^^
    compile_unboxed_const 0L ^^
    compile_comparison I64Op.LtS ^^
    E.then_trap_with env "negative power" ^^
    get_exp ^^
    compile_Int64_kernel
      env "pow" BigNum.compile_unsigned_pow
      (powInt64_shortcut (Word64.compile_unsigned_pow env))
  | Type.(Prim Nat),                          PowOp -> BigNum.compile_unsigned_pow env
  | Type.(Prim Float),                        PowOp -> E.call_import env "rts" "pow" (* musl *)
  | Type.(Prim (Nat8|Nat16|Nat32|Nat64|Int8|Int16|Int32|Int64)),
                                              AndOp -> G.i (Binary (Wasm_exts.Values.I64 I64Op.And))
  | Type.(Prim (Nat8|Nat16|Nat32|Nat64|Int8|Int16|Int32|Int64)),
                                              OrOp  -> G.i (Binary (Wasm_exts.Values.I64 I64Op.Or))
  | Type.(Prim (Nat8|Nat16|Nat32|Nat64|Int8|Int16|Int32|Int64)),
                                              XorOp -> G.i (Binary (Wasm_exts.Values.I64 I64Op.Xor))
  | Type.(Prim (Nat64|Int64)),                ShLOp -> G.i (Binary (Wasm_exts.Values.I64 I64Op.Shl))
  | Type.(Prim (Nat8|Nat16|Nat32|Int8|Int16|Int32 as ty)),
                                              ShLOp -> TaggedSmallWord.(
     lsb_adjust ty ^^ clamp_shift_amount ty ^^
     G.i (Binary (Wasm_exts.Values.I64 I64Op.Shl)))
  | Type.(Prim Nat64),                        ShROp -> G.i (Binary (Wasm_exts.Values.I64 I64Op.ShrU))
  | Type.(Prim (Nat8|Nat16|Nat32 as ty)),     ShROp -> TaggedSmallWord.(
     lsb_adjust ty ^^ clamp_shift_amount ty ^^
     G.i (Binary (Wasm_exts.Values.I64 I64Op.ShrU)) ^^
     sanitize_word_result ty)
  | Type.(Prim Int64),                        ShROp -> G.i (Binary (Wasm_exts.Values.I64 I64Op.ShrS))
  | Type.(Prim (Int8|Int16|Int32 as ty)),     ShROp -> TaggedSmallWord.(
     lsb_adjust ty ^^ clamp_shift_amount ty ^^
     G.i (Binary (Wasm_exts.Values.I64 I64Op.ShrS)) ^^
     sanitize_word_result ty)
  | Type.(Prim (Nat64|Int64)),                RotLOp -> G.i (Binary (Wasm_exts.Values.I64 I64Op.Rotl))
  | Type.(Prim (Nat8|Nat16|Nat32|Int8|Int16|Int32 as ty)),
                                              RotLOp -> TaggedSmallWord.rotl env ty
  | Type.(Prim (Nat64|Int64)),                RotROp -> G.i (Binary (Wasm_exts.Values.I64 I64Op.Rotr))
  | Type.(Prim (Nat8|Nat16|Nat32|Int8|Int16|Int32 as ty)),
                                              RotROp -> TaggedSmallWord.rotr env ty
  | Type.(Prim Text), CatOp -> Text.concat env
  | Type.Non, _ -> G.i Unreachable
  | _ -> todo_trap env "compile_binop" (Wasm.Sexpr.Node ("BinOp", [ Arrange_ops.binop op; Arrange_type.typ t]))
  )

let compile_eq env =
  let open Type in
  function
  | Prim Text -> Text.compare env Operator.EqOp
  | Prim (Blob|Principal) | Obj (Actor, _) -> Blob.compare env (Some Operator.EqOp)
  | Func (Shared _, _, _, _, _) -> FuncDec.equate_msgref env
  | Prim (Nat | Int) -> BigNum.compile_eq env
  | Prim (Int64 | Nat64) -> compile_comparison I64Op.Eq
  | Prim (Bool | Int8 | Nat8 | Int16 | Nat16 | Int32 | Nat32 | Char) ->
    compile_comparison I64Op.Eq
  | Non -> G.i Unreachable
  | Prim Float -> compile_comparison_f64 F64Op.Eq
  | t -> todo_trap env "compile_eq" (Arrange_type.typ t)

let get_relops = Operator.(function
  | GeOp -> Ge, I64Op.GeU, I64Op.GeS
  | GtOp -> Gt, I64Op.GtU, I64Op.GtS
  | LeOp -> Le, I64Op.LeU, I64Op.LeS
  | LtOp -> Lt, I64Op.LtU, I64Op.LtS
  | NeqOp -> assert false
  | _ -> failwith "uncovered relop")

let compile_comparison_op env t op =
  let bigintop, u64op, s64op = get_relops op in
  let open Type in
  match t with
    | Nat | Int -> BigNum.compile_relop env bigintop
    | Nat8 | Nat16 | Nat32 | Nat64 | Char -> compile_comparison u64op
    | Int8 | Int16 | Int32 | Int64 -> compile_comparison s64op
    | _ -> todo_trap env "compile_comparison" (Arrange_type.prim t)

let compile_relop env t op =
  if t = Type.Non then SR.Vanilla, G.i Unreachable else
  StackRep.of_type t,
  let open Operator in
  match t, op with
  | Type.(Prim Text), _ -> Text.compare env op
  | Type.(Prim (Blob|Principal)), _ -> Blob.compare env (Some op)
  | _, EqOp -> compile_eq env t
  | Type.(Prim (Nat | Nat8 | Nat16 | Nat32 | Nat64 | Int | Int8 | Int16 | Int32 | Int64 | Char as t1)), op1 ->
    compile_comparison_op env t1 op1
  | Type.(Prim Float), GtOp -> compile_comparison_f64 F64Op.Gt
  | Type.(Prim Float), GeOp -> compile_comparison_f64 F64Op.Ge
  | Type.(Prim Float), LeOp -> compile_comparison_f64 F64Op.Le
  | Type.(Prim Float), LtOp -> compile_comparison_f64 F64Op.Lt
  | _ -> todo_trap env "compile_relop" (Arrange_ops.relop op)

let compile_load_field env typ name =
  Object.load_idx env typ name


(* compile_lexp is used for expressions on the left of an assignment operator.
   Produces
   * preparation code, to run first
   * an expected stack rep
   * code that expects the value to be written in that stackrep, and consumes it
*)
let rec compile_lexp (env : E.t) ae lexp : G.t * SR.t * G.t =
  (fun (code, sr, fill_code) -> G.(with_region lexp.at code, sr, with_region lexp.at fill_code)) @@
  match lexp.it, !Flags.gc_strategy with
  | VarLE var, _ -> Var.set_val env ae var
  | IdxLE (e1, e2), Flags.Generational when potential_pointer (Arr.element_type env e1.note.Note.typ) ->
    let (set_field, get_field) = new_local env "field" in
    compile_array_index env ae e1 e2 ^^
    set_field ^^ (* peepholes to tee *)
    get_field,
    SR.Vanilla,
    store_ptr ^^
    get_field ^^
    compile_add_const ptr_unskew ^^
    E.call_import env "rts" "post_write_barrier"
  | IdxLE (e1, e2), Flags.Incremental when potential_pointer (Arr.element_type env e1.note.Note.typ) ->
    compile_array_index env ae e1 e2 ^^
    compile_add_const ptr_unskew,
    SR.Vanilla,
    Tagged.write_with_barrier env
  | IdxLE (e1, e2), _ ->
    compile_array_index env ae e1 e2,
    SR.Vanilla,
    store_ptr
  | DotLE (e, n), Flags.Generational when potential_pointer (Object.field_type env e.note.Note.typ n) ->
    let (set_field, get_field) = new_local env "field" in
    compile_exp_vanilla env ae e ^^
    Object.idx env e.note.Note.typ n ^^
    set_field ^^ (* peepholes to tee *)
    get_field,
    SR.Vanilla,
    store_ptr ^^
    get_field ^^
    compile_add_const ptr_unskew ^^
    E.call_import env "rts" "post_write_barrier"
  | DotLE (e, n), Flags.Incremental when potential_pointer (Object.field_type env e.note.Note.typ n) ->
    compile_exp_vanilla env ae e ^^
    (* Only real objects have mutable fields, no need to branch on the tag *)
    Object.idx env e.note.Note.typ n ^^
    compile_add_const ptr_unskew,
    SR.Vanilla,
    Tagged.write_with_barrier env
  | DotLE (e, n), _ ->
    compile_exp_vanilla env ae e ^^
    (* Only real objects have mutable fields, no need to branch on the tag *)
    Object.idx env e.note.Note.typ n,
    SR.Vanilla,
    store_ptr

(* Common code for a[e] as lexp and as exp.
Traps or pushes the pointer to the element on the stack
*)
and compile_array_index env ae e1 e2 =
    compile_exp_vanilla env ae e1 ^^ (* offset to array *)
    compile_exp_vanilla env ae e2 ^^ (* idx *)
    Arr.idx_bigint env

and compile_prim_invocation (env : E.t) ae p es at =
  (* for more concise code when all arguments and result use the same sr *)
  let const_sr sr inst = sr, G.concat_map (compile_exp_as env ae sr) es ^^ inst in

  begin match p, es with
  (* Calls *)
  | CallPrim _, [e1; e2] ->
    let sort, control, _, arg_tys, ret_tys = Type.as_func e1.note.Note.typ in
    let n_args = List.length arg_tys in
    let return_arity = match control with
      | Type.Returns -> List.length ret_tys
      | Type.Replies -> 0
      | Type.Promises -> assert false in

    let fun_sr, code1 = compile_exp env ae e1 in

    (* we duplicate this pattern match to emulate pattern guards *)
    let call_as_prim = match fun_sr, sort with
      | SR.Const (_, Const.Fun (mk_fi, Const.PrimWrapper prim)), _ ->
         begin match n_args, e2.it with
         | 0, _ -> true
         | 1, _ -> true
         | n, PrimE (TupPrim, es) when List.length es = n -> true
         | _, _ -> false
         end
      | _ -> false in

    begin match fun_sr, sort with
      | SR.Const (_, Const.Fun (mk_fi, Const.PrimWrapper prim)), _ when call_as_prim ->
         assert (sort = Type.Local);
         (* Handle argument tuples *)
         begin match n_args, e2.it with
         | 0, _ ->
           let sr, code2 = compile_prim_invocation env ae prim [] at in
           sr,
           code1 ^^
           compile_exp_as env ae (StackRep.of_arity 0) e2 ^^
           code2
         | 1, _ ->
           compile_prim_invocation env ae prim [e2] at
         | n, PrimE (TupPrim, es) ->
           assert (List.length es = n);
           compile_prim_invocation env ae prim es at
         | _, _ ->
           (* ugly case; let's just call this as a function for now *)
           raise (Invalid_argument "call_as_prim was true?")
         end
      | SR.Const (_, Const.Fun (mk_fi, _)), _ ->
         assert (sort = Type.Local);
         StackRep.of_arity return_arity,

         code1 ^^
         compile_unboxed_zero ^^ (* A dummy closure *)
         compile_exp_as env ae (StackRep.of_arity n_args) e2 ^^ (* the args *)
         G.i (Call (nr (mk_fi()))) ^^
         FakeMultiVal.load env (Lib.List.make return_arity I64Type)
      | _, Type.Local ->
         let (set_clos, get_clos) = new_local env "clos" in

         StackRep.of_arity return_arity,
         code1 ^^ StackRep.adjust env fun_sr SR.Vanilla ^^
         set_clos ^^
         get_clos ^^
         Closure.prepare_closure_call env ^^
         compile_exp_as env ae (StackRep.of_arity n_args) e2 ^^
         get_clos ^^
         Closure.call_closure env n_args return_arity
      | _, Type.Shared _ ->
         (* Non-one-shot functions have been rewritten in async.ml *)
         assert (control = Type.Returns);

         let (set_meth_pair, get_meth_pair) = new_local env "meth_pair" in
         let (set_arg, get_arg) = new_local env "arg" in
         let _, _, _, ts, _ = Type.as_func e1.note.Note.typ in
         let add_cycles = Internals.add_cycles env ae in

         StackRep.of_arity return_arity,
         code1 ^^ StackRep.adjust env fun_sr SR.Vanilla ^^
         set_meth_pair ^^
         compile_exp_vanilla env ae e2 ^^ set_arg ^^

         FuncDec.ic_call_one_shot env ts get_meth_pair get_arg add_cycles
    end

  (* Operators *)
  | UnPrim (_, Operator.PosOp), [e1] -> compile_exp env ae e1
  | UnPrim (t, op), [e1] ->
    let sr_in, sr_out, code = compile_unop env t op in
    sr_out,
    compile_exp_as env ae sr_in e1 ^^
    code
  | BinPrim (t, op), [e1;e2] ->
    let sr_in, sr_out, code = compile_binop env t op in
    sr_out,
    compile_exp_as env ae sr_in e1 ^^
    compile_exp_as env ae sr_in e2 ^^
    code
  (* special case: recognize negation *)
  | RelPrim (Type.(Prim Bool), Operator.EqOp), [e1; {it = LitE (BoolLit false); _}] ->
    SR.bool,
    compile_exp_as_test env ae e1 ^^
    compile_test I32Op.Eqz
  | RelPrim (t, op), [e1;e2] ->
    let sr, code = compile_relop env t op in
    SR.bool,
    compile_exp_as env ae sr e1 ^^
    compile_exp_as env ae sr e2 ^^
    code

  (* Tuples *)
  | TupPrim, es ->
    SR.UnboxedTuple (List.length es),
    G.concat_map (compile_exp_vanilla env ae) es
  | ProjPrim n, [e1] ->
    SR.Vanilla,
    compile_exp_vanilla env ae e1 ^^ (* offset to tuple (an array) *)
    Tuple.load_n env (Int64.of_int n)

  | OptPrim, [e] ->
    SR.Vanilla,
    Opt.inject env (compile_exp_vanilla env ae e)
  | TagPrim l, [e] ->
    SR.Vanilla,
    Variant.inject env l (compile_exp_vanilla env ae e)

  | DotPrim name, [e] ->
    let sr, code1 = compile_exp env ae e in
    begin match sr with
    | SR.Const (_, Const.Obj fs) ->
      let c = List.assoc name fs in
      SR.Const c, code1
    | _ ->
      SR.Vanilla,
      code1 ^^ StackRep.adjust env sr SR.Vanilla ^^
      Object.load_idx env e.note.Note.typ name
    end
  | ActorDotPrim name, [e] ->
    SR.Vanilla,
    compile_exp_vanilla env ae e ^^
    IC.actor_public_field env name

  | ArrayPrim (m, t), es ->
    SR.Vanilla,
    Arr.lit env (List.map (compile_exp_vanilla env ae) es)
  | IdxPrim, [e1; e2] ->
    SR.Vanilla,
    compile_array_index env ae e1 e2 ^^
    load_ptr
  | NextArrayOffset spacing, [e] ->
    let advance_by =
      match spacing with
      | ElementSize -> Arr.element_size
      | One -> 2L (* 1 : Nat *) in
    SR.Vanilla,
    compile_exp_vanilla env ae e ^^ (* previous byte offset to array *)
    compile_add_const advance_by
  | ValidArrayOffset, [e1; e2] ->
    SR.bool,
    compile_exp_vanilla env ae e1 ^^
    compile_exp_vanilla env ae e2 ^^
    compile_comparison I64Op.LtU
  | DerefArrayOffset, [e1; e2] ->
    SR.Vanilla,
    compile_exp_vanilla env ae e1 ^^ (* skewed pointer to array *)
    Tagged.load_forwarding_pointer env ^^
    compile_exp_vanilla env ae e2 ^^ (* byte offset *)
    (* Note: the below two lines compile to `i64.add; i64.load offset=OFFSET`
       with `OFFSET = Arr.header_size * word_size + ptr_unskew`,
       thus together also unskewing the pointer and skipping administrative
       fields, effectively arriving at the desired element *)
    G.i (Binary (Wasm_exts.Values.I64 I64Op.Add)) ^^
    (* Not using Tagged.load_field since it is not a proper pointer to the array start *)
    Heap.load_field (Arr.header_size env) (* loads the element at the byte offset *)
  | GetPastArrayOffset spacing, [e] ->
    let shift =
      match spacing with
       (* TODO: Refactor 3L to use word_size *)
      | ElementSize -> compile_shl_const 3L (* effectively a multiplication by word_size *)
      | One -> BigNum.from_word64 env in    (* make it a compact bignum *)
    SR.Vanilla,
    compile_exp_vanilla env ae e ^^ (* array *)
    Arr.len env ^^
    shift

  | BreakPrim name, [e] ->
    let d = VarEnv.get_label_depth ae name in
    SR.Unreachable,
    compile_exp_vanilla env ae e ^^
    G.branch_to_ d
  | AssertPrim, [e1] ->
    SR.unit,
    compile_exp_as env ae SR.bool e1 ^^
    E.if0 G.nop (IC.fail_assert env at)
  | RetPrim, [e] ->
    SR.Unreachable,
    compile_exp_as env ae (StackRep.of_arity (E.get_return_arity env)) e ^^
    FakeMultiVal.store env (Lib.List.make (E.get_return_arity env) I64Type) ^^
    G.i Return

  (* Numeric conversions *)
  | NumConvWrapPrim (t1, t2), [e] -> begin
    let open Type in
    match t1, t2 with
    | (Nat|Int), (Nat8|Nat16|Nat32|Int8|Int16|Int32) ->
      SR.Vanilla,
      compile_exp_vanilla env ae e ^^
      Prim.prim_intToWordNShifted env (TaggedSmallWord.shift_of_type t2)

    | (Nat|Int), (Nat64|Int64) ->
      SR.UnboxedWord64,
      compile_exp_vanilla env ae e ^^
      BigNum.truncate_to_word64 env

    | Nat64, Int64 | Int64, Nat64
    | Nat32, Int32 | Int32, Nat32
    | Nat16, Int16 | Int16, Nat16
    | Nat8, Int8 | Int8, Nat8 ->
      compile_exp env ae e

    | Char, Nat32 ->
      SR.Vanilla,
      compile_exp_vanilla env ae e ^^
      TaggedSmallWord.untag_codepoint ^^
      TaggedSmallWord.msb_adjust Type.Nat32

    | _ -> SR.Unreachable, todo_trap env "compile_prim_invocation" (Arrange_ir.prim p)
    end

  | NumConvTrapPrim (t1, t2), [e] -> begin
    let open Type in
    match t1, t2 with

    | Int, Int64 ->
      SR.UnboxedWord64,
      compile_exp_vanilla env ae e ^^
      Func.share_code1 env "Int->Int64" ("n", I64Type) [I64Type] (fun env get_n ->
        get_n ^^
        BigNum.fits_signed_bits env 64 ^^
        E.else_trap_with env "losing precision" ^^
        get_n ^^
        BigNum.truncate_to_word64 env)

    | Int, (Int8|Int16|Int32 as pty) ->
      StackRep.of_type (Prim pty),
      compile_exp_vanilla env ae e ^^
      Func.share_code1 env (prim_fun_name pty "Int->") ("n", I64Type) [I64Type] (fun env get_n ->
        get_n ^^
        BigNum.fits_signed_bits env (TaggedSmallWord.bits_of_type pty) ^^
        E.else_trap_with env "losing precision" ^^
        get_n ^^
        BigNum.truncate_to_word32 env ^^
        TaggedSmallWord.msb_adjust pty)

    | Nat, Nat64 ->
      SR.UnboxedWord64,
      compile_exp_vanilla env ae e ^^
      Func.share_code1 env "Nat->Nat64" ("n", I64Type) [I64Type] (fun env get_n ->
        get_n ^^
        BigNum.fits_unsigned_bits env 64 ^^
        E.else_trap_with env "losing precision" ^^
        get_n ^^
        BigNum.truncate_to_word64 env)

    | Nat, (Nat8|Nat16|Nat32 as pty) ->
      StackRep.of_type (Prim pty),
      compile_exp_vanilla env ae e ^^
      Func.share_code1 env (prim_fun_name pty "Nat->") ("n", I64Type) [I64Type] (fun env get_n ->
        get_n ^^
        BigNum.fits_unsigned_bits env (TaggedSmallWord.bits_of_type pty) ^^
        E.else_trap_with env "losing precision" ^^
        get_n ^^
        BigNum.truncate_to_word32 env ^^
        TaggedSmallWord.msb_adjust pty)

    | (Nat8|Nat16|Nat32), Nat ->
      SR.Vanilla,
      compile_exp_vanilla env ae e ^^
      Prim.prim_shiftWordNtoUnsigned env (TaggedSmallWord.shift_of_type t1)

    | (Int8|Int16|Int32), Int ->
      SR.Vanilla,
      compile_exp_vanilla env ae e ^^
      Prim.prim_shiftWordNtoSigned env (TaggedSmallWord.shift_of_type t1)

    | Nat64, Nat ->
      SR.Vanilla,
      compile_exp_as env ae SR.UnboxedWord64 e ^^
      BigNum.from_word64 env

    | Int64, Int ->
      SR.Vanilla,
      compile_exp_as env ae SR.UnboxedWord64 e ^^
      BigNum.from_signed_word64 env

    | Nat32, Char ->
      SR.Vanilla,
      compile_exp_vanilla env ae e ^^
      TaggedSmallWord.lsb_adjust Type.Nat32 ^^
      TaggedSmallWord.check_and_tag_codepoint env

    | Float, Int ->
      SR.Vanilla,
      compile_exp_as env ae SR.UnboxedFloat64 e ^^
      E.call_import env "rts" "bigint_of_float64"

    | Int, Float ->
      SR.UnboxedFloat64,
      compile_exp_vanilla env ae e ^^
      E.call_import env "rts" "bigint_to_float64"

    | Float, Int64 ->
      SR.UnboxedWord64,
      compile_exp_as env ae SR.UnboxedFloat64 e ^^
      G.i (Convert (Wasm_exts.Values.I64 I64Op.TruncSF64))

    | Int64, Float ->
      SR.UnboxedFloat64,
      compile_exp_as env ae SR.UnboxedWord64 e ^^
      G.i (Convert (Wasm_exts.Values.F64 F64Op.ConvertSI64))

    | _ -> SR.Unreachable, todo_trap env "compile_prim_invocation" (Arrange_ir.prim p)
    end

  | SerializePrim ts, [e] ->
    SR.Vanilla,
    compile_exp_vanilla env ae e ^^
    Serialization.serialize env ts ^^
    Blob.of_ptr_size env

  | DeserializePrim ts, [e] ->
    StackRep.of_arity (List.length ts),
    compile_exp_vanilla env ae e ^^
    Bool.lit false ^^ (* can't recover *)
    Serialization.deserialize_from_blob false env ts

  | DeserializeOptPrim ts, [e] ->
    SR.Vanilla,
    compile_exp_vanilla env ae e ^^
    Bool.lit true ^^ (* can (!) recover *)
    Serialization.deserialize_from_blob false env ts ^^
    begin match ts with
    | [] ->
      (* return some () *)
      Opt.inject env Tuple.compile_unit
    | [t] ->
      (* save to local, propagate error as null or return some value *)
      let (set_val, get_val) = new_local env "val" in
      set_val ^^
      get_val ^^
      compile_eq_const (Serialization.coercion_error_value env) ^^
      E.if1 I64Type
        (Opt.null_lit env)
        (Opt.inject env get_val)
    | ts ->
      (* propagate any errors as null or return some tuples using shared code *)
      let n = List.length ts in
      let name = Printf.sprintf "to_opt_%i_tuple" n in
      let args = Lib.List.table n (fun i -> (Printf.sprintf "arg%i" i, I64Type)) in
      Func.share_code env name args [I64Type] (fun env ->
        let locals =
          Lib.List.table n (fun i -> G.i (LocalGet (nr (Int32.of_int i)))) in
        let rec go ls =
          match ls with
          | get_val::ls' ->
            get_val ^^
            compile_eq_const (Serialization.coercion_error_value env) ^^
            E.if1 I64Type
              (Opt.null_lit env)
              (go ls')
          | [] ->
            Opt.inject env (Arr.lit env locals)
        in
        go locals)
    end

  | ICPerformGC, [] ->
    SR.unit,
    GC.collect_garbage env

  | ICStableSize t, [e] ->
    SR.UnboxedWord64,
    let (tydesc, _, _) = Serialization.type_desc env [t] in
    let tydesc_len = Int64.of_int (String.length tydesc) in
    compile_exp_vanilla env ae e ^^
    Serialization.buffer_size env t ^^
    G.i Drop ^^
    compile_add_const tydesc_len

  (* Other prims, unary *)

  | OtherPrim "array_len", [e] ->
    SR.Vanilla,
    compile_exp_vanilla env ae e ^^
    Arr.len env ^^
    BigNum.from_word64 env

  | OtherPrim "text_len", [e] ->
    SR.Vanilla, compile_exp_vanilla env ae e ^^ Text.len_nat env
  | OtherPrim "text_iter", [e] ->
    SR.Vanilla, compile_exp_vanilla env ae e ^^ Text.iter env
  | OtherPrim "text_iter_done", [e] ->
    SR.bool, compile_exp_vanilla env ae e ^^ Text.iter_done env
  | OtherPrim "text_iter_next", [e] ->
    SR.Vanilla, compile_exp_vanilla env ae e ^^ Text.iter_next env
  | OtherPrim "text_compare", [e1; e2] ->
    SR.Vanilla,
    compile_exp_vanilla env ae e1 ^^
    compile_exp_vanilla env ae e2 ^^
    E.call_import env "rts" "text_compare" ^^
    TaggedSmallWord.msb_adjust Type.Int8
  | OtherPrim "blob_compare", [e1; e2] ->
    SR.Vanilla,
    compile_exp_vanilla env ae e1 ^^
    compile_exp_vanilla env ae e2 ^^
    Blob.compare env None ^^
    TaggedSmallWord.msb_adjust Type.Int8

  | OtherPrim "blob_size", [e] ->
    SR.Vanilla, compile_exp_vanilla env ae e ^^ Blob.len_nat env
  | OtherPrim "blob_vals_iter", [e] ->
    SR.Vanilla, compile_exp_vanilla env ae e ^^ Blob.iter env
  | OtherPrim "blob_iter_done", [e] ->
    SR.bool, compile_exp_vanilla env ae e ^^ Blob.iter_done env
  | OtherPrim "blob_iter_next", [e] ->
    SR.Vanilla, compile_exp_vanilla env ae e ^^ Blob.iter_next env

  | OtherPrim "lsh_Nat", [e1; e2] ->
    SR.Vanilla,
    compile_exp_vanilla env ae e1 ^^
    compile_exp_vanilla env ae e2 ^^
    BigNum.compile_lsh env

  | OtherPrim "rsh_Nat", [e1; e2] ->
    SR.Vanilla,
    compile_exp_vanilla env ae e1 ^^
    compile_exp_vanilla env ae e2 ^^
    BigNum.compile_rsh env

  | OtherPrim "abs", [e] ->
    SR.Vanilla,
    compile_exp_vanilla env ae e ^^
    BigNum.compile_abs env

  | OtherPrim "fabs", [e] ->
    SR.UnboxedFloat64,
    compile_exp_as env ae SR.UnboxedFloat64 e ^^
    G.i (Unary (Wasm_exts.Values.F64 F64Op.Abs))

  | OtherPrim "fsqrt", [e] ->
    SR.UnboxedFloat64,
    compile_exp_as env ae SR.UnboxedFloat64 e ^^
    G.i (Unary (Wasm_exts.Values.F64 F64Op.Sqrt))

  | OtherPrim "fceil", [e] ->
    SR.UnboxedFloat64,
    compile_exp_as env ae SR.UnboxedFloat64 e ^^
    G.i (Unary (Wasm_exts.Values.F64 F64Op.Ceil))

  | OtherPrim "ffloor", [e] ->
    SR.UnboxedFloat64,
    compile_exp_as env ae SR.UnboxedFloat64 e ^^
    G.i (Unary (Wasm_exts.Values.F64 F64Op.Floor))

  | OtherPrim "ftrunc", [e] ->
    SR.UnboxedFloat64,
    compile_exp_as env ae SR.UnboxedFloat64 e ^^
    G.i (Unary (Wasm_exts.Values.F64 F64Op.Trunc))

  | OtherPrim "fnearest", [e] ->
    SR.UnboxedFloat64,
    compile_exp_as env ae SR.UnboxedFloat64 e ^^
    G.i (Unary (Wasm_exts.Values.F64 F64Op.Nearest))

  | OtherPrim "fmin", [e; f] ->
    SR.UnboxedFloat64,
    compile_exp_as env ae SR.UnboxedFloat64 e ^^
    compile_exp_as env ae SR.UnboxedFloat64 f ^^
    G.i (Binary (Wasm_exts.Values.F64 F64Op.Min))

  | OtherPrim "fmax", [e; f] ->
    SR.UnboxedFloat64,
    compile_exp_as env ae SR.UnboxedFloat64 e ^^
    compile_exp_as env ae SR.UnboxedFloat64 f ^^
    G.i (Binary (Wasm_exts.Values.F64 F64Op.Max))

  | OtherPrim "fcopysign", [e; f] ->
    SR.UnboxedFloat64,
    compile_exp_as env ae SR.UnboxedFloat64 e ^^
    compile_exp_as env ae SR.UnboxedFloat64 f ^^
    G.i (Binary (Wasm_exts.Values.F64 F64Op.CopySign))

  | OtherPrim "Float->Text", [e] ->
    SR.Vanilla,
    compile_exp_as env ae SR.UnboxedFloat64 e ^^
    compile_unboxed_const (TaggedSmallWord.vanilla_lit Type.Nat8 6) ^^
    compile_unboxed_const (TaggedSmallWord.vanilla_lit Type.Nat8 0) ^^
    E.call_import env "rts" "float_fmt"

  | OtherPrim "fmtFloat->Text", [f; prec; mode] ->
    SR.Vanilla,
    compile_exp_as env ae SR.UnboxedFloat64 f ^^
    compile_exp_vanilla env ae prec ^^
    compile_exp_vanilla env ae mode ^^
    E.call_import env "rts" "float_fmt"

  | OtherPrim "fsin", [e] ->
    SR.UnboxedFloat64,
    compile_exp_as env ae SR.UnboxedFloat64 e ^^
    E.call_import env "rts" "sin" (* musl *)

  | OtherPrim "fcos", [e] ->
    SR.UnboxedFloat64,
    compile_exp_as env ae SR.UnboxedFloat64 e ^^
    E.call_import env "rts" "cos" (* musl *)

  | OtherPrim "ftan", [e] ->
    SR.UnboxedFloat64,
    compile_exp_as env ae SR.UnboxedFloat64 e ^^
    E.call_import env "rts" "tan" (* musl *)

  | OtherPrim "fasin", [e] ->
    SR.UnboxedFloat64,
    compile_exp_as env ae SR.UnboxedFloat64 e ^^
    E.call_import env "rts" "asin" (* musl *)

  | OtherPrim "facos", [e] ->
    SR.UnboxedFloat64,
    compile_exp_as env ae SR.UnboxedFloat64 e ^^
    E.call_import env "rts" "acos" (* musl *)

  | OtherPrim "fatan", [e] ->
    SR.UnboxedFloat64,
    compile_exp_as env ae SR.UnboxedFloat64 e ^^
    E.call_import env "rts" "atan" (* musl *)

  | OtherPrim "fatan2", [y; x] ->
    SR.UnboxedFloat64,
    compile_exp_as env ae SR.UnboxedFloat64 y ^^
    compile_exp_as env ae SR.UnboxedFloat64 x ^^
    E.call_import env "rts" "atan2" (* musl *)

  | OtherPrim "fexp", [e] ->
    SR.UnboxedFloat64,
    compile_exp_as env ae SR.UnboxedFloat64 e ^^
    E.call_import env "rts" "exp" (* musl *)

  | OtherPrim "flog", [e] ->
    SR.UnboxedFloat64,
    compile_exp_as env ae SR.UnboxedFloat64 e ^^
    E.call_import env "rts" "log" (* musl *)

  (* Other prims, nullary *)

  | SystemTimePrim, [] ->
    SR.UnboxedWord64,
    IC.get_system_time env

  | OtherPrim "call_perform_status", [] ->
    SR.Vanilla,
    IC.get_call_perform_status env

  | OtherPrim "call_perform_message", [] ->
    SR.Vanilla,
    IC.get_call_perform_message env

  | OtherPrim "rts_version", [] ->
    SR.Vanilla,
    E.call_import env "rts" "version"

  | OtherPrim "rts_heap_size", [] ->
    SR.Vanilla,
    Heap.get_heap_size env ^^ Prim.prim_word64toNat env

  | OtherPrim "rts_memory_size", [] ->
    SR.Vanilla,
    Heap.get_memory_size ^^ BigNum.from_word64 env

  | OtherPrim "rts_total_allocation", [] ->
    SR.Vanilla,
    Heap.get_total_allocation env ^^ BigNum.from_word64 env

  | OtherPrim "rts_reclaimed", [] ->
    SR.Vanilla,
    Heap.get_reclaimed env ^^ BigNum.from_word64 env

  | OtherPrim "rts_max_live_size", [] ->
    SR.Vanilla,
    Heap.get_max_live_size env ^^ BigNum.from_word64 env

  | OtherPrim "rts_max_stack_size", [] ->
    SR.Vanilla,
    Stack.get_max_stack_size env ^^ Prim.prim_word64toNat env

  | OtherPrim "rts_callback_table_count", [] ->
    SR.Vanilla,
    ContinuationTable.count env ^^ Prim.prim_word64toNat env

  | OtherPrim "rts_callback_table_size", [] ->
    SR.Vanilla,
    ContinuationTable.size env ^^ Prim.prim_word64toNat env

  | OtherPrim "rts_mutator_instructions", [] ->
    SR.Vanilla,
    GC.get_mutator_instructions env ^^ BigNum.from_word64 env

  | OtherPrim "rts_collector_instructions", [] ->
    SR.Vanilla,
    GC.get_collector_instructions env ^^ BigNum.from_word64 env

  (* Other prims, unary *)

  | OtherPrim "global_timer_set", [e] ->
    SR.UnboxedWord64,
    compile_exp_as env ae SR.UnboxedWord64 e ^^
    IC.system_call env "global_timer_set"

  | OtherPrim "is_controller", [e] ->
    SR.Vanilla,
    let set_principal, get_principal = new_local env "principal" in
    compile_exp_vanilla env ae e ^^
    set_principal ^^ get_principal ^^
    Blob.payload_ptr_unskewed env ^^
    get_principal ^^
    Blob.len env ^^
    IC.is_controller env

  | OtherPrim "canister_version", [] ->
    SR.UnboxedWord64,
    IC.canister_version env

  | OtherPrim "crc32Hash", [e] ->
    SR.Vanilla,
    compile_exp_vanilla env ae e ^^
    E.call_import env "rts" "compute_crc32"

  | OtherPrim "idlHash", [e] ->
    SR.Vanilla,
    E.trap_with env "idlHash only implemented in interpreter"


  | OtherPrim "popcnt8", [e] ->
    SR.Vanilla,
    compile_exp_vanilla env ae e ^^
    G.i (Unary (Wasm_exts.Values.I64 I64Op.Popcnt)) ^^
    TaggedSmallWord.msb_adjust Type.Nat8
  | OtherPrim "popcnt16", [e] ->
    SR.Vanilla,
    compile_exp_vanilla env ae e ^^
    G.i (Unary (Wasm_exts.Values.I64 I64Op.Popcnt)) ^^
    TaggedSmallWord.msb_adjust Type.Nat16
  | OtherPrim "popcnt32", [e] ->
    SR.Vanilla,
    compile_exp_vanilla env ae e ^^
    G.i (Unary (Wasm_exts.Values.I64 I64Op.Popcnt)) ^^
    TaggedSmallWord.msb_adjust Type.Nat32
  | OtherPrim "popcnt64", [e] ->
    SR.UnboxedWord64,
    compile_exp_as env ae SR.UnboxedWord64 e ^^
    G.i (Unary (Wasm_exts.Values.I64 I64Op.Popcnt))
  | OtherPrim "clz8", [e] -> SR.Vanilla, compile_exp_vanilla env ae e ^^ TaggedSmallWord.clz_kernel Type.Nat8
  | OtherPrim "clz16", [e] -> SR.Vanilla, compile_exp_vanilla env ae e ^^ TaggedSmallWord.clz_kernel Type.Nat16
  | OtherPrim "clz32", [e] -> SR.Vanilla, compile_exp_vanilla env ae e ^^ TaggedSmallWord.clz_kernel Type.Nat32
  | OtherPrim "clz64", [e] -> SR.UnboxedWord64, compile_exp_as env ae SR.UnboxedWord64 e ^^ G.i (Unary (Wasm_exts.Values.I64 I64Op.Clz))
  | OtherPrim "ctz8", [e] -> SR.Vanilla, compile_exp_vanilla env ae e ^^ TaggedSmallWord.ctz_kernel Type.Nat8
  | OtherPrim "ctz16", [e] -> SR.Vanilla, compile_exp_vanilla env ae e ^^ TaggedSmallWord.ctz_kernel Type.Nat16
  | OtherPrim "ctz32", [e] -> SR.Vanilla, compile_exp_vanilla env ae e ^^ TaggedSmallWord.ctz_kernel Type.Nat32
  | OtherPrim "ctz64", [e] -> SR.UnboxedWord64, compile_exp_as env ae SR.UnboxedWord64 e ^^ G.i (Unary (Wasm_exts.Values.I64 I64Op.Ctz))

  | OtherPrim "conv_Char_Text", [e] ->
    SR.Vanilla,
    compile_exp_vanilla env ae e ^^
    Text.prim_showChar env

  | OtherPrim "char_to_upper", [e] ->
    compile_char_to_char_rts env ae e "char_to_upper"

  | OtherPrim "char_to_lower", [e] ->
    compile_char_to_char_rts env ae e "char_to_lower"

  | OtherPrim "char_is_whitespace", [e] ->
    compile_char_to_bool_rts env ae e "char_is_whitespace"

  | OtherPrim "char_is_lowercase", [e] ->
    compile_char_to_bool_rts env ae e "char_is_lowercase"

  | OtherPrim "char_is_uppercase", [e] ->
    compile_char_to_bool_rts env ae e "char_is_uppercase"

  | OtherPrim "char_is_alphabetic", [e] ->
    compile_char_to_bool_rts env ae e "char_is_alphabetic"

  | OtherPrim "print", [e] ->
    SR.unit,
    compile_exp_vanilla env ae e ^^
    IC.print_text env

  | OtherPrim "performanceCounter", [e] ->
    SR.UnboxedWord64,
    compile_exp_vanilla env ae e ^^
    IC.performance_counter env

  | OtherPrim "trap", [e] ->
    SR.Unreachable,
    compile_exp_vanilla env ae e ^^
    IC.trap_text env

  | OtherPrim ("blobToArray" | "blobToArrayMut"), e ->
    const_sr SR.Vanilla (Arr.ofBlob env)
  | OtherPrim ("arrayToBlob" | "arrayMutToBlob"), e ->
    const_sr SR.Vanilla (Arr.toBlob env)

  | OtherPrim ("stableMemoryLoadNat32" | "stableMemoryLoadInt32"), [e] ->
    SR.Vanilla,
    compile_exp_as env ae SR.UnboxedWord64 e ^^
    StableMem.load_word32 env

  | OtherPrim ("stableMemoryStoreNat32" | "stableMemoryStoreInt32"), [e1; e2] ->
    SR.unit,
    compile_exp_as env ae SR.UnboxedWord64 e1 ^^
    compile_exp_vanilla env ae e2 ^^
    StableMem.store_word32 env

  | OtherPrim "stableMemoryLoadNat8", [e] ->
    SR.Vanilla,
    compile_exp_as env ae SR.UnboxedWord64 e ^^
    StableMem.load_word8 env ^^
    TaggedSmallWord.msb_adjust Type.Nat8

  | OtherPrim "stableMemoryLoadInt8", [e] ->
    SR.Vanilla,
    compile_exp_as env ae SR.UnboxedWord64 e ^^
    StableMem.load_word8 env ^^
    TaggedSmallWord.msb_adjust Type.Int8

  (* Other prims, binary *)

  | OtherPrim "stableMemoryStoreNat8", [e1; e2] ->
    SR.unit,
    compile_exp_as env ae SR.UnboxedWord64 e1 ^^
    compile_exp_as env ae SR.Vanilla e2 ^^ TaggedSmallWord.lsb_adjust Type.Nat8 ^^
    StableMem.store_word8 env

  | OtherPrim "stableMemoryStoreInt8", [e1; e2] ->
    SR.unit,
    compile_exp_as env ae SR.UnboxedWord64 e1 ^^
    compile_exp_as env ae SR.Vanilla e2 ^^ TaggedSmallWord.lsb_adjust Type.Int8 ^^
    StableMem.store_word8 env

  | OtherPrim "stableMemoryLoadNat16", [e] ->
    SR.Vanilla,
    compile_exp_as env ae SR.UnboxedWord64 e ^^
    StableMem.load_word16 env ^^
    TaggedSmallWord.msb_adjust Type.Nat16

  | OtherPrim "stableMemoryLoadInt16", [e] ->
    SR.Vanilla,
    compile_exp_as env ae SR.UnboxedWord64 e ^^
    StableMem.load_word16 env ^^
    TaggedSmallWord.msb_adjust Type.Int16

  | OtherPrim "stableMemoryStoreNat16", [e1; e2] ->
    SR.unit,
    compile_exp_as env ae SR.UnboxedWord64 e1 ^^
    compile_exp_as env ae SR.Vanilla e2 ^^ TaggedSmallWord.lsb_adjust Type.Nat16 ^^
    StableMem.store_word16 env

  | OtherPrim "stableMemoryStoreInt16", [e1; e2] ->
    SR.unit,
    compile_exp_as env ae SR.UnboxedWord64 e1 ^^
    compile_exp_as env ae SR.Vanilla e2 ^^ TaggedSmallWord.lsb_adjust Type.Int16 ^^
    StableMem.store_word16 env

  | OtherPrim ("stableMemoryLoadNat64" | "stableMemoryLoadInt64"), [e] ->
    SR.UnboxedWord64,
    compile_exp_as env ae SR.UnboxedWord64 e ^^
    StableMem.load_word64 env

  | OtherPrim ("stableMemoryStoreNat64" | "stableMemoryStoreInt64"), [e1; e2] ->
    SR.unit,
    compile_exp_as env ae SR.UnboxedWord64 e1 ^^
    compile_exp_as env ae SR.UnboxedWord64 e2 ^^
    StableMem.store_word64 env

  | OtherPrim "stableMemoryLoadFloat", [e] ->
    SR.UnboxedFloat64,
    compile_exp_as env ae SR.UnboxedWord64 e ^^
    StableMem.load_float64 env

  | OtherPrim "stableMemoryStoreFloat", [e1; e2] ->
    SR.unit,
    compile_exp_as env ae SR.UnboxedWord64 e1 ^^
    compile_exp_as env ae SR.UnboxedFloat64 e2 ^^
    StableMem.store_float64 env

  | OtherPrim "stableMemoryLoadBlob", [e1; e2] ->
    SR.Vanilla,
    compile_exp_as env ae SR.UnboxedWord64 e1 ^^
    compile_exp_as env ae SR.Vanilla e2 ^^
    Blob.lit env "Blob size out of bounds" ^^
    BigNum.to_word64_with env ^^
    StableMem.load_blob env

  | OtherPrim "stableMemoryStoreBlob", [e1; e2] ->
    SR.unit,
    compile_exp_as env ae SR.UnboxedWord64 e1 ^^
    compile_exp_as env ae SR.Vanilla e2 ^^
    StableMem.store_blob env

  | OtherPrim "stableMemorySize", [] ->
    SR.UnboxedWord64,
    StableMem.get_mem_size env
  | OtherPrim "stableMemoryGrow", [e] ->
    SR.UnboxedWord64,
    compile_exp_as env ae SR.UnboxedWord64 e ^^
    StableMem.logical_grow env

  | OtherPrim "stableVarQuery", [] ->
    SR.UnboxedTuple 2,
    IC.get_self_reference env ^^
    Blob.lit env Type.(motoko_stable_var_info_fld.lab)

  (* Other prims, binary*)
  | OtherPrim "Array.init", [_;_] ->
    const_sr SR.Vanilla (Arr.init env)
  | OtherPrim "Array.tabulate", [_;_] ->
    const_sr SR.Vanilla (Arr.tabulate env)
  | OtherPrim "btst8", [_;_] ->
    (* TODO: btstN returns Bool, not a small value *)
    const_sr SR.Vanilla (TaggedSmallWord.btst_kernel env Type.Nat8)
  | OtherPrim "btst16", [_;_] ->
    const_sr SR.Vanilla (TaggedSmallWord.btst_kernel env Type.Nat16)
  | OtherPrim "btst32", [_;_] ->
    const_sr SR.Vanilla (TaggedSmallWord.btst_kernel env Type.Nat32)
  | OtherPrim "btst64", [_;_] ->
    const_sr SR.UnboxedWord64 (
      let (set_b, get_b) = new_local env "b" in
      set_b ^^ compile_unboxed_const 1L ^^ get_b ^^ G.i (Binary (Wasm_exts.Values.I64 I64Op.Shl)) ^^
      G.i (Binary (Wasm_exts.Values.I64 I64Op.And))
    )

  (* Coercions for abstract types *)
  | CastPrim (_,_), [e] ->
    compile_exp env ae e

  | DecodeUtf8, [_] ->
    const_sr SR.Vanilla (Text.of_blob env)
  | EncodeUtf8, [_] ->
    const_sr SR.Vanilla (Text.to_blob env)

  (* textual to bytes *)
  | BlobOfIcUrl, [_] ->
    const_sr SR.Vanilla (E.call_import env "rts" "blob_of_principal")
  (* The other direction *)
  | IcUrlOfBlob, [_] ->
    const_sr SR.Vanilla (E.call_import env "rts" "principal_of_blob")

  (* Actor ids are blobs in the RTS *)
  | ActorOfIdBlob _, [e] ->
    compile_exp env ae e

  | SelfRef _, [] ->
    SR.Vanilla, IC.get_self_reference env

  | ICArgDataPrim, [] ->
    SR.Vanilla, IC.arg_data env

  | ICReplyPrim ts, [e] ->
    SR.unit, begin match E.mode env with
    | Flags.ICMode | Flags.RefMode ->
      compile_exp_vanilla env ae e ^^
      (* TODO: We can try to avoid the boxing and pass the arguments to
        serialize individually *)
      Serialization.serialize env ts ^^
      IC.reply_with_data env
    | _ ->
      E.trap_with env (Printf.sprintf "cannot reply when running locally")
    end

  | ICRejectPrim, [e] ->
    SR.unit, IC.reject env (compile_exp_vanilla env ae e)

  | ICCallerPrim, [] ->
    SR.Vanilla, IC.caller env

  | ICCallPrim, [f;e;k;r] ->
    SR.unit, begin
    (* TBR: Can we do better than using the notes? *)
    let _, _, _, ts1, _ = Type.as_func f.note.Note.typ in
    let _, _, _, ts2, _ = Type.as_func k.note.Note.typ in
    let (set_meth_pair, get_meth_pair) = new_local env "meth_pair" in
    let (set_arg, get_arg) = new_local env "arg" in
    let (set_k, get_k) = new_local env "k" in
    let (set_r, get_r) = new_local env "r" in
    let add_cycles = Internals.add_cycles env ae in
    compile_exp_vanilla env ae f ^^ set_meth_pair ^^
    compile_exp_vanilla env ae e ^^ set_arg ^^
    compile_exp_vanilla env ae k ^^ set_k ^^
    compile_exp_vanilla env ae r ^^ set_r ^^
    FuncDec.ic_call env ts1 ts2 get_meth_pair get_arg get_k get_r add_cycles
    end
  | ICCallRawPrim, [p;m;a;k;r] ->
    SR.unit, begin
    let (set_meth_pair, get_meth_pair) = new_local env "meth_pair" in
    let (set_arg, get_arg) = new_local env "arg" in
    let (set_k, get_k) = new_local env "k" in
    let (set_r, get_r) = new_local env "r" in
    let add_cycles = Internals.add_cycles env ae in
    compile_exp_vanilla env ae p ^^
    compile_exp_vanilla env ae m ^^ Text.to_blob env ^^
    Tagged.load_forwarding_pointer env ^^
    Tuple.from_stack env 2 ^^ set_meth_pair ^^
    compile_exp_vanilla env ae a ^^ set_arg ^^
    compile_exp_vanilla env ae k ^^ set_k ^^
    compile_exp_vanilla env ae r ^^ set_r ^^
    FuncDec.ic_call_raw env get_meth_pair get_arg get_k get_r add_cycles
    end

  | ICMethodNamePrim, [] ->
    SR.Vanilla, IC.method_name env

  | ICStableRead ty, [] ->
    (*
      * On initial install:
        1. return record of nulls
      * On upgrade:
        1. deserialize stable store to v : ty,
        2. return v
    *)
    SR.Vanilla,
    Stabilization.destabilize env ty
  | ICStableWrite ty, [e] ->
    SR.unit,
    compile_exp_vanilla env ae e ^^
    Stabilization.stabilize env ty

  (* Cycles *)
  | SystemCyclesBalancePrim, [] ->
    SR.Vanilla, Cycles.balance env
  | SystemCyclesAddPrim, [e1] ->
    SR.unit, compile_exp_vanilla env ae e1 ^^ Cycles.add env
  | SystemCyclesAcceptPrim, [e1] ->
    SR.Vanilla, compile_exp_vanilla env ae e1 ^^ Cycles.accept env
  | SystemCyclesAvailablePrim, [] ->
    SR.Vanilla, Cycles.available env
  | SystemCyclesRefundedPrim, [] ->
    SR.Vanilla, Cycles.refunded env

  | SetCertifiedData, [e1] ->
    SR.unit, compile_exp_vanilla env ae e1 ^^ IC.set_certified_data env
  | GetCertificate, [] ->
    SR.Vanilla,
    IC.get_certificate env

  (* Unknown prim *)
  | _ -> SR.Unreachable, todo_trap env "compile_prim_invocation" (Arrange_ir.prim p)
  end

(* Compile, infer and return stack representation *)
and compile_exp (env : E.t) ae exp =
  compile_exp_with_hint env ae None exp

(* Compile to given stack representation *)
and compile_exp_as env ae sr_out e =
  let sr_in, code = compile_exp_with_hint env ae (Some sr_out) e in
  code ^^ StackRep.adjust env sr_in sr_out

and single_case e (cs : Ir.case list) =
  match cs, e.note.Note.typ with
  | [{it={pat={it=TagP (l, _);_}; _}; _}], Type.(Variant [{lab; _}]) -> l = lab
  | _ -> false

and known_tag_pat p = TagP ("", p)

and simplify_cases e (cs : Ir.case list) =
  match cs, e.note.Note.typ with
  (* for a 2-cased variant type, the second comparison can be omitted when the first pattern
     (with irrefutable subpattern) didn't match, and the pattern types line up *)
  | [{it={pat={it=TagP (l1, ip); _}; _}; _} as c1; {it={pat={it=TagP (l2, pat'); _} as pat2; exp}; _} as c2], Type.(Variant [{lab=el1; _}; {lab=el2; _}])
       when Ir_utils.is_irrefutable ip
            && (l1 = el1 || l1 = el2)
            && (l2 = el1 || l2 = el2) ->
     [c1; {c2 with it = {exp; pat = {pat2 with it = known_tag_pat pat'}}}]
  | _ -> cs

(* Compile, infer and return stack representation, taking the hint into account *)
and compile_exp_with_hint (env : E.t) ae sr_hint exp =
  (fun (sr,code) -> (sr, G.with_region exp.at code)) @@
  if exp.note.Note.const
  then let (c, fill) = compile_const_exp env ae exp in fill env ae; (SR.Const c, G.nop)
  else match exp.it with
  | PrimE (p, es) when List.exists (fun e -> Type.is_non e.note.Note.typ) es ->
    (* Handle dead code separately, so that we can rely on useful type
       annotations below *)
    SR.Unreachable,
    G.concat_map (compile_exp_ignore env ae) es ^^
    G.i Unreachable

  | PrimE (p, es) ->
    compile_prim_invocation (env : E.t) ae p es exp.at
  | VarE var ->
    Var.get_val env ae var
  | AssignE (e1,e2) ->
    SR.unit,
    let (prepare_code, sr, store_code) = compile_lexp env ae e1 in
    prepare_code ^^
    compile_exp_as env ae sr e2 ^^
    store_code
  | LitE l ->
    compile_lit l
  | IfE (scrut, e1, e2) ->
    let code_scrut = compile_exp_as_test env ae scrut in
    let sr1, code1 = compile_exp_with_hint env ae sr_hint e1 in
    let sr2, code2 = compile_exp_with_hint env ae sr_hint e2 in
    (* Use the expected stackrep, if given, else infer from the branches *)
    let sr = match sr_hint with
      | Some sr -> sr
      | None -> StackRep.join sr1 sr2
    in
    sr,
    code_scrut ^^
    FakeMultiVal.if_ env
      (StackRep.to_block_type env sr)
      (code1 ^^ StackRep.adjust env sr1 sr)
      (code2 ^^ StackRep.adjust env sr2 sr)
  | BlockE (decs, exp) ->
    let captured = Freevars.captured_vars (Freevars.exp exp) in
    let ae', codeW1 = compile_decs env ae decs captured in
    let (sr, code2) = compile_exp_with_hint env ae' sr_hint exp in
    (sr, codeW1 code2)
  | LabelE (name, _ty, e) ->
    (* The value here can come from many places -- the expression,
       or any of the nested returns. Hard to tell which is the best
       stack representation here.
       So let’s go with Vanilla. *)
    SR.Vanilla,
    E.block_ env (StackRep.to_block_type env SR.Vanilla) (
      G.with_current_depth (fun depth ->
        let ae1 = VarEnv.add_label ae name depth in
        compile_exp_vanilla env ae1 e
      )
    )
  | LoopE e ->
    SR.Unreachable,
    let ae' = VarEnv.{ ae with lvl = NotTopLvl } in
    G.loop0 (compile_exp_unit env ae' e ^^ G.i (Br (nr 0l))
    )
    ^^
   G.i Unreachable

  | SwitchE (e, cs) when single_case e cs ->
    let code1 = compile_exp_vanilla env ae e in
    let [@warning "-8"] [{it={pat={it=TagP (_, pat');_} as pat; exp}; _}] = cs in
    let ae1, pat_code = compile_pat_local env ae {pat with it = known_tag_pat pat'} in
    let sr, rhs_code = compile_exp_with_hint env ae1 sr_hint exp in

    (* Use the expected stackrep, if given, else infer from the branches *)
    let final_sr = match sr_hint with
      | Some sr -> sr
      | None -> sr
    in

    final_sr,
    (* Run rest in block to exit from *)
    FakeMultiVal.block_ env (StackRep.to_block_type env final_sr) (fun branch_code ->
       orsPatternFailure env (List.map (fun (sr, c) ->
          c ^^^ CannotFail (StackRep.adjust env sr final_sr ^^ branch_code)
       ) [sr, CannotFail code1 ^^^ pat_code ^^^ CannotFail rhs_code]) ^^
       G.i Unreachable (* We should always exit using the branch_code *)
    )

  | SwitchE (e, cs) ->
    let code1 = compile_exp_vanilla env ae e in
    let (set_i, get_i) = new_local env "switch_in" in

    (* compile subexpressions and collect the provided stack reps *)
    let codes = List.map (fun {it={pat; exp=e}; _} ->
      let (ae1, pat_code) = compile_pat_local env ae pat in
      let (sr, rhs_code) = compile_exp_with_hint env ae1 sr_hint e in
      (sr, CannotFail get_i ^^^ pat_code ^^^ CannotFail rhs_code)
      ) (simplify_cases e cs) in

    (* Use the expected stackrep, if given, else infer from the branches *)
    let final_sr = match sr_hint with
      | Some sr -> sr
      | None -> StackRep.joins (List.map fst codes)
    in

    final_sr,
    (* Run scrut *)
    code1 ^^ set_i ^^
    (* Run rest in block to exit from *)
    FakeMultiVal.block_ env (StackRep.to_block_type env final_sr) (fun branch_code ->
       orsPatternFailure env (List.map (fun (sr, c) ->
          c ^^^ CannotFail (StackRep.adjust env sr final_sr ^^ branch_code)
       ) codes) ^^
       G.i Unreachable (* We should always exit using the branch_code *)
    )
  (* Async-wait lowering support features *)
  | DeclareE (name, typ, e) ->
    let ae1, i = VarEnv.add_local_with_heap_ind env ae name typ in
    let sr, code = compile_exp env ae1 e in
    sr,
    MutBox.alloc env ^^ G.i (LocalSet (nr i)) ^^
    code
  | DefineE (name, _, e) ->
    SR.unit,
    let pre_code, sr, code = Var.set_val env ae name in
    pre_code ^^
    compile_exp_as env ae sr e ^^
    code
  | FuncE (x, sort, control, typ_binds, args, res_tys, e) ->
    let captured = Freevars.captured exp in
    let return_tys = match control with
      | Type.Returns -> res_tys
      | Type.Replies -> []
      | Type.Promises -> assert false in
    let return_arity = List.length return_tys in
    let mk_body env1 ae1 = compile_exp_as env1 ae1 (StackRep.of_arity return_arity) e in
    FuncDec.lit env ae x sort control captured args mk_body return_tys exp.at
  | SelfCallE (ts, exp_f, exp_k, exp_r) ->
    SR.unit,
    let (set_future, get_future) = new_local env "future" in
    let (set_k, get_k) = new_local env "k" in
    let (set_r, get_r) = new_local env "r" in
    let mk_body env1 ae1 = compile_exp_as env1 ae1 SR.unit exp_f in
    let captured = Freevars.captured exp_f in
    let add_cycles = Internals.add_cycles env ae in
    FuncDec.async_body env ae ts captured mk_body exp.at ^^
    Tagged.load_forwarding_pointer env ^^
    set_future ^^

    compile_exp_vanilla env ae exp_k ^^ set_k ^^
    compile_exp_vanilla env ae exp_r ^^ set_r ^^

    FuncDec.ic_self_call env ts
      IC.(get_self_reference env ^^
          actor_public_field env async_method_name)
      get_future
      get_k
      get_r
      add_cycles
  | ActorE (ds, fs, _, _) ->
    fatal "Local actors not supported by backend"
  | NewObjE (Type.(Object | Module | Memory) as _sort, fs, _) ->
    (*
    We can enable this warning once we treat everything as static that
    mo_frontend/static.ml accepts, including _all_ literals.
    if sort = Type.Module then Printf.eprintf "%s" "Warning: Non-static module\n";
    *)
    SR.Vanilla,
    let fs' = fs |> List.map
      (fun (f : Ir.field) -> (f.it.name, fun () ->
        if Type.is_mut f.note
        then Var.get_aliased_box env ae f.it.var
        else Var.get_val_vanilla env ae f.it.var)) in
    Object.lit_raw env fs'
  | _ -> SR.unit, todo_trap env "compile_exp" (Arrange_ir.exp exp)

and compile_exp_ignore env ae e =
  let sr, code = compile_exp env ae e in
  code ^^ StackRep.drop env sr

and compile_exp_as_opt env ae sr_out_o e =
  let sr_in, code = compile_exp_with_hint env ae sr_out_o e in
  G.with_region e.at (
    code ^^
    match sr_out_o with
    | None -> StackRep.drop env sr_in
    | Some sr_out -> StackRep.adjust env sr_in sr_out
  )

and compile_exp_vanilla (env : E.t) ae exp =
  compile_exp_as env ae SR.Vanilla exp

and compile_exp_unit (env : E.t) ae exp =
  compile_exp_as env ae SR.unit exp

(* compiles to something that works with IfE or Eqz
   (SR.UnboxedWord64 or SR.Vanilla are _both_ ok)
*)
and compile_exp_as_test env ae e =
  let sr, code = compile_exp env ae e in
  code ^^
  (if sr != SR.bool then StackRep.adjust env sr SR.Vanilla else G.nop)

(* Compile a prim of type Char -> Char to a RTS call. *)
and compile_char_to_char_rts env ae exp rts_fn =
  SR.Vanilla,
  compile_exp_vanilla env ae exp ^^
  TaggedSmallWord.untag_codepoint ^^
  G.i (Convert (Wasm_exts.Values.I32 I32Op.WrapI64)) ^^
  E.call_import env "rts" rts_fn ^^
  G.i (Convert (Wasm_exts.Values.I64 I64Op.ExtendUI32)) ^^
  TaggedSmallWord.tag_codepoint


(* Compile a prim of type Char -> Bool to a RTS call. The RTS function should
   have type int32_t -> int32_t where the return value is 0 for 'false' and 1
   for 'true'. *)
and compile_char_to_bool_rts (env : E.t) (ae : VarEnv.t) exp rts_fn =
  SR.bool,
  compile_exp_vanilla env ae exp ^^
  TaggedSmallWord.untag_codepoint ^^
  G.i (Convert (Wasm_exts.Values.I32 I32Op.WrapI64)) ^^
  (* The RTS function returns Motoko True/False values (which are represented as
     1 and 0, respectively) so we don't need any marshalling *)
  E.call_import env "rts" rts_fn ^^
  Bool.from_rts_int32

(*
The compilation of declarations (and patterns!) needs to handle mutual recursion.
This requires conceptually three passes:
 1. First we need to collect all names bound in a block,
    and find locations for then (which extends the environment).
    The environment is extended monotonically: The type-checker ensures that
    a Block does not bind the same name twice.
    We would not need to pass in the environment, just out ... but because
    it is bundled in the E.t type, threading it through is also easy.

 2. We need to allocate memory for them, and store the pointer in the
    WebAssembly local, so that they can be captured by closures.

 3. We go through the declarations, generate the actual code and fill the
    allocated memory.
    This includes creating the actual closure references.

We could do this in separate functions, but I chose to do it in one
 * it means all code related to one constructor is in one place and
 * when generating the actual code, we still “know” the id of the local that
   has the memory location, and don’t have to look it up in the environment.

The first phase works with the `pre_env` passed to `compile_dec`,
while the third phase is a function that expects the final environment. This
enabled mutual recursion.
*)


and compile_lit_pat env l =
  match l with
  | NullLit ->
    compile_lit_as env SR.Vanilla l ^^
    compile_comparison I64Op.Eq
  | BoolLit true ->
    G.nop
  | BoolLit false ->
    compile_test I64Op.Eqz
  | (NatLit _ | IntLit _) ->
    compile_lit_as env SR.Vanilla l ^^
    BigNum.compile_eq env
  | Nat8Lit _ ->
    compile_lit_as env SR.Vanilla l ^^
    compile_eq env Type.(Prim Nat8)
  | Nat16Lit _ ->
    compile_lit_as env SR.Vanilla l ^^
    compile_eq env Type.(Prim Nat16)
  | Nat32Lit _ ->
    compile_lit_as env SR.Vanilla l ^^
    compile_eq env Type.(Prim Nat32)
  | Nat64Lit _ ->
    BoxedWord64.unbox env ^^
    compile_lit_as env SR.UnboxedWord64 l ^^
    compile_eq env Type.(Prim Nat64)
  | Int8Lit _ ->
    compile_lit_as env SR.Vanilla l ^^
    compile_eq env Type.(Prim Int8)
  | Int16Lit _ ->
    compile_lit_as env SR.Vanilla l ^^
    compile_eq env Type.(Prim Int16)
  | Int32Lit _ ->
    compile_lit_as env SR.Vanilla l ^^
    compile_eq env Type.(Prim Int32)
  | Int64Lit _ ->
    BoxedWord64.unbox env ^^
    compile_lit_as env SR.UnboxedWord64 l ^^
    compile_eq env Type.(Prim Int64)
  | CharLit _ ->
    compile_lit_as env SR.Vanilla l ^^
    compile_eq env Type.(Prim Char)
  | TextLit t
  | BlobLit t ->
    compile_lit_as env SR.Vanilla l ^^
    Text.compare env Operator.EqOp
  | FloatLit _ ->
    todo_trap env "compile_lit_pat" (Arrange_ir.lit l)

and fill_pat env ae pat : patternCode =
  PatCode.with_region pat.at @@
  match pat.it with
  | _ when Ir_utils.is_irrefutable_nonbinding pat -> CannotFail (G.i Drop)
  | WildP -> assert false (* matched above *)
  | OptP p when Ir_utils.is_irrefutable_nonbinding p ->
      CanFail (fun fail_code ->
        Opt.is_some env ^^
        E.if0 G.nop fail_code)
  | OptP p ->
      let (set_x, get_x) = new_local env "opt_scrut" in
      CanFail (fun fail_code ->
        set_x ^^
        get_x ^^
        Opt.is_some env ^^
        E.if0
          ( get_x ^^
            Opt.project env ^^
            with_fail fail_code (fill_pat env ae p)
          )
          fail_code
      )
  | TagP ("", p) -> (* these only come from known_tag_pat *)
    if Ir_utils.is_irrefutable_nonbinding p
    then CannotFail (G.i Drop)
    else CannotFail (Variant.project env) ^^^ fill_pat env ae p
  | TagP (l, p) when Ir_utils.is_irrefutable_nonbinding p ->
      CanFail (fun fail_code ->
        Variant.test_is env l ^^
        E.if0 G.nop fail_code)
  | TagP (l, p) ->
      let (set_x, get_x) = new_local env "tag_scrut" in
      CanFail (fun fail_code ->
        set_x ^^
        get_x ^^
        Variant.test_is env l ^^
        E.if0
          ( get_x ^^
            Variant.project env ^^
            with_fail fail_code (fill_pat env ae p)
          )
          fail_code
      )
  | LitP l ->
      CanFail (fun fail_code ->
        compile_lit_pat env l ^^
        E.if0 G.nop fail_code)
  | VarP name ->
      CannotFail (Var.set_val_vanilla_from_stack env ae name)
  | TupP ps ->
      let (set_i, get_i) = new_local env "tup_scrut" in
      let rec go i = function
        | [] -> CannotFail G.nop
        | p::ps ->
          let code1 = fill_pat env ae p in
          let code2 = go (Int64.add i 1L) ps in
          CannotFail (get_i ^^ Tuple.load_n env i) ^^^ code1 ^^^ code2 in
      CannotFail set_i ^^^ go 0L ps
  | ObjP pfs ->
      let project = compile_load_field env pat.note in
      let (set_i, get_i) = new_local env "obj_scrut" in
      let rec go = function
        | [] -> CannotFail G.nop
        | {it={name; pat}; _}::pfs' ->
          let code1 = fill_pat env ae pat in
          let code2 = go pfs' in
          CannotFail (get_i ^^ project name) ^^^ code1 ^^^ code2 in
      CannotFail set_i ^^^ go pfs
  | AltP (p1, p2) ->
      let code1 = fill_pat env ae p1 in
      let code2 = fill_pat env ae p2 in
      let (set_i, get_i) = new_local env "alt_scrut" in
      CannotFail set_i ^^^
      orElse (CannotFail get_i ^^^ code1)
             (CannotFail get_i ^^^ code2)

and alloc_pat_local env ae pat =
  let d = Freevars.pat pat in
  AllocHow.M.fold (fun v typ ae ->
    let (ae1, _i) = VarEnv.add_direct_local env ae v SR.Vanilla typ
    in ae1
  ) d ae

and alloc_pat env ae how pat : VarEnv.t * G.t  =
  (fun (ae, code) -> (ae, G.with_region pat.at code)) @@
  let d = Freevars.pat pat in
  AllocHow.M.fold (fun v typ (ae, code0) ->
    let ae1, code1 = AllocHow.add_local env ae how v typ
    in (ae1, code0 ^^ code1)
  ) d (ae, G.nop)

and compile_pat_local env ae pat : VarEnv.t * patternCode =
  (* It returns:
     - the extended environment
     - the patternCode to do the pattern matching.
       This expects the  undestructed value is on top of the stack,
       consumes it, and fills the heap.
       If the pattern matches, execution continues (with nothing on the stack).
       If the pattern does not match, it fails (in the sense of PatCode.CanFail)
  *)
  let ae1 = alloc_pat_local env ae pat in
  let fill_code = fill_pat env ae1 pat in
  (ae1, fill_code)

(* Used for let patterns:
   If the pattern can consume its scrutinee in a better form than vanilla (e.g.
   unboxed tuple, unboxed 32/64), lets do that.
*)
and compile_unboxed_pat env ae how pat
  : VarEnv.t * G.t * G.t * SR.t option * G.t =
  (* It returns:
     - the extended environment
     - the code to allocate memory
     - the code to prepare the stack (e.g. push destination addresses)
       before the scrutinee is pushed
     - the desired stack rep. None means: Do not even push the scrutinee.
     - the code to do the pattern matching.
       This expects the undestructed value is on top of the stack,
       consumes it, and fills the heap
       If the pattern does not match, it traps with pattern failure
  *)
  let (ae1, alloc_code) = alloc_pat env ae how pat in
  let pre_code, sr, fill_code = match pat.it with
    (* Nothing to match: Do not even put something on the stack *)
    | WildP -> G.nop, None, G.nop
    (* Tuple patterns *)
    | TupP ps when List.length ps <> 1 ->
      G.nop,
      Some (SR.UnboxedTuple (List.length ps)),
      (* We have to fill the pattern in reverse order, to take things off the
         stack. This is only ok as long as patterns have no side effects.
      *)
      G.concat_mapi (fun i p -> orPatternFailure env (fill_pat env ae1 p)) (List.rev ps)
    (* Variable patterns *)
    | VarP name ->
      let pre_code, sr, code = Var.set_val env ae1 name in
      pre_code, Some sr, code
    (* The general case: Create a single value, match that. *)
    | _ ->
      G.nop,
      Some SR.Vanilla,
      orPatternFailure env (fill_pat env ae1 pat) in
  let pre_code = G.with_region pat.at pre_code in
  let fill_code = G.with_region pat.at fill_code in
  (ae1, alloc_code, pre_code, sr, fill_code)

and compile_dec env pre_ae how v2en dec : VarEnv.t * G.t * (VarEnv.t -> scope_wrap) =
  (fun (pre_ae, alloc_code, mk_code, wrap) ->
       G.(pre_ae, with_region dec.at alloc_code, fun ae body_code ->
          with_region dec.at (mk_code ae) ^^ wrap body_code)) @@

  match dec.it with
  (* A special case for public methods *)
  (* This relies on the fact that in the top-level mutually recursive group, no shadowing happens. *)
  | LetD ({it = VarP v; _}, e) when E.NameEnv.mem v v2en ->
    let (const, fill) = compile_const_exp env pre_ae e in
    let fi = match const with
      | (_, Const.Message fi) -> Int64.to_int32 fi
      | _ -> assert false in
    let pre_ae1 = VarEnv.add_local_public_method pre_ae v (fi, (E.NameEnv.find v v2en)) e.note.Note.typ in
    G.( pre_ae1, nop, (fun ae -> fill env ae; nop), unmodified)

  (* A special case for constant expressions *)
  | LetD (p, e) when e.note.Note.const ->
    (* constant expression matching with patterns is fully decidable *)
    if const_exp_matches_pat env pre_ae p e then (* not refuted *)
      let extend, fill = compile_const_dec env pre_ae dec in
      G.(extend pre_ae, nop, (fun ae -> fill env ae; nop), unmodified)
    else (* refuted *)
      (pre_ae, G.nop, (fun _ -> PatCode.patternFailTrap env), unmodified)

  | LetD (p, e) ->
    let (pre_ae1, alloc_code, pre_code, sr, fill_code) = compile_unboxed_pat env pre_ae how p in
    ( pre_ae1, alloc_code,
      (fun ae -> pre_code ^^ compile_exp_as_opt env ae sr e ^^ fill_code),
      unmodified
    )

  | VarD (name, content_typ, e) ->
    assert AllocHow.(match M.find_opt name how with
                     | Some (LocalMut _ | StoreHeap | StoreStatic) -> true
                     | _ -> false);
    let var_typ = Type.Mut content_typ in
    let pre_ae1, alloc_code = AllocHow.add_local env pre_ae how name var_typ in
    ( pre_ae1,
      alloc_code,
      (fun ae -> let pre_code, sr, code = Var.set_val env ae name in
                 pre_code ^^ compile_exp_as env ae sr e ^^ code),
      unmodified
    )

  | RefD (name, typ, { it = DotLE (e, n); _ }) ->
    let pre_ae1, alloc_code = AllocHow.add_local_for_alias env pre_ae how name typ in

    ( pre_ae1,
      alloc_code,
      (fun ae ->
        compile_exp_vanilla env ae e ^^
        Object.load_idx_raw env n ^^
        Var.capture_aliased_box env ae name),
      unmodified
    )
  | RefD _ -> assert false

and compile_decs_public env pre_ae decs v2en captured_in_body : VarEnv.t * scope_wrap =
  let how = AllocHow.decs pre_ae decs captured_in_body in
  let rec go pre_ae = function
    | []        -> (pre_ae, G.nop, fun _ -> unmodified)
    | [dec]     -> compile_dec env pre_ae how v2en dec
    | dec::decs ->
        let (pre_ae1, alloc_code1, mk_codeW1) = compile_dec env pre_ae how v2en dec in
        let (pre_ae2, alloc_code2, mk_codeW2) = go              pre_ae1 decs in
        ( pre_ae2,
          alloc_code1 ^^ alloc_code2,
          fun ae -> let codeW1 = mk_codeW1 ae in
                    let codeW2 = mk_codeW2 ae in
                    fun body_code -> codeW1 (codeW2 body_code)
        ) in
  let (ae1, alloc_code, mk_codeW) = go pre_ae decs in
  (ae1, fun body_code -> alloc_code ^^ mk_codeW ae1 body_code)

and compile_decs env ae decs captured_in_body : VarEnv.t * scope_wrap =
  compile_decs_public env ae decs E.NameEnv.empty captured_in_body

(* This compiles expressions determined to be const as per the analysis in
   ir_passes/const.ml. See there for more details.
*)
and compile_const_exp env pre_ae exp : Const.t * (E.t -> VarEnv.t -> unit) =
  match exp.it with
  | FuncE (name, sort, control, typ_binds, args, res_tys, e) ->
    let fun_rhs =

      (* a few prims cannot be safely inlined *)
      let inlineable_prim = function
      | RetPrim -> false
      | BreakPrim _ -> false
      | ThrowPrim -> fatal "internal error: left-over ThrowPrim"
      | _ -> true in

      match sort, control, typ_binds, e.it with
      (* Special cases for prim-wrapping functions *)

      | Type.Local, Type.Returns, [], PrimE (prim, prim_args) when
          inlineable_prim prim &&
          List.length args = List.length prim_args &&
          List.for_all2 (fun p a -> a.it = VarE p.it) args prim_args ->
        Const.PrimWrapper prim
      | _, _, _, _ -> Const.Complicated
    in
    let return_tys = match control with
      | Type.Returns -> res_tys
      | Type.Replies -> []
      | Type.Promises -> assert false in
    let mk_body env ae =
      List.iter (fun v ->
        if not (VarEnv.NameEnv.mem v ae.VarEnv.vars)
        then fatal "internal error: const \"%s\": captures \"%s\", not found in static environment\n" name v
      ) (Freevars.M.keys (Freevars.exp e));
      compile_exp_as env ae (StackRep.of_arity (List.length return_tys)) e in
    FuncDec.closed env sort control name args mk_body fun_rhs return_tys exp.at
  | BlockE (decs, e) ->
    let (extend, fill1) = compile_const_decs env pre_ae decs in
    let ae' = extend pre_ae in
    let (c, fill2) = compile_const_exp env ae' e in
    (c, fun env ae ->
      let ae' = extend ae in
      fill1 env ae';
      fill2 env ae')
  | VarE v ->
    let c =
      match VarEnv.lookup_var pre_ae v with
      | Some (VarEnv.Const c) -> c
      | _ -> fatal "compile_const_exp/VarE: \"%s\" not found" v
    in
    (c, fun _ _ -> ())
  | NewObjE (Type.(Object | Module | Memory), fs, _) ->
    let static_fs = List.map (fun f ->
          let st =
            match VarEnv.lookup_var pre_ae f.it.var with
            | Some (VarEnv.Const c) -> c
            | _ -> fatal "compile_const_exp/ObjE: \"%s\" not found" f.it.var
          in f.it.name, st) fs
    in
    (Const.t_of_v (Const.Obj static_fs), fun _ _ -> ())
  | PrimE (DotPrim name, [e]) ->
    let (object_ct, fill) = compile_const_exp env pre_ae e in
    let fs = match object_ct with
      | _, Const.Obj fs -> fs
      | _ -> fatal "compile_const_exp/DotE: not a static object" in
    let member_ct = List.assoc name fs in
    (member_ct, fill)
  | PrimE (ProjPrim i, [e]) ->
    let (object_ct, fill) = compile_const_exp env pre_ae e in
    let cs = match object_ct with
      | _, Const.Array cs -> cs
      | _ -> fatal "compile_const_exp/ProjE: not a static tuple" in
    (List.nth cs i, fill)
  | LitE l -> Const.(t_of_v (Lit (const_lit_of_lit l))), (fun _ _ -> ())
  | PrimE (TupPrim, []) -> Const.t_of_v Const.Unit, (fun _ _ -> ())
  | PrimE (ArrayPrim (Const, _), es)
  | PrimE (TupPrim, es) ->
    let (cs, fills) = List.split (List.map (compile_const_exp env pre_ae) es) in
    Const.(t_of_v (Array cs)),
    (fun env ae -> List.iter (fun fill -> fill env ae) fills)
  | PrimE (TagPrim i, [e]) ->
    let (arg_ct, fill) = compile_const_exp env pre_ae e in
    Const.(t_of_v (Tag (i, arg_ct))),
    fill
  | PrimE (OptPrim, [e]) ->
    let (arg_ct, fill) = compile_const_exp env pre_ae e in
    Const.(t_of_v (Opt arg_ct)),
    fill

  | _ -> assert false

and compile_const_decs env pre_ae decs : (VarEnv.t -> VarEnv.t) * (E.t -> VarEnv.t -> unit) =
  let rec go pre_ae = function
    | []          -> (fun ae -> ae), (fun _ _ -> ())
    | [dec]       -> compile_const_dec env pre_ae dec
    | (dec::decs) ->
        let (extend1, fill1) = compile_const_dec env pre_ae dec in
        let pre_ae1 = extend1 pre_ae in
        let (extend2, fill2) = go                    pre_ae1 decs in
        (fun ae -> extend2 (extend1 ae)),
        (fun env ae -> fill1 env ae; fill2 env ae) in
  go pre_ae decs

and const_exp_matches_pat env ae pat exp : bool =
  assert exp.note.Note.const;
  let c, _ = compile_const_exp env ae exp in
  match destruct_const_pat VarEnv.empty_ae pat c with Some _ -> true | _ -> false

and destruct_const_pat ae pat const : VarEnv.t option = match pat.it with
  | WildP -> Some ae
  | VarP v -> Some (VarEnv.add_local_const ae v const pat.note)
  | ObjP pfs ->
    let fs = match const with (_, Const.Obj fs) -> fs | _ -> assert false in
    List.fold_left (fun ae (pf : pat_field) ->
      match ae, List.find_opt (fun (n, _) -> pf.it.name = n) fs with
      | None, _ -> None
      | Some ae, Some (_, c) -> destruct_const_pat ae pf.it.pat c
      | _, None -> assert false
    ) (Some ae) pfs
  | AltP (p1, p2) ->
    let l = destruct_const_pat ae p1 const in
    if l = None then destruct_const_pat ae p2 const
    else l
  | TupP ps ->
    let cs = match const with (_, Const.Array cs) -> cs | (_, Const.Unit) -> [] | _ -> assert false in
    let go ae p c = match ae with
      | Some ae -> destruct_const_pat ae p c
      | _ -> None in
    List.fold_left2 go (Some ae) ps cs
  | LitP lp ->
    begin match const with
    | (_, Const.Lit lc) when Const.lit_eq (const_lit_of_lit lp, lc) -> Some ae
    | _ -> None
    end
  | OptP p ->
    begin match const with
      | (_, Const.Opt c) -> destruct_const_pat ae p c
      | (_, Const.(Lit Null)) -> None
      | _ -> assert false
    end
  | TagP (i, p) ->
     match const with
     | (_, Const.Tag (ic, c)) when i = ic -> destruct_const_pat ae p c
     | (_, Const.Tag _) -> None
     | _ -> assert false

and compile_const_dec env pre_ae dec : (VarEnv.t -> VarEnv.t) * (E.t -> VarEnv.t -> unit) =
  (* This returns a _function_ to extend the VarEnv, instead of doing it, because
  it needs to be extended twice: Once during the pass that gets the outer, static values
  (no forward references), and then to implement the `fill`, which compiles the bodies
  of functions (may contain forward references.) *)
  match dec.it with
  (* This should only contain constants (cf. is_const_exp) *)
  | LetD (p, e) ->
    let (const, fill) = compile_const_exp env pre_ae e in
    (fun ae -> match destruct_const_pat ae p const with Some ae -> ae | _ -> assert false),
    (fun env ae -> fill env ae)
  | VarD _ | RefD _ -> fatal "compile_const_dec: Unexpected VarD/RefD"

and compile_init_func mod_env ((cu, flavor) : Ir.prog) =
  assert (not flavor.has_typ_field);
  assert (not flavor.has_poly_eq);
  assert (not flavor.has_show);
  assert (not flavor.has_await);
  assert (not flavor.has_async_typ);
  match cu with
  | LibU _ -> fatal "compile_start_func: Cannot compile library"
  | ProgU ds ->
    Func.define_built_in mod_env "init" [] [] (fun env ->
      let _ae, codeW = compile_decs env VarEnv.empty_ae ds Freevars.S.empty in
      codeW G.nop
    )
  | ActorU (as_opt, ds, fs, up, _t) ->
    main_actor as_opt mod_env ds fs up

and export_actor_field env  ae (f : Ir.field) =
  (* A public actor field is guaranteed to be compiled as a PublicMethod *)
  let fi =
    match VarEnv.lookup_var ae f.it.var with
    | Some (VarEnv.PublicMethod (fi, _)) -> fi
    | _ -> assert false in

  E.add_export env (nr {
    name = Lib.Utf8.decode (match E.mode env with
      | Flags.ICMode | Flags.RefMode ->
        Mo_types.Type.(
        match normalize f.note with
        |  Func(Shared sort,_,_,_,_) ->
           (match sort with
            | Write -> "canister_update " ^ f.it.name
            | Query -> "canister_query " ^ f.it.name
            | Composite -> "canister_composite_query " ^ f.it.name
           )
        | _ -> assert false)
      | _ -> assert false);
    edesc = nr (FuncExport (nr fi))
  })

(* Main actor *)
and main_actor as_opt mod_env ds fs up =
  Func.define_built_in mod_env "init" [] [] (fun env ->
    let ae0 = VarEnv.empty_ae in

    let captured = Freevars.captured_vars (Freevars.actor ds fs up) in
    (* Add any params to the environment *)
    (* Captured ones need to go into static memory, the rest into locals *)
    let args = match as_opt with None -> [] | Some as_ -> as_ in
    let arg_list = List.map (fun a -> (a.it, a.note)) args in
    let arg_names = List.map (fun a -> a.it) args in
    let arg_tys = List.map (fun a -> a.note) args in
    let as_local n = not (Freevars.S.mem n captured) in
    let ae1 = VarEnv.add_arguments env ae0 as_local arg_list in

    (* Reverse the fs, to a map from variable to exported name *)
    let v2en = E.NameEnv.from_list (List.map (fun f -> (f.it.var, f.it.name)) fs) in

    (* Compile the declarations *)
    let ae2, decls_codeW = compile_decs_public env ae1 ds v2en
      Freevars.(captured_vars (system up))
    in

    (* Export the public functions *)
    List.iter (export_actor_field env ae2) fs;

    (* Export upgrade hooks *)
    Func.define_built_in env "pre_exp" [] [] (fun env ->
      compile_exp_as env ae2 SR.unit up.preupgrade);
    Func.define_built_in env "post_exp" [] [] (fun env ->
      compile_exp_as env ae2 SR.unit up.postupgrade);
    IC.export_upgrade_methods env;

    (* Export heartbeat (but only when required) *)
    begin match up.heartbeat.it with
     | Ir.PrimE (Ir.TupPrim, []) -> ()
     | _ ->
       Func.define_built_in env "heartbeat_exp" [] [] (fun env ->
         compile_exp_as env ae2 SR.unit up.heartbeat);
       IC.export_heartbeat env;
    end;

    (* Export timer (but only when required) *)
    begin match up.timer.it with
     | Ir.PrimE (Ir.TupPrim, []) -> ()
     | _ ->
       Func.define_built_in env "timer_exp" [] [] (fun env ->
         compile_exp_as env ae2 SR.unit up.timer);
       IC.export_timer env;
    end;

    (* Export inspect (but only when required) *)
    begin match up.inspect.it with
     | Ir.PrimE (Ir.TupPrim, []) -> ()
     | _ ->
       Func.define_built_in env "inspect_exp" [] [] (fun env ->
         compile_exp_as env ae2 SR.unit up.inspect);
       IC.export_inspect env;
    end;

    (* Export metadata *)
    env.E.stable_types := metadata "motoko:stable-types" up.meta.sig_;
    env.E.service := metadata "candid:service" up.meta.candid.service;
    env.E.args := metadata "candid:args" up.meta.candid.args;

    (* Deserialize any arguments *)
    begin match as_opt with
      | None
      | Some [] ->
        (* Liberally accept empty as well as unit argument *)
        assert (arg_tys = []);
        IC.system_call env "msg_arg_data_size" ^^
        Bool.from_rts_int32 ^^
        E.if0 (Serialization.deserialize env arg_tys) G.nop
      | Some (_ :: _) ->
        Serialization.deserialize env arg_tys ^^
        G.concat_map (Var.set_val_vanilla_from_stack env ae1) (List.rev arg_names)
    end ^^
    begin
      if up.timer.at <> no_region then
        (* initiate a timer pulse *)
        compile_unboxed_const 1L ^^
        IC.system_call env "global_timer_set" ^^
        G.i Drop
      else
        G.nop
    end ^^
    IC.init_globals env ^^
    (* Continue with decls *)
    decls_codeW G.nop
  )

and metadata name value =
  if List.mem name !Flags.omit_metadata_names then None
  else Some (
           List.mem name !Flags.public_metadata_names,
           value)

and conclude_module env set_serialization_globals start_fi_o =

  FuncDec.export_async_method env;

  (* See Note [Candid subtype checks] *)
  Serialization.set_delayed_globals env set_serialization_globals;

  let static_roots = GCRoots.store_static_roots env in 

  (* declare before building GC *)

  (* add beginning-of-heap pointer, may be changed by linker *)
  (* needs to happen here now that we know the size of static memory *)
  let set_heap_base = E.add_global64_delayed env "__heap_base" Immutable in
  E.export_global env "__heap_base";

  Heap.register env;
  GCRoots.register env static_roots;
  IC.register env;

  set_heap_base (E.get_end_of_static_memory env);

  (* Wrap the start function with the RTS initialization *)
  let rts_start_fi = E.add_fun env "rts_start" (Func.of_body env [] [] (fun env1 ->
    E.call_import env "rts" ("initialize_" ^ E.gc_strategy_name !Flags.gc_strategy ^ "_gc") ^^
    match start_fi_o with
    | Some fi ->
      G.i (Call fi)
    | None ->
      Lifecycle.set env Lifecycle.PreInit
  )) in

  IC.default_exports env;

  let func_imports = E.get_func_imports env in
  let ni = List.length func_imports in
  let ni' = Int32.of_int ni in

  let other_imports = E.get_other_imports env in

  let memories = [nr {mtype = MemoryType ({min = E.mem_size env; max = None}, I64IndexType)} ] in

  let funcs = E.get_funcs env in

  let data = List.map (fun (offset, init) -> nr {
    index = nr 0l;
    offset = nr (G.to_instr_list (compile_unboxed_const offset));
    init;
    }) (E.get_static_memory env) in

  let elems = List.map (fun (fi, fp) -> nr {
    index = nr 0l;
    offset = nr (G.to_instr_list (compile_const_32 fp));
    init = [ nr fi ];
    }) (E.get_elems env) in

  let table_sz = E.get_end_of_table env in

  let module_ = {
      types = List.map nr (E.get_types env);
      funcs = List.map (fun (f,_,_) -> f) funcs;
      tables = [ nr { ttype = TableType ({min = table_sz; max = Some table_sz}, FuncRefType) } ];
      elems;
      start = Some (nr rts_start_fi);
      globals = E.get_globals env;
      memories;
      imports = func_imports @ other_imports;
      exports = E.get_exports env;
      data
    } in

  let emodule =
    let open Wasm_exts.CustomModule in
    { module_;
      dylink = None;
      name = { empty_name_section with function_names =
                 List.mapi (fun i (f,n,_) -> Int32.(add ni' (of_int i), n)) funcs;
               locals_names =
                 List.mapi (fun i (f,_,ln) -> Int32.(add ni' (of_int i), ln)) funcs; };
      motoko = {
        labels = E.get_labs env;
        stable_types = !(env.E.stable_types);
        compiler = metadata "motoko:compiler" (Lib.Option.get Source_id.release Source_id.id)
      };
      candid = {
        args = !(env.E.args);
        service = !(env.E.service);
      };
      source_mapping_url = None;
    } in

  match E.get_rts env with
  | None -> emodule
  | Some rts -> Linking.LinkModule.link emodule "rts" rts

let compile mode rts (prog : Ir.prog) : Wasm_exts.CustomModule.extended_module =
  let env = E.mk_global mode rts IC.trap_with (Lifecycle.end_ ()) in

  IC.register_globals env;
  Stack.register_globals env;
  GC.register_globals env;
  StableMem.register_globals env;
  Serialization.Registers.register_globals env;

  (* See Note [Candid subtype checks] *)
  let set_serialization_globals = Serialization.register_delayed_globals env in

  IC.system_imports env;
  RTS.system_imports env;
  RTS_Exports.system_exports env;

  compile_init_func env prog;
  let start_fi_o = match E.mode env with
    | Flags.ICMode | Flags.RefMode ->
      IC.export_init env;
      None
    | Flags.WASIMode ->
      IC.export_wasi_start env;
      None
    | Flags.WasmMode ->
      Some (nr (E.built_in env "init"))
  in

  conclude_module env set_serialization_globals start_fi_o<|MERGE_RESOLUTION|>--- conflicted
+++ resolved
@@ -1088,7 +1088,7 @@
     E.add_global64 env "__mutator_instructions" Mutable 0L;
     E.add_global64 env "__collector_instructions" Mutable 0L;
     if !Flags.gc_strategy <> Flags.Incremental then
-      E.add_global32 env "_HP" Mutable 0l
+      E.add_global64 env "_HP" Mutable 0L
 
   let get_mutator_instructions env =
     G.i (GlobalGet (nr (E.get_global env "__mutator_instructions")))
@@ -1161,20 +1161,13 @@
 
   (* Static allocation (always words)
      (uses dynamic allocation for smaller and more readable code) *)
-<<<<<<< HEAD
   let alloc env (n : int64) : G.t =
-    compile_unboxed_const n  ^^
-    E.call_import env "rts" "alloc_words"
-
-=======
-  let alloc env (n : int32) : G.t =
     compile_unboxed_const n ^^
     E.call_import env "rts" "alloc_words"
 
   let ensure_allocated env =
-    alloc env 0l ^^ G.i Drop (* dummy allocation, ensures that the page HP points into is backed *)
+    alloc env 0L ^^ G.i Drop (* dummy allocation, ensures that the page HP points into is backed *)
     
->>>>>>> 4c35a0cb
   (* Heap objects *)
 
   (* At this level of abstraction, heap objects are just flat arrays of words *)
@@ -1654,28 +1647,22 @@
 
   (* Note: post-allocation barrier must be applied after initialization *)
   let alloc env size tag =
-<<<<<<< HEAD
+    assert (size > 1L);
     let name = Printf.sprintf "alloc_size<%d>_tag<%d>" (Int64.to_int size) (Int64.to_int (int_of_tag tag)) in
-    Func.share_code0 env name [I64Type] (fun env ->
-      let (set_object, get_object) = new_local env "new_object" in
-      Heap.alloc env size ^^
-=======
-    assert (size > 1l);
-    let name = Printf.sprintf "alloc_size<%d>_tag<%d>" (Int32.to_int size) (Int32.to_int (int_of_tag tag)) in
     (* Computes a (conservative) mask for the bumped HP, so that the existence of non-zero bits under it
        guarantees that a page boundary crossing didn't happen (i.e. no ripple-carry). *)
     let overflow_mask increment =
-      let n = Int32.to_int increment in
+      let n = Int64.to_int increment in
       assert (n > 0 && n < 0x8000);
-      let page_mask = Int32.sub page_size 1l in
+      let page_mask = Int64.sub page_size 1L in
       (* We can extend the mask to the right if the bump increment is a power of two. *)
-      let ext = if Numerics.Nat16.(to_int (popcnt (of_int n))) = 1 then increment else 0l in
-      Int32.(logor ext (logand page_mask (shift_left minus_one (16 - Numerics.Nat16.(to_int (clz (of_int n))))))) in
-
-    Func.share_code0 env name [I32Type] (fun env ->
+      let ext = if Numerics.Nat16.(to_int (popcnt (of_int n))) = 1 then increment else 0L in
+      Int64.(logor ext (logand page_mask (shift_left minus_one (16 - Numerics.Nat16.(to_int (clz (of_int n))))))) in
+
+    Func.share_code0 env name [I64Type] (fun env ->
       let set_object, get_object = new_local env "new_object" in
-      let size_in_bytes = Int32.(mul size Heap.word_size) in
-      let half_page_size = Int32.div page_size 2l in
+      let size_in_bytes = Int64.(mul size Heap.word_size) in
+      let half_page_size = Int64.div page_size 2L in
       (if !Flags.gc_strategy <> Flags.Incremental && size_in_bytes < half_page_size then
          GC.get_heap_pointer env ^^
          GC.get_heap_pointer env ^^
@@ -1683,12 +1670,11 @@
          GC.set_heap_pointer env ^^
          GC.get_heap_pointer env ^^
          compile_bitand_const (overflow_mask size_in_bytes) ^^
-         G.if0
+         E.if0
            G.nop (* no page crossing *)
            (Heap.ensure_allocated env) (* ensure that HP's page is allocated *)
        else
          Heap.alloc env size) ^^
->>>>>>> 4c35a0cb
       set_object ^^ get_object ^^
       compile_unboxed_const (int_of_tag tag) ^^
       Heap.store_field tag_field ^^
@@ -5299,7 +5285,6 @@
       name = Lib.Utf8.decode "bigint_trap";
       edesc = nr (FuncExport (nr bigint_trap_fi))
     });
-<<<<<<< HEAD
    
 
   let rts_trap_fi = E.add_fun env "rts_trap" (
@@ -5318,6 +5303,31 @@
     edesc = nr (FuncExport (nr rts_trap_fi))
   });
 
+  if !Flags.gc_strategy <> Flags.Incremental then
+  begin
+    let set_hp_fi =
+      E.add_fun env "__set_hp" (
+      Func.of_body env ["new_hp", I64Type] [] (fun env ->
+        G.i (LocalGet (nr 0l)) ^^
+        GC.set_heap_pointer env
+      )
+    ) in
+    E.add_export env (nr {
+      name = Lib.Utf8.decode "setHP";
+      edesc = nr (FuncExport (nr set_hp_fi))
+    });
+
+    let get_hp_fi = E.add_fun env "__get_hp" (
+      Func.of_body env [] [I64Type] (fun env ->
+        GC.get_heap_pointer env
+      )
+    ) in
+    E.add_export env (nr {
+      name = Lib.Utf8.decode "getHP";
+      edesc = nr (FuncExport (nr get_hp_fi))
+    })
+  end;
+
   let stable64_write_moc_fi =
     if E.mode env = Flags.WASIMode then
       E.add_fun env "stable64_write_moc" (
@@ -5331,60 +5341,6 @@
     name = Lib.Utf8.decode "stable64_write_moc";
     edesc = nr (FuncExport (nr stable64_write_moc_fi))
   })
-=======
-
-    let rts_trap_fi = E.add_fun env "rts_trap" (
-      Func.of_body env ["str", I32Type; "len", I32Type] [] (fun env ->
-        let get_str = G.i (LocalGet (nr 0l)) in
-        let get_len = G.i (LocalGet (nr 1l)) in
-        get_str ^^ get_len ^^ IC.trap_ptr_len env
-      )
-    ) in
-    E.add_export env (nr {
-      name = Lib.Utf8.decode "rts_trap";
-      edesc = nr (FuncExport (nr rts_trap_fi))
-    });
-
-    if !Flags.gc_strategy <> Flags.Incremental then
-    begin
-      let set_hp_fi =
-        E.add_fun env "__set_hp" (
-        Func.of_body env ["new_hp", I32Type] [] (fun env ->
-          G.i (LocalGet (nr 0l)) ^^
-          GC.set_heap_pointer env
-        )
-      ) in
-      E.add_export env (nr {
-        name = Lib.Utf8.decode "setHP";
-        edesc = nr (FuncExport (nr set_hp_fi))
-      });
-
-      let get_hp_fi = E.add_fun env "__get_hp" (
-        Func.of_body env [] [I32Type] (fun env ->
-          GC.get_heap_pointer env
-        )
-      ) in
-      E.add_export env (nr {
-        name = Lib.Utf8.decode "getHP";
-        edesc = nr (FuncExport (nr get_hp_fi))
-      })
-    end;
-
-    let stable64_write_moc_fi =
-      if E.mode env = Flags.WASIMode then
-        E.add_fun env "stable64_write_moc" (
-            Func.of_body env ["to", I64Type; "from", I64Type; "len", I64Type] []
-              (fun env ->
-                E.trap_with env "stable64_write_moc is not supposed to be called in WASI"
-              )
-          )
-      else E.reuse_import env "ic0" "stable64_write" in
-    E.add_export env (nr {
-      name = Lib.Utf8.decode "stable64_write_moc";
-      edesc = nr (FuncExport (nr stable64_write_moc_fi))
-    })
-
->>>>>>> 4c35a0cb
 end (* RTS_Exports *)
 
 
@@ -5575,21 +5531,12 @@
 
   module Registers = struct
     let register_globals env =
-<<<<<<< HEAD
-     (E.add_global64 env "@@rel_buf_opt" Mutable 0L;
-      E.add_global64 env "@@data_buf" Mutable 0L;
-      E.add_global64 env "@@ref_buf" Mutable 0L;
-      E.add_global64 env "@@typtbl" Mutable 0L;
-      E.add_global64 env "@@typtbl_end" Mutable 0L;
-      E.add_global64 env "@@typtbl_size" Mutable 0L)
-=======
-      E.add_global32 env "@@rel_buf_opt" Mutable 0l;
-      E.add_global32 env "@@data_buf" Mutable 0l;
-      E.add_global32 env "@@ref_buf" Mutable 0l;
-      E.add_global32 env "@@typtbl" Mutable 0l;
-      E.add_global32 env "@@typtbl_end" Mutable 0l;
-      E.add_global32 env "@@typtbl_size" Mutable 0l
->>>>>>> 4c35a0cb
+     E.add_global64 env "@@rel_buf_opt" Mutable 0L;
+     E.add_global64 env "@@data_buf" Mutable 0L;
+     E.add_global64 env "@@ref_buf" Mutable 0L;
+     E.add_global64 env "@@typtbl" Mutable 0L;
+     E.add_global64 env "@@typtbl_end" Mutable 0L;
+     E.add_global64 env "@@typtbl_size" Mutable 0L
 
     let get_rel_buf_opt env =
       G.i (GlobalGet (nr (E.get_global env "@@rel_buf_opt")))
