(*
This module is the backend of the Motoko compiler. It takes a program in
the intermediate representation (ir.ml), and produces a WebAssembly module,
with Internet Computer extensions (customModule.ml). An important helper module is
instrList.ml, which provides a more convenient way of assembling WebAssembly
instruction lists, as it takes care of (1) source locations and (2) labels.

This file is split up in a number of modules, purely for namespacing and
grouping. Every module has a high-level prose comment explaining the concept;
this keeps documentation close to the code (a lesson learned from Simon PJ).
*)

open Ir_def
open Mo_values
open Mo_types
open Mo_config

open Wasm_exts.Ast
open Wasm.Types
open Source
(* Re-shadow Source.(@@), to get Stdlib.(@@) *)
let (@@) = Stdlib.(@@)

module G = InstrList
let (^^) = G.(^^) (* is this how we import a single operator from a module that we otherwise use qualified? *)

(* WebAssembly pages are 64kb. *)
let page_size = Int32.of_int (64*1024)
let page_size64 = Int64.of_int32 page_size
let page_size_bits = 16

(* Our code depends on OCaml int having at least 32 bits *)
let _ = assert (Sys.int_size >= 32)

(* Scalar Tagging Scheme *)

(* Rationale:
   Scalar tags are variable length LSBs.
   A tag (in binary) is either
   * 10 for Int (leaving 30 bits payload)
   * 01(0+)0 for unsigned, e.g 0100 for Nat64
   * 11(0+)0 for signed,   e.g.1100 for Int64
   Types must be distinguished by tag.
   LSB must always be 0.
   Decoding the type of scalar is easy using `ctz` to count the trailing zeros, then
   switching on the MSB of the tag for sign (if any).
   We use the *longest* tag that accommodates the required payload bits, to allow room
   for any future tags that may require more payload bits,
   e.g. 01(0^14) for Nat8, 11(0^14) for Int8
   01(0^30) is used for the unit tag (the payload is a trivial zero-length bit string).
*)

module TaggingScheme = struct

  (*
     Enable for development only to sanity check value tags and
     locate unexpected tag errors to compile.ml source lines.
     Flags.sanity_check will check tags, but not further locate them.
  *)

  let debug = false (* should never be true in master! *)

  type bit = I | O
  let _ = (I,O) (* silence warning on unused constructors *)

  type tag =
    TBool
  | TRef
  | TNum
  | TNat64 | TInt64
  | TNat32 | TInt32
  | TChar
  | TNat8 | TInt8
  | TNat16 | TInt16
  | TUnit
  | TUnused

  (* Leverage OCaml pattern match compilation to check tagging scheme is injective *)
  let _decode u32 =
    match u32 with
    | ((O,O,O,O,O,O,O,O), (O,O,O,O,O,O,O,O), (O,O,O,O,O,O,O,O), (O,O,O,O,O,O,O,O)) -> TBool (* false *)
    | ((O,O,O,O,O,O,O,O), (O,O,O,O,O,O,O,O), (O,O,O,O,O,O,O,O), (O,O,O,O,O,O,O,I)) -> TBool (* true *)
    | ((_,_,_,_,_,_,_,_), (_,_,_,_,_,_,_,_), (_,_,_,_,_,_,_,_), (_,_,_,_,_,_,I,I)) -> TRef  (* 30 bit *)
    | ((_,_,_,_,_,_,_,_), (_,_,_,_,_,_,_,_), (_,_,_,_,_,_,_,_), (_,_,_,_,_,_,I,O)) -> TNum   (* 30 bit *)
    | ((_,_,_,_,_,_,_,_), (_,_,_,_,_,_,_,_), (_,_,_,_,_,_,_,_), (_,_,_,_,O,I,O,O)) -> TNat64 (* 28 bit *)
    | ((_,_,_,_,_,_,_,_), (_,_,_,_,_,_,_,_), (_,_,_,_,_,_,_,_), (_,_,_,_,I,I,O,O)) -> TInt64
    | ((_,_,_,_,_,_,_,_), (_,_,_,_,_,_,_,_), (_,_,_,_,_,_,_,_), (_,_,_,O,I,O,O,O)) -> TNat32 (* 27 bit *)
    | ((_,_,_,_,_,_,_,_), (_,_,_,_,_,_,_,_), (_,_,_,_,_,_,_,_), (_,_,_,I,I,O,O,O)) -> TInt32
    | ((_,_,_,_,_,_,_,_), (_,_,_,_,_,_,_,_), (_,_,_,_,_,O,I,O), (O,O,O,O,O,O,O,O)) -> TChar
    | ((_,_,_,_,_,_,_,_), (_,_,_,_,_,_,_,_), (O,I,O,O,O,O,O,O), (O,O,O,O,O,O,O,O)) -> TNat16
    | ((_,_,_,_,_,_,_,_), (_,_,_,_,_,_,_,_), (I,I,O,O,O,O,O,O), (O,O,O,O,O,O,O,O)) -> TInt16
    | ((_,_,_,_,_,_,_,_), (O,I,O,O,O,O,O,O), (O,O,O,O,O,O,O,O), (O,O,O,O,O,O,O,O)) -> TNat8
    | ((_,_,_,_,_,_,_,_), (I,I,O,O,O,O,O,O), (O,O,O,O,O,O,O,O), (O,O,O,O,O,O,O,O)) -> TInt8
    | ((O,I,O,O,O,O,O,O), (O,O,O,O,O,O,O,O), (O,O,O,O,O,O,O,O), (O,O,O,O,O,O,O,O)) -> TUnit
    | _                                                                            -> TUnused

  let tag_of_typ pty = Type.(
    if !Flags.rtti then
      match pty with
      | Nat
      | Int ->                                    0b10l
      | Nat64 ->                                0b0100l
      | Int64 ->                                0b1100l
      | Nat32 ->                               0b01000l
      | Int32 ->                               0b11000l
      | Char  ->                        0b010_00000000l
      | Nat16 ->                   0b01000000_00000000l
      | Int16 ->                   0b11000000_00000000l
      | Nat8  ->          0b01000000_00000000_00000000l
      | Int8  ->          0b11000000_00000000_00000000l
      | _  -> assert false
    else
      (* no tag *)
      match pty with
      | Nat
      | Int
      | Nat64
      | Int64
      | Nat32
      | Int32
      | Char
      | Nat16
      | Int16
      | Nat8
      | Int8 -> 0l
      | _  -> assert false)

  let unit_tag () =
    if !Flags.rtti then
      (* all tag, no payload (none needed) *)
      0b01000000_00000000_00000000_00000000l
    else
      (* no tag *)
      0l

  (* Number of payload bits in compact representation, including any sign *)
  let ubits_of pty = Type.(
    if !Flags.rtti then
      match pty with
      | Nat   | Int   -> 30
      | Nat64 | Int64 -> 28
      | Nat32 | Int32 -> 27
      | Char          -> 21 (* suffices for 21-bit UTF8 codepoints *)
      | Nat16 | Int16 -> 16
      | Nat8  | Int8  ->  8
      | _ -> assert false
   else
      match pty with
      | Nat   | Int   -> 31
      | Nat64 | Int64 -> 31
      | Nat32 | Int32 -> 31
      | Char          -> 21 (* suffices for 21-bit UTF8 codepoints *)
      | Nat16 | Int16 -> 16
      | Nat8  | Int8  ->  8
      | _ -> assert false)
end

(*
Pointers are skewed (translated) -1 relative to the actual offset.
See documentation of module BitTagged for more detail.
*)
let ptr_skew = -1l
let ptr_unskew = 1l

(* Generating function names for functions parametrized by prim types *)
let prim_fun_name p stem = Printf.sprintf "%s<%s>" stem (Type.string_of_prim p)

(* Helper functions to produce annotated terms (Wasm.AST) *)
let nr x = Wasm.Source.{ it = x; at = no_region }

let todo fn se x = Printf.eprintf "%s: %s" fn (Wasm.Sexpr.to_string 80 se); x

exception CodegenError of string
let fatal fmt = Printf.ksprintf (fun s -> raise (CodegenError s)) fmt

module StaticBytes = struct
  (* A very simple DSL to describe static memory *)

  type t_ =
    | I32 of int32
    | I64 of int64
    | Seq of t
    | Bytes of string

  and t = t_ list

  let i32s is = Seq (List.map (fun i -> I32 i) is)

  let rec add : Buffer.t -> t_ -> unit = fun buf -> function
    | I32 i -> Buffer.add_int32_le buf i
    | I64 i -> Buffer.add_int64_le buf i
    | Seq xs -> List.iter (add buf) xs
    | Bytes b -> Buffer.add_string buf b

  let as_bytes : t -> string = fun xs ->
    let buf = Buffer.create 16 in
    List.iter (add buf) xs;
    Buffer.contents buf

end (* StaticBytes *)

module Const = struct

  (* Literals, as used in constant values. This is a projection of Ir.Lit,
     combining cases whose details we no longer care about.
     Should be still precise enough to map to the cases supported by SR.t.

     In other words: It is the smallest type that allows these three functions:

       (* projection of Ir.list. NB: pure, no access to env *)
       const_lit_of_lit : Ir.lit -> Const.lit (* NB: pure, no access to env *)

       (* creates vanilla representation (e.g. to put in static data structures *)
       vanilla_lit : E.env -> Const.lit -> i32

       (* creates efficient stack representation *)
       compile_lit : E.env -> Const.lit -> (SR.t, code)

  *)

  type lit =
    | Vanilla of int32 (* small words, no static data, already in vanilla format *)
    | BigInt of Big_int.big_int
    | Bool of bool
    | Word32 of Type.prim * int32
    | Word64 of Type.prim * int64
    | Float64 of Numerics.Float.t
    | Blob of string
    | Null

  let lit_eq = function
    | Vanilla i, Vanilla j -> i = j
    | BigInt i, BigInt j -> Big_int.eq_big_int i j
    | Word32 (tyi, i), Word32 (tyj, j) -> tyi = tyj && i = j
    | Word64 (tyi, i), Word64 (tyj, j) -> tyi = tyj && i = j
    | Float64 i, Float64 j -> i = j
    | Bool i, Bool j -> i = j
    | Blob s, Blob t -> s = t
    | Null, Null -> true
    | _ -> false

  (* Inlineable functions

     The prelude/prim.mo is full of functions simply wrapping a prim, e.g.

        func int64ToNat64(n : Int64) : Nat64 = (prim "num_wrap_Int64_Nat64" : Int64 -> Nat64) n;

     generating a Wasm function for them and calling them is absurdly expensive
     when the prim is just a simple Wasm instruction. Also, it requires boxing
     and unboxing arguments and results.

     So we recognize such functions when creating the `const` summary, and use the prim
     directly when calling such function.

     Can be extended to cover more forms of inlineable functions.
  *)
  type fun_rhs =
    | Complicated (* no inlining possible *)
    | PrimWrapper of Ir.prim

  (* Constant known values.

     These are values that
     * are completely known constantly
     * do not require Wasm code to be executed (e.g. in `start`)
     * can be used directly (e.g. Call, not CallIndirect)
     * can be turned into Vanilla heap data on demand

     See ir_passes/const.ml for what precisely we can compile as const now.
  *)

  type v =
    | Fun of (unit -> int32) * fun_rhs (* function pointer calculated upon first use *)
    | Message of int32 (* anonymous message, only temporary *)
    | Obj of (string * t) list
    | Unit
    | Array of t list (* also tuples, but not nullary *)
    | Tag of (string * t)
    | Opt of t
    | Lit of lit

  (* A constant known value together with a vanilla pointer.
     Typically a static memory location, could be an unboxed scalar.
     Filled on demand.
   *)
  and t = (int32 Lib.Promise.t * v)

  let t_of_v v = (Lib.Promise.make (), v)

end (* Const *)

module SR = struct
  (* This goes with the StackRep module, but we need the types earlier *)

  (* Value representation on the stack:

     Compiling an expression means putting its value on the stack. But
     there are various ways of putting a value onto the stack -- unboxed,
     tupled etc.
   *)
  type t =
    | Vanilla
    | UnboxedTuple of int
    | UnboxedWord64 of Type.prim
    | UnboxedWord32 of Type.prim
    | UnboxedFloat64
    | Unreachable
    | Const of Const.t

  let unit = UnboxedTuple 0

  let bool = Vanilla

  (* Because t contains Const.t, and that contains Const.v, and that contains
     Const.lit, and that contains Big_int, we cannot just use normal `=`. So we
     have to write our own equality.

     This equalty is, I believe, used when joining branches. So for Const, we
     just compare the promises, and do not descend into the Const.v. This is
     conservative; the only downside is that if a branch returns different
     Const.t with (semantically) the same Const.v we do not propagate that as
     Const, but materialize before the branch.
     Which is not really expected or important.
  *)
  let eq (t1 : t) (t2 : t) = match t1, t2 with
    | Const (p1, _), Const (p2, _) -> p1 == p2
    | _ -> t1 = t2

  let to_var_type : t -> value_type = function
    | Vanilla -> I32Type
    | UnboxedWord64 _ -> I64Type
    | UnboxedWord32 _ -> I32Type
    | UnboxedFloat64 -> F64Type
    | UnboxedTuple n -> fatal "to_var_type: UnboxedTuple"
    | Const _ -> fatal "to_var_type: Const"
    | Unreachable -> fatal "to_var_type: Unreachable"

end (* SR *)

(*

** The compiler environment.

Of course, as we go through the code we have to track a few things; these are
put in the compiler environment, type `E.t`. Some fields are valid globally, some
only make sense locally, i.e. within a single function (but we still put them
in one big record, for convenience).

The fields fall into the following categories:

 1. Static global fields. Never change.
    Example: whether we are compiling with -no-system-api

 2. Mutable global fields. Change only monotonically.
    These are used to register things like functions. This should be monotone
    in the sense that entries are only added, and that the order should not
    matter in a significant way. In some instances, the list contains futures
    so that we can reserve and know the _position_ of the thing before we have
    to actually fill it in.

 3. Static local fields. Never change within a function.
    Example: number of parameters and return values

 4. Mutable local fields. See above
    Example: Name and type of locals.

**)

(* Before we can define the environment, we need some auxillary types *)

module E = struct

  (* Utilities, internal to E *)
  let reg (ref : 'a list ref) (x : 'a) : int32 =
      let i = Wasm.I32.of_int_u (List.length !ref) in
      ref := !ref @ [ x ];
      i

  let reserve_promise (ref : 'a Lib.Promise.t list ref) _s : (int32 * ('a -> unit)) =
      let p = Lib.Promise.make () in (* For debugging with named promises, use s here *)
      let i = Wasm.I32.of_int_u (List.length !ref) in
      ref := !ref @ [ p ];
      (i, Lib.Promise.fulfill p)


  (* The environment type *)
  module NameEnv = Env.Make(String)
  module StringEnv = Env.Make(String)
  module LabSet = Set.Make(String)
  module FeatureSet = Set.Make(String)

  module FunEnv = Env.Make(Int32)
  type local_names = (int32 * string) list (* For the debug section: Names of locals *)
  type func_with_names = func * local_names
  type lazy_function = (int32, func_with_names) Lib.AllocOnUse.t
  type t = {
    (* Global fields *)
    (* Static *)
    mode : Flags.compile_mode;
    rts : Wasm_exts.CustomModule.extended_module option; (* The rts. Re-used when compiling actors *)
    trap_with : t -> string -> G.t;
      (* Trap with message; in the env for dependency injection *)

    (* Per module fields (only valid/used inside a module) *)
    (* Immutable *)

    (* Mutable *)
    func_types : func_type list ref;
    func_imports : import list ref;
    other_imports : import list ref;
    exports : export list ref;
    funcs : (func * string * local_names) Lib.Promise.t list ref;
    func_ptrs : int32 FunEnv.t ref;
    end_of_table : int32 ref;
    globals : (global Lib.Promise.t * string) list ref;
    global_names : int32 NameEnv.t ref;
    named_imports : int32 NameEnv.t ref;
    built_in_funcs : lazy_function NameEnv.t ref;
    static_strings : int32 StringEnv.t ref;
      (* Pool for shared static objects. Their lookup needs to be specifically
         handled by using the tag and the payload without the forwarding pointer.
         This is because the forwarding pointer depends on the allocation adddress.
         The lookup is different to `static_string` that has no such
         allocation-dependent content and can thus be immediately looked up by
         the string value. *)
    object_pool : int32 StringEnv.t ref;
    end_of_static_memory : int32 ref; (* End of statically allocated memory *)
    static_memory : (int32 * string) list ref; (* Content of static memory *)
    static_memory_frozen : bool ref;
      (* Sanity check: Nothing should bump end_of_static_memory once it has been read *)
    static_roots : int32 list ref;
      (* GC roots in static memory. (Everything that may be mutable.) *)

    (* Types accumulated in global typtbl (for candid subtype checks)
       See Note [Candid subtype checks]
    *)
    typtbl_typs : Type.typ list ref;

    (* Metadata *)
    args : (bool * string) option ref;
    service : (bool * string) option ref;
    stable_types : (bool * string) option ref;
    labs : LabSet.t ref; (* Used labels (fields and variants),
                            collected for Motoko custom section 0 *)

    (* Local fields (only valid/used inside a function) *)
    (* Static *)
    n_param : int32; (* Number of parameters (to calculate indices of locals) *)
    return_arity : int; (* Number of return values (for type of Return) *)

    (* Mutable *)
    locals : value_type list ref; (* Types of locals *)
    local_names : (int32 * string) list ref; (* Names of locals *)

    features : FeatureSet.t ref; (* Wasm features using wasmtime naming *)

    (* requires stable memory (and emulation on wasm targets) *)
    requires_stable_memory : bool ref;
  }


  (* The initial global environment *)
  let mk_global mode rts trap_with dyn_mem : t = {
    mode;
    rts;
    trap_with;
    func_types = ref [];
    func_imports = ref [];
    other_imports = ref [];
    exports = ref [];
    funcs = ref [];
    func_ptrs = ref FunEnv.empty;
    end_of_table = ref 0l;
    globals = ref [];
    global_names = ref NameEnv.empty;
    named_imports = ref NameEnv.empty;
    built_in_funcs = ref NameEnv.empty;
    static_strings = ref StringEnv.empty;
    object_pool = ref StringEnv.empty;
    end_of_static_memory = ref dyn_mem;
    static_memory = ref [];
    static_memory_frozen = ref false;
    static_roots = ref [];
    typtbl_typs = ref [];
    (* Metadata *)
    args = ref None;
    service = ref None;
    stable_types = ref None;
    labs = ref LabSet.empty;
    (* Actually unused outside mk_fun_env: *)
    n_param = 0l;
    return_arity = 0;
    locals = ref [];
    local_names = ref [];
    features = ref FeatureSet.empty;
    requires_stable_memory = ref false;
  }

  (* This wraps Mo_types.Hash.hash to also record which labels we have seen,
      so that that data can be put in a custom section, useful for debugging.
      Thus Mo_types.Hash.hash should not be called directly!
   *)
  let hash (env : t) lab =
    env.labs := LabSet.add lab (!(env.labs));
    Mo_types.Hash.hash lab

  let get_labs env = LabSet.elements (!(env.labs))

  let mk_fun_env env n_param return_arity =
    { env with
      n_param;
      return_arity;
      locals = ref [];
      local_names = ref [];
    }

  (* We avoid accessing the fields of t directly from outside of E, so here are a
     bunch of accessors. *)

  let mode (env : t) = env.mode

  let add_anon_local (env : t) ty =
    let i = reg env.locals ty in
    Wasm.I32.add env.n_param i

  let add_local_name (env : t) li name =
    let _ = reg env.local_names (li, name) in ()

  let get_locals (env : t) = !(env.locals)
  let get_local_names (env : t) : (int32 * string) list = !(env.local_names)

  let _add_other_import (env : t) m =
    ignore (reg env.other_imports m)

  let add_export (env : t) e =
    ignore (reg env.exports e)

  let add_global (env : t) name g =
    assert (not (NameEnv.mem name !(env.global_names)));
    let gi = reg env.globals (g, name) in
    env.global_names := NameEnv.add name gi !(env.global_names)

  let add_global32_delayed (env : t) name mut : int32 -> unit =
    let p = Lib.Promise.make () in
    add_global env name p;
    (fun init ->
      Lib.Promise.fulfill p (nr {
        gtype = GlobalType (I32Type, mut);
        value = nr (G.to_instr_list (G.i (Const (nr (Wasm.Values.I32 init)))))
      })
    )

  let add_global32 (env : t) name mut init =
    add_global32_delayed env name mut init

  (* TODO, refactor with previous two *)
  let add_global64_delayed (env : t) name mut : int64 -> unit =
    let p = Lib.Promise.make () in
    add_global env name p;
    (fun init ->
      Lib.Promise.fulfill p (nr {
        gtype = GlobalType (I64Type, mut);
        value = nr (G.to_instr_list (G.i (Const (nr (Wasm.Values.I64 init)))))
      })
    )
  let add_global64 (env : t) name mut init =
    add_global64_delayed env name mut init

  let get_global (env : t) name : int32 =
    match NameEnv.find_opt name !(env.global_names) with
    | Some gi -> gi
    | None -> raise (Invalid_argument (Printf.sprintf "No global named %s declared" name))

  let get_global32_lazy (env : t) name mut init : int32 =
    match NameEnv.find_opt name !(env.global_names) with
    | Some gi -> gi
    | None -> add_global32 env name mut init; get_global env name

  let export_global env name =
    add_export env (nr {
      name = Lib.Utf8.decode name;
      edesc = nr (GlobalExport (nr (get_global env name)))
    })

  let get_globals (env : t) = List.map (fun (g,n) -> Lib.Promise.value g) !(env.globals)

  let reserve_fun (env : t) name =
    let (j, fill) = reserve_promise env.funcs name in
    let n = Int32.of_int (List.length !(env.func_imports)) in
    let fi = Int32.add j n in
    let fill_ (f, local_names) = fill (f, name, local_names) in
    (fi, fill_)

  let add_fun (env : t) name (f, local_names) =
    let (fi, fill) = reserve_fun env name in
    fill (f, local_names);
    fi

  let make_lazy_function env name : lazy_function =
    Lib.AllocOnUse.make (fun () -> reserve_fun env name)

  let lookup_built_in (env : t) name : lazy_function =
    match NameEnv.find_opt name !(env.built_in_funcs) with
    | None ->
      let lf = make_lazy_function env name in
      env.built_in_funcs := NameEnv.add name lf !(env.built_in_funcs);
      lf
    | Some lf -> lf

  let built_in (env : t) name : int32 =
    Lib.AllocOnUse.use (lookup_built_in env name)

  let define_built_in (env : t) name mk_fun : unit =
    Lib.AllocOnUse.def  (lookup_built_in env name) mk_fun

  let get_return_arity (env : t) = env.return_arity

  let get_func_imports (env : t) = !(env.func_imports)
  let get_other_imports (env : t) = !(env.other_imports)
  let get_exports (env : t) = !(env.exports)
  let get_funcs (env : t) = List.map Lib.Promise.value !(env.funcs)

  let func_type (env : t) ty =
    let rec go i = function
      | [] -> env.func_types := !(env.func_types) @ [ ty ]; Int32.of_int i
      | ty'::tys when ty = ty' -> Int32.of_int i
      | _ :: tys -> go (i+1) tys
       in
    go 0 !(env.func_types)

  let get_types (env : t) = !(env.func_types)

  let add_func_import (env : t) modname funcname arg_tys ret_tys =
    if !(env.funcs) <> [] then
      raise (CodegenError "Add all imports before all functions!");

    let i = {
      module_name = Lib.Utf8.decode modname;
      item_name = Lib.Utf8.decode funcname;
      idesc = nr (FuncImport (nr (func_type env (FuncType (arg_tys, ret_tys)))))
    } in
    let fi = reg env.func_imports (nr i) in
    let name = modname ^ "." ^ funcname in
    assert (not (NameEnv.mem name !(env.named_imports)));
    env.named_imports := NameEnv.add name fi !(env.named_imports)

  let call_import (env : t) modname funcname =
    let name = modname ^ "." ^ funcname in
    match NameEnv.find_opt name !(env.named_imports) with
      | Some fi -> G.i (Call (nr fi))
      | _ ->
        raise (Invalid_argument (Printf.sprintf "Function import not declared: %s\n" name))

  let reuse_import (env : t) modname funcname =
    let name = modname ^ "." ^ funcname in
    match NameEnv.find_opt name !(env.named_imports) with
      | Some fi -> fi
      | _ ->
        raise (Invalid_argument (Printf.sprintf "Function import not declared: %s\n" name))

  let get_rts (env : t) = env.rts

  let as_block_type env : stack_type -> block_type = function
    | [] -> ValBlockType None
    | [t] -> ValBlockType (Some t)
    | ts -> VarBlockType (nr (func_type env (FuncType ([], ts))))

  let if_ env tys thn els = G.if_ (as_block_type env tys) thn els

  (* NB: confuses wasm-opt, don't use for now
  let _multi_if_ env tys1 tys2 thn els =
    G.if_
      (VarBlockType (nr (func_type env (FuncType (tys1, tys2)))))
      thn els
  *)

  let block_ env tys bdy = G.block_ (as_block_type env tys) bdy


  let trap_with env msg = env.trap_with env msg
  let then_trap_with env msg = G.if0 (trap_with env msg) G.nop
  let else_trap_with env msg = G.if0 G.nop (trap_with env msg)

  let reserve_static_memory (env : t) size : int32 =
    if !(env.static_memory_frozen) then raise (Invalid_argument "Static memory frozen");
    let ptr = !(env.end_of_static_memory) in
    let aligned = Int32.logand (Int32.add size 3l) (Int32.lognot 3l) in
    env.end_of_static_memory := Int32.add ptr aligned;
    ptr

  let write_static_memory (env : t) ptr data =
    env.static_memory := !(env.static_memory) @ [ (ptr, data) ];
    ()

  let add_mutable_static_bytes (env : t) data : int32 =
    let ptr = reserve_static_memory env (Int32.of_int (String.length data)) in
    env.static_memory := !(env.static_memory) @ [ (ptr, data) ];
    Int32.(add ptr ptr_skew) (* Return a skewed pointer *)

  let add_fun_ptr (env : t) fi : int32 =
    match FunEnv.find_opt fi !(env.func_ptrs) with
    | Some fp -> fp
    | None ->
      let fp = !(env.end_of_table) in
      env.func_ptrs := FunEnv.add fi fp !(env.func_ptrs);
      env.end_of_table := Int32.add !(env.end_of_table) 1l;
      fp

  let get_elems env =
    FunEnv.bindings !(env.func_ptrs)

  let get_end_of_table env : int32 =
    !(env.end_of_table)

  let add_static (env : t) (data : StaticBytes.t) : int32 =
    let b = StaticBytes.as_bytes data in
    match StringEnv.find_opt b !(env.static_strings)  with
    | Some ptr -> ptr
    | None ->
      let ptr = add_mutable_static_bytes env b  in
      env.static_strings := StringEnv.add b ptr !(env.static_strings);
      ptr

  let object_pool_find (env: t) (key: string) : int32 option =
    StringEnv.find_opt key !(env.object_pool)

  let object_pool_add (env: t) (key: string) (ptr : int32)  : unit =
    env.object_pool := StringEnv.add key ptr !(env.object_pool);
    ()

  let add_static_unskewed (env : t) (data : StaticBytes.t) : int32 =
    Int32.add (add_static env data) ptr_unskew

  let get_end_of_static_memory env : int32 =
    env.static_memory_frozen := true;
    !(env.end_of_static_memory)

  let add_static_root (env : t) ptr =
    env.static_roots := ptr :: !(env.static_roots)

  let get_static_roots (env : t) =
    !(env.static_roots)

  let get_static_memory env =
    !(env.static_memory)

  let mem_size env =
    Int32.(add (div (get_end_of_static_memory env) page_size) 1l)

<<<<<<< HEAD
  let collect_garbage env =
    (if !Flags.gc_strategy = Flags.No then
      G.nop
    else
      (* GC function name = "schedule_"? ("compacting" | "copying" | "generational") "_gc" *)
      let gc_fn = match !Flags.gc_strategy with
      | Flags.Generational -> "generational"
      | Flags.MarkCompact -> "compacting"
      | Flags.Copying -> "copying"
      | Flags.No -> assert false
      in
      let gc_fn = if !Flags.force_gc then gc_fn else "schedule_" ^ gc_fn in
      call_import env "rts" (gc_fn ^ "_gc"))
=======
  let gc_strategy_name gc_strategy = match gc_strategy with
    | Flags.MarkCompact -> "compacting"
    | Flags.Copying -> "copying"
    | Flags.Generational -> "generational"
    | Flags.Incremental -> "incremental"

  let collect_garbage env force =
    (* GC function name = "schedule_"? ("compacting" | "copying" | "generational" | "incremental") "_gc" *)
    let name = gc_strategy_name !Flags.gc_strategy in
    let gc_fn = if force || !Flags.force_gc then name else "schedule_" ^ name in
    call_import env "rts" (gc_fn ^ "_gc")
>>>>>>> ffa2ea0a

  (* See Note [Candid subtype checks] *)
  (* NB: we don't bother detecting duplicate registrations here because the code sharing machinery
     ensures that `add_typtbl_typ t` is called at most once for any `t` with a distinct type hash *)
  let add_typtbl_typ (env : t) ty : Int32.t =
    reg env.typtbl_typs ty

  let get_typtbl_typs (env : t) : Type.typ list =
    !(env.typtbl_typs)

  let add_feature (env : t) f =
    env.features := FeatureSet.add f (!(env.features))

  let get_features (env : t) = FeatureSet.elements (!(env.features))

  let require_stable_memory (env : t)  =
    if not !(env.requires_stable_memory)
    then
      (env.requires_stable_memory := true;
       match mode env with
       | Flags.ICMode | Flags.RefMode ->
          ()
       | Flags.WASIMode | Flags.WasmMode ->
          add_feature env "bulk-memory";
          add_feature env "multi-memory")

  let requires_stable_memory (env : t) =
    !(env.requires_stable_memory)

  let get_memories (env : t) =
    nr {mtype = MemoryType {min = mem_size env; max = None}}
    ::
    match mode env with
    | Flags.WASIMode | Flags.WasmMode when !(env.requires_stable_memory) ->
      [ nr {mtype = MemoryType {min = Int32.zero; max = None}} ]
    | _ -> []
end


(* General code generation functions:
   Rule of thumb: Here goes stuff that independent of the Motoko AST.
*)

(* Function called compile_* return a list of instructions (and maybe other stuff) *)

let compile_unboxed_const i = G.i (Const (nr (Wasm.Values.I32 i)))
let compile_const_64 i = G.i (Const (nr (Wasm.Values.I64 i)))
let compile_unboxed_zero = compile_unboxed_const 0l
let compile_unboxed_one = compile_unboxed_const 1l

(* Some common arithmetic, used for pointer and index arithmetic *)
let compile_op_const op i =
    compile_unboxed_const i ^^
    G.i (Binary (Wasm.Values.I32 op))
let compile_add_const = compile_op_const I32Op.Add
let compile_sub_const = compile_op_const I32Op.Sub
let compile_mul_const = compile_op_const I32Op.Mul
let compile_divU_const = compile_op_const I32Op.DivU
let compile_shrU_const = compile_op_const I32Op.ShrU
let compile_shrS_const = compile_op_const I32Op.ShrS
let compile_shl_const = compile_op_const I32Op.Shl
let compile_rotl_const = compile_op_const I32Op.Rotl
let compile_rotr_const = compile_op_const I32Op.Rotr
let compile_bitand_const = compile_op_const I32Op.And
let compile_bitor_const = function
  | 0l -> G.nop | n -> compile_op_const I32Op.Or n
let compile_rel_const rel i =
  compile_unboxed_const i ^^
  G.i (Compare (Wasm.Values.I32 rel))
let compile_eq_const = function
  | 0l -> G.i (Test (Wasm.Values.I32 I32Op.Eqz))
  | i -> compile_rel_const I32Op.Eq i

let compile_op64_const op i =
    compile_const_64 i ^^
    G.i (Binary (Wasm.Values.I64 op))
let compile_add64_const = compile_op64_const I64Op.Add
let compile_sub64_const = compile_op64_const I64Op.Sub
let compile_mul64_const = compile_op64_const I64Op.Mul
let _compile_divU64_const = compile_op64_const I64Op.DivU
let compile_shrU64_const = function
  | 0L -> G.nop | n -> compile_op64_const I64Op.ShrU n
let compile_shrS64_const = function
  | 0L -> G.nop | n -> compile_op64_const I64Op.ShrS n
let compile_shl64_const = function
  | 0L -> G.nop | n -> compile_op64_const I64Op.Shl n
let compile_bitand64_const = compile_op64_const I64Op.And
let _compile_bitor64_const = function
  | 0L -> G.nop | n -> compile_op64_const I64Op.Or n
let compile_xor64_const = function
  | 0L -> G.nop | n -> compile_op64_const I64Op.Xor n
let compile_eq64_const i =
  compile_const_64 i ^^
  G.i (Compare (Wasm.Values.I64 I64Op.Eq))

(* more random utilities *)

let bytes_of_int32 (i : int32) : string =
  let b = Buffer.create 4 in
  let i = Int32.to_int i in
  Buffer.add_char b (Char.chr (i land 0xff));
  Buffer.add_char b (Char.chr ((i lsr 8) land 0xff));
  Buffer.add_char b (Char.chr ((i lsr 16) land 0xff));
  Buffer.add_char b (Char.chr ((i lsr 24) land 0xff));
  Buffer.contents b

(* A common variant of todo *)

let todo_trap env fn se = todo fn se (E.trap_with env ("TODO: " ^ fn))
let _todo_trap_SR env fn se = todo fn se (SR.Unreachable, E.trap_with env ("TODO: " ^ fn))

(* Locals *)

let new_local_ env t name =
  let i = E.add_anon_local env t in
  E.add_local_name env i name;
  ( G.i (LocalSet (nr i))
  , G.i (LocalGet (nr i))
  , i
  )

let new_local env name =
  let (set_i, get_i, _) = new_local_ env I32Type name
  in (set_i, get_i)

let new_local64 env name =
  let (set_i, get_i, _) = new_local_ env I64Type name
  in (set_i, get_i)

(* Some common code macros *)

(* Iterates while cond is true. *)
let compile_while env cond body =
    G.loop0 (
      cond ^^ G.if0 (body ^^ G.i (Br (nr 1l))) G.nop
    )

(* Expects a number n on the stack. Iterates from m to below that number. *)
let from_m_to_n env m mk_body =
    let (set_n, get_n) = new_local env "n" in
    let (set_i, get_i) = new_local env "i" in
    set_n ^^
    compile_unboxed_const m ^^
    set_i ^^

    compile_while env
      ( get_i ^^
        get_n ^^
        G.i (Compare (Wasm.Values.I32 I32Op.LtU))
      ) (
        mk_body get_i ^^

        get_i ^^
        compile_add_const 1l ^^
        set_i
      )

(* Expects a number on the stack. Iterates from zero to below that number. *)
let from_0_to_n env mk_body = from_m_to_n env 0l mk_body

(* Pointer reference and dereference  *)

let load_unskewed_ptr : G.t =
  G.i (Load {ty = I32Type; align = 2; offset = 0l; sz = None})

let store_unskewed_ptr : G.t =
  G.i (Store {ty = I32Type; align = 2; offset = 0l; sz = None})

let load_ptr : G.t =
  G.i (Load {ty = I32Type; align = 2; offset = ptr_unskew; sz = None})

let store_ptr : G.t =
  G.i (Store {ty = I32Type; align = 2; offset = ptr_unskew; sz = None})

module FakeMultiVal = struct
  (* For some use-cases (e.g. processing the compiler output with analysis
     tools) it is useful to avoid the multi-value extension.

     This module provides mostly transparent wrappers that put multiple values
     in statically allocated globals and pull them off again.

     So far only does I32Type (but that could be changed).

     If the multi_value flag is on, these do not do anything.
  *)
  let ty tys =
    if !Flags.multi_value || List.length tys <= 1
    then tys
    else []

  let global env i =
    E.get_global32_lazy env (Printf.sprintf "multi_val_%d" i) Mutable 0l

  let store env tys =
    if !Flags.multi_value || List.length tys <= 1 then G.nop else
    G.concat_mapi (fun i ty ->
      assert(ty = I32Type);
      G.i (GlobalSet (nr (global env i)))
    ) tys

  let load env tys =
    if !Flags.multi_value || List.length tys <= 1 then G.nop else
    let n = List.length tys - 1 in
    G.concat_mapi (fun i ty ->
      assert(ty = I32Type);
      G.i (GlobalGet (nr (global env (n - i))))
    ) tys

  (* A drop-in replacement for E.if_ *)
  let if_ env bt thn els =
    E.if_ env (ty bt) (thn ^^ store env bt) (els ^^ store env bt) ^^
    load env bt

  (* A block that can be exited from *)
  let block_ env bt body =
    E.block_ env (ty bt) (G.with_current_depth (fun depth ->
      body (store env bt ^^ G.branch_to_ depth)
    )) ^^
    load env bt

end (* FakeMultiVal *)

module Func = struct
  (* This module contains basic bookkeeping functionality to define functions,
     in particular creating the environment, and finally adding it to the environment.
  *)


  let of_body env params retty mk_body =
    let env1 = E.mk_fun_env env (Int32.of_int (List.length params)) (List.length retty) in
    List.iteri (fun i (n,_t) -> E.add_local_name env1 (Int32.of_int i) n) params;
    let ty = FuncType (List.map snd params, FakeMultiVal.ty retty) in
    let body = G.to_instr_list (
      mk_body env1 ^^ FakeMultiVal.store env1 retty
    ) in
    (nr { ftype = nr (E.func_type env ty);
          locals = E.get_locals env1;
          body }
    , E.get_local_names env1)

  let define_built_in env name params retty mk_body =
    E.define_built_in env name (lazy (of_body env params retty mk_body))

  type sharing =
    Always (* i.e. never inline *)
  | Never  (* i.e. always inline *)

  (* (Almost) transparently lift code into a function and call this function,
     unless sharing = Never and not (!Flags.share_code) in which case the code
     is inlined.
     NB: inlined code must not be recursive nor `return`.
  *)
  (* Also add a hack to support multiple return values *)
  let share_code sharing env name params retty mk_body =
    if sharing = Always || !Flags.share_code
    then
      let getters =
        List.mapi
          (fun i (n, t) -> (G.i (LocalGet (nr (Int32.of_int i)))))
          params
      in
      define_built_in env name params retty (fun env -> mk_body env getters);
      G.i (Call (nr (E.built_in env name))) ^^
      FakeMultiVal.load env retty
    else begin
      assert (sharing = Never);
      let locals =
        List.map
           (fun (n, t) -> new_local_ env t n)
           params
      in
      let set_locals = List.fold_right (fun (set, get, _) is-> is ^^ set) locals G.nop in
      let getters = List.map (fun (set, get, _) -> get) locals in
      set_locals ^^
      mk_body env getters ^^ FakeMultiVal.store env retty ^^
      FakeMultiVal.load env retty
   end

  (* Shorthands for various arities *)
  let [@warning "-8"] share_code0 sharing env name retty mk_body =
    share_code sharing env name [] retty (fun env [] -> mk_body env)
  let [@warning "-8"] share_code1 sharing env name p1 retty mk_body =
    share_code sharing env name [p1] retty (fun env [g1] -> mk_body env
        g1
    )
  let [@warning "-8"] share_code2 sharing env name (p1,p2) retty mk_body =
    share_code sharing env name [p1; p2] retty (fun env [g1; g2] -> mk_body env
      g1
      g2
    )
  let [@warning "-8"] share_code3 sharing env name (p1, p2, p3) retty mk_body =
    share_code sharing env name [p1; p2; p3] retty (fun env [g1; g2; g3] -> mk_body env
      g1
      g2
      g3
    )
  let [@warning "-8"] _share_code4 sharing env name (p1, p2, p3, p4) retty mk_body =
    share_code sharing env name [p1; p2; p3; p4] retty (fun env [g1; g2; g3; g4]-> mk_body env
      g1
      g2
      g3
      g4
    )
  let [@warning "-8"] share_code6 sharing env name (p1, p2, p3, p4, p5, p6) retty mk_body =
    share_code sharing env name [p1; p2; p3; p4; p5; p6] retty (fun env [g1; g2; g3; g4; g5; g6] -> mk_body env
      g1
      g2
      g3
      g4
      g5
      g6
    )
  let [@warning "-8"] _share_code7 sharing env name (p1, p2, p3, p4, p5, p6, p7) retty mk_body =
    share_code sharing env name [p1; p2; p3; p4; p5; p6; p7] retty (fun env [g1; g2; g3; g4; g5; g6; g7] -> mk_body env
      g1
      g2
      g3
      g4
      g5
      g6
      g7
    )

  let [@warning "-8"] _share_code9 sharing env name (p1, p2, p3, p4, p5, p6, p7, p8, p9) retty mk_body =
    share_code sharing env name [p1; p2; p3; p4; p5; p6; p7; p8; p9] retty (fun env [g1; g2; g3; g4; g5; g6; g7; g8; g9] -> mk_body env
      g1
      g2
      g3
      g4
      g5
      g6
      g7
      g8
      g9
    )


end (* Func *)

module RTS = struct
  let incremental_gc_imports env =
    E.add_func_import env "rts" "initialize_incremental_gc" [] [];
    E.add_func_import env "rts" "schedule_incremental_gc" [] [];
    E.add_func_import env "rts" "incremental_gc" [] [];
    E.add_func_import env "rts" "write_with_barrier" [I32Type; I32Type] [];
    E.add_func_import env "rts" "allocation_barrier" [I32Type] [I32Type];
    E.add_func_import env "rts" "stop_gc_on_upgrade" [] [];
    E.add_func_import env "rts" "running_gc" [] [I32Type];
    ()

  let non_incremental_gc_imports env =
    E.add_func_import env "rts" "initialize_copying_gc" [] [];
    E.add_func_import env "rts" "initialize_compacting_gc" [] [];
    E.add_func_import env "rts" "initialize_generational_gc" [] [];
    E.add_func_import env "rts" "schedule_copying_gc" [] [];
    E.add_func_import env "rts" "schedule_compacting_gc" [] [];
    E.add_func_import env "rts" "schedule_generational_gc" [] [];
    E.add_func_import env "rts" "copying_gc" [] [];
    E.add_func_import env "rts" "compacting_gc" [] [];
    E.add_func_import env "rts" "generational_gc" [] [];
    E.add_func_import env "rts" "post_write_barrier" [I32Type] [];
    ()

  (* The connection to the C and Rust parts of the RTS *)
  let system_imports env =
    E.add_func_import env "rts" "memcpy" [I32Type; I32Type; I32Type] [I32Type]; (* standard libc memcpy *)
    E.add_func_import env "rts" "memcmp" [I32Type; I32Type; I32Type] [I32Type];
    E.add_func_import env "rts" "version" [] [I32Type];
    E.add_func_import env "rts" "parse_idl_header" [I32Type; I32Type; I32Type; I32Type; I32Type] [];
    E.add_func_import env "rts" "idl_sub_buf_words" [I32Type; I32Type] [I32Type];
    E.add_func_import env "rts" "idl_sub_buf_init" [I32Type; I32Type; I32Type] [];
    E.add_func_import env "rts" "idl_sub"
      [I32Type; I32Type; I32Type; I32Type; I32Type; I32Type; I32Type; I32Type; I32Type] [I32Type];
    E.add_func_import env "rts" "leb128_decode" [I32Type] [I32Type];
    E.add_func_import env "rts" "sleb128_decode" [I32Type] [I32Type];
    E.add_func_import env "rts" "bigint_of_word32" [I32Type] [I32Type];
    E.add_func_import env "rts" "bigint_of_int32" [I32Type] [I32Type];
    E.add_func_import env "rts" "bigint_to_word32_wrap" [I32Type] [I32Type];
    E.add_func_import env "rts" "bigint_to_word32_trap" [I32Type] [I32Type];
    E.add_func_import env "rts" "bigint_to_word32_trap_with" [I32Type; I32Type] [I32Type];
    E.add_func_import env "rts" "bigint_of_word64" [I64Type] [I32Type];
    E.add_func_import env "rts" "bigint_of_int64" [I64Type] [I32Type];
    E.add_func_import env "rts" "bigint_of_float64" [F64Type] [I32Type];
    E.add_func_import env "rts" "bigint_to_float64" [I32Type] [F64Type];
    E.add_func_import env "rts" "bigint_to_word64_wrap" [I32Type] [I64Type];
    E.add_func_import env "rts" "bigint_to_word64_trap" [I32Type] [I64Type];
    E.add_func_import env "rts" "bigint_eq" [I32Type; I32Type] [I32Type];
    E.add_func_import env "rts" "bigint_isneg" [I32Type] [I32Type];
    E.add_func_import env "rts" "bigint_count_bits" [I32Type] [I32Type];
    E.add_func_import env "rts" "bigint_2complement_bits" [I32Type] [I32Type];
    E.add_func_import env "rts" "bigint_lt" [I32Type; I32Type] [I32Type];
    E.add_func_import env "rts" "bigint_gt" [I32Type; I32Type] [I32Type];
    E.add_func_import env "rts" "bigint_le" [I32Type; I32Type] [I32Type];
    E.add_func_import env "rts" "bigint_ge" [I32Type; I32Type] [I32Type];
    E.add_func_import env "rts" "bigint_add" [I32Type; I32Type] [I32Type];
    E.add_func_import env "rts" "bigint_sub" [I32Type; I32Type] [I32Type];
    E.add_func_import env "rts" "bigint_mul" [I32Type; I32Type] [I32Type];
    E.add_func_import env "rts" "bigint_rem" [I32Type; I32Type] [I32Type];
    E.add_func_import env "rts" "bigint_div" [I32Type; I32Type] [I32Type];
    E.add_func_import env "rts" "bigint_pow" [I32Type; I32Type] [I32Type];
    E.add_func_import env "rts" "bigint_neg" [I32Type] [I32Type];
    E.add_func_import env "rts" "bigint_lsh" [I32Type; I32Type] [I32Type];
    E.add_func_import env "rts" "bigint_rsh" [I32Type; I32Type] [I32Type];
    E.add_func_import env "rts" "bigint_abs" [I32Type] [I32Type];
    E.add_func_import env "rts" "bigint_leb128_size" [I32Type] [I32Type];
    E.add_func_import env "rts" "bigint_leb128_encode" [I32Type; I32Type] [];
    E.add_func_import env "rts" "bigint_leb128_stream_encode" [I32Type; I32Type] [];
    E.add_func_import env "rts" "bigint_leb128_decode" [I32Type] [I32Type];
    E.add_func_import env "rts" "bigint_leb128_decode_word64" [I64Type; I64Type; I32Type] [I32Type];
    E.add_func_import env "rts" "bigint_sleb128_size" [I32Type] [I32Type];
    E.add_func_import env "rts" "bigint_sleb128_encode" [I32Type; I32Type] [];
    E.add_func_import env "rts" "bigint_sleb128_stream_encode" [I32Type; I32Type] [];
    E.add_func_import env "rts" "bigint_sleb128_decode" [I32Type] [I32Type];
    E.add_func_import env "rts" "bigint_sleb128_decode_word64" [I64Type; I64Type; I32Type] [I32Type];
    E.add_func_import env "rts" "leb128_encode" [I32Type; I32Type] [];
    E.add_func_import env "rts" "sleb128_encode" [I32Type; I32Type] [];
    E.add_func_import env "rts" "utf8_valid" [I32Type; I32Type] [I32Type];
    E.add_func_import env "rts" "utf8_validate" [I32Type; I32Type] [];
    E.add_func_import env "rts" "skip_leb128" [I32Type] [];
    E.add_func_import env "rts" "skip_any" [I32Type; I32Type; I32Type; I32Type] [];
    E.add_func_import env "rts" "find_field" [I32Type; I32Type; I32Type; I32Type; I32Type] [I32Type];
    E.add_func_import env "rts" "skip_fields" [I32Type; I32Type; I32Type; I32Type] [];
    E.add_func_import env "rts" "remember_continuation" [I32Type] [I32Type];
    E.add_func_import env "rts" "recall_continuation" [I32Type] [I32Type];
    E.add_func_import env "rts" "peek_future_continuation" [I32Type] [I32Type];
    E.add_func_import env "rts" "continuation_count" [] [I32Type];
    E.add_func_import env "rts" "continuation_table_size" [] [I32Type];
    E.add_func_import env "rts" "blob_of_text" [I32Type] [I32Type];
    E.add_func_import env "rts" "text_compare" [I32Type; I32Type] [I32Type];
    E.add_func_import env "rts" "text_concat" [I32Type; I32Type] [I32Type];
    E.add_func_import env "rts" "text_iter_done" [I32Type] [I32Type];
    E.add_func_import env "rts" "text_iter" [I32Type] [I32Type];
    E.add_func_import env "rts" "text_iter_next" [I32Type] [I32Type];
    E.add_func_import env "rts" "text_len" [I32Type] [I32Type];
    E.add_func_import env "rts" "text_of_ptr_size" [I32Type; I32Type] [I32Type];
    E.add_func_import env "rts" "text_singleton" [I32Type] [I32Type];
    E.add_func_import env "rts" "text_size" [I32Type] [I32Type];
    E.add_func_import env "rts" "text_to_buf" [I32Type; I32Type] [];
    E.add_func_import env "rts" "text_lowercase" [I32Type] [I32Type];
    E.add_func_import env "rts" "text_uppercase" [I32Type] [I32Type];
    E.add_func_import env "rts" "region_init" [I32Type] [];
    E.add_func_import env "rts" "alloc_region" [I64Type; I32Type; I32Type] [I32Type];
    E.add_func_import env "rts" "init_region" [I32Type; I64Type; I32Type; I32Type] [];
    E.add_func_import env "rts" "region_new" [] [I32Type];
    E.add_func_import env "rts" "region_id" [I32Type] [I64Type];
    E.add_func_import env "rts" "region_page_count" [I32Type] [I32Type];
    E.add_func_import env "rts" "region_vec_pages" [I32Type] [I32Type];
    E.add_func_import env "rts" "region_size" [I32Type] [I64Type];
    E.add_func_import env "rts" "region_grow" [I32Type; I64Type] [I64Type];
    E.add_func_import env "rts" "region_load_blob" [I32Type; I64Type; I32Type] [I32Type];
    E.add_func_import env "rts" "region_store_blob" [I32Type; I64Type; I32Type] [];
    E.add_func_import env "rts" "region_load_word8" [I32Type; I64Type] [I32Type];
    E.add_func_import env "rts" "region_store_word8" [I32Type; I64Type; I32Type] [];
    E.add_func_import env "rts" "region_load_word16" [I32Type; I64Type] [I32Type];
    E.add_func_import env "rts" "region_store_word16" [I32Type; I64Type; I32Type] [];
    E.add_func_import env "rts" "region_load_word32" [I32Type; I64Type] [I32Type];
    E.add_func_import env "rts" "region_store_word32" [I32Type; I64Type; I32Type] [];
    E.add_func_import env "rts" "region_load_word64" [I32Type; I64Type] [I64Type];
    E.add_func_import env "rts" "region_store_word64" [I32Type; I64Type; I64Type] [];
    E.add_func_import env "rts" "region_load_float64" [I32Type; I64Type] [F64Type];
    E.add_func_import env "rts" "region_store_float64" [I32Type; I64Type; F64Type] [];
    E.add_func_import env "rts" "region0_get" [] [I32Type];
    E.add_func_import env "rts" "blob_of_principal" [I32Type] [I32Type];
    E.add_func_import env "rts" "principal_of_blob" [I32Type] [I32Type];
    E.add_func_import env "rts" "compute_crc32" [I32Type] [I32Type];
    E.add_func_import env "rts" "blob_iter_done" [I32Type] [I32Type];
    E.add_func_import env "rts" "blob_iter" [I32Type] [I32Type];
    E.add_func_import env "rts" "blob_iter_next" [I32Type] [I32Type];
    E.add_func_import env "rts" "pow" [F64Type; F64Type] [F64Type]; (* musl *)
    E.add_func_import env "rts" "sin" [F64Type] [F64Type]; (* musl *)
    E.add_func_import env "rts" "cos" [F64Type] [F64Type]; (* musl *)
    E.add_func_import env "rts" "tan" [F64Type] [F64Type]; (* musl *)
    E.add_func_import env "rts" "asin" [F64Type] [F64Type]; (* musl *)
    E.add_func_import env "rts" "acos" [F64Type] [F64Type]; (* musl *)
    E.add_func_import env "rts" "atan" [F64Type] [F64Type]; (* musl *)
    E.add_func_import env "rts" "atan2" [F64Type; F64Type] [F64Type]; (* musl *)
    E.add_func_import env "rts" "exp" [F64Type] [F64Type]; (* musl *)
    E.add_func_import env "rts" "log" [F64Type] [F64Type]; (* musl *)
    E.add_func_import env "rts" "fmod" [F64Type; F64Type] [F64Type]; (* remainder, musl *)
    E.add_func_import env "rts" "float_fmt" [F64Type; I32Type; I32Type] [I32Type];
    E.add_func_import env "rts" "char_to_upper" [I32Type] [I32Type];
    E.add_func_import env "rts" "char_to_lower" [I32Type] [I32Type];
    E.add_func_import env "rts" "char_is_whitespace" [I32Type] [I32Type];
    E.add_func_import env "rts" "char_is_lowercase" [I32Type] [I32Type];
    E.add_func_import env "rts" "char_is_uppercase" [I32Type] [I32Type];
    E.add_func_import env "rts" "char_is_alphabetic" [I32Type] [I32Type];
    E.add_func_import env "rts" "get_max_live_size" [] [I32Type];
    E.add_func_import env "rts" "get_reclaimed" [] [I64Type];
    E.add_func_import env "rts" "alloc_words" [I32Type] [I32Type];
    E.add_func_import env "rts" "get_total_allocations" [] [I64Type];
    E.add_func_import env "rts" "get_heap_size" [] [I32Type];
    E.add_func_import env "rts" "alloc_blob" [I32Type] [I32Type];
    E.add_func_import env "rts" "alloc_array" [I32Type] [I32Type];
    E.add_func_import env "rts" "alloc_stream" [I32Type] [I32Type];
    E.add_func_import env "rts" "stream_write" [I32Type; I32Type; I32Type] [];
    E.add_func_import env "rts" "stream_write_byte" [I32Type; I32Type] [];
    E.add_func_import env "rts" "stream_write_text" [I32Type; I32Type] [];
    E.add_func_import env "rts" "stream_split" [I32Type] [I32Type];
    E.add_func_import env "rts" "stream_shutdown" [I32Type] [];
    E.add_func_import env "rts" "stream_reserve" [I32Type; I32Type] [I32Type];
    E.add_func_import env "rts" "stream_stable_dest" [I32Type; I64Type; I64Type] [];
    if !Flags.gc_strategy = Flags.Incremental then
      incremental_gc_imports env
    else
      non_incremental_gc_imports env;
    ()

end (* RTS *)

module GC = struct
  (* Record mutator/gc instructions counts *)

  let instruction_counter env =
    compile_unboxed_zero ^^
    E.call_import env "ic0" "performance_counter"

  let register_globals env =
    E.add_global64 env "__mutator_instructions" Mutable 0L;
    E.add_global64 env "__collector_instructions" Mutable 0L;
    if !Flags.gc_strategy <> Flags.Incremental then
      E.add_global32 env "_HP" Mutable 0l

  let get_mutator_instructions env =
    G.i (GlobalGet (nr (E.get_global env "__mutator_instructions")))
  let set_mutator_instructions env =
    G.i (GlobalSet (nr (E.get_global env "__mutator_instructions")))

  let get_collector_instructions env =
    G.i (GlobalGet (nr (E.get_global env "__collector_instructions")))
  let set_collector_instructions env =
    G.i (GlobalSet (nr (E.get_global env "__collector_instructions")))

  let get_heap_pointer env =
    if !Flags.gc_strategy <> Flags.Incremental then
      G.i (GlobalGet (nr (E.get_global env "_HP")))
    else
      assert false
  let set_heap_pointer env =
    if !Flags.gc_strategy <> Flags.Incremental then
      G.i (GlobalSet (nr (E.get_global env "_HP")))
    else
      assert false

  let record_mutator_instructions env =
    match E.mode env with
    | Flags.(ICMode | RefMode)  ->
      instruction_counter env ^^
      set_mutator_instructions env
    | _ -> G.nop

  let record_collector_instructions env =
    match E.mode env with
    | Flags.(ICMode | RefMode)  ->
      instruction_counter env ^^
      get_mutator_instructions env ^^
      G.i (Binary (Wasm.Values.I64 I64Op.Sub)) ^^
      set_collector_instructions env
    | _ -> G.nop

  let collect_garbage env =
    record_mutator_instructions env ^^
    E.collect_garbage env false ^^
    record_collector_instructions env

end (* GC *)

module Heap = struct
  (* General heap object functionality (allocation, setting fields, reading fields) *)

  (* Memory addresses are 32 bit (I32Type). *)
  let word_size = 4l

  (* The heap base global can only be used late, see conclude_module
     and GHC.register *)
  let get_heap_base env =
    G.i (GlobalGet (nr (E.get_global env "__heap_base")))

  let get_total_allocation env =
    E.call_import env "rts" "get_total_allocations"

  let get_reclaimed env =
    E.call_import env "rts" "get_reclaimed"

  let get_memory_size =
    G.i MemorySize ^^
    G.i (Convert (Wasm.Values.I64 I64Op.ExtendUI32)) ^^
    compile_mul64_const page_size64

  let get_max_live_size env =
    E.call_import env "rts" "get_max_live_size"

  (* Static allocation (always words)
     (uses dynamic allocation for smaller and more readable code) *)
  let alloc env (n : int32) : G.t =
    compile_unboxed_const n ^^
    E.call_import env "rts" "alloc_words"

  let ensure_allocated env =
    alloc env 0l ^^ G.i Drop (* dummy allocation, ensures that the page HP points into is backed *)

  (* Heap objects *)

  (* At this level of abstraction, heap objects are just flat arrays of words *)

  let load_field_unskewed (i : int32) : G.t =
    let offset = Int32.mul word_size i in
    G.i (Load {ty = I32Type; align = 2; offset; sz = None})

  let load_field (i : int32) : G.t =
    let offset = Int32.(add (mul word_size i) ptr_unskew) in
    G.i (Load {ty = I32Type; align = 2; offset; sz = None})

  let store_field (i : int32) : G.t =
    let offset = Int32.(add (mul word_size i) ptr_unskew) in
    G.i (Store {ty = I32Type; align = 2; offset; sz = None})

  (* Although we occasionally want to treat two consecutive
     32 bit fields as one 64 bit number *)

  (* Requires little-endian encoding, see also `Stream` in `types.rs` *)
  let load_field64_unskewed (i : int32) : G.t =
    let offset = Int32.mul word_size i in
    G.i (Load {ty = I64Type; align = 2; offset; sz = None})

  let load_field64 (i : int32) : G.t =
    let offset = Int32.(add (mul word_size i) ptr_unskew) in
    G.i (Load {ty = I64Type; align = 2; offset; sz = None})

  let store_field64 (i : int32) : G.t =
    let offset = Int32.(add (mul word_size i) ptr_unskew) in
    G.i (Store {ty = I64Type; align = 2; offset; sz = None})

  (* Or even as a single 64 bit float *)

  let load_field_float64 (i : int32) : G.t =
    let offset = Int32.(add (mul word_size i) ptr_unskew) in
    G.i (Load {ty = F64Type; align = 2; offset; sz = None})

  let store_field_float64 (i : int32) : G.t =
    let offset = Int32.(add (mul word_size i) ptr_unskew) in
    G.i (Store {ty = F64Type; align = 2; offset; sz = None})

  (* Convenience functions related to memory *)
  (* Copying bytes (works on unskewed memory addresses) *)
  let memcpy env = E.call_import env "rts" "memcpy" ^^ G.i Drop
  (* Comparing bytes (works on unskewed memory addresses) *)
  let memcmp env = E.call_import env "rts" "memcmp"

  let register env =
    let get_heap_base_fn = E.add_fun env "get_heap_base" (Func.of_body env [] [I32Type] (fun env ->
      get_heap_base env
    )) in

    E.add_export env (nr {
      name = Lib.Utf8.decode "get_heap_base";
      edesc = nr (FuncExport (nr get_heap_base_fn))
    })

  let get_heap_size env =
    E.call_import env "rts" "get_heap_size"

end (* Heap *)

module Stack = struct
  (* The RTS includes C code which requires a shadow stack in linear memory.
     We reserve some space for it at the beginning of memory space (just like
     wasm-l would), this way stack overflow would cause out-of-memory, and not
     just overwrite static data.

     We sometimes use the stack space if we need small amounts of scratch space.

     All pointers here are unskewed.

     (We report logical stack overflow as "RTS Stack underflow" as the stack
     grows downwards.)
  *)

  let end_ () = Int32.mul (Int32.of_int (!Flags.rts_stack_pages)) page_size

  let register_globals env =
    (* stack pointer *)
    E.add_global32 env "__stack_pointer" Mutable (end_());
    (* frame pointer *)
    E.add_global32 env "__frame_pointer" Mutable (end_());
    (* low watermark *)
    if !Flags.measure_rts_stack then
      E.add_global32 env "__stack_min" Mutable (end_());
    E.export_global env "__stack_pointer"

  let get_stack_ptr env =
    G.i (GlobalGet (nr (E.get_global env "__stack_pointer")))
  let set_stack_ptr env =
    G.i (GlobalSet (nr (E.get_global env "__stack_pointer")))

  let get_min env =
    G.i (GlobalGet (nr (E.get_global env "__stack_min")))
  let set_min env =
    G.i (GlobalSet (nr (E.get_global env "__stack_min")))

  let get_max_stack_size env =
    if !Flags.measure_rts_stack then
      compile_unboxed_const (end_()) ^^
      get_min env ^^
      G.i (Binary (Wasm.Values.I32 I32Op.Sub))
    else (* report max available *)
      compile_unboxed_const (end_())

  let update_stack_min env =
    if !Flags.measure_rts_stack then
    get_stack_ptr env ^^
    get_min env ^^
    G.i (Compare (Wasm.Values.I32 I32Op.LtU)) ^^
    (G.if0
       (get_stack_ptr env ^^
        set_min env)
      G.nop)
    else G.nop

  let stack_overflow env =
    Func.share_code0 Func.Never env "stack_overflow" [] (fun env ->
      (* read last word of reserved page to force trap *)
      compile_unboxed_const 0xFFFF_FFFCl ^^
      G.i (Load {ty = I32Type; align = 2; offset = 0l; sz = None}) ^^
      G.i Unreachable
    )

  let alloc_words env n =
    let n_bytes = Int32.mul n Heap.word_size in
    (* avoid absurd allocations *)
    assert Int32.(to_int n_bytes < !Flags.rts_stack_pages * to_int page_size);
    (* alloc words *)
    get_stack_ptr env ^^
    compile_unboxed_const n_bytes ^^
    G.i (Binary (Wasm.Values.I32 I32Op.Sub)) ^^
    set_stack_ptr env ^^
    update_stack_min env ^^
    get_stack_ptr env ^^
    (* check for stack overflow, if necessary *)
    if n_bytes >= page_size then
      get_stack_ptr env ^^
      G.i (Unary (Wasm.Values.I32 I32Op.Clz)) ^^
      G.if0
        G.nop (* we found leading zeros, i.e. no wraparound *)
        (stack_overflow env)
    else
      G.nop

  let free_words env n =
    get_stack_ptr env ^^
    compile_unboxed_const (Int32.mul n Heap.word_size) ^^
    G.i (Binary (Wasm.Values.I32 I32Op.Add)) ^^
    set_stack_ptr env

  (* TODO: why not just remember and reset the stack pointer, instead of calling free_words? Also below *)
  let with_words env name n f =
    let (set_x, get_x) = new_local env name in
    alloc_words env n ^^ set_x ^^
    f get_x ^^
    free_words env n


  let dynamic_alloc_words env get_n =
    get_stack_ptr env ^^
    compile_divU_const Heap.word_size ^^
    get_n ^^
    G.i (Compare (Wasm.Values.I32 I32Op.LtU)) ^^
    (G.if0
      (stack_overflow env)
      G.nop) ^^
    get_stack_ptr env ^^
    get_n ^^
    compile_mul_const Heap.word_size ^^
    G.i (Binary (Wasm.Values.I32 I32Op.Sub)) ^^
    set_stack_ptr env ^^
    update_stack_min env ^^
    get_stack_ptr env

  let dynamic_free_words env get_n =
    get_stack_ptr env ^^
    get_n ^^
    compile_mul_const Heap.word_size ^^
    G.i (Binary (Wasm.Values.I32 I32Op.Add)) ^^
    set_stack_ptr env

  (* TODO: why not just remember and reset the stack pointer, instead of calling free_words? Also above*)
  let dynamic_with_words env name f =
    let (set_n, get_n) = new_local env "n" in
    let (set_x, get_x) = new_local env name in
    set_n ^^
    dynamic_alloc_words env get_n ^^ set_x ^^
    f get_x ^^
    dynamic_free_words env get_n

  let dynamic_with_bytes env name f =
    (* round up to nearest wordsize *)
    compile_add_const (Int32.sub Heap.word_size 1l) ^^
    compile_divU_const Heap.word_size ^^
    dynamic_with_words env name f

  (* Stack Frames *)

  (* Traditional frame pointer for accessing statically allocated locals/args (all words)
     Used (sofar) only in serialization to compress Wasm stack
     at cost of expanding Rust/C Stack (whose size we control)*)
  let get_frame_ptr env =
    G.i (GlobalGet (nr (E.get_global env "__frame_pointer")))
  let set_frame_ptr env =
    G.i (GlobalSet (nr (E.get_global env "__frame_pointer")))

  (* Frame pointer operations *)

  (* Enter/exit a new frame of `n` words, saving and restoring prev frame pointer *)
  let with_frame env name n f =
    (* reserve space for n words + saved frame_ptr *)
    alloc_words env (Int32.add n 1l) ^^
    (* store the current frame_ptr at offset 0*)
    get_frame_ptr env ^^
    G.i (Store {ty = I32Type; align = 2; offset = 0l; sz = None}) ^^
    get_stack_ptr env ^^
    (* set_frame_ptr to stack_ptr *)
    set_frame_ptr env ^^
    (* do as f *)
    f () ^^
    (* assert frame_ptr == stack_ptr *)
    get_frame_ptr env ^^
    get_stack_ptr env ^^
    G.i (Compare (Wasm.Values.I32 I32Op.Eq)) ^^
    E.else_trap_with env "frame_ptr <> stack_ptr" ^^
    (* restore the saved frame_ptr *)
    get_frame_ptr env ^^
    G.i (Load {ty = I32Type; align = 2; offset = 0l; sz = None}) ^^
    set_frame_ptr env ^^
    (* free the frame *)
    free_words env (Int32.add n 1l)

  (* read local n of current frame *)
  let get_local env n =
    let offset = Int32.mul (Int32.add n 1l) Heap.word_size in
    get_frame_ptr env ^^
      G.i (Load { ty = I32Type; align = 2; offset; sz = None})

  (* read local n of previous frame *)
  let get_prev_local env n =
    let offset = Int32.mul (Int32.add n 1l) Heap.word_size in
    (* indirect through save frame_ptr at offset 0 *)
    get_frame_ptr env ^^
    G.i (Load { ty = I32Type; align = 2; offset = 0l; sz = None}) ^^
    G.i (Load { ty = I32Type; align = 2; offset; sz = None})

  (* set local n of current frame *)
  let set_local env n =
    let offset = Int32.mul (Int32.add n 1l) Heap.word_size in
    Func.share_code1 Func.Never env ("set_local %i" ^ Int32.to_string n) ("val", I32Type) []
      (fun env get_val ->
         get_frame_ptr env ^^
         get_val ^^
         G.i (Store { ty = I32Type; align = 2; offset; sz = None}))

end (* Stack *)


module ContinuationTable = struct
  (* See rts/motoko-rts/src/closure_table.rs *)
  let remember env : G.t = E.call_import env "rts" "remember_continuation"
  let recall env : G.t = E.call_import env "rts" "recall_continuation"
  let peek_future env : G.t = E.call_import env "rts" "peek_future_continuation"
  let count env : G.t = E.call_import env "rts" "continuation_count"
  let size env : G.t = E.call_import env "rts" "continuation_table_size"
end (* ContinuationTable *)

module Bool = struct
  (* Boolean literals are either 0 or 1, at StackRep Vanilla
     They need not be shifted before put in the heap,
     because the "zero page" never contains GC-ed objects
  *)

  let vanilla_lit = function
    | false -> 0l
    | true -> 1l

  let lit b = compile_unboxed_const (vanilla_lit b)

  let neg = G.i (Test (Wasm.Values.I32 I32Op.Eqz))

end (* Bool *)

module BitTagged = struct

  (* This module takes care of pointer tagging:

     A pointer to an object at offset `i` on the heap is represented as
     `i-1`, so the low two bits of the pointer are always set (0b…11).
     We call `i-1` a *skewed* pointer, in a feeble attempt to avoid the term
     shifted, which may sound like a logical shift.

     We use the constants ptr_skew and ptr_unskew to change a pointer as a
     signpost where we switch between raw pointers to skewed ones.

     This means we can store a small unboxed scalar x as (x `lsl` 1), and still
     tell it apart from a pointer by looking at the last bits: if set, it is a
     pointer.

     Small here means:

     * 0 ≤ x < 2^(ubits ty) for an unsigned type ty with (ubits ty) payload bits
     * -2^sbits ≤ x < 2^sbits, for a signed type ty with (sbits ty) (= (ubits ty) - 1) payload bits
       (i.e. excluding sign bit),
     with the exception that compact Nat is regarded as signed to support subtyping.

     Tagging needs to happen with a
     * shift left by (32-ubits ty) for a signed or unsigned type ty; then
     * a logical or of the (variable length) tag bits for ty.

     Untagging needs to happen with an
     * logical right shift (for unsigned type ty in Nat{8,16,32,64}, Char).
     * _arithmetic_ right shift (for signed type ty Int{8,16,32,64}, Int but also Nat).
       This is the right thing to do for signed numbers.
       Nat is treated as signed to allow coercion-free subtyping.

     The low bits 32 - (ubits ty) store the tag bits of the value.

     Boolean false is a non-pointer by construction.
     Boolean true (1) needs not be shifted as GC will not consider it.

     Summary:

       0b…11: A pointer
       0b…x0: A shifted scalar
       0b000: `false`
       0b001: `true`

     Note that {Nat,Int}{8,16} and compact {Int,Nat}{32,64} and compact Int, Nat are explicitly tagged.
     The bits are stored in the _most_ significant bits of the `i32`,
     with the lower bits storing the variable length tag.

     {Int,Nat}{32,64} are stored in signed and unsigned forms.

     Compact {Int,Nat} are (both) stored in signed form to support coercion free subtyping of Nat < Int.
     That means that one bit, the highest bit, of the compact Nat representation is unused and the
     representable range for both compact Int and Nat values is -2^(sbits Int) ≤ x < 2^(sbits Int).

     This describes the vanilla representation of small and compact scalars,
     used as the uniform representation of values and when stored in heap structures.

     See module TaggedSmallWord.

     The stack representation of a small scalars, UnboxedWord32 {Int,Nat}{8,16},
     on the other hand, always has all tag bits cleared, with the payload in the high bits of the word.

     The stack representation of compact or unboxed scalars, UnboxedWord32 {Int,Nat}32 or
     UnboxedWord64 {Int,Nat}64, on the other hand, is the natural (unpadded) machine representation.

     All arithmetic is implemented directly on the stack (not vanilla) representation of scalars.
     Proper tags bits are removed/added when loading from vanilla or storing to vanilla representation.

  *)
  let is_true_literal env =
    compile_eq_const 1l

  (* Note: `true` is not handled here, needs specific check where needed. *)
  let if_tagged_scalar env retty is1 is2 =
    compile_bitand_const 0x1l ^^
    E.if_ env retty is2 is1

  (* With two bit-tagged pointers on the stack, decide
     whether both are scalars and invoke is1 (the fast path)
     if so, and otherwise is2 (the slow path).
     Note: `true` is not handled here, needs specific check where needed.
  *)
  let if_both_tagged_scalar env retty is1 is2 =
    G.i (Binary (Wasm.Values.I32 I32Op.Or)) ^^
    compile_bitand_const 0x1l ^^
    E.if_ env retty is2 is1

  let ubits_of pty = TaggingScheme.ubits_of pty

  let sbits_of pty = (ubits_of pty) - 1

  (* 64 bit numbers *)

  (* static *)
  let can_tag_const pty (n : int64) = Type.(
    match pty with
    | Nat | Int | Int64 | Int32 ->
      let sbits = sbits_of pty in
      let lower_bound = Int64.(neg (shift_left 1L sbits)) in
      let upper_bound = Int64.shift_left 1L sbits in
      lower_bound <= n && n < upper_bound
    | Nat64 | Nat32 ->
      let ubits = ubits_of pty in
      let upper_bound = Int64.shift_left 1L ubits in
      0L <= n && n < upper_bound
    | _ -> assert false)

  let tag_const pty i = Type.(
    match pty with
    |  Nat | Int | Int64 | Int32
    |  Nat64 | Nat32 ->
      Int32.shift_left (Int64.to_int32 i) (32 - ubits_of pty)
      (* tag *)
      |> Int32.logor (TaggingScheme.tag_of_typ pty)
    | _ -> assert false)

  (* dynamic *)
  let sanity_check_can_tag_i64 env pty get_x =
    if TaggingScheme.debug || !Flags.sanity then
      get_x ^^
      Func.share_code2 Func.Always env (prim_fun_name pty "check_can_tag_i64") (("res", I32Type), ("x", I64Type)) [I32Type]
        (fun env get_res get_x -> Type.(
          match pty with
          | Nat | Int | Int64 | Int32 ->
            let sbits = sbits_of pty in
            let lower_bound = Int64.(neg (shift_left 1L sbits)) in
            let upper_bound = Int64.shift_left 1L sbits in
            (* lower_bound <= x < upper_bound *)
            compile_const_64 lower_bound ^^
            get_x ^^
            G.i (Compare (Wasm.Values.I64 I32Op.LeS)) ^^
            get_x ^^ compile_const_64 upper_bound ^^
            G.i (Compare (Wasm.Values.I64 I32Op.LtS)) ^^
            G.i (Binary (Wasm.Values.I32 I32Op.And))
         | Nat64 | Nat32 ->
            let ubits = ubits_of pty in
            let upper_bound = Int64.shift_left 1L ubits in
            (* 0 <= x < upper_bound *)
            get_x ^^ compile_const_64 upper_bound ^^
            G.i (Compare (Wasm.Values.I64 I32Op.LtU))
         | _ ->
            assert false) ^^
         get_res ^^
         G.i (Compare (Wasm.Values.I32 I32Op.Eq)) ^^
         E.else_trap_with env (prim_fun_name pty "check_can_tag_i64") ^^
         get_res)
    else
      G.nop

  let if_can_tag_i64 env pty retty is1 is2 = Type.(
    match pty with
    | Nat | Int | Int64 | Int32 ->
      Func.share_code1 Func.Never env
        (prim_fun_name pty "if_can_tag_i64") ("x", I64Type) [I32Type] (fun env get_x ->
        (* checks that all but the low sbits are either all 0 or all 1 *)
        get_x ^^
        get_x ^^ compile_shrS64_const (Int64.of_int (64 - sbits_of pty)) ^^
        G.i (Binary (Wasm.Values.I64 I32Op.Xor)) ^^
        compile_shrU64_const (Int64.of_int (sbits_of pty)) ^^
        G.i (Test (Wasm.Values.I64 I64Op.Eqz)) ^^
        sanity_check_can_tag_i64 env pty get_x) ^^
      E.if_ env retty is1 is2
    | Nat64 | Nat32 ->
      Func.share_code1 Func.Never env
         (prim_fun_name pty "if_can_tag_i64") ("x", I64Type) [I32Type] (fun env get_x ->
          (* checks that all but the low ubits are 0 *)
          get_x ^^ compile_shrU64_const (Int64.of_int (ubits_of pty)) ^^
          G.i (Test (Wasm.Values.I64 I32Op.Eqz)) ^^
          sanity_check_can_tag_i64 env pty get_x) ^^
      E.if_ env retty is1 is2
     | _ -> assert false)

  let if_can_tag_u64 env pty retty is1 is2 = Type.(
    match pty with
    |  Nat | Int | Int64 | Int32 ->
      let sbitsL = Int64.of_int (sbits_of pty) in
      compile_shrU64_const sbitsL ^^
      G.i (Test (Wasm.Values.I64 I64Op.Eqz)) ^^
      E.if_ env retty is1 is2
    | Nat64 | Nat32 ->
      let ubitsL = Int64.of_int (ubits_of pty) in
      compile_shrU64_const ubitsL ^^
      E.if_ env retty is2 is1 (* NB: swapped branches *)
    | _ -> assert false)

  let tag env pty = (* TBR *)
    let ubitsl = Int32.of_int (ubits_of pty) in
    G.i (Convert (Wasm.Values.I32 I32Op.WrapI64)) ^^
    compile_shl_const (Int32.sub 32l ubitsl) ^^
    (* tag *)
    compile_bitor_const (TaggingScheme.tag_of_typ pty)

  let sanity_check_tag line env ty =
    if TaggingScheme.debug || !(Flags.sanity) then
      let name =
        (prim_fun_name ty "sanity_check_tag") ^
          (if TaggingScheme.debug then Int.to_string line else "")
      in
      let tag_mask = Int32.(sub (shift_left 1l (32 - TaggingScheme.ubits_of ty)) one) in
      (Func.share_code1 Func.Always env name ("v", I32Type) [I32Type] (fun env get_n ->
         get_n ^^
         compile_bitand_const tag_mask ^^
         compile_eq_const (TaggingScheme.tag_of_typ ty) ^^
         E.else_trap_with env "unexpected tag" ^^
         get_n))
    else G.nop

  let untag line env pty = Type.(match pty with
    | Nat | Int | Int64 | Int32 ->
      let ubitsl = Int32.of_int (ubits_of pty) in
      sanity_check_tag line env pty ^^
      compile_shrS_const (Int32.sub 32l ubitsl) ^^
      G.i (Convert (Wasm.Values.I64 I64Op.ExtendSI32))
    | Nat64 | Nat32 ->
      let ubitsl = Int32.of_int (ubits_of pty) in
      sanity_check_tag line env pty ^^
      compile_shrU_const (Int32.sub 32l ubitsl) ^^
      G.i (Convert (Wasm.Values.I64 I64Op.ExtendUI32))
    | _ -> assert false)

  (* 32 bit numbers, dynamic, w.r.t `Int` *)

  let sanity_check_can_tag_i32 env pty get_x =
    if TaggingScheme.debug || !Flags.sanity then
      get_x ^^
      Func.share_code2 Func.Always env (prim_fun_name pty "check_can_tag_i32") (("res", I32Type), ("x", I32Type)) [I32Type]
        (fun env get_res get_x -> Type.(
          match pty with
          | Nat | Int | Int64 | Int32 ->
            let sbits = sbits_of pty in
            let lower_bound = Int32.(neg (shift_left 1l sbits)) in
            let upper_bound = Int32.shift_left 1l sbits in
            (* lower_bound <= x < upper_bound *)
            compile_unboxed_const lower_bound ^^
            get_x ^^
            G.i (Compare (Wasm.Values.I32 I32Op.LeS)) ^^
            get_x ^^ compile_unboxed_const upper_bound ^^
            G.i (Compare (Wasm.Values.I32 I32Op.LtS)) ^^
            G.i (Binary (Wasm.Values.I32 I32Op.And))
         | Nat64 | Nat32 ->
            let ubits = ubits_of pty in
            let upper_bound = Int32.shift_left 1l ubits in
            (* 0 <= x < upper_bound *)
            get_x ^^ compile_unboxed_const upper_bound ^^
            G.i (Compare (Wasm.Values.I32 I32Op.LtU))
         | _ ->
            assert false) ^^
         get_res ^^
         G.i (Compare (Wasm.Values.I32 I32Op.Eq)) ^^
         E.else_trap_with env (prim_fun_name pty "check_can_tag_i32") ^^
         get_res)
    else
      G.nop

  let if_can_tag_i32 env pty retty is1 is2 = Type.(match pty with
    | Nat | Int | Int64 | Int32 ->
      Func.share_code1 Func.Never env
        (prim_fun_name pty "if_can_tag_i32") ("x", I32Type) [I32Type] (fun env get_x ->
          (* checks that all but the low sbits are both either 0 or 1 *)
          get_x ^^
          get_x ^^ compile_shrS_const (Int32.of_int (32 - sbits_of pty)) ^^
          G.i (Binary (Wasm.Values.I32 I32Op.Xor)) ^^
          compile_shrU_const (Int32.of_int (sbits_of pty)) ^^
          G.i (Test (Wasm.Values.I32 I32Op.Eqz)) ^^
          sanity_check_can_tag_i32 env pty get_x)
      ^^
      E.if_ env retty is1 is2
    | Nat64 | Nat32 ->
       Func.share_code1 Func.Never env
         (prim_fun_name pty "if_can_tag_i32") ("x", I32Type) [I32Type] (fun env get_x ->
          (* checks that all but the low ubits are 0 *)
          get_x ^^ compile_shrU_const (Int32.of_int (ubits_of pty)) ^^
          G.i (Test (Wasm.Values.I32 I32Op.Eqz)) ^^
          sanity_check_can_tag_i32 env pty get_x)
      ^^
      E.if_ env retty is1 is2
    | _ -> assert false)

  let if_can_tag_u32 env pty retty is1 is2 = Type.(
    match pty with
    | Nat | Int | Int64 | Int32 ->
      let sbits = sbits_of pty in
      compile_shrU_const (Int32.of_int sbits) ^^
      E.if_ env retty is2 is1 (* NB: swapped branches *)
    | Nat64 | Nat32 ->
      let ubits = ubits_of pty in
      compile_shrU_const (Int32.of_int ubits) ^^
      E.if_ env retty is2 is1 (* NB: swapped branches *)
    | _ -> assert false)

  let tag_i32 env pty =
    let ubits = ubits_of pty in
    compile_shl_const (Int32.sub 32l (Int32.of_int ubits)) ^^
    (* tag *)
    compile_bitor_const (TaggingScheme.tag_of_typ pty)

  let untag_i32 line env pty = Type.(match pty with
    | Nat | Int | Int64 | Int32 ->
      let ubits = ubits_of pty in
      (* check tag *)
      sanity_check_tag line env pty ^^
      compile_shrS_const (Int32.sub 32l (Int32.of_int ubits))
    | Nat64 | Nat32 ->
      let ubits = ubits_of pty in
      (* check tag *)
      sanity_check_tag line env pty ^^
      compile_shrU_const (Int32.sub 32l (Int32.of_int ubits))
    | _ -> assert false)

  let clear_tag env pty =
    if TaggingScheme.tag_of_typ pty <> 0l then
      let shift_amount = 32 - ubits_of pty in
      let mask = Int32.(lognot (sub (shift_left one shift_amount) one)) in
      compile_bitand_const mask
    else G.nop

end (* BitTagged *)

module Tagged = struct
  (* Tagged objects all have an object header consisting of a tag and a forwarding pointer.
     The forwarding pointer is only reserved if compiled for the incremental GC.
     The tag is to describe their runtime type and serves to traverse the heap
     (serialization, GC), but also for objectification of arrays.

     The tag is a word at the beginning of the object.

     The (skewed) forwarding pointer supports object moving in the incremental garbage collection.

         obj header
     ┌──────┬─────────┬──
     │ tag  │ fwd ptr │ ...
     └──────┴─────────┴──

     The copying GC requires that all tagged objects in the dynamic heap space have at least
     two words in order to replace them by `Indirection`. This condition is except for `Null`
     that only lives in static heap space and is therefore not replaced by `Indirection` during
     copying GC.

     Attention: This mapping is duplicated in these places
       * here
       * motoko-rts/src/types.rs
       * motoko-rts/src/stream.rs
       * motoko-rts/src/text.rs
       * motoko-rts/src/memory.rs
       * motoko-rts/src/bigint.rs
       * motoko-rts/src/blob-iter.rs
       * motoko-rts/src/static-checks.rs
       * In all GC implementations in motoko-rts/src/gc/
     so update all!
   *)

  type [@warning "-37"] tag  =
    | Object
    | ObjInd (* The indirection used for object fields *)
    | Array (* Also a tuple *)
    | Bits64 (* Contains a 64 bit number *)
    | MutBox (* used for mutable heap-allocated variables *)
    | Closure
    | Some (* For opt *)
    | Variant
    | Blob
    | Indirection (* Only used by the GC *)
    | Bits32 (* Contains a 32 bit unsigned number *)
    | BigInt
    | Concat (* String concatenation, used by rts/text.c *)
    | Null (* For opt. Static singleton! *)
    | OneWordFiller (* Only used by the RTS *)
    | FreeSpace (* Only used by the RTS *)
    | Region
    | ArraySliceMinimum (* Used by the GC for incremental array marking *)
    | StableSeen (* Marker that we have seen this thing before *)
    | CoercionFailure (* Used in the Candid decoder. Static singleton! *)

  (* Tags needs to have the lowest bit set, to allow distinguishing object
     headers from heap locations (object or field addresses).

     (Reminder: objects and fields are word-aligned so will have the lowest two
     bits unset) *)
  let int_of_tag = function
    | Object -> 1l
    | ObjInd -> 3l
    | Array -> 5l
    | Bits64 -> 7l
    | MutBox -> 9l
    | Closure -> 11l
    | Some -> 13l
    | Variant -> 15l
    | Blob -> 17l
    | Indirection -> 19l
    | Bits32 -> 21l
    | BigInt -> 23l
    | Concat -> 25l
    | Region -> 27l
    | Null -> 29l
    | OneWordFiller -> 31l
    | FreeSpace -> 33l
    | ArraySliceMinimum -> 34l
    (* Next two tags won't be seen by the GC, so no need to set the lowest bit
       for `CoercionFailure` and `StableSeen` *)
    | CoercionFailure -> 0xfffffffel
    | StableSeen -> 0xffffffffl

  (* Declare `env` for lazy computation of the header size when the compile environment with compile flags are defined *)
  let header_size env =
    if !Flags.gc_strategy = Flags.Incremental then 2l else 1l

  (* The tag *)
  let tag_field = 0l
  let forwarding_pointer_field env =
    assert (!Flags.gc_strategy = Flags.Incremental);
    1l

  (* Note: post-allocation barrier must be applied after initialization *)
  let alloc env size tag =
    assert (size > 1l);
    let name = Printf.sprintf "alloc_size<%d>_tag<%d>" (Int32.to_int size) (Int32.to_int (int_of_tag tag)) in
    (* Computes a (conservative) mask for the bumped HP, so that the existence of non-zero bits under it
       guarantees that a page boundary crossing didn't happen (i.e. no ripple-carry). *)
    let overflow_mask increment =
      let n = Int32.to_int increment in
      assert (n > 0 && n < 0x8000);
      let page_mask = Int32.sub page_size 1l in
      (* We can extend the mask to the right if the bump increment is a power of two. *)
      let ext = if Numerics.Nat16.(to_int (popcnt (of_int n))) = 1 then increment else 0l in
      Int32.(logor ext (logand page_mask (shift_left minus_one (16 - Numerics.Nat16.(to_int (clz (of_int n))))))) in
    (* always inline *)
    Func.share_code0 Func.Never env name [I32Type] (fun env ->
      let set_object, get_object = new_local env "new_object" in
      let size_in_bytes = Int32.(mul size Heap.word_size) in
      let half_page_size = Int32.div page_size 2l in
      (if !Flags.gc_strategy <> Flags.Incremental && size_in_bytes < half_page_size then
         GC.get_heap_pointer env ^^
         GC.get_heap_pointer env ^^
         compile_add_const size_in_bytes ^^
         GC.set_heap_pointer env ^^
         GC.get_heap_pointer env ^^
         compile_bitand_const (overflow_mask size_in_bytes) ^^
         G.if0
           G.nop (* no page crossing *)
           (Heap.ensure_allocated env) (* ensure that HP's page is allocated *)
       else
         Heap.alloc env size) ^^
      set_object ^^ get_object ^^
      compile_unboxed_const (int_of_tag tag) ^^
      Heap.store_field tag_field ^^
      (if !Flags.gc_strategy = Flags.Incremental then
        get_object ^^ (* object pointer *)
        get_object ^^ (* forwarding pointer *)
        Heap.store_field (forwarding_pointer_field env)
      else
        G.nop) ^^
      get_object
    )

  let load_forwarding_pointer env =
    (if !Flags.gc_strategy = Flags.Incremental then
      Heap.load_field (forwarding_pointer_field env)
    else
      G.nop)

  let store_tag env tag =
    load_forwarding_pointer env ^^
    compile_unboxed_const (int_of_tag tag) ^^
    Heap.store_field tag_field

  let load_tag env =
    load_forwarding_pointer env ^^
    Heap.load_field tag_field

  let check_forwarding env unskewed =
    (if !Flags.gc_strategy = Flags.Incremental then
      let name = "check_forwarding_" ^ if unskewed then "unskewed" else "skewed" in
      Func.share_code1 Func.Always env name ("object", I32Type) [I32Type] (fun env get_object ->
        let set_object = G.setter_for get_object in
        (if unskewed then
          get_object ^^
          compile_unboxed_const ptr_skew ^^
          G.i (Binary (Wasm.Values.I32 I32Op.Add)) ^^
          set_object
        else G.nop) ^^
        get_object ^^
        load_forwarding_pointer env ^^
        get_object ^^
        G.i (Compare (Wasm.Values.I32 I32Op.Eq)) ^^
        E.else_trap_with env "missing object forwarding" ^^
        get_object ^^
        (if unskewed then
          compile_unboxed_const ptr_unskew ^^
          G.i (Binary (Wasm.Values.I32 I32Op.Add))
        else G.nop))
    else G.nop)

  let check_forwarding_for_store env typ =
    (if !Flags.gc_strategy = Flags.Incremental then
      let (set_value, get_value, _) = new_local_ env typ "value" in
      set_value ^^ check_forwarding env false ^^ get_value
    else G.nop)

  let load_field env index =
    (if !Flags.sanity then check_forwarding env false else G.nop) ^^
    Heap.load_field index

  let store_field env index =
    (if !Flags.sanity then check_forwarding_for_store env I32Type else G.nop) ^^
    Heap.store_field index

  let load_field_unskewed env index =
    (if !Flags.sanity then check_forwarding env true else G.nop) ^^
    Heap.load_field_unskewed index

  let load_field64_unskewed env index =
    (if !Flags.sanity then check_forwarding env true else G.nop) ^^
    Heap.load_field64_unskewed index

  let load_field64 env index =
    (if !Flags.sanity then check_forwarding env false else G.nop) ^^
    Heap.load_field64 index

  let store_field64 env index =
    (if !Flags.sanity then check_forwarding_for_store env I64Type else G.nop) ^^
    Heap.store_field64 index

  let load_field_float64 env index =
    (if !Flags.sanity then check_forwarding env false else G.nop) ^^
    Heap.load_field_float64 index

  let store_field_float64 env index =
    (if !Flags.sanity then check_forwarding_for_store env F64Type else G.nop) ^^
    Heap.store_field_float64 index

  (* Branches based on the tag of the object pointed to,
     leaving the object on the stack afterwards. *)
  let branch_default env retty def (cases : (tag * G.t) list) : G.t =
    let (set_tag, get_tag) = new_local env "tag" in

    let rec go = function
      | [] -> def
      | ((tag, code) :: cases) ->
        get_tag ^^
        compile_eq_const (int_of_tag tag) ^^
        E.if_ env retty code (go cases)
    in
    load_tag env ^^
    set_tag ^^
    go cases

  (* like branch_default but also pushes the scrutinee on the stack for the
   * branch's consumption *)
  let _branch_default_with env retty def cases =
    let (set_o, get_o) = new_local env "o" in
    let prep (t, code) = (t, get_o ^^ code)
    in set_o ^^ get_o ^^ branch_default env retty def (List.map prep cases)

  (* like branch_default_with but the tag is known statically *)
  let branch_with env retty = function
    | [] -> G.i Unreachable
    | [_, code] -> code
    | (_, code) :: cases ->
       let (set_o, get_o) = new_local env "o" in
       let prep (t, code) = (t, get_o ^^ code)
       in set_o ^^ get_o ^^ branch_default env retty (get_o ^^ code) (List.map prep cases)

  (* Can a value of this type be represented by a heap object with this tag? *)
  (* Needs to be conservative, i.e. return `true` if unsure *)
  (* This function can also be used as assertions in a lint mode, e.g. in compile_exp *)
  let can_have_tag ty tag =
    let open Mo_types.Type in
    match (tag : tag) with
    | Region ->
      begin match normalize ty with
      | (Con _ | Any) -> true
      | (Prim Region) -> true
      | (Prim _ | Obj _ | Array _ | Tup _ | Opt _ | Variant _ | Func _ | Non) -> false
      | (Pre | Async _ | Mut _ | Var _ | Typ _) -> assert false
      end
    | Array ->
      begin match normalize ty with
      | (Con _ | Any) -> true
      | (Array _ | Tup _) -> true
      | (Prim _ |  Obj _ | Opt _ | Variant _ | Func _ | Non) -> false
      | (Pre | Async _ | Mut _ | Var _ | Typ _) -> assert false
      end
    | Blob ->
      begin match normalize ty with
      | (Con _ | Any) -> true
      | (Prim (Text|Blob|Principal)) -> true
      | (Prim _ | Obj _ | Array _ | Tup _ | Opt _ | Variant _ | Func _ | Non) -> false
      | (Pre | Async _ | Mut _ | Var _ | Typ _) -> assert false
      end
    | Object ->
      begin match normalize ty with
      | (Con _ | Any) -> true
      | (Obj _) -> true
      | (Prim _ | Array _ | Tup _ | Opt _ | Variant _ | Func _ | Non) -> false
      | (Pre | Async _ | Mut _ | Var _ | Typ _) -> assert false
      end
    | _ -> true

  (* like branch_with but with type information to statically skip some branches *)
  let _branch_typed_with env ty retty branches =
    branch_with env retty (List.filter (fun (tag,c) -> can_have_tag ty tag) branches)

  let allocation_barrier env =
    (if !Flags.gc_strategy = Flags.Incremental then
      E.call_import env "rts" "allocation_barrier"
    else
      G.nop)

  let write_with_barrier env =
    let (set_value, get_value) = new_local env "written_value" in
    let (set_location, get_location) = new_local env "write_location" in
    set_value ^^ set_location ^^
    (* performance gain by first checking the GC state *)
    E.call_import env "rts" "running_gc" ^^
    G.if0 (
      get_location ^^ get_value ^^
      E.call_import env "rts" "write_with_barrier"
    ) (
      get_location ^^ get_value ^^
      store_unskewed_ptr
    )

  let obj env tag element_instructions : G.t =
    let n = List.length element_instructions in
    let size = (Int32.add (Wasm.I32.of_int_u n) (header_size env)) in
    let (set_object, get_object) = new_local env "new_object" in
    alloc env size tag ^^
    set_object ^^
    let init_elem idx instrs : G.t =
      get_object ^^
      instrs ^^
      Heap.store_field (Int32.add (Wasm.I32.of_int_u idx) (header_size env))
    in
    G.concat_mapi init_elem element_instructions ^^
    get_object ^^
    allocation_barrier env

  let new_static_obj env tag payload =
    let payload = StaticBytes.as_bytes payload in
    let header_size = Int32.(mul Heap.word_size (header_size env)) in
    let size = Int32.(add header_size (Int32.of_int (String.length payload))) in
    let unskewed_ptr = E.reserve_static_memory env size in
    let skewed_ptr = Int32.(add unskewed_ptr ptr_skew) in
    let tag = bytes_of_int32 (int_of_tag tag) in
    let forward = bytes_of_int32 skewed_ptr in (* forwarding pointer *)
    (if !Flags.gc_strategy = Flags.Incremental then
      let incremental_gc_data = tag ^ forward ^ payload in
      E.write_static_memory env unskewed_ptr incremental_gc_data
    else
      let non_incremental_gc_data = tag ^ payload in
      E.write_static_memory env unskewed_ptr non_incremental_gc_data
    );
    skewed_ptr

  let shared_static_obj env tag payload =
    let tag_word = bytes_of_int32 (int_of_tag tag) in
    let payload_bytes = StaticBytes.as_bytes payload in
    let key = tag_word ^ payload_bytes in
    match E.object_pool_find env key with
    | Some ptr -> ptr (* no forwarding pointer dereferencing needed as static objects do not move *)
    | None ->
      let ptr = new_static_obj env tag payload in
      E.object_pool_add env key ptr;
      ptr

end (* Tagged *)

module MutBox = struct
  (*
      Mutable heap objects

       ┌──────┬─────┬─────────┐
       │ obj header │ payload │
       └──────┴─────┴─────────┘

     The object header includes the obj tag (MutBox) and the forwarding pointer.
     The forwarding pointer is only reserved if compiled for the incremental GC.
  *)

  let field = Tagged.header_size

  let alloc env =
    Tagged.obj env Tagged.MutBox [ compile_unboxed_zero ]

  let static env =
    let ptr = Tagged.new_static_obj env Tagged.MutBox StaticBytes.[
      I32 0l; (* zero *)
    ] in
    E.add_static_root env ptr;
    ptr

  let load_field env =
    Tagged.load_forwarding_pointer env ^^
    Tagged.load_field env (field env)

  let store_field env =
    let (set_mutbox_value, get_mutbox_value) = new_local env "mutbox_value" in
    set_mutbox_value ^^
    Tagged.load_forwarding_pointer env ^^
    get_mutbox_value ^^
    Tagged.store_field env (field env)
end


module Opt = struct
  (* The Option type. Optional values are represented as

    1. ┌──────┐
       │ null │
       └──────┘

       A special null value. It is fully static, and because it is unique, can
       be recognized by pointer comparison (only the GC will care about the heap
       tag).


    2. ┌──────┬─────────┐
       │ some │ payload │
       └──────┴─────────┘

       A heap-allocated box for `?v` values. Should only ever contain null or
       another such box.

    3. Anything else (pointer or unboxed scalar): Constituent value, implicitly
       injected into the opt type.

    This way, `?t` is represented without allocation, with the only exception of
    the value `?ⁿnull` for n>0.

    NB: `?ⁿnull` is essentially represented by the unary encoding of the number
    of n. This could be optimized further, by storing `n` in the Some payload,
    instead of a pointer, but unlikely worth it.

  *)

  let some_payload_field = Tagged.header_size

  (* This relies on the fact that add_static deduplicates *)
  let null_vanilla_lit env : int32 =
    Tagged.shared_static_obj env Tagged.Null []

  let null_lit env =
    compile_unboxed_const (null_vanilla_lit env)

  let vanilla_lit env ptr : int32 =
    Tagged.shared_static_obj env Tagged.Some StaticBytes.[
      I32 ptr
    ]

 let is_some env =
    null_lit env ^^
    G.i (Compare (Wasm.Values.I32 I32Op.Ne))

  let inject env e =
    e ^^
    Func.share_code1 Func.Never env "opt_inject" ("x", I32Type) [I32Type] (fun env get_x ->
      get_x ^^ BitTagged.if_tagged_scalar env [I32Type]
        ( get_x ) (* scalar, no wrapping *)
        ( get_x ^^ BitTagged.is_true_literal env ^^ (* exclude true literal since `branch_default` follows the forwarding pointer *)
          E.if_ env [I32Type]
            ( get_x ) (* true literal, no wrapping *)
            ( get_x ^^ Tagged.branch_default env [I32Type]
              ( get_x ) (* default tag, no wrapping *)
              [ Tagged.Null,
                (* NB: even ?null does not require allocation: We use a static
                  singleton for that: *)
                compile_unboxed_const (vanilla_lit env (null_vanilla_lit env))
              ; Tagged.Some,
                Tagged.obj env Tagged.Some [get_x]
              ]
            )
        )
    )

  (* This function is used where conceptually, Opt.inject should be used, but
  we know for sure that it wouldn’t do anything anyways, except dereferencing the forwarding pointer *)
  let inject_simple env e =
    e ^^ Tagged.load_forwarding_pointer env

  let load_some_payload_field env =
    Tagged.load_forwarding_pointer env ^^
    Tagged.load_field env (some_payload_field env)

  let project env =
    Func.share_code1 Func.Never env "opt_project" ("x", I32Type) [I32Type] (fun env get_x ->
      get_x ^^ BitTagged.if_tagged_scalar env [I32Type]
        ( get_x ) (* scalar, no wrapping *)
        ( get_x ^^ BitTagged.is_true_literal env ^^ (* exclude true literal since `branch_default` follows the forwarding pointer *)
          E.if_ env [I32Type]
            ( get_x ) (* true literal, no wrapping *)
            ( get_x ^^ Tagged.branch_default env [I32Type]
              ( get_x ) (* default tag, no wrapping *)
              [ Tagged.Some,
                get_x ^^ load_some_payload_field env
              ; Tagged.Null,
                E.trap_with env "Internal error: opt_project: null!"
              ]
            )
        )
    )

end (* Opt *)

module Variant = struct
  (* The Variant type. We store the variant tag in a first word; we can later
     optimize and squeeze it in the Tagged tag. We can also later support unboxing
     variants with an argument of type ().

       ┌──────┬─────┬────────────┬─────────┐
       │ obj header │ varianttag │ payload │
       └──────┴─────┴────────────┴─────────┘

     The object header includes the obj tag (TAG_VARIANT) and the forwarding pointer.
     The forwarding pointer is only reserved if compiled for the incremental GC.
  *)

  let variant_tag_field = Tagged.header_size
  let payload_field env = Int32.add (variant_tag_field env) 1l

  let hash_variant_label env : Mo_types.Type.lab -> int32 =
    E.hash env

  let inject env l e =
    Tagged.obj env Tagged.Variant [compile_unboxed_const (hash_variant_label env l); e]

  let get_variant_tag env =
    Tagged.load_forwarding_pointer env ^^
    Tagged.load_field env (variant_tag_field env)

  let project env =
    Tagged.load_forwarding_pointer env ^^
    Tagged.load_field env (payload_field env)

  (* Test if the top of the stack points to a variant with this label *)
  let test_is env l =
    get_variant_tag env ^^
    compile_eq_const (hash_variant_label env l)

  let vanilla_lit env i ptr =
    Tagged.shared_static_obj env Tagged.Variant StaticBytes.[
      I32 (hash_variant_label env i);
      I32 ptr
    ]

end (* Variant *)


module Closure = struct
  (* In this module, we deal with closures, i.e. functions that capture parts
     of their environment.

     The structure of a closure is:

       ┌──────┬─────┬───────┬──────┬──────────────┐
       │ obj header │ funid │ size │ captured ... │
       └──────┴─────┴───────┴──────┴──────────────┘

     The object header includes the object tag (TAG_CLOSURE) and the forwarding pointer.
     The forwarding pointer is only reserved if compiled for the incremental GC.

  *)
  let header_size env = Int32.add (Tagged.header_size env) 2l

  let funptr_field = Tagged.header_size
  let len_field env = Int32.add 1l (Tagged.header_size env)

  let load_data env i =
    Tagged.load_forwarding_pointer env ^^
    Tagged.load_field env (Int32.add (header_size env) i)

  let store_data env i =
    let (set_closure_data, get_closure_data) = new_local env "closure_data" in
    set_closure_data ^^
    Tagged.load_forwarding_pointer env ^^
    get_closure_data ^^
    Tagged.store_field env (Int32.add (header_size env) i)

  let prepare_closure_call env =
    Tagged.load_forwarding_pointer env

  (* Expect on the stack
     * the function closure (using prepare_closure_call)
     * and arguments (n-ary!)
     * the function closure again!
  *)
  let call_closure env n_args n_res =
    (* Calculate the wasm type for a given calling convention.
       An extra first argument for the closure! *)
    let ty = E.func_type env (FuncType (
      I32Type :: Lib.List.make n_args I32Type,
      FakeMultiVal.ty (Lib.List.make n_res I32Type))) in
    (* get the table index *)
    Tagged.load_forwarding_pointer env ^^
    Tagged.load_field env (funptr_field env) ^^
    (* All done: Call! *)
    G.i (CallIndirect (nr ty)) ^^
    FakeMultiVal.load env (Lib.List.make n_res I32Type)

  let static_closure env fi : int32 =
    Tagged.shared_static_obj env Tagged.Closure StaticBytes.[
      I32 (E.add_fun_ptr env fi);
      I32 0l
    ]

end (* Closure *)


module BoxedWord64 = struct
  (* We store large word64s, nat64s and int64s in immutable boxed 64bit heap objects.

     Small values are stored unboxed, tagged, see BitTagged. The bit-tagging logic is
     contained in BitTagged; here we just do the boxing.

     The heap layout of a BoxedWord64 is:

       ┌──────┬─────┬─────┬─────┐
       │ obj header │    i64    │
       └──────┴─────┴─────┴─────┘

     The object header includes the object tag (Bits64) and the forwarding pointer.
     The forwarding pointer is only reserved if compiled for the incremental GC.

  *)

  let payload_field = Tagged.header_size

  let heap_tag env pty = Tagged.Bits64 (* TODO *)

  let vanilla_lit env pty i =
    if BitTagged.can_tag_const pty i
    then BitTagged.tag_const pty i
    else
      Tagged.shared_static_obj env (heap_tag env pty) StaticBytes.[
        I64 i
      ]

  let compile_box env pty compile_elem : G.t =
    let (set_i, get_i) = new_local env "boxed_i64" in
    let size = if !Flags.gc_strategy = Flags.Incremental then 4l else 3l in
    Tagged.alloc env size (heap_tag env pty) ^^
    set_i ^^
    get_i ^^ compile_elem ^^ Tagged.store_field64 env (payload_field env) ^^
    get_i ^^
    Tagged.allocation_barrier env

  let box env pty =
    Func.share_code1 Func.Never env
      (prim_fun_name pty "box64") ("n", I64Type) [I32Type] (fun env get_n ->
      get_n ^^ BitTagged.if_can_tag_i64 env pty [I32Type]
        (get_n ^^ BitTagged.tag env pty)
        (compile_box env pty get_n)
    )

  let unbox env pty =
    Func.share_code1 Func.Never env
      (prim_fun_name pty "unbox64") ("n", I32Type) [I64Type] (fun env get_n ->
      get_n ^^
      BitTagged.if_tagged_scalar env [I64Type]
        (get_n ^^ BitTagged.untag __LINE__ env pty)
        (get_n ^^ Tagged.load_forwarding_pointer env ^^ Tagged.load_field64 env (payload_field env))
    )
end (* BoxedWord64 *)

module Word64 = struct

  let compile_add env = G.i (Binary (Wasm.Values.I64 I64Op.Add))
  let compile_signed_sub env = G.i (Binary (Wasm.Values.I64 I64Op.Sub))
  let compile_mul env = G.i (Binary (Wasm.Values.I64 I64Op.Mul))
  let compile_signed_div env = G.i (Binary (Wasm.Values.I64 I64Op.DivS))
  let compile_signed_mod env = G.i (Binary (Wasm.Values.I64 I64Op.RemS))
  let compile_unsigned_div env = G.i (Binary (Wasm.Values.I64 I64Op.DivU))
  let compile_unsigned_rem env = G.i (Binary (Wasm.Values.I64 I64Op.RemU))
  let compile_unsigned_sub env =
    Func.share_code2 Func.Never env "nat_sub" (("n1", I64Type), ("n2", I64Type)) [I64Type] (fun env get_n1 get_n2 ->
      get_n1 ^^ get_n2 ^^ G.i (Compare (Wasm.Values.I64 I64Op.LtU)) ^^
      E.then_trap_with env "Natural subtraction underflow" ^^
      get_n1 ^^ get_n2 ^^ G.i (Binary (Wasm.Values.I64 I64Op.Sub))
    )

  let compile_unsigned_pow env =
    let name = prim_fun_name Type.Nat64 "wpow_nat" in
    Func.share_code2 Func.Always env name (("n", I64Type), ("exp", I64Type)) [I64Type]
      (fun env get_n get_exp ->
        let set_n = G.setter_for get_n in
        let set_exp = G.setter_for get_exp in
        let (set_acc, get_acc) = new_local64 env "acc" in

        (* start with result = 1 *)
        compile_const_64 1L ^^ set_acc ^^

        (* handle exp == 0 *)
        get_exp ^^ G.i (Test (Wasm.Values.I64 I64Op.Eqz)) ^^
        G.if1 I64Type get_acc (* done *)
        begin
          G.loop0 begin
            (* Are we done? *)
            get_exp ^^ compile_const_64 1L ^^ G.i (Compare (Wasm.Values.I64 I64Op.LeU)) ^^
            G.if0 G.nop (* done *)
            begin
              (* Check low bit of exp to see if we need to multiply *)
              get_exp ^^ compile_shl64_const 63L ^^ G.i (Test (Wasm.Values.I64 I64Op.Eqz)) ^^
              G.if0 G.nop
              begin
                (* Multiply! *)
                get_acc ^^ get_n ^^ G.i (Binary (Wasm.Values.I64 I64Op.Mul)) ^^ set_acc
              end ^^
              (* Square n, and shift exponent *)
              get_n ^^ get_n ^^ G.i (Binary (Wasm.Values.I64 I64Op.Mul)) ^^ set_n ^^
              get_exp ^^ compile_shrU64_const 1L ^^ set_exp ^^
              (* And loop *)
              G.i (Br (nr 1l))
            end
          end ^^
          (* Multiply a last time *)
          get_acc ^^ get_n ^^ G.i (Binary (Wasm.Values.I64 I64Op.Mul))
        end
      )


  let compile_signed_wpow env =
    Func.share_code2 Func.Never env "wrap_pow_Int64" (("n", I64Type), ("exp", I64Type)) [I64Type]
      (fun env get_n get_exp ->
        get_exp ^^
        compile_const_64 0L ^^
        G.i (Compare (Wasm.Values.I64 I64Op.GeS)) ^^
        E.else_trap_with env "negative power" ^^
        get_n ^^ get_exp ^^ compile_unsigned_pow env
      )

  let _compile_eq env = G.i (Compare (Wasm.Values.I64 I64Op.Eq))
  let compile_relop env i64op = G.i (Compare (Wasm.Values.I64 i64op))

  let btst_kernel env =
    let (set_b, get_b) = new_local64 env "b" in
    set_b ^^ compile_const_64 1L ^^ get_b ^^ G.i (Binary (Wasm.Values.I64 I64Op.Shl)) ^^
    G.i (Binary (Wasm.Values.I64 I64Op.And))

end (* BoxedWord64 *)


module BoxedSmallWord = struct
  (* We store proper 32bit Word32 in immutable boxed 32bit heap objects.

     Small values are stored unboxed, tagged, see BitTagged.

     The heap layout of a BoxedSmallWord is:

       ┌──────┬─────┬─────┐
       │ obj header │ i32 │
       └──────┴─────┴─────┘

     The object header includes the object tag (Bits32) and the forwarding pointer.
     The forwarding pointer is only reserved if compiled for the incremental GC.

  *)

  let heap_tag env pty = Tagged.Bits32 (* TODO *)

  let payload_field env = Tagged.header_size env

  let vanilla_lit env pty i =
    if BitTagged.can_tag_const pty (Int64.of_int (Int32.to_int i))
    then BitTagged.tag_const pty (Int64.of_int (Int32.to_int i))
    else
      Tagged.shared_static_obj env (heap_tag env pty) StaticBytes.[
        I32 i
      ]

  let compile_box env pty compile_elem : G.t =
    let (set_i, get_i) = new_local env "boxed_i32" in
    let size = if !Flags.gc_strategy = Flags.Incremental then 3l else 2l in
    Tagged.alloc env size (heap_tag env pty) ^^
    set_i ^^
    get_i ^^ compile_elem ^^ Tagged.store_field env (payload_field env) ^^
    get_i ^^
    Tagged.allocation_barrier env

  let box env pty =
    Func.share_code1 Func.Never env
      (prim_fun_name pty "box") ("n", I32Type) [I32Type] (fun env get_n ->
      get_n ^^ BitTagged.if_can_tag_i32 env pty [I32Type]
        (get_n ^^ BitTagged.tag_i32 env pty)
        (compile_box env pty get_n)
    )

  let unbox env pty =
    Func.share_code1 Func.Never env
      (prim_fun_name pty "unbox") ("n", I32Type) [I32Type] (fun env get_n ->
      get_n ^^
      BitTagged.if_tagged_scalar env [I32Type]
        (get_n ^^ BitTagged.untag_i32 __LINE__ env pty)
        (get_n ^^ Tagged.load_forwarding_pointer env ^^ Tagged.load_field env (payload_field env))
    )

  let _lit env pty n = compile_unboxed_const n ^^ box env pty

end (* BoxedSmallWord *)

module TaggedSmallWord = struct
  (* While smaller-than-32bit words are treated as i32 from the WebAssembly
     perspective, there are certain differences that are type based. This module
     provides helpers to abstract over those.

     Caution: Some functions here are also used for unboxed Nat32/Int32, while others
     are _only_ used for the small ones. Check call-sites!
  *)

  let toNat = Type.(function
    | Int8 | Nat8 -> Nat8
    | Int16 | Nat16 -> Nat16
    | Int32 | Nat32 -> Nat32
    | _ -> assert false)

  let bits_of_type = Type.(function
    | Int8 | Nat8 -> 8
    | Int16 | Nat16 -> 16
    | Char -> 21
    (* unboxed on stack *)
    | Nat32 | Int32 -> 32
    | _  -> assert false)

  let tag_of_type pty = Type.(match pty with
    | Int8 | Nat8
    | Int16 | Nat16
    | Char ->
      TaggingScheme.tag_of_typ pty
    (* unboxed on stack *)
    | Int32 | Nat32 -> 0l
    | _ -> assert false)

  let shift_of_type ty = Int32.of_int (32 - bits_of_type ty)

  let bitwidth_mask_of_type = function
    | Type.(Int8|Nat8) -> 0b111l
    | Type.(Int16|Nat16) -> 0b1111l
    | p -> todo "bitwidth_mask_of_type" (Arrange_type.prim p) 0l

  let const_of_type ty n = Int32.(shift_left n (to_int (shift_of_type ty)))

  let padding_of_type ty = Int32.(sub (const_of_type ty 1l) one)

  let mask_of_type ty = Int32.lognot (padding_of_type ty)

  (* Makes sure that we only shift/rotate the maximum number of bits available in the word. *)
  let clamp_shift_amount = function
    | Type.(Nat32|Int32) -> G.nop
    | ty -> compile_bitand_const (bitwidth_mask_of_type ty)

  let shift_leftWordNtoI32 = compile_shl_const

  (* Makes sure that the word payload (e.g. shift/rotate amount) is in the LSB bits of the word. *)
  let lsb_adjust = function
    | Type.(Int32|Nat32) -> G.nop
    | Type.(Nat8|Nat16) as ty -> compile_shrU_const (shift_of_type ty)
    | Type.(Int8|Int16) as ty -> compile_shrS_const (shift_of_type ty)
    | Type.Char as ty -> compile_shrU_const (shift_of_type ty)
    | _ -> assert false

  (* Makes sure that the word payload (e.g. operation result) is in the MSB bits of the word. *)
  let msb_adjust = function
    | Type.(Int32|Nat32) -> G.nop
    | ty -> shift_leftWordNtoI32 (shift_of_type ty)
  (* Makes sure that the word representation invariant is restored. *)
  let sanitize_word_result = function
    | Type.(Nat32|Int32) -> G.nop
    | ty -> compile_bitand_const (mask_of_type ty)

  (* Sets the number (according to the type's word invariant) of LSBs. *)
  let compile_word_padding = function
    | Type.(Nat32|Int32) -> G.nop
    | ty -> compile_bitor_const (padding_of_type ty)

  (* Kernel for counting leading zeros, according to the word invariant. *)
  let clz_kernel ty =
    compile_word_padding ty ^^
    G.i (Unary (Wasm.Values.I32 I32Op.Clz)) ^^
    msb_adjust ty

  (* Kernel for counting trailing zeros, according to the word invariant. *)
  let ctz_kernel ty =
    compile_word_padding ty ^^
    compile_rotr_const (shift_of_type ty) ^^
    G.i (Unary (Wasm.Values.I32 I32Op.Ctz)) ^^
    msb_adjust ty

  (* Kernel for testing a bit position, according to the word invariant. *)
  let btst_kernel env ty =
    let (set_b, get_b) = new_local env "b"
    in lsb_adjust ty ^^ set_b ^^ lsb_adjust ty ^^
       compile_unboxed_one ^^ get_b ^^ clamp_shift_amount ty ^^
       G.i (Binary (Wasm.Values.I32 I32Op.Shl)) ^^
       G.i (Binary (Wasm.Values.I32 I32Op.And)) ^^
       msb_adjust ty

  (* Code points occupy 21 bits, so can always be tagged scalars *)
  let lsb_adjust_codepoint env = lsb_adjust Type.Char
  let msb_adjust_codepoint = msb_adjust Type.Char

  (* Checks (n < 0xD800 || 0xE000 ≤ n ≤ 0x10FFFF),
     ensuring the codepoint range and the absence of surrogates. *)
  let check_and_msb_adjust_codepoint env =
    Func.share_code1 Func.Always env "Nat32->Char" ("n", I32Type) [I32Type] (fun env get_n ->
      get_n ^^ compile_unboxed_const 0xD800l ^^
      G.i (Compare (Wasm.Values.I32 I32Op.GeU)) ^^
      get_n ^^ compile_unboxed_const 0xE000l ^^
      G.i (Compare (Wasm.Values.I32 I32Op.LtU)) ^^
      G.i (Binary (Wasm.Values.I32 I32Op.And)) ^^
      get_n ^^ compile_unboxed_const 0x10FFFFl ^^
      G.i (Compare (Wasm.Values.I32 I32Op.GtU)) ^^
      G.i (Binary (Wasm.Values.I32 I32Op.Or)) ^^
      E.then_trap_with env "codepoint out of range" ^^
      get_n ^^ msb_adjust_codepoint
    )

  let vanilla_lit ty v =
    Int32.(shift_left (of_int v) (to_int (shift_of_type ty)))
    |> Int32.logor (tag_of_type ty)

  (* Wrapping implementation for multiplication and exponentiation. *)

  let compile_word_mul env ty =
    lsb_adjust ty ^^
    G.i (Binary (Wasm.Values.I32 I32Op.Mul))

  let compile_nat_power env ty =
    (* Square- and multiply exponentiation *)
    let name = prim_fun_name ty "wpow_nat" in
    Func.share_code2 Func.Always env name (("n", I32Type), ("exp", I32Type)) [I32Type]
      (fun env get_n get_exp ->
        let set_n = G.setter_for get_n in
        let set_exp = G.setter_for get_exp in
        let (set_acc, get_acc) = new_local env "acc" in

        (* unshift arguments *)
        get_exp ^^ compile_shrU_const (shift_of_type ty) ^^ set_exp ^^
        get_n ^^ compile_shrU_const (shift_of_type ty) ^^ set_n ^^

        (* The accumulator starts with and stays shifted, so no other shifts needed. *)
        compile_unboxed_const (const_of_type ty 1l) ^^ set_acc ^^

        (* handle exp == 0 *)
        get_exp ^^ G.i (Test (Wasm.Values.I32 I32Op.Eqz)) ^^
        G.if1 I32Type get_acc (* done *)
        begin
          G.loop0 begin
            (* Are we done? *)
            get_exp ^^ compile_unboxed_const 1l ^^ G.i (Compare (Wasm.Values.I32 I32Op.LeU)) ^^
            G.if0 G.nop (* done *)
            begin
              (* Check low bit of exp to see if we need to multiply *)
              get_exp ^^ compile_shl_const 31l ^^ G.i (Test (Wasm.Values.I32 I32Op.Eqz)) ^^
              G.if0 G.nop
              begin
                (* Multiply! *)
                get_acc ^^ get_n ^^ G.i (Binary (Wasm.Values.I32 I32Op.Mul)) ^^ set_acc
              end ^^
              (* Square n, and shift exponent *)
              get_n ^^ get_n ^^ G.i (Binary (Wasm.Values.I32 I32Op.Mul)) ^^ set_n ^^
              get_exp ^^ compile_shrU_const 1l ^^ set_exp ^^
              (* And loop *)
              G.i (Br (nr 1l))
            end
          end ^^
          (* Multiply a last time *)
          get_acc ^^ get_n ^^ G.i (Binary (Wasm.Values.I32 I32Op.Mul))
          (* Accumulator was shifted, so no further shift needed here *)
        end
      )

  let compile_int_power env ty =
    let name = prim_fun_name ty "wpow_int" in
    Func.share_code2 Func.Never env name (("n", I32Type), ("exp", I32Type)) [I32Type]
      (fun env get_n get_exp ->
        get_exp ^^
        compile_unboxed_const 0l ^^
        G.i (Compare (Wasm.Values.I32 I32Op.GeS)) ^^
        E.else_trap_with env "negative power" ^^
        get_n ^^ get_exp ^^ compile_nat_power env (toNat ty))

  (* To rotate, first rotate a copy by bits_of_type into the other direction *)
  let rotl env ty =
     Func.share_code2 Func.Never env (prim_fun_name ty "rotl") (("n", I32Type), ("by", I32Type)) [I32Type]
       (fun env get_n get_by ->
        let open Wasm.Values in
        let beside_adjust = compile_rotr_const (Int32.of_int (bits_of_type ty)) in
        get_n ^^ get_n ^^ beside_adjust ^^ G.i (Binary (I32 I32Op.Or)) ^^
        get_by ^^ lsb_adjust ty ^^ clamp_shift_amount ty ^^ G.i (Binary (I32 I32Op.Rotl)) ^^
        sanitize_word_result ty
       )

  let rotr env ty =
     Func.share_code2 Func.Never env (prim_fun_name ty "rotr") (("n", I32Type), ("by", I32Type)) [I32Type]
       (fun env get_n get_by ->
        let open Wasm.Values in
        let beside_adjust = compile_rotl_const (Int32.of_int (bits_of_type ty)) in
        get_n ^^ get_n ^^ beside_adjust ^^ G.i (Binary (I32 I32Op.Or)) ^^
        get_by ^^ lsb_adjust ty ^^ clamp_shift_amount ty ^^ G.i (Binary (I32 I32Op.Rotr)) ^^
        sanitize_word_result ty
       )

  let tag env pty =
    match pty with
    | Type.(Nat8 | Int8 | Nat16 | Int16 | Char) ->
      (* TODO:  could sanity check low bits clear *)
      (* add tag *)
      compile_bitor_const (tag_of_type pty)
    | _ -> assert false

  let untag env pty =
    match pty with
    | Type.(Nat8 | Int8 | Nat16 | Int16 | Char) ->
       (* check tag *)
       BitTagged.sanity_check_tag __LINE__ env pty ^^
       (* clear tag *)
       BitTagged.clear_tag env pty
    | _ -> assert false

end (* TaggedSmallWord *)


module Float = struct
  (* We store floats (C doubles) in immutable boxed 64bit heap objects.

     The heap layout of a Float is:

       ┌──────┬─────┬─────┬─────┐
       │ obj header │    f64    │
       └──────┴─────┴─────┴─────┘

     For now the tag stored is that of a Bits64, because the payload is
     treated opaquely by the RTS. We'll introduce a separate tag when the need of
     debug inspection (or GC representation change) arises.

     The object header includes the object tag (Bits64) and the forwarding pointer.
     The forwarding pointer is only reserved if compiled for the incremental GC.
  *)

  let payload_field env = Tagged.header_size env

  let compile_unboxed_const f = G.i (Const (nr (Wasm.Values.F64 f)))

  let vanilla_lit env f =
    Tagged.shared_static_obj env Tagged.Bits64 StaticBytes.[
      I64 (Wasm.F64.to_bits f)
    ]

  let box env = Func.share_code1 Func.Never env "box_f64" ("f", F64Type) [I32Type] (fun env get_f ->
    let (set_i, get_i) = new_local env "boxed_f64" in
    let size = Int32.add (Tagged.header_size env)  2l in
    Tagged.alloc env size Tagged.Bits64 ^^
    set_i ^^
    get_i ^^ get_f ^^ Tagged.store_field_float64 env (payload_field env) ^^
    get_i ^^
    Tagged.allocation_barrier env
  )

  let unbox env = Tagged.load_forwarding_pointer env ^^ Tagged.load_field_float64 env (payload_field env)

end (* Float *)


module ReadBuf = struct
  (*
  Combinators to safely read from a dynamic buffer.

  We represent a buffer by a pointer to two words in memory (usually allocated
  on the shadow stack): The first is a pointer to the current position of the buffer,
  the second one a pointer to the end (to check out-of-bounds).

  Code that reads from this buffer will update the former, i.e. it is mutable.

  The format is compatible with C (pointer to a struct) and avoids the need for the
  multi-value extension that we used before to return both parse result _and_
  updated pointer.

  All pointers here are unskewed!

  This module is mostly for serialization, but because there are bits of
  serialization code in the BigNumType implementations, we put it here.
  *)

  let get_ptr get_buf =
    get_buf ^^ G.i (Load {ty = I32Type; align = 2; offset = 0l; sz = None})
  let get_end get_buf =
    get_buf ^^ G.i (Load {ty = I32Type; align = 2; offset = Heap.word_size; sz = None})
  let set_ptr get_buf new_val =
    get_buf ^^ new_val ^^ G.i (Store {ty = I32Type; align = 2; offset = 0l; sz = None})
  let set_end get_buf new_val =
    get_buf ^^ new_val ^^ G.i (Store {ty = I32Type; align = 2; offset = Heap.word_size; sz = None})
  let set_size get_buf get_size =
    set_end get_buf
      (get_ptr get_buf ^^ get_size ^^ G.i (Binary (Wasm.Values.I32 I32Op.Add)))

  let alloc env f = Stack.with_words env "buf" 2l f

  let advance get_buf get_delta =
    set_ptr get_buf (get_ptr get_buf ^^ get_delta ^^ G.i (Binary (Wasm.Values.I32 I32Op.Add)))

  let read_leb128 env get_buf =
    get_buf ^^ E.call_import env "rts" "leb128_decode"

  let read_sleb128 env get_buf =
    get_buf ^^ E.call_import env "rts" "sleb128_decode"

  let check_space env get_buf get_delta =
    get_delta ^^
    get_end get_buf ^^ get_ptr get_buf ^^ G.i (Binary (Wasm.Values.I32 I32Op.Sub)) ^^
    G.i (Compare (Wasm.Values.I32 I64Op.LeU)) ^^
    E.else_trap_with env "IDL error: out of bounds read"

  let check_page_end env get_buf incr_delta =
    get_ptr get_buf ^^ compile_bitand_const 0xFFFFl ^^
    incr_delta ^^
    compile_shrU_const 16l

  let is_empty env get_buf =
    get_end get_buf ^^ get_ptr get_buf ^^
    G.i (Compare (Wasm.Values.I32 I64Op.Eq))

  let read_byte env get_buf =
    check_space env get_buf (compile_unboxed_const 1l) ^^
    get_ptr get_buf ^^
    G.i (Load {ty = I32Type; align = 0; offset = 0l; sz = Some Wasm.Types.(Pack8, ZX)}) ^^
    advance get_buf (compile_unboxed_const 1l)

  let read_word16 env get_buf =
    check_space env get_buf (compile_unboxed_const 2l) ^^
    get_ptr get_buf ^^
    G.i (Load {ty = I32Type; align = 0; offset = 0l; sz = Some Wasm.Types.(Pack16, ZX)}) ^^
    advance get_buf (compile_unboxed_const 2l)

  let read_word32 env get_buf =
    check_space env get_buf (compile_unboxed_const 4l) ^^
    get_ptr get_buf ^^
    G.i (Load {ty = I32Type; align = 0; offset = 0l; sz = None}) ^^
    advance get_buf (compile_unboxed_const 4l)

  let speculative_read_word64 env get_buf =
    check_page_end env get_buf (compile_add_const 8l) ^^
    G.if1 I64Type
      (compile_const_64 (-1L))
      begin
        get_ptr get_buf ^^
        G.i (Load {ty = I64Type; align = 0; offset = 0l; sz = None})
      end

  let read_word64 env get_buf =
    check_space env get_buf (compile_unboxed_const 8l) ^^
    get_ptr get_buf ^^
    G.i (Load {ty = I64Type; align = 0; offset = 0l; sz = None}) ^^
    advance get_buf (compile_unboxed_const 8l)

  let read_float64 env get_buf =
    check_space env get_buf (compile_unboxed_const 8l) ^^
    get_ptr get_buf ^^
    G.i (Load {ty = F64Type; align = 0; offset = 0l; sz = None}) ^^
    advance get_buf (compile_unboxed_const 8l)

  let read_blob env get_buf get_len =
    check_space env get_buf get_len ^^
    (* Already has destination address on the stack *)
    get_ptr get_buf ^^
    get_len ^^
    Heap.memcpy env ^^
    advance get_buf get_len

end (* Buf *)


type comparator = Lt | Le | Ge | Gt

module type BigNumType =
sig
  (* word from SR.Vanilla, trapping, unsigned semantics *)
  val to_word32 : E.t -> G.t
  val to_word64 : E.t -> G.t
  val to_word32_with : E.t -> G.t (* with error message on stack (ptr/len) *)

  (* word from SR.Vanilla, lossy, raw bits *)
  val truncate_to_word32 : E.t -> G.t
  val truncate_to_word64 : E.t -> G.t

  (* unsigned word to SR.Vanilla *)
  val from_word32 : E.t -> G.t
  val from_word64 : E.t -> G.t

  (* signed word to SR.Vanilla *)
  val from_signed_word_compact : E.t -> G.t
  val from_signed_word32 : E.t -> G.t
  val from_signed_word64 : E.t -> G.t

  (* buffers *)
  (* given a numeric object on stack (vanilla),
     push the number (i32) of bytes necessary
     to externalize the numeric object *)
  val compile_data_size_signed : E.t -> G.t
  val compile_data_size_unsigned : E.t -> G.t
  (* given on stack
     - numeric object (vanilla, TOS)
     - data buffer
    store the binary representation of the numeric object into the data buffer,
    and push the number (i32) of bytes stored onto the stack
   *)
  val compile_store_to_data_buf_signed : E.t -> G.t
  val compile_store_to_data_buf_unsigned : E.t -> G.t
  (* given on stack
     - numeric object (vanilla, TOS)
     - (unskewed) stream
    store the binary representation of the numeric object into the stream
   *)
  val compile_store_to_stream_signed : E.t -> G.t
  val compile_store_to_stream_unsigned : E.t -> G.t
  (* given a ReadBuf on stack, consume bytes from it,
     deserializing to a numeric object
     and leave it on the stack (vanilla).
     The boolean argument is true if the value to be read is signed.
   *)
  val compile_load_from_data_buf : E.t -> G.t -> bool -> G.t

  (* literals *)
  val vanilla_lit : E.t -> Big_int.big_int -> int32

  (* arithmetic *)
  val compile_abs : E.t -> G.t
  val compile_neg : E.t -> G.t
  val compile_add : E.t -> G.t
  val compile_signed_sub : E.t -> G.t
  val compile_unsigned_sub : E.t -> G.t
  val compile_mul : E.t -> G.t
  val compile_signed_div : E.t -> G.t
  val compile_signed_mod : E.t -> G.t
  val compile_unsigned_div : E.t -> G.t
  val compile_unsigned_rem : E.t -> G.t
  val compile_unsigned_pow : E.t -> G.t
  val compile_lsh : E.t -> G.t
  val compile_rsh : E.t -> G.t

  (* comparisons *)
  val compile_eq : E.t -> G.t
  val compile_is_negative : E.t -> G.t
  val compile_relop : E.t -> comparator -> G.t

  (* representation checks *)
  (* given a numeric object on the stack as skewed pointer, check whether
     it can be faithfully stored in N bits, including a leading sign bit
     leaves boolean result on the stack
     N must be 2..64
   *)
  val fits_signed_bits : E.t -> int -> G.t
  (* given a numeric object on the stack as skewed pointer, check whether
     it can be faithfully stored in N unsigned bits
     leaves boolean result on the stack
     N must be 1..64
   *)
  val fits_unsigned_bits : E.t -> int -> G.t
end

let i64op_from_relop = function
  | Lt -> I64Op.LtS
  | Le -> I64Op.LeS
  | Ge -> I64Op.GeS
  | Gt -> I64Op.GtS

let name_from_relop = function
  | Lt -> "B_lt"
  | Le -> "B_le"
  | Ge -> "B_ge"
  | Gt -> "B_gt"

(* helper, measures the dynamics of the unsigned i32, returns (32 - effective bits) *)
let unsigned_dynamics get_x =
  get_x ^^
  G.i (Unary (Wasm.Values.I32 I32Op.Clz))

(* helper, measures the dynamics of the signed i32, returns (32 - effective bits) *)
let signed_dynamics get_x =
  get_x ^^ compile_shl_const 1l ^^
  get_x ^^
  G.i (Binary (Wasm.Values.I32 I32Op.Xor)) ^^
  G.i (Unary (Wasm.Values.I32 I32Op.Clz))

module I32Leb = struct
  let compile_size dynamics get_x =
    get_x ^^ G.if1 I32Type
      begin
        compile_unboxed_const 38l ^^
        dynamics get_x ^^
        G.i (Binary (Wasm.Values.I32 I32Op.Sub)) ^^
        compile_divU_const 7l
      end
      compile_unboxed_one

  let compile_leb128_size get_x = compile_size unsigned_dynamics get_x
  let compile_sleb128_size get_x = compile_size signed_dynamics get_x

  let compile_store_to_data_buf_unsigned env get_x get_buf =
    get_x ^^ get_buf ^^ E.call_import env "rts" "leb128_encode" ^^
    compile_leb128_size get_x

  let compile_store_to_data_buf_signed env get_x get_buf =
    get_x ^^ get_buf ^^ E.call_import env "rts" "sleb128_encode" ^^
    compile_sleb128_size get_x
end

module MakeCompact (Num : BigNumType) : BigNumType = struct

  (* Compact BigNums are a representation of signed BitTagged.ubit-bignums (of the
     underlying boxed representation `Num`), that fit into an i32 as per the
     BitTagged representation.

     Many arithmetic operations can be be performed on this right-zero-padded
     representation directly. For some operations (e.g. multiplication) the
     second argument needs to be furthermore right-shifted to avoid overflow.
     Similarly, for division the result must be left-shifted.

     Generally all operations begin with checking whether both arguments are
     already tagged scalars. If so, the arithmetic can be performed in machine
     registers (fast path). Otherwise one or both arguments need boxing and the
     arithmetic needs to be carried out on the underlying boxed bignum
     representation (slow path).

     The result appears as a boxed number in the latter case, so a check is
     performed if it can be a tagged scalar. Conversely in the former case the
     64-bit result can either be a tagged scalar or needs to be boxed.

     Manipulation of the result is unnecessary for the comparison predicates.

     For the `pow` operation the check that both arguments are tagged scalars
     is not sufficient. Here we count and multiply effective bitwidths to
     figure out whether the operation will overflow 64 bits, and if so, we fall
     back to the slow path.
   *)

  (* TODO: There is some unnecessary result shifting when the div result needs
     to be boxed. Is this possible at all to happen? With (/-1) maybe! *)

  (* TODO: Does the result of the rem/mod fast path ever needs boxing? *)

  (* examine the skewed pointer and determine if number fits into ubits *)
  let fits_in_vanilla env = Num.fits_signed_bits env (BitTagged.ubits_of Type.Int)

  let clear_tag env = BitTagged.clear_tag env Type.Int

  (* Tagged scalar to right-0-padded signed i64 *)
  let extend64 env =
    BitTagged.sanity_check_tag __LINE__ env Type.Int ^^
    (* clear tag *)
    clear_tag env ^^
    G.i (Convert (Wasm.Values.I64 I64Op.ExtendSI32))

  (* A variant of BitTagged.can_tag that works on right-0-tagged 64 bit numbers *)
  let if_can_tag_padded env retty is1 is2 =
    let ubitsL = Int64.of_int(BitTagged.ubits_of Type.Int) in
    compile_shrS64_const (Int64.sub 32L ubitsL) ^^ BitTagged.if_can_tag_i64 env Type.Int retty is1 is2

  (* right-0-padded signed i64 to tagged scalar *)
  let tag_padded env =
    G.i (Convert (Wasm.Values.I32 I32Op.WrapI64)) ^^
    compile_bitor_const (TaggingScheme.tag_of_typ Type.Int)


  (* creates a boxed bignum from a right-0-padded signed i64 *)
  let box64 env =
    let ubitsL = Int64.of_int(BitTagged.ubits_of Type.Int) in
    compile_shrS64_const (Int64.sub 32L ubitsL) ^^ Num.from_signed_word64 env

  (* creates a boxed bignum from an right-0-padded signed i32 *)
  let extend_and_box64 env = extend64 env ^^ box64 env

  (* check if both arguments are tagged scalars,
     if so, promote to right-0-padded, signed i64 and perform the fast path.
     Otherwise make sure that both arguments are in heap representation,
     and run the slow path on them.
     In both cases bring the results into normal form.
   *)
  let try_unbox2 name fast slow env =
    Func.share_code2 Func.Always env name (("a", I32Type), ("b", I32Type)) [I32Type]
      (fun env get_a get_b ->
        let set_res, get_res = new_local env "res" in
        let set_res64, get_res64 = new_local64 env "res64" in
        get_a ^^ get_b ^^
        BitTagged.if_both_tagged_scalar env [I32Type]
          begin
            get_a ^^ extend64 env ^^
            get_b ^^ extend64 env ^^
            fast env ^^ set_res64 ^^
            get_res64 ^^
            if_can_tag_padded env [I32Type]
              (get_res64 ^^ tag_padded env)
              (get_res64 ^^ box64 env)
          end
          begin
            get_a ^^ BitTagged.if_tagged_scalar env [I32Type]
              (get_a ^^ extend_and_box64 env)
              get_a ^^
            get_b ^^ BitTagged.if_tagged_scalar env [I32Type]
              (get_b ^^ extend_and_box64 env)
              get_b ^^
            slow env ^^ set_res ^^ get_res ^^
            fits_in_vanilla env ^^
            G.if1 I32Type
              (get_res ^^ Num.truncate_to_word32 env ^^ BitTagged.tag_i32 env Type.Int)
              get_res
          end
      )

  let compile_add = try_unbox2 "B_add" Word64.compile_add Num.compile_add

  let adjust_arg2 code env =
    compile_shrS64_const (Int64.of_int (32 - BitTagged.ubits_of Type.Int)) ^^
    code env (* TBR *)
  let adjust_result code env =
    code env ^^
    compile_shl64_const (Int64.of_int (32 - BitTagged.ubits_of Type.Int))

  let compile_mul = try_unbox2 "B_mul" (adjust_arg2 Word64.compile_mul) Num.compile_mul
  let compile_signed_sub = try_unbox2 "B+sub" Word64.compile_signed_sub Num.compile_signed_sub
  let compile_signed_div = try_unbox2 "B+div" (adjust_result Word64.compile_signed_div) Num.compile_signed_div
  let compile_signed_mod = try_unbox2 "B_mod" Word64.compile_signed_mod Num.compile_signed_mod
  let compile_unsigned_div = try_unbox2 "B_div" (adjust_result Word64.compile_unsigned_div) Num.compile_unsigned_div
  let compile_unsigned_rem = try_unbox2 "B_rem" Word64.compile_unsigned_rem Num.compile_unsigned_rem
  let compile_unsigned_sub = try_unbox2 "B_sub" Word64.compile_unsigned_sub Num.compile_unsigned_sub

  let compile_unsigned_pow env =
    Func.share_code2 Func.Always env "B_pow" (("a", I32Type), ("b", I32Type)) [I32Type]
    (fun env get_a get_b ->
    let set_res, get_res = new_local env "res" in
    let set_res64, get_res64 = new_local64 env "res64" in
    get_a ^^ get_b ^^
    BitTagged.if_both_tagged_scalar env [I32Type]
      begin
        let set_a64, get_a64 = new_local64 env "a64" in
        let set_b64, get_b64 = new_local64 env "b64" in
        (* Convert to plain Word64 *)
        get_a ^^ extend64 env ^^ compile_shrS64_const (Int64.of_int (32 - BitTagged.ubits_of Type.Int)) ^^ set_a64 ^^
        get_b ^^ extend64 env ^^ compile_shrS64_const (Int64.of_int (32 - BitTagged.ubits_of Type.Int)) ^^ set_b64 ^^

        (* estimate bitcount of result: `bits(a) * b <= 64` guarantees
           the absence of overflow in 64-bit arithmetic *)
        compile_const_64 64L ^^
        get_a64 ^^ G.i (Unary (Wasm.Values.I64 I64Op.Clz)) ^^ G.i (Binary (Wasm.Values.I64 I64Op.Sub)) ^^
        get_b64 ^^ G.i (Binary (Wasm.Values.I64 I64Op.Mul)) ^^
        compile_const_64 64L ^^ G.i (Compare (Wasm.Values.I64 I64Op.LeU)) ^^
        G.if1 I32Type
          begin
            get_a64 ^^ get_b64 ^^ Word64.compile_unsigned_pow env ^^ set_res64 ^^
            get_res64 ^^ BitTagged.if_can_tag_i64 env Type.Int [I32Type]
              (get_res64 ^^ BitTagged.tag env Type.Int)
              (get_res64 ^^ Num.from_word64 env)
          end
          begin
            get_a64 ^^ Num.from_signed_word64 env ^^
            get_b64 ^^ Num.from_signed_word64 env ^^
            Num.compile_unsigned_pow env ^^ set_res ^^
            get_res ^^ fits_in_vanilla env ^^
            G.if1 I32Type
              (get_res ^^ Num.truncate_to_word32 env ^^ BitTagged.tag_i32 env Type.Int)
              get_res
          end
      end
      begin
        get_a ^^ BitTagged.if_tagged_scalar env [I32Type]
          (get_a ^^ extend_and_box64 env)
          get_a ^^
        get_b ^^ BitTagged.if_tagged_scalar env [I32Type]
          (get_b ^^ extend_and_box64 env)
          get_b ^^
        Num.compile_unsigned_pow env ^^ set_res ^^
        get_res ^^ fits_in_vanilla env ^^
        G.if1 I32Type
          (get_res ^^ Num.truncate_to_word32 env ^^ BitTagged.tag_i32 env Type.Int)
          get_res
      end)

  (*
    Note [left shifting compact Nat]
    For compact Nats (i.e. non-heap allocated ones) we first try to perform the shift in the i64 domain.
    for this we extend (signed, but that doesn't really matter) to 64 bits and then perform the left shift.
    Then we check whether the result will fit back into the compact representation by either
     - comparing: truncate to i32, then sign-extend back to i64, with the shift result
     - count leading zeros >= 33 (currently we don't use this idea).
    If the test works out, we have to ensure that the shift amount was smaller than 64, due to Wasm semantics.
    If this is the case then the truncated i32 is the result (lowest bit is guaranteed to be clear),
    otherwise we have to fall back to bignum arithmetic. We have two choices:
     - reuse the 64-bit shift result going to heap (not currently, amount must be less than 33 for this to work)
     - convert the original base to bigum and do the shift there.

    N.B. we currently choose the shift cutoff as 42, just because (it must be <64).
   *)

  let compile_lsh env =
    Func.share_code2 Func.Always env "B_lsh" (("n", I32Type), ("amount", I32Type)) [I32Type]
    (fun env get_n get_amount ->
      get_n ^^
      BitTagged.if_tagged_scalar env [I32Type]
        ( (* see Note [left shifting compact Nat] *)
          get_n ^^ clear_tag env ^^
          G.i (Convert (Wasm.Values.I64 I64Op.ExtendSI32)) ^^
          get_amount ^^
          G.i (Convert (Wasm.Values.I64 I64Op.ExtendUI32)) ^^
          G.i (Binary (Wasm.Values.I64 I64Op.Shl)) ^^
          let set_remember, get_remember = new_local64 env "remember" in
          set_remember ^^ get_remember ^^
          G.i (Convert (Wasm.Values.I32 I32Op.WrapI64)) ^^
          let set_res, get_res = new_local env "res" in
          set_res ^^ get_res ^^
          G.i (Convert (Wasm.Values.I64 I64Op.ExtendSI32)) ^^ (* exclude sign flip *)
          get_remember ^^
          G.i (Compare (Wasm.Values.I64 I64Op.Eq)) ^^
          get_amount ^^ compile_rel_const I32Op.LeU 42l ^^
          G.i (Binary (Wasm.Values.I32 I32Op.And)) ^^
          G.if1 I32Type
            (get_res ^^ compile_bitor_const (TaggingScheme.tag_of_typ Type.Int))
            (get_n ^^ compile_shrS_const (Int32.of_int (32 - BitTagged.ubits_of Type.Int)) ^^
             Num.from_signed_word_compact env ^^ get_amount ^^ Num.compile_lsh env)
        )
        (get_n ^^ get_amount ^^ Num.compile_lsh env))

  let compile_rsh env =
    Func.share_code2 Func.Always env "B_rsh" (("n", I32Type), ("amount", I32Type)) [I32Type]
    (fun env get_n get_amount ->
      get_n ^^
      BitTagged.if_tagged_scalar env [I32Type]
        begin
          get_n ^^ clear_tag env ^^
          get_amount ^^
          G.i (Binary (Wasm.Values.I32 I32Op.ShrU)) ^^
          compile_bitand_const Int32.(shift_left minus_one (32 - BitTagged.ubits_of Type.Int)) ^^
          get_amount ^^ compile_rel_const I32Op.LeU (Int32.of_int (BitTagged.ubits_of Type.Int))^^
          G.i (Binary (Wasm.Values.I32 I32Op.Mul)) (* branch-free `if` *) ^^
          (* tag *)
          compile_bitor_const (TaggingScheme.tag_of_typ Type.Int)
        end
        begin
          get_n ^^ get_amount ^^ Num.compile_rsh env ^^
          let set_res, get_res = new_local env "res" in
          set_res ^^ get_res ^^
          fits_in_vanilla env ^^
          G.if1 I32Type
            (get_res ^^ Num.truncate_to_word32 env ^^ BitTagged.tag_i32 env Type.Int)
            get_res
        end)

  let compile_is_negative env =
    let set_n, get_n = new_local env "n" in
    set_n ^^ get_n ^^
    BitTagged.if_tagged_scalar env [I32Type]
      (get_n ^^ clear_tag env ^^ compile_unboxed_const 0l ^^ G.i (Compare (Wasm.Values.I32 I32Op.LtS)))
      (get_n ^^ Num.compile_is_negative env)

  let vanilla_lit env = function
    | n when Big_int.is_int_big_int n && BitTagged.can_tag_const Type.Int (Big_int.int64_of_big_int n) ->
      BitTagged.tag_const Type.Int (Big_int.int64_of_big_int n)
    | n -> Num.vanilla_lit env n

  let compile_neg env =
    let sminl = Int32.shift_left 1l (BitTagged.sbits_of Type.Int) in
    let sminl_shifted = Int32.shift_left sminl (32 - BitTagged.ubits_of Type.Int) in
    Func.share_code1 Func.Always env "B_neg" ("n", I32Type) [I32Type] (fun env get_n ->
      get_n ^^ BitTagged.if_tagged_scalar env [I32Type]
        begin
          get_n ^^ clear_tag env ^^ compile_eq_const sminl_shifted ^^ (* -2^sbits, shifted ubits *)
          G.if1 I32Type
            (compile_unboxed_const sminl ^^ Num.from_word32 env)
            begin
              compile_unboxed_const 0l ^^
              get_n ^^ clear_tag env ^^
              G.i (Binary (Wasm.Values.I32 I32Op.Sub)) ^^
              (* tag the result *)
              clear_tag env ^^
              compile_bitor_const (TaggingScheme.tag_of_typ Type.Int)
            end
        end
        (get_n ^^ Num.compile_neg env)
    )

  let try_comp_unbox2 name fast slow env =
    Func.share_code2 Func.Always env name (("a", I32Type), ("b", I32Type)) [I32Type]
      (fun env get_a get_b ->
        get_a ^^ get_b ^^
        BitTagged.if_both_tagged_scalar env [I32Type]
          begin
            get_a ^^ extend64 env ^^
            get_b ^^ extend64 env ^^
            fast env
          end
          begin
            get_a ^^ BitTagged.if_tagged_scalar env [I32Type]
              (get_a ^^ extend_and_box64 env)
              get_a ^^
            get_b ^^ BitTagged.if_tagged_scalar env [I32Type]
              (get_b ^^ extend_and_box64 env)
              get_b ^^
            slow env
          end)

  let compile_eq env =
    Func.share_code2 Func.Always env "B_eq" (("a", I32Type), ("b", I32Type)) [I32Type]
      (fun env get_a get_b ->
        get_a ^^ get_b ^^
        G.i (Compare (Wasm.Values.I32 I32Op.Eq)) ^^
        G.if1 I32Type
          (Bool.lit true)
          (get_a ^^ get_b ^^
           BitTagged.if_both_tagged_scalar env [I32Type]
             (Bool.lit false)
             begin
               get_a ^^ BitTagged.if_tagged_scalar env [I32Type]
                 (get_a ^^ extend_and_box64 env)
                 get_a ^^
               get_b ^^ BitTagged.if_tagged_scalar env [I32Type]
                 (get_b ^^ extend_and_box64 env)
                 get_b ^^
               Num.compile_eq env
             end))

  let compile_relop env bigintop =
    try_comp_unbox2 (name_from_relop bigintop)
      (fun env' -> Word64.compile_relop env' (i64op_from_relop bigintop))
      (fun env' -> Num.compile_relop env' bigintop)
      env

  let try_unbox iN fast slow env =
    let set_a, get_a = new_local env "a" in
    set_a ^^ get_a ^^
    BitTagged.if_tagged_scalar env [iN]
      (get_a ^^ fast env)
      (get_a ^^ slow env)

  let fits_unsigned_bits env n =
    try_unbox I32Type (fun _ -> match n with
        | 32 | 64 -> G.i Drop ^^ Bool.lit true
        | 8 | 16 ->
          (* use shifting to test that the payload including the tag fits the desired bit width. 
              E.g. this is now n + 2 for Type.Int. *)
          compile_bitand_const Int32.(shift_left minus_one (n + (32 - BitTagged.ubits_of Type.Int))) ^^
          G.i (Test (Wasm.Values.I32 I32Op.Eqz))
        | _ -> assert false
      )
      (fun env -> Num.fits_unsigned_bits env n)
      env

  let sanity_check_fits_signed_bits env n get_a =
     if TaggingScheme.debug || !Flags.sanity then
     get_a ^^
     Func.share_code2 Func.Always env ("check_fits_signed_bits_"^Int.to_string n) (("res", I32Type), ("a", I32Type)) [I32Type]
      (fun env get_res get_a ->
         let lower_bound = Int32.(neg (shift_left 1l (n-1))) in
         let upper_bound = Int32.shift_left 1l (n-1) in
         let set_a = G.setter_for get_a in
         get_a ^^
         compile_shrS_const (Int32.of_int (32 - BitTagged.ubits_of Type.Int)) ^^
         set_a ^^
         compile_unboxed_const lower_bound ^^
         get_a ^^
         G.i (Compare (Wasm.Values.I32 I32Op.LeS)) ^^
         get_a ^^ compile_unboxed_const upper_bound ^^
         G.i (Compare (Wasm.Values.I32 I32Op.LtS)) ^^
         G.i (Binary (Wasm.Values.I32 I32Op.And)) ^^
         get_res ^^
         G.i (Compare (Wasm.Values.I32 I32Op.Eq)) ^^
         E.else_trap_with env ("fit_signed_bits failure_"^Int.to_string n) ^^
         get_res)
     else G.nop

  let fits_signed_bits env n =
    let set_a, get_a = new_local env "a" in
    try_unbox I32Type (fun _ -> match n with
        | 32 | 64 -> G.i Drop ^^ Bool.lit true
        | 8 | 16 ->
           (* check all bits beyond signed payload are all 0 or all 1 *)
           set_a ^^
           get_a ^^ get_a ^^ compile_shrS_const 1l ^^
           G.i (Binary (Wasm.Values.I32 I32Op.Xor)) ^^
           compile_bitand_const
             Int32.(shift_left minus_one ((n-1) + (32 - BitTagged.ubits_of Type.Int))) ^^
           G.i (Test (Wasm.Values.I32 I32Op.Eqz)) ^^
           sanity_check_fits_signed_bits env n get_a
        | _ -> assert false
      )
      (fun env -> Num.fits_signed_bits env n)
      env

  let compile_abs env =
    let sminl = Int32.shift_left 1l (BitTagged.sbits_of Type.Int) in
    let sminl_shifted = Int32.shift_left sminl (32 - BitTagged.ubits_of Type.Int) in
    try_unbox I32Type
      begin
        fun _ ->
        let set_a, get_a = new_local env "a" in
        clear_tag env ^^
        set_a ^^
        get_a ^^ compile_unboxed_const 0l ^^ G.i (Compare (Wasm.Values.I32 I32Op.LtS)) ^^
        G.if1 I32Type
          begin
            get_a ^^
            (* -2^sbits is small enough for compact representation, but 2^sbits isn't *)
            compile_eq_const sminl_shifted ^^ (* i.e. -2^sbits shifted *)
            G.if1 I32Type
              (compile_unboxed_const sminl ^^ Num.from_word32 env)
              begin
                (* absolute value works directly on shifted representation *)
                compile_unboxed_const 0l ^^
                get_a ^^
                G.i (Binary (Wasm.Values.I32 I32Op.Sub)) ^^
                compile_bitor_const (TaggingScheme.tag_of_typ Type.Int)
              end
          end
          begin
            get_a ^^
            compile_bitor_const (TaggingScheme.tag_of_typ Type.Int)
          end
      end
      Num.compile_abs
      env

  let compile_load_from_word64 env get_data_buf = function
    | false -> get_data_buf ^^ E.call_import env "rts" "bigint_leb128_decode_word64"
    | true -> get_data_buf ^^ E.call_import env "rts" "bigint_sleb128_decode_word64"

  let compile_load_from_data_buf env get_data_buf signed =
    (* see Note [speculating for short (S)LEB encoded bignums] *)
    ReadBuf.speculative_read_word64 env get_data_buf ^^
    let set_a, get_a = new_local64 env "a" in
    set_a ^^ get_a ^^
    compile_xor64_const (-1L) ^^
    compile_bitand64_const 0b1000000010000000100000001000000010000000L ^^
    let set_eom, get_eom = new_local64 env "eom" in
    set_eom ^^ get_eom ^^
    G.i (Test (Wasm.Values.I64 I64Op.Eqz)) ^^
    G.if1 I32Type
      begin
        Num.compile_load_from_data_buf env get_data_buf signed
      end
      begin
        get_a ^^
        get_eom ^^ G.i (Unary (Wasm.Values.I64 I64Op.Ctz)) ^^
        compile_load_from_word64 env get_data_buf signed
      end

  let compile_store_to_data_buf_unsigned env =
    let set_x, get_x = new_local env "x" in
    let set_buf, get_buf = new_local env "buf" in
    set_x ^^ set_buf ^^
    get_x ^^
    try_unbox I32Type
      (fun env ->
        BitTagged.untag_i32 __LINE__ env Type.Int ^^ set_x ^^
        I32Leb.compile_store_to_data_buf_unsigned env get_x get_buf
      )
      (fun env ->
        G.i Drop ^^
        get_buf ^^ get_x ^^ Num.compile_store_to_data_buf_unsigned env)
      env

  let compile_store_to_data_buf_signed env =
    let set_x, get_x = new_local env "x" in
    let set_buf, get_buf = new_local env "buf" in
    set_x ^^ set_buf ^^
    get_x ^^
    try_unbox I32Type
      (fun env ->
        BitTagged.untag_i32 __LINE__ env Type.Int ^^ set_x ^^
        I32Leb.compile_store_to_data_buf_signed env get_x get_buf
      )
      (fun env ->
        G.i Drop ^^
        get_buf ^^ get_x ^^ Num.compile_store_to_data_buf_signed env)
      env

  let compile_store_to_stream_unsigned env =
    let set_x, get_x = new_local env "x" in
    let set_stream, get_stream = new_local env "stream" in
    set_x ^^ set_stream ^^
    get_x ^^
    try_unbox I32Type
      (fun env ->
        BitTagged.untag_i32 __LINE__ env Type.Int ^^ set_x ^^
        (* get size & reserve & encode *)
        let dest =
          get_stream ^^
          I32Leb.compile_leb128_size get_x ^^
          E.call_import env "rts" "stream_reserve" in
        I32Leb.compile_store_to_data_buf_unsigned env get_x dest)
      (fun env ->
        G.i Drop ^^
        get_stream ^^ get_x ^^ Num.compile_store_to_stream_unsigned env ^^
        compile_unboxed_zero)
      env ^^
      G.i Drop

  let compile_store_to_stream_signed env =
    let set_x, get_x = new_local env "x" in
    let set_stream, get_stream = new_local env "stream" in
    set_x ^^ set_stream ^^
    get_x ^^
    try_unbox I32Type
      (fun env ->
        BitTagged.untag_i32 __LINE__ env Type.Int ^^ set_x ^^
        (* get size & reserve & encode *)
        let dest =
          get_stream ^^
          I32Leb.compile_sleb128_size get_x ^^
          E.call_import env "rts" "stream_reserve" in
        I32Leb.compile_store_to_data_buf_signed env get_x dest)
      (fun env ->
        G.i Drop ^^
        get_stream ^^ get_x ^^ Num.compile_store_to_stream_signed env ^^
        compile_unboxed_zero)
      env ^^
      G.i Drop

  let compile_data_size_unsigned env =
    try_unbox I32Type
      (fun _ ->
        let set_x, get_x = new_local env "x" in
        BitTagged.untag_i32 __LINE__ env Type.Int ^^ set_x ^^
        I32Leb.compile_leb128_size get_x
      )
      (fun env -> Num.compile_data_size_unsigned env)
      env

  let compile_data_size_signed env =
    try_unbox I32Type
      (fun _ ->
        let set_x, get_x = new_local env "x" in
        BitTagged.untag_i32 __LINE__ env Type.Int ^^ set_x ^^
        I32Leb.compile_sleb128_size get_x
      )
      (fun env -> Num.compile_data_size_signed env)
      env

  let from_signed_word32 env =
    let set_a, get_a = new_local env "a" in
    set_a ^^
    get_a ^^ BitTagged.if_can_tag_i32 env Type.Int [I32Type]
      (get_a ^^ BitTagged.tag_i32 env Type.Int)
      (get_a ^^ Num.from_signed_word32 env)

  let from_signed_word64 env =
    let set_a, get_a = new_local64 env "a" in
    set_a ^^
    get_a ^^ BitTagged.if_can_tag_i64 env Type.Int [I32Type]
      (get_a ^^ BitTagged.tag env Type.Int)
      (get_a ^^ Num.from_signed_word64 env)

  let from_signed_word_compact env =
    begin
      if TaggingScheme.debug || !(Flags.sanity)
     then
      let set_a, get_a = new_local env "a" in
      set_a ^^
      get_a ^^ BitTagged.if_can_tag_i32 env Type.Int [I32Type]
        get_a
        (E.trap_with env "from_signed_word_compact")
      else G.nop
    end ^^
    BitTagged.tag_i32 env Type.Int

  let from_word32 env =
    let set_a, get_a = new_local env "a" in
    set_a ^^
    get_a ^^ BitTagged.if_can_tag_u32 env Type.Int [I32Type]
      (get_a ^^ BitTagged.tag_i32 env Type.Int)
      (get_a ^^ G.i (Convert (Wasm.Values.I64 I64Op.ExtendUI32)) ^^ Num.from_word64 env)

  let from_word64 env =
    let set_a, get_a = new_local64 env "a" in
    set_a ^^
    get_a ^^ BitTagged.if_can_tag_u64 env Type.Int [I32Type]
      (get_a ^^ BitTagged.tag env Type.Int)
      (get_a ^^ Num.from_word64 env)

  let truncate_to_word64 env =
    let set_a, get_a = new_local env "a" in
    set_a ^^ get_a ^^
    BitTagged.if_tagged_scalar env [I64Type]
      (get_a ^^ BitTagged.untag __LINE__ env Type.Int)
      (get_a ^^ Num.truncate_to_word64 env)

  let truncate_to_word32 env =
    let set_a, get_a = new_local env "a" in
    set_a ^^ get_a ^^
    BitTagged.if_tagged_scalar env [I32Type]
      (get_a ^^ BitTagged.untag_i32 __LINE__ env Type.Int)
      (get_a ^^ Num.truncate_to_word32 env)

  let to_word64 env =
    let set_a, get_a = new_local env "a" in
    set_a ^^ get_a ^^
    BitTagged.if_tagged_scalar env [I64Type]
      (get_a ^^ BitTagged.untag __LINE__ env Type.Int)
      (get_a ^^ Num.to_word64 env)

  let to_word32 env =
    let set_a, get_a = new_local env "a" in
    set_a ^^ get_a ^^
    BitTagged.if_tagged_scalar env [I32Type]
      (get_a ^^ BitTagged.untag_i32 __LINE__ env Type.Int) (*TBR*)
      (get_a ^^ Num.to_word32 env)

  let to_word32_with env =
    let set_a, get_a = new_local env "a" in
    let set_err_msg, get_err_msg = new_local env "err_msg" in
    set_err_msg ^^ set_a ^^
    get_a ^^
    BitTagged.if_tagged_scalar env [I32Type]
      (get_a ^^ BitTagged.untag_i32 __LINE__ env Type.Int) (* TBR *)
      (get_a ^^ get_err_msg ^^ Num.to_word32_with env)
end

module BigNumLibtommath : BigNumType = struct

  let to_word32 env = E.call_import env "rts" "bigint_to_word32_trap"
  let to_word64 env = E.call_import env "rts" "bigint_to_word64_trap"
  let to_word32_with env = E.call_import env "rts" "bigint_to_word32_trap_with"

  let truncate_to_word32 env = E.call_import env "rts" "bigint_to_word32_wrap"
  let truncate_to_word64 env = E.call_import env "rts" "bigint_to_word64_wrap"

  let from_signed_word_compact env = E.call_import env "rts" "bigint_of_int32"
  let from_word32 env = E.call_import env "rts" "bigint_of_word32"
  let from_word64 env = E.call_import env "rts" "bigint_of_word64"
  let from_signed_word32 env = E.call_import env "rts" "bigint_of_int32"
  let from_signed_word64 env = E.call_import env "rts" "bigint_of_int64"

  let compile_data_size_unsigned env = E.call_import env "rts" "bigint_leb128_size"
  let compile_data_size_signed env = E.call_import env "rts" "bigint_sleb128_size"

  let compile_store_to_data_buf_unsigned env =
    let (set_buf, get_buf) = new_local env "buf" in
    let (set_n, get_n) = new_local env "n" in
    set_n ^^ set_buf ^^
    get_n ^^ get_buf ^^ E.call_import env "rts" "bigint_leb128_encode" ^^
    get_n ^^ E.call_import env "rts" "bigint_leb128_size"

  let compile_store_to_stream_unsigned env =
    E.call_import env "rts" "bigint_leb128_stream_encode"

  let compile_store_to_data_buf_signed env =
    let (set_buf, get_buf) = new_local env "buf" in
    let (set_n, get_n) = new_local env "n" in
    set_n ^^ set_buf ^^
    get_n ^^ get_buf ^^ E.call_import env "rts" "bigint_sleb128_encode" ^^
    get_n ^^ E.call_import env "rts" "bigint_sleb128_size"

  let compile_store_to_stream_signed env =
    E.call_import env "rts" "bigint_sleb128_stream_encode"

  let compile_load_from_data_buf env get_data_buf = function
    | false -> get_data_buf ^^ E.call_import env "rts" "bigint_leb128_decode"
    | true -> get_data_buf ^^ E.call_import env "rts" "bigint_sleb128_decode"

  let vanilla_lit env n =
    (* See enum mp_sign *)
    let sign = if Big_int.sign_big_int n >= 0 then 0l else 1l in

    let n = Big_int.abs_big_int n in

    let limbs =
      (* see MP_DIGIT_BIT *)
      let twoto28 = Big_int.power_int_positive_int 2 28 in
      let rec go n =
        if Big_int.sign_big_int n = 0
        then []
        else
          let (a, b) = Big_int.quomod_big_int n twoto28 in
          [ Big_int.int32_of_big_int b ] @ go a
      in go n
    in
    (* how many 32 bit digits *)
    let size = Int32.of_int (List.length limbs) in

    (* cf. mp_int in tommath.h *)
    let ptr = Tagged.shared_static_obj env Tagged.BigInt StaticBytes.[
      I32 size; (* used *)
      I32 size; (* size; relying on Heap.word_size == size_of(mp_digit) *)
      I32 sign;
      I32 0l; (* dp; this will be patched in BigInt::mp_int_ptr in the RTS when used *)
      i32s limbs

    ] in
    ptr

  let assert_nonneg env =
    Func.share_code1 Func.Never env "assert_nonneg" ("n", I32Type) [I32Type] (fun env get_n ->
      get_n ^^
      E.call_import env "rts" "bigint_isneg" ^^
      E.then_trap_with env "Natural subtraction underflow" ^^
      get_n
    )

  let compile_abs env = E.call_import env "rts" "bigint_abs"
  let compile_neg env = E.call_import env "rts" "bigint_neg"
  let compile_add env = E.call_import env "rts" "bigint_add"
  let compile_mul env = E.call_import env "rts" "bigint_mul"
  let compile_signed_sub env = E.call_import env "rts" "bigint_sub"
  let compile_signed_div env = E.call_import env "rts" "bigint_div"
  let compile_signed_mod env = E.call_import env "rts" "bigint_rem"
  let compile_unsigned_sub env = E.call_import env "rts" "bigint_sub" ^^ assert_nonneg env
  let compile_unsigned_rem env = E.call_import env "rts" "bigint_rem"
  let compile_unsigned_div env = E.call_import env "rts" "bigint_div"
  let compile_unsigned_pow env = E.call_import env "rts" "bigint_pow"
  let compile_lsh env = E.call_import env "rts" "bigint_lsh"
  let compile_rsh env = E.call_import env "rts" "bigint_rsh"

  let compile_eq env = E.call_import env "rts" "bigint_eq"
  let compile_is_negative env = E.call_import env "rts" "bigint_isneg"
  let compile_relop env = function
      | Lt -> E.call_import env "rts" "bigint_lt"
      | Le -> E.call_import env "rts" "bigint_le"
      | Ge -> E.call_import env "rts" "bigint_ge"
      | Gt -> E.call_import env "rts" "bigint_gt"

  let fits_signed_bits env bits =
    E.call_import env "rts" "bigint_2complement_bits" ^^
    compile_unboxed_const (Int32.of_int bits) ^^
    G.i (Compare (Wasm.Values.I32 I32Op.LeU))
  let fits_unsigned_bits env bits =
    E.call_import env "rts" "bigint_count_bits" ^^
    compile_unboxed_const (Int32.of_int bits) ^^
    G.i (Compare (Wasm.Values.I32 I32Op.LeU))

end (* BigNumLibtommath *)

module BigNum = MakeCompact(BigNumLibtommath)

(* Primitive functions *)
module Prim = struct
  (* The {Nat,Int}{8,16} bits sit in the MSBs of the i32, in this manner
     we can perform almost all operations, with the exception of
     - Mul (needs shr of one operand)
     - Shr (needs masking of result)
     - Rot (needs duplication into LSBs, masking of amount and masking of result)
     - ctz (needs shr of operand or sub from result)

     Both {Nat,Int}{8,16} fit into the vanilla stackrep, so no boxing is necessary.
     This MSB-stored schema is also essentially what the interpreter is using.
  *)
  let prim_word32toNat = BigNum.from_word32
  let prim_shiftWordNtoUnsigned env b =
    compile_shrU_const b ^^
    prim_word32toNat env
  let prim_word32toInt = BigNum.from_signed_word32
  let prim_shiftWordNtoSigned env b =
    compile_shrS_const b ^^
    prim_word32toInt env
  let prim_intToWord32 = BigNum.truncate_to_word32
  let prim_intToWordNShifted env b =
    prim_intToWord32 env ^^
    TaggedSmallWord.shift_leftWordNtoI32 b
end (* Prim *)

module Object = struct
 (* An object with a mutable field1 and immutable field 2 has the following
    heap layout:

    ┌──────┬─────┬──────────┬──────────┬─────────┬─────────────┬───┐
    │ obj header │ n_fields │ hash_ptr │ ind_ptr │ field2_data │ … │
    └──────┴─────┴──────────┴┬─────────┴┬────────┴─────────────┴───┘
         ┌───────────────────┘          │
         │   ┌──────────────────────────┘
         │   ↓
         │  ╶─┬────────┬─────────────┐
         │    │ ObjInd │ field1_data │
         ↓    └────────┴─────────────┘
        ╶─┬─────────────┬─────────────┬───┐
          │ field1_hash │ field2_hash │ … │
          └─────────────┴─────────────┴───┘

    The object header includes the object tag (Object) and the forwarding pointer.
    The forwarding pointer is only reserved if compiled for the incremental GC.

    The field hash array lives in static memory (so no size header needed).
    The hash_ptr is skewed.

    The field2_data for immutable fields is a vanilla word.

    The field1_data for mutable fields are pointers to either an ObjInd, or a
    MutBox (they have the same layout). This indirection is a consequence of
    how we compile object literals with `await` instructions, as these mutable
    fields need to be able to alias local mutable variables.

    We could alternatively switch to an allocate-first approach in the
    await-translation of objects, and get rid of this indirection -- if it were
    not for the implementing of sharing of mutable stable values.
  *)

  let header_size env = Int32.add (Tagged.header_size env) 2l

  (* Number of object fields *)
  let size_field env = Int32.add (Tagged.header_size env) 0l
  let hash_ptr_field env = Int32.add (Tagged.header_size env) 1l

  module FieldEnv = Env.Make(String)

  (* This is for static objects *)
  let vanilla_lit env (fs : (string * int32) list) : int32 =
    let (hashes, ptrs) = fs
      |> List.map (fun (n, ptr) -> (Mo_types.Hash.hash n,ptr))
      |> List.sort compare
      |> List.split
    in

    let hash_ptr = E.add_static env StaticBytes.[ i32s hashes ] in

    Tagged.shared_static_obj env Tagged.Object StaticBytes.[
      I32 (Int32.of_int (List.length fs));
      I32 hash_ptr;
      i32s ptrs;
    ]

  (* This is for non-recursive objects, i.e. ObjNewE *)
  (* The instructions in the field already create the indirection if needed *)
  let lit_raw env (fs : (string * (unit -> G.t)) list ) =
    let name_pos_map =
      fs |>
      (* We could store only public fields in the object, but
         then we need to allocate separate boxes for the non-public ones:
         List.filter (fun (_, vis, f) -> vis.it = Public) |>
      *)
      List.map (fun (n,_) -> (E.hash env n, n)) |>
      List.sort compare |>
      List.mapi (fun i (_h,n) -> (n,Int32.of_int i)) |>
      List.fold_left (fun m (n,i) -> FieldEnv.add n i m) FieldEnv.empty in

    let sz = Int32.of_int (FieldEnv.cardinal name_pos_map) in

    (* Create hash array *)
    let hashes = fs |>
      List.map (fun (n,_) -> E.hash env n) |>
      List.sort compare in
    let hash_ptr = E.add_static env StaticBytes.[ i32s hashes ] in

    (* Allocate memory *)
    let (set_ri, get_ri, ri) = new_local_ env I32Type "obj" in
    Tagged.alloc env (Int32.add (header_size env) sz) Tagged.Object ^^
    set_ri ^^

    (* Set size *)
    get_ri ^^
    compile_unboxed_const sz ^^
    Tagged.store_field env (size_field env) ^^

    (* Set hash_ptr *)
    get_ri ^^
    compile_unboxed_const hash_ptr ^^
    Tagged.store_field env (hash_ptr_field env) ^^

    (* Write all the fields *)
    let init_field (name, mk_is) : G.t =
      (* Write the pointer to the indirection *)
      get_ri ^^
      mk_is () ^^
      let i = FieldEnv.find name name_pos_map in
      let offset = Int32.add (header_size env) i in
      Tagged.store_field env offset
    in
    G.concat_map init_field fs ^^

    (* Return the pointer to the object *)
    get_ri ^^
    Tagged.allocation_barrier env

  (* Returns a pointer to the object field (without following the field indirection) *)
  let idx_hash_raw env low_bound =
    let name = Printf.sprintf "obj_idx<%d>" low_bound  in
    Func.share_code2 Func.Always env name (("x", I32Type), ("hash", I32Type)) [I32Type] (fun env get_x get_hash ->
      let set_x = G.setter_for get_x in
      let set_h_ptr, get_h_ptr = new_local env "h_ptr" in

      get_x ^^ Tagged.load_forwarding_pointer env ^^ set_x ^^

      get_x ^^ Tagged.load_field env (hash_ptr_field env) ^^

      (* Linearly scan through the fields (binary search can come later) *)
      (* unskew h_ptr and advance both to low bound *)
      compile_add_const Int32.(add ptr_unskew (mul Heap.word_size (of_int low_bound))) ^^
      set_h_ptr ^^
      get_x ^^
      compile_add_const Int32.(mul Heap.word_size (add (header_size env) (of_int low_bound))) ^^
      set_x ^^
      G.loop0 (
          get_h_ptr ^^ load_unskewed_ptr ^^
          get_hash ^^ G.i (Compare (Wasm.Values.I32 I32Op.Eq)) ^^
          G.if0
            (get_x ^^ G.i Return)
            (get_h_ptr ^^ compile_add_const Heap.word_size ^^ set_h_ptr ^^
             get_x ^^ compile_add_const Heap.word_size ^^ set_x ^^
             G.i (Br (nr 1l)))
        ) ^^
      G.i Unreachable
    )

  (* Returns a pointer to the object field (possibly following the indirection) *)
  let idx_hash env low_bound indirect =
    if indirect
    then
      let name = Printf.sprintf "obj_idx_ind<%d>" low_bound in
      Func.share_code2 Func.Never env name (("x", I32Type), ("hash", I32Type)) [I32Type] (fun env get_x get_hash ->
      get_x ^^ get_hash ^^
      idx_hash_raw env low_bound ^^
      load_ptr ^^ Tagged.load_forwarding_pointer env ^^
      compile_add_const (Int32.mul (MutBox.field env) Heap.word_size)
    )
    else idx_hash_raw env low_bound

  let field_type env obj_type s =
    let _, fields = Type.as_obj_sub [s] obj_type in
    Type.lookup_val_field s fields

  (* Determines whether the field is mutable (and thus needs an indirection) *)
  let is_mut_field env obj_type s =
    let _, fields = Type.as_obj_sub [s] obj_type in
    Type.is_mut (Type.lookup_val_field s fields)

  (* Computes a lower bound for the positional index of a field in an object *)
  let field_lower_bound env obj_type s =
    let open Type in
    let _, fields = as_obj_sub [s] obj_type in
    List.iter (function {typ = Typ _; _} -> assert false | _ -> ()) fields;
    let sorted_by_hash =
      List.sort
        (fun (h1, _) (h2, _) -> Lib.Uint32.compare h1 h2)
        (List.map (fun f -> Lib.Uint32.of_int32 (E.hash env f.lab), f) fields) in
    match Lib.List.index_of s (List.map (fun (_, {lab; _}) -> lab) sorted_by_hash) with
    | Some i -> i
    | _ -> assert false

  (* Returns a pointer to the object field (without following the indirection) *)
  let idx_raw env f =
    compile_unboxed_const (E.hash env f) ^^
    idx_hash_raw env 0

  (* Returns a pointer to the object field (possibly following the indirection) *)
  let idx env obj_type f =
    compile_unboxed_const (E.hash env f) ^^
    idx_hash env (field_lower_bound env obj_type f) (is_mut_field env obj_type f)

  (* load the value (or the mutbox) *)
  let load_idx_raw env f =
    idx_raw env f ^^
    load_ptr

  (* load the actual value (dereferencing the mutbox) *)
  let load_idx env obj_type f =
    idx env obj_type f ^^
    load_ptr

end (* Object *)

module Blob = struct
  (* The layout of a blob object is

     ┌──────┬─────┬─────────┬──────────────────┐
     │ obj header │ n_bytes │ bytes (padded) … │
     └──────┴─────┴─────────┴──────────────────┘

    The object header includes the object tag (Blob) and the forwarding pointer.
    The forwarding pointer is only reserved if compiled for the incremental GC.

    This heap object is used for various kinds of binary, non-pointer data.

    When used for Text values, the bytes are UTF-8 encoded code points from
    Unicode.
  *)

  let header_size env = Int32.add (Tagged.header_size env) 1l
  let len_field env = Int32.add (Tagged.header_size env) 0l

  let len env =
    Tagged.load_forwarding_pointer env ^^
    Tagged.load_field env (len_field env)

  let len_nat env =
    Func.share_code1 Func.Never env "blob_len" ("text", I32Type) [I32Type] (fun env get ->
      get ^^
      len env ^^
      BigNum.from_word32 env
    )

  let vanilla_lit env s =
    Tagged.shared_static_obj env Tagged.Blob StaticBytes.[
      I32 (Int32.of_int (String.length s));
      Bytes s;
    ]

  let lit env s = compile_unboxed_const (vanilla_lit env s)

  let lit_ptr_len env s =
    compile_unboxed_const (Int32.add ptr_unskew (E.add_static env StaticBytes.[Bytes s])) ^^
    compile_unboxed_const (Int32.of_int (String.length s))

  let alloc env =
    E.call_import env "rts" "alloc_blob" ^^
    (* uninitialized blob payload is allowed by the barrier *)
    Tagged.allocation_barrier env

  let unskewed_payload_offset env = Int32.(add ptr_unskew (mul Heap.word_size (header_size env)))

  let payload_ptr_unskewed env =
    Tagged.load_forwarding_pointer env ^^
    compile_add_const (unskewed_payload_offset env)

  let as_ptr_len env = Func.share_code1 Func.Never env "as_ptr_size" ("x", I32Type) [I32Type; I32Type] (
    fun env get_x ->
      get_x ^^ payload_ptr_unskewed env ^^
      get_x ^^ len env
    )

  let of_ptr_size env = Func.share_code2 Func.Always env "blob_of_ptr_size" (("ptr", I32Type), ("size" , I32Type)) [I32Type] (
    fun env get_ptr get_size ->
      let (set_x, get_x) = new_local env "x" in
      get_size ^^ alloc env ^^ set_x ^^
      get_x ^^ payload_ptr_unskewed env ^^
      get_ptr ^^
      get_size ^^
      Heap.memcpy env ^^
      get_x
    )

  let of_size_copy env get_size_fun copy_fun offset_fun =
    let (set_len, get_len) = new_local env "len" in
    let (set_blob, get_blob) = new_local env "blob" in
    get_size_fun env ^^ set_len ^^

    get_len ^^ alloc env ^^ set_blob ^^
    get_blob ^^ payload_ptr_unskewed env ^^
    offset_fun env ^^
    get_len ^^
    copy_fun env ^^

    get_blob

  (* Lexicographic blob comparison. Expects two blobs on the stack.
     Either specialized to a specific comparison operator, and returns a boolean,
     or implements the generic comparison, returning -1, 0 or 1 as Int8.
  *)
  let rec compare env op =
    (* return convention for the generic comparison function *)
    let is_lt = compile_unboxed_const (TaggedSmallWord.vanilla_lit Type.Int8 (-1)) in
    let is_gt = compile_unboxed_const (TaggedSmallWord.vanilla_lit Type.Int8 1) in
    let is_eq = compile_unboxed_const (TaggedSmallWord.vanilla_lit Type.Int8 0) in
    let open Operator in
    let name = match op with
        | Some LtOp -> "Blob.compare_lt"
        | Some LeOp -> "Blob.compare_le"
        | Some GeOp -> "Blob.compare_ge"
        | Some GtOp -> "Blob.compare_gt"
        | Some EqOp -> "Blob.compare_eq"
        | Some NeqOp -> "Blob.compare_neq"
        | None -> "Blob.compare" in
    Func.share_code2 Func.Always env name (("x", I32Type), ("y", I32Type)) [I32Type] (fun env get_x get_y ->
      match op with
        (* Some operators can be reduced to the negation of other operators *)
        | Some LtOp -> get_x ^^ get_y ^^ compare env (Some GeOp) ^^ Bool.neg
        | Some GtOp -> get_x ^^ get_y ^^ compare env (Some LeOp) ^^ Bool.neg
        | Some NeqOp -> get_x ^^ get_y ^^ compare env (Some EqOp) ^^ Bool.neg
        | _ ->
      begin
        let set_x = G.setter_for get_x in
        let set_y = G.setter_for get_y in
        get_x ^^ Tagged.load_forwarding_pointer env ^^ set_x ^^
        get_y ^^ Tagged.load_forwarding_pointer env ^^ set_y ^^

        let (set_len1, get_len1) = new_local env "len1" in
        let (set_len2, get_len2) = new_local env "len2" in
        let (set_len, get_len) = new_local env "len" in
        let (set_a, get_a) = new_local env "a" in
        let (set_b, get_b) = new_local env "b" in

        get_x ^^ len env ^^ set_len1 ^^
        get_y ^^ len env ^^ set_len2 ^^

        (* Find minimum length *)
        begin if op = Some EqOp then
          (* Early exit for equality *)
          get_len1 ^^ get_len2 ^^ G.i (Compare (Wasm.Values.I32 I32Op.Eq)) ^^
          G.if0 G.nop (Bool.lit false ^^ G.i Return) ^^

          get_len1 ^^ set_len
        else
          get_len1 ^^ get_len2 ^^ G.i (Compare (Wasm.Values.I32 I32Op.LeU)) ^^
          G.if0
            (get_len1 ^^ set_len)
            (get_len2 ^^ set_len)
        end ^^

        (* We could do word-wise comparisons if we know that the trailing bytes
           are zeroed *)
        get_len ^^
        from_0_to_n env (fun get_i ->
          get_x ^^
          payload_ptr_unskewed env ^^
          get_i ^^
          G.i (Binary (Wasm.Values.I32 I32Op.Add)) ^^
          G.i (Load {ty = I32Type; align = 0; offset = 0l; sz = Some Wasm.Types.(Pack8, ZX)}) ^^
          set_a ^^

          get_y ^^
          payload_ptr_unskewed env ^^
          get_i ^^
          G.i (Binary (Wasm.Values.I32 I32Op.Add)) ^^
          G.i (Load {ty = I32Type; align = 0; offset = 0l; sz = Some Wasm.Types.(Pack8, ZX)}) ^^
          set_b ^^

          get_a ^^ get_b ^^ G.i (Compare (Wasm.Values.I32 I32Op.Eq)) ^^
          G.if0 G.nop (
            (* first non-equal elements *)
            begin match op with
            | Some LeOp -> get_a ^^ get_b ^^ G.i (Compare (Wasm.Values.I32 I32Op.LeU))
            | Some GeOp -> get_a ^^ get_b ^^ G.i (Compare (Wasm.Values.I32 I32Op.GeU))
            | Some EqOp -> Bool.lit false
            | None -> get_a ^^ get_b ^^ G.i (Compare (Wasm.Values.I32 I32Op.LtU)) ^^
                      G.if1 I32Type is_lt is_gt
            | _ -> assert false
            end ^^
            G.i Return
          )
        ) ^^
        (* Common prefix is same *)
        match op with
        | Some LeOp -> get_len1 ^^ get_len2 ^^ G.i (Compare (Wasm.Values.I32 I32Op.LeU))
        | Some GeOp -> get_len1 ^^ get_len2 ^^ G.i (Compare (Wasm.Values.I32 I32Op.GeU))
        | Some EqOp -> Bool.lit true (* NB: Different length handled above *)
        | None ->
            get_len1 ^^ get_len2 ^^ G.i (Compare (Wasm.Values.I32 I32Op.LtU)) ^^
            G.if1 I32Type is_lt (
              get_len1 ^^ get_len2 ^^ G.i (Compare (Wasm.Values.I32 I32Op.GtU)) ^^
              G.if1 I32Type is_gt is_eq
            )
        | _ -> assert false
      end
  )

  let iter env =
    E.call_import env "rts" "blob_iter"
  let iter_done env =
    E.call_import env "rts" "blob_iter_done"
  let iter_next env =
    E.call_import env "rts" "blob_iter_next" ^^
    TaggedSmallWord.msb_adjust Type.Nat8

  let dyn_alloc_scratch env = alloc env ^^ payload_ptr_unskewed env

  (* TODO: rewrite using MemoryFill *)
  let clear env =
    Func.share_code1 Func.Always env "blob_clear" ("x", I32Type) [] (fun env get_x ->
      let (set_ptr, get_ptr) = new_local env "ptr" in
      let (set_len, get_len) = new_local env "len" in
      get_x ^^
      as_ptr_len env ^^
      set_len ^^
      set_ptr ^^

      (* round to word size *)
      get_len ^^
      compile_add_const (Int32.sub Heap.word_size 1l) ^^
      compile_divU_const Heap.word_size ^^

      (* clear all words *)
      from_0_to_n env (fun get_i ->
        get_ptr ^^
        compile_unboxed_const 0l ^^
        store_unskewed_ptr ^^
        get_ptr ^^
        compile_add_const Heap.word_size ^^
        set_ptr))

end (* Blob *)

module Region = struct
  (*
    See rts/motoko-rts/src/region.rs
   *)

  (* Object layout:

     ┌─────┬──────────┬──────────────────┬─────────────────┐
     │ tag │ id_field │ page_count_field │ vec_pages_field │
     └─────┴──────────┴──────────────────┴─────────────────┘
            (unboxed, low 16 bits, rest 0-initialized padding)
                        unboxed u32
                                          Blob
  *)

  let alloc_region env =
    E.call_import env "rts" "alloc_region"

  let init_region env =
    E.call_import env "rts" "init_region"

  (* field accessors *)
  (* NB: all these opns must resolve forwarding pointers here or in RTS *)
  let id env =
    E.call_import env "rts" "region_id"

  let page_count env =
    E.call_import env "rts" "region_page_count"

  let vec_pages env =
    E.call_import env "rts" "region_vec_pages"

  let new_ env =
    E.require_stable_memory env;
    E.call_import env "rts" "region_new"

  let size env =
    E.require_stable_memory env;
    E.call_import env "rts" "region_size"

  let grow env =
    E.require_stable_memory env;
    E.call_import env "rts" "region_grow"

  let load_blob env =
    E.require_stable_memory env;
    E.call_import env "rts" "region_load_blob"
  let store_blob env =
    E.require_stable_memory env;
    E.call_import env "rts" "region_store_blob"

  let load_word8 env =
    E.require_stable_memory env;
    E.call_import env "rts" "region_load_word8"
  let store_word8 env =
    E.require_stable_memory env;
    E.call_import env "rts" "region_store_word8"

  let load_word16 env =
    E.require_stable_memory env;
    E.call_import env "rts" "region_load_word16"
  let store_word16 env =
    E.require_stable_memory env;
    E.call_import env "rts" "region_store_word16"

  let load_word32 env =
    E.require_stable_memory env;
    E.call_import env "rts" "region_load_word32"
  let store_word32 env =
    E.require_stable_memory env;
    E.call_import env "rts" "region_store_word32"

  let load_word64 env =
    E.require_stable_memory env;
    E.call_import env "rts" "region_load_word64"
  let store_word64 env =
    E.require_stable_memory env;
    E.call_import env "rts" "region_store_word64"

  let load_float64 env =
    E.require_stable_memory env;
    E.call_import env "rts" "region_load_float64"
  let store_float64 env =
    E.require_stable_memory env;
    E.call_import env "rts" "region_store_float64"

end

module Text = struct
  (*
  Most of the heavy lifting around text values is in rts/motoko-rts/src/text.rs
  *)

  (* The layout of a concatenation node is

     ┌──────┬─────┬─────────┬───────┬───────┐
     │ obj header │ n_bytes │ text1 │ text2 │
     └──────┴─────┴─────────┴───────┴───────┘

    The object header includes the object tag (TAG_CONCAT defined in rts/types.rs) and the forwarding pointer
    The forwarding pointer is only reserved if compiled for the incremental GC.

    This is internal to rts/text.c, with the exception of GC-related code.
  *)

  let of_ptr_size env =
    E.call_import env "rts" "text_of_ptr_size"
  let concat env =
    E.call_import env "rts" "text_concat"
  let size env =
    E.call_import env "rts" "text_size"
  let to_buf env =
    E.call_import env "rts" "text_to_buf"
  let len_nat env =
    Func.share_code1 Func.Never env "text_len" ("text", I32Type) [I32Type] (fun env get ->
      get ^^
      E.call_import env "rts" "text_len" ^^
      BigNum.from_word32 env
    )
  let prim_showChar env =
    TaggedSmallWord.lsb_adjust_codepoint env ^^
    E.call_import env "rts" "text_singleton"
  let to_blob env = E.call_import env "rts" "blob_of_text"

  let lowercase env = E.call_import env "rts" "text_lowercase"
  let uppercase env = E.call_import env "rts" "text_uppercase"

  let of_blob env =
    let (set_blob, get_blob) = new_local env "blob" in
    set_blob ^^
    get_blob ^^ Blob.as_ptr_len env ^^
    E.call_import env "rts" "utf8_valid" ^^
    G.if1 I32Type (Opt.inject_simple env get_blob) (Opt.null_lit env)

  let iter env =
    E.call_import env "rts" "text_iter"
  let iter_done env =
    E.call_import env "rts" "text_iter_done"
  let iter_next env =
    E.call_import env "rts" "text_iter_next" ^^
    TaggedSmallWord.msb_adjust_codepoint

  let compare env op =
    let open Operator in
    let name = match op with
        | LtOp -> "Text.compare_lt"
        | LeOp -> "Text.compare_le"
        | GeOp -> "Text.compare_ge"
        | GtOp -> "Text.compare_gt"
        | EqOp -> "Text.compare_eq"
        | NeqOp -> assert false in
    Func.share_code2 Func.Never env name (("x", I32Type), ("y", I32Type)) [I32Type] (fun env get_x get_y ->
      get_x ^^ Tagged.load_forwarding_pointer env ^^
      get_y ^^ Tagged.load_forwarding_pointer env ^^
      E.call_import env "rts" "text_compare" ^^
      compile_unboxed_const 0l ^^
      match op with
        | LtOp -> G.i (Compare (Wasm.Values.I32 I32Op.LtS))
        | LeOp -> G.i (Compare (Wasm.Values.I32 I32Op.LeS))
        | GtOp -> G.i (Compare (Wasm.Values.I32 I32Op.GtS))
        | GeOp -> G.i (Compare (Wasm.Values.I32 I32Op.GeS))
        | EqOp -> G.i (Compare (Wasm.Values.I32 I32Op.Eq))
        | NeqOp -> assert false
    )


end (* Text *)

module Arr = struct
  (* Object layout:

     ┌──────┬─────┬──────────┬────────┬───┐
     │ obj header │ n_fields │ field1 │ … │
     └──────┴─────┴──────────┴────────┴───┘

     The object  header includes the object tag (Array) and the forwarding pointer.
     The forwarding pointer is only reserved if compiled for the incremental GC.

     No difference between mutable and immutable arrays.
  *)

  (* NB max_array_size must agree with limit 2^29 imposed by RTS constants.MAX_ARRAY_SIZE *)
  let max_array_size env = Int32.shift_left 1l 29 (* inclusive *)

  let header_size env = Int32.add (Tagged.header_size env) 1l
  let element_size = 4l
  let len_field env = Int32.add (Tagged.header_size env) 0l

  let len env =
    Tagged.load_forwarding_pointer env ^^
    Tagged.load_field env (len_field env)

  (* Static array access. No checking *)
  let load_field env n =
    Tagged.load_forwarding_pointer env ^^
    Tagged.load_field env Int32.(add n (header_size env))

  (* Dynamic array access. Returns the address (not the value) of the field.
     Does no bounds checking *)
  let unsafe_idx env =
    Func.share_code2 Func.Never env "Array.unsafe_idx" (("array", I32Type), ("idx", I32Type)) [I32Type] (fun env get_array get_idx ->
      get_idx ^^
      compile_add_const (header_size env) ^^
      compile_mul_const element_size ^^
      get_array ^^
      Tagged.load_forwarding_pointer env ^^
      G.i (Binary (Wasm.Values.I32 I32Op.Add))
    )

  (* Dynamic array access. Returns the address (not the value) of the field.
     Does bounds checking *)
  let idx env =
    Func.share_code2 Func.Never env "Array.idx" (("array", I32Type), ("idx", I32Type)) [I32Type] (fun env get_array get_idx ->
      (* No need to check the lower bound, we interpret idx as unsigned *)
      (* Check the upper bound *)
      get_idx ^^
      get_array ^^ len env ^^
      G.i (Compare (Wasm.Values.I32 I32Op.LtU)) ^^
      E.else_trap_with env "Array index out of bounds" ^^

      get_idx ^^
      compile_add_const (header_size env) ^^
      compile_mul_const element_size ^^
      get_array ^^
      Tagged.load_forwarding_pointer env ^^
      G.i (Binary (Wasm.Values.I32 I32Op.Add))
    )

  (* As above, but taking a bigint (Nat), and reporting overflow as out of bounds *)
  let idx_bigint env =
    Func.share_code2 Func.Never env "Array.idx_bigint" (("array", I32Type), ("idx", I32Type)) [I32Type] (fun env get_array get_idx ->
      get_array ^^
      get_idx ^^
      Blob.lit env "Array index out of bounds" ^^
      BigNum.to_word32_with env ^^
      idx env
  )

  let element_type env typ = match Type.promote typ with
     | Type.Array element_type -> element_type
     | _ -> assert false

  let vanilla_lit env ptrs =
    Tagged.shared_static_obj env Tagged.Array StaticBytes.[
      I32 (Int32.of_int (List.length ptrs));
      i32s ptrs;
    ]

  (* Compile an array literal. *)
  let lit env element_instructions =
    Tagged.obj env Tagged.Array
     ([ compile_unboxed_const (Wasm.I32.of_int_u (List.length element_instructions))
      ] @ element_instructions)

  (* Does not initialize the fields! *)
  (* Note: Post allocation barrier must be applied after initialization *)
  let alloc env =
    E.call_import env "rts" "alloc_array"

  let iterate env get_array body =
    let (set_boundary, get_boundary) = new_local env "boundary" in
    let (set_pointer, get_pointer) = new_local env "pointer" in
    let set_array = G.setter_for get_array in

    get_array ^^ Tagged.load_forwarding_pointer env ^^ set_array ^^

    (* Initial element pointer, skewed *)
    compile_unboxed_const (header_size env) ^^
    compile_mul_const element_size ^^
    get_array ^^
    G.i (Binary (Wasm.Values.I32 I32Op.Add)) ^^
    set_pointer ^^

    (* Upper pointer boundary, skewed *)
    get_array ^^
    Tagged.load_field env (len_field env) ^^
    compile_mul_const element_size ^^
    get_pointer ^^
    G.i (Binary (Wasm.Values.I32 I32Op.Add)) ^^
    set_boundary ^^

    (* Loop through all elements *)
    compile_while env
    ( get_pointer ^^
      get_boundary ^^
      G.i (Compare (Wasm.Values.I32 I32Op.LtU))
    ) (
      body get_pointer ^^

      (* Next element pointer, skewed *)
      get_pointer ^^
      compile_add_const element_size ^^
      set_pointer
    )

  (* The primitive operations *)
  (* No need to wrap them in RTS functions: They occur only once, in the prelude. *)
  let init env =
    let (set_x, get_x) = new_local env "x" in
    let (set_r, get_r) = new_local env "r" in
    set_x ^^

    (* Allocate *)
    BigNum.to_word32 env ^^
    alloc env ^^
    set_r ^^

    (* Write elements *)
    iterate env get_r (fun get_pointer ->
      get_pointer ^^
      get_x ^^
      store_ptr
    ) ^^

    get_r ^^
    Tagged.allocation_barrier env

  let tabulate env =
    let (set_f, get_f) = new_local env "f" in
    let (set_r, get_r) = new_local env "r" in
    let (set_i, get_i) = new_local env "i" in
    set_f ^^

    (* Allocate *)
    BigNum.to_word32 env ^^
    alloc env ^^
    set_r ^^

    (* Initial index *)
    compile_unboxed_const 0l ^^
    set_i ^^

    (* Write elements *)
    iterate env get_r (fun get_pointer ->
      get_pointer ^^
      (* The closure *)
      get_f ^^
      Closure.prepare_closure_call env ^^
      (* The arg *)
      get_i ^^
      BigNum.from_word32 env ^^
      (* The closure again *)
      get_f ^^
      (* Call *)
      Closure.call_closure env 1 1 ^^
      store_ptr ^^

      (* Increment index *)
      get_i ^^
      compile_add_const 1l ^^
      set_i
    ) ^^
    get_r ^^
    Tagged.allocation_barrier env

  let ofBlob env =
    Func.share_code1 Func.Always env "Arr.ofBlob" ("blob", I32Type) [I32Type] (fun env get_blob ->
      let (set_len, get_len) = new_local env "len" in
      let (set_r, get_r) = new_local env "r" in

      get_blob ^^ Blob.len env ^^ set_len ^^

      get_len ^^ alloc env ^^ set_r ^^

      get_len ^^ from_0_to_n env (fun get_i ->
        get_r ^^ get_i ^^ unsafe_idx env ^^
        get_blob ^^ Blob.payload_ptr_unskewed env ^^
        get_i ^^ G.i (Binary (Wasm.Values.I32 I32Op.Add)) ^^
        G.i (Load {ty = I32Type; align = 0; offset = 0l; sz = Some Wasm.Types.(Pack8, ZX)}) ^^
        TaggedSmallWord.msb_adjust Type.Nat8 ^^
        TaggedSmallWord.tag env Type.Nat8 ^^
        store_ptr
      ) ^^
      get_r ^^
      Tagged.allocation_barrier env
    )

  let toBlob env =
    Func.share_code1 Func.Always env "Arr.toBlob" ("array", I32Type) [I32Type] (fun env get_a ->
      let (set_len, get_len) = new_local env "len" in
      let (set_r, get_r) = new_local env "r" in

      get_a ^^ len env ^^ set_len ^^

      get_len ^^ Blob.alloc env ^^ set_r ^^

      get_len ^^ from_0_to_n env (fun get_i ->
        get_r ^^ Blob.payload_ptr_unskewed env ^^
        get_i ^^ G.i (Binary (Wasm.Values.I32 I32Op.Add)) ^^
        get_a ^^ get_i ^^ unsafe_idx env ^^
        load_ptr ^^
        TaggedSmallWord.lsb_adjust Type.Nat8 ^^
        G.i (Store {ty = I32Type; align = 0; offset = 0l; sz = Some Wasm.Types.Pack8})
      ) ^^

      get_r
    )

end (* Array *)

module Tuple = struct
  (* Tuples use the same object representation (and same tag) as arrays.
     Even though we know the size statically, we still need the size
     information for the GC.

     One could introduce tags for small tuples, to save one word.
  *)

  (* We represent the boxed empty tuple as the unboxed scalar 0, i.e. simply as
     number (but really anything is fine, we never look at this) *)
  let unit_vanilla_lit env = TaggingScheme.unit_tag ()  (* all tag, trivial payload *)
  let compile_unit env = compile_unboxed_const (unit_vanilla_lit ())

  (* Expects on the stack the pointer to the array. *)
  let load_n env n =
    Tagged.load_forwarding_pointer env ^^
    Tagged.load_field env (Int32.add (Arr.header_size env) n)

  (* Takes n elements of the stack and produces an argument tuple *)
  let from_stack env n =
    if n = 0 then compile_unit env
    else
      let name = Printf.sprintf "to_%i_tuple" n in
      let args = Lib.List.table n (fun i -> Printf.sprintf "arg%i" i, I32Type) in
      Func.share_code Func.Never env name args [I32Type] (fun env getters ->
        Arr.lit env (Lib.List.table n (fun i -> List.nth getters i))
      )

  (* Takes an argument tuple and puts the elements on the stack: *)
  let to_stack env n =
    if n = 0 then G.i Drop else
    begin
      let name = Printf.sprintf "from_%i_tuple" n in
      let retty = Lib.List.make n I32Type in
      Func.share_code1 Func.Never env name ("tup", I32Type) retty (fun env get_tup ->
        G.table n (fun i -> get_tup ^^ load_n env (Int32.of_int i))
      )
    end

end (* Tuple *)

module Lifecycle = struct
  (*
  This module models the life cycle of a canister as a very simple state machine,
  keeps track of the current state of the canister, and traps noisily if an
  unexpected transition happens. Such a transition would either be a bug in the
  underlying system, or in our RTS.
  *)

  type state =
    | PreInit
  (* We do not use the (start) function when compiling canisters, so skip
     these two:
    | InStart
    | Started (* (start) has run *)
  *)
    | InInit (* canister_init *)
    | Idle (* basic steady state *)
    | InUpdate
    | InQuery
    | PostQuery (* an invalid state *)
    | InPreUpgrade
    | PostPreUpgrade (* an invalid state *)
    | InPostUpgrade
    | InComposite

  let string_of_state state = match state with
    | PreInit -> "PreInit"
    | InInit -> "InInit"
    | Idle -> "Idle"
    | InUpdate -> "InUpdate"
    | InQuery -> "InQuery"
    | PostQuery -> "PostQuery"
    | InPreUpgrade -> "InPreUpgrade"
    | PostPreUpgrade -> "PostPreUpgrade"
    | InPostUpgrade -> "InPostUpgrade"
    | InComposite -> "InComposite"

  let int_of_state = function
    | PreInit -> 0l (* Automatically null *)
    (*
    | InStart -> 1l
    | Started -> 2l
    *)
    | InInit -> 3l
    | Idle -> 4l
    | InUpdate -> 5l
    | InQuery -> 6l
    | PostQuery -> 7l
    | InPreUpgrade -> 8l
    | PostPreUpgrade -> 9l
    | InPostUpgrade -> 10l
    | InComposite -> 11l

  let ptr () = Stack.end_ ()
  let end_ () = Int32.add (Stack.end_ ()) Heap.word_size

  (* Which states may come before this *)
  let pre_states = function
    | PreInit -> []
    (*
    | InStart -> [PreInit]
    | Started -> [InStart]
    *)
    | InInit -> [PreInit]
    | Idle -> [InInit; InUpdate; InPostUpgrade; InComposite]
    | InUpdate -> [Idle]
    | InQuery -> [Idle]
    | PostQuery -> [InQuery]
    | InPreUpgrade -> [Idle]
    | PostPreUpgrade -> [InPreUpgrade]
    | InPostUpgrade -> [InInit]
    | InComposite -> [Idle; InComposite]

  let get env =
    compile_unboxed_const (ptr ()) ^^
    load_unskewed_ptr

  let set env new_state =
    compile_unboxed_const (ptr ()) ^^
    compile_unboxed_const (int_of_state new_state) ^^
    store_unskewed_ptr

  let trans env new_state =
    let name = "trans_state" ^ Int32.to_string (int_of_state new_state) in
    Func.share_code0 Func.Always env name [] (fun env ->
      G.block0 (
        let rec go = function
        | [] -> E.trap_with env
          ("internal error: unexpected state entering " ^ string_of_state new_state)
        | (s::ss) ->
          get env ^^ compile_eq_const (int_of_state s) ^^
          G.if0 (G.i (Br (nr 1l))) G.nop ^^
          go ss
        in go (pre_states new_state)
        ) ^^
      set env new_state
    )

  let is_in env state =
    get env ^^
    compile_eq_const (int_of_state state)

end (* Lifecycle *)


module IC = struct

  (* IC-specific stuff: System imports, databufs etc. *)

  let register_globals env =
    (* result of last ic0.call_perform  *)
    E.add_global32 env "__call_perform_status" Mutable 0l;
    E.add_global32 env "__call_perform_message" Mutable 0l
    (* NB: __call_perform_message is not a root so text contents *must* be static *)

  let get_call_perform_status env =
    G.i (GlobalGet (nr (E.get_global env "__call_perform_status")))
  let set_call_perform_status env =
    G.i (GlobalSet (nr (E.get_global env "__call_perform_status")))
  let get_call_perform_message env =
    G.i (GlobalGet (nr (E.get_global env "__call_perform_message")))
  let set_call_perform_message env =
    G.i (GlobalSet (nr (E.get_global env "__call_perform_message")))

  let init_globals env =
    Blob.lit env "" ^^
    set_call_perform_message env

  let i32s n = Lib.List.make n I32Type
  let i64s n = Lib.List.make n I64Type

  let import_ic0 env =
      E.add_func_import env "ic0" "accept_message" [] [];
      E.add_func_import env "ic0" "call_data_append" (i32s 2) [];
      E.add_func_import env "ic0" "call_cycles_add128" (i64s 2) [];
      E.add_func_import env "ic0" "call_new" (i32s 8) [];
      E.add_func_import env "ic0" "call_perform" [] [I32Type];
      E.add_func_import env "ic0" "call_on_cleanup" (i32s 2) [];
      E.add_func_import env "ic0" "canister_cycle_balance128" [I32Type] [];
      E.add_func_import env "ic0" "canister_self_copy" (i32s 3) [];
      E.add_func_import env "ic0" "canister_self_size" [] [I32Type];
      E.add_func_import env "ic0" "canister_status" [] [I32Type];
      E.add_func_import env "ic0" "canister_version" [] [I64Type];
      E.add_func_import env "ic0" "is_controller" (i32s 2) [I32Type];
      E.add_func_import env "ic0" "debug_print" (i32s 2) [];
      E.add_func_import env "ic0" "msg_arg_data_copy" (i32s 3) [];
      E.add_func_import env "ic0" "msg_arg_data_size" [] [I32Type];
      E.add_func_import env "ic0" "msg_caller_copy" (i32s 3) [];
      E.add_func_import env "ic0" "msg_caller_size" [] [I32Type];
      E.add_func_import env "ic0" "msg_cycles_available128" [I32Type] [];
      E.add_func_import env "ic0" "msg_cycles_refunded128" [I32Type] [];
      E.add_func_import env "ic0" "msg_cycles_accept128" [I64Type; I64Type; I32Type] [];
      E.add_func_import env "ic0" "certified_data_set" (i32s 2) [];
      E.add_func_import env "ic0" "data_certificate_present" [] [I32Type];
      E.add_func_import env "ic0" "data_certificate_size" [] [I32Type];
      E.add_func_import env "ic0" "data_certificate_copy" (i32s 3) [];
      E.add_func_import env "ic0" "msg_method_name_size" [] [I32Type];
      E.add_func_import env "ic0" "msg_method_name_copy" (i32s 3) [];
      E.add_func_import env "ic0" "msg_reject_code" [] [I32Type];
      E.add_func_import env "ic0" "msg_reject_msg_size" [] [I32Type];
      E.add_func_import env "ic0" "msg_reject_msg_copy" (i32s 3) [];
      E.add_func_import env "ic0" "msg_reject" (i32s 2) [];
      E.add_func_import env "ic0" "msg_reply_data_append" (i32s 2) [];
      E.add_func_import env "ic0" "msg_reply" [] [];
      E.add_func_import env "ic0" "performance_counter" [I32Type] [I64Type];
      E.add_func_import env "ic0" "trap" (i32s 2) [];
      E.add_func_import env "ic0" "stable64_write" (i64s 3) [];
      E.add_func_import env "ic0" "stable64_read" (i64s 3) [];
      E.add_func_import env "ic0" "stable64_size" [] [I64Type];
      E.add_func_import env "ic0" "stable64_grow" [I64Type] [I64Type];
      E.add_func_import env "ic0" "time" [] [I64Type];
      if !Flags.global_timer then
        E.add_func_import env "ic0" "global_timer_set" [I64Type] [I64Type];
      ()

  let system_imports env =
    match E.mode env with
    | Flags.ICMode ->
      import_ic0 env
    | Flags.RefMode  ->
      import_ic0 env
    | Flags.WASIMode ->
      E.add_func_import env "wasi_snapshot_preview1" "fd_write" [I32Type; I32Type; I32Type; I32Type] [I32Type];
    | Flags.WasmMode -> ()

  let system_call env funcname = E.call_import env "ic0" funcname

  let register env =

      Func.define_built_in env "print_ptr" [("ptr", I32Type); ("len", I32Type)] [] (fun env ->
        match E.mode env with
        | Flags.WasmMode -> G.i Nop
        | Flags.ICMode | Flags.RefMode ->
            G.i (LocalGet (nr 0l)) ^^
            G.i (LocalGet (nr 1l)) ^^
            system_call env "debug_print"
        | Flags.WASIMode -> begin
          let get_ptr = G.i (LocalGet (nr 0l)) in
          let get_len = G.i (LocalGet (nr 1l)) in

          Stack.with_words env "io_vec" 6l (fun get_iovec_ptr ->
            (* We use the iovec functionality to append a newline *)
            get_iovec_ptr ^^
            get_ptr ^^
            G.i (Store {ty = I32Type; align = 2; offset = 0l; sz = None}) ^^

            get_iovec_ptr ^^
            get_len ^^
            G.i (Store {ty = I32Type; align = 2; offset = 4l; sz = None}) ^^

            get_iovec_ptr ^^
            get_iovec_ptr ^^ compile_add_const 16l ^^
            G.i (Store {ty = I32Type; align = 2; offset = 8l; sz = None}) ^^

            get_iovec_ptr ^^
            compile_unboxed_const 1l ^^
            G.i (Store {ty = I32Type; align = 2; offset = 12l; sz = None}) ^^

            get_iovec_ptr ^^
            compile_unboxed_const (Int32.of_int (Char.code '\n')) ^^
            G.i (Store {ty = I32Type; align = 0; offset = 16l; sz = Some Wasm.Types.Pack8}) ^^

            (* Call fd_write twice to work around
               https://github.com/bytecodealliance/wasmtime/issues/629
            *)

            compile_unboxed_const 1l (* stdout *) ^^
            get_iovec_ptr ^^
            compile_unboxed_const 1l (* one string segment (2 doesn't work) *) ^^
            get_iovec_ptr ^^ compile_add_const 20l ^^ (* out for bytes written, we ignore that *)
            E.call_import env "wasi_snapshot_preview1" "fd_write" ^^
            G.i Drop ^^

            compile_unboxed_const 1l (* stdout *) ^^
            get_iovec_ptr ^^ compile_add_const 8l ^^
            compile_unboxed_const 1l (* one string segment *) ^^
            get_iovec_ptr ^^ compile_add_const 20l ^^ (* out for bytes written, we ignore that *)
            E.call_import env "wasi_snapshot_preview1" "fd_write" ^^
            G.i Drop)
          end);

      E.add_export env (nr {
        name = Lib.Utf8.decode "print_ptr";
        edesc = nr (FuncExport (nr (E.built_in env "print_ptr")))
      })


  let ic_system_call call env =
    match E.mode env with
    | Flags.(ICMode | RefMode) ->
      system_call env call
    | _ ->
      E.trap_with env Printf.(sprintf "cannot get %s when running locally" call)

  let performance_counter = ic_system_call "performance_counter"
  let is_controller = ic_system_call "is_controller"
  let canister_version = ic_system_call "canister_version"

  let print_ptr_len env = G.i (Call (nr (E.built_in env "print_ptr")))

  let print_text env =
    Func.share_code1 Func.Never env "print_text" ("str", I32Type) [] (fun env get_str ->
      let (set_blob, get_blob) = new_local env "blob" in
      get_str ^^ Text.to_blob env ^^ set_blob ^^
      get_blob ^^ Blob.payload_ptr_unskewed env ^^
      get_blob ^^ Blob.len env ^^
      print_ptr_len env
    )

  (* For debugging *)
  let _compile_static_print env s =
    Blob.lit_ptr_len env s ^^ print_ptr_len env

  let ic_trap env = system_call env "trap"

  let trap_ptr_len env =
    match E.mode env with
    | Flags.WasmMode -> G.i Unreachable
    | Flags.WASIMode -> print_ptr_len env ^^ G.i Unreachable
    | Flags.ICMode | Flags.RefMode -> ic_trap env ^^ G.i Unreachable

  let trap_with env s =
    Blob.lit_ptr_len env s ^^ trap_ptr_len env

  let trap_text env  =
    Text.to_blob env ^^ Blob.as_ptr_len env ^^ trap_ptr_len env

  let default_exports env =
    (* these exports seem to be wanted by the hypervisor/v8 *)
    E.add_export env (nr {
      name = Lib.Utf8.decode (
        match E.mode env with
        | Flags.WASIMode -> "memory"
        | _  -> "mem"
      );
      edesc = nr (MemoryExport (nr 0l))
    });
    E.add_export env (nr {
      name = Lib.Utf8.decode "table";
      edesc = nr (TableExport (nr 0l))
    })

  let export_init env =
    assert (E.mode env = Flags.ICMode || E.mode env = Flags.RefMode);
    let empty_f = Func.of_body env [] [] (fun env ->
      Lifecycle.trans env Lifecycle.InInit ^^
      G.i (Call (nr (E.built_in env "init"))) ^^
      GC.collect_garbage env ^^
      Lifecycle.trans env Lifecycle.Idle

    ) in
    let fi = E.add_fun env "canister_init" empty_f in
    E.add_export env (nr {
      name = Lib.Utf8.decode "canister_init";
      edesc = nr (FuncExport (nr fi))
      })

  let export_heartbeat env =
    assert (E.mode env = Flags.ICMode || E.mode env = Flags.RefMode);
    let fi = E.add_fun env "canister_heartbeat"
      (Func.of_body env [] [] (fun env ->
        G.i (Call (nr (E.built_in env "heartbeat_exp"))) ^^
        GC.collect_garbage env))
    in
    E.add_export env (nr {
      name = Lib.Utf8.decode "canister_heartbeat";
      edesc = nr (FuncExport (nr fi))
    })

  let export_timer env =
    assert !Flags.global_timer;
    assert (E.mode env = Flags.ICMode || E.mode env = Flags.RefMode);
    let fi = E.add_fun env "canister_global_timer"
      (Func.of_body env [] [] (fun env ->
        G.i (Call (nr (E.built_in env "timer_exp"))) ^^
        GC.collect_garbage env))
    in
    E.add_export env (nr {
      name = Lib.Utf8.decode "canister_global_timer";
      edesc = nr (FuncExport (nr fi))
    })

  let export_inspect env =
    assert (E.mode env = Flags.ICMode || E.mode env = Flags.RefMode);
    let fi = E.add_fun env "canister_inspect_message"
      (Func.of_body env [] [] (fun env ->
        G.i (Call (nr (E.built_in env "inspect_exp"))) ^^
        system_call env "accept_message" (* assumes inspect_exp traps to reject *)
        (* no need to GC !*)))
    in
    E.add_export env (nr {
      name = Lib.Utf8.decode "canister_inspect_message";
      edesc = nr (FuncExport (nr fi))
    })

  let export_wasi_start env =
    assert (E.mode env = Flags.WASIMode);
    let fi = E.add_fun env "_start" (Func.of_body env [] [] (fun env1 ->
      Lifecycle.trans env Lifecycle.InInit ^^
      G.i (Call (nr (E.built_in env "init"))) ^^
      Lifecycle.trans env Lifecycle.Idle
    )) in
    E.add_export env (nr {
      name = Lib.Utf8.decode "_start";
      edesc = nr (FuncExport (nr fi))
      })

  let export_upgrade_methods env =
    if E.mode env = Flags.ICMode || E.mode env = Flags.RefMode then
    let status_stopped = 3l in
    let pre_upgrade_fi = E.add_fun env "pre_upgrade" (Func.of_body env [] [] (fun env ->
      Lifecycle.trans env Lifecycle.InPreUpgrade ^^
      (* check status is stopped or trap on outstanding callbacks *)
      system_call env "canister_status" ^^ compile_eq_const status_stopped ^^
      G.if0
       (G.nop)
       (ContinuationTable.count env ^^
          E.then_trap_with env "canister_pre_upgrade attempted with outstanding message callbacks (try stopping the canister before upgrade)") ^^
      (* call pre_upgrade expression & any system method *)
      (G.i (Call (nr (E.built_in env "pre_exp")))) ^^
      Lifecycle.trans env Lifecycle.PostPreUpgrade
    )) in

    let post_upgrade_fi = E.add_fun env "post_upgrade" (Func.of_body env [] [] (fun env ->
      Lifecycle.trans env Lifecycle.InInit ^^
      G.i (Call (nr (E.built_in env "init"))) ^^
      Lifecycle.trans env Lifecycle.InPostUpgrade ^^
      G.i (Call (nr (E.built_in env "post_exp"))) ^^
      Lifecycle.trans env Lifecycle.Idle ^^
      GC.collect_garbage env
    )) in

    E.add_export env (nr {
      name = Lib.Utf8.decode "canister_pre_upgrade";
      edesc = nr (FuncExport (nr pre_upgrade_fi))
    });

    E.add_export env (nr {
      name = Lib.Utf8.decode "canister_post_upgrade";
      edesc = nr (FuncExport (nr post_upgrade_fi))
    })


  let get_self_reference env =
    match E.mode env with
    | Flags.ICMode | Flags.RefMode ->
      Func.share_code0 Func.Never env "canister_self" [I32Type] (fun env ->
        Blob.of_size_copy env
          (fun env -> system_call env "canister_self_size")
          (fun env -> system_call env "canister_self_copy")
          (fun env -> compile_unboxed_const 0l)
      )
    | _ ->
      E.trap_with env "cannot get self-actor-reference when running locally"

  let get_system_time env =
    match E.mode env with
    | Flags.ICMode | Flags.RefMode ->
      system_call env "time"
    | _ ->
      E.trap_with env "cannot get system time when running locally"

  let caller env =
    match E.mode env with
    | Flags.ICMode | Flags.RefMode ->
      Blob.of_size_copy env
        (fun env -> system_call env "msg_caller_size")
        (fun env -> system_call env "msg_caller_copy")
        (fun env -> compile_unboxed_const 0l)
    | _ ->
      E.trap_with env (Printf.sprintf "cannot get caller when running locally")

  let method_name env =
    match E.mode env with
    | Flags.ICMode | Flags.RefMode ->
      Blob.of_size_copy env
        (fun env -> system_call env "msg_method_name_size")
        (fun env -> system_call env "msg_method_name_copy")
        (fun env -> compile_unboxed_const 0l)
    | _ ->
      E.trap_with env (Printf.sprintf "cannot get method_name when running locally")

  let arg_data env =
    match E.mode env with
    | Flags.ICMode | Flags.RefMode ->
      Blob.of_size_copy env
        (fun env -> system_call env "msg_arg_data_size")
        (fun env -> system_call env "msg_arg_data_copy")
        (fun env -> compile_unboxed_const 0l)
    | _ ->
      E.trap_with env (Printf.sprintf "cannot get arg_data when running locally")

  let reject env arg_instrs =
    match E.mode env with
    | Flags.ICMode | Flags.RefMode ->
      arg_instrs ^^
      Text.to_blob env ^^
      Blob.as_ptr_len env ^^
      system_call env "msg_reject"
    | _ ->
      E.trap_with env (Printf.sprintf "cannot reject when running locally")

  let error_code env =
     Func.share_code0 Func.Always env "error_code" [I32Type] (fun env ->
      let (set_code, get_code) = new_local env "code" in
      system_call env "msg_reject_code" ^^ set_code ^^
      List.fold_right (fun (tag, const) code ->
        get_code ^^ compile_unboxed_const const ^^
        G.i (Compare (Wasm.Values.I32 I32Op.Eq)) ^^
        G.if1 I32Type
          (Variant.inject env tag (Tuple.compile_unit env))
          code)
        ["system_fatal", 1l;
         "system_transient", 2l;
         "destination_invalid", 3l;
         "canister_reject", 4l;
         "canister_error", 5l]
        (Variant.inject env "future" (get_code ^^ BoxedSmallWord.box env Type.Nat32)))

  let error_message env =
    Func.share_code0 Func.Never env "error_message" [I32Type] (fun env ->
      Blob.of_size_copy env
        (fun env -> system_call env "msg_reject_msg_size")
        (fun env -> system_call env "msg_reject_msg_copy")
        (fun env -> compile_unboxed_const 0l)
    )

  let error_value env =
    Func.share_code0 Func.Never env "error_value" [I32Type] (fun env ->
      error_code env ^^
      error_message env ^^
      Tuple.from_stack env 2
    )

  let reply_with_data env =
    Func.share_code2 Func.Never env "reply_with_data" (("start", I32Type), ("size", I32Type)) [] (
      fun env get_data_start get_data_size ->
        get_data_start ^^
        get_data_size ^^
        system_call env "msg_reply_data_append" ^^
        system_call env "msg_reply"
   )

  (* Actor reference on the stack *)
  let actor_public_field env name =
    (* simply tuple canister name and function name *)
    Blob.lit env name ^^
    Tuple.from_stack env 2

  let fail_assert env at =
    let open Source in
    let at = {
        left = {at.left with file = Filename.basename at.left.file};
        right = {at.right with file = Filename.basename at.right.file}
      }
    in
    E.trap_with env (Printf.sprintf "assertion failed at %s" (string_of_region at))

  let async_method_name = Type.(motoko_async_helper_fld.lab)
  let gc_trigger_method_name = Type.(motoko_gc_trigger_fld.lab)

  let is_self_call env =
    let (set_len_self, get_len_self) = new_local env "len_self" in
    let (set_len_caller, get_len_caller) = new_local env "len_caller" in
    system_call env "canister_self_size" ^^ set_len_self ^^
    system_call env "msg_caller_size" ^^ set_len_caller ^^
    get_len_self ^^ get_len_caller ^^ G.i (Compare (Wasm.Values.I32 I32Op.Eq)) ^^
    G.if1 I32Type
      begin
        get_len_self ^^ Stack.dynamic_with_bytes env "str_self" (fun get_str_self ->
          get_len_caller ^^ Stack.dynamic_with_bytes env "str_caller" (fun get_str_caller ->
            get_str_caller ^^ compile_unboxed_const 0l ^^ get_len_caller ^^
            system_call env "msg_caller_copy" ^^
            get_str_self ^^ compile_unboxed_const 0l ^^ get_len_self ^^
            system_call env "canister_self_copy" ^^
            get_str_self ^^ get_str_caller ^^ get_len_self ^^ Heap.memcmp env ^^
            compile_eq_const 0l))
      end
      begin
        compile_unboxed_const 0l
      end

  let assert_caller_self env =
    is_self_call env ^^
    E.else_trap_with env "not a self-call"

  let is_controller_call env =
    let (set_len_caller, get_len_caller) = new_local env "len_caller" in
    system_call env "msg_caller_size" ^^ set_len_caller ^^
    get_len_caller ^^ Stack.dynamic_with_bytes env "str_caller" (fun get_str_caller ->
      get_str_caller ^^ compile_unboxed_const 0l ^^ get_len_caller ^^
      system_call env "msg_caller_copy" ^^
      get_str_caller ^^ get_len_caller ^^ is_controller env)

  let assert_caller_self_or_controller env =
    is_self_call env ^^
    is_controller_call env ^^
    G.i (Binary (Wasm.Values.I32 I32Op.Or)) ^^
    E.else_trap_with env "not a self-call or call from controller"

  (* Cycles *)

  let cycle_balance env =
    match E.mode env with
    | Flags.ICMode
    | Flags.RefMode ->
      system_call env "canister_cycle_balance128"
    | _ ->
      E.trap_with env "cannot read balance when running locally"

  let cycles_add env =
    match E.mode env with
    | Flags.ICMode
    | Flags.RefMode ->
      system_call env "call_cycles_add128"
    | _ ->
      E.trap_with env "cannot accept cycles when running locally"

  let cycles_accept env =
    match E.mode env with
    | Flags.ICMode
    | Flags.RefMode ->
      system_call env "msg_cycles_accept128"
    | _ ->
      E.trap_with env "cannot accept cycles when running locally"

  let cycles_available env =
    match E.mode env with
    | Flags.ICMode
    | Flags.RefMode ->
      system_call env "msg_cycles_available128"
    | _ ->
      E.trap_with env "cannot get cycles available when running locally"

  let cycles_refunded env =
    match E.mode env with
    | Flags.ICMode
    | Flags.RefMode ->
      system_call env "msg_cycles_refunded128"
    | _ ->
      E.trap_with env "cannot get cycles refunded when running locally"

  let set_certified_data env =
    match E.mode env with
    | Flags.ICMode
    | Flags.RefMode ->
      Blob.as_ptr_len env ^^
      system_call env "certified_data_set"
    | _ ->
      E.trap_with env "cannot set certified data when running locally"

  let get_certificate env =
    match E.mode env with
    | Flags.ICMode
    | Flags.RefMode ->
      system_call env "data_certificate_present" ^^
      G.if1 I32Type
      begin
        Opt.inject_simple env (
          Blob.of_size_copy env
            (fun env -> system_call env "data_certificate_size")
            (fun env -> system_call env "data_certificate_copy")
            (fun env -> compile_unboxed_const 0l)
        )
      end (Opt.null_lit env)
    | _ ->
      E.trap_with env "cannot get certificate when running locally"

end (* IC *)

module Cycles = struct

  let from_word128_ptr env = Func.share_code1 Func.Never env "from_word128_ptr" ("ptr", I32Type) [I32Type]
    (fun env get_ptr ->
     let set_lower, get_lower = new_local env "lower" in
     get_ptr ^^
     G.i (Load {ty = I64Type; align = 0; offset = 0l; sz = None }) ^^
     BigNum.from_word64 env ^^
     set_lower ^^
     get_ptr ^^
     G.i (Load {ty = I64Type; align = 0; offset = 8l; sz = None }) ^^
     G.i (Test (Wasm.Values.I64 I64Op.Eqz)) ^^
     G.if1 I32Type
       get_lower
       begin
         get_lower ^^
         get_ptr ^^
         G.i (Load {ty = I64Type; align = 0; offset = 8l; sz = None }) ^^
         BigNum.from_word64 env ^^
         (* shift left 64 bits *)
         compile_unboxed_const 64l ^^
         BigNum.compile_lsh env ^^
         BigNum.compile_add env
       end)

  (* takes a bignum from the stack, traps if ≥2^128, and leaves two 64bit words on the stack *)
  (* only used twice, so ok to not use share_code1; that would require I64Type support in FakeMultiVal *)
  let to_two_word64 env =
    let (set_val, get_val) = new_local env "cycles" in
    set_val ^^
    get_val ^^
    compile_unboxed_const (BigNum.vanilla_lit env (Big_int.power_int_positive_int 2 128)) ^^
    BigNum.compile_relop env Lt ^^
    E.else_trap_with env "cycles out of bounds" ^^

    get_val ^^
    (* shift right 64 bits *)
    compile_unboxed_const 64l ^^
    BigNum.compile_rsh env ^^
    BigNum.truncate_to_word64 env ^^

    get_val ^^
    BigNum.truncate_to_word64 env

  let balance env =
    Func.share_code0 Func.Always env "cycle_balance" [I32Type] (fun env ->
      Stack.with_words env "dst" 4l (fun get_dst ->
        get_dst ^^
        IC.cycle_balance env ^^
        get_dst ^^
        from_word128_ptr env
      )
    )

  let add env =
    Func.share_code1 Func.Always env "cycle_add" ("cycles", I32Type) [] (fun env get_x ->
      get_x ^^
      to_two_word64 env ^^
      IC.cycles_add env
    )

  let accept env =
    Func.share_code1 Func.Always env "cycle_accept" ("cycles", I32Type) [I32Type] (fun env get_x ->
      Stack.with_words env "dst" 4l (fun get_dst ->
        get_x ^^
        to_two_word64 env ^^
        get_dst ^^
        IC.cycles_accept env ^^
        get_dst ^^
        from_word128_ptr env
      )
    )

  let available env =
    Func.share_code0 Func.Always env "cycle_available" [I32Type] (fun env ->
      Stack.with_words env "dst" 4l (fun get_dst ->
        get_dst ^^
        IC.cycles_available env ^^
        get_dst ^^
        from_word128_ptr env
      )
    )

  let refunded env =
    Func.share_code0 Func.Always env "cycle_refunded" [I32Type] (fun env ->
      Stack.with_words env "dst" 4l (fun get_dst ->
        get_dst ^^
        IC.cycles_refunded env ^^
        get_dst ^^
        from_word128_ptr env
      )
    )

end (* Cycles *)

(* Low-level, almost raw access to IC stable memory.
   Essentially a virtual page allocator
   * enforcing limit --max-stable-pages not exceeded
   * tracking virtual page count, ignoring physical pages added for stable variable serialization (global`__stable_mem_size`)
   * recording current format of contents (global `__stable_version`)
   Used to implement stable variable serialization, (experimental) stable memory library and Region type (see region.rs)
*)
module StableMem = struct


  let conv_u32 env get_u64 =
    get_u64 ^^
    compile_shrU64_const 32L ^^
    G.i (Convert (Wasm.Values.I32 I32Op.WrapI64)) ^^
    E.then_trap_with env "stable64 overflow" ^^
    get_u64  ^^
    G.i (Convert (Wasm.Values.I32 I32Op.WrapI64))

  (* Raw stable memory API,
     using ic0.stable64_xxx or
     emulating via (for now) 32-bit memory 1
  *)
  let stable64_grow env =
    E.require_stable_memory env;
    match E.mode env with
    | Flags.ICMode | Flags.RefMode ->
       IC.system_call env "stable64_grow"
    | _ ->
       Func.share_code1 Func.Always env "stable64_grow" ("pages", I64Type) [I64Type]
         (fun env get_pages ->
          let set_old_pages, get_old_pages = new_local env "old_pages" in
          conv_u32 env get_pages ^^
          G.i StableGrow ^^
          set_old_pages ^^
          get_old_pages ^^
          compile_unboxed_const (-1l) ^^
          G.i (Compare (Wasm.Values.I32 I32Op.Eq)) ^^
          G.if1 I64Type
            begin
             compile_const_64 (-1L)
            end
            begin
              get_old_pages ^^
              G.i (Convert (Wasm.Values.I64 I64Op.ExtendUI32))
            end)

  let stable64_size env =
    E.require_stable_memory env;
    match E.mode env with
    | Flags.ICMode | Flags.RefMode ->
       IC.system_call env "stable64_size"
    | _ ->
       Func.share_code0 Func.Always env "stable64_size" [I64Type]
         (fun env ->
          G.i StableSize ^^
          G.i (Convert (Wasm.Values.I64 I64Op.ExtendUI32)))

  let stable64_read env =
    E.require_stable_memory env;
    match E.mode env with
    | Flags.ICMode | Flags.RefMode ->
       IC.system_call env "stable64_read"
    | _ ->
       Func.share_code3 Func.Always env "stable64_read"
         (("dst", I64Type), ("offset", I64Type), ("size", I64Type)) []
         (fun env get_dst get_offset get_size ->
          conv_u32 env get_dst ^^
          conv_u32 env get_offset ^^
          conv_u32 env get_size ^^
          G.i StableRead)

  let stable64_write env =
    E.require_stable_memory env;
    match E.mode env with
    | Flags.ICMode | Flags.RefMode ->
       IC.system_call env "stable64_write"
    | _ ->
       Func.share_code3 Func.Always env "stable64_write"
         (("offset", I64Type), ("src", I64Type), ("size", I64Type)) []
         (fun env get_offset get_src get_size ->
          conv_u32 env get_offset ^^
          conv_u32 env get_src ^^
          conv_u32 env get_size ^^
          G.i StableWrite)


  (* Versioning (c.f. Region.rs) *)
  (* NB: these constants must agree with VERSION_NO_STABLE_MEMORY etc. in Region.rs *)
  let version_no_stable_memory = Int32.of_int 0 (* never manifest in serialized form *)
  let version_some_stable_memory = Int32.of_int 1
  let version_regions = Int32.of_int 2
  let version_max = version_regions

  let register_globals env =
    (* size (in pages) *)
    E.add_global64 env "__stablemem_size" Mutable 0L;
    E.add_global32 env "__stablemem_version" Mutable version_no_stable_memory

  let get_mem_size env =
    G.i (GlobalGet (nr (E.get_global env "__stablemem_size")))

  let set_mem_size env =
    G.i (GlobalSet (nr (E.get_global env "__stablemem_size")))

  let get_version env =
    G.i (GlobalGet (nr (E.get_global env "__stablemem_version")))

  let set_version env =
    G.i (GlobalSet (nr (E.get_global env "__stablemem_version")))

  (* stable memory bounds check *)
  let guard env =
       get_mem_size env ^^
       compile_const_64 (Int64.of_int page_size_bits) ^^
       G.i (Binary (Wasm.Values.I64 I64Op.Shl)) ^^
       G.i (Compare (Wasm.Values.I64 I64Op.GeU)) ^^
       E.then_trap_with env "StableMemory offset out of bounds"

  (* check both offset and [offset,.., offset + size) within bounds *)
  (* c.f. region.rs check_relative_range *)
  (* TODO: specialize on size *)
  let guard_range env =
      Func.share_code2 Func.Always env "__stablemem_guard_range"
        (("offset", I64Type), ("size", I32Type)) []
        (fun env get_offset get_size ->
          get_size ^^
          compile_unboxed_one ^^
          G.i (Compare (Wasm.Values.I32 I64Op.LeU)) ^^
          G.if0 begin
            get_offset ^^
            guard env
          end
          begin
            compile_const_64 (Int64.minus_one) ^^
            get_size ^^ G.i (Convert (Wasm.Values.I64 I64Op.ExtendUI32)) ^^
            G.i (Binary (Wasm.Values.I64 I64Op.Sub)) ^^
            get_offset ^^
            G.i (Compare (Wasm.Values.I64 I64Op.LtU)) ^^
            E.then_trap_with env "StableMemory range overflow" ^^
            get_offset ^^
            get_size ^^ G.i (Convert (Wasm.Values.I64 I64Op.ExtendUI32)) ^^
            G.i (Binary (Wasm.Values.I64 I64Op.Add)) ^^
            get_mem_size env ^^
            compile_const_64 (Int64.of_int page_size_bits) ^^
            G.i (Binary (Wasm.Values.I64 I64Op.Shl)) ^^
            G.i (Compare (Wasm.Values.I64 I64Op.GtU)) ^^
            E.then_trap_with env "StableMemory range out of bounds"
          end)

  let add_guard env guarded get_offset bytes =
    if guarded then
     (get_offset ^^
      if bytes = 1l then
        guard env
      else
        compile_unboxed_const bytes ^^
        guard_range env)
    else G.nop

  (* TODO: crusso in read/write could avoid stack allocation by reserving and re-using scratch memory instead *)
  let read env guarded name typ bytes load =
      Func.share_code1 Func.Never env (Printf.sprintf "__stablemem_%sread_%s" (if guarded then "guarded_" else "") name)
        ("offset", I64Type) [typ]
        (fun env get_offset ->
          let words = Int32.div (Int32.add bytes 3l) 4l in
          add_guard env guarded get_offset bytes ^^
          Stack.with_words env "temp_ptr" words (fun get_temp_ptr ->
            get_temp_ptr ^^ G.i (Convert (Wasm.Values.I64 I64Op.ExtendUI32)) ^^
            get_offset ^^
            compile_const_64 (Int64.of_int32 bytes) ^^
            stable64_read env ^^
            get_temp_ptr ^^ load))

  let write env guarded name typ bytes store =
      Func.share_code2 Func.Never env (Printf.sprintf "__stablemem_%swrite_%s" (if guarded then "guarded_" else "") name)
        (("offset", I64Type), ("value", typ)) []
        (fun env get_offset get_value ->
          let words = Int32.div (Int32.add bytes 3l) 4l in
          add_guard env guarded get_offset bytes ^^
          Stack.with_words env "temp_ptr" words (fun get_temp_ptr ->
            get_temp_ptr ^^ get_value ^^ store ^^
            get_offset ^^
            get_temp_ptr ^^ G.i (Convert (Wasm.Values.I64 I64Op.ExtendUI32)) ^^
            compile_const_64 (Int64.of_int32 bytes) ^^
            stable64_write env))

  let _read_word32 env =
    read env false "word32" I32Type 4l load_unskewed_ptr
  let write_word32 env =
    write env false "word32" I32Type 4l store_unskewed_ptr


  (* read and clear word32 from stable mem offset on stack *)
  let read_and_clear_word32 env =
      Func.share_code1 Func.Always env "__stablemem_read_and_clear_word32"
        ("offset", I64Type) [I32Type]
        (fun env get_offset ->
          Stack.with_words env "temp_ptr" 1l (fun get_temp_ptr ->
            let (set_word, get_word) = new_local env "word" in
            (* read word *)
            get_temp_ptr ^^ G.i (Convert (Wasm.Values.I64 I64Op.ExtendUI32)) ^^
            get_offset ^^
            compile_const_64 4L ^^
            stable64_read env ^^
            get_temp_ptr ^^ load_unskewed_ptr ^^
            set_word ^^
            (* write 0 *)
            get_temp_ptr ^^ compile_unboxed_const 0l ^^ store_unskewed_ptr ^^
            get_offset ^^
            get_temp_ptr ^^ G.i (Convert (Wasm.Values.I64 I64Op.ExtendUI32)) ^^
            compile_const_64 4L ^^
            stable64_write env ^^
            (* return word *)
            get_word
        ))

  (* ensure_pages : ensure at least num pages allocated,
     growing (real) stable memory if needed *)
  let ensure_pages env =
      Func.share_code1 Func.Always env "__stablemem_ensure_pages"
        ("pages", I64Type) [I64Type]
        (fun env get_pages ->
          let (set_size, get_size) = new_local64 env "size" in
          let (set_pages_needed, get_pages_needed) = new_local64 env "pages_needed" in

          stable64_size env ^^
          set_size ^^

          get_pages ^^
          get_size ^^
          G.i (Binary (Wasm.Values.I64 I64Op.Sub)) ^^
          set_pages_needed ^^

          get_pages_needed ^^
          compile_const_64 0L ^^
          G.i (Compare (Wasm.Values.I64 I64Op.GtS)) ^^
          G.if1 I64Type
            (get_pages_needed ^^
             stable64_grow env)
            get_size)

  (* ensure stable memory includes [offset..offset+size), assumes size > 0 *)
  let ensure env =
      Func.share_code2 Func.Always env "__stablemem_ensure"
        (("offset", I64Type), ("size", I64Type)) []
        (fun env get_offset get_size ->
          let (set_sum, get_sum) = new_local64 env "sum" in
          get_offset ^^
          get_size ^^
          G.i (Binary (Wasm.Values.I64 I64Op.Add)) ^^
          set_sum ^^
          (* check for overflow *)
          get_sum ^^
          get_offset ^^
          G.i (Compare (Wasm.Values.I64 I64Op.LtU)) ^^
          E.then_trap_with env "Range overflow" ^^
          (* ensure page *)
          get_sum ^^
          compile_const_64 (Int64.of_int page_size_bits) ^^
          G.i (Binary (Wasm.Values.I64 I64Op.ShrU)) ^^
          compile_add64_const 1L ^^
          ensure_pages env ^^
          (* Check result *)
          compile_const_64 0L ^^
          G.i (Compare (Wasm.Values.I64 I64Op.LtS)) ^^
          E.then_trap_with env "Out of stable memory.")

  (* low-level grow, respecting --max-stable-pages *)
  let grow env =
      Func.share_code1 Func.Always env "__stablemem_grow"
        ("pages", I64Type) [I64Type] (fun env get_pages ->
          let (set_size, get_size) = new_local64 env "size" in
          get_mem_size env ^^
          set_size ^^

          (* check within --max-stable-pages *)
          get_size ^^
          get_pages ^^
          G.i (Binary (Wasm.Values.I64 I64Op.Add)) ^^
          compile_const_64 (Int64.of_int (!Flags.max_stable_pages)) ^^
          G.i (Compare (Wasm.Values.I64 I64Op.GtU)) ^^
          G.if1 I64Type
            begin
             compile_const_64 (-1L) ^^
             G.i Return
            end
            begin
              let (set_new_size, get_new_size) = new_local64 env "new_size" in
              get_size ^^
              get_pages ^^
              G.i (Binary (Wasm.Values.I64 I64Op.Add)) ^^
              set_new_size ^^

              (* physical grow if necessary *)
              let (set_ensured, get_ensured) = new_local64 env "ensured" in
              get_new_size ^^
              ensure_pages env ^^
              set_ensured ^^

              (* Check result *)
              get_ensured ^^
              compile_const_64 0L ^^
              G.i (Compare (Wasm.Values.I64 I64Op.LtS)) ^^
              G.if1 I64Type
                ((* propagate failure -1; preserve logical size *)
                 get_ensured)
                ((* update logical size *)
                 get_new_size ^^
                 set_mem_size env ^^
                 (* return old logical size *)
                 get_size)
            end)

  let load_word32 env =
    read env true "word32" I32Type 4l load_unskewed_ptr
  let store_word32 env =
    write env true "word32" I32Type 4l store_unskewed_ptr

  let load_word8 env =
    read env true "word8" I32Type 1l
      (G.i (Load {ty = I32Type; align = 0; offset = 0l; sz = Some Wasm.Types.(Pack8, ZX)}))
  let store_word8 env =
    write env true "word8" I32Type 1l store_unskewed_ptr

  let load_word16 env =
    read env true "word16" I32Type 2l
      (G.i (Load {ty = I32Type; align = 0; offset = 0l; sz = Some Wasm.Types.(Pack16, ZX)}))
  let store_word16 env =
    write env true "word16" I32Type 2l store_unskewed_ptr

  let load_word64 env =
    read env true "word64" I64Type 8l
      (G.i (Load {ty = I64Type; align = 0; offset = 0l; sz = None }))
  let store_word64 env =
    write env true "word64" I64Type 8l
      (G.i (Store {ty = I64Type; align = 0; offset = 0l; sz = None}))

  let load_float64 env =
    read env true "float64" F64Type 8l
      (G.i (Load {ty = F64Type; align = 0; offset = 0l; sz = None }))
  let store_float64 env =
    write env true "float64" F64Type 8l
      (G.i (Store {ty = F64Type; align = 0; offset = 0l; sz = None}))

  let load_blob env =
      Func.share_code2 Func.Always env "__stablemem_load_blob"
        (("offset", I64Type), ("len", I32Type)) [I32Type]
        (fun env get_offset get_len ->
          let (set_blob, get_blob) = new_local env "blob" in
          get_offset ^^
          get_len ^^
          guard_range env ^^
          get_len ^^ Blob.alloc env ^^ set_blob ^^
          get_blob ^^ Blob.payload_ptr_unskewed env ^^ G.i (Convert (Wasm.Values.I64 I64Op.ExtendUI32)) ^^
          get_offset ^^
          get_len ^^ G.i (Convert (Wasm.Values.I64 I64Op.ExtendUI32)) ^^
          stable64_read env ^^
          get_blob)

  let store_blob env =
      Func.share_code2 Func.Always env "__stablemem_store_blob"
        (("offset", I64Type), ("blob", I32Type)) []
        (fun env get_offset get_blob ->
         let (set_len, get_len) = new_local env "len" in
          get_blob ^^ Blob.len env ^^ set_len ^^
          get_offset ^^
          get_len ^^
          guard_range env ^^
          get_offset ^^
          get_blob ^^ Blob.payload_ptr_unskewed env ^^ G.i (Convert (Wasm.Values.I64 I64Op.ExtendUI32)) ^^
          get_len ^^ G.i (Convert (Wasm.Values.I64 I64Op.ExtendUI32)) ^^
          stable64_write env)

end (* StableMem *)


(* StableMemoryInterface *)
(* Core, legacy interface to IC stable memory, used to implement prims `stableMemoryXXX` of
   library `ExperimentalStableMemory.mo`.
   Each operation dispatches on the state of `StableMem.get_version()`.
   * StableMem.version_no_stable_memory/StableMem.version_some_stable_memory:
     * use StableMem directly
     * switch to version_some_stable_memory on non-trivial grow.
   * StableMem.version_regions: use Region.mo
*)
module StableMemoryInterface = struct

  (* Helpers *)
  let get_region0 env = E.call_import env "rts" "region0_get"

  let if_regions env args tys is1 is2 =
    StableMem.get_version env ^^
    compile_unboxed_const StableMem.version_regions ^^
    G.i (Compare (Wasm.Values.I32 I32Op.Eq)) ^^
    E.if_ env tys
      (get_region0 env ^^ args ^^ is1 env)
      (args ^^ is2 env)

  (* Prims *)
  let size env =
    E.require_stable_memory env;
    Func.share_code0 Func.Always env "__stablememory_size" [I64Type]
      (fun env ->
        if_regions env
          G.nop
          [I64Type]
          Region.size
          StableMem.get_mem_size)

  let grow env =
    E.require_stable_memory env;
    Func.share_code1 Func.Always env "__stablememory_grow" ("pages", I64Type) [I64Type]
      (fun env get_pages ->
        if_regions env
          get_pages
          [I64Type]
          Region.grow
          (fun env ->
            (* do StableMem.grow, but detect and record change in version as well *)
            let (set_res, get_res) = new_local64 env "size" in
            (* logical grow *)
            StableMem.grow env ^^
            set_res ^^
            (* if version = version_no_stable_memory and new mem_size > 0
               then version := version_some_stable_memory *)
            StableMem.get_version env ^^
            compile_eq_const StableMem.version_no_stable_memory ^^
            StableMem.get_mem_size env ^^
            compile_const_64 0L ^^
            G.i (Compare (Wasm.Values.I64 I32Op.GtU)) ^^
            G.i (Binary (Wasm.Values.I32 I32Op.And)) ^^
            (G.if0
               begin
                 compile_unboxed_const StableMem.version_some_stable_memory ^^
                 StableMem.set_version env
               end
               G.nop) ^^
            (* return res *)
            get_res))

  let load_blob env =
    E.require_stable_memory env;
    Func.share_code2 Func.Never env "__stablememory_load_blob"
      (("offset", I64Type), ("len", I32Type)) [I32Type]
      (fun env offset len ->
        if_regions env
          (offset ^^ len)
          [I32Type]
          Region.load_blob
          StableMem.load_blob)
  let store_blob env =
    E.require_stable_memory env;
    Func.share_code2 Func.Never env "__stablememory_store_blob"
      (("offset", I64Type), ("blob", I32Type)) []
      (fun env offset blob ->
        if_regions env
          (offset ^^ blob)
          []
          Region.store_blob
          StableMem.store_blob)

  let load_word8 env =
    E.require_stable_memory env;
    Func.share_code1 Func.Never env "__stablememory_load_word8"
      ("offset", I64Type) [I32Type]
      (fun env offset ->
        if_regions env
          offset
          [I32Type]
          Region.load_word8
          StableMem.load_word8)
  let store_word8 env =
    E.require_stable_memory env;
    Func.share_code2 Func.Never env "__stablememory_store_word8"
      (("offset", I64Type), ("value", I32Type)) []
      (fun env offset value ->
        if_regions env
          (offset ^^ value)
          []
          Region.store_word8
          StableMem.store_word8)

  let load_word16 env =
    E.require_stable_memory env;
    Func.share_code1 Func.Never env "__stablememory_load_word16"
      ("offset", I64Type) [I32Type]
      (fun env offset->
        if_regions env
          offset
          [I32Type]
          Region.load_word16
          StableMem.load_word16)
  let store_word16 env =
    E.require_stable_memory env;
    Func.share_code2 Func.Never env "__stablememory_store_word16"
      (("offset", I64Type), ("value", I32Type)) []
      (fun env offset value ->
        if_regions env
          (offset ^^ value)
          []
          Region.store_word16
          StableMem.store_word16)

  let load_word32 env =
    E.require_stable_memory env;
    Func.share_code1 Func.Never env "__stablememory_load_word32"
      ("offset", I64Type) [I32Type]
      (fun env offset ->
        if_regions env
          offset
          [I32Type]
          Region.load_word32
          StableMem.load_word32)
  let store_word32 env =
    E.require_stable_memory env;
    Func.share_code2 Func.Never env "__stablememory_store_word32"
      (("offset", I64Type), ("value", I32Type)) []
      (fun env offset value ->
        if_regions env
          (offset ^^ value)
          []
          Region.store_word32
          StableMem.store_word32)

  let load_word64 env =
    E.require_stable_memory env;
    Func.share_code1 Func.Never env "__stablememory_load_word64" ("offset", I64Type) [I64Type]
      (fun env offset ->
        if_regions env
          offset
          [I64Type]
          Region.load_word64
          StableMem.load_word64)
  let store_word64 env =
    E.require_stable_memory env;
    Func.share_code2 Func.Never env "__stablememory_store_word64"
      (("offset", I64Type), ("value", I64Type)) []
      (fun env offset value ->
        if_regions env
          (offset ^^ value)
          []
          Region.store_word64
          StableMem.store_word64)

  let load_float64 env =
    E.require_stable_memory env;
    Func.share_code1 Func.Never env "__stablememory_load_float64"
      ("offset", I64Type) [F64Type]
      (fun env offset ->
        if_regions env
          offset
          [F64Type]
          Region.load_float64
          StableMem.load_float64)
  let store_float64 env =
    Func.share_code2 Func.Never env "__stablememory_store_float64"
      (("offset", I64Type), ("value", F64Type)) []
      (fun env offset value ->
        if_regions env
          (offset ^^ value)
          []
          Region.store_float64
          StableMem.store_float64)

end

module RTS_Exports = struct
  (* Must be called late, after main codegen, to ensure correct generation of
     of functioning or unused-but-trapping stable memory exports (as required)
   *)
  let system_exports env =

    (* Value constructors *)

    let int_from_i32_fi = E.add_fun env "int_from_i32" (
      Func.of_body env ["v", I32Type] [I32Type] (fun env ->
        let get_v = G.i (LocalGet (nr 0l)) in
        get_v ^^ BigNum.from_signed_word32 env
      )
    ) in
    E.add_export env (nr {
      name = Lib.Utf8.decode "int_from_i32";
      edesc = nr (FuncExport (nr int_from_i32_fi))
    });

    (* Traps *)

    let bigint_trap_fi = E.add_fun env "bigint_trap" (
      Func.of_body env [] [] (fun env ->
        E.trap_with env "bigint function error"
      )
    ) in
    E.add_export env (nr {
      name = Lib.Utf8.decode "bigint_trap";
      edesc = nr (FuncExport (nr bigint_trap_fi))
    });

    let rts_trap_fi = E.add_fun env "rts_trap" (
      Func.of_body env ["str", I32Type; "len", I32Type] [] (fun env ->
        let get_str = G.i (LocalGet (nr 0l)) in
        let get_len = G.i (LocalGet (nr 1l)) in
        get_str ^^ get_len ^^ IC.trap_ptr_len env
      )
    ) in
    E.add_export env (nr {
      name = Lib.Utf8.decode "rts_trap";
      edesc = nr (FuncExport (nr rts_trap_fi))
    });

    (* Keep a memory reserve when in update or init state.
       This reserve can be used by queries, composite queries, and upgrades. *)
    let keep_memory_reserve_fi = E.add_fun env "keep_memory_reserve" (
      Func.of_body env [] [I32Type] (fun env ->
        Lifecycle.get env ^^
        compile_eq_const Lifecycle.(int_of_state InUpdate) ^^
        Lifecycle.get env ^^
        compile_eq_const Lifecycle.(int_of_state InInit) ^^
        G.i (Binary (Wasm.Values.I32 I32Op.Or))
      )
    ) in
    E.add_export env (nr {
      name = Lib.Utf8.decode "keep_memory_reserve";
      edesc = nr (FuncExport (nr keep_memory_reserve_fi))
    });

    if !Flags.gc_strategy <> Flags.Incremental then
    begin
      let set_hp_fi =
        E.add_fun env "__set_hp" (
        Func.of_body env ["new_hp", I32Type] [] (fun env ->
          G.i (LocalGet (nr 0l)) ^^
          GC.set_heap_pointer env
        )
      ) in
      E.add_export env (nr {
        name = Lib.Utf8.decode "setHP";
        edesc = nr (FuncExport (nr set_hp_fi))
      });

      let get_hp_fi = E.add_fun env "__get_hp" (
        Func.of_body env [] [I32Type] (fun env ->
          GC.get_heap_pointer env
        )
      ) in
      E.add_export env (nr {
        name = Lib.Utf8.decode "getHP";
        edesc = nr (FuncExport (nr get_hp_fi))
      })
    end;


    (* Stable Memory related exports *)

    let when_stable_memory_required_else_trap env code =
      if E.requires_stable_memory env then
        code() else
        E.trap_with env "unreachable" in

    let ic0_stable64_write_fi =
      match E.mode env with
      | Flags.ICMode | Flags.RefMode ->
        E.reuse_import env "ic0" "stable64_write"
      | Flags.WASIMode | Flags.WasmMode ->
        E.add_fun env "ic0_stable64_write" (
          Func.of_body env ["offset", I64Type; "src", I64Type; "size", I64Type] []
            (fun env ->
              when_stable_memory_required_else_trap env (fun () ->
               let get_offset = G.i (LocalGet (nr 0l)) in
               let get_src = G.i (LocalGet (nr 1l)) in
               let get_size = G.i (LocalGet (nr 2l)) in
               get_offset ^^
               get_src ^^
               get_size ^^
               StableMem.stable64_write env))
          )
    in
    E.add_export env (nr {
      name = Lib.Utf8.decode "ic0_stable64_write";
      edesc = nr (FuncExport (nr ic0_stable64_write_fi))
    });

    let ic0_stable64_read_fi =
      match E.mode env with
      | Flags.ICMode | Flags.RefMode ->
        E.reuse_import env "ic0" "stable64_read"
      | Flags.WASIMode | Flags.WasmMode ->
        E.add_fun env "ic0_stable64_read" (
          Func.of_body env ["dst", I64Type; "offset", I64Type; "size", I64Type] []
            (fun env ->
              when_stable_memory_required_else_trap env (fun () ->
              let get_dst = G.i (LocalGet (nr 0l)) in
              let get_offset = G.i (LocalGet (nr 1l)) in
              let get_size = G.i (LocalGet (nr 2l)) in
              get_dst ^^
              get_offset ^^
              get_size ^^
              StableMem.stable64_read env))
          )
    in
    E.add_export env (nr {
      name = Lib.Utf8.decode "ic0_stable64_read";
      edesc = nr (FuncExport (nr ic0_stable64_read_fi))
    });

    let moc_stable_mem_grow_fi =
      E.add_fun env "moc_stable_mem_grow" (
        Func.of_body env ["newPages", I64Type] [I64Type]
          (fun env ->
            when_stable_memory_required_else_trap env (fun () ->
            G.i (LocalGet (nr 0l)) ^^
            StableMem.grow env))
        )
    in
    E.add_export env (nr {
      name = Lib.Utf8.decode "moc_stable_mem_grow";
      edesc = nr (FuncExport (nr moc_stable_mem_grow_fi))
    });

    let moc_stable_mem_size_fi =
      E.add_fun env "moc_stable_mem_size" (
        Func.of_body env [] [I64Type]
          (fun env ->
             when_stable_memory_required_else_trap env (fun () ->
             StableMem.get_mem_size env))
        )
    in
    E.add_export env (nr {
      name = Lib.Utf8.decode "moc_stable_mem_size";
      edesc = nr (FuncExport (nr moc_stable_mem_size_fi))
    });

    let moc_stable_mem_get_version_fi =
      E.add_fun env "moc_stable_mem_get_version" (
        Func.of_body env [] [I32Type]
          (fun env ->
             StableMem.get_version env)
        )
    in
    E.add_export env (nr {
      name = Lib.Utf8.decode "moc_stable_mem_get_version";
      edesc = nr (FuncExport (nr moc_stable_mem_get_version_fi))
    });

    let moc_stable_mem_set_version_fi =
      E.add_fun env "moc_stable_mem_set_version" (
        Func.of_body env ["version", I32Type] []
          (fun env ->
             G.i (LocalGet (nr 0l)) ^^
             StableMem.set_version env
          )
        )
    in
    E.add_export env (nr {
      name = Lib.Utf8.decode "moc_stable_mem_set_version";
      edesc = nr (FuncExport (nr moc_stable_mem_set_version_fi))
    })

end (* RTS_Exports *)


(* Below signature is needed by the serialiser to supply the
   methods various formats and auxiliary routines. A stream
   token refers to the stream itself. Depending on the stream's
   methodology, the token can be a (bump) pointer or a handle
   (like a `Blob`). The former needs to be updated at certain
   points because the token will normally reside in locals that
   nested functions won't have access to. *)
module type Stream = sig
  (* Bottleneck routines for streaming in different formats.
     The `code` must be used linearly. `token` is a fragment
     of Wasm that puts the stream token onto the stack.
     Arguments:    env    token  code *)
  val write_byte : E.t -> G.t -> G.t -> G.t
  val write_word_leb : E.t -> G.t -> G.t -> G.t
  val write_word_32 : E.t -> G.t -> G.t -> G.t
  val write_blob : E.t -> G.t -> G.t -> G.t
  val write_text : E.t -> G.t -> G.t -> G.t
  val write_bignum_leb : E.t -> G.t -> G.t -> G.t
  val write_bignum_sleb : E.t -> G.t -> G.t -> G.t

  (* Creates a fresh stream with header, storing stream token.
     Arguments:env    size   setter getter header *)
  val create : E.t -> G.t -> G.t -> G.t -> string -> G.t

  (* Checks the stream's filling, traps if unexpected
     Arguments:      env    token  size *)
  val check_filled : E.t -> G.t -> G.t -> G.t

  (* Pushes the stream's current absolute byte offset on stack.
     The requirement is that the difference between two uses
     of this method must give a correct _relative_ offset.
     Arguments:         env    token *)
  val absolute_offset : E.t -> G.t -> G.t

  (* Finishes the stream, performing consistency checks.
     Leaves two words on stack, whose interpretation depends
     on the Stream.
     Arguments:   env    token  size   header_size *)
  val terminate : E.t -> G.t -> G.t -> int32 -> G.t

  (* Executes code to eliminate the residual buffer
     that `terminate` returns (if at all) *)
  val finalize_buffer : G.t -> G.t

  (* Builds a unique name for a name seed and a type *)
  val name_for : string -> Type.typ list -> string

  (* Opportunity to flush or update the token. Stream token is on stack. *)
  val checkpoint : E.t -> G.t -> G.t

  (* Reserve a small fixed number of bytes in the stream and return an
     address to it. The address is invalidated by a GC, and as such must
     be written to in the next few instructions. *)
  val reserve : E.t -> G.t -> int32 -> G.t
end


module BumpStream : Stream = struct
  let create env get_data_size set_data_buf get_data_buf header =
    let header_size = Int32.of_int (String.length header) in
    get_data_size ^^ compile_add_const header_size ^^
    Blob.dyn_alloc_scratch env ^^ set_data_buf ^^
    get_data_buf ^^
    Blob.lit env header ^^ Blob.payload_ptr_unskewed env ^^
    compile_unboxed_const header_size ^^
    Heap.memcpy env ^^
    get_data_buf ^^ compile_add_const header_size ^^ set_data_buf

  let check_filled env get_data_buf get_data_size =
    get_data_buf ^^ get_data_size ^^ G.i (Binary (Wasm.Values.I32 I32Op.Add)) ^^
    G.i (Compare (Wasm.Values.I32 I32Op.Eq)) ^^
    E.else_trap_with env "data buffer not filled"

  let terminate env get_data_buf get_data_size header_size =
    get_data_buf ^^ compile_sub_const header_size ^^
    get_data_size ^^ compile_add_const header_size

  let finalize_buffer code = code

  let name_for fn_name ts = "@" ^ fn_name ^ "<" ^ Typ_hash.typ_seq_hash ts ^ ">"

  let advance_data_buf get_data_buf =
    get_data_buf ^^ G.i (Binary (Wasm.Values.I32 I32Op.Add)) ^^ G.setter_for get_data_buf

  let absolute_offset _env get_data_buf = get_data_buf

  let checkpoint _env get_data_buf = G.setter_for get_data_buf

  let reserve _env get_data_buf bytes =
    get_data_buf ^^ get_data_buf ^^ compile_add_const bytes ^^ G.setter_for get_data_buf

  let write_word_leb env get_data_buf code =
    let set_word, get_word = new_local env "word" in
    code ^^ set_word ^^
    I32Leb.compile_store_to_data_buf_unsigned env get_word get_data_buf ^^
    advance_data_buf get_data_buf

  let write_word_32 env get_data_buf code =
    get_data_buf ^^ code ^^
    G.i (Store {ty = I32Type; align = 0; offset = 0l; sz = None}) ^^
    compile_unboxed_const Heap.word_size ^^ advance_data_buf get_data_buf

  let write_byte _env get_data_buf code =
    get_data_buf ^^ code ^^
    G.i (Store {ty = I32Type; align = 0; offset = 0l; sz = Some Wasm.Types.Pack8}) ^^
    compile_unboxed_const 1l ^^ advance_data_buf get_data_buf

  let write_blob env get_data_buf get_x =
    let set_len, get_len = new_local env "len" in
    get_x ^^ Blob.len env ^^ set_len ^^
    write_word_leb env get_data_buf get_len ^^
    get_data_buf ^^
    get_x ^^ Blob.payload_ptr_unskewed env ^^
    get_len ^^
    Heap.memcpy env ^^
    get_len ^^ advance_data_buf get_data_buf

  let write_text env get_data_buf get_x =
    let set_len, get_len = new_local env "len" in
    get_x ^^ Text.size env ^^ set_len ^^
    write_word_leb env get_data_buf get_len ^^
    get_x ^^ get_data_buf ^^ Text.to_buf env ^^
    get_len ^^ advance_data_buf get_data_buf

  let write_bignum_leb env get_data_buf get_x =
    get_data_buf ^^
    get_x ^^
    BigNum.compile_store_to_data_buf_unsigned env ^^
    advance_data_buf get_data_buf

  let write_bignum_sleb env get_data_buf get_x =
    get_data_buf ^^
    get_x ^^
    BigNum.compile_store_to_data_buf_signed env ^^
    advance_data_buf get_data_buf

end

module MakeSerialization (Strm : Stream) = struct
  (*
    The general serialization strategy is as follows:
    * We statically generate the IDL type description header.
    * We traverse the data to calculate the size needed for the data buffer and the
      reference buffer.
    * We allocate memory for the data buffer and the reference buffer
      (this memory area is not referenced, so will be dead with the next GC)
    * We copy the IDL type header to the data buffer.
    * We traverse the data and serialize it into the data buffer.
      This is type driven, and we use the `share_code` machinery and names that
      properly encode the type to resolve loops in a convenient way.
    * We externalize all that new data space into a databuf
    * We externalize the reference space into a elembuf
    * We pass both databuf and elembuf to shared functions
      (this mimicks the future system API)

    The deserialization is analogous:
    * We allocate some scratch space, and internalize the databuf and elembuf into it.
    * We parse the data, in a type-driven way, using normal construction and
      allocation, while keeping tabs on the type description header for subtyping.
    * At the end, the scratch space is a hole in the heap, and will be reclaimed
      by the next GC.
  *)

  module Strm = Strm

  (* Globals recording known Candid types
     See Note [Candid subtype checks]
   *)

  let register_delayed_globals env =
    (E.add_global32_delayed env "__typtbl" Immutable,
     E.add_global32_delayed env "__typtbl_end" Immutable,
     E.add_global32_delayed env "__typtbl_size" Immutable,
     E.add_global32_delayed env "__typtbl_idltyps" Immutable)

  let get_typtbl env =
    G.i (GlobalGet (nr (E.get_global env "__typtbl")))
  let get_typtbl_size env =
    G.i (GlobalGet (nr (E.get_global env "__typtbl_size")))
  let get_typtbl_end env =
    G.i (GlobalGet (nr (E.get_global env "__typtbl_end")))
  let get_typtbl_idltyps env =
    G.i (GlobalGet (nr (E.get_global env "__typtbl_idltyps")))

  module Registers = struct
    let register_globals env =
      E.add_global32 env "@@rel_buf_opt" Mutable 0l;
      E.add_global32 env "@@data_buf" Mutable 0l;
      E.add_global32 env "@@ref_buf" Mutable 0l;
      E.add_global32 env "@@typtbl" Mutable 0l;
      E.add_global32 env "@@typtbl_end" Mutable 0l;
      E.add_global32 env "@@typtbl_size" Mutable 0l

    let get_rel_buf_opt env =
      G.i (GlobalGet (nr (E.get_global env "@@rel_buf_opt")))
    let set_rel_buf_opt env =
      G.i (GlobalSet (nr (E.get_global env "@@rel_buf_opt")))

    let get_data_buf env =
      G.i (GlobalGet (nr (E.get_global env "@@data_buf")))
    let set_data_buf env =
      G.i (GlobalSet (nr (E.get_global env "@@data_buf")))

    let get_ref_buf env =
      G.i (GlobalGet (nr (E.get_global env "@@ref_buf")))
    let set_ref_buf env =
      G.i (GlobalSet (nr (E.get_global env "@@ref_buf")))

    let get_typtbl env =
      G.i (GlobalGet (nr (E.get_global env "@@typtbl")))
    let set_typtbl env =
      G.i (GlobalSet (nr (E.get_global env "@@typtbl")))

    let get_typtbl_end env =
      G.i (GlobalGet (nr (E.get_global env "@@typtbl_end")))
    let set_typtbl_end env =
      G.i (GlobalSet (nr (E.get_global env "@@typtbl_end")))

    let get_typtbl_size env =
      G.i (GlobalGet (nr (E.get_global env "@@typtbl_size")))
    let set_typtbl_size env =
      G.i (GlobalSet (nr (E.get_global env "@@typtbl_size")))
  end

  open Typ_hash

  let sort_by_hash fs =
    List.sort
      (fun (h1,_) (h2,_) -> Lib.Uint32.compare h1 h2)
      (List.map (fun f -> (Idllib.Escape.unescape_hash f.Type.lab, f)) fs)

  (* The IDL serialization prefaces the data with a type description.
     We can statically create the type description in Ocaml code,
     store it in the program, and just copy it to the beginning of the message.

     At some point this can be factored into a function from Motoko type to IDL,
     type and a function like this for IDL types. But due to recursion handling
     it is easier to start like this.
  *)

  module TM = Map.Make (Type.Ord)
  let to_idl_prim = let open Type in function
    | Prim Null | Tup [] -> Some 1l
    | Prim Bool -> Some 2l
    | Prim Nat -> Some 3l
    | Prim Int -> Some 4l
    | Prim Nat8 -> Some 5l
    | Prim Nat16 -> Some 6l
    | Prim (Nat32|Char) -> Some 7l
    | Prim Nat64 -> Some 8l
    | Prim Int8 -> Some 9l
    | Prim Int16 -> Some 10l
    | Prim Int32 -> Some 11l
    | Prim Int64 -> Some 12l
    | Prim Float -> Some 14l
    | Prim Text -> Some 15l
    (* NB: Prim Blob does not map to a primitive IDL type *)
    | Any -> Some 16l
    | Non -> Some 17l
    | Prim Principal -> Some 24l
    | Prim Region -> Some 128l
    | _ -> None

  (* some constants, also see rts/idl.c *)
  let idl_opt       = -18l
  let idl_vec       = -19l
  let idl_record    = -20l
  let idl_variant   = -21l
  let idl_func      = -22l
  let idl_service   = -23l
  let idl_alias     = 1l (* see Note [mutable stable values] *)

  (* TODO: use record *)
  let type_desc env ts :
     string * int list * int32 list  (* type_desc, (relative offsets), indices of ts *)
    =
    let open Type in

    (* Type traversal *)
    (* We do a first traversal to find out the indices of non-primitive types *)
    let (typs, idx) =
      let typs = ref [] in
      let idx = ref TM.empty in
      let rec go t =
        let t = Type.normalize t in
        if to_idl_prim t <> None then () else
        if TM.mem t !idx then () else begin
          idx := TM.add t (Lib.List32.length !typs) !idx;
          typs := !typs @ [ t ];
          match t with
          | Tup ts -> List.iter go ts
          | Obj (_, fs) ->
            List.iter (fun f -> go f.typ) fs
          | Array (Mut t) -> go (Array t)
          | Array t -> go t
          | Opt t -> go t
          | Variant vs -> List.iter (fun f -> go f.typ) vs
          | Func (s, c, tbs, ts1, ts2) ->
            List.iter go ts1; List.iter go ts2
          | Prim Blob -> ()
          | Mut t -> go t
          | _ ->
            Printf.eprintf "type_desc: unexpected type %s\n" (string_of_typ t);
            assert false
        end
      in
      List.iter go ts;
      (!typs, !idx)
    in

    (* buffer utilities *)
    let buf = Buffer.create 16 in

    let add_u8 i =
      Buffer.add_char buf (Char.chr (i land 0xff)) in

    let rec add_leb128_32 (i : Lib.Uint32.t) =
      let open Lib.Uint32 in
      let b = logand i (of_int32 0x7fl) in
      if of_int32 0l <= i && i < of_int32 128l
      then add_u8 (to_int b)
      else begin
        add_u8 (to_int (logor b (of_int32 0x80l)));
        add_leb128_32 (shift_right_logical i 7)
      end in

    let add_leb128 i =
      assert (i >= 0);
      add_leb128_32 (Lib.Uint32.of_int i) in

    let rec add_sleb128 (i : int32) =
      let open Int32 in
      let b = logand i 0x7fl in
      if -64l <= i && i < 64l
      then add_u8 (to_int b)
      else begin
        add_u8 (to_int (logor b 0x80l));
        add_sleb128 (shift_right i 7)
      end in

    (* Actual binary data *)

    let add_idx t =
      let t = Type.normalize t in
      match to_idl_prim t with
      | Some i -> add_sleb128 (Int32.neg i)
      | None -> add_sleb128 (TM.find (normalize t) idx) in

    let idx t =
      let t = Type.normalize t in
      match to_idl_prim t with
      | Some i -> Int32.neg i
      | None -> TM.find (normalize t) idx in

    let rec add_typ t =
      match t with
      | Non -> assert false
      | Prim Blob ->
        add_typ Type.(Array (Prim Nat8))
      | Prim Region ->
        add_sleb128 idl_alias; add_idx t
      | Prim _ -> assert false
      | Tup ts ->
        add_sleb128 idl_record;
        add_leb128 (List.length ts);
        List.iteri (fun i t ->
          add_leb128 i;
          add_idx t;
        ) ts
      | Obj ((Object | Memory), fs) ->
        add_sleb128 idl_record;
        add_leb128 (List.length fs);
        List.iter (fun (h, f) ->
          add_leb128_32 h;
          add_idx f.typ
        ) (sort_by_hash fs)
      | Array (Mut t) ->
        add_sleb128 idl_alias; add_idx (Array t)
      | Array t ->
        add_sleb128 idl_vec; add_idx t
      | Opt t ->
        add_sleb128 idl_opt; add_idx t
      | Variant vs ->
        add_sleb128 idl_variant;
        add_leb128 (List.length vs);
        List.iter (fun (h, f) ->
          add_leb128_32 h;
          add_idx f.typ
        ) (sort_by_hash vs)
      | Func (s, c, tbs, ts1, ts2) ->
        assert (Type.is_shared_sort s);
        add_sleb128 idl_func;
        add_leb128 (List.length ts1);
        List.iter add_idx ts1;
        add_leb128 (List.length ts2);
        List.iter add_idx ts2;
        begin match s, c with
          | _, Returns ->
            add_leb128 1; add_u8 2; (* oneway *)
          | Shared Write, _ ->
            add_leb128 0; (* no annotation *)
          | Shared Query, _ ->
            add_leb128 1; add_u8 1; (* query *)
          | Shared Composite, _ ->
            add_leb128 1; add_u8 3; (* composite *)
          | _ -> assert false
        end
      | Obj (Actor, fs) ->
        add_sleb128 idl_service;
        add_leb128 (List.length fs);
        List.iter (fun f ->
          add_leb128 (String.length f.lab);
          Buffer.add_string buf f.lab;
          add_idx f.typ
        ) fs
      | Mut t ->
        add_sleb128 idl_alias; add_idx t
      | _ -> assert false in

    Buffer.add_string buf "DIDL";
    add_leb128 (List.length typs);
    let offsets = List.map (fun typ ->
      let offset = Buffer.length buf in
      add_typ typ;
      offset)
      typs
    in
    add_leb128 (List.length ts);
    List.iter add_idx ts;
    (Buffer.contents buf,
     offsets,
     List.map idx ts)

  (* See Note [Candid subtype checks] *)
  let set_delayed_globals (env : E.t) (set_typtbl, set_typtbl_end, set_typtbl_size, set_typtbl_idltyps) =
    let typdesc, offsets, idltyps = type_desc env (E.get_typtbl_typs env) in
    let static_typedesc = E.add_static_unskewed env [StaticBytes.Bytes typdesc] in
    let static_typtbl =
      let bytes = StaticBytes.i32s
        (List.map (fun offset ->
          Int32.(add static_typedesc (of_int(offset))))
        offsets)
      in
      E.add_static_unskewed env [bytes]
    in
    let static_idltyps = E.add_static_unskewed env [StaticBytes.i32s idltyps] in
    set_typtbl static_typtbl;
    set_typtbl_end Int32.(add static_typedesc (of_int (String.length typdesc)));
    set_typtbl_size (Int32.of_int (List.length offsets));
    set_typtbl_idltyps static_idltyps

  (* Returns data (in bytes) and reference buffer size (in entries) needed *)
  let rec buffer_size env t =
    let open Type in
    let t = Type.normalize t in
    let name = "@buffer_size<" ^ typ_hash t ^ ">" in
    Func.share_code1 Func.Always env name ("x", I32Type) [I32Type; I32Type]
    (fun env get_x ->

      (* Some combinators for writing values *)
      let (set_data_size, get_data_size) = new_local64 env "data_size" in
      let (set_ref_size, get_ref_size) = new_local env "ref_size" in
      compile_const_64 0L ^^ set_data_size ^^
      compile_unboxed_const 0l ^^ set_ref_size ^^

      let inc_data_size code =
        get_data_size ^^
        code ^^ G.i (Convert (Wasm.Values.I64 I64Op.ExtendUI32)) ^^
        G.i (Binary (Wasm.Values.I64 I64Op.Add)) ^^
        set_data_size
      in

      let size_word env code =
        let (set_word, get_word) = new_local env "word" in
        code ^^ set_word ^^
        inc_data_size (I32Leb.compile_leb128_size get_word)
      in

      let size env t =
        let (set_inc, get_inc) = new_local env "inc" in
        buffer_size env t ^^
        get_ref_size ^^ G.i (Binary (Wasm.Values.I32 I32Op.Add)) ^^ set_ref_size ^^
        set_inc ^^ inc_data_size get_inc
      in

      (* the incremental GC leaves array slice information in tag,
         the slice information can be removed and the tag reset to array
         as the GC can resume marking from the array beginning *)
      let clear_array_slicing =
        let (set_temp, get_temp) = new_local env "temp" in
        set_temp ^^
        get_temp ^^ compile_unboxed_const Tagged.(int_of_tag StableSeen) ^^
        G.i (Compare (Wasm.Values.I32 I32Op.Ne)) ^^
        get_temp ^^ compile_unboxed_const Tagged.(int_of_tag CoercionFailure) ^^
        G.i (Compare (Wasm.Values.I32 I32Op.Ne)) ^^
        G.i (Binary (Wasm.Values.I32 I32Op.And)) ^^
        get_temp ^^ compile_unboxed_const Tagged.(int_of_tag ArraySliceMinimum) ^^
        G.i (Compare (Wasm.Values.I32 I32Op.GeU)) ^^
        G.i (Binary (Wasm.Values.I32 I32Op.And)) ^^
        G.if1 I32Type begin
          (compile_unboxed_const Tagged.(int_of_tag Array))
        end begin
          get_temp
        end
      in

      let size_alias size_thing =
        (* see Note [mutable stable values] *)
        let (set_tag, get_tag) = new_local env "tag" in
        get_x ^^ Tagged.load_tag env ^^ clear_array_slicing ^^ set_tag ^^
        (* Sanity check *)
        get_tag ^^ compile_eq_const Tagged.(int_of_tag StableSeen) ^^
        get_tag ^^ compile_eq_const Tagged.(int_of_tag MutBox) ^^
        G.i (Binary (Wasm.Values.I32 I32Op.Or)) ^^
        get_tag ^^ compile_eq_const Tagged.(int_of_tag ObjInd) ^^
        G.i (Binary (Wasm.Values.I32 I32Op.Or)) ^^
        get_tag ^^ compile_eq_const Tagged.(int_of_tag Array) ^^
        G.i (Binary (Wasm.Values.I32 I32Op.Or)) ^^
        get_tag ^^ compile_eq_const Tagged.(int_of_tag Region) ^^
        G.i (Binary (Wasm.Values.I32 I32Op.Or)) ^^
        E.else_trap_with env "object_size/Mut: Unexpected tag." ^^
        (* Check if we have seen this before *)
        get_tag ^^ compile_eq_const Tagged.(int_of_tag StableSeen) ^^
        G.if0 begin
          (* Seen before *)
          (* One byte marker, one word offset *)
          inc_data_size (compile_unboxed_const 5l)
        end begin
          (* Not yet seen *)
          (* One byte marker, two words scratch space *)
          inc_data_size (compile_unboxed_const 9l) ^^
          (* Mark it as seen *)
          get_x ^^ Tagged.(store_tag env StableSeen) ^^
          (* and descend *)
          size_thing ()
        end
      in

      (* Now the actual type-dependent code *)
      begin match t with
      | Prim Nat -> inc_data_size (get_x ^^ BigNum.compile_data_size_unsigned env)
      | Prim Int -> inc_data_size (get_x ^^ BigNum.compile_data_size_signed env)
      | Prim (Int8|Nat8) -> inc_data_size (compile_unboxed_const 1l)
      | Prim (Int16|Nat16) -> inc_data_size (compile_unboxed_const 2l)
      | Prim (Int32|Nat32|Char) -> inc_data_size (compile_unboxed_const 4l)
      | Prim (Int64|Nat64|Float) -> inc_data_size (compile_unboxed_const 8l)
      | Prim Bool -> inc_data_size (compile_unboxed_const 1l)
      | Prim Null -> G.nop
      | Any -> G.nop
      | Tup [] -> G.nop (* e(()) = null *)
      | Tup ts ->
        G.concat_mapi (fun i t ->
          get_x ^^ Tuple.load_n env (Int32.of_int i) ^^
          size env t
          ) ts
      | Obj ((Object | Memory), fs) ->
        G.concat_map (fun (_h, f) ->
          get_x ^^ Object.load_idx_raw env f.Type.lab ^^
          size env f.typ
          ) (sort_by_hash fs)
      | Array (Mut t) ->
        size_alias (fun () -> get_x ^^ size env (Array t))
      | Array t ->
        size_word env (get_x ^^ Arr.len env) ^^
        get_x ^^ Arr.len env ^^
        from_0_to_n env (fun get_i ->
          get_x ^^ get_i ^^ Arr.unsafe_idx env ^^ load_ptr ^^
          size env t
        )
      | Prim Blob ->
        let (set_len, get_len) = new_local env "len" in
        get_x ^^ Blob.len env ^^ set_len ^^
        size_word env get_len ^^
        inc_data_size get_len
      | Prim Text ->
        let (set_len, get_len) = new_local env "len" in
        get_x ^^ Text.size env ^^ set_len ^^
        size_word env get_len ^^
        inc_data_size get_len
      | Opt t ->
        inc_data_size (compile_unboxed_const 1l) ^^ (* one byte tag *)
        get_x ^^ Opt.is_some env ^^
        G.if0 (get_x ^^ Opt.project env ^^ size env t) G.nop
      | Variant vs ->
        List.fold_right (fun (i, {lab = l; typ = t; _}) continue ->
            get_x ^^
            Variant.test_is env l ^^
            G.if0
              ( size_word env (compile_unboxed_const (Int32.of_int i)) ^^
                get_x ^^ Variant.project env ^^ size env t
              ) continue
          )
          ( List.mapi (fun i (_h, f) -> (i,f)) (sort_by_hash vs) )
          ( E.trap_with env "buffer_size: unexpected variant" )
      | Func _ ->
        inc_data_size (compile_unboxed_const 1l) ^^ (* one byte tag *)
        get_x ^^ Arr.load_field env 0l ^^ size env (Obj (Actor, [])) ^^
        get_x ^^ Arr.load_field env 1l ^^ size env (Prim Text)
      | Obj (Actor, _) | Prim Principal ->
        inc_data_size (compile_unboxed_const 1l) ^^ (* one byte tag *)
        get_x ^^ size env (Prim Blob)
      | Non ->
        E.trap_with env "buffer_size called on value of type None"
      | Prim Region ->
         size_alias (fun () ->
          inc_data_size (compile_unboxed_const 12l) ^^ (* |id| + |page_count| = 8 + 4 *)
          get_x ^^ Region.vec_pages env ^^ size env (Prim Blob))
      | Mut t ->
        size_alias (fun () -> get_x ^^ MutBox.load_field env ^^ size env t)
      | _ -> todo "buffer_size" (Arrange_ir.typ t) G.nop
      end ^^
      (* Check 32-bit overflow of buffer_size *)
      get_data_size ^^
      compile_shrU64_const 32L ^^
      G.i (Test (Wasm.Values.I64 I64Op.Eqz)) ^^
      E.else_trap_with env "buffer_size overflow" ^^
      (* Convert to 32-bit *)
      get_data_size ^^
      G.i (Convert (Wasm.Values.I32 I32Op.WrapI64)) ^^
      get_ref_size
    )

  (* Copies x to the data_buffer, storing references after ref_count entries in ref_base *)
  let rec serialize_go env t =
    let open Type in
    let t = Type.normalize t in
    let name = Strm.name_for "serialize_go" [t] in
    Func.share_code3 Func.Always env name (("x", I32Type), ("data_buffer", I32Type), ("ref_buffer", I32Type)) [I32Type; I32Type]
    (fun env get_x get_data_buf get_ref_buf ->
      let set_ref_buf = G.setter_for get_ref_buf in

      (* Some combinators for writing values *)
      let open Strm in

      let write env t =
        get_data_buf ^^
        get_ref_buf ^^
        serialize_go env t ^^
        set_ref_buf ^^
        checkpoint env get_data_buf
      in

      let write_alias write_thing =
        (* see Note [mutable stable values] *)
        (* Check heap tag *)
        let (set_tag, get_tag) = new_local env "tag" in
        get_x ^^ Tagged.load_tag env ^^ set_tag ^^
        get_tag ^^ compile_eq_const Tagged.(int_of_tag StableSeen) ^^
        G.if0
        begin
          (* This is the real data *)
          write_byte env get_data_buf (compile_unboxed_const 0l) ^^
          (* Remember the current offset in the tag word *)
          get_x ^^ Tagged.load_forwarding_pointer env ^^ Strm.absolute_offset env get_data_buf ^^
          Tagged.store_field env Tagged.tag_field ^^
          (* Leave space in the output buffer for the decoder's bookkeeping *)
          write_word_32 env get_data_buf (compile_unboxed_const 0l) ^^
          write_word_32 env get_data_buf (compile_unboxed_const 0l) ^^
          (* Now the data, following the object field mutbox indirection *)
          write_thing ()
        end
        begin
          (* This is a reference *)
          write_byte env get_data_buf (compile_unboxed_const 1l) ^^
          (* Sanity Checks *)
          get_tag ^^ compile_eq_const Tagged.(int_of_tag MutBox) ^^
          E.then_trap_with env "unvisited mutable data in serialize_go (MutBox)" ^^
          get_tag ^^ compile_eq_const Tagged.(int_of_tag ObjInd) ^^
          E.then_trap_with env "unvisited mutable data in serialize_go (ObjInd)" ^^
          get_tag ^^ compile_eq_const Tagged.(int_of_tag Array) ^^
          E.then_trap_with env "unvisited mutable data in serialize_go (Array)" ^^
          get_tag ^^ compile_eq_const Tagged.(int_of_tag Region) ^^
          E.then_trap_with env "unvisited mutable data in serialize_go (Region)" ^^
          (* Second time we see this *)
          (* Calculate relative offset *)
          let set_offset, get_offset = new_local env "offset" in
          get_tag ^^ Strm.absolute_offset env get_data_buf ^^ G.i (Binary (Wasm.Values.I32 I32Op.Sub)) ^^
          set_offset ^^
          (* A sanity check *)
          get_offset ^^ compile_unboxed_const 0l ^^
          G.i (Compare (Wasm.Values.I32 I32Op.LtS)) ^^
          E.else_trap_with env "Odd offset" ^^
          (* Write the offset to the output buffer *)
          write_word_32 env get_data_buf get_offset
        end
      in

      (* Now the actual serialization *)

      begin match t with
      | Prim Nat ->
        write_bignum_leb env get_data_buf get_x
      | Prim Int ->
        write_bignum_sleb env get_data_buf get_x
      | Prim Float ->
        reserve env get_data_buf 8l ^^
        get_x ^^ Float.unbox env ^^
        G.i (Store {ty = F64Type; align = 0; offset = 0l; sz = None})
      | Prim ((Int64|Nat64) as pty) ->
        reserve env get_data_buf 8l ^^
        get_x ^^ BoxedWord64.unbox env pty ^^
        G.i (Store {ty = I64Type; align = 0; offset = 0l; sz = None})
      | Prim ((Int32|Nat32) as ty) ->
        write_word_32 env get_data_buf (get_x ^^ BoxedSmallWord.unbox env ty)
      | Prim Char ->
        write_word_32 env get_data_buf (get_x ^^ TaggedSmallWord.lsb_adjust_codepoint env)
      | Prim ((Int16|Nat16) as ty) ->
        reserve env get_data_buf 2l ^^
        get_x ^^ TaggedSmallWord.lsb_adjust ty ^^
        G.i (Store {ty = I32Type; align = 0; offset = 0l; sz = Some Wasm.Types.Pack16})
      | Prim ((Int8|Nat8) as ty) ->
        write_byte env get_data_buf (get_x ^^ TaggedSmallWord.lsb_adjust ty)
      | Prim Bool ->
        write_byte env get_data_buf get_x
      | Tup [] -> (* e(()) = null *)
        G.nop
      | Tup ts ->
        G.concat_mapi (fun i t ->
          get_x ^^ Tuple.load_n env (Int32.of_int i) ^^
          write env t
        ) ts
      | Obj ((Object | Memory), fs) ->
        G.concat_map (fun (_h, f) ->
          get_x ^^ Object.load_idx_raw env f.Type.lab ^^
          write env f.typ
        ) (sort_by_hash fs)
      | Array (Mut t) ->
        write_alias (fun () -> get_x ^^ write env (Array t))
      | Prim Region ->
        write_alias (fun () ->
          reserve env get_data_buf 8l ^^
          get_x ^^ Region.id env ^^
          G.i (Store {ty = I64Type; align = 0; offset = 0l; sz = None}) ^^
          write_word_32 env get_data_buf (get_x ^^ Region.page_count env) ^^
          write_blob env get_data_buf (get_x ^^ Region.vec_pages env)
        )
      | Array t ->
        write_word_leb env get_data_buf (get_x ^^ Arr.len env) ^^
        get_x ^^ Arr.len env ^^
        from_0_to_n env (fun get_i ->
          get_x ^^ get_i ^^ Arr.unsafe_idx env ^^ load_ptr ^^
          write env t
        )
      | Prim Null -> G.nop
      | Any -> G.nop
      | Opt t ->
        get_x ^^
        Opt.is_some env ^^
        G.if0
          (write_byte env get_data_buf (compile_unboxed_const 1l) ^^ get_x ^^ Opt.project env ^^ write env t)
          (write_byte env get_data_buf (compile_unboxed_const 0l))
      | Variant vs ->
        List.fold_right (fun (i, {lab = l; typ = t; _}) continue ->
            get_x ^^
            Variant.test_is env l ^^
            G.if0
              ( write_word_leb env get_data_buf (compile_unboxed_const (Int32.of_int i)) ^^
                get_x ^^ Variant.project env ^^ write env t)
              continue
          )
          ( List.mapi (fun i (_h, f) -> (i,f)) (sort_by_hash vs) )
          ( E.trap_with env "serialize_go: unexpected variant" )
      | Prim Blob ->
        write_blob env get_data_buf get_x
      | Prim Text ->
        write_text env get_data_buf get_x
      | Func _ ->
        write_byte env get_data_buf (compile_unboxed_const 1l) ^^
        get_x ^^ Arr.load_field env 0l ^^ write env (Obj (Actor, [])) ^^
        get_x ^^ Arr.load_field env 1l ^^ write env (Prim Text)
      | Obj (Actor, _) | Prim Principal ->
        write_byte env get_data_buf (compile_unboxed_const 1l) ^^
        get_x ^^ write env (Prim Blob)
      | Non ->
        E.trap_with env "serializing value of type None"
      | Mut t ->
        write_alias (fun () ->
          get_x ^^ MutBox.load_field env ^^ write env t
        )
      | _ -> todo "serialize" (Arrange_ir.typ t) G.nop
      end ^^
      get_data_buf ^^
      get_ref_buf
    )

  (* This value is returned by deserialize_go if deserialization fails in a way
     that should be recoverable by opt parsing.
     By virtue of being a deduped static value, it can be detected by pointer
     comparison.
  *)
  let coercion_error_value env : int32 =
    Tagged.shared_static_obj env Tagged.CoercionFailure []

  (* See Note [Candid subtype checks] *)
  let with_rel_buf_opt env extended get_typtbl_size1 f =
    if extended then
      f (compile_unboxed_const 0l)
    else
      get_typtbl_size1 ^^ get_typtbl_size env ^^
      E.call_import env "rts" "idl_sub_buf_words" ^^
      Stack.dynamic_with_words env "rel_buf" (fun get_ptr ->
        get_ptr ^^ get_typtbl_size1 ^^ get_typtbl_size env ^^
        E.call_import env "rts" "idl_sub_buf_init" ^^
        f get_ptr)

  (* See Note [Candid subtype checks] *)
  let idl_sub env t2 =
    let idx = E.add_typtbl_typ env t2 in
    get_typtbl_idltyps env ^^
    G.i (Load {ty = I32Type; align = 0; offset = Int32.mul idx 4l (*!*); sz = None}) ^^
    Func.share_code6 Func.Always env ("idl_sub")
      (("rel_buf", I32Type),
       ("typtbl1", I32Type),
       ("typtbl_end1", I32Type),
       ("typtbl_size1", I32Type),
       ("idltyp1", I32Type),
       ("idltyp2", I32Type)
      )
      [I32Type]
      (fun env get_rel_buf get_typtbl1 get_typtbl_end1 get_typtbl_size1 get_idltyp1 get_idltyp2 ->
        get_rel_buf ^^
        E.else_trap_with env "null rel_buf" ^^
        get_rel_buf ^^
        get_typtbl1 ^^
        get_typtbl env ^^
        get_typtbl_end1 ^^
        get_typtbl_end env ^^
        get_typtbl_size1 ^^
        get_typtbl_size env ^^
        get_idltyp1 ^^
        get_idltyp2 ^^
        E.call_import env "rts" "idl_sub")

  (* The main deserialization function, generated once per type hash.

     We use a combination of RTS stack locals and registers (Wasm globals) for
     recursive parameter passing to avoid exhausting the Wasm stack, which is instead
     used solely for return values and (implicit) return addresses.

     Its RTS stack parameters are (c.f. module Stack):

       * idltyp:      The idl type (prim type or table index) to decode now
       * depth:       Recursion counter; reset when we make progres on the value
       * can_recover: Whether coercion errors are recoverable, see coercion_failed below

     Its register parameters are (c.f. Registers):
       * rel_buf_opt: The optional subtype check memoization table
          (non-null for untrusted Candid but null for trusted de-stablization (see `with_rel_buf_opt`).)
       * data_buffer: The current position of the input data buffer
       * ref_buffer:  The current position of the input references buffer
       * typtbl:      The type table, as returned by parse_idl_header
       * typtbl_size: The size of the type table, used to limit recursion

     It returns the value of type t (vanilla representation) or coercion_error_value,
     It advances the data_buffer past the decoded value (even if it returns coercion_error_value!)

  *)

  (* symbolic names for arguments passed on RTS stack *)
  module StackArgs = struct
    let idltyp = 0l
    let depth = 1l
    let can_recover = 2l
  end

  let rec deserialize_go env t =
    let open Type in
    let t = Type.normalize t in
    let name = "@deserialize_go<" ^ typ_hash t ^ ">" in
    Func.share_code0 Func.Always env name
      [I32Type]
      (fun env  ->
      let get_idltyp = Stack.get_local env StackArgs.idltyp in
      let get_depth = Stack.get_local env StackArgs.depth in
      let get_can_recover = Stack.get_local env StackArgs.can_recover in
      let get_rel_buf_opt = Registers.get_rel_buf_opt env in
      let get_data_buf = Registers.get_data_buf env in
      let _get_ref_buf = Registers.get_ref_buf env in
      let get_typtbl = Registers.get_typtbl env in
      let get_typtbl_end = Registers.get_typtbl_end env in
      let get_typtbl_size = Registers.get_typtbl_size env in

      (* Check recursion depth (protects against empty record etc.) *)
      (* Factor 2 because at each step, the expected type could go through one
         level of opt that is not present in the value type
      *)
      get_depth ^^
      get_typtbl_size ^^ compile_add_const 1l ^^ compile_mul_const 2l ^^
      G.i (Compare (Wasm.Values.I32 I32Op.LeU)) ^^
      E.else_trap_with env ("IDL error: circular record read") ^^

      (* Remember data buffer position, to detect progress *)
      let (set_old_pos, get_old_pos) = new_local env "old_pos" in
      ReadBuf.get_ptr get_data_buf ^^ set_old_pos ^^

      let go' can_recover env t =
        (* assumes idltyp on stack *)
        Stack.with_frame env "frame_ptr" 3l (fun () ->
          Stack.set_local env StackArgs.idltyp ^^
          (* set up frame arguments *)
          ( (* Reset depth counter if we made progress *)
            ReadBuf.get_ptr get_data_buf ^^ get_old_pos ^^
            G.i (Compare (Wasm.Values.I32 I32Op.Eq)) ^^
            G.if1 I32Type
              (Stack.get_prev_local env 1l ^^ compile_add_const 1l)
              (compile_unboxed_const 0l)
            ) ^^
          Stack.set_local env StackArgs.depth ^^
          (if can_recover
             then compile_unboxed_const 1l
             else Stack.get_prev_local env 2l) ^^
          Stack.set_local env StackArgs.can_recover ^^
          deserialize_go env t)
      in

      let go = go' false in
      let go_can_recover = go' true in

      let skip get_typ =
        get_data_buf ^^ get_typtbl ^^ get_typ ^^ compile_unboxed_const 0l ^^
        E.call_import env "rts" "skip_any"
      in

      (* This flag is set to return a coercion error at the very end
         We cannot use (G.i Return) for early exit, or we’d leak stack space,
         as Stack.with_words is used to allocate scratch space.
      *)
      let (set_failed, get_failed) = new_local env "failed" in
      let set_failure = compile_unboxed_const 1l ^^ set_failed in
      let when_failed f = get_failed ^^ G.if0 f G.nop in

      (* This looks at a value and if it is coercion_error_value, sets the failure flag.
         This propagates the error out of arrays, records, etc.
       *)
      let remember_failure get_val =
          get_val ^^ compile_eq_const (coercion_error_value env) ^^
          G.if0 set_failure G.nop
      in

      (* This sets the failure flag and puts coercion_error_value on the stack *)
      let coercion_failed msg =
        (* If we know that there is no backtracking `opt t` around, then just trap.
           This gives a better error message
        *)
        get_can_recover ^^ E.else_trap_with env msg ^^
        set_failure ^^ compile_unboxed_const (coercion_error_value env) in

      (* returns true if we are looking at primitive type with this id *)
      let check_prim_typ t =
        get_idltyp ^^
        compile_eq_const (Int32.neg (Option.get (to_idl_prim t)))
      in

      let with_prim_typ t f =
        check_prim_typ t ^^
        G.if1 I32Type f
          ( skip get_idltyp ^^
            coercion_failed ("IDL error: unexpected IDL type when parsing " ^ string_of_typ t)
          )
      in

      let read_byte_tagged = function
        | [code0; code1] ->
          ReadBuf.read_byte env get_data_buf ^^
          let (set_b, get_b) = new_local env "b" in
          set_b ^^
          get_b ^^
          compile_eq_const 0l ^^
          G.if1 I32Type
          begin code0
          end begin
            get_b ^^ compile_eq_const 1l ^^
            E.else_trap_with env "IDL error: byte tag not 0 or 1" ^^
            code1
          end
        | _ -> assert false; (* can be generalized later as needed *)
      in

      let read_blob () =
        let (set_len, get_len) = new_local env "len" in
        let (set_x, get_x) = new_local env "x" in
        ReadBuf.read_leb128 env get_data_buf ^^ set_len ^^

        get_len ^^ Blob.alloc env ^^ set_x ^^
        get_x ^^ Blob.payload_ptr_unskewed env ^^
        ReadBuf.read_blob env get_data_buf get_len ^^
        get_x
      in

      let read_principal () =
        let (set_len, get_len) = new_local env "len" in
        let (set_x, get_x) = new_local env "x" in
        ReadBuf.read_leb128 env get_data_buf ^^ set_len ^^

        (* at most 29 bytes, according to
           https://sdk.dfinity.org/docs/interface-spec/index.html#principal
        *)
        get_len ^^ compile_unboxed_const 29l ^^ G.i (Compare (Wasm.Values.I32 I32Op.LeU)) ^^
        E.else_trap_with env "IDL error: principal too long" ^^

        get_len ^^ Blob.alloc env ^^ set_x ^^
        get_x ^^ Blob.payload_ptr_unskewed env ^^
        ReadBuf.read_blob env get_data_buf get_len ^^
        get_x
      in

      let read_text () =
        let (set_len, get_len) = new_local env "len" in
        ReadBuf.read_leb128 env get_data_buf ^^ set_len ^^
        let (set_ptr, get_ptr) = new_local env "x" in
        ReadBuf.get_ptr get_data_buf ^^ set_ptr ^^
        ReadBuf.advance get_data_buf get_len ^^
        (* validate *)
        get_ptr ^^ get_len ^^ E.call_import env "rts" "utf8_validate" ^^
        (* copy *)
        get_ptr ^^ get_len ^^ Text.of_ptr_size env
      in

      let read_actor_data () =
        read_byte_tagged
          [ E.trap_with env "IDL error: unexpected actor reference"
          ; read_principal ()
          ]
      in

      (* returns true if get_arg_typ is a composite type of this id *)
      let check_composite_typ get_arg_typ idl_tycon_id =
        get_arg_typ ^^
        compile_unboxed_const 0l ^^ G.i (Compare (Wasm.Values.I32 I32Op.GeS)) ^^
        G.if1 I32Type
        begin
          ReadBuf.alloc env (fun get_typ_buf ->
            (* Update typ_buf *)
            ReadBuf.set_ptr get_typ_buf (
              get_typtbl ^^
              get_arg_typ ^^ compile_mul_const Heap.word_size ^^
              G.i (Binary (Wasm.Values.I32 I32Op.Add)) ^^
              load_unskewed_ptr
            ) ^^
            ReadBuf.set_end get_typ_buf (ReadBuf.get_end get_data_buf) ^^
            (* read sleb128 *)
            ReadBuf.read_sleb128 env get_typ_buf ^^
            (* Check it is the expected value *)
            compile_eq_const idl_tycon_id
          )
        end
        (compile_unboxed_const 0l)
      in


      (* checks that arg_typ is positive, looks it up in the table,
         creates a fresh typ_buf pointing into the type description,
         reads the type constructor index and traps or fails if it is the wrong one.
         and passes the typ_buf to a subcomputation to read the type arguments *)
      let with_composite_arg_typ get_arg_typ idl_tycon_id f =
        (* make sure index is not negative *)
        get_arg_typ ^^
        compile_unboxed_const 0l ^^ G.i (Compare (Wasm.Values.I32 I32Op.GeS)) ^^
        G.if1 I32Type
        begin
          ReadBuf.alloc env (fun get_typ_buf ->
            (* Update typ_buf *)
            ReadBuf.set_ptr get_typ_buf (
              get_typtbl ^^
              get_arg_typ ^^ compile_mul_const Heap.word_size ^^
              G.i (Binary (Wasm.Values.I32 I32Op.Add)) ^^
              load_unskewed_ptr
            ) ^^
            ReadBuf.set_end get_typ_buf (ReadBuf.get_end get_data_buf) ^^
            (* read sleb128 *)
            ReadBuf.read_sleb128 env get_typ_buf ^^
            (* Check it is the expected type constructor *)
            compile_eq_const idl_tycon_id ^^
            G.if1 I32Type
            begin
              f get_typ_buf
            end
            begin
              skip get_arg_typ ^^
              coercion_failed ("IDL error: unexpected IDL type when parsing " ^ string_of_typ t)
            end
          )
        end
        begin
          skip get_arg_typ ^^
          coercion_failed ("IDL error: unexpected IDL type when parsing " ^ string_of_typ t)
        end
      in

      let with_alias_typ get_arg_typ =
        get_arg_typ ^^
        compile_unboxed_const 0l ^^ G.i (Compare (Wasm.Values.I32 I32Op.GeS)) ^^
        G.if1 I32Type
        begin
            with_composite_arg_typ get_arg_typ idl_alias (ReadBuf.read_sleb128 env)
        end
        begin
          (* sanity check *)
          get_arg_typ ^^
          compile_eq_const (Int32.neg (Option.get (to_idl_prim (Prim Region)))) ^^
          E.else_trap_with env "IDL error: unexpecting primitive alias type" ^^
          get_arg_typ
        end
      in

      let with_composite_typ idl_tycon_id f =
        with_composite_arg_typ get_idltyp idl_tycon_id f
      in

      let with_record_typ f = with_composite_typ idl_record (fun get_typ_buf ->
        Stack.with_words env "get_n_ptr" 1l (fun get_n_ptr ->
          get_n_ptr ^^
          ReadBuf.read_leb128 env get_typ_buf ^^
          store_unskewed_ptr ^^
          f get_typ_buf get_n_ptr
        )
      ) in

      let with_blob_typ env f =
        with_composite_typ idl_vec (fun get_typ_buf ->
          ReadBuf.read_sleb128 env get_typ_buf ^^
          compile_eq_const (-5l) (* Nat8 *) ^^
          G.if1 I32Type
            f
            begin
              skip get_idltyp ^^
              coercion_failed "IDL error: blob not a vector of nat8"
            end
        )
      in

      let read_alias env t read_thing =
        (* see Note [mutable stable values] *)
        let (set_is_ref, get_is_ref) = new_local env "is_ref" in
        let (set_result, get_result) = new_local env "result" in
        let (set_cur, get_cur) = new_local env "cur" in
        let (set_memo, get_memo) = new_local env "memo" in

        let (set_arg_typ, get_arg_typ) = new_local env "arg_typ" in

        with_alias_typ get_idltyp ^^ set_arg_typ ^^

        (* Find out if it is a reference or not *)
        ReadBuf.read_byte env get_data_buf ^^ set_is_ref ^^

        (* If it is a reference, temporarily set the read buffer to that place *)
        get_is_ref ^^
        G.if0 begin
          let (set_offset, get_offset) = new_local env "offset" in
          ReadBuf.read_word32 env get_data_buf ^^ set_offset ^^
          (* A sanity check *)
          get_offset ^^ compile_unboxed_const 0l ^^
          G.i (Compare (Wasm.Values.I32 I32Op.LtS)) ^^
          E.else_trap_with env "Odd offset" ^^

          ReadBuf.get_ptr get_data_buf ^^ set_cur ^^
          ReadBuf.advance get_data_buf (get_offset ^^ compile_add_const (-4l))
        end G.nop ^^

        (* Remember location of ptr *)
        ReadBuf.get_ptr get_data_buf ^^ set_memo ^^
        (* Did we decode this already? *)
        ReadBuf.read_word32 env get_data_buf ^^ set_result ^^
        get_result ^^ compile_eq_const 0l ^^
        G.if0 begin
          (* No, not yet decoded *)
          (* Skip over type hash field *)
          ReadBuf.read_word32 env get_data_buf ^^ compile_eq_const 0l ^^
          E.else_trap_with env "Odd: Type hash scratch space not empty" ^^

          (* Read the content *)
          read_thing get_arg_typ (fun get_thing ->
            (* This is called after allocation, but before descending
               We update the memo location here so that loops work
            *)
            get_thing ^^ set_result ^^
            get_memo ^^ get_result ^^ store_unskewed_ptr ^^
            get_memo ^^ compile_add_const 4l ^^ Blob.lit env (typ_hash t) ^^ store_unskewed_ptr
          )
          end begin
          (* Decoded before. Check type hash *)
          ReadBuf.read_word32 env get_data_buf ^^ Blob.lit env (typ_hash t) ^^
          G.i (Compare (Wasm.Values.I32 I32Op.Eq)) ^^
          E.else_trap_with env ("Stable memory error: Aliased at wrong type, expected: " ^ typ_hash t)
        end ^^

        (* If this was a reference, reset read buffer *)
        get_is_ref ^^
        G.if0 (ReadBuf.set_ptr get_data_buf get_cur) G.nop ^^

        get_result
      in


      (* Now the actual deserialization *)
      begin match t with
      (* Primitive types *)
      | Prim Nat ->
        with_prim_typ t
        begin
          BigNum.compile_load_from_data_buf env get_data_buf false
        end
      | Prim Int ->
        (* Subtyping with nat *)
        check_prim_typ (Prim Nat) ^^
        G.if1 I32Type
          begin
            BigNum.compile_load_from_data_buf env get_data_buf false
          end
          begin
            with_prim_typ t
            begin
              BigNum.compile_load_from_data_buf env get_data_buf true
            end
          end
      | Prim Float ->
        with_prim_typ t
        begin
          ReadBuf.read_float64 env get_data_buf ^^
          Float.box env
        end
      | Prim ((Int64|Nat64) as pty) ->
        with_prim_typ t
        begin
          ReadBuf.read_word64 env get_data_buf ^^
          BoxedWord64.box env pty
        end
      | Prim ((Int32|Nat32) as pty) ->
        with_prim_typ t
        begin
          ReadBuf.read_word32 env get_data_buf ^^
          BoxedSmallWord.box env pty
        end
      | Prim Char ->
        with_prim_typ t
        begin
          ReadBuf.read_word32 env get_data_buf ^^
          TaggedSmallWord.check_and_msb_adjust_codepoint env ^^
          TaggedSmallWord.tag env Char
        end
      | Prim ((Int16|Nat16) as ty) ->
        with_prim_typ t
        begin
          ReadBuf.read_word16 env get_data_buf ^^
          TaggedSmallWord.msb_adjust ty ^^
          TaggedSmallWord.tag env ty
        end
      | Prim ((Int8|Nat8) as ty) ->
        with_prim_typ t
        begin
          ReadBuf.read_byte env get_data_buf ^^
          TaggedSmallWord.msb_adjust ty ^^
          TaggedSmallWord.tag env ty
        end
      | Prim Bool ->
        with_prim_typ t
        begin
          read_byte_tagged
            [ Bool.lit false
            ; Bool.lit true
            ]
        end
      | Prim Null ->
        with_prim_typ t (Opt.null_lit env)
      | Any ->
        skip get_idltyp ^^
        (* Any vanilla value works here *)
        Opt.null_lit env
      | Prim Blob ->
        with_blob_typ env (read_blob ())
      | Prim Principal ->
        with_prim_typ t
        begin
          read_byte_tagged
            [ E.trap_with env "IDL error: unexpected principal reference"
            ; read_principal ()
            ]
        end
      | Prim Text ->
        with_prim_typ t (read_text ())
      | Tup [] -> (* e(()) = null *)
        with_prim_typ t (Tuple.from_stack env 0)
      (* Composite types *)
      | Tup ts ->
        with_record_typ (fun get_typ_buf get_n_ptr ->
          let (set_val, get_val) = new_local env "val" in

          G.concat_mapi (fun i t ->
            (* skip all possible intermediate extra fields *)
            get_typ_buf ^^ get_data_buf ^^ get_typtbl ^^ compile_unboxed_const (Int32.of_int i) ^^ get_n_ptr ^^
            E.call_import env "rts" "find_field" ^^
            G.if1 I32Type
              begin
                ReadBuf.read_sleb128 env get_typ_buf ^^
                go env t ^^ set_val ^^
                remember_failure get_val ^^
                get_val
              end
              begin
                match normalize t with
                | Opt _ | Any -> Opt.null_lit env
                | _ -> coercion_failed "IDL error: did not find tuple field in record"
              end
          ) ts ^^

          (* skip all possible trailing extra fields *)
          get_typ_buf ^^ get_data_buf ^^ get_typtbl ^^ get_n_ptr ^^
          E.call_import env "rts" "skip_fields" ^^

          Tuple.from_stack env (List.length ts)
        )
      | Obj ((Object | Memory), fs) ->
        with_record_typ (fun get_typ_buf get_n_ptr ->
          let (set_val, get_val) = new_local env "val" in

          Object.lit_raw env (List.map (fun (h,f) ->
            f.Type.lab, fun () ->
              (* skip all possible intermediate extra fields *)
              get_typ_buf ^^ get_data_buf ^^ get_typtbl ^^ compile_unboxed_const (Lib.Uint32.to_int32 h) ^^ get_n_ptr ^^
              E.call_import env "rts" "find_field" ^^
              G.if1 I32Type
                begin
                  ReadBuf.read_sleb128 env get_typ_buf ^^
                  go env f.typ ^^ set_val ^^
                  remember_failure get_val ^^
                  get_val
                  end
                begin
                  match normalize f.typ with
                  | Opt _ | Any -> Opt.null_lit env
                  | _ -> coercion_failed (Printf.sprintf "IDL error: did not find field %s in record" f.lab)
                end
          ) (sort_by_hash fs)) ^^

          (* skip all possible trailing extra fields *)
          get_typ_buf ^^ get_data_buf ^^ get_typtbl ^^ get_n_ptr ^^
          E.call_import env "rts" "skip_fields"
          )
      | Array (Mut t) ->
        read_alias env (Array (Mut t)) (fun get_array_typ on_alloc ->
          let (set_len, get_len) = new_local env "len" in
          let (set_x, get_x) = new_local env "x" in
          let (set_val, get_val) = new_local env "val" in
          let (set_arg_typ, get_arg_typ) = new_local env "arg_typ" in
          (* TODO: if possible refactor to match new Array t code,
             (perhaps too risky and unnecessary for extended candid due to lack of fancy opt subtyping, see #4243)
          *)
          with_composite_arg_typ get_array_typ idl_vec (ReadBuf.read_sleb128 env) ^^ set_arg_typ ^^
          ReadBuf.read_leb128 env get_data_buf ^^ set_len ^^
          get_len ^^ Arr.alloc env ^^ set_x ^^
          on_alloc get_x ^^
          get_len ^^ from_0_to_n env (fun get_i ->
            get_x ^^ get_i ^^ Arr.unsafe_idx env ^^
            get_arg_typ ^^ go env t ^^ set_val ^^
            remember_failure get_val ^^
            get_val ^^ store_ptr
          ) ^^
          get_x ^^
          Tagged.allocation_barrier env ^^
          G.i Drop
        )
      | Prim Region ->
         read_alias env (Prim Region) (fun get_region_typ on_alloc ->
          let (set_region, get_region) = new_local env "region" in
          (* sanity check *)
          get_region_typ ^^
          compile_eq_const (Int32.neg (Option.get (to_idl_prim (Prim Region)))) ^^
          E.else_trap_with env "deserialize_go (Region): unexpected idl_typ" ^^
          (* pre-allocate a region object, with dummy fields *)
          compile_const_64 0L ^^ (* id *)
          compile_unboxed_const 0l ^^ (* pagecount *)
          Blob.lit env "" ^^ (* vec_pages *)
          Region.alloc_region env ^^
          set_region ^^
          on_alloc get_region ^^
          (* read and initialize the region's fields *)
          get_region ^^
          ReadBuf.read_word64 env get_data_buf ^^ (* id *)
          ReadBuf.read_word32 env get_data_buf ^^ (* pagecount *)
          read_blob () ^^ (* vec_pages *)
          Region.init_region env
        )
      | Array t ->
        let (set_len, get_len) = new_local env "len" in
        let (set_x, get_x) = new_local env "x" in
        let (set_val, get_val) = new_local env "val" in
        let (set_arg_typ, get_arg_typ) = new_local env "arg_typ" in
        with_composite_typ idl_vec (fun get_typ_buf ->
          ReadBuf.read_sleb128 env get_typ_buf ^^
          set_arg_typ ^^
          ReadBuf.read_leb128 env get_data_buf ^^ set_len ^^
          get_len ^^ Arr.alloc env ^^ set_x ^^
          get_len ^^ from_0_to_n env (fun get_i ->
          get_x ^^ get_i ^^ Arr.unsafe_idx env ^^
          get_arg_typ ^^ go env t ^^ set_val ^^
          remember_failure get_val ^^
          get_val ^^ store_ptr
        ) ^^
        get_x ^^
        Tagged.allocation_barrier env)
      | Opt t ->
        check_prim_typ (Prim Null) ^^
        G.if1 I32Type (Opt.null_lit env)
        begin
          check_prim_typ Any ^^ (* reserved *)
          G.if1 I32Type (Opt.null_lit env)
          begin
            check_composite_typ get_idltyp idl_opt ^^
            G.if1 I32Type
            begin
              let (set_arg_typ, get_arg_typ) = new_local env "arg_typ" in
              with_composite_typ idl_opt (ReadBuf.read_sleb128 env) ^^ set_arg_typ ^^
              read_byte_tagged
                [ Opt.null_lit env
                ; let (set_val, get_val) = new_local env "val" in
                  get_arg_typ ^^ go_can_recover env t ^^ set_val ^^
                  get_val ^^ compile_eq_const (coercion_error_value env) ^^
                  G.if1 I32Type
                    (* decoding failed, but this is opt, so: return null *)
                    (Opt.null_lit env)
                    (* decoding succeeded, return opt value *)
                    (Opt.inject env get_val)
                ]
            end
            begin
              (* this check corresponds to `not (null <: <t>)` in the spec *)
              match normalize t with
              | Prim Null | Opt _ | Any ->
                (* Ignore and return null *)
                skip get_idltyp ^^
                Opt.null_lit env
              | _ ->
                (* Try constituent type *)
                let (set_val, get_val) = new_local env "val" in
                get_idltyp ^^ go_can_recover env t ^^ set_val ^^
                get_val ^^ compile_eq_const (coercion_error_value env) ^^
                G.if1 I32Type
                  (* decoding failed, but this is opt, so: return null *)
                  (Opt.null_lit env)
                  (* decoding succeeded, return opt value *)
                  (Opt.inject env get_val)
            end
          end
        end
      | Variant vs ->
        let (set_val, get_val) = new_local env "val" in
        with_composite_typ idl_variant (fun get_typ_buf ->
          (* Find the tag *)
          let (set_n, get_n) = new_local env "len" in
          ReadBuf.read_leb128 env get_typ_buf ^^ set_n ^^

          let (set_tagidx, get_tagidx) = new_local env "tagidx" in
          ReadBuf.read_leb128 env get_data_buf ^^ set_tagidx ^^

          get_tagidx ^^ get_n ^^
          G.i (Compare (Wasm.Values.I32 I32Op.LtU)) ^^
          E.else_trap_with env "IDL error: variant index out of bounds" ^^

          (* Zoom past the previous entries *)
          get_tagidx ^^ from_0_to_n env (fun _ ->
            get_typ_buf ^^ E.call_import env "rts" "skip_leb128" ^^
            get_typ_buf ^^ E.call_import env "rts" "skip_leb128"
          ) ^^

          (* Now read the tag *)
          let (set_tag, get_tag) = new_local env "tag" in
          ReadBuf.read_leb128 env get_typ_buf ^^ set_tag ^^
          let (set_arg_typ, get_arg_typ) = new_local env "arg_typ" in
          ReadBuf.read_sleb128 env get_typ_buf ^^ set_arg_typ ^^

          List.fold_right (fun (h, {lab = l; typ = t; _}) continue ->
              get_tag ^^ compile_eq_const (Lib.Uint32.to_int32 h) ^^
              G.if1 I32Type
                ( Variant.inject env l (
                  get_arg_typ ^^ go env t ^^ set_val ^^
                  remember_failure get_val ^^
                  get_val
                ))
                continue
            )
            ( sort_by_hash vs )
            ( skip get_arg_typ ^^
              coercion_failed "IDL error: unexpected variant tag" )
        )
      | Func _ ->
        (* See Note [Candid subtype checks] *)
        get_rel_buf_opt ^^
        G.if1 I32Type
          begin
            get_rel_buf_opt ^^
            get_typtbl ^^
            get_typtbl_end ^^
            get_typtbl_size ^^
            get_idltyp ^^
            idl_sub env t
          end
          (Bool.lit true) ^^ (* if we don't have a subtype memo table, assume the types are ok *)
        G.if1 I32Type
          (with_composite_typ idl_func (fun _get_typ_buf ->
            read_byte_tagged
              [ E.trap_with env "IDL error: unexpected function reference"
              ; read_actor_data () ^^
                read_text () ^^
                Tuple.from_stack env 2
              ]))
          (skip get_idltyp ^^
           coercion_failed "IDL error: incompatible function type")
      | Obj (Actor, _) ->
        (* See Note [Candid subtype checks] *)
        get_rel_buf_opt ^^
        G.if1 I32Type
          begin
            get_rel_buf_opt ^^
            get_typtbl ^^
            get_typtbl_end ^^
            get_typtbl_size ^^
            get_idltyp ^^
            idl_sub env t
          end
          (Bool.lit true) ^^
        G.if1 I32Type
          (with_composite_typ idl_service
             (fun _get_typ_buf -> read_actor_data ()))
          (skip get_idltyp ^^
           coercion_failed "IDL error: incompatible actor type")
      | Mut t ->
        read_alias env (Mut t) (fun get_arg_typ on_alloc ->
          let (set_result, get_result) = new_local env "result" in
          Tagged.obj env Tagged.ObjInd [ compile_unboxed_const 0l ] ^^ set_result ^^
          on_alloc get_result ^^
          get_result ^^
          get_arg_typ ^^ go env t ^^
          MutBox.store_field env
        )
      | Non ->
        skip get_idltyp ^^
        coercion_failed "IDL error: deserializing value of type None"
      | _ -> todo_trap env "deserialize" (Arrange_ir.typ t)
      end ^^
      (* Parsed value on the stack, return that, unless the failure flag is set *)
      when_failed (compile_unboxed_const (coercion_error_value env) ^^ G.i Return)
    )

  let serialize env ts : G.t =
    let name = Strm.name_for "serialize" ts in
    (* returns data/length pointers (will be GC’ed next time!) *)
    Func.share_code1 Func.Always env name ("x", I32Type) [I32Type; I32Type] (fun env get_x ->
      let (set_data_size, get_data_size) = new_local env "data_size" in
      let (set_refs_size, get_refs_size) = new_local env "refs_size" in

      let (tydesc, _offsets, _idltyps) = type_desc env ts in
      let tydesc_len = Int32.of_int (String.length tydesc) in

      (* Get object sizes *)
      get_x ^^
      buffer_size env (Type.seq ts) ^^
      set_refs_size ^^
      set_data_size ^^
      (* check for overflow *)
      get_data_size ^^
      compile_add_const tydesc_len ^^
      compile_unboxed_const tydesc_len ^^
      G.i (Compare (Wasm.Values.I32 I32Op.LtU)) ^^
      E.then_trap_with env "serialization overflow" ^^

      let (set_data_start, get_data_start) = new_local env "data_start" in
      let (set_refs_start, get_refs_start) = new_local env "refs_start" in

      (* Create a stream with suitable capacity and given header *)
      Strm.create env get_data_size set_data_start get_data_start tydesc ^^
      get_refs_size ^^ compile_mul_const Heap.word_size ^^ Blob.dyn_alloc_scratch env ^^ set_refs_start ^^

      (* Serialize x into the buffer *)
      get_x ^^
      get_data_start ^^
      get_refs_start ^^
      serialize_go env (Type.seq ts) ^^

      (* Sanity check: Did we fill exactly the buffer *)
      get_refs_start ^^ get_refs_size ^^ compile_mul_const Heap.word_size ^^ G.i (Binary (Wasm.Values.I32 I32Op.Add)) ^^
      G.i (Compare (Wasm.Values.I32 I32Op.Eq)) ^^
      E.else_trap_with env "reference buffer not filled" ^^

      (* Verify that the stream is correctly filled *)
      Strm.check_filled env get_data_start get_data_size ^^
      get_refs_size ^^
      compile_eq_const 0l ^^
      E.else_trap_with env "cannot send references on IC System API" ^^

      (* Extract the payload if possible *)
      Strm.terminate env get_data_start get_data_size tydesc_len
    )


  let deserialize_from_blob extended env ts =
    let ts_name = typ_seq_hash ts in
    let name =
      (* TODO(#3185): this specialization on `extended` seems redundant,
         removing it might simplify things *and* share more code in binaries.
         The only tricky bit might be the conditional Stack.dynamic_with_words bit... *)
      if extended
      then "@deserialize_extended<" ^ ts_name ^ ">"
      else "@deserialize<" ^ ts_name ^ ">" in
    Func.share_code2 Func.Always env name (("blob", I32Type), ("can_recover", I32Type)) (List.map (fun _ -> I32Type) ts) (fun env get_blob get_can_recover ->
      let (set_data_size, get_data_size) = new_local env "data_size" in
      let (set_refs_size, get_refs_size) = new_local env "refs_size" in
      let (set_data_start, get_data_start) = new_local env "data_start" in
      let (set_refs_start, get_refs_start) = new_local env "refs_start" in
      let (set_arg_count, get_arg_count) = new_local env "arg_count" in
      let (set_val, get_val) = new_local env "val" in

      get_blob ^^ Blob.len env ^^ set_data_size ^^
      get_blob ^^ Blob.payload_ptr_unskewed env ^^ set_data_start ^^

      (* Allocate space for the reference buffer and copy it *)
      compile_unboxed_const 0l ^^ set_refs_size (* none yet *) ^^

      (* Allocate space for out parameters of parse_idl_header *)
      Stack.with_words env "get_typtbl_size_ptr" 1l (fun get_typtbl_size_ptr ->
      Stack.with_words env "get_typtbl_ptr" 1l (fun get_typtbl_ptr ->
      Stack.with_words env "get_maintyps_ptr" 1l (fun get_maintyps_ptr ->

      (* Set up read buffers *)
      ReadBuf.alloc env (fun get_data_buf -> ReadBuf.alloc env (fun get_ref_buf ->

      ReadBuf.set_ptr get_data_buf get_data_start ^^
      ReadBuf.set_size get_data_buf get_data_size ^^
      ReadBuf.set_ptr get_ref_buf get_refs_start ^^
      ReadBuf.set_size get_ref_buf (get_refs_size ^^ compile_mul_const Heap.word_size) ^^

      (* Go! *)
      Bool.lit extended ^^ get_data_buf ^^ get_typtbl_ptr ^^ get_typtbl_size_ptr ^^ get_maintyps_ptr ^^
      E.call_import env "rts" "parse_idl_header" ^^

      (* Allocate memo table, if necessary *)
      with_rel_buf_opt env extended (get_typtbl_size_ptr ^^ load_unskewed_ptr) (fun get_rel_buf_opt ->

      (* set up a dedicated read buffer for the list of main types *)
      ReadBuf.alloc env (fun get_main_typs_buf ->
        ReadBuf.set_ptr get_main_typs_buf (get_maintyps_ptr ^^ load_unskewed_ptr) ^^
        ReadBuf.set_end get_main_typs_buf (ReadBuf.get_end get_data_buf) ^^
        ReadBuf.read_leb128 env get_main_typs_buf ^^ set_arg_count ^^

        G.concat_map (fun t ->
          let can_recover, default_or_trap = Type.(
            match normalize t with
            | Opt _ | Any ->
              (Bool.lit true, fun msg -> Opt.null_lit env)
            | _ ->
              (get_can_recover, fun msg ->
                get_can_recover ^^
                G.if1 I32Type
                   (compile_unboxed_const (coercion_error_value env))
                   (E.trap_with env msg)))
          in
          get_arg_count ^^
          compile_eq_const 0l ^^
          G.if1 I32Type
           (default_or_trap ("IDL error: too few arguments " ^ ts_name))
           (begin
              begin
                (* set up invariant register arguments *)
                get_rel_buf_opt ^^ Registers.set_rel_buf_opt env ^^
                get_data_buf ^^ Registers.set_data_buf env ^^
                get_ref_buf ^^ Registers.set_ref_buf env ^^
                get_typtbl_ptr ^^ load_unskewed_ptr ^^ Registers.set_typtbl env ^^
                get_maintyps_ptr ^^ load_unskewed_ptr ^^ Registers.set_typtbl_end env ^^
                get_typtbl_size_ptr ^^ load_unskewed_ptr ^^ Registers.set_typtbl_size env
              end ^^
              (* set up variable frame arguments *)
              Stack.with_frame env "frame_ptr" 3l (fun () ->
                (* idltyp *)
                ReadBuf.read_sleb128 env get_main_typs_buf ^^
                Stack.set_local env StackArgs.idltyp ^^
                (* depth *)
                compile_unboxed_const 0l ^^
                Stack.set_local env StackArgs.depth ^^
                (* recovery mode *)
                can_recover ^^
                Stack.set_local env StackArgs.can_recover ^^
                deserialize_go env t
             )
             ^^ set_val ^^
             get_arg_count ^^ compile_sub_const 1l ^^ set_arg_count ^^
             get_val ^^ compile_eq_const (coercion_error_value env) ^^
             (G.if1 I32Type
               (default_or_trap "IDL error: coercion failure encountered")
               get_val)
            end)
        ) ts ^^

        (* Skip any extra arguments *)
        compile_while env
         (get_arg_count ^^ compile_rel_const I32Op.GtU 0l)
         begin
           get_data_buf ^^
           get_typtbl_ptr ^^ load_unskewed_ptr ^^
           ReadBuf.read_sleb128 env get_main_typs_buf ^^
           compile_unboxed_const 0l ^^
           E.call_import env "rts" "skip_any" ^^
           get_arg_count ^^ compile_sub_const 1l ^^ set_arg_count
         end ^^

        ReadBuf.is_empty env get_data_buf ^^
        E.else_trap_with env ("IDL error: left-over bytes " ^ ts_name) ^^
        ReadBuf.is_empty env get_ref_buf ^^
        E.else_trap_with env ("IDL error: left-over references " ^ ts_name)
      ))))))

    ))

  let deserialize env ts =
    IC.arg_data env ^^
    Bool.lit false ^^ (* can't recover *)
    deserialize_from_blob false env ts

(*
Note [speculating for short (S)LEB encoded bignums]
~~~~~~~~~~~~~~~~~~~~~~~~~~~~~~~~~~~~~~~~~~~~~~~~~~~

#3098 highlighted that a lot of heap garbage can be generated while reading in
(S)LEB-encoded bignums. To make heap consumption optimal for every compactly
representable `Int`, we resort to speculatively reading a 64-byte chunk from
the `ReadBuf`. We call it speculative, because it may read past the end of the
buffer (and thus end up containing junk bytes) or even fail because reading
across Wasm page boundaries could cause trapping. (Consider the buffer ending
3 bytes before the last-memory-page boundary and issuing a speculative 64-bit read for the
address 2 bytes less than buffer end.) In case of failure to read data, `-1`
(a sentinel) is returned. (The sentinel could be use-case specific when later
the need arises.)

In most cases the speculative read will come back with valid bytes. How many
of those are relevant, can be judged by consulting the buffer-end pointer or
analysing the 64-bit word directly. In the case of (S)LEB, the continuation and
termination bits can be filtered and thus the encoding's last byte detected when
present in the 64-bit word.

If such a LEB boundary is detected, avenues open up for a much faster (than
bytewise-sequential) parsing.

After the data is interpreted, it's the client's responsibility to adjust the
current buffer position.

 *)

(*
Note [mutable stable values]
~~~~~~~~~~~~~~~~~~~~~~~~~~~~

We currently use a Candid derivative to serialize stable values. In addition to
storing sharable data, we can also store mutable data (records with mutable
fields and mutable arrays), and we need to preserve aliasing.

To that end we extend Candid with a type constructor `alias t`.

In the type table, alias t is represented by type code 1. All Candid type constructors
are represented by negative numbers, so this cannot clash with anything and,
conveniently, makes such values illegal Candid.

The values of `alias t` are either

 * i8(0) 0x00000000 0x00000000 M(v)
   for one (typically the first) occurrence of v
   The first 0x00000000 is the “memo field”, the second is the “type hash field”.
   Both are scratch spaces for the benefit of the decoder.

or

 * i8(1) i32(offset) M(v)
   for all other occurrences of v, where offset is the relative position of the
   above occurrences from this reference.

We map Motoko types to this as follows:

  e([var t]) = alias e([t]) = alias vec e(t)
  e({var field : t}) = record { field : alias e(t) }

Why different? Because we need to alias arrays as a whole (we can’t even alias
their fields, as they are manifestly part of the array heap structure), but
aliasing records does not work, as aliased record values may appear at
different types (due to subtyping), and Candid serialization is type-driven.
Luckily records put all mutable fields behind an indirection (ObjInd), so this
works.

The type-driven code in this module treats `Type.Mut` to always refer to an
`ObjInd`; for arrays the mutable case is handled directly.

To detect and preserve aliasing, these steps are taken:

 * In `buffer_size`, when we see a mutable thing (`Array` or `ObjInd`), the
   first time, we mark it by setting the heap tag to `StableSeen`.
   This way, when we see it a second time, we can skip the value in the size
   calculation.
 * In `serialize`, when we see it a first time (tag still `StableSeen`),
   we serialize it (first form above), and remember the absolute position
   in the output buffer, abusing the heap tag here.
   (Invariant: This absolute position is never `StableSeen`)
   Upon a second visit (tag not `StableSeen`), we can thus fetch that absolute
   position and calculate the offset.
 * In `deserialize`, when we come across a `alias t`, we follow the offset (if
   needed) to find the content.

   If the memo field is still `0x00000000`, this is the first time we read
   this, so we deserialize to the Motoko heap, and remember the heap position
   (vanilla pointer) by overwriting the memo field.
   We also store the type hash of the type we are serializing at in the type
   hash field.

   If it is not `0x00000000` then we can simply read the pointer from there,
   after checking the type hash field to make sure we are aliasing at the same
   type.

 *)

(*
Note [Candid subtype checks]
~~~~~~~~~~~~~~~~~~~~~~~~~~~~

Deserializing Candid values requires a Candid subtype check when
deserializing values of reference types (actors and functions).

The subtype test is performed directly on the expected and actual
candid type tables using RTS functions `idl_sub_buf_words`,
`idl_sub_buf_init` and `idl_sub`.  One type table and vector of types
is generated statically from the list of statically known types
encountered during code generation, the other is determined
dynamically by, e.g. message payload. The latter will vary with
each payload to decode.

The known Motoko types are accumulated in a global list as required
and then, in a final compilation step, encoded to global type table
and sequence of type indices. The encoding is stored as static
data referenced by dedicated wasm globals so that we can generate
code that references the globals before their final definitions are
known.

Deserializing a proper (not extended) Candid value stack allocates a
mutable word buffer, of size determined by `idl_sub_buf_words`.
The word buffer is used to initialize and provide storage for a
Rust memo table (see bitrel.rs) memoizing the result of sub and
super type tests performed during deserialization of a given Candid
value sequence.  The memo table is initialized once, using `idl_sub_buf_init`,
then shared between recursive calls to deserialize, by threading the (possibly
null) wasm address of the word buffer as an optional argument.  The
word buffer is stack allocated in generated code, not Rust, because
it's size is dynamic and Rust doesn't seem to support dynamically-sized
stack allocation.

Currently, we only perform Candid subtype checks when decoding proper
(not extended) Candid values. Extended values are required for
stable variables only: we can omit the check, because compatibility
should already be enforced by the static signature compatibility
check.  We use the `null`-ness of the word buffer pointer to
dynamically determine whether to omit or perform Candid subtype checks.

NB: Extending `idl_sub` to support extended, "stable" types (with mutable,
invariant type constructors) would require extending the polarity argument
from a Boolean to a three-valued argument to efficiently check equality for
invariant type constructors in a single pass.
*)

end (* MakeSerialization *)

module Serialization = MakeSerialization(BumpStream)

module BlobStream : Stream = struct
  let create env get_data_size set_token get_token header =
    let header_size = Int32.of_int (String.length header) in
    get_data_size ^^ compile_add_const header_size ^^
    E.call_import env "rts" "alloc_stream" ^^ set_token ^^ (* allocation barrier called in alloc_stream *)
    get_token ^^
    Blob.lit env header ^^
    E.call_import env "rts" "stream_write_text"

  let check_filled env get_token get_data_size =
    G.i Drop

  let terminate env get_token _get_data_size _header_size =
    get_token ^^ E.call_import env "rts" "stream_split" ^^
    let set_blob, get_blob = new_local env "blob" in
    set_blob ^^
    get_blob ^^ Blob.payload_ptr_unskewed env ^^
    get_blob ^^ Blob.len env

  let finalize_buffer code = code

  let name_for fn_name ts = "@Bl_" ^ fn_name ^ "<" ^ Typ_hash.typ_seq_hash ts ^ ">"

  let absolute_offset env get_token =
    let offset = 8l in (* see invariant in `stream.rs` *)
    let filled_field = Int32.add (Blob.len_field env) offset in
    get_token ^^ Tagged.load_field_unskewed env filled_field

  let checkpoint _env _get_token = G.i Drop

  let reserve env get_token bytes =
    get_token ^^ compile_unboxed_const bytes ^^ E.call_import env "rts" "stream_reserve"

  let write_word_leb env get_token code =
    let set_word, get_word = new_local env "word" in
    code ^^ set_word ^^
    I32Leb.compile_store_to_data_buf_unsigned env get_word
      (get_token ^^ I32Leb.compile_leb128_size get_word ^^ E.call_import env "rts" "stream_reserve") ^^
    G.i Drop

  let write_word_32 env get_token code =
    reserve env get_token Heap.word_size ^^
    code ^^
    G.i (Store {ty = I32Type; align = 0; offset = 0l; sz = None})

  let write_byte env get_token code =
    get_token ^^ code ^^
    E.call_import env "rts" "stream_write_byte"

  let write_blob env get_token get_x =
    let set_len, get_len = new_local env "len" in
    get_x ^^ Blob.len env ^^ set_len ^^
    write_word_leb env get_token get_len ^^
    get_token ^^
    get_x ^^ Blob.payload_ptr_unskewed env ^^
    get_len ^^
    E.call_import env "rts" "stream_write"

  let write_text env get_token get_x =
    write_word_leb env get_token (get_x ^^ Text.size env) ^^
    get_token ^^ get_x ^^
    E.call_import env "rts" "stream_write_text"

  let write_bignum_leb env get_token get_x =
    get_token ^^ get_x ^^
    BigNum.compile_store_to_stream_unsigned env

  let write_bignum_sleb env get_token get_x =
    get_token ^^ get_x ^^
    BigNum.compile_store_to_stream_signed env

end


(* Stabilization (serialization to/from stable memory) of both:
   * stable variables; and
   * virtual stable memory.
   c.f.
   * ../../design/Stable.md
   * ../../design/StableMemory.md
*)

module Stabilization = struct

  let extend64 code = code ^^ G.i (Convert (Wasm.Values.I64 I64Op.ExtendUI32))

  (* The below stream implementation is geared towards the
     tail section of stable memory, where the serialised
     stable variables go. As such a few intimate details of
     the stable memory layout are burnt in, such as the
     variable `N` from the design document. *)
  module StableMemoryStream : Stream = struct
    include BlobStream

    let name_for fn_name ts = "@Sm_" ^ fn_name ^ "<" ^ Typ_hash.typ_seq_hash ts ^ ">"

    let create env get_data_size set_token get_token header =
      create env (compile_unboxed_const 0x8000l) set_token get_token header ^^
        (* TODO: push header directly? *)

      let (set_len, get_len) = new_local env "len" in
      get_data_size ^^
      compile_add_const (Int32.of_int (String.length header)) ^^
      set_len ^^

      let (set_dst, get_dst) = new_local64 env "dst" in
      StableMem.get_mem_size env ^^
      compile_shl64_const (Int64.of_int page_size_bits) ^^
      compile_add64_const 4L ^^ (* `N` is now on the stack *)
      set_dst ^^

      get_dst ^^
      extend64 get_len ^^
      StableMem.ensure env ^^

      get_token ^^
      get_dst ^^
      get_dst ^^ extend64 get_len ^^
      G.i (Binary (Wasm.Values.I64 I64Op.Add)) ^^
      E.call_import env "rts" "stream_stable_dest"

    let ptr64_field env =
      let offset = 1l in (* see invariant in `stream.rs` *)
      Int32.add (Blob.len_field env) offset (* see invariant in `stream.rs`, padding for 64-bit after Stream header *)

    let terminate env get_token get_data_size header_size =
      get_token ^^
      E.call_import env "rts" "stream_shutdown" ^^
      compile_unboxed_zero ^^ (* no need to write *)
      get_token ^^
      Tagged.load_field64_unskewed env (ptr64_field env) ^^
      StableMem.get_mem_size env ^^
      compile_shl64_const (Int64.of_int page_size_bits) ^^
      G.i (Binary (Wasm.Values.I64 I64Op.Sub)) ^^
      compile_sub64_const 4L ^^  (* `N` is now subtracted *)
      G.i (Convert (Wasm.Values.I32 I32Op.WrapI64))

    let finalize_buffer _ = G.nop (* everything is outputted already *)

    (* Returns a 32-bit unsigned int that is the number of bytes that would
       have been written to stable memory if flushed. The difference
       of two such numbers will always be an exact byte distance. *)
    let absolute_offset env get_token =
      let start64_field = Int32.add (ptr64_field env) 2l in (* see invariant in `stream.rs` *)
      absolute_offset env get_token ^^
      get_token ^^
      Tagged.load_field64_unskewed env (ptr64_field env) ^^
      get_token ^^
      Tagged.load_field64_unskewed env start64_field ^^
      G.i (Binary (Wasm.Values.I64 I64Op.Sub)) ^^
      G.i (Convert (Wasm.Values.I32 I32Op.WrapI64)) ^^
      G.i (Binary (Wasm.Values.I32 I32Op.Add))
  end

  module Externalization = MakeSerialization(StableMemoryStream)

  let stabilize env t =
    let (set_dst, get_dst) = new_local env "dst" in
    let (set_len, get_len) = new_local env "len" in

    (if !Flags.gc_strategy = Flags.Incremental then
      E.call_import env "rts" "stop_gc_on_upgrade"
    else
      G.nop) ^^


    Externalization.serialize env [t] ^^
    set_len ^^
    set_dst ^^

    StableMem.get_mem_size env ^^
    G.i (Test (Wasm.Values.I64 I64Op.Eqz)) ^^
    G.if0
      begin
        (* assert StableMem.get_version() == StableMem.version_no_stable_memory *)
        StableMem.get_version env ^^
        compile_eq_const StableMem.version_no_stable_memory ^^
        E.else_trap_with env "StableMem.get_version() != version_no_stable_memory" ^^

        (* Case-true: Stable variables only --
           no use of either regions or experimental API. *)
        (* ensure [0,..,3,...len+4) *)
        compile_const_64 0L ^^
        extend64 get_len ^^
        compile_add64_const 4L ^^  (* reserve one word for size *)
        StableMem.ensure env ^^

        (* write len to initial word of stable memory*)
        compile_const_64 0L ^^
        get_len ^^
        StableMem.write_word32 env ^^

        (* copy data to following stable memory *)
        Externalization.Strm.finalize_buffer
          begin
            compile_const_64 4L ^^
            extend64 get_dst ^^
            extend64 get_len ^^
            StableMem.stable64_write env
          end
      end
      begin
        (* Case-false: Either regions or experimental API. *)
        let (set_N, get_N) = new_local64 env "N" in

        (* let N = !size * page_size *)
        StableMem.get_mem_size env ^^
        compile_shl64_const (Int64.of_int page_size_bits) ^^
        set_N ^^

        (* grow mem to page including address
           N + 4 + len + 4 + 4 + 4 = N + len + 16
        *)
        get_N ^^
        extend64 get_len ^^
        compile_add64_const 16L ^^
        StableMem.ensure env ^^

        get_N ^^
        get_len ^^
        StableMem.write_word32 env ^^

        (* copy data to following stable memory *)
        Externalization.Strm.finalize_buffer
          begin
            get_N ^^
            compile_add64_const 4L ^^
            extend64 get_dst ^^
            extend64 get_len ^^
            StableMem.stable64_write env
          end ^^

        (* let M = pagesize * ic0.stable64_size() - 1 *)
        (* M is beginning of last page *)
        let (set_M, get_M) = new_local64 env "M" in
        StableMem.stable64_size env ^^
        compile_sub64_const 1L ^^
        compile_shl64_const (Int64.of_int page_size_bits) ^^
        set_M ^^

        (* store mem_size at M + (pagesize - 12) *)
        get_M ^^
        compile_add64_const (Int64.sub page_size64 12L) ^^
        StableMem.get_mem_size env ^^
        G.i (Convert (Wasm.Values.I32 I32Op.WrapI64)) ^^
        (* TODO: write word64 *)
        StableMem.write_word32 env ^^

        (* save first word at M + (pagesize - 8);
           mark first word as 0 *)
        get_M ^^
        compile_add64_const (Int64.sub page_size64 8L) ^^
        compile_const_64 0L ^^
        StableMem.read_and_clear_word32 env ^^
        StableMem.write_word32 env ^^

        (* save version at M + (pagesize - 4) *)
        get_M ^^
        compile_add64_const (Int64.sub page_size64 4L) ^^

        (* assert StableMem.get_version() > StableMem.version_no_stable_memory *)
        StableMem.get_version env ^^
        compile_rel_const I32Op.GtU StableMem.version_no_stable_memory ^^
        E.else_trap_with env "StableMem.get_version() == version_no_stable_memory" ^^

        (* assert StableMem.get_version() <= StableMem.version_max *)
        StableMem.get_version env ^^
        compile_rel_const I32Op.LeU StableMem.version_max ^^
        E.else_trap_with env "StableMem.get_version() > version_max" ^^

        (* record the version *)
        StableMem.get_version env ^^
        StableMem.write_word32 env

      end

  let destabilize env ty save_version =
    match E.mode env with
    | Flags.ICMode | Flags.RefMode ->
      let (set_pages, get_pages) = new_local64 env "pages" in
      StableMem.stable64_size env ^^
      set_pages ^^

      get_pages ^^
      G.i (Test (Wasm.Values.I64 I64Op.Eqz)) ^^
      G.if1 I32Type
        begin
          (* Case: Size zero ==> Nothing in stable memory,
             so result becomes the nil-valued record. *)
          let (_, fs) = Type.as_obj ty in
          let fs' = List.map
           (fun f -> (f.Type.lab, fun () -> Opt.null_lit env))
           fs
          in
          StableMem.get_mem_size env ^^
          G.i (Test (Wasm.Values.I64 I64Op.Eqz)) ^^
          E.else_trap_with env "StableMem.mem_size non-zero" ^^
          compile_unboxed_const 0l ^^
          StableMem.set_version env ^^
          Object.lit_raw env fs'
        end
        begin
          (* Case: Non-zero size. *)
          let (set_marker, get_marker) = new_local env "marker" in
          let (set_len, get_len) = new_local env "len" in
          let (set_offset, get_offset) = new_local64 env "offset" in
          compile_const_64 0L ^^
          StableMem.read_and_clear_word32 env ^^
          set_marker ^^

          get_marker ^^
          G.i (Test (Wasm.Values.I32 I32Op.Eqz)) ^^
          G.if0
            begin
              (* Sub-Case: version 1 or 2:
                 Regions/Experimental API and stable vars. *)
              let (set_M, get_M) = new_local64 env "M" in
              let (set_version, get_version) = new_local env "version" in
              let (set_N, get_N) = new_local64 env "N" in

              StableMem.stable64_size env ^^
              compile_sub64_const 1L ^^
              compile_shl64_const (Int64.of_int page_size_bits) ^^
              set_M ^^

              (* read version *)
              get_M ^^
              compile_add64_const (Int64.sub page_size64 4L) ^^
              StableMem.read_and_clear_word32 env ^^
              set_version ^^
              get_version ^^
              save_version ^^

              (* check version *)
              get_version ^^
              compile_unboxed_const (StableMem.version_max) ^^
              G.i (Compare (Wasm.Values.I32 I32Op.GtU)) ^^
              E.then_trap_with env (Printf.sprintf
                "higher stable memory version (expected 1..%s)"
                (Int32.to_string StableMem.version_max)) ^^

              (* restore StableMem bytes [0..4) *)
              compile_const_64 0L ^^
              get_M ^^
              compile_add64_const (Int64.sub page_size64 8L) ^^
              StableMem.read_and_clear_word32 env ^^
              StableMem.write_word32 env ^^

              (* restore mem_size *)
              get_M ^^
              compile_add64_const (Int64.sub page_size64 12L) ^^
              extend64 (StableMem.read_and_clear_word32 env) ^^ (*TODO: use 64 bits *)
              StableMem.set_mem_size env ^^

              StableMem.get_mem_size env ^^
              compile_shl64_const (Int64.of_int page_size_bits) ^^
              set_N ^^

              (* set len *)
              get_N ^^
              StableMem.read_and_clear_word32 env ^^
              set_len ^^

              (* set offset *)
              get_N ^^
              compile_add64_const 4L ^^
              set_offset
            end
            begin
              (* Sub-Case: Version 0.
                 Stable vars with NO Regions/Experimental API. *)
              (* assert mem_size == 0 *)
              StableMem.get_mem_size env ^^
              G.i (Test (Wasm.Values.I64 I64Op.Eqz)) ^^
              E.else_trap_with env "unexpected, non-zero stable memory size" ^^

              (* set len *)
              get_marker ^^
              set_len ^^

              (* set offset *)
              compile_const_64 4L ^^
              set_offset ^^

              compile_unboxed_const (Int32.of_int 0) ^^
              save_version
            end ^^ (* if_ *)

          let (set_blob, get_blob) = new_local env "blob" in
          (* read blob from stable memory *)
          get_len ^^ Blob.alloc env ^^ set_blob ^^
          extend64 (get_blob ^^ Blob.payload_ptr_unskewed env) ^^
          get_offset ^^
          extend64 get_len ^^
          StableMem.stable64_read env ^^

          let (set_val, get_val) = new_local env "val" in
          (* deserialize blob to val *)
          get_blob ^^
          Bool.lit false ^^ (* can't recover *)
          Serialization.deserialize_from_blob true env [ty] ^^
          set_val ^^

          (* clear blob contents *)
          get_blob ^^
          Blob.clear env ^^

          (* copy zeros from blob to stable memory *)
          get_offset ^^
          extend64 (get_blob ^^ Blob.payload_ptr_unskewed env) ^^
          extend64 (get_blob ^^ Blob.len env) ^^
          StableMem.stable64_write env ^^

          (* return val *)
          get_val
        end
    | _ -> assert false
end

module GCRoots = struct
  let register env static_roots =

    let get_static_roots = E.add_fun env "get_static_roots" (Func.of_body env [] [I32Type] (fun env ->
      compile_unboxed_const static_roots
    )) in

    E.add_export env (nr {
      name = Lib.Utf8.decode "get_static_roots";
      edesc = nr (FuncExport (nr get_static_roots))
    })

  let store_static_roots env =
    Arr.vanilla_lit env (E.get_static_roots env)

end (* GCRoots *)

module StackRep = struct
  open SR

  (*
     Most expressions have a “preferred”, most optimal, form. Hence,
     compile_exp put them on the stack in that form, and also returns
     the form it chose.

     But the users of compile_exp usually want a specific form as well.
     So they use compile_exp_as, indicating the form they expect.
     compile_exp_as then does the necessary coercions.
   *)

  let of_arity n =
    if n = 1 then Vanilla else UnboxedTuple n

  (* The stack rel of a primitive type, i.e. what the binary operators expect *)
  let of_type t =
    let open Type in
    match normalize t with
    | Prim Bool -> SR.bool
    | Prim (Nat | Int) -> Vanilla
    | Prim ((Nat64 | Int64) as pty) -> UnboxedWord64 pty
    | Prim ((Nat32 | Int32) as pty) -> UnboxedWord32 pty
    | Prim ((Nat8 | Nat16 | Int8 | Int16 | Char) as pty) -> UnboxedWord32 pty
    | Prim (Text | Blob | Principal) -> Vanilla
    | Prim Float -> UnboxedFloat64
    | Obj (Actor, _) -> Vanilla
    | Func (Shared _, _, _, _, _) -> Vanilla
    | p -> todo "StackRep.of_type" (Arrange_ir.typ p) Vanilla

  (* The env looks unused, but will be needed once we can use multi-value, to register
     the complex types in the environment.
     For now, multi-value block returns are handled via FakeMultiVal. *)
  let to_block_type env = function
    | Vanilla -> [I32Type]
    | UnboxedWord64 _ -> [I64Type]
    | UnboxedWord32 _ -> [I32Type]
    | UnboxedFloat64 -> [F64Type]
    | UnboxedTuple n -> Lib.List.make n I32Type
    | Const _ -> []
    | Unreachable -> []

  let to_string = function
    | Vanilla -> "Vanilla"
    | UnboxedWord64 pty -> prim_fun_name pty "UnboxedWord64"
    | UnboxedWord32 pty -> prim_fun_name pty "UnboxedWord32"
    | UnboxedFloat64 -> "UnboxedFloat64"
    | UnboxedTuple n -> Printf.sprintf "UnboxedTuple %d" n
    | Unreachable -> "Unreachable"
    | Const _ -> "Const"

  let join (sr1 : t) (sr2 : t) = match sr1, sr2 with
    | _, _ when SR.eq sr1 sr2 -> sr1
    | Unreachable, sr2 -> sr2
    | sr1, Unreachable -> sr1

    | Const _, Const _ -> Vanilla
    | Const _, sr2_ -> sr2
    | sr1, Const _ -> sr1

    | _, Vanilla -> Vanilla
    | Vanilla, _ -> Vanilla

    | UnboxedTuple n, UnboxedTuple m when n = m -> sr1

    | _, _ ->
      Printf.eprintf "Invalid stack rep join (%s, %s)\n"
        (to_string sr1) (to_string sr2); sr1

  let joins = List.fold_left join Unreachable

  let drop env (sr_in : t) =
    match sr_in with
    | Vanilla | UnboxedWord64 _ | UnboxedWord32 _ | UnboxedFloat64 -> G.i Drop
    | UnboxedTuple n -> G.table n (fun _ -> G.i Drop)
    | Const _ | Unreachable -> G.nop

  (* Materializes a Const.lit: If necessary, puts
     bytes into static memory, and returns a vanilla value.
  *)
  let materialize_lit env (lit : Const.lit) : int32 =
    match lit with
    | Const.Vanilla n  -> n
    | Const.Bool n     -> Bool.vanilla_lit n
    | Const.BigInt n   -> BigNum.vanilla_lit env n
    | Const.Word32 (pty, n) -> BoxedSmallWord.vanilla_lit env pty n
    | Const.Word64 (pty, n) -> BoxedWord64.vanilla_lit env pty n
    | Const.Float64 f  -> Float.vanilla_lit env f
    | Const.Blob t     -> Blob.vanilla_lit env t
    | Const.Null       -> Opt.null_vanilla_lit env

  let rec materialize_const_t env (p, cv) : int32 =
    Lib.Promise.lazy_value p (fun () -> materialize_const_v env cv)

  and materialize_const_v env = function
    | Const.Fun (get_fi, _) -> Closure.static_closure env (get_fi ())
    | Const.Message fi -> assert false
    | Const.Obj fs ->
      let fs' = List.map (fun (n, c) -> (n, materialize_const_t env c)) fs in
      Object.vanilla_lit env fs'
    | Const.Unit -> Tuple.unit_vanilla_lit env
    | Const.Array cs ->
      let ptrs = List.map (materialize_const_t env) cs in
      Arr.vanilla_lit env ptrs
    | Const.Tag (i, c) ->
      let ptr = materialize_const_t env c in
      Variant.vanilla_lit env i ptr
    | Const.Lit l -> materialize_lit env l
    | Const.Opt c ->
      let rec kernel = Const.(function
        | (_, Lit Null) -> None
        | (_, Opt c) -> kernel c
        | (_, other) -> Some (materialize_const_v env other)) in
      match kernel c with
      | Some ptr -> ptr
      | None -> Opt.vanilla_lit env (materialize_const_t env c)

  let adjust env (sr_in : t) sr_out =
    if eq sr_in sr_out
    then G.nop
    else match sr_in, sr_out with
    | Unreachable, Unreachable -> G.nop
    | Unreachable, _ -> G.i Unreachable

    | UnboxedTuple n, Vanilla -> Tuple.from_stack env n
    | Vanilla, UnboxedTuple n -> Tuple.to_stack env n

    (* BoxedWord64 types *)
    | UnboxedWord64 pty, Vanilla ->
       assert Type.(pty = Nat64 || pty = Int64);
       BoxedWord64.box env pty
    | Vanilla, UnboxedWord64 pty ->
       assert Type.(pty = Nat64 || pty = Int64);
       BoxedWord64.unbox env pty

    (* TaggedSmallWord types *)
    | UnboxedWord32 (Type.(Int8 | Nat8 | Int16 | Nat16 | Char) as pty), Vanilla ->
       TaggedSmallWord.tag env pty
    | Vanilla, UnboxedWord32 (Type.(Nat8 | Int8 | Nat16 | Int16 | Char) as pty) ->
       TaggedSmallWord.untag env pty

    (* BoxedSmallWord types *)
    | UnboxedWord32 pty, Vanilla ->
       assert Type.(pty = Nat32 || pty = Int32);
       BoxedSmallWord.box env pty
    | Vanilla, UnboxedWord32 ((Type.Nat32 | Type.Int32) as pty) ->
       assert Type.(pty = Nat32 || pty = Int32);
       BoxedSmallWord.unbox env pty

    | UnboxedFloat64, Vanilla -> Float.box env
    | Vanilla, UnboxedFloat64 -> Float.unbox env

    | Const (_, Const.Lit (Const.Bool b)), Vanilla -> Bool.lit b
    | Const c, Vanilla -> compile_unboxed_const (materialize_const_t env c)
    | Const (_, Const.Lit (Const.Vanilla n)), UnboxedWord32 ty ->
       compile_unboxed_const n ^^
       TaggedSmallWord.untag env ty
    | Const (_, Const.Lit (Const.Word32 (ty1, n))), UnboxedWord32 ty2 when ty1 = ty2 ->
       compile_unboxed_const n
    | Const (_, Const.Lit (Const.Word64 (ty1, n))), UnboxedWord64 ty2 when ty1 = ty2 ->
       compile_const_64 n
    | Const (_, Const.Lit (Const.Float64 f)), UnboxedFloat64 -> Float.compile_unboxed_const f
    | Const c, UnboxedTuple 0 -> G.nop
    | Const (_, Const.Array cs), UnboxedTuple n ->
      assert (n = List.length cs);
      G.concat_map (fun c -> compile_unboxed_const (materialize_const_t env c)) cs
    | _, _ ->
      Printf.eprintf "Unknown stack_rep conversion %s -> %s\n"
        (to_string sr_in) (to_string sr_out);
      assert false

end (* StackRep *)

module VarEnv = struct

  (* A type to record where Motoko names are stored. *)
  type varloc =
    (* A Wasm Local of the current function, directly containing the value,
       in the given stackrep (Vanilla, UnboxedWord32, …) so far
       Used for immutable and mutable, non-captured data *)
    | Local of SR.t * int32
    (* A Wasm Local of the current function, that points to memory location,
       which is a MutBox.  Used for mutable captured data *)
    | HeapInd of int32
    (* A static mutable memory location (static address of a MutBox object) *)
    (* TODO: Do we need static immutable? *)
    | HeapStatic of int32
    (* Not materialized (yet), statically known constant, static location on demand *)
    | Const of Const.t
    (* public method *)
    | PublicMethod of int32 * string

  let is_non_local : varloc -> bool = function
    | Local _
    | HeapInd _ -> false
    | HeapStatic _
    | PublicMethod _
    | Const _ -> true

  type lvl = TopLvl | NotTopLvl

  (*
  The source variable environment:
   - Whether we are on the top level
   - In-scope variables
   - scope jump labels
  *)


  module NameEnv = Env.Make(String)
  type t = {
    lvl : lvl;
    vars : (varloc * Type.typ) NameEnv.t; (* variables ↦ their location and type *)
    labels : G.depth NameEnv.t; (* jump label ↦ their depth *)
  }

  let empty_ae = {
    lvl = TopLvl;
    vars = NameEnv.empty;
    labels = NameEnv.empty;
  }

  (* Creating a local environment, resetting the local fields,
     and removing bindings for local variables (unless they are at global locations)
  *)

  let mk_fun_ae ae = { ae with
    lvl = NotTopLvl;
    vars = NameEnv.filter (fun v (l, _) ->
      let non_local = is_non_local l in
      (* For debugging, enable this:
      (if not non_local then Printf.eprintf "VarEnv.mk_fun_ae: Removing %s\n" v);
      *)
      non_local
    ) ae.vars;
  }
  let lookup ae var =
    match NameEnv.find_opt var ae.vars with
      | Some e -> Some e
      | None   -> Printf.eprintf "Could not find %s\n" var; None

  let lookup_var ae var =
    match lookup ae var with
      | Some (l, _) -> Some l
      | None -> None

  let needs_capture ae var = match lookup_var ae var with
    | Some l -> not (is_non_local l)
    | None -> assert false

  let add_local_with_heap_ind env (ae : t) name typ =
      let i = E.add_anon_local env I32Type in
      E.add_local_name env i name;
      ({ ae with vars = NameEnv.add name ((HeapInd i), typ) ae.vars }, i)

  let add_local_heap_static (ae : t) name ptr typ =
      { ae with vars = NameEnv.add name ((HeapStatic ptr), typ) ae.vars }

  let add_local_public_method (ae : t) name (fi, exported_name) typ =
      { ae with vars = NameEnv.add name ((PublicMethod (fi, exported_name) : varloc), typ) ae.vars }

  let add_local_const (ae : t) name cv typ =
      { ae with vars = NameEnv.add name ((Const cv : varloc), typ) ae.vars }

  let add_local_local env (ae : t) name sr i typ =
      { ae with vars = NameEnv.add name ((Local (sr, i)), typ) ae.vars }

  let add_direct_local env (ae : t) name sr typ =
      let i = E.add_anon_local env (SR.to_var_type sr) in
      E.add_local_name env i name;
      (add_local_local env ae name sr i typ, i)

  (* Adds the names to the environment and returns a list of setters *)
  let rec add_arguments env (ae : t) as_local = function
    | [] -> ae
    | ((name, typ) :: remainder) ->
      if as_local name then
        let i = E.add_anon_local env I32Type in
        E.add_local_name env i name;
        let ae' = { ae with vars = NameEnv.add name ((Local (SR.Vanilla, i)), typ) ae.vars } in
        add_arguments env ae' as_local remainder
      else (* needs to go to static memory *)
        let ptr = MutBox.static env in
        let ae' = add_local_heap_static ae name ptr typ in
        add_arguments env ae' as_local remainder

  let add_argument_locals env (ae : t) =
    add_arguments env ae (fun _ -> true)

  let add_label (ae : t) name (d : G.depth) =
      { ae with labels = NameEnv.add name d ae.labels }

  let get_label_depth (ae : t) name : G.depth  =
    match NameEnv.find_opt name ae.labels with
      | Some d -> d
      | None   -> raise (CodegenError (Printf.sprintf "Could not find %s\n" name))

end (* VarEnv *)

(* type for wrapping code with context, context is establishment
   of (pattern) binding, argument is the code using the binding,
   result is e.g. the code for `case p e`. *)
type scope_wrap = G.t -> G.t

let unmodified : scope_wrap = fun code -> code

let rec can_be_pointer typ nested_optional =
  Type.(match normalize typ with
  | Mut t -> (can_be_pointer t nested_optional)
  | Opt t -> (if nested_optional then true else (can_be_pointer t true))
  | Prim (Null| Bool | Char | Nat8 | Nat16 | Int8 | Int16) | Non | Tup [] -> false
  | _ -> true)

let potential_pointer typ : bool =
  (* must not eliminate nested optional types as they refer to a heap object for ??null, ???null etc. *)
  can_be_pointer typ false

module Var = struct
  (* This module is all about looking up Motoko variables in the environment,
     and dealing with mutable variables *)

  open VarEnv

  (* Returns desired stack representation, preparation code and code to consume
     the value onto the stack *)
  let set_val env ae var : G.t * SR.t * G.t = match (VarEnv.lookup ae var, !Flags.gc_strategy) with
    | (Some ((Local (sr, i)), _), _) ->
      G.nop,
      sr,
      G.i (LocalSet (nr i))
    | (Some ((HeapInd i), typ), Flags.Generational) when potential_pointer typ ->
      G.i (LocalGet (nr i)),
      SR.Vanilla,
      MutBox.store_field env ^^
      G.i (LocalGet (nr i)) ^^
      Tagged.load_forwarding_pointer env ^^ (* not needed for this GC, but only for forward pointer sanity checks *)
      compile_add_const ptr_unskew ^^
      compile_add_const (Int32.mul (MutBox.field env) Heap.word_size) ^^
      E.call_import env "rts" "post_write_barrier"
    | (Some ((HeapInd i), typ), Flags.Incremental) when potential_pointer typ ->
      G.i (LocalGet (nr i)) ^^
      Tagged.load_forwarding_pointer env ^^
      compile_add_const ptr_unskew ^^
      compile_add_const (Int32.mul (MutBox.field env) Heap.word_size),
      SR.Vanilla,
      Tagged.write_with_barrier env
    | (Some ((HeapInd i), typ), _) ->
      G.i (LocalGet (nr i)),
      SR.Vanilla,
      MutBox.store_field env
    | (Some ((HeapStatic ptr), typ), Flags.Generational) when potential_pointer typ ->
      compile_unboxed_const ptr,
      SR.Vanilla,
      MutBox.store_field env ^^
      compile_unboxed_const ptr ^^
      Tagged.load_forwarding_pointer env ^^ (* not needed for this GC, but only for forward pointer sanity checks *)
      compile_add_const ptr_unskew ^^
      compile_add_const (Int32.mul (MutBox.field env) Heap.word_size) ^^
      E.call_import env "rts" "post_write_barrier"
    | (Some ((HeapStatic ptr), typ), Flags.Incremental) when potential_pointer typ ->
      compile_unboxed_const ptr ^^
      Tagged.load_forwarding_pointer env ^^
      compile_add_const ptr_unskew ^^
      compile_add_const (Int32.mul (MutBox.field env) Heap.word_size),
      SR.Vanilla,
      Tagged.write_with_barrier env
    | (Some ((HeapStatic ptr), typ), _) ->
      compile_unboxed_const ptr,
      SR.Vanilla,
      MutBox.store_field env
    | (Some ((Const _), _), _) -> fatal "set_val: %s is const" var
    | (Some ((PublicMethod _), _), _) -> fatal "set_val: %s is PublicMethod" var
    | (None, _)   -> fatal "set_val: %s missing" var

  (* Stores the payload. Returns stack preparation code, and code that consumes the values from the stack *)
  let set_val_vanilla env ae var : G.t * G.t =
    let pre_code, sr, code = set_val env ae var in
    pre_code, StackRep.adjust env SR.Vanilla sr ^^ code

  (* Stores the payload (which is found on the stack, in Vanilla stackrep) *)
  let set_val_vanilla_from_stack env ae var : G.t =
    let pre_code, code = set_val_vanilla env ae var in
    if G.is_nop pre_code
    then code
    else
      (* Need to shuffle the stack entries *)
      let (set_x, get_x) = new_local env "var_scrut" in
      set_x ^^
      pre_code ^^
      get_x ^^
      code

  (* Returns the payload (optimized representation) *)
  let get_val (env : E.t) (ae : VarEnv.t) var = match VarEnv.lookup_var ae var with
    | Some (Local (sr, i)) ->
      sr, G.i (LocalGet (nr i))
    | Some (HeapInd i) ->
      SR.Vanilla, G.i (LocalGet (nr i)) ^^ MutBox.load_field env
    | Some (HeapStatic i) ->
      SR.Vanilla, compile_unboxed_const i ^^ MutBox.load_field env
    | Some (Const c) ->
      SR.Const c, G.nop
    | Some (PublicMethod (_, name)) ->
      SR.Vanilla,
      IC.get_self_reference env ^^
      IC.actor_public_field env name
    | None -> assert false

  (* Returns the payload (vanilla representation) *)
  let get_val_vanilla (env : E.t) (ae : VarEnv.t) var =
    let sr, code = get_val env ae var in
    code ^^ StackRep.adjust env sr SR.Vanilla

  (* Returns the value to put in the closure,
     and code to restore it, including adding to the environment
  *)
  let capture old_env ae0 var : G.t * (E.t -> VarEnv.t -> VarEnv.t * scope_wrap) =
    match VarEnv.lookup ae0 var with
    | Some ((Local (sr, i)), typ) ->
      ( G.i (LocalGet (nr i)) ^^ StackRep.adjust old_env sr SR.Vanilla
      , fun new_env ae1 ->
        (* we use SR.Vanilla in the restored environment. We could use sr;
           like for parameters hard to predict what’s better *)
        let ae2, j = VarEnv.add_direct_local new_env ae1 var SR.Vanilla typ in
        let restore_code = G.i (LocalSet (nr j))
        in ae2, fun body -> restore_code ^^ body
      )
    | Some ((HeapInd i), typ) ->
      ( G.i (LocalGet (nr i))
      , fun new_env ae1 ->
        let ae2, j = VarEnv.add_local_with_heap_ind new_env ae1 var typ in
        let restore_code = G.i (LocalSet (nr j))
        in ae2, fun body -> restore_code ^^ body
      )
    | _ -> assert false

  (* This is used when putting a mutable field into an object.
     In the IR, mutable fields of objects are pre-allocated as MutBox objects,
     to allow the async/await.
     So we expect the variable to be in a HeapInd (pointer to MutBox on the heap),
     or HeapStatic (statically known MutBox in the static memory) and we use
     the pointer.
  *)
  let get_aliased_box env ae var = match VarEnv.lookup_var ae var with
    | Some (HeapInd i) -> G.i (LocalGet (nr i))
    | Some (HeapStatic i) -> compile_unboxed_const i
    | _ -> assert false

  let capture_aliased_box env ae var = match VarEnv.lookup_var ae var with
    | Some (HeapInd i) ->
      G.i (LocalSet (nr i))
    | _ -> assert false

end (* Var *)

(* Calling well-known prelude functions *)
(* FIXME: calling into the prelude will not work if we ever need to compile a program
   that requires top-level cps conversion;
   use new prims instead *)
module Internals = struct
  let call_prelude_function env ae var =
    match VarEnv.lookup_var ae var with
    | Some (VarEnv.Const (_, Const.Fun (mk_fi, _))) ->
       compile_unboxed_zero ^^ (* A dummy closure *)
       G.i (Call (nr (mk_fi ())))
    | _ -> assert false

  let add_cycles env ae = call_prelude_function env ae "@add_cycles"
  let reset_cycles env ae = call_prelude_function env ae "@reset_cycles"
  let reset_refund env ae = call_prelude_function env ae "@reset_refund"
end

(* This comes late because it also deals with messages *)
module FuncDec = struct
  let bind_args env ae0 first_arg args =
    let rec go i ae = function
    | [] -> ae
    | a::args ->
      (* Function arguments are always vanilla, due to subtyping and uniform representation.
         We keep them as such here for now. We _could_ always unpack those that can be unpacked
         (Nat32 etc.). It is generally hard to predict which strategy is better. *)
      let ae' = VarEnv.add_local_local env ae a.it SR.Vanilla (Int32.of_int i) a.note in
      go (i+1) ae' args in
    go first_arg ae0 args

  (* Create a WebAssembly func from a pattern (for the argument) and the body.
   Parameter `captured` should contain the, well, captured local variables that
   the function will find in the closure. *)
  let compile_local_function outer_env outer_ae restore_env args mk_body ret_tys at =
    let arg_names = List.map (fun a -> a.it, I32Type) args in
    let return_arity = List.length ret_tys in
    let retty = Lib.List.make return_arity I32Type in
    let ae0 = VarEnv.mk_fun_ae outer_ae in
    Func.of_body outer_env (["clos", I32Type] @ arg_names) retty (fun env -> G.with_region at (
      let get_closure = G.i (LocalGet (nr 0l)) ^^ Tagged.load_forwarding_pointer env in

      let ae1, closure_codeW = restore_env env ae0 get_closure in

      (* Add arguments to the environment (shifted by 1) *)
      let ae2 = bind_args env ae1 1 args in

      closure_codeW (mk_body env ae2)
    ))

  let message_start env sort = match sort with
      | Type.Shared Type.Write ->
        Lifecycle.trans env Lifecycle.InUpdate
      | Type.Shared Type.Query ->
        Lifecycle.trans env Lifecycle.InQuery
      | Type.Shared Type.Composite ->
        Lifecycle.trans env Lifecycle.InComposite
      | _ -> assert false

  let message_cleanup env sort = match sort with
      | Type.Shared Type.Write ->
        GC.collect_garbage env ^^
        Lifecycle.trans env Lifecycle.Idle
      | Type.Shared Type.Query ->
        Lifecycle.trans env Lifecycle.PostQuery
      | Type.Shared Type.Composite ->
        (* Stay in composite query state such that callbacks of 
        composite queries can also use the memory reserve. 
        The state is isolated since memory changes of queries 
        are rolled back by the IC runtime system. *)
        Lifecycle.trans env Lifecycle.InComposite
      | _ -> assert false

  let callback_start env =
    Lifecycle.is_in env Lifecycle.InComposite ^^
    G.if0
      (G.nop)
      (message_start env (Type.Shared Type.Write))

  let callback_cleanup env =
    Lifecycle.is_in env Lifecycle.InComposite ^^
    G.if0
      (G.nop)
      (message_cleanup env (Type.Shared Type.Write))
  
  let compile_const_message outer_env outer_ae sort control args mk_body ret_tys at : E.func_with_names =
    let ae0 = VarEnv.mk_fun_ae outer_ae in
    Func.of_body outer_env [] [] (fun env -> G.with_region at (
      message_start env sort ^^
      (* cycles *)
      Internals.reset_cycles env outer_ae ^^
      Internals.reset_refund env outer_ae ^^
      (* reply early for a oneway *)
      (if control = Type.Returns
       then
         Tuple.compile_unit env ^^
         Serialization.serialize env [] ^^
         IC.reply_with_data env
       else G.nop) ^^
      (* Deserialize argument and add params to the environment *)
      let arg_list = List.map (fun a -> (a.it, a.note)) args in
      let arg_names = List.map (fun a -> a.it) args in
      let arg_tys = List.map (fun a -> a.note) args in
      let ae1 = VarEnv.add_argument_locals env ae0 arg_list in
      Serialization.deserialize env arg_tys ^^
      G.concat_map (Var.set_val_vanilla_from_stack env ae1) (List.rev arg_names) ^^
      mk_body env ae1 ^^
      message_cleanup env sort
    ))

  (* Compile a closed function declaration (captures no local variables) *)
  let closed pre_env sort control name args mk_body fun_rhs ret_tys at =
    if Type.is_shared_sort sort
    then begin
      let (fi, fill) = E.reserve_fun pre_env name in
      ( Const.t_of_v (Const.Message fi), fun env ae ->
        fill (compile_const_message env ae sort control args mk_body ret_tys at)
      )
    end else begin
      assert (control = Type.Returns);
      let lf = E.make_lazy_function pre_env name in
      ( Const.t_of_v (Const.Fun ((fun () -> Lib.AllocOnUse.use lf), fun_rhs)), fun env ae ->
        let restore_no_env _env ae _ = ae, unmodified in
        Lib.AllocOnUse.def lf (lazy (compile_local_function env ae restore_no_env args mk_body ret_tys at))
      )
    end

  (* Compile a closure declaration (captures local variables) *)
  let closure env ae sort control name captured args mk_body ret_tys at =
      let is_local = sort = Type.Local in

      let set_clos, get_clos = new_local env (name ^ "_clos") in

      let len = Wasm.I32.of_int_u (List.length captured) in
      let store_env, restore_env =
        let rec go i = function
          | [] -> (G.nop, fun _env ae1 _ -> ae1, unmodified)
          | (v::vs) ->
              let store_rest, restore_rest = go (i + 1) vs in
              let store_this, restore_this = Var.capture env ae v in
              let store_env =
                get_clos ^^
                store_this ^^
                Closure.store_data env (Wasm.I32.of_int_u i) ^^
                store_rest in
              let restore_env env ae1 get_env =
                let ae2, codeW = restore_this env ae1 in
                let ae3, code_restW = restore_rest env ae2 get_env in
                (ae3,
                 fun body ->
                 get_env ^^
                 Closure.load_data env (Wasm.I32.of_int_u i) ^^
                 codeW (code_restW body)
                )
              in store_env, restore_env in
        go 0 captured in

      let f =
        if is_local
        then compile_local_function env ae restore_env args mk_body ret_tys at
        else assert false (* no first class shared functions yet *) in

      let fi = E.add_fun env name f in

      let code =
        (* Allocate a heap object for the closure *)
        Tagged.alloc env (Int32.add (Closure.header_size env) len) Tagged.Closure ^^
        set_clos ^^

        (* Store the function pointer number: *)
        get_clos ^^
        compile_unboxed_const (E.add_fun_ptr env fi) ^^
        Tagged.store_field env (Closure.funptr_field env) ^^

        (* Store the length *)
        get_clos ^^
        compile_unboxed_const len ^^
        Tagged.store_field env (Closure.len_field env) ^^

        (* Store all captured values *)
        store_env ^^

        get_clos ^^
        Tagged.allocation_barrier env ^^
        G.i Drop
      in

      if is_local
      then
        SR.Vanilla,
        code ^^
        get_clos
      else assert false (* no first class shared functions *)

  let lit env ae name sort control free_vars args mk_body ret_tys at =
    let captured = List.filter (VarEnv.needs_capture ae) free_vars in

    if ae.VarEnv.lvl = VarEnv.TopLvl then assert (captured = []);

    if captured = []
    then
      let (ct, fill) = closed env sort control name args mk_body Const.Complicated ret_tys at in
      fill env ae;
      (SR.Const ct, G.nop)
    else closure env ae sort control name captured args mk_body ret_tys at

  (* Returns a closure corresponding to a future (async block) *)
  let async_body env ae ts free_vars mk_body at =
    (* We compile this as a local, returning function, so set return type to [] *)
    let sr, code = lit env ae "anon_async" Type.Local Type.Returns free_vars [] mk_body [] at in
    code ^^
    StackRep.adjust env sr SR.Vanilla

  (* Takes the reply and reject callbacks, tuples them up (with administrative extras),
     adds them to the continuation table, and returns the two callbacks expected by
     ic.call_new.

     The tupling is necessary because we want to free _both_/_all_ closures
     when the call is answered.

     The reply callback function exists once per type (as it has to do
     deserialization); the reject callback function is unique.
  *)

  let closures_to_reply_reject_callbacks_aux env ts_opt =
    let arity, reply_name, from_arg_data =
      match ts_opt with
      | Some ts ->
        (List.length ts,
         "@callback<" ^ Typ_hash.typ_hash (Type.Tup ts) ^ ">",
         fun env -> Serialization.deserialize env ts)
      | None ->
        (1,
         "@callback",
         (fun env ->
           Blob.of_size_copy env
           (fun env -> IC.system_call env "msg_arg_data_size")
           (fun env -> IC.system_call env "msg_arg_data_copy")
           (fun env -> compile_unboxed_const 0l)))
    in
    Func.define_built_in env reply_name ["env", I32Type] [] (fun env ->
        callback_start env ^^
        (* Look up continuation *)
        let (set_closure, get_closure) = new_local env "closure" in
        G.i (LocalGet (nr 0l)) ^^
        ContinuationTable.recall env ^^
        Arr.load_field env 0l ^^ (* get the reply closure *)
        set_closure ^^
        get_closure ^^
        Closure.prepare_closure_call env ^^

        (* Deserialize/Blobify reply arguments  *)
        from_arg_data env ^^

        get_closure ^^
        Closure.call_closure env arity 0 ^^

        callback_cleanup env
      );

    let reject_name = "@reject_callback" in
    Func.define_built_in env reject_name ["env", I32Type] [] (fun env ->
        callback_start env ^^
        (* Look up continuation *)
        let (set_closure, get_closure) = new_local env "closure" in
        G.i (LocalGet (nr 0l)) ^^
        ContinuationTable.recall env ^^
        Arr.load_field env 1l ^^ (* get the reject closure *)
        set_closure ^^
        get_closure ^^
        Closure.prepare_closure_call env ^^
        (* Synthesize value of type `Text`, the error message
           (The error code is fetched via a prim)
        *)
        IC.error_value env ^^

        get_closure ^^
        Closure.call_closure env 1 0 ^^

        callback_cleanup env
      );

    (* result is a function that accepts a list of closure getters, from which
       the first and second must be the reply and reject continuations. *)
    fun closure_getters ->
      let (set_cb_index, get_cb_index) = new_local env "cb_index" in
      Arr.lit env closure_getters ^^
      ContinuationTable.remember env ^^
      set_cb_index ^^

      (* return arguments for the ic.call *)
      compile_unboxed_const (E.add_fun_ptr env (E.built_in env reply_name)) ^^
      get_cb_index ^^
      compile_unboxed_const (E.add_fun_ptr env (E.built_in env reject_name)) ^^
      get_cb_index

  let closures_to_reply_reject_callbacks env ts =
    closures_to_reply_reject_callbacks_aux env (Some ts)
  let closures_to_raw_reply_reject_callbacks env  =
    closures_to_reply_reject_callbacks_aux env None

  let ignoring_callback env =
    (* for one-way calls, we use an invalid table entry as the callback. this
       way, the callback, when it comes back, will (safely) trap, even if the
       module has completely changed in between. This way, one-way calls do not
       get in the way of safe instantaneous upgrades *)
    compile_unboxed_const (-1l)

  let cleanup_callback env =
    let name = "@cleanup_callback" in
    Func.define_built_in env name ["env", I32Type] [] (fun env ->
        G.i (LocalGet (nr 0l)) ^^
        ContinuationTable.recall env ^^
        G.i Drop);
    compile_unboxed_const (E.add_fun_ptr env (E.built_in env name))

  let ic_call_threaded env purpose get_meth_pair push_continuations
    add_data add_cycles =
    match E.mode env with
    | Flags.ICMode
    | Flags.RefMode ->
      let message = Printf.sprintf "could not perform %s" purpose in
      let (set_cb_index, get_cb_index) = new_local env "cb_index" in
      (* The callee *)
      get_meth_pair ^^ Arr.load_field env 0l ^^ Blob.as_ptr_len env ^^
      (* The method name *)
      get_meth_pair ^^ Arr.load_field env 1l ^^ Blob.as_ptr_len env ^^
      (* The reply and reject callback *)
      push_continuations ^^
      set_cb_index ^^ get_cb_index ^^
      (* initiate call *)
      IC.system_call env "call_new" ^^
      cleanup_callback env ^^ get_cb_index ^^
      IC.system_call env "call_on_cleanup" ^^
      (* the data *)
      add_data get_cb_index ^^
      IC.system_call env "call_data_append" ^^
      (* the cycles *)
      add_cycles ^^
      (* done! *)
      IC.system_call env "call_perform" ^^
      IC.set_call_perform_status env ^^
      Blob.lit env message ^^
      IC.set_call_perform_message env ^^
      IC.get_call_perform_status env ^^
      (* save error code, cleanup on error *)
      G.if0
      begin (* send failed *)
        if !Flags.trap_on_call_error then
          E.trap_with env message
        else
        (* Recall (don't leak) continuations *)
        get_cb_index ^^
        ContinuationTable.recall env ^^
        G.i Drop
      end
      begin (* send succeeded *)
        G.nop
      end
    | _ ->
      E.trap_with env (Printf.sprintf "cannot perform %s when running locally" purpose)

  let ic_call env ts1 ts2 get_meth_pair get_arg get_k get_r =
    ic_call_threaded
      env
      "remote call"
      get_meth_pair
      (closures_to_reply_reject_callbacks env ts2 [get_k; get_r])
      (fun _ -> get_arg ^^ Serialization.serialize env ts1)

  let ic_call_raw env get_meth_pair get_arg get_k get_r =
    ic_call_threaded
      env
      "raw call"
      get_meth_pair
      (closures_to_raw_reply_reject_callbacks env [get_k; get_r])
      (fun _ -> get_arg ^^ Blob.as_ptr_len env)

  let ic_self_call env ts get_meth_pair get_future get_k get_r =
    ic_call_threaded
      env
      "self call"
      get_meth_pair
      (* Storing the tuple away, future_array_index = 2, keep in sync with rts/continuation_table.rs *)
      (closures_to_reply_reject_callbacks env ts [get_k; get_r; get_future])
      (fun get_cb_index ->
        get_cb_index ^^
        BoxedSmallWord.box env Type.Nat32 ^^
        Serialization.serialize env Type.[Prim Nat32])

  let ic_call_one_shot env ts get_meth_pair get_arg add_cycles =
    match E.mode env with
    | Flags.ICMode
    | Flags.RefMode ->
      (* The callee *)
      get_meth_pair ^^ Arr.load_field env 0l ^^ Blob.as_ptr_len env ^^
      (* The method name *)
      get_meth_pair ^^ Arr.load_field env 1l ^^ Blob.as_ptr_len env ^^
      (* The reply callback *)
      ignoring_callback env ^^
      compile_unboxed_zero ^^
      (* The reject callback *)
      ignoring_callback env ^^
      compile_unboxed_zero ^^
      IC.system_call env "call_new" ^^
      (* the data *)
      get_arg ^^ Serialization.serialize env ts ^^
      IC.system_call env "call_data_append" ^^
      (* the cycles *)
      add_cycles ^^
      IC.system_call env "call_perform" ^^
      (* This is a one-shot function: just remember error code *)
      (if !Flags.trap_on_call_error then
         (* legacy: discard status, proceed as if all well *)
         G.i Drop ^^
         compile_unboxed_zero ^^
         IC.set_call_perform_status env ^^
         Blob.lit env "" ^^
         IC.set_call_perform_message env
       else
         IC.set_call_perform_status env ^^
         Blob.lit env "could not perform oneway" ^^
         IC.set_call_perform_message env)

    | _ -> assert false

  let equate_msgref env =
    let (set_meth_pair1, get_meth_pair1) = new_local env "meth_pair1" in
    let (set_meth_pair2, get_meth_pair2) = new_local env "meth_pair2" in
    set_meth_pair2 ^^ set_meth_pair1 ^^
    get_meth_pair1 ^^ Arr.load_field env 0l ^^
    get_meth_pair2 ^^ Arr.load_field env 0l ^^
    Blob.compare env (Some Operator.EqOp) ^^
    G.if1 I32Type
    begin
      get_meth_pair1 ^^ Arr.load_field env 1l ^^
      get_meth_pair2 ^^ Arr.load_field env 1l ^^
      Blob.compare env (Some Operator.EqOp)
    end
    begin
      Bool.lit false
    end

  let export_async_method env =
    let name = IC.async_method_name in
    begin match E.mode env with
    | Flags.ICMode | Flags.RefMode ->
      Func.define_built_in env name [] [] (fun env ->
        let (set_closure, get_closure) = new_local env "closure" in

        message_start env (Type.Shared Type.Write) ^^

        (* Check that we are calling this *)
        IC.assert_caller_self env ^^

        (* Deserialize and look up continuation argument *)
        Serialization.deserialize env Type.[Prim Nat32] ^^
        BoxedSmallWord.unbox env Type.Nat32 ^^
        ContinuationTable.peek_future env ^^
        set_closure ^^
        get_closure ^^
        Closure.prepare_closure_call env ^^
        get_closure ^^
        Closure.call_closure env 0 0 ^^
        message_cleanup env (Type.Shared Type.Write)
      );

      let fi = E.built_in env name in
      E.add_export env (nr {
        name = Lib.Utf8.decode ("canister_update " ^ name);
        edesc = nr (FuncExport (nr fi))
      })
    | _ -> ()
    end

  let export_gc_trigger_method env =
    let name = IC.gc_trigger_method_name in
    begin match E.mode env with
    | Flags.ICMode | Flags.RefMode ->
      Func.define_built_in env name [] [] (fun env ->
        message_start env (Type.Shared Type.Write) ^^
        (* Check that we are called from this or a controller, w/o allocation *)
        IC.assert_caller_self_or_controller env ^^
        (* To avoid more failing allocation, don't deserialize args nor serialize reply,
           i.e. don't even try to do this:
        Serialization.deserialize env [] ^^
        Tuple.compile_unit env ^^
        Serialization.serialize env [] ^^
        *)
        (* Instead, just ignore the argument and
           send a *statically* allocated, nullary reply *)
        Blob.lit_ptr_len env "DIDL\x00\x00" ^^
        IC.reply_with_data env ^^
        (* Finally, act like
        message_cleanup env (Type.Shared Type.Write)
           but *force* collection *)
        GC.record_mutator_instructions env ^^
        E.collect_garbage env true ^^
        GC.record_collector_instructions env ^^
        Lifecycle.trans env Lifecycle.Idle
      );

      let fi = E.built_in env name in
      E.add_export env (nr {
        name = Lib.Utf8.decode ("canister_update " ^ name);
        edesc = nr (FuncExport (nr fi))
      })
    | _ -> ()
    end

end (* FuncDec *)


module PatCode = struct
  (* Pattern failure code on demand.

  Patterns in general can fail, so we want a block around them with a
  jump-label for the fail case. But many patterns cannot fail, in particular
  function arguments that are simple variables. In these cases, we do not want
  to create the block and the (unused) jump label. So we first generate the
  code, either as plain code (CannotFail) or as code with hole for code to run
  in case of failure (CanFail).
  *)

  type patternCode =
    | CannotFail of G.t
    | CanFail of (G.t -> G.t)

  let definiteFail = CanFail (fun fail -> fail)

  let (^^^) : patternCode -> patternCode -> patternCode = function
    | CannotFail is1 ->
      begin function
      | CannotFail is2 -> CannotFail (is1 ^^ is2)
      | CanFail is2 -> CanFail (fun k -> is1 ^^ is2 k)
      end
    | CanFail is1 ->
      begin function
      | CannotFail is2 -> CanFail (fun k ->  is1 k ^^ is2)
      | CanFail is2 -> CanFail (fun k -> is1 k ^^ is2 k)
      end

  let with_fail (fail_code : G.t) : patternCode -> G.t = function
    | CannotFail is -> is
    | CanFail is -> is fail_code

  let orElse : patternCode -> patternCode -> patternCode = function
    | CannotFail is1 -> fun _ -> CannotFail is1
    | CanFail is1 -> function
      | CanFail is2 -> CanFail (fun fail_code ->
          let inner_fail = G.new_depth_label () in
          let inner_fail_code = Bool.lit false ^^ G.branch_to_ inner_fail in
          G.labeled_block1 I32Type inner_fail (is1 inner_fail_code ^^ Bool.lit true) ^^
          G.if0 G.nop (is2 fail_code)
        )
      | CannotFail is2 -> CannotFail (
          let inner_fail = G.new_depth_label () in
          let inner_fail_code = Bool.lit false ^^ G.branch_to_ inner_fail in
          G.labeled_block1 I32Type inner_fail (is1 inner_fail_code ^^ Bool.lit true) ^^
          G.if0 G.nop is2
        )

  let orElses : patternCode list -> patternCode -> patternCode =
    List.fold_right orElse

  let patternFailTrap env = E.trap_with env "pattern failed"

  let orPatternFailure env pcode =
    with_fail (patternFailTrap env) pcode

  let orsPatternFailure env pcodes =
    orPatternFailure env (orElses pcodes definiteFail)

  let with_region at = function
    | CannotFail is -> CannotFail (G.with_region at is)
    | CanFail is -> CanFail (fun k -> G.with_region at (is k))

end (* PatCode *)
open PatCode

(* All the code above is independent of the IR *)
open Ir

module AllocHow = struct
  (*
  When compiling a (recursive) block, we need to do a dependency analysis, to
  find out how the things are allocated. The options are:
  - const:  completely known, constant, not stored anywhere (think static function)
            (no need to mention in a closure)
  - local:  only needed locally, stored in a Wasm local, immutable
            (can be copied into a closure by value)
  - local mutable: only needed locally, stored in a Wasm local, mutable
            (cannot be copied into a closure)
  - heap allocated: stored on the dynamic heap, address in Wasm local
            (can be copied into a closure by reference)
  - static heap: stored on the static heap, address known statically
            (no need to mention in a closure)

  The goal is to avoid dynamic allocation where possible (and use locals), and
  to avoid turning function references into closures.

  The rules are:
  - functions are const, unless they capture something that is not a const
    function or a static heap allocation.
    in particular, top-level functions are always const
  - everything that is captured on the top-level needs to be statically
    heap-allocated
  - everything that is captured before it is defined, or is captured and mutable
    needs to be dynamically heap-allocated
  - the rest can be local
  *)

  module M = Freevars.M
  module S = Freevars.S

  (*
  We represent this as a lattice as follows:
  *)
  type how = Const | LocalImmut of SR.t | LocalMut of SR.t | StoreHeap | StoreStatic
  type allocHow = how M.t

  let disjoint_union : allocHow -> allocHow -> allocHow =
    M.union (fun v _ _ -> fatal "AllocHow.disjoint_union: %s" v)

  let join : allocHow -> allocHow -> allocHow =
    M.union (fun _ x y -> Some (match x, y with
      | StoreStatic, StoreHeap | StoreHeap, StoreStatic
      ->  fatal "AllocHow.join: cannot join StoreStatic and StoreHeap"

      | _, StoreHeap     | StoreHeap,      _ -> StoreHeap
      | _, StoreStatic   | StoreStatic,    _ -> StoreStatic
      | _, LocalMut sr   | LocalMut sr,    _ -> LocalMut sr
      | _, LocalImmut sr | LocalImmut sr,  _ -> LocalImmut sr

      | Const, Const -> Const
    ))
  let joins = List.fold_left join M.empty

  let map_of_set = Freevars.map_of_set
  let set_of_map = Freevars.set_of_map

  (* Various filters used in the set operations below *)
  let is_local_mut _ = function
    | LocalMut _ -> true
    | _ -> false

  let is_local _ = function
    | LocalImmut _ | LocalMut _ -> true
    | _ -> false

  let how_captured lvl how seen captured =
    (* What to do so that we can capture something?
       * For local blocks, put on the dynamic heap:
         - mutable things
         - not yet defined things
       * For top-level blocks, put on the static heap:
         - everything that is non-static (i.e. still in locals)
    *)
    match lvl with
    | VarEnv.NotTopLvl ->
      map_of_set StoreHeap (S.union
        (S.inter (set_of_map (M.filter is_local_mut how)) captured)
        (S.inter (set_of_map (M.filter is_local how)) (S.diff captured seen))
      )
    | VarEnv.TopLvl ->
      map_of_set StoreStatic
        (S.inter (set_of_map (M.filter is_local how)) captured)

  (* A bit like StackRep.of_type, but only for those types and stackreps that
     we support in local variables *)
  let stackrep_of_type t =
    let open Type in
    match normalize t with
    | Prim ((Nat32 | Int32 | Nat16 | Int16 | Nat8 | Int8 | Char) as pty) ->
       SR.UnboxedWord32 pty
    | Prim ((Nat64 | Int64) as pty) -> SR.UnboxedWord64 pty
    | Prim Float -> SR.UnboxedFloat64
    | _ -> SR.Vanilla

  let dec lvl how_outer (seen, how0) dec =
    let how_all = disjoint_union how_outer how0 in

    let (f,d) = Freevars.dec dec in
    let captured = S.inter (set_of_map how0) (Freevars.captured_vars f) in

    (* Which allocation is required for the things defined here? *)
    let how1 = match dec.it with
      (* Mutable variables are, well, mutable *)
      | VarD _ ->
        M.map (fun t -> LocalMut (stackrep_of_type t)) d

      (* Constant expressions (trusting static_vals.ml) *)
      | LetD (_, e) when e.note.Note.const ->
        M.map (fun _ -> (Const : how)) d

      (* References to mutboxes *)
      | RefD _ ->
        M.map (fun _ -> StoreHeap) d

      (* Everything else needs at least a local *)
      | _ ->
        M.map (fun t -> LocalImmut (stackrep_of_type t)) d in

    (* Which allocation does this require for its captured things? *)
    let how2 = how_captured lvl how_all seen captured in

    let how = joins [how0; how1; how2] in
    let seen' = S.union seen (set_of_map d)
    in (seen', how)

  (* find the allocHow for the variables currently in scope *)
  (* we assume things are mutable, as we do not know better here *)
  let how_of_ae ae : allocHow =
    M.map (fun (l, _) -> match l with
    | VarEnv.Const _        -> (Const : how)
    | VarEnv.HeapStatic _   -> StoreStatic
    | VarEnv.HeapInd _      -> StoreHeap
    | VarEnv.Local (sr, _)  -> LocalMut sr (* conservatively assume mutable *)
    | VarEnv.PublicMethod _ -> LocalMut SR.Vanilla
    ) ae.VarEnv.vars

  let decs (ae : VarEnv.t) decs captured_in_body : allocHow =
    let lvl = ae.VarEnv.lvl in
    let how_outer = how_of_ae ae in
    let defined_here = snd (Freevars.decs decs) in (* TODO: implement gather_decs more directly *)
    let how_outer = Freevars.diff how_outer defined_here in (* shadowing *)
    let how0 = M.map (fun _t -> (Const : how)) defined_here in
    let captured = S.inter (set_of_map defined_here) captured_in_body in
    let rec go how =
      let seen, how1 = List.fold_left (dec lvl how_outer) (S.empty, how) decs in
      assert (S.equal seen (set_of_map defined_here));
      let how2 = how_captured lvl how1 seen captured in
      let how' = join how1 how2 in
      if M.equal (=) how how' then how' else go how' in
    go how0

  (* Functions to extend the environment (and possibly allocate memory)
     based on how we want to store them. *)
  let add_local env ae how name typ : VarEnv.t * G.t =
    match M.find name how with
    | (Const : how) -> (ae, G.nop)
    | LocalImmut sr | LocalMut sr ->
      let ae1, _ = VarEnv.add_direct_local env ae name sr typ in
      (ae1, G.nop)
    | StoreHeap ->
      let ae1, i = VarEnv.add_local_with_heap_ind env ae name typ in
      let alloc_code = MutBox.alloc env ^^ G.i (LocalSet (nr i)) in
      (ae1, alloc_code)
    | StoreStatic ->
      let ptr = MutBox.static env in
      let ae1 = VarEnv.add_local_heap_static ae name ptr typ in
      (ae1, G.nop)

  let add_local_for_alias env ae how name typ : VarEnv.t * G.t =
    match M.find name how with
    | StoreHeap ->
      let ae1, _ = VarEnv.add_local_with_heap_ind env ae name typ in
      ae1, G.nop
    | _ -> assert false

end (* AllocHow *)

(* The actual compiler code that looks at the AST *)

(* wraps a bigint in range [0…2^32-1] into range [-2^31…2^31-1] *)
let nat32_to_int32 n =
  let open Big_int in
  if ge_big_int n (power_int_positive_int 2 31)
  then sub_big_int n (power_int_positive_int 2 32)
  else n

(* wraps a bigint in range [0…2^64-1] into range [-2^63…2^63-1] *)
let nat64_to_int64 n =
  let open Big_int in
  if ge_big_int n (power_int_positive_int 2 63)
  then sub_big_int n (power_int_positive_int 2 64)
  else n

let const_lit_of_lit : Ir.lit -> Const.lit = function
  | BoolLit b     -> Const.Bool b
  | IntLit n
  | NatLit n      -> Const.BigInt (Numerics.Nat.to_big_int n)
  | Int8Lit n     -> Const.Vanilla (TaggedSmallWord.vanilla_lit Type.Int8 (Numerics.Int_8.to_int n))
  | Nat8Lit n     -> Const.Vanilla (TaggedSmallWord.vanilla_lit Type.Nat8 (Numerics.Nat8.to_int n))
  | Int16Lit n    -> Const.Vanilla (TaggedSmallWord.vanilla_lit Type.Int16 (Numerics.Int_16.to_int n))
  | Nat16Lit n    -> Const.Vanilla (TaggedSmallWord.vanilla_lit Type.Nat16 (Numerics.Nat16.to_int n))
  | Int32Lit n    -> Const.Word32 (Type.Int32, (Big_int.int32_of_big_int (Numerics.Int_32.to_big_int n)))
  | Nat32Lit n    -> Const.Word32 (Type.Nat32, (Big_int.int32_of_big_int (nat32_to_int32 (Numerics.Nat32.to_big_int n))))
  | Int64Lit n    -> Const.Word64 (Type.Int64, (Big_int.int64_of_big_int (Numerics.Int_64.to_big_int n)))
  | Nat64Lit n    -> Const.Word64 (Type.Nat64, (Big_int.int64_of_big_int (nat64_to_int64 (Numerics.Nat64.to_big_int n))))
  | CharLit c     -> Const.Vanilla (TaggedSmallWord.vanilla_lit Type.Char c)

  | NullLit       -> Const.Null
  | TextLit t
  | BlobLit t     -> Const.Blob t
  | FloatLit f    -> Const.Float64 f

let const_of_lit lit =
  Const.t_of_v (Const.Lit (const_lit_of_lit lit))

let compile_lit lit =
  SR.Const (const_of_lit lit), G.nop

let compile_lit_as env sr_out lit =
  let sr_in, code = compile_lit lit in
  code ^^ StackRep.adjust env sr_in sr_out

(* helper, traps with message *)
let then_arithmetic_overflow env =
  E.then_trap_with env "arithmetic overflow"

(* The first returned StackRep is for the arguments (expected), the second for the results (produced) *)
let compile_unop env t op =
  let open Operator in
  match op, t with
  | _, Type.Non ->
    SR.Vanilla, SR.Unreachable, G.i Unreachable
  | NegOp, Type.(Prim Int) ->
    SR.Vanilla, SR.Vanilla,
    BigNum.compile_neg env
  | NegOp, Type.(Prim Int64) ->
      SR.UnboxedWord64 Type.Int64, SR.UnboxedWord64 Type.Int64,
      Func.share_code1 Func.Never env "neg_trap" ("n", I64Type) [I64Type] (fun env get_n ->
        get_n ^^
        compile_eq64_const 0x8000000000000000L ^^
        then_arithmetic_overflow env ^^
        compile_const_64 0L ^^
        get_n ^^
        G.i (Binary (Wasm.Values.I64 I64Op.Sub))
      )
  | NegOp, Type.(Prim ((Int8 | Int16 | Int32) as p)) ->
    StackRep.of_type t, StackRep.of_type t,
    Func.share_code1 Func.Never env (prim_fun_name p "neg32_trap") ("n", I32Type) [I32Type] (fun env get_n ->
      get_n ^^
      compile_eq_const 0x80000000l ^^
      then_arithmetic_overflow env ^^
      compile_unboxed_zero ^^
      get_n ^^
      G.i (Binary (Wasm.Values.I32 I32Op.Sub))
    )
  | NegOp, Type.(Prim Float) ->
    SR.UnboxedFloat64, SR.UnboxedFloat64,
    G.i (Unary (Wasm.Values.F64 F64Op.Neg))
  | NotOp, Type.(Prim (Nat64|Int64 as p)) ->
     SR.UnboxedWord64 p, SR.UnboxedWord64 p,
     compile_xor64_const (-1L)
  | NotOp, Type.(Prim (Nat8|Nat16|Nat32|Int8|Int16|Int32 as ty)) ->
     StackRep.of_type t, StackRep.of_type t,
     compile_unboxed_const (TaggedSmallWord.mask_of_type ty) ^^
     G.i (Binary (Wasm.Values.I32 I32Op.Xor))
  | _ ->
    todo "compile_unop"
      (Wasm.Sexpr.Node ("BinOp", [ Arrange_ops.unop op ]))
      (SR.Vanilla, SR.Unreachable, E.trap_with env "TODO: compile_unop")

(* Logarithmic helpers for deciding whether we can carry out operations in constant bitwidth *)

(* helper, traps with message *)
let else_arithmetic_overflow env =
  E.else_trap_with env "arithmetic overflow"

(* helpers to decide if Int64 arithmetic can be carried out on the fast path *)
let additiveInt64_shortcut fast env get_a get_b slow =
  get_a ^^ get_a ^^ compile_shl64_const 1L ^^ G.i (Binary (Wasm.Values.I64 I64Op.Xor)) ^^ compile_shrU64_const 63L ^^
  get_b ^^ get_b ^^ compile_shl64_const 1L ^^ G.i (Binary (Wasm.Values.I64 I64Op.Xor)) ^^ compile_shrU64_const 63L ^^
  G.i (Binary (Wasm.Values.I64 I64Op.Or)) ^^
  G.i (Test (Wasm.Values.I64 I64Op.Eqz)) ^^
  G.if1 I64Type
    (get_a ^^ get_b ^^ fast)
    slow

let mulInt64_shortcut fast env get_a get_b slow =
  get_a ^^ get_a ^^ compile_shl64_const 1L ^^ G.i (Binary (Wasm.Values.I64 I64Op.Xor)) ^^ G.i (Unary (Wasm.Values.I64 I64Op.Clz)) ^^
  get_b ^^ get_b ^^ compile_shl64_const 1L ^^ G.i (Binary (Wasm.Values.I64 I64Op.Xor)) ^^ G.i (Unary (Wasm.Values.I64 I64Op.Clz)) ^^
  G.i (Binary (Wasm.Values.I64 I64Op.Add)) ^^
  compile_const_64 65L ^^ G.i (Compare (Wasm.Values.I64 I64Op.GeU)) ^^
  G.if1 I64Type
    (get_a ^^ get_b ^^ fast)
    slow

let powInt64_shortcut fast env get_a get_b slow =
  get_b ^^ G.i (Test (Wasm.Values.I64 I64Op.Eqz)) ^^
  G.if1 I64Type
    (compile_const_64 1L) (* ^0 *)
    begin (* ^(1+n) *)
      get_a ^^ compile_const_64 (-1L) ^^ G.i (Compare (Wasm.Values.I64 I64Op.Eq)) ^^
      G.if1 I64Type
        begin (* -1 ** (1+exp) == if even (1+exp) then 1 else -1 *)
          get_b ^^ compile_const_64 1L ^^
          G.i (Binary (Wasm.Values.I64 I64Op.And)) ^^ G.i (Test (Wasm.Values.I64 I64Op.Eqz)) ^^
          G.if1 I64Type
            (compile_const_64 1L)
            get_a
        end
        begin
          get_a ^^ compile_shrS64_const 1L ^^
          G.i (Test (Wasm.Values.I64 I64Op.Eqz)) ^^
          G.if1 I64Type
            get_a (* {0,1}^(1+n) *)
            begin
              get_b ^^ compile_const_64 64L ^^
              G.i (Compare (Wasm.Values.I64 I64Op.GeU)) ^^ then_arithmetic_overflow env ^^
              get_a ^^ get_a ^^ compile_shl64_const 1L ^^ G.i (Binary (Wasm.Values.I64 I64Op.Xor)) ^^
              G.i (Unary (Wasm.Values.I64 I64Op.Clz)) ^^ compile_sub64_const 63L ^^
              get_b ^^ G.i (Binary (Wasm.Values.I64 I64Op.Mul)) ^^
              compile_const_64 (-63L) ^^ G.i (Compare (Wasm.Values.I64 I64Op.GeS)) ^^
              G.if1 I64Type
                (get_a ^^ get_b ^^ fast)
                slow
            end
        end
    end


(* kernel for Int64 arithmetic, invokes estimator for fast path *)
let compile_Int64_kernel env name op shortcut =
  Func.share_code2 Func.Always env (prim_fun_name Type.Int64 name)
    (("a", I64Type), ("b", I64Type)) [I64Type]
    BigNum.(fun env get_a get_b ->
    shortcut
      env
      get_a
      get_b
      begin
        let (set_res, get_res) = new_local env "res" in
        get_a ^^ from_signed_word64 env ^^
        get_b ^^ from_signed_word64 env ^^
        op env ^^
        set_res ^^ get_res ^^
        fits_signed_bits env 64 ^^
        else_arithmetic_overflow env ^^
        get_res ^^ truncate_to_word64 env
      end)


(* helpers to decide if Nat64 arithmetic can be carried out on the fast path *)
let additiveNat64_shortcut fast env get_a get_b slow =
  get_a ^^ compile_shrU64_const 62L ^^
  get_b ^^ compile_shrU64_const 62L ^^
  G.i (Binary (Wasm.Values.I64 I64Op.Or)) ^^
  G.i (Test (Wasm.Values.I64 I64Op.Eqz)) ^^
  G.if1 I64Type
    (get_a ^^ get_b ^^ fast)
    slow

let mulNat64_shortcut fast env get_a get_b slow =
  get_a ^^ G.i (Unary (Wasm.Values.I64 I64Op.Clz)) ^^
  get_b ^^ G.i (Unary (Wasm.Values.I64 I64Op.Clz)) ^^
  G.i (Binary (Wasm.Values.I64 I64Op.Add)) ^^
  compile_const_64 64L ^^ G.i (Compare (Wasm.Values.I64 I64Op.GeU)) ^^
  G.if1 I64Type
    (get_a ^^ get_b ^^ fast)
    slow

let powNat64_shortcut fast env get_a get_b slow =
  get_b ^^ G.i (Test (Wasm.Values.I64 I64Op.Eqz)) ^^
  G.if1 I64Type
    (compile_const_64 1L) (* ^0 *)
    begin (* ^(1+n) *)
      get_a ^^ compile_shrU64_const 1L ^^
      G.i (Test (Wasm.Values.I64 I64Op.Eqz)) ^^
      G.if1 I64Type
        get_a (* {0,1}^(1+n) *)
        begin
          get_b ^^ compile_const_64 64L ^^ G.i (Compare (Wasm.Values.I64 I64Op.GeU)) ^^ then_arithmetic_overflow env ^^
          get_a ^^ G.i (Unary (Wasm.Values.I64 I64Op.Clz)) ^^ compile_sub64_const 64L ^^
          get_b ^^ G.i (Binary (Wasm.Values.I64 I64Op.Mul)) ^^ compile_const_64 (-64L) ^^ G.i (Compare (Wasm.Values.I64 I64Op.GeS)) ^^
          G.if1 I64Type
            (get_a ^^ get_b ^^ fast)
            slow
        end
    end


(* kernel for Nat64 arithmetic, invokes estimator for fast path *)
let compile_Nat64_kernel env name op shortcut =
  Func.share_code2 Func.Always env (prim_fun_name Type.Nat64 name)
    (("a", I64Type), ("b", I64Type)) [I64Type]
    BigNum.(fun env get_a get_b ->
    shortcut
      env
      get_a
      get_b
      begin
        let (set_res, get_res) = new_local env "res" in
        get_a ^^ from_word64 env ^^
        get_b ^^ from_word64 env ^^
        op env ^^
        set_res ^^ get_res ^^
        fits_unsigned_bits env 64 ^^
        else_arithmetic_overflow env ^^
        get_res ^^ truncate_to_word64 env
      end)


(* Compiling Int/Nat32 ops by conversion to/from i64. *)

(* helper, expects i64 on stack *)
let enforce_32_unsigned_bits env =
  compile_bitand64_const 0xFFFFFFFF00000000L ^^
  G.i (Test (Wasm.Values.I64 I64Op.Eqz)) ^^
  else_arithmetic_overflow env

(* helper, expects two identical i64s on stack *)
let enforce_32_signed_bits env =
  compile_shl64_const 1L ^^
  G.i (Binary (Wasm.Values.I64 I64Op.Xor)) ^^
  enforce_32_unsigned_bits env

let compile_Int32_kernel env name op =
     Func.share_code2 Func.Always env (prim_fun_name Type.Int32 name)
       (("a", I32Type), ("b", I32Type)) [I32Type]
       (fun env get_a get_b ->
         let (set_res, get_res) = new_local64 env "res" in
         get_a ^^ G.i (Convert (Wasm.Values.I64 I64Op.ExtendSI32)) ^^
         get_b ^^ G.i (Convert (Wasm.Values.I64 I64Op.ExtendSI32)) ^^
         G.i (Binary (Wasm.Values.I64 op)) ^^
         set_res ^^ get_res ^^ get_res ^^
         enforce_32_signed_bits env ^^
         get_res ^^ G.i (Convert (Wasm.Values.I32 I32Op.WrapI64)))

let compile_Nat32_kernel env name op =
     Func.share_code2 Func.Always env (prim_fun_name Type.Nat32 name)
       (("a", I32Type), ("b", I32Type)) [I32Type]
       (fun env get_a get_b ->
         let (set_res, get_res) = new_local64 env "res" in
         get_a ^^ G.i (Convert (Wasm.Values.I64 I64Op.ExtendUI32)) ^^
         get_b ^^ G.i (Convert (Wasm.Values.I64 I64Op.ExtendUI32)) ^^
         G.i (Binary (Wasm.Values.I64 op)) ^^
         set_res ^^ get_res ^^
         enforce_32_unsigned_bits env ^^
         get_res ^^ G.i (Convert (Wasm.Values.I32 I32Op.WrapI64)))

(* Customisable kernels for 8/16bit arithmetic via 32 bits. *)

(* helper, expects i32 on stack *)
let enforce_unsigned_bits env n =
  compile_bitand_const Int32.(shift_left minus_one n) ^^
  then_arithmetic_overflow env

let enforce_16_unsigned_bits env = enforce_unsigned_bits env 16

(* helper, expects two identical i32s on stack *)
let enforce_signed_bits env n =
  compile_shl_const 1l ^^ G.i (Binary (Wasm.Values.I32 I32Op.Xor)) ^^
  enforce_unsigned_bits env n

let enforce_16_signed_bits env = enforce_signed_bits env 16

let compile_smallInt_kernel' env ty name op =
  Func.share_code2 Func.Always env (prim_fun_name ty name)
    (("a", I32Type), ("b", I32Type)) [I32Type]
    (fun env get_a get_b ->
      let (set_res, get_res) = new_local env "res" in
      get_a ^^ compile_shrS_const 16l ^^
      get_b ^^ compile_shrS_const 16l ^^
      op ^^
      set_res ^^ get_res ^^ get_res ^^
      enforce_16_signed_bits env ^^
      get_res ^^ compile_shl_const 16l)

let compile_smallInt_kernel env ty name op =
  compile_smallInt_kernel' env ty name (G.i (Binary (Wasm.Values.I32 op)))

let compile_smallNat_kernel' env ty name op =
  Func.share_code2 Func.Always env (prim_fun_name ty name)
    (("a", I32Type), ("b", I32Type)) [I32Type]
    (fun env get_a get_b ->
      let (set_res, get_res) = new_local env "res" in
      get_a ^^ compile_shrU_const 16l ^^
      get_b ^^ compile_shrU_const 16l ^^
      op ^^
      set_res ^^ get_res ^^
      enforce_16_unsigned_bits env ^^
      get_res ^^ compile_shl_const 16l)

let compile_smallNat_kernel env ty name op =
  compile_smallNat_kernel' env ty name (G.i (Binary (Wasm.Values.I32 op)))

(* The first returned StackRep is for the arguments (expected), the second for the results (produced) *)
let compile_binop env t op : SR.t * SR.t * G.t =
  if t = Type.Non then SR.Vanilla, SR.Unreachable, G.i Unreachable else
  StackRep.of_type t,
  StackRep.of_type t,
  Operator.(match t, op with
  | Type.(Prim (Nat | Int)),                  AddOp -> BigNum.compile_add env
  | Type.(Prim (Nat64|Int64)),                WAddOp -> G.i (Binary (Wasm.Values.I64 I64Op.Add))
  | Type.(Prim Int64),                        AddOp ->
    compile_Int64_kernel env "add" BigNum.compile_add
      (additiveInt64_shortcut (G.i (Binary (Wasm.Values.I64 I64Op.Add))))
  | Type.(Prim Nat64),                        AddOp ->
    compile_Nat64_kernel env "add" BigNum.compile_add
      (additiveNat64_shortcut (G.i (Binary (Wasm.Values.I64 I64Op.Add))))
  | Type.(Prim Nat),                          SubOp -> BigNum.compile_unsigned_sub env
  | Type.(Prim Int),                          SubOp -> BigNum.compile_signed_sub env
  | Type.(Prim (Nat | Int)),                  MulOp -> BigNum.compile_mul env
  | Type.(Prim (Nat64|Int64)),                WMulOp -> G.i (Binary (Wasm.Values.I64 I64Op.Mul))
  | Type.(Prim Int64),                        MulOp ->
    compile_Int64_kernel env "mul" BigNum.compile_mul
      (mulInt64_shortcut (G.i (Binary (Wasm.Values.I64 I64Op.Mul))))
  | Type.(Prim Nat64),                        MulOp ->
    compile_Nat64_kernel env "mul" BigNum.compile_mul
      (mulNat64_shortcut (G.i (Binary (Wasm.Values.I64 I64Op.Mul))))
  | Type.(Prim Nat64),                        DivOp -> G.i (Binary (Wasm.Values.I64 I64Op.DivU))
  | Type.(Prim Nat64) ,                       ModOp -> G.i (Binary (Wasm.Values.I64 I64Op.RemU))
  | Type.(Prim Int64),                        DivOp -> G.i (Binary (Wasm.Values.I64 I64Op.DivS))
  | Type.(Prim Int64) ,                       ModOp -> G.i (Binary (Wasm.Values.I64 I64Op.RemS))
  | Type.(Prim Nat),                          DivOp -> BigNum.compile_unsigned_div env
  | Type.(Prim Nat),                          ModOp -> BigNum.compile_unsigned_rem env
  | Type.(Prim (Nat64|Int64)),                WSubOp -> G.i (Binary (Wasm.Values.I64 I64Op.Sub))
  | Type.(Prim Int64),                        SubOp ->
    compile_Int64_kernel env "sub" BigNum.compile_signed_sub
      (additiveInt64_shortcut (G.i (Binary (Wasm.Values.I64 I64Op.Sub))))
  | Type.(Prim Nat64),                        SubOp ->
    compile_Nat64_kernel env "sub" BigNum.compile_unsigned_sub
      (fun env get_a get_b ->
        additiveNat64_shortcut
          (G.i (Compare (Wasm.Values.I64 I64Op.GeU)) ^^
           else_arithmetic_overflow env ^^
           get_a ^^ get_b ^^ G.i (Binary (Wasm.Values.I64 I64Op.Sub)))
          env get_a get_b)
  | Type.(Prim Int),                          DivOp -> BigNum.compile_signed_div env
  | Type.(Prim Int),                          ModOp -> BigNum.compile_signed_mod env

  | Type.Prim Type.(Nat8|Nat16|Nat32|Int8|Int16|Int32),
                                              WAddOp -> G.i (Binary (Wasm.Values.I32 I32Op.Add))
  | Type.(Prim Int32),                        AddOp -> compile_Int32_kernel env "add" I64Op.Add
  | Type.Prim Type.(Int8 | Int16 as ty),      AddOp -> compile_smallInt_kernel env ty "add" I32Op.Add
  | Type.(Prim Nat32),                        AddOp -> compile_Nat32_kernel env "add" I64Op.Add
  | Type.Prim Type.(Nat8 | Nat16 as ty),      AddOp -> compile_smallNat_kernel env ty "add" I32Op.Add
  | Type.(Prim Float),                        AddOp -> G.i (Binary (Wasm.Values.F64 F64Op.Add))
  | Type.Prim Type.(Nat8|Nat16|Nat32|Int8|Int16|Int32),
                                              WSubOp -> G.i (Binary (Wasm.Values.I32 I32Op.Sub))
  | Type.(Prim Int32),                        SubOp -> compile_Int32_kernel env "sub" I64Op.Sub
  | Type.(Prim (Int8|Int16 as ty)),           SubOp -> compile_smallInt_kernel env ty "sub" I32Op.Sub
  | Type.(Prim Nat32),                        SubOp -> compile_Nat32_kernel env "sub" I64Op.Sub
  | Type.(Prim (Nat8|Nat16 as ty)),           SubOp -> compile_smallNat_kernel env ty "sub" I32Op.Sub
  | Type.(Prim Float),                        SubOp -> G.i (Binary (Wasm.Values.F64 F64Op.Sub))
  | Type.Prim Type.(Nat8|Nat16|Nat32|Int8|Int16|Int32 as ty),
                                              WMulOp -> TaggedSmallWord.compile_word_mul env ty
  | Type.(Prim Int32),                        MulOp -> compile_Int32_kernel env "mul" I64Op.Mul
  | Type.(Prim Int16),                        MulOp -> compile_smallInt_kernel env Type.Int16 "mul" I32Op.Mul
  | Type.(Prim Int8),                         MulOp -> compile_smallInt_kernel' env Type.Int8 "mul"
                                                         (compile_shrS_const 8l ^^ G.i (Binary (Wasm.Values.I32 I32Op.Mul)))
  | Type.(Prim Nat32),                        MulOp -> compile_Nat32_kernel env "mul" I64Op.Mul
  | Type.(Prim Nat16),                        MulOp -> compile_smallNat_kernel env Type.Nat16 "mul" I32Op.Mul
  | Type.(Prim Nat8),                         MulOp -> compile_smallNat_kernel' env Type.Nat8 "mul"
                                                         (compile_shrU_const 8l ^^ G.i (Binary (Wasm.Values.I32 I32Op.Mul)))
  | Type.(Prim Float),                        MulOp -> G.i (Binary (Wasm.Values.F64 F64Op.Mul))
  | Type.(Prim (Nat8|Nat16|Nat32 as ty)),     DivOp -> G.i (Binary (Wasm.Values.I32 I32Op.DivU)) ^^
                                                       TaggedSmallWord.msb_adjust ty
  | Type.(Prim (Nat8|Nat16|Nat32)),           ModOp -> G.i (Binary (Wasm.Values.I32 I32Op.RemU))
  | Type.(Prim Int32),                        DivOp -> G.i (Binary (Wasm.Values.I32 I32Op.DivS))
  | Type.(Prim (Int8|Int16 as ty)),           DivOp ->
    Func.share_code2 Func.Always env (prim_fun_name ty "div")
      (("a", I32Type), ("b", I32Type)) [I32Type]
      (fun env get_a get_b ->
        let (set_res, get_res) = new_local env "res" in
        get_a ^^ get_b ^^ G.i (Binary (Wasm.Values.I32 I32Op.DivS)) ^^
        TaggedSmallWord.msb_adjust ty ^^ set_res ^^
        get_a ^^ compile_eq_const 0x80000000l ^^
        E.if_ env (StackRep.to_block_type env (SR.UnboxedWord32 Type.Int32))
          begin
            get_b ^^ TaggedSmallWord.lsb_adjust ty ^^ compile_eq_const (-1l) ^^
            E.if_ env (StackRep.to_block_type env (SR.UnboxedWord32 ty))
              (G.i Unreachable)
              get_res
          end
          get_res)
  | Type.(Prim Float),                        DivOp -> G.i (Binary (Wasm.Values.F64 F64Op.Div))
  | Type.(Prim Float),                        ModOp -> E.call_import env "rts" "fmod" (* musl *)
  | Type.(Prim (Int8|Int16|Int32)),           ModOp -> G.i (Binary (Wasm.Values.I32 I32Op.RemS))
  | Type.(Prim (Nat8|Nat16|Nat32 as ty)),     WPowOp -> TaggedSmallWord.compile_nat_power env ty
  | Type.(Prim (Int8|Int16|Int32 as ty)),     WPowOp -> TaggedSmallWord.compile_int_power env ty
  | Type.(Prim ((Nat8|Nat16) as ty)),         PowOp ->
    Func.share_code2 Func.Always env (prim_fun_name ty "pow")
      (("n", I32Type), ("exp", I32Type)) [I32Type]
      (fun env get_n get_exp ->
        let (set_res, get_res) = new_local env "res" in
        let bits = TaggedSmallWord.bits_of_type ty in
        get_exp ^^
        G.if1 I32Type
          begin
            get_n ^^ compile_shrU_const Int32.(sub 33l (of_int bits)) ^^
            G.if1 I32Type
              begin
                unsigned_dynamics get_n ^^ compile_sub_const (Int32.of_int bits) ^^
                get_exp ^^ TaggedSmallWord.lsb_adjust ty ^^ G.i (Binary (Wasm.Values.I32 I32Op.Mul)) ^^
                compile_unboxed_const (-30l) ^^
                G.i (Compare (Wasm.Values.I32 I32Op.LtS)) ^^ then_arithmetic_overflow env ^^
                get_n ^^ TaggedSmallWord.lsb_adjust ty ^^
                get_exp ^^ TaggedSmallWord.lsb_adjust ty ^^
                TaggedSmallWord.compile_nat_power env Type.Nat32 ^^ set_res ^^
                get_res ^^ enforce_unsigned_bits env bits ^^
                get_res ^^ TaggedSmallWord.msb_adjust ty
              end
              get_n (* n@{0,1} ** (1+exp) == n *)
          end
          (compile_unboxed_const
             Int32.(shift_left one (to_int (TaggedSmallWord.shift_of_type ty))))) (* x ** 0 == 1 *)
  | Type.(Prim Nat32),                        PowOp ->
    Func.share_code2 Func.Always env (prim_fun_name Type.Nat32 "pow")
      (("n", I32Type), ("exp", I32Type)) [I32Type]
      (fun env get_n get_exp ->
        let (set_res, get_res) = new_local64 env "res" in
        get_exp ^^
        G.if1 I32Type
          begin
            get_n ^^ compile_shrU_const 1l ^^
            G.if1 I32Type
              begin
                get_exp ^^ compile_unboxed_const 32l ^^
                G.i (Compare (Wasm.Values.I32 I32Op.GeU)) ^^ then_arithmetic_overflow env ^^
                unsigned_dynamics get_n ^^ compile_sub_const 32l ^^
                get_exp ^^ TaggedSmallWord.lsb_adjust Type.Nat32 ^^ G.i (Binary (Wasm.Values.I32 I32Op.Mul)) ^^
                compile_unboxed_const (-62l) ^^
                G.i (Compare (Wasm.Values.I32 I32Op.LtS)) ^^ then_arithmetic_overflow env ^^
                get_n ^^ G.i (Convert (Wasm.Values.I64 I64Op.ExtendUI32)) ^^
                get_exp ^^ G.i (Convert (Wasm.Values.I64 I64Op.ExtendUI32)) ^^
                Word64.compile_unsigned_pow env ^^
                set_res ^^ get_res ^^ enforce_32_unsigned_bits env ^^
                get_res ^^ G.i (Convert (Wasm.Values.I32 I32Op.WrapI64))
              end
              get_n (* n@{0,1} ** (1+exp) == n *)
          end
          compile_unboxed_one) (* x ** 0 == 1 *)
  | Type.(Prim ((Int8|Int16) as ty)),         PowOp ->
    Func.share_code2 Func.Always env (prim_fun_name ty "pow")
      (("n", I32Type), ("exp", I32Type)) [I32Type]
      (fun env get_n get_exp ->
        let (set_res, get_res) = new_local env "res" in
        let bits = TaggedSmallWord.bits_of_type ty in
        get_exp ^^ compile_unboxed_zero ^^
        G.i (Compare (Wasm.Values.I32 I32Op.LtS)) ^^ E.then_trap_with env "negative power" ^^
        get_exp ^^
        G.if1 I32Type
          begin
            get_n ^^ compile_shrS_const Int32.(sub 33l (of_int bits)) ^^
            G.if1 I32Type
              begin
                signed_dynamics get_n ^^ compile_sub_const (Int32.of_int (bits - 1)) ^^
                get_exp ^^ TaggedSmallWord.lsb_adjust ty ^^ G.i (Binary (Wasm.Values.I32 I32Op.Mul)) ^^
                compile_unboxed_const (-30l) ^^
                G.i (Compare (Wasm.Values.I32 I32Op.LtS)) ^^ then_arithmetic_overflow env ^^
                get_n ^^ TaggedSmallWord.lsb_adjust ty ^^
                get_exp ^^ TaggedSmallWord.lsb_adjust ty ^^
                TaggedSmallWord.compile_nat_power env Type.Nat32 ^^
                set_res ^^ get_res ^^ get_res ^^ enforce_signed_bits env bits ^^
                get_res ^^ TaggedSmallWord.msb_adjust ty
              end
              get_n (* n@{0,1} ** (1+exp) == n *)
          end
          (compile_unboxed_one ^^ TaggedSmallWord.msb_adjust ty)) (* x ** 0 == 1 *)
  | Type.(Prim Int32),                        PowOp ->
    Func.share_code2 Func.Always env (prim_fun_name Type.Int32 "pow")
      (("n", I32Type), ("exp", I32Type)) [I32Type]
      (fun env get_n get_exp ->
        let (set_res, get_res) = new_local64 env "res" in
        get_exp ^^ compile_unboxed_zero ^^
        G.i (Compare (Wasm.Values.I32 I32Op.LtS)) ^^ E.then_trap_with env "negative power" ^^
        get_exp ^^
        G.if1 I32Type
          begin
            get_n ^^ compile_unboxed_one ^^ G.i (Compare (Wasm.Values.I32 I32Op.LeS)) ^^
            get_n ^^ compile_unboxed_const (-1l) ^^ G.i (Compare (Wasm.Values.I32 I32Op.GeS)) ^^
            G.i (Binary (Wasm.Values.I32 I32Op.And)) ^^
            G.if1 I32Type
              begin
                get_n ^^ compile_unboxed_zero ^^ G.i (Compare (Wasm.Values.I32 I32Op.LtS)) ^^
                G.if1 I32Type
                  begin
                    (* -1 ** (1+exp) == if even (1+exp) then 1 else -1 *)
                    get_exp ^^ compile_unboxed_one ^^ G.i (Binary (Wasm.Values.I32 I32Op.And)) ^^
                    G.if1 I32Type
                      get_n
                      compile_unboxed_one
                  end
                  get_n (* n@{0,1} ** (1+exp) == n *)
              end
              begin
                get_exp ^^ compile_unboxed_const 32l ^^
                G.i (Compare (Wasm.Values.I32 I32Op.GeU)) ^^ then_arithmetic_overflow env ^^
                signed_dynamics get_n ^^ compile_sub_const 31l ^^
                get_exp ^^ TaggedSmallWord.lsb_adjust Type.Int32 ^^ G.i (Binary (Wasm.Values.I32 I32Op.Mul)) ^^
                compile_unboxed_const (-62l) ^^
                G.i (Compare (Wasm.Values.I32 I32Op.LtS)) ^^ then_arithmetic_overflow env ^^
                get_n ^^ G.i (Convert (Wasm.Values.I64 I64Op.ExtendSI32)) ^^
                get_exp ^^ G.i (Convert (Wasm.Values.I64 I64Op.ExtendSI32)) ^^
                Word64.compile_unsigned_pow env ^^
                set_res ^^ get_res ^^ get_res ^^ enforce_32_signed_bits env ^^
                get_res ^^ G.i (Convert (Wasm.Values.I32 I32Op.WrapI64))
              end
          end
          compile_unboxed_one) (* x ** 0 == 1 *)
  | Type.(Prim Int),                          PowOp ->
    let pow = BigNum.compile_unsigned_pow env in
    let (set_n, get_n) = new_local env "n" in
    let (set_exp, get_exp) = new_local env "exp" in
    set_exp ^^ set_n ^^
    get_exp ^^ BigNum.compile_is_negative env ^^
    E.then_trap_with env "negative power" ^^
    get_n ^^ get_exp ^^ pow
  | Type.(Prim Nat64),                        WPowOp -> Word64.compile_unsigned_pow env
  | Type.(Prim Int64),                        WPowOp -> Word64.compile_signed_wpow env
  | Type.(Prim Nat64),                        PowOp ->
    compile_Nat64_kernel env "pow"
      BigNum.compile_unsigned_pow
      (powNat64_shortcut (Word64.compile_unsigned_pow env))
  | Type.(Prim Int64),                        PowOp ->
    let (set_exp, get_exp) = new_local64 env "exp" in
    set_exp ^^ get_exp ^^
    compile_const_64 0L ^^
    G.i (Compare (Wasm.Values.I64 I64Op.LtS)) ^^
    E.then_trap_with env "negative power" ^^
    get_exp ^^
    compile_Int64_kernel
      env "pow" BigNum.compile_unsigned_pow
      (powInt64_shortcut (Word64.compile_unsigned_pow env))
  | Type.(Prim Nat),                          PowOp -> BigNum.compile_unsigned_pow env
  | Type.(Prim Float),                        PowOp -> E.call_import env "rts" "pow" (* musl *)
  | Type.(Prim (Nat64|Int64)),                AndOp -> G.i (Binary (Wasm.Values.I64 I64Op.And))
  | Type.(Prim (Nat8|Nat16|Nat32|Int8|Int16|Int32)),
                                              AndOp -> G.i (Binary (Wasm.Values.I32 I32Op.And))
  | Type.(Prim (Nat64|Int64)),                OrOp  -> G.i (Binary (Wasm.Values.I64 I64Op.Or))
  | Type.(Prim (Nat8|Nat16|Nat32|Int8|Int16|Int32)),
                                              OrOp  -> G.i (Binary (Wasm.Values.I32 I32Op.Or))
  | Type.(Prim (Nat64|Int64)),                XorOp -> G.i (Binary (Wasm.Values.I64 I64Op.Xor))
  | Type.(Prim (Nat8|Nat16|Nat32|Int8|Int16|Int32)),
                                              XorOp -> G.i (Binary (Wasm.Values.I32 I32Op.Xor))
  | Type.(Prim (Nat64|Int64)),                ShLOp -> G.i (Binary (Wasm.Values.I64 I64Op.Shl))
  | Type.(Prim (Nat8|Nat16|Nat32|Int8|Int16|Int32 as ty)),
                                              ShLOp -> TaggedSmallWord.(
     lsb_adjust ty ^^ clamp_shift_amount ty ^^
     G.i (Binary (Wasm.Values.I32 I32Op.Shl)))
  | Type.(Prim Nat64),                        ShROp -> G.i (Binary (Wasm.Values.I64 I64Op.ShrU))
  | Type.(Prim (Nat8|Nat16|Nat32 as ty)),     ShROp -> TaggedSmallWord.(
     lsb_adjust ty ^^ clamp_shift_amount ty ^^
     G.i (Binary (Wasm.Values.I32 I32Op.ShrU)) ^^
     sanitize_word_result ty)
  | Type.(Prim Int64),                        ShROp -> G.i (Binary (Wasm.Values.I64 I64Op.ShrS))
  | Type.(Prim (Int8|Int16|Int32 as ty)),     ShROp -> TaggedSmallWord.(
     lsb_adjust ty ^^ clamp_shift_amount ty ^^
     G.i (Binary (Wasm.Values.I32 I32Op.ShrS)) ^^
     sanitize_word_result ty)
  | Type.(Prim (Nat64|Int64)),                RotLOp -> G.i (Binary (Wasm.Values.I64 I64Op.Rotl))
  | Type.(Prim (Nat32|Int32)),                RotLOp -> G.i (Binary (Wasm.Values.I32 I32Op.Rotl))
  | Type.(Prim (Nat8|Nat16|Int8|Int16 as ty)),
                                              RotLOp -> TaggedSmallWord.rotl env ty
  | Type.(Prim (Nat64|Int64)),                RotROp -> G.i (Binary (Wasm.Values.I64 I64Op.Rotr))
  | Type.(Prim (Nat32|Int32)),                RotROp -> G.i (Binary (Wasm.Values.I32 I32Op.Rotr))
  | Type.(Prim (Nat8|Nat16|Int8|Int16 as ty)),
                                              RotROp -> TaggedSmallWord.rotr env ty
  | Type.(Prim Text), CatOp -> Text.concat env
  | Type.Non, _ -> G.i Unreachable
  | _ -> todo_trap env "compile_binop" (Wasm.Sexpr.Node ("BinOp", [ Arrange_ops.binop op; Arrange_type.typ t]))
  )

let compile_eq env =
  let open Type in
  function
  | Prim Text -> Text.compare env Operator.EqOp
  | Prim (Blob|Principal) | Obj (Actor, _) -> Blob.compare env (Some Operator.EqOp)
  | Func (Shared _, _, _, _, _) -> FuncDec.equate_msgref env
  | Prim (Nat | Int) -> BigNum.compile_eq env
  | Prim (Int64 | Nat64) -> G.i (Compare (Wasm.Values.I64 I64Op.Eq))
  | Prim (Bool | Int8 | Nat8 | Int16 | Nat16 | Int32 | Nat32 | Char) ->
    G.i (Compare (Wasm.Values.I32 I32Op.Eq))
  | Non -> G.i Unreachable
  | Prim Float -> G.i (Compare (Wasm.Values.F64 F64Op.Eq))
  | t -> todo_trap env "compile_eq" (Arrange_type.typ t)

let get_relops = Operator.(function
  | GeOp -> Ge, I64Op.GeU, I64Op.GeS, I32Op.GeU, I32Op.GeS
  | GtOp -> Gt, I64Op.GtU, I64Op.GtS, I32Op.GtU, I32Op.GtS
  | LeOp -> Le, I64Op.LeU, I64Op.LeS, I32Op.LeU, I32Op.LeS
  | LtOp -> Lt, I64Op.LtU, I64Op.LtS, I32Op.LtU, I32Op.LtS
  | NeqOp -> assert false
  | _ -> failwith "uncovered relop")

let compile_comparison env t op =
  let bigintop, u64op, s64op, u32op, s32op = get_relops op in
  let open Type in
  match t with
    | Nat | Int -> BigNum.compile_relop env bigintop
    | Nat64 -> G.i (Compare (Wasm.Values.I64 u64op))
    | Nat8 | Nat16 | Nat32 | Char -> G.i (Compare (Wasm.Values.I32 u32op))
    | Int64 -> G.i (Compare (Wasm.Values.I64 s64op))
    | Int8 | Int16 | Int32 -> G.i (Compare (Wasm.Values.I32 s32op))
    | _ -> todo_trap env "compile_comparison" (Arrange_type.prim t)

let compile_relop env t op =
  if t = Type.Non then SR.Vanilla, G.i Unreachable else
  StackRep.of_type t,
  let open Operator in
  match t, op with
  | Type.(Prim Text), _ -> Text.compare env op
  | Type.(Prim (Blob|Principal)), _ -> Blob.compare env (Some op)
  | _, EqOp -> compile_eq env t
  | Type.(Prim (Nat | Nat8 | Nat16 | Nat32 | Nat64 | Int | Int8 | Int16 | Int32 | Int64 | Char as t1)), op1 ->
    compile_comparison env t1 op1
  | Type.(Prim Float), GtOp -> G.i (Compare (Wasm.Values.F64 F64Op.Gt))
  | Type.(Prim Float), GeOp -> G.i (Compare (Wasm.Values.F64 F64Op.Ge))
  | Type.(Prim Float), LeOp -> G.i (Compare (Wasm.Values.F64 F64Op.Le))
  | Type.(Prim Float), LtOp -> G.i (Compare (Wasm.Values.F64 F64Op.Lt))
  | _ -> todo_trap env "compile_relop" (Arrange_ops.relop op)

let compile_load_field env typ name =
  Object.load_idx env typ name


(* compile_lexp is used for expressions on the left of an assignment operator.
   Produces
   * preparation code, to run first
   * an expected stack rep
   * code that expects the value to be written in that stackrep, and consumes it
*)
let rec compile_lexp (env : E.t) ae lexp : G.t * SR.t * G.t =
  (fun (code, sr, fill_code) -> G.(with_region lexp.at code, sr, with_region lexp.at fill_code)) @@
  match lexp.it, !Flags.gc_strategy with
  | VarLE var, _ -> Var.set_val env ae var
  | IdxLE (e1, e2), Flags.Generational when potential_pointer (Arr.element_type env e1.note.Note.typ) ->
    let (set_field, get_field) = new_local env "field" in
    compile_array_index env ae e1 e2 ^^
    set_field ^^ (* peepholes to tee *)
    get_field,
    SR.Vanilla,
    store_ptr ^^
    get_field ^^
    compile_add_const ptr_unskew ^^
    E.call_import env "rts" "post_write_barrier"
  | IdxLE (e1, e2), Flags.Incremental when potential_pointer (Arr.element_type env e1.note.Note.typ) ->
    compile_array_index env ae e1 e2 ^^
    compile_add_const ptr_unskew,
    SR.Vanilla,
    Tagged.write_with_barrier env
  | IdxLE (e1, e2), _ ->
    compile_array_index env ae e1 e2,
    SR.Vanilla,
    store_ptr
  | DotLE (e, n), Flags.Generational when potential_pointer (Object.field_type env e.note.Note.typ n) ->
    let (set_field, get_field) = new_local env "field" in
    compile_exp_vanilla env ae e ^^
    Object.idx env e.note.Note.typ n ^^
    set_field ^^ (* peepholes to tee *)
    get_field,
    SR.Vanilla,
    store_ptr ^^
    get_field ^^
    compile_add_const ptr_unskew ^^
    E.call_import env "rts" "post_write_barrier"
  | DotLE (e, n), Flags.Incremental when potential_pointer (Object.field_type env e.note.Note.typ n) ->
    compile_exp_vanilla env ae e ^^
    (* Only real objects have mutable fields, no need to branch on the tag *)
    Object.idx env e.note.Note.typ n ^^
    compile_add_const ptr_unskew,
    SR.Vanilla,
    Tagged.write_with_barrier env
  | DotLE (e, n), _ ->
    compile_exp_vanilla env ae e ^^
    (* Only real objects have mutable fields, no need to branch on the tag *)
    Object.idx env e.note.Note.typ n,
    SR.Vanilla,
    store_ptr

(* Common code for a[e] as lexp and as exp.
Traps or pushes the pointer to the element on the stack
*)
and compile_array_index env ae e1 e2 =
    compile_exp_vanilla env ae e1 ^^ (* offset to array *)
    compile_exp_vanilla env ae e2 ^^ (* idx *)
    Arr.idx_bigint env

and compile_prim_invocation (env : E.t) ae p es at =
  (* for more concise code when all arguments and result use the same sr *)
  let const_sr sr inst = sr, G.concat_map (compile_exp_as env ae sr) es ^^ inst in

  begin match p, es with
  (* Calls *)
  | CallPrim _, [e1; e2] ->
    let sort, control, _, arg_tys, ret_tys = Type.as_func e1.note.Note.typ in
    let n_args = List.length arg_tys in
    let return_arity = match control with
      | Type.Returns -> List.length ret_tys
      | Type.Replies -> 0
      | Type.Promises -> assert false in

    let fun_sr, code1 = compile_exp env ae e1 in

    (* we duplicate this pattern match to emulate pattern guards *)
    let call_as_prim = match fun_sr, sort with
      | SR.Const (_, Const.Fun (mk_fi, Const.PrimWrapper prim)), _ ->
         begin match n_args, e2.it with
         | 0, _ -> true
         | 1, _ -> true
         | n, PrimE (TupPrim, es) when List.length es = n -> true
         | _, _ -> false
         end
      | _ -> false in

    begin match fun_sr, sort with
      | SR.Const (_, Const.Fun (mk_fi, Const.PrimWrapper prim)), _ when call_as_prim ->
         assert (sort = Type.Local);
         (* Handle argument tuples *)
         begin match n_args, e2.it with
         | 0, _ ->
           let sr, code2 = compile_prim_invocation env ae prim [] at in
           sr,
           code1 ^^
           compile_exp_as env ae (StackRep.of_arity 0) e2 ^^
           code2
         | 1, _ ->
           compile_prim_invocation env ae prim [e2] at
         | n, PrimE (TupPrim, es) ->
           assert (List.length es = n);
           compile_prim_invocation env ae prim es at
         | _, _ ->
           (* ugly case; let's just call this as a function for now *)
           raise (Invalid_argument "call_as_prim was true?")
         end
      | SR.Const (_, Const.Fun (mk_fi, _)), _ ->
         assert (sort = Type.Local);
         StackRep.of_arity return_arity,

         code1 ^^
         compile_unboxed_zero ^^ (* A dummy closure *)
         compile_exp_as env ae (StackRep.of_arity n_args) e2 ^^ (* the args *)
         G.i (Call (nr (mk_fi ()))) ^^
         FakeMultiVal.load env (Lib.List.make return_arity I32Type)
      | _, Type.Local ->
         let (set_clos, get_clos) = new_local env "clos" in

         StackRep.of_arity return_arity,
         code1 ^^ StackRep.adjust env fun_sr SR.Vanilla ^^
         set_clos ^^
         get_clos ^^
         Closure.prepare_closure_call env ^^
         compile_exp_as env ae (StackRep.of_arity n_args) e2 ^^
         get_clos ^^
         Closure.call_closure env n_args return_arity
      | _, Type.Shared _ ->
         (* Non-one-shot functions have been rewritten in async.ml *)
         assert (control = Type.Returns);

         let (set_meth_pair, get_meth_pair) = new_local env "meth_pair" in
         let (set_arg, get_arg) = new_local env "arg" in
         let _, _, _, ts, _ = Type.as_func e1.note.Note.typ in
         let add_cycles = Internals.add_cycles env ae in

         StackRep.of_arity return_arity,
         code1 ^^ StackRep.adjust env fun_sr SR.Vanilla ^^
         set_meth_pair ^^
         compile_exp_vanilla env ae e2 ^^ set_arg ^^

         FuncDec.ic_call_one_shot env ts get_meth_pair get_arg add_cycles
    end

  (* Operators *)
  | UnPrim (_, Operator.PosOp), [e1] -> compile_exp env ae e1
  | UnPrim (t, op), [e1] ->
    let sr_in, sr_out, code = compile_unop env t op in
    sr_out,
    compile_exp_as env ae sr_in e1 ^^
    code
  | BinPrim (t, op), [e1;e2] ->
    let sr_in, sr_out, code = compile_binop env t op in
    sr_out,
    compile_exp_as env ae sr_in e1 ^^
    compile_exp_as env ae sr_in e2 ^^
    code
  (* special case: recognize negation *)
  | RelPrim (Type.(Prim Bool), Operator.EqOp), [e1; {it = LitE (BoolLit false); _}] ->
    SR.bool,
    compile_exp_as_test env ae e1 ^^
    G.i (Test (Wasm.Values.I32 I32Op.Eqz))
  | RelPrim (t, op), [e1;e2] ->
    let sr, code = compile_relop env t op in
    SR.bool,
    compile_exp_as env ae sr e1 ^^
    compile_exp_as env ae sr e2 ^^
    code

  (* Tuples *)
  | TupPrim, es ->
    SR.UnboxedTuple (List.length es),
    G.concat_map (compile_exp_vanilla env ae) es
  | ProjPrim n, [e1] ->
    SR.Vanilla,
    compile_exp_vanilla env ae e1 ^^ (* offset to tuple (an array) *)
    Tuple.load_n env (Int32.of_int n)

  | OptPrim, [e] ->
    SR.Vanilla,
    Opt.inject env (compile_exp_vanilla env ae e)
  | TagPrim l, [e] ->
    SR.Vanilla,
    Variant.inject env l (compile_exp_vanilla env ae e)

  | DotPrim name, [e] ->
    let sr, code1 = compile_exp env ae e in
    begin match sr with
    | SR.Const (_, Const.Obj fs) ->
      let c = List.assoc name fs in
      SR.Const c, code1
    | _ ->
      SR.Vanilla,
      code1 ^^ StackRep.adjust env sr SR.Vanilla ^^
      Object.load_idx env e.note.Note.typ name
    end
  | ActorDotPrim name, [e] ->
    SR.Vanilla,
    compile_exp_vanilla env ae e ^^
    IC.actor_public_field env name

  | ArrayPrim (m, t), es ->
    SR.Vanilla,
    Arr.lit env (List.map (compile_exp_vanilla env ae) es)
  | IdxPrim, [e1; e2] ->
    SR.Vanilla,
    compile_array_index env ae e1 e2 ^^
    load_ptr
  (* NB: all these operations assume a valid array offset fits in a compact bignum *)
  | NextArrayOffset, [e] ->
    let one_untagged = Int32.shift_left 1l (32 - BitTagged.ubits_of Type.Int) in
    SR.Vanilla,
    compile_exp_vanilla env ae e ^^ (* previous byte offset to array *)
    compile_add_const one_untagged (* preserving the tag in low bits *)
  | EqArrayOffset, [e1; e2] ->
    SR.bool,
    compile_exp_vanilla env ae e1 ^^
    BitTagged.sanity_check_tag __LINE__ env Type.Int ^^
    compile_exp_vanilla env ae e2 ^^
    BitTagged.sanity_check_tag __LINE__ env Type.Int ^^
    (* equate (without untagging) *)
    G.i (Compare (Wasm.Values.I32 I32Op.Eq))
  | DerefArrayOffset, [e1; e2] ->
    SR.Vanilla,
    (* NB: no bounds check on index *)
    compile_exp_vanilla env ae e1 ^^ (* skewed pointer to array *)
    Tagged.load_forwarding_pointer env ^^
    compile_exp_vanilla env ae e2 ^^ (* byte offset *)
    BitTagged.untag_i32 __LINE__ env Type.Int ^^
    compile_shl_const 2l ^^ (* effectively a multiplication by word_size *)
    (* Note: the below two lines compile to `i32.add; i32.load offset=OFFSET`
       with OFFSET = 13 with forwarding pointers and OFFSET = 9 without forwarding pointers,
       thus together also unskewing the pointer and skipping administrative
       fields, effectively arriving at the desired element *)
    G.i (Binary (Wasm.Values.I32 I32Op.Add)) ^^
    (* Not using Tagged.load_field since it is not a proper pointer to the array start *)
    Heap.load_field (Arr.header_size env) (* loads the element at the byte offset *)
  | GetLastArrayOffset, [e] ->
    assert (BitTagged.can_tag_const Type.Int (Int64.of_int32 (Int32.sub (Arr.max_array_size env) 1l)));
    SR.Vanilla,
    compile_exp_vanilla env ae e ^^ (* array *)
    Arr.len env ^^
    compile_sub_const 1l ^^
    BigNum.from_signed_word_compact env

  | BreakPrim name, [e] ->
    let d = VarEnv.get_label_depth ae name in
    SR.Unreachable,
    compile_exp_vanilla env ae e ^^
    G.branch_to_ d
  | AssertPrim, [e1] ->
    SR.unit,
    compile_exp_as env ae SR.bool e1 ^^
    G.if0 G.nop (IC.fail_assert env at)
  | RetPrim, [e] ->
    SR.Unreachable,
    compile_exp_as env ae (StackRep.of_arity (E.get_return_arity env)) e ^^
    FakeMultiVal.store env (Lib.List.make (E.get_return_arity env) I32Type) ^^
    G.i Return

  (* Numeric conversions *)
  | NumConvWrapPrim (t1, t2), [e] -> begin
    let open Type in
    match t1, t2 with
    | (Nat|Int), (Nat8|Nat16|Int8|Int16) ->
      SR.UnboxedWord32 t2, (* ! *)
      compile_exp_vanilla env ae e ^^
      Prim.prim_intToWordNShifted env (TaggedSmallWord.shift_of_type t2)
    | (Nat|Int), ((Nat32|Int32 as p)) ->
      SR.UnboxedWord32 p,
      compile_exp_vanilla env ae e ^^
      Prim.prim_intToWord32 env

    | (Nat|Int), (Nat64|Int64 as p) ->
      SR.UnboxedWord64 p,
      compile_exp_vanilla env ae e ^^
      BigNum.truncate_to_word64 env

    | Nat64, Int64 | Int64, Nat64 ->
      SR.UnboxedWord64 t2,
      compile_exp_as env ae (SR.UnboxedWord64 t1) e
    | Nat32, Int32 | Int32, Nat32 ->
      SR.UnboxedWord32 t2,
      compile_exp_as env ae (SR.UnboxedWord32 t1) e
    | Nat16, Int16 | Int16, Nat16
    | Nat8, Int8 | Int8, Nat8 ->
      SR.UnboxedWord32 t2,
      compile_exp_as env ae (SR.UnboxedWord32 t1) e
    | Char, Nat32 ->
      SR.UnboxedWord32 Nat32,
      compile_exp_as env ae (SR.UnboxedWord32 t1) e ^^
      TaggedSmallWord.lsb_adjust_codepoint env

    | _ -> SR.Unreachable, todo_trap env "compile_prim_invocation" (Arrange_ir.prim p)
    end

  | NumConvTrapPrim (t1, t2), [e] -> begin
    let open Type in
    match t1, t2 with

    | Int, Int64 ->
      SR.UnboxedWord64 Int64,
      compile_exp_vanilla env ae e ^^
      Func.share_code1 Func.Never env "Int->Int64" ("n", I32Type) [I64Type] (fun env get_n ->
        get_n ^^
        BigNum.fits_signed_bits env 64 ^^
        E.else_trap_with env "losing precision" ^^
        get_n ^^
        BigNum.truncate_to_word64 env)

    | Int, (Int8|Int16|Int32 as pty) ->
      StackRep.of_type (Prim pty),
      compile_exp_vanilla env ae e ^^
      Func.share_code1 Func.Never env (prim_fun_name pty "Int->") ("n", I32Type) [I32Type] (fun env get_n ->
        get_n ^^
        BigNum.fits_signed_bits env (TaggedSmallWord.bits_of_type pty) ^^
        E.else_trap_with env "losing precision" ^^
        get_n ^^
        BigNum.truncate_to_word32 env ^^
        TaggedSmallWord.msb_adjust pty)

    | Nat, Nat64 ->
      SR.UnboxedWord64 Nat64,
      compile_exp_vanilla env ae e ^^
      Func.share_code1 Func.Never env "Nat->Nat64" ("n", I32Type) [I64Type] (fun env get_n ->
        get_n ^^
        BigNum.fits_unsigned_bits env 64 ^^
        E.else_trap_with env "losing precision" ^^
        get_n ^^
        BigNum.truncate_to_word64 env)

    | Nat, (Nat8|Nat16|Nat32 as pty) ->
      StackRep.of_type (Prim pty),
      compile_exp_vanilla env ae e ^^
      Func.share_code1 Func.Never env (prim_fun_name pty "Nat->") ("n", I32Type) [I32Type] (fun env get_n ->
        get_n ^^
        BigNum.fits_unsigned_bits env (TaggedSmallWord.bits_of_type pty) ^^
        E.else_trap_with env "losing precision" ^^
        get_n ^^
        BigNum.truncate_to_word32 env ^^
        TaggedSmallWord.msb_adjust pty)

    | (Nat8|Nat16), Nat ->
      SR.Vanilla,
      compile_exp_as env ae (SR.UnboxedWord32 t1) e ^^
      Prim.prim_shiftWordNtoUnsigned env (TaggedSmallWord.shift_of_type t1)

    | (Int8|Int16), Int ->
      SR.Vanilla,
      compile_exp_as env ae (SR.UnboxedWord32 t1) e ^^
      Prim.prim_shiftWordNtoSigned env (TaggedSmallWord.shift_of_type t1)

    | Nat32, Nat ->
      SR.Vanilla,
      compile_exp_as env ae (SR.UnboxedWord32 Nat32) e ^^
      Prim.prim_word32toNat env

    | Int32, Int ->
      SR.Vanilla,
      compile_exp_as env ae (SR.UnboxedWord32 Int32) e ^^
      Prim.prim_word32toInt env

    | Nat64, Nat ->
      SR.Vanilla,
      compile_exp_as env ae (SR.UnboxedWord64 Nat64) e ^^
      BigNum.from_word64 env

    | Int64, Int ->
      SR.Vanilla,
      compile_exp_as env ae (SR.UnboxedWord64 Int64) e ^^
      BigNum.from_signed_word64 env

    | Nat32, Char ->
      SR.UnboxedWord32 Type.Char, (* ! *)
      compile_exp_as env ae (SR.UnboxedWord32 Nat32) e ^^
      TaggedSmallWord.check_and_msb_adjust_codepoint env (* TBR *)

    | Float, Int ->
      SR.Vanilla,
      compile_exp_as env ae SR.UnboxedFloat64 e ^^
      E.call_import env "rts" "bigint_of_float64"

    | Int, Float ->
      SR.UnboxedFloat64,
      compile_exp_vanilla env ae e ^^
      let set_b, get_b = new_local env "b" in
      set_b ^^
      get_b ^^
      BitTagged.if_tagged_scalar env [F64Type]
        (get_b ^^
         BitTagged.untag_i32 __LINE__ env Type.Int ^^
         G.i (Convert (Wasm.Values.I64 I64Op.ExtendSI32)) ^^
         G.i (Convert (Wasm.Values.F64 F64Op.ConvertSI64)))
        (get_b ^^
         E.call_import env "rts" "bigint_to_float64")

    | Float, Int64 ->
      SR.UnboxedWord64 Int64,
      compile_exp_as env ae SR.UnboxedFloat64 e ^^
      G.i (Convert (Wasm.Values.I64 I64Op.TruncSF64))

    | Int64, Float ->
      SR.UnboxedFloat64,
      compile_exp_as env ae (SR.UnboxedWord64 Int64) e ^^
      G.i (Convert (Wasm.Values.F64 F64Op.ConvertSI64))
    | Nat8, Nat16 ->
      SR.UnboxedWord32 Nat16,
      compile_exp_as env ae (SR.UnboxedWord32 Nat8) e ^^
      TaggedSmallWord.lsb_adjust Nat8 ^^
      TaggedSmallWord.msb_adjust Nat16
    | Nat16, Nat32 ->
      SR.UnboxedWord32 Nat32,
      compile_exp_as env ae (SR.UnboxedWord32 Nat16) e ^^
      TaggedSmallWord.lsb_adjust Type.Nat16 ^^
      TaggedSmallWord.msb_adjust Nat32 (* NB: a nop for 32-bit present, but not for 64-bit future *)
    | Nat32, Nat64 ->
      SR.UnboxedWord64 Nat64,
      compile_exp_as env ae (SR.UnboxedWord32 Nat32) e ^^
      G.i (Convert (Wasm.Values.I64 I64Op.ExtendUI32))
    | Nat16, (Nat8 as pty) ->
      SR.UnboxedWord32 Nat8,
      let num_bits = (TaggedSmallWord.bits_of_type pty) in
      let set_val, get_val = new_local env "convertee" in
      compile_exp_as env ae (SR.UnboxedWord32 Nat16) e ^^
      set_val ^^
      get_val ^^
      compile_shrU_const (Int32.of_int (32 - num_bits)) ^^
      E.then_trap_with env "losing precision" ^^
      get_val ^^
      compile_shl_const (Int32.of_int num_bits)
    | Nat32, (Nat16 as pty) ->
      SR.UnboxedWord32 pty, (* ! *)
      let num_bits = Int32.of_int (TaggedSmallWord.bits_of_type pty) in
      let set_val, get_val = new_local env "convertee" in
      compile_exp_as env ae (SR.UnboxedWord32 Nat32) e ^^
      set_val ^^
      get_val ^^
      compile_shrU_const num_bits ^^
      E.then_trap_with env "losing precision" ^^
      get_val ^^
      compile_shl_const num_bits
    | Nat64, (Nat32 as pty) ->
      SR.UnboxedWord32 pty,
      let num_bits = Int64.of_int (TaggedSmallWord.bits_of_type pty) in
      let set_val, get_val = new_local64 env "convertee" in
      compile_exp_as env ae (SR.UnboxedWord64 Nat64) e ^^
      set_val ^^
      get_val ^^
      compile_shrU64_const num_bits ^^
      G.i (Convert (Wasm.Values.I32 I32Op.WrapI64)) ^^
      E.then_trap_with env "losing precision" ^^
      get_val ^^
      G.i (Convert (Wasm.Values.I32 I32Op.WrapI64))
    | Int8, Int16 ->
      SR.UnboxedWord32 Int16,
      compile_exp_as env ae (SR.UnboxedWord32 Int8) e ^^
      (* Optimization of TaggedSmallWord.lsb_adjust Int8 ^^ TabbedSmallWord.msb_adjust Int16 *)
      compile_shrS_const 8l

    | Int16, Int32 ->
      SR.UnboxedWord32 Int32,
      compile_exp_as env ae (SR.UnboxedWord32 Int16) e ^^
      (* Optimization of TaggedSmallWord.lsb_adjust Int16 ^^ TabbedSmallWord.msb_adjust Int32 *)
      compile_shrS_const 16l
    | Int32, Int64 ->
      SR.UnboxedWord64 Int64,
      compile_exp_as env ae (SR.UnboxedWord32 Int32) e ^^
      G.i (Convert (Wasm.Values.I64 I64Op.ExtendSI32))
    | Int16, (Int8 as pty) ->
      SR.UnboxedWord32 Int8,
      let num_bits = (TaggedSmallWord.bits_of_type pty) in
      let set_val, get_val = new_local env "convertee" in
      compile_exp_as env ae (SR.UnboxedWord32 Int16)  e ^^
      set_val ^^
      get_val ^^
      compile_shl_const (Int32.of_int num_bits) ^^
      compile_shrS_const (Int32.of_int num_bits) ^^
      get_val ^^
      compile_eq env Type.(Prim Int16) ^^
      E.else_trap_with env "losing precision" ^^
      get_val ^^
      compile_shl_const (Int32.of_int num_bits)
    | Int32, (Int16 as pty) ->
      SR.UnboxedWord32 Int16, (*!*)
      let num_bits = (TaggedSmallWord.bits_of_type pty) in
      let set_val, get_val = new_local env "convertee" in
      compile_exp_as env ae (SR.UnboxedWord32 Int32) e ^^
      set_val ^^
      get_val ^^
      compile_shl_const (Int32.of_int num_bits) ^^
      compile_shrS_const (Int32.of_int num_bits) ^^
      get_val ^^
      compile_eq env Type.(Prim Nat32) ^^
      E.else_trap_with env "losing precision" ^^
      get_val ^^
      compile_shl_const (Int32.of_int num_bits)
    | Int64, (Int32 as pty) ->
      SR.UnboxedWord32 pty,
      let num_bits = (TaggedSmallWord.bits_of_type pty) in
      let set_val, get_val = new_local64 env "convertee" in
      compile_exp_as env ae (SR.UnboxedWord64 Int64) e ^^
      set_val ^^
      get_val ^^
      compile_shl64_const (Int64.of_int num_bits) ^^
      compile_shrS64_const (Int64.of_int num_bits) ^^
      get_val ^^
      compile_eq env Type.(Prim Nat64) ^^
      E.else_trap_with env "losing precision" ^^
      get_val ^^
      G.i (Convert (Wasm.Values.I32 I32Op.WrapI64))
    | _ -> SR.Unreachable, todo_trap env "compile_prim_invocation" (Arrange_ir.prim p)
    end

  | SerializePrim ts, [e] ->
    SR.Vanilla,
    compile_exp_vanilla env ae e ^^
    Serialization.serialize env ts ^^
    Blob.of_ptr_size env

  | DeserializePrim ts, [e] ->
    StackRep.of_arity (List.length ts),
    compile_exp_vanilla env ae e ^^
    Bool.lit false ^^ (* can't recover *)
    Serialization.deserialize_from_blob false env ts

  | DeserializeOptPrim ts, [e] ->
    SR.Vanilla,
    compile_exp_vanilla env ae e ^^
    Bool.lit true ^^ (* can (!) recover *)
    Serialization.deserialize_from_blob false env ts ^^
    begin match ts with
    | [] ->
      (* return some () *)
      Opt.inject env (Tuple.compile_unit env)
    | [t] ->
      (* save to local, propagate error as null or return some value *)
      let (set_val, get_val) = new_local env "val" in
      set_val ^^
      get_val ^^
      compile_eq_const (Serialization.coercion_error_value env) ^^
      G.if1 I32Type
        (Opt.null_lit env)
        (Opt.inject env get_val)
    | ts ->
      (* propagate any errors as null or return some tuples using shared code *)
      let n = List.length ts in
      let name = Printf.sprintf "to_opt_%i_tuple" n in
      let args = Lib.List.table n (fun i -> (Printf.sprintf "arg%i" i, I32Type)) in
      Func.share_code Func.Always env name args [I32Type] (fun env getters ->
        let locals =
          Lib.List.table n (fun i -> List.nth getters i) in
        let rec go ls =
          match ls with
          | get_val::ls' ->
            get_val ^^
            compile_eq_const (Serialization.coercion_error_value env) ^^
            G.if1 I32Type
              (Opt.null_lit env)
              (go ls')
          | [] ->
            Opt.inject env (Arr.lit env locals)
        in
        go locals)
    end

  | ICPerformGC, [] ->
    SR.unit,
    GC.collect_garbage env

  | ICStableSize t, [e] ->
    SR.UnboxedWord64  Type.Nat64,
    let (tydesc, _, _) = Serialization.type_desc env [t] in
    let tydesc_len = Int32.of_int (String.length tydesc) in
    compile_exp_vanilla env ae e ^^
    Serialization.buffer_size env t ^^
    G.i Drop ^^
    compile_add_const tydesc_len ^^
    G.i (Convert (Wasm.Values.I64 I64Op.ExtendUI32))

  (* Other prims, unary *)

  | OtherPrim "array_len", [e] ->
    SR.Vanilla,
    compile_exp_vanilla env ae e ^^
    Arr.len env ^^
    BigNum.from_word32 env

  | OtherPrim "text_len", [e] ->
    SR.Vanilla, compile_exp_vanilla env ae e ^^ Text.len_nat env
  | OtherPrim "text_iter", [e] ->
    SR.Vanilla, compile_exp_vanilla env ae e ^^ Text.iter env
  | OtherPrim "text_iter_done", [e] ->
    SR.bool, compile_exp_vanilla env ae e ^^ Text.iter_done env
  | OtherPrim "text_iter_next", [e] ->
    SR.UnboxedWord32 Type.Char, compile_exp_vanilla env ae e ^^ Text.iter_next env
  | OtherPrim "text_compare", [e1; e2] ->
    SR.UnboxedWord32 Type.Int8,
    compile_exp_vanilla env ae e1 ^^
    compile_exp_vanilla env ae e2 ^^
    E.call_import env "rts" "text_compare" ^^
    TaggedSmallWord.msb_adjust Type.Int8
  | OtherPrim "blob_compare", [e1; e2] ->
    SR.Vanilla,
    compile_exp_vanilla env ae e1 ^^
    compile_exp_vanilla env ae e2 ^^
    Blob.compare env None

  | OtherPrim "blob_size", [e] ->
    SR.Vanilla, compile_exp_vanilla env ae e ^^ Blob.len_nat env
  | OtherPrim "blob_vals_iter", [e] ->
    SR.Vanilla, compile_exp_vanilla env ae e ^^ Blob.iter env
  | OtherPrim "blob_iter_done", [e] ->
    SR.bool, compile_exp_vanilla env ae e ^^ Blob.iter_done env
  | OtherPrim "blob_iter_next", [e] ->
    SR.UnboxedWord32 Type.Nat8, (* ! *)
    compile_exp_vanilla env ae e ^^ Blob.iter_next env

  | OtherPrim "lsh_Nat", [e1; e2] ->
    SR.Vanilla,
    compile_exp_vanilla env ae e1 ^^
    compile_exp_as env ae (SR.UnboxedWord32 Type.Nat32) e2 ^^
    BigNum.compile_lsh env

  | OtherPrim "rsh_Nat", [e1; e2] ->
    SR.Vanilla,
    compile_exp_vanilla env ae e1 ^^
    compile_exp_as env ae (SR.UnboxedWord32 Type.Nat32) e2 ^^
    BigNum.compile_rsh env

  | OtherPrim "abs", [e] ->
    SR.Vanilla,
    compile_exp_vanilla env ae e ^^
    BigNum.compile_abs env

  | OtherPrim "fabs", [e] ->
    SR.UnboxedFloat64,
    compile_exp_as env ae SR.UnboxedFloat64 e ^^
    G.i (Unary (Wasm.Values.F64 F64Op.Abs))

  | OtherPrim "fsqrt", [e] ->
    SR.UnboxedFloat64,
    compile_exp_as env ae SR.UnboxedFloat64 e ^^
    G.i (Unary (Wasm.Values.F64 F64Op.Sqrt))

  | OtherPrim "fceil", [e] ->
    SR.UnboxedFloat64,
    compile_exp_as env ae SR.UnboxedFloat64 e ^^
    G.i (Unary (Wasm.Values.F64 F64Op.Ceil))

  | OtherPrim "ffloor", [e] ->
    SR.UnboxedFloat64,
    compile_exp_as env ae SR.UnboxedFloat64 e ^^
    G.i (Unary (Wasm.Values.F64 F64Op.Floor))

  | OtherPrim "ftrunc", [e] ->
    SR.UnboxedFloat64,
    compile_exp_as env ae SR.UnboxedFloat64 e ^^
    G.i (Unary (Wasm.Values.F64 F64Op.Trunc))

  | OtherPrim "fnearest", [e] ->
    SR.UnboxedFloat64,
    compile_exp_as env ae SR.UnboxedFloat64 e ^^
    G.i (Unary (Wasm.Values.F64 F64Op.Nearest))

  | OtherPrim "fmin", [e; f] ->
    SR.UnboxedFloat64,
    compile_exp_as env ae SR.UnboxedFloat64 e ^^
    compile_exp_as env ae SR.UnboxedFloat64 f ^^
    G.i (Binary (Wasm.Values.F64 F64Op.Min))

  | OtherPrim "fmax", [e; f] ->
    SR.UnboxedFloat64,
    compile_exp_as env ae SR.UnboxedFloat64 e ^^
    compile_exp_as env ae SR.UnboxedFloat64 f ^^
    G.i (Binary (Wasm.Values.F64 F64Op.Max))

  | OtherPrim "fcopysign", [e; f] ->
    SR.UnboxedFloat64,
    compile_exp_as env ae SR.UnboxedFloat64 e ^^
    compile_exp_as env ae SR.UnboxedFloat64 f ^^
    G.i (Binary (Wasm.Values.F64 F64Op.CopySign))

  | OtherPrim "Float->Text", [e] ->
    SR.Vanilla,
    compile_exp_as env ae SR.UnboxedFloat64 e ^^
    compile_unboxed_const (TaggedSmallWord.vanilla_lit Type.Nat8 6) ^^
    compile_unboxed_const (TaggedSmallWord.vanilla_lit Type.Nat8 0) ^^
    E.call_import env "rts" "float_fmt"

  | OtherPrim "fmtFloat->Text", [f; prec; mode] ->
    SR.Vanilla,
    compile_exp_as env ae SR.UnboxedFloat64 f ^^
    compile_exp_vanilla env ae prec ^^
    compile_exp_vanilla env ae mode ^^
    E.call_import env "rts" "float_fmt"

  | OtherPrim "fsin", [e] ->
    SR.UnboxedFloat64,
    compile_exp_as env ae SR.UnboxedFloat64 e ^^
    E.call_import env "rts" "sin" (* musl *)

  | OtherPrim "fcos", [e] ->
    SR.UnboxedFloat64,
    compile_exp_as env ae SR.UnboxedFloat64 e ^^
    E.call_import env "rts" "cos" (* musl *)

  | OtherPrim "ftan", [e] ->
    SR.UnboxedFloat64,
    compile_exp_as env ae SR.UnboxedFloat64 e ^^
    E.call_import env "rts" "tan" (* musl *)

  | OtherPrim "fasin", [e] ->
    SR.UnboxedFloat64,
    compile_exp_as env ae SR.UnboxedFloat64 e ^^
    E.call_import env "rts" "asin" (* musl *)

  | OtherPrim "facos", [e] ->
    SR.UnboxedFloat64,
    compile_exp_as env ae SR.UnboxedFloat64 e ^^
    E.call_import env "rts" "acos" (* musl *)

  | OtherPrim "fatan", [e] ->
    SR.UnboxedFloat64,
    compile_exp_as env ae SR.UnboxedFloat64 e ^^
    E.call_import env "rts" "atan" (* musl *)

  | OtherPrim "fatan2", [y; x] ->
    SR.UnboxedFloat64,
    compile_exp_as env ae SR.UnboxedFloat64 y ^^
    compile_exp_as env ae SR.UnboxedFloat64 x ^^
    E.call_import env "rts" "atan2" (* musl *)

  | OtherPrim "fexp", [e] ->
    SR.UnboxedFloat64,
    compile_exp_as env ae SR.UnboxedFloat64 e ^^
    E.call_import env "rts" "exp" (* musl *)

  | OtherPrim "flog", [e] ->
    SR.UnboxedFloat64,
    compile_exp_as env ae SR.UnboxedFloat64 e ^^
    E.call_import env "rts" "log" (* musl *)

  (* Other prims, nullary *)

  | SystemTimePrim, [] ->
    SR.UnboxedWord64 Type.Nat64,
    IC.get_system_time env

  | OtherPrim "call_perform_status", [] ->
    SR.UnboxedWord32 Type.Nat32,
    IC.get_call_perform_status env

  | OtherPrim "call_perform_message", [] ->
    SR.Vanilla,
    IC.get_call_perform_message env

  | OtherPrim "rts_version", [] ->
    SR.Vanilla,
    E.call_import env "rts" "version"

  | OtherPrim "rts_heap_size", [] ->
    SR.Vanilla,
    Heap.get_heap_size env ^^ Prim.prim_word32toNat env

  | OtherPrim "rts_memory_size", [] ->
    SR.Vanilla,
    Heap.get_memory_size ^^ BigNum.from_word64 env

  | OtherPrim "rts_total_allocation", [] ->
    SR.Vanilla,
    Heap.get_total_allocation env ^^ BigNum.from_word64 env

  | OtherPrim "rts_reclaimed", [] ->
    SR.Vanilla,
    Heap.get_reclaimed env ^^ BigNum.from_word64 env

  | OtherPrim "rts_max_live_size", [] ->
    SR.Vanilla,
    Heap.get_max_live_size env ^^ BigNum.from_word32 env

  | OtherPrim "rts_max_stack_size", [] ->
    SR.Vanilla,
    Stack.get_max_stack_size env ^^ Prim.prim_word32toNat env

  | OtherPrim "rts_callback_table_count", [] ->
    SR.Vanilla,
    ContinuationTable.count env ^^ Prim.prim_word32toNat env

  | OtherPrim "rts_callback_table_size", [] ->
    SR.Vanilla,
    ContinuationTable.size env ^^ Prim.prim_word32toNat env

  | OtherPrim "rts_mutator_instructions", [] ->
    SR.Vanilla,
    GC.get_mutator_instructions env ^^ BigNum.from_word64 env

  | OtherPrim "rts_collector_instructions", [] ->
    SR.Vanilla,
    GC.get_collector_instructions env ^^ BigNum.from_word64 env

  | OtherPrim "rts_stable_memory_size", [] ->
    SR.Vanilla,
    StableMem.stable64_size env ^^ BigNum.from_word64 env

  | OtherPrim "rts_logical_stable_memory_size", [] ->
    SR.Vanilla,
    StableMem.get_mem_size env ^^ BigNum.from_word64 env

  (* Regions *)

  | OtherPrim "regionNew", [] ->
    SR.Vanilla,
    Region.new_ env

  | OtherPrim "regionId", [e0] ->
     SR.Vanilla,
     compile_exp_as env ae SR.Vanilla e0 ^^
     Region.id env ^^
     BigNum.from_word64 env

  | OtherPrim ("regionGrow"), [e0; e1] ->
    SR.UnboxedWord64 Type.Nat64,
    compile_exp_as env ae SR.Vanilla e0 ^^
    compile_exp_as env ae (SR.UnboxedWord64 Type.Nat64) e1 ^^
    Region.grow env

  | OtherPrim "regionSize", [e0] ->
    SR.UnboxedWord64 Type.Nat64,
    compile_exp_as env ae SR.Vanilla e0 ^^
    Region.size env

  | OtherPrim ("regionLoadBlob"), [e0; e1; e2] ->
    SR.Vanilla,
    compile_exp_as env ae SR.Vanilla e0 ^^
    compile_exp_as env ae (SR.UnboxedWord64 Type.Nat64) e1 ^^
    compile_exp_as env ae SR.Vanilla e2 ^^
    Blob.lit env "Blob size out of bounds" ^^
    BigNum.to_word32_with env ^^
    Region.load_blob env

  | OtherPrim ("regionStoreBlob"), [e0; e1; e2] ->
    SR.unit,
    compile_exp_as env ae SR.Vanilla e0 ^^
    compile_exp_as env ae (SR.UnboxedWord64 Type.Nat64) e1 ^^
    compile_exp_as env ae SR.Vanilla e2 ^^
    Region.store_blob env

  | OtherPrim (("regionLoadNat8" | "regionLoadInt8" as p)), [e0; e1] ->
    let ty = Type.(if p = "regionLoadNat8" then Nat8 else Int8) in
    SR.UnboxedWord32 ty,
    compile_exp_as env ae SR.Vanilla e0 ^^
    compile_exp_as env ae (SR.UnboxedWord64 Type.Nat64) e1 ^^
    Region.load_word8 env ^^
    TaggedSmallWord.msb_adjust ty

  | OtherPrim (("regionStoreNat8" | "regionStoreInt8") as p), [e0; e1; e2] ->
    let ty = Type.(if p = "regionStoreNat8" then Nat8 else Int8) in
    SR.unit,
    compile_exp_as env ae SR.Vanilla e0 ^^
    compile_exp_as env ae (SR.UnboxedWord64 Type.Nat64) e1 ^^
    compile_exp_as env ae (SR.UnboxedWord32 ty) e2 ^^
    TaggedSmallWord.lsb_adjust ty ^^
    Region.store_word8 env

  | OtherPrim (("regionLoadNat16" | "regionLoadInt16") as p), [e0; e1] ->
    let ty = Type.(if p = "regionLoadNat16" then Nat16 else Int16) in
    SR.UnboxedWord32 ty,
    compile_exp_as env ae SR.Vanilla e0 ^^
    compile_exp_as env ae (SR.UnboxedWord64 Type.Nat64) e1 ^^
    Region.load_word16 env ^^
    TaggedSmallWord.msb_adjust ty

  | OtherPrim (("regionStoreNat16" | "regionStoreInt16") as p), [e0; e1; e2] ->
    SR.unit,
    let ty = Type.(if p = "regionStoreNat16" then Nat16 else Int16) in
    compile_exp_as env ae SR.Vanilla e0 ^^
    compile_exp_as env ae (SR.UnboxedWord64 Type.Nat64) e1 ^^
    compile_exp_as env ae (SR.UnboxedWord32 ty) e2 ^^
    TaggedSmallWord.lsb_adjust ty ^^
    Region.store_word16 env

  | OtherPrim (("regionLoadNat32" | "regionLoadInt32") as p), [e0; e1] ->
    SR.UnboxedWord32 Type.(if p = "regionLoadNat32" then Nat32 else Int32),
    compile_exp_as env ae SR.Vanilla e0 ^^
    compile_exp_as env ae (SR.UnboxedWord64 Type.Nat64) e1 ^^
    Region.load_word32 env

  | OtherPrim (("regionStoreNat32" | "regionStoreInt32") as p), [e0; e1; e2] ->
    SR.unit,
    compile_exp_as env ae SR.Vanilla e0 ^^
    compile_exp_as env ae (SR.UnboxedWord64 Type.Nat64) e1 ^^
    compile_exp_as env ae
      (SR.UnboxedWord32 Type.(if p = "regionStoreNat32" then Nat32 else Int32)) e2 ^^
    Region.store_word32 env

  | OtherPrim (("regionLoadNat64" | "regionLoadInt64") as p), [e0; e1] ->
    (SR.UnboxedWord64 Type.(if p = "regionLoadNat64" then Nat64 else Int64)),
    compile_exp_as env ae SR.Vanilla e0 ^^
    compile_exp_as env ae (SR.UnboxedWord64 Type.Nat64) e1 ^^
    Region.load_word64 env

  | OtherPrim (("regionStoreNat64" | "regionStoreInt64") as p), [e0; e1; e2] ->
    SR.unit,
    compile_exp_as env ae SR.Vanilla e0 ^^
    compile_exp_as env ae (SR.UnboxedWord64 Type.Nat64) e1 ^^
    compile_exp_as env ae
      (SR.UnboxedWord64 Type.(if p = "regionStoreNat64" then Nat64 else Int64))
      e2 ^^
    Region.store_word64 env

  | OtherPrim ("regionLoadFloat"), [e0; e1] ->
    SR.UnboxedFloat64,
    compile_exp_as env ae SR.Vanilla e0 ^^
    compile_exp_as env ae (SR.UnboxedWord64 Type.Nat64) e1 ^^
    Region.load_float64 env

  | OtherPrim ("regionStoreFloat"), [e0; e1; e2] ->
    SR.unit,
    compile_exp_as env ae SR.Vanilla e0 ^^
    compile_exp_as env ae (SR.UnboxedWord64 Type.Nat64) e1 ^^
    compile_exp_as env ae SR.UnboxedFloat64 e2 ^^
    Region.store_float64 env

  (* Other prims, unary *)

  | OtherPrim "global_timer_set", [e] ->
    SR.UnboxedWord64 Type.Nat64,
    compile_exp_as env ae (SR.UnboxedWord64 Type.Nat64) e ^^
    IC.system_call env "global_timer_set"

  | OtherPrim "is_controller", [e] ->
    SR.Vanilla,
    let set_principal, get_principal = new_local env "principal" in
    compile_exp_vanilla env ae e ^^
    set_principal ^^ get_principal ^^
    Blob.payload_ptr_unskewed env ^^
    get_principal ^^
    Blob.len env ^^
    IC.is_controller env

  | OtherPrim "canister_version", [] ->
    SR.UnboxedWord64 Type.Nat64,
    IC.canister_version env

  | OtherPrim "crc32Hash", [e] ->
    SR.UnboxedWord32 Type.Nat32,
    compile_exp_vanilla env ae e ^^
    E.call_import env "rts" "compute_crc32"

  | OtherPrim "idlHash", [e] ->
    SR.Vanilla,
    E.trap_with env "idlHash only implemented in interpreter"


  | OtherPrim "popcnt8", [e] ->
    SR.UnboxedWord32 Type.Nat8,
    compile_exp_as env ae (SR.UnboxedWord32 Type.Nat8) e ^^
    G.i (Unary (Wasm.Values.I32 I32Op.Popcnt)) ^^
    TaggedSmallWord.msb_adjust Type.Nat8
  | OtherPrim "popcnt16", [e] ->
    SR.UnboxedWord32 Type.Nat16,
    compile_exp_as env ae (SR.UnboxedWord32 Type.Nat16) e ^^
    G.i (Unary (Wasm.Values.I32 I32Op.Popcnt)) ^^
    TaggedSmallWord.msb_adjust Type.Nat16
  | OtherPrim "popcntInt8", [e] ->
    SR.UnboxedWord32 Type.Int8,
    compile_exp_as env ae (SR.UnboxedWord32 Type.Int8) e ^^
    G.i (Unary (Wasm.Values.I32 I32Op.Popcnt)) ^^
    TaggedSmallWord.msb_adjust Type.Int8
  | OtherPrim "popcntInt16", [e] ->
    SR.UnboxedWord32 Type.Int16,
    compile_exp_as env ae (SR.UnboxedWord32 Type.Int16) e ^^
    G.i (Unary (Wasm.Values.I32 I32Op.Popcnt)) ^^
    TaggedSmallWord.msb_adjust Type.Int16
  | OtherPrim "popcnt32", [e] ->
    SR.UnboxedWord32 Type.Nat32,
    compile_exp_as env ae (SR.UnboxedWord32 Type.Nat32) e ^^
    G.i (Unary (Wasm.Values.I32 I32Op.Popcnt))
  | OtherPrim "popcntInt32", [e] ->
    SR.UnboxedWord32 Type.Int32,
    compile_exp_as env ae (SR.UnboxedWord32 Type.Int32) e ^^
    G.i (Unary (Wasm.Values.I32 I32Op.Popcnt))
  | OtherPrim "popcnt64", [e] ->
    SR.UnboxedWord64 Type.Nat64,
    compile_exp_as env ae (SR.UnboxedWord64 Type.Nat64) e ^^
    G.i (Unary (Wasm.Values.I64 I64Op.Popcnt))
  | OtherPrim "popcntInt64", [e] ->
    SR.UnboxedWord64 Type.Int64,
    compile_exp_as env ae (SR.UnboxedWord64 Type.Int64) e ^^
    G.i (Unary (Wasm.Values.I64 I64Op.Popcnt))
  | OtherPrim "clz8", [e] ->
     SR.UnboxedWord32 Type.Nat8,
     compile_exp_as env ae (SR.UnboxedWord32 Type.Nat8) e ^^
     TaggedSmallWord.clz_kernel Type.Nat8
  | OtherPrim "clz16", [e] ->
     SR.UnboxedWord32 Type.Nat16,
     compile_exp_as env ae (SR.UnboxedWord32 Type.Nat16) e ^^
     TaggedSmallWord.clz_kernel Type.Nat16
  | OtherPrim "clzInt8", [e] ->
     SR.UnboxedWord32 Type.Int8,
     compile_exp_as env ae (SR.UnboxedWord32 Type.Int8) e ^^
     TaggedSmallWord.clz_kernel Type.Int8
  | OtherPrim "clzInt16", [e] ->
     SR.UnboxedWord32 Type.Int16,
     compile_exp_as env ae (SR.UnboxedWord32 Type.Int16) e ^^
     TaggedSmallWord.clz_kernel Type.Int16
  | OtherPrim "clz32", [e] ->
     SR.UnboxedWord32 Type.Nat32,
     compile_exp_as env ae (SR.UnboxedWord32 Type.Nat32) e ^^ G.i (Unary (Wasm.Values.I32 I32Op.Clz))
  | OtherPrim "clzInt32", [e] ->
     SR.UnboxedWord32 Type.Int32,
     compile_exp_as env ae (SR.UnboxedWord32 Type.Int32) e ^^ G.i (Unary (Wasm.Values.I32 I32Op.Clz))
  | OtherPrim "clz64", [e] ->
     SR.UnboxedWord64 Type.Nat64,
     compile_exp_as env ae (SR.UnboxedWord64 Type.Nat64) e ^^ G.i (Unary (Wasm.Values.I64 I64Op.Clz))
  | OtherPrim "clzInt64", [e] ->
     SR.UnboxedWord64 Type.Int64,
     compile_exp_as env ae (SR.UnboxedWord64 Type.Int64) e ^^ G.i (Unary (Wasm.Values.I64 I64Op.Clz))
  | OtherPrim "ctz8", [e] ->
     SR.UnboxedWord32 Type.Nat8,
     compile_exp_as env ae (SR.UnboxedWord32 Type.Nat8) e ^^
     TaggedSmallWord.ctz_kernel Type.Nat8
  | OtherPrim "ctz16", [e] ->
     SR.UnboxedWord32 Type.Nat16,
     compile_exp_as env ae (SR.UnboxedWord32 Type.Nat16) e ^^
     TaggedSmallWord.ctz_kernel Type.Nat16
  | OtherPrim "ctzInt8", [e] ->
     SR.UnboxedWord32 Type.Int8,
     compile_exp_as env ae (SR.UnboxedWord32 Type.Int8) e ^^
     TaggedSmallWord.ctz_kernel Type.Int8
  | OtherPrim "ctzInt16", [e] ->
     SR.UnboxedWord32 Type.Int16,
     compile_exp_as env ae (SR.UnboxedWord32 Type.Int16) e ^^
     TaggedSmallWord.ctz_kernel Type.Int16
  | OtherPrim "ctz32", [e] ->
    SR.UnboxedWord32 Type.Nat32,
    compile_exp_as env ae (SR.UnboxedWord32 Type.Nat32) e ^^ G.i (Unary (Wasm.Values.I32 I32Op.Ctz))
  | OtherPrim "ctzInt32", [e] ->
    SR.UnboxedWord32 Type.Int32,
    compile_exp_as env ae (SR.UnboxedWord32 Type.Int32) e ^^ G.i (Unary (Wasm.Values.I32 I32Op.Ctz))
  | OtherPrim "ctz64", [e] ->
    SR.UnboxedWord64 Type.Nat64,
    compile_exp_as env ae (SR.UnboxedWord64 Type.Nat64) e ^^ G.i (Unary (Wasm.Values.I64 I64Op.Ctz))
  | OtherPrim "ctzInt64", [e] ->
    SR.UnboxedWord64 Type.Int64,
    compile_exp_as env ae (SR.UnboxedWord64 Type.Int64) e ^^ G.i (Unary (Wasm.Values.I64 I64Op.Ctz))

  | OtherPrim "conv_Char_Text", [e] ->
    SR.Vanilla,
    compile_exp_vanilla env ae e ^^
    Text.prim_showChar env

  | OtherPrim "char_to_upper", [e] ->
    compile_char_to_char_rts env ae e "char_to_upper"

  | OtherPrim "char_to_lower", [e] ->
    compile_char_to_char_rts env ae e "char_to_lower"

  | OtherPrim "char_is_whitespace", [e] ->
    compile_char_to_bool_rts env ae e "char_is_whitespace"

  | OtherPrim "char_is_lowercase", [e] ->
    compile_char_to_bool_rts env ae e "char_is_lowercase"

  | OtherPrim "char_is_uppercase", [e] ->
    compile_char_to_bool_rts env ae e "char_is_uppercase"

  | OtherPrim "char_is_alphabetic", [e] ->
    compile_char_to_bool_rts env ae e "char_is_alphabetic"

  | OtherPrim "print", [e] ->
    SR.unit,
    compile_exp_vanilla env ae e ^^
    IC.print_text env

  | OtherPrim "text_lowercase", [e] ->
    SR.Vanilla,
    compile_exp_vanilla env ae e ^^
    Text.lowercase env

  | OtherPrim "text_uppercase", [e] ->
    SR.Vanilla,
    compile_exp_vanilla env ae e ^^
    Text.uppercase env

  | OtherPrim "performanceCounter", [e] ->
    (SR.UnboxedWord64 Type.Nat64),
    compile_exp_as env ae (SR.UnboxedWord32 Type.Nat32) e ^^
    IC.performance_counter env

  | OtherPrim "trap", [e] ->
    SR.Unreachable,
    compile_exp_vanilla env ae e ^^
    IC.trap_text env

  | OtherPrim ("blobToArray" | "blobToArrayMut"), e ->
    const_sr SR.Vanilla (Arr.ofBlob env)
  | OtherPrim ("arrayToBlob" | "arrayMutToBlob"), e ->
    const_sr SR.Vanilla (Arr.toBlob env)

  | OtherPrim (("stableMemoryLoadNat32" | "stableMemoryLoadInt32") as p), [e] ->
    (SR.UnboxedWord32 Type.(if p = "stableMemoryLoadNat32" then Nat32 else Int32)),
    compile_exp_as env ae (SR.UnboxedWord64 Type.Nat64) e ^^
    StableMemoryInterface.load_word32 env

  | OtherPrim (("stableMemoryStoreNat32" | "stableMemoryStoreInt32") as p), [e1; e2] ->
    SR.unit,
    compile_exp_as env ae (SR.UnboxedWord64 Type.Nat64) e1 ^^
    compile_exp_as env ae
      (SR.UnboxedWord32 Type.(if p = "stableMemoryStoreNat32" then Nat32 else Int32))
      e2 ^^
    StableMemoryInterface.store_word32 env

  | OtherPrim (("stableMemoryLoadNat8" | "stableMemoryLoadInt8") as p), [e] ->
    let ty = Type.(if p = "stableMemoryLoadNat8" then Nat8 else Int8) in
    SR.UnboxedWord32 ty,
    compile_exp_as env ae (SR.UnboxedWord64 Type.Nat64) e ^^
    StableMemoryInterface.load_word8 env ^^
    TaggedSmallWord.msb_adjust ty

  (* Other prims, binary *)

  | OtherPrim (("stableMemoryStoreNat8" | "stableMemoryStoreInt8") as p), [e1; e2] ->
    let ty = Type.(if p = "stableMemoryStoreNat8" then Nat8 else Int8) in
    SR.unit,
    compile_exp_as env ae (SR.UnboxedWord64 Type.Nat64) e1 ^^
    compile_exp_as env ae (SR.UnboxedWord32 ty) e2 ^^
    TaggedSmallWord.lsb_adjust ty ^^
    StableMemoryInterface.store_word8 env

  | OtherPrim (("stableMemoryLoadNat16" | "stableMemoryLoadInt16") as p), [e] ->
    let ty = Type.(if p = "stableMemoryLoadNat16" then Nat16 else Int16) in
    SR.UnboxedWord32 ty,
    compile_exp_as env ae (SR.UnboxedWord64 Type.Nat64) e ^^
    StableMemoryInterface.load_word16 env ^^
    TaggedSmallWord.msb_adjust ty

  | OtherPrim (("stableMemoryStoreNat16" | "stableMemoryStoreInt16") as p), [e1; e2] ->
    let ty = Type.(if p = "stableMemoryStoreNat16" then Nat16 else Int16) in
    SR.unit,
    compile_exp_as env ae (SR.UnboxedWord64 Type.Nat64) e1 ^^
    compile_exp_as env ae (SR.UnboxedWord32 ty) e2 ^^
    TaggedSmallWord.lsb_adjust ty ^^
    StableMemoryInterface.store_word16 env

  | OtherPrim (("stableMemoryLoadNat64" | "stableMemoryLoadInt64") as p), [e] ->
    (SR.UnboxedWord64 Type.(if p = "stableMemoryLoadNat64" then Nat64 else Int64)),
    compile_exp_as env ae (SR.UnboxedWord64 Type.Nat64) e ^^
    StableMemoryInterface.load_word64 env

  | OtherPrim (("stableMemoryStoreNat64" | "stableMemoryStoreInt64") as p), [e1; e2] ->
    SR.unit,
    compile_exp_as env ae (SR.UnboxedWord64 Type.Nat64) e1 ^^
    compile_exp_as env ae
      (SR.UnboxedWord64 Type.(if p = "stableMemoryStoreNat64" then Nat64 else Int64))
      e2 ^^
    StableMemoryInterface.store_word64 env

  | OtherPrim "stableMemoryLoadFloat", [e] ->
    SR.UnboxedFloat64,
    compile_exp_as env ae (SR.UnboxedWord64 Type.Nat64) e ^^
    StableMemoryInterface.load_float64 env

  | OtherPrim "stableMemoryStoreFloat", [e1; e2] ->
    SR.unit,
    compile_exp_as env ae (SR.UnboxedWord64 Type.Nat64) e1 ^^
    compile_exp_as env ae SR.UnboxedFloat64 e2 ^^
    StableMemoryInterface.store_float64 env

  | OtherPrim "stableMemoryLoadBlob", [e1; e2] ->
    SR.Vanilla,
    compile_exp_as env ae (SR.UnboxedWord64 Type.Nat64) e1 ^^
    compile_exp_as env ae SR.Vanilla e2 ^^
    Blob.lit env "Blob size out of bounds" ^^
    BigNum.to_word32_with env ^^
    StableMemoryInterface.load_blob env

  | OtherPrim "stableMemoryStoreBlob", [e1; e2] ->
    SR.unit,
    compile_exp_as env ae (SR.UnboxedWord64 Type.Nat64) e1 ^^
    compile_exp_as env ae SR.Vanilla e2 ^^
    StableMemoryInterface.store_blob env

  | OtherPrim "stableMemorySize", [] ->
    SR.UnboxedWord64 Type.Nat64,
    StableMemoryInterface.size env

  | OtherPrim "stableMemoryGrow", [e] ->
    SR.UnboxedWord64 Type.Nat64,
    compile_exp_as env ae (SR.UnboxedWord64 Type.Nat64) e ^^
    StableMemoryInterface.grow env

  | OtherPrim "stableVarQuery", [] ->
    SR.UnboxedTuple 2,
    IC.get_self_reference env ^^
    Blob.lit env Type.(motoko_stable_var_info_fld.lab)

  (* Other prims, binary*)
  | OtherPrim "Array.init", [_;_] ->
    const_sr SR.Vanilla (Arr.init env)
  | OtherPrim "Array.tabulate", [_;_] ->
    const_sr SR.Vanilla (Arr.tabulate env)
  | OtherPrim "btst8", [_;_] ->
    (* TODO: btstN returns Bool, not a small value *)
    const_sr (SR.UnboxedWord32 Type.Nat8) (TaggedSmallWord.btst_kernel env Type.Nat8)
  | OtherPrim "btst16", [_;_] ->
    const_sr (SR.UnboxedWord32 Type.Nat16) (TaggedSmallWord.btst_kernel env Type.Nat16)
  | OtherPrim "btstInt8", [_;_] ->
    const_sr (SR.UnboxedWord32 Type.Int8) (TaggedSmallWord.btst_kernel env Type.Int8)
  | OtherPrim "btstInt16", [_;_] ->
    const_sr (SR.UnboxedWord32 Type.Int16) (TaggedSmallWord.btst_kernel env Type.Int16)
  | OtherPrim "btst32", [_;_] ->
     const_sr (SR.UnboxedWord32 Type.Nat32) (TaggedSmallWord.btst_kernel env Type.Nat32)
  | OtherPrim "btstInt32", [_;_] ->
     const_sr (SR.UnboxedWord32 Type.Int32) (TaggedSmallWord.btst_kernel env Type.Int32) (* ! *)
  | OtherPrim "btst64", [_;_] ->
    const_sr (SR.UnboxedWord64 Type.Nat64) (Word64.btst_kernel env)
  | OtherPrim "btstInt64", [_;_] ->
    const_sr (SR.UnboxedWord64 Type.Int64) (Word64.btst_kernel env)

  (* Coercions for abstract types *)
  | CastPrim (_,_), [e] ->
    compile_exp env ae e

  | DecodeUtf8, [_] ->
    const_sr SR.Vanilla (Text.of_blob env)
  | EncodeUtf8, [_] ->
    const_sr SR.Vanilla (Text.to_blob env)

  (* textual to bytes *)
  | BlobOfIcUrl, [_] ->
    const_sr SR.Vanilla (E.call_import env "rts" "blob_of_principal")
  (* The other direction *)
  | IcUrlOfBlob, [_] ->
    const_sr SR.Vanilla (E.call_import env "rts" "principal_of_blob")

  (* Actor ids are blobs in the RTS *)
  | ActorOfIdBlob _, [e] ->
    SR.Vanilla,
    let (set_blob, get_blob) = new_local env "blob" in
    compile_exp_vanilla env ae e ^^
    set_blob ^^
    get_blob ^^
    Blob.len env ^^
    compile_unboxed_const 29l ^^
    G.i (Compare (Wasm.Values.I32 I32Op.LeU)) ^^
    E.else_trap_with env "blob too long for actor principal" ^^
    get_blob

  | SelfRef _, [] ->
    SR.Vanilla, IC.get_self_reference env

  | ICArgDataPrim, [] ->
    SR.Vanilla, IC.arg_data env

  | ICReplyPrim ts, [e] ->
    SR.unit, begin match E.mode env with
    | Flags.ICMode | Flags.RefMode ->
      compile_exp_vanilla env ae e ^^
      (* TODO: We can try to avoid the boxing and pass the arguments to
        serialize individually *)
      Serialization.serialize env ts ^^
      IC.reply_with_data env
    | _ ->
      E.trap_with env (Printf.sprintf "cannot reply when running locally")
    end

  | ICRejectPrim, [e] ->
    SR.unit, IC.reject env (compile_exp_vanilla env ae e)

  | ICCallerPrim, [] ->
    SR.Vanilla, IC.caller env

  | ICCallPrim, [f;e;k;r] ->
    SR.unit, begin
    (* TBR: Can we do better than using the notes? *)
    let _, _, _, ts1, _ = Type.as_func f.note.Note.typ in
    let _, _, _, ts2, _ = Type.as_func k.note.Note.typ in
    let (set_meth_pair, get_meth_pair) = new_local env "meth_pair" in
    let (set_arg, get_arg) = new_local env "arg" in
    let (set_k, get_k) = new_local env "k" in
    let (set_r, get_r) = new_local env "r" in
    let add_cycles = Internals.add_cycles env ae in
    compile_exp_vanilla env ae f ^^ set_meth_pair ^^
    compile_exp_vanilla env ae e ^^ set_arg ^^
    compile_exp_vanilla env ae k ^^ set_k ^^
    compile_exp_vanilla env ae r ^^ set_r ^^
    FuncDec.ic_call env ts1 ts2 get_meth_pair get_arg get_k get_r add_cycles
    end
  | ICCallRawPrim, [p;m;a;k;r] ->
    SR.unit, begin
    let (set_meth_pair, get_meth_pair) = new_local env "meth_pair" in
    let (set_arg, get_arg) = new_local env "arg" in
    let (set_k, get_k) = new_local env "k" in
    let (set_r, get_r) = new_local env "r" in
    let add_cycles = Internals.add_cycles env ae in
    compile_exp_vanilla env ae p ^^
    compile_exp_vanilla env ae m ^^ Text.to_blob env ^^
    Tagged.load_forwarding_pointer env ^^
    Tuple.from_stack env 2 ^^ set_meth_pair ^^
    compile_exp_vanilla env ae a ^^ set_arg ^^
    compile_exp_vanilla env ae k ^^ set_k ^^
    compile_exp_vanilla env ae r ^^ set_r ^^
    FuncDec.ic_call_raw env get_meth_pair get_arg get_k get_r add_cycles
    end

  | ICMethodNamePrim, [] ->
    SR.Vanilla, IC.method_name env

  | ICStableRead ty, [] ->
    (*
      * On initial install:
        1. return record of nulls
      * On upgrade:
        1. deserialize stable store to v : ty,
        2. possibly run region manager initialization logic.
        3. return v
    *)
    SR.Vanilla,
    Stabilization.destabilize env ty (StableMem.set_version env) ^^
    compile_unboxed_const (if !Flags.use_stable_regions then 1l else 0l) ^^
    E.call_import env "rts" "region_init"

  | ICStableWrite ty, [e] ->
    SR.unit,
    compile_exp_vanilla env ae e ^^
    Stabilization.stabilize env ty

  (* Cycles *)
  | SystemCyclesBalancePrim, [] ->
    SR.Vanilla, Cycles.balance env
  | SystemCyclesAddPrim, [e1] ->
    SR.unit, compile_exp_vanilla env ae e1 ^^ Cycles.add env
  | SystemCyclesAcceptPrim, [e1] ->
    SR.Vanilla, compile_exp_vanilla env ae e1 ^^ Cycles.accept env
  | SystemCyclesAvailablePrim, [] ->
    SR.Vanilla, Cycles.available env
  | SystemCyclesRefundedPrim, [] ->
    SR.Vanilla, Cycles.refunded env

  | SetCertifiedData, [e1] ->
    SR.unit, compile_exp_vanilla env ae e1 ^^ IC.set_certified_data env
  | GetCertificate, [] ->
    SR.Vanilla,
    IC.get_certificate env

  (* Unknown prim *)
  | _ -> SR.Unreachable, todo_trap env "compile_prim_invocation" (Arrange_ir.prim p)
  end

(* Compile, infer and return stack representation *)
and compile_exp (env : E.t) ae exp =
  compile_exp_with_hint env ae None exp

(* Compile to given stack representation *)
and compile_exp_as env ae sr_out e =
  let sr_in, code = compile_exp_with_hint env ae (Some sr_out) e in
  code ^^ StackRep.adjust env sr_in sr_out

and single_case e (cs : Ir.case list) =
  match cs, e.note.Note.typ with
  | [{it={pat={it=TagP (l, _);_}; _}; _}], Type.(Variant [{lab; _}]) -> l = lab
  | _ -> false

and known_tag_pat p = TagP ("", p)

and simplify_cases e (cs : Ir.case list) =
  match cs, e.note.Note.typ with
  (* for a 2-cased variant type, the second comparison can be omitted when the first pattern
     (with irrefutable subpattern) didn't match, and the pattern types line up *)
  | [{it={pat={it=TagP (l1, ip); _}; _}; _} as c1; {it={pat={it=TagP (l2, pat'); _} as pat2; exp}; _} as c2], Type.(Variant [{lab=el1; _}; {lab=el2; _}])
       when Ir_utils.is_irrefutable ip
            && (l1 = el1 || l1 = el2)
            && (l2 = el1 || l2 = el2) ->
     [c1; {c2 with it = {exp; pat = {pat2 with it = known_tag_pat pat'}}}]
  | _ -> cs

(* Compile, infer and return stack representation, taking the hint into account *)
and compile_exp_with_hint (env : E.t) ae sr_hint exp =
  (fun (sr,code) -> (sr, G.with_region exp.at code)) @@
  if exp.note.Note.const
  then let (c, fill) = compile_const_exp env ae exp in fill env ae; (SR.Const c, G.nop)
  else match exp.it with
  | PrimE (p, es) when List.exists (fun e -> Type.is_non e.note.Note.typ) es ->
    (* Handle dead code separately, so that we can rely on useful type
       annotations below *)
    SR.Unreachable,
    G.concat_map (compile_exp_ignore env ae) es ^^
    G.i Unreachable

  | PrimE (p, es) ->
    compile_prim_invocation (env : E.t) ae p es exp.at
  | VarE var ->
    Var.get_val env ae var
  | AssignE (e1,e2) ->
    SR.unit,
    let (prepare_code, sr, store_code) = compile_lexp env ae e1 in
    prepare_code ^^
    compile_exp_as env ae sr e2 ^^
    store_code
  | LitE l ->
    compile_lit l
  | IfE (scrut, e1, e2) ->
    let code_scrut = compile_exp_as_test env ae scrut in
    let sr1, code1 = compile_exp_with_hint env ae sr_hint e1 in
    let sr2, code2 = compile_exp_with_hint env ae sr_hint e2 in
    (* Use the expected stackrep, if given, else infer from the branches *)
    let sr = match sr_hint with
      | Some sr -> sr
      | None -> StackRep.join sr1 sr2
    in
    sr,
    code_scrut ^^
    FakeMultiVal.if_ env
      (StackRep.to_block_type env sr)
      (code1 ^^ StackRep.adjust env sr1 sr)
      (code2 ^^ StackRep.adjust env sr2 sr)
  | BlockE (decs, exp) ->
    let captured = Freevars.captured_vars (Freevars.exp exp) in
    let ae', codeW1 = compile_decs env ae decs captured in
    let (sr, code2) = compile_exp_with_hint env ae' sr_hint exp in
    (sr, codeW1 code2)
  | LabelE (name, _ty, e) ->
    (* The value here can come from many places -- the expression,
       or any of the nested returns. Hard to tell which is the best
       stack representation here.
       So let’s go with Vanilla. *)
    SR.Vanilla,
    E.block_ env (StackRep.to_block_type env SR.Vanilla) (
      G.with_current_depth (fun depth ->
        let ae1 = VarEnv.add_label ae name depth in
        compile_exp_vanilla env ae1 e
      )
    )
  | LoopE e ->
    SR.Unreachable,
    let ae' = VarEnv.{ ae with lvl = NotTopLvl } in
    G.loop0 (compile_exp_unit env ae' e ^^ G.i (Br (nr 0l))
    )
    ^^
   G.i Unreachable

  | SwitchE (e, cs) when single_case e cs ->
    let code1 = compile_exp_vanilla env ae e in
    let [@warning "-8"] [{it={pat={it=TagP (_, pat');_} as pat; exp}; _}] = cs in
    let ae1, pat_code = compile_pat_local env ae {pat with it = known_tag_pat pat'} in
    let sr, rhs_code = compile_exp_with_hint env ae1 sr_hint exp in

    (* Use the expected stackrep, if given, else infer from the branches *)
    let final_sr = match sr_hint with
      | Some sr -> sr
      | None -> sr
    in

    final_sr,
    (* Run rest in block to exit from *)
    FakeMultiVal.block_ env (StackRep.to_block_type env final_sr) (fun branch_code ->
       orsPatternFailure env (List.map (fun (sr, c) ->
          c ^^^ CannotFail (StackRep.adjust env sr final_sr ^^ branch_code)
       ) [sr, CannotFail code1 ^^^ pat_code ^^^ CannotFail rhs_code]) ^^
       G.i Unreachable (* We should always exit using the branch_code *)
    )

  | SwitchE (e, cs) ->
    let code1 = compile_exp_vanilla env ae e in
    let (set_i, get_i) = new_local env "switch_in" in

    (* compile subexpressions and collect the provided stack reps *)
    let codes = List.map (fun {it={pat; exp=e}; _} ->
      let (ae1, pat_code) = compile_pat_local env ae pat in
      let (sr, rhs_code) = compile_exp_with_hint env ae1 sr_hint e in
      (sr, CannotFail get_i ^^^ pat_code ^^^ CannotFail rhs_code)
      ) (simplify_cases e cs) in

    (* Use the expected stackrep, if given, else infer from the branches *)
    let final_sr = match sr_hint with
      | Some sr -> sr
      | None -> StackRep.joins (List.map fst codes)
    in

    final_sr,
    (* Run scrut *)
    code1 ^^ set_i ^^
    (* Run rest in block to exit from *)
    FakeMultiVal.block_ env (StackRep.to_block_type env final_sr) (fun branch_code ->
       orsPatternFailure env (List.map (fun (sr, c) ->
          c ^^^ CannotFail (StackRep.adjust env sr final_sr ^^ branch_code)
       ) codes) ^^
       G.i Unreachable (* We should always exit using the branch_code *)
    )
  (* Async-wait lowering support features *)
  | DeclareE (name, typ, e) ->
    let ae1, i = VarEnv.add_local_with_heap_ind env ae name typ in
    let sr, code = compile_exp env ae1 e in
    sr,
    MutBox.alloc env ^^ G.i (LocalSet (nr i)) ^^
    code
  | DefineE (name, _, e) ->
    SR.unit,
    let pre_code, sr, code = Var.set_val env ae name in
    pre_code ^^
    compile_exp_as env ae sr e ^^
    code
  | FuncE (x, sort, control, typ_binds, args, res_tys, e) ->
    let captured = Freevars.captured exp in
    let return_tys = match control with
      | Type.Returns -> res_tys
      | Type.Replies -> []
      | Type.Promises -> assert false in
    let return_arity = List.length return_tys in
    let mk_body env1 ae1 = compile_exp_as env1 ae1 (StackRep.of_arity return_arity) e in
    FuncDec.lit env ae x sort control captured args mk_body return_tys exp.at
  | SelfCallE (ts, exp_f, exp_k, exp_r) ->
    SR.unit,
    let (set_future, get_future) = new_local env "future" in
    let (set_k, get_k) = new_local env "k" in
    let (set_r, get_r) = new_local env "r" in
    let mk_body env1 ae1 = compile_exp_as env1 ae1 SR.unit exp_f in
    let captured = Freevars.captured exp_f in
    let add_cycles = Internals.add_cycles env ae in
    FuncDec.async_body env ae ts captured mk_body exp.at ^^
    Tagged.load_forwarding_pointer env ^^
    set_future ^^

    compile_exp_vanilla env ae exp_k ^^ set_k ^^
    compile_exp_vanilla env ae exp_r ^^ set_r ^^

    FuncDec.ic_self_call env ts
      IC.(get_self_reference env ^^
          actor_public_field env async_method_name)
      get_future
      get_k
      get_r
      add_cycles
  | ActorE (ds, fs, _, _) ->
    fatal "Local actors not supported by backend"
  | NewObjE (Type.(Object | Module | Memory) as _sort, fs, _) ->
    (*
    We can enable this warning once we treat everything as static that
    mo_frontend/static.ml accepts, including _all_ literals.
    if sort = Type.Module then Printf.eprintf "%s" "Warning: Non-static module\n";
    *)
    SR.Vanilla,
    let fs' = fs |> List.map
      (fun (f : Ir.field) -> (f.it.name, fun () ->
        if Type.is_mut f.note
        then Var.get_aliased_box env ae f.it.var
        else Var.get_val_vanilla env ae f.it.var)) in
    Object.lit_raw env fs'
  | _ -> SR.unit, todo_trap env "compile_exp" (Arrange_ir.exp exp)

and compile_exp_ignore env ae e =
  let sr, code = compile_exp env ae e in
  code ^^ StackRep.drop env sr

and compile_exp_as_opt env ae sr_out_o e =
  let sr_in, code = compile_exp_with_hint env ae sr_out_o e in
  G.with_region e.at (
    code ^^
    match sr_out_o with
    | None -> StackRep.drop env sr_in
    | Some sr_out -> StackRep.adjust env sr_in sr_out
  )

and compile_exp_vanilla (env : E.t) ae exp =
  compile_exp_as env ae SR.Vanilla exp

and compile_exp_unit (env : E.t) ae exp =
  compile_exp_as env ae SR.unit exp

(* compiles to something that works with IfE or Eqz
   (SR.UnboxedWord32 or SR.Vanilla are _both_ ok)
*)
and compile_exp_as_test env ae e =
  let sr, code = compile_exp env ae e in
  code ^^
  (if sr != SR.bool then StackRep.adjust env sr SR.Vanilla else G.nop)

(* Compile a prim of type Char -> Char to a RTS call. *)
and compile_char_to_char_rts env ae exp rts_fn =
  SR.UnboxedWord32 Type.Char,
  compile_exp_as env ae (SR.UnboxedWord32 Type.Char) exp ^^
  TaggedSmallWord.lsb_adjust_codepoint env ^^
  E.call_import env "rts" rts_fn ^^
  TaggedSmallWord.msb_adjust_codepoint

(* Compile a prim of type Char -> Bool to a RTS call. The RTS function should
   have type int32_t -> int32_t where the return value is 0 for 'false' and 1
   for 'true'. *)
and compile_char_to_bool_rts (env : E.t) (ae : VarEnv.t) exp rts_fn =
  SR.bool,
  compile_exp_as env ae (SR.UnboxedWord32 Type.Char) exp ^^
  TaggedSmallWord.lsb_adjust_codepoint env ^^
  (* The RTS function returns Motoko True/False values (which are represented as
     1 and 0, respectively) so we don't need any marshalling *)
  E.call_import env "rts" rts_fn

(*
The compilation of declarations (and patterns!) needs to handle mutual recursion.
This requires conceptually three passes:
 1. First we need to collect all names bound in a block,
    and find locations for then (which extends the environment).
    The environment is extended monotonically: The type-checker ensures that
    a Block does not bind the same name twice.
    We would not need to pass in the environment, just out ... but because
    it is bundled in the E.t type, threading it through is also easy.

 2. We need to allocate memory for them, and store the pointer in the
    WebAssembly local, so that they can be captured by closures.

 3. We go through the declarations, generate the actual code and fill the
    allocated memory.
    This includes creating the actual closure references.

We could do this in separate functions, but I chose to do it in one
 * it means all code related to one constructor is in one place and
 * when generating the actual code, we still “know” the id of the local that
   has the memory location, and don’t have to look it up in the environment.

The first phase works with the `pre_env` passed to `compile_dec`,
while the third phase is a function that expects the final environment. This
enabled mutual recursion.
*)


and compile_lit_pat env l =
  match l with
  | NullLit ->
    compile_lit_as env SR.Vanilla l ^^
    G.i (Compare (Wasm.Values.I32 I32Op.Eq))
  | BoolLit true ->
    G.nop
  | BoolLit false ->
    G.i (Test (Wasm.Values.I32 I32Op.Eqz))
  | (NatLit _ | IntLit _) ->
    compile_lit_as env SR.Vanilla l ^^
    BigNum.compile_eq env
  | Nat8Lit _ ->
    compile_lit_as env SR.Vanilla l ^^
    compile_eq env Type.(Prim Nat8)
  | Nat16Lit _ ->
    compile_lit_as env SR.Vanilla l ^^
    compile_eq env Type.(Prim Nat16)
  | Nat32Lit _ ->
    BoxedSmallWord.unbox env Type.Nat32 ^^
    compile_lit_as env (SR.UnboxedWord32 Type.Nat32) l ^^
    compile_eq env Type.(Prim Nat32)
  | Nat64Lit _ ->
    BoxedWord64.unbox env Type.Nat64 ^^
    compile_lit_as env (SR.UnboxedWord64 Type.Nat64) l ^^
    compile_eq env Type.(Prim Nat64)
  | Int8Lit _ ->
    compile_lit_as env SR.Vanilla l ^^
    compile_eq env Type.(Prim Int8)
  | Int16Lit _ ->
    compile_lit_as env SR.Vanilla l ^^
    compile_eq env Type.(Prim Int16)
  | Int32Lit _ ->
    BoxedSmallWord.unbox env Type.Int32 ^^
    compile_lit_as env (SR.UnboxedWord32 Type.Int32) l ^^
    compile_eq env Type.(Prim Int32)
  | Int64Lit _ ->
    BoxedWord64.unbox env Type.Int64 ^^
    compile_lit_as env (SR.UnboxedWord64 Type.Int64) l ^^
    compile_eq env Type.(Prim Int64)
  | CharLit _ ->
    compile_lit_as env SR.Vanilla l ^^
    compile_eq env Type.(Prim Char)
  | TextLit t
  | BlobLit t ->
    compile_lit_as env SR.Vanilla l ^^
    Text.compare env Operator.EqOp
  | FloatLit _ ->
    todo_trap env "compile_lit_pat" (Arrange_ir.lit l)

and fill_pat env ae pat : patternCode =
  PatCode.with_region pat.at @@
  match pat.it with
  | _ when Ir_utils.is_irrefutable_nonbinding pat -> CannotFail (G.i Drop)
  | WildP -> assert false (* matched above *)
  | OptP p when Ir_utils.is_irrefutable_nonbinding p ->
      CanFail (fun fail_code ->
        Opt.is_some env ^^
        G.if0 G.nop fail_code)
  | OptP p ->
      let (set_x, get_x) = new_local env "opt_scrut" in
      CanFail (fun fail_code ->
        set_x ^^
        get_x ^^
        Opt.is_some env ^^
        G.if0
          ( get_x ^^
            Opt.project env ^^
            with_fail fail_code (fill_pat env ae p)
          )
          fail_code
      )
  | TagP ("", p) -> (* these only come from known_tag_pat *)
    if Ir_utils.is_irrefutable_nonbinding p
    then CannotFail (G.i Drop)
    else CannotFail (Variant.project env) ^^^ fill_pat env ae p
  | TagP (l, p) when Ir_utils.is_irrefutable_nonbinding p ->
      CanFail (fun fail_code ->
        Variant.test_is env l ^^
        G.if0 G.nop fail_code)
  | TagP (l, p) ->
      let (set_x, get_x) = new_local env "tag_scrut" in
      CanFail (fun fail_code ->
        set_x ^^
        get_x ^^
        Variant.test_is env l ^^
        G.if0
          ( get_x ^^
            Variant.project env ^^
            with_fail fail_code (fill_pat env ae p)
          )
          fail_code
      )
  | LitP l ->
      CanFail (fun fail_code ->
        compile_lit_pat env l ^^
        G.if0 G.nop fail_code)
  | VarP name ->
      CannotFail (Var.set_val_vanilla_from_stack env ae name)
  | TupP ps ->
      let (set_i, get_i) = new_local env "tup_scrut" in
      let rec go i = function
        | [] -> CannotFail G.nop
        | p::ps ->
          let code1 = fill_pat env ae p in
          let code2 = go (Int32.add i 1l) ps in
          CannotFail (get_i ^^ Tuple.load_n env i) ^^^ code1 ^^^ code2 in
      CannotFail set_i ^^^ go 0l ps
  | ObjP pfs ->
      let project = compile_load_field env pat.note in
      let (set_i, get_i) = new_local env "obj_scrut" in
      let rec go = function
        | [] -> CannotFail G.nop
        | {it={name; pat}; _}::pfs' ->
          let code1 = fill_pat env ae pat in
          let code2 = go pfs' in
          CannotFail (get_i ^^ project name) ^^^ code1 ^^^ code2 in
      CannotFail set_i ^^^ go pfs
  | AltP (p1, p2) ->
      let code1 = fill_pat env ae p1 in
      let code2 = fill_pat env ae p2 in
      let (set_i, get_i) = new_local env "alt_scrut" in
      CannotFail set_i ^^^
      orElse (CannotFail get_i ^^^ code1)
             (CannotFail get_i ^^^ code2)

and alloc_pat_local env ae pat =
  let d = Freevars.pat pat in
  AllocHow.M.fold (fun v typ ae ->
    let (ae1, _i) = VarEnv.add_direct_local env ae v SR.Vanilla typ
    in ae1
  ) d ae

and alloc_pat env ae how pat : VarEnv.t * G.t  =
  (fun (ae, code) -> (ae, G.with_region pat.at code)) @@
  let d = Freevars.pat pat in
  AllocHow.M.fold (fun v typ (ae, code0) ->
    let ae1, code1 = AllocHow.add_local env ae how v typ
    in (ae1, code0 ^^ code1)
  ) d (ae, G.nop)

and compile_pat_local env ae pat : VarEnv.t * patternCode =
  (* It returns:
     - the extended environment
     - the patternCode to do the pattern matching.
       This expects the  undestructed value is on top of the stack,
       consumes it, and fills the heap.
       If the pattern matches, execution continues (with nothing on the stack).
       If the pattern does not match, it fails (in the sense of PatCode.CanFail)
  *)
  let ae1 = alloc_pat_local env ae pat in
  let fill_code = fill_pat env ae1 pat in
  (ae1, fill_code)

(* Used for let patterns:
   If the pattern can consume its scrutinee in a better form than vanilla (e.g.
   unboxed tuple, unboxed 32/64), lets do that.
*)
and compile_unboxed_pat env ae how pat
  : VarEnv.t * G.t * G.t * SR.t option * G.t =
  (* It returns:
     - the extended environment
     - the code to allocate memory
     - the code to prepare the stack (e.g. push destination addresses)
       before the scrutinee is pushed
     - the desired stack rep. None means: Do not even push the scrutinee.
     - the code to do the pattern matching.
       This expects the undestructed value is on top of the stack,
       consumes it, and fills the heap
       If the pattern does not match, it traps with pattern failure
  *)
  let (ae1, alloc_code) = alloc_pat env ae how pat in
  let pre_code, sr, fill_code = match pat.it with
    (* Nothing to match: Do not even put something on the stack *)
    | WildP -> G.nop, None, G.nop
    (* Tuple patterns *)
    | TupP ps when List.length ps <> 1 ->
      G.nop,
      Some (SR.UnboxedTuple (List.length ps)),
      (* We have to fill the pattern in reverse order, to take things off the
         stack. This is only ok as long as patterns have no side effects.
      *)
      G.concat_mapi (fun i p -> orPatternFailure env (fill_pat env ae1 p)) (List.rev ps)
    (* Variable patterns *)
    | VarP name ->
      let pre_code, sr, code = Var.set_val env ae1 name in
      pre_code, Some sr, code
    (* The general case: Create a single value, match that. *)
    | _ ->
      G.nop,
      Some SR.Vanilla,
      orPatternFailure env (fill_pat env ae1 pat) in
  let pre_code = G.with_region pat.at pre_code in
  let fill_code = G.with_region pat.at fill_code in
  (ae1, alloc_code, pre_code, sr, fill_code)

and compile_dec env pre_ae how v2en dec : VarEnv.t * G.t * (VarEnv.t -> scope_wrap) =
  (fun (pre_ae, alloc_code, mk_code, wrap) ->
       G.(pre_ae, with_region dec.at alloc_code, fun ae body_code ->
          with_region dec.at (mk_code ae) ^^ wrap body_code)) @@

  match dec.it with
  (* A special case for public methods *)
  (* This relies on the fact that in the top-level mutually recursive group, no shadowing happens. *)
  | LetD ({it = VarP v; _}, e) when E.NameEnv.mem v v2en ->
    let (const, fill) = compile_const_exp env pre_ae e in
    let fi = match const with
      | (_, Const.Message fi) -> fi
      | _ -> assert false in
    let pre_ae1 = VarEnv.add_local_public_method pre_ae v (fi, (E.NameEnv.find v v2en)) e.note.Note.typ in
    G.( pre_ae1, nop, (fun ae -> fill env ae; nop), unmodified)

  (* A special case for constant expressions *)
  | LetD (p, e) when e.note.Note.const ->
    (* constant expression matching with patterns is fully decidable *)
    if const_exp_matches_pat env pre_ae p e then (* not refuted *)
      let extend, fill = compile_const_dec env pre_ae dec in
      G.(extend pre_ae, nop, (fun ae -> fill env ae; nop), unmodified)
    else (* refuted *)
      (pre_ae, G.nop, (fun _ -> PatCode.patternFailTrap env), unmodified)

  | LetD (p, e) ->
    let (pre_ae1, alloc_code, pre_code, sr, fill_code) = compile_unboxed_pat env pre_ae how p in
    ( pre_ae1, alloc_code,
      (fun ae -> pre_code ^^ compile_exp_as_opt env ae sr e ^^ fill_code),
      unmodified
    )

  | VarD (name, content_typ, e) ->
    assert AllocHow.(match M.find_opt name how with
                     | Some (LocalMut _ | StoreHeap | StoreStatic) -> true
                     | _ -> false);
    let var_typ = Type.Mut content_typ in
    let pre_ae1, alloc_code = AllocHow.add_local env pre_ae how name var_typ in
    ( pre_ae1,
      alloc_code,
      (fun ae -> let pre_code, sr, code = Var.set_val env ae name in
                 pre_code ^^ compile_exp_as env ae sr e ^^ code),
      unmodified
    )

  | RefD (name, typ, { it = DotLE (e, n); _ }) ->
    let pre_ae1, alloc_code = AllocHow.add_local_for_alias env pre_ae how name typ in

    ( pre_ae1,
      alloc_code,
      (fun ae ->
        compile_exp_vanilla env ae e ^^
        Object.load_idx_raw env n ^^
        Var.capture_aliased_box env ae name),
      unmodified
    )
  | RefD _ -> assert false

and compile_decs_public env pre_ae decs v2en captured_in_body : VarEnv.t * scope_wrap =
  let how = AllocHow.decs pre_ae decs captured_in_body in
  let rec go pre_ae = function
    | []        -> (pre_ae, G.nop, fun _ -> unmodified)
    | [dec]     -> compile_dec env pre_ae how v2en dec
    | dec::decs ->
        let (pre_ae1, alloc_code1, mk_codeW1) = compile_dec env pre_ae how v2en dec in
        let (pre_ae2, alloc_code2, mk_codeW2) = go              pre_ae1 decs in
        ( pre_ae2,
          alloc_code1 ^^ alloc_code2,
          fun ae -> let codeW1 = mk_codeW1 ae in
                    let codeW2 = mk_codeW2 ae in
                    fun body_code -> codeW1 (codeW2 body_code)
        ) in
  let (ae1, alloc_code, mk_codeW) = go pre_ae decs in
  (ae1, fun body_code -> alloc_code ^^ mk_codeW ae1 body_code)

and compile_decs env ae decs captured_in_body : VarEnv.t * scope_wrap =
  compile_decs_public env ae decs E.NameEnv.empty captured_in_body

(* This compiles expressions determined to be const as per the analysis in
   ir_passes/const.ml. See there for more details.
*)
and compile_const_exp env pre_ae exp : Const.t * (E.t -> VarEnv.t -> unit) =
  match exp.it with
  | FuncE (name, sort, control, typ_binds, args, res_tys, e) ->
    let fun_rhs =

      (* a few prims cannot be safely inlined *)
      let inlineable_prim = function
      | RetPrim -> false
      | BreakPrim _ -> false
      | ThrowPrim -> fatal "internal error: left-over ThrowPrim"
      | _ -> true in

      match sort, control, typ_binds, e.it with
      (* Special cases for prim-wrapping functions *)

      | Type.Local, Type.Returns, [], PrimE (prim, prim_args) when
          inlineable_prim prim &&
          List.length args = List.length prim_args &&
          List.for_all2 (fun p a -> a.it = VarE p.it) args prim_args ->
        Const.PrimWrapper prim
      | _, _, _, _ -> Const.Complicated
    in
    let return_tys = match control with
      | Type.Returns -> res_tys
      | Type.Replies -> []
      | Type.Promises -> assert false in
    let mk_body env ae =
      List.iter (fun v ->
        if not (VarEnv.NameEnv.mem v ae.VarEnv.vars)
        then fatal "internal error: const \"%s\": captures \"%s\", not found in static environment\n" name v
      ) (Freevars.M.keys (Freevars.exp e));
      compile_exp_as env ae (StackRep.of_arity (List.length return_tys)) e in
    FuncDec.closed env sort control name args mk_body fun_rhs return_tys exp.at
  | BlockE (decs, e) ->
    let (extend, fill1) = compile_const_decs env pre_ae decs in
    let ae' = extend pre_ae in
    let (c, fill2) = compile_const_exp env ae' e in
    (c, fun env ae ->
      let ae' = extend ae in
      fill1 env ae';
      fill2 env ae')
  | VarE v ->
    let c =
      match VarEnv.lookup_var pre_ae v with
      | Some (VarEnv.Const c) -> c
      | _ -> fatal "compile_const_exp/VarE: \"%s\" not found" v
    in
    (c, fun _ _ -> ())
  | NewObjE (Type.(Object | Module | Memory), fs, _) ->
    let static_fs = List.map (fun f ->
          let st =
            match VarEnv.lookup_var pre_ae f.it.var with
            | Some (VarEnv.Const c) -> c
            | _ -> fatal "compile_const_exp/ObjE: \"%s\" not found" f.it.var
          in f.it.name, st) fs
    in
    (Const.t_of_v (Const.Obj static_fs), fun _ _ -> ())
  | PrimE (DotPrim name, [e]) ->
    let (object_ct, fill) = compile_const_exp env pre_ae e in
    let fs = match object_ct with
      | _, Const.Obj fs -> fs
      | _ -> fatal "compile_const_exp/DotE: not a static object" in
    let member_ct = List.assoc name fs in
    (member_ct, fill)
  | PrimE (ProjPrim i, [e]) ->
    let (object_ct, fill) = compile_const_exp env pre_ae e in
    let cs = match object_ct with
      | _, Const.Array cs -> cs
      | _ -> fatal "compile_const_exp/ProjE: not a static tuple" in
    (List.nth cs i, fill)
  | LitE l -> Const.(t_of_v (Lit (const_lit_of_lit l))), (fun _ _ -> ())
  | PrimE (TupPrim, []) -> Const.t_of_v Const.Unit, (fun _ _ -> ())
  | PrimE (ArrayPrim (Const, _), es)
  | PrimE (TupPrim, es) ->
    let (cs, fills) = List.split (List.map (compile_const_exp env pre_ae) es) in
    Const.(t_of_v (Array cs)),
    (fun env ae -> List.iter (fun fill -> fill env ae) fills)
  | PrimE (TagPrim i, [e]) ->
    let (arg_ct, fill) = compile_const_exp env pre_ae e in
    Const.(t_of_v (Tag (i, arg_ct))),
    fill
  | PrimE (OptPrim, [e]) ->
    let (arg_ct, fill) = compile_const_exp env pre_ae e in
    Const.(t_of_v (Opt arg_ct)),
    fill

  | _ -> assert false

and compile_const_decs env pre_ae decs : (VarEnv.t -> VarEnv.t) * (E.t -> VarEnv.t -> unit) =
  let rec go pre_ae = function
    | []          -> (fun ae -> ae), (fun _ _ -> ())
    | [dec]       -> compile_const_dec env pre_ae dec
    | (dec::decs) ->
        let (extend1, fill1) = compile_const_dec env pre_ae dec in
        let pre_ae1 = extend1 pre_ae in
        let (extend2, fill2) = go                    pre_ae1 decs in
        (fun ae -> extend2 (extend1 ae)),
        (fun env ae -> fill1 env ae; fill2 env ae) in
  go pre_ae decs

and const_exp_matches_pat env ae pat exp : bool =
  assert exp.note.Note.const;
  let c, _ = compile_const_exp env ae exp in
  match destruct_const_pat VarEnv.empty_ae pat c with Some _ -> true | _ -> false

and destruct_const_pat ae pat const : VarEnv.t option = match pat.it with
  | WildP -> Some ae
  | VarP v -> Some (VarEnv.add_local_const ae v const pat.note)
  | ObjP pfs ->
    let fs = match const with (_, Const.Obj fs) -> fs | _ -> assert false in
    List.fold_left (fun ae (pf : pat_field) ->
      match ae, List.find_opt (fun (n, _) -> pf.it.name = n) fs with
      | None, _ -> None
      | Some ae, Some (_, c) -> destruct_const_pat ae pf.it.pat c
      | _, None -> assert false
    ) (Some ae) pfs
  | AltP (p1, p2) ->
    let l = destruct_const_pat ae p1 const in
    if l = None then destruct_const_pat ae p2 const
    else l
  | TupP ps ->
    let cs = match const with (_, Const.Array cs) -> cs | (_, Const.Unit) -> [] | _ -> assert false in
    let go ae p c = match ae with
      | Some ae -> destruct_const_pat ae p c
      | _ -> None in
    List.fold_left2 go (Some ae) ps cs
  | LitP lp ->
    begin match const with
    | (_, Const.Lit lc) when Const.lit_eq (const_lit_of_lit lp, lc) -> Some ae
    | _ -> None
    end
  | OptP p ->
    begin match const with
      | (_, Const.Opt c) -> destruct_const_pat ae p c
      | (_, Const.(Lit Null)) -> None
      | _ -> assert false
    end
  | TagP (i, p) ->
     match const with
     | (_, Const.Tag (ic, c)) when i = ic -> destruct_const_pat ae p c
     | (_, Const.Tag _) -> None
     | _ -> assert false

and compile_const_dec env pre_ae dec : (VarEnv.t -> VarEnv.t) * (E.t -> VarEnv.t -> unit) =
  (* This returns a _function_ to extend the VarEnv, instead of doing it, because
  it needs to be extended twice: Once during the pass that gets the outer, static values
  (no forward references), and then to implement the `fill`, which compiles the bodies
  of functions (may contain forward references.) *)
  match dec.it with
  (* This should only contain constants (cf. is_const_exp) *)
  | LetD (p, e) ->
    let (const, fill) = compile_const_exp env pre_ae e in
    (fun ae -> match destruct_const_pat ae p const with Some ae -> ae | _ -> assert false),
    (fun env ae -> fill env ae)
  | VarD _ | RefD _ -> fatal "compile_const_dec: Unexpected VarD/RefD"

and compile_init_func mod_env ((cu, flavor) : Ir.prog) =
  assert (not flavor.has_typ_field);
  assert (not flavor.has_poly_eq);
  assert (not flavor.has_show);
  assert (not flavor.has_await);
  assert (not flavor.has_async_typ);
  match cu with
  | LibU _ -> fatal "compile_start_func: Cannot compile library"
  | ProgU ds ->
    Func.define_built_in mod_env "init" [] [] (fun env ->
      let _ae, codeW = compile_decs env VarEnv.empty_ae ds Freevars.S.empty in
      codeW G.nop
    )
  | ActorU (as_opt, ds, fs, up, _t) ->
    main_actor as_opt mod_env ds fs up

and export_actor_field env  ae (f : Ir.field) =
  (* A public actor field is guaranteed to be compiled as a PublicMethod *)
  let fi =
    match VarEnv.lookup_var ae f.it.var with
    | Some (VarEnv.PublicMethod (fi, _)) -> fi
    | _ -> assert false in

  E.add_export env (nr {
    name = Lib.Utf8.decode (match E.mode env with
      | Flags.ICMode | Flags.RefMode ->
        Mo_types.Type.(
        match normalize f.note with
        |  Func(Shared sort,_,_,_,_) ->
           (match sort with
            | Write -> "canister_update " ^ f.it.name
            | Query -> "canister_query " ^ f.it.name
            | Composite -> "canister_composite_query " ^ f.it.name
           )
        | _ -> assert false)
      | _ -> assert false);
    edesc = nr (FuncExport (nr fi))
  })

(* Main actor *)
and main_actor as_opt mod_env ds fs up =
  Func.define_built_in mod_env "init" [] [] (fun env ->
    let ae0 = VarEnv.empty_ae in

    let captured = Freevars.captured_vars (Freevars.actor ds fs up) in
    (* Add any params to the environment *)
    (* Captured ones need to go into static memory, the rest into locals *)
    let args = match as_opt with None -> [] | Some as_ -> as_ in
    let arg_list = List.map (fun a -> (a.it, a.note)) args in
    let arg_names = List.map (fun a -> a.it) args in
    let arg_tys = List.map (fun a -> a.note) args in
    let as_local n = not (Freevars.S.mem n captured) in
    let ae1 = VarEnv.add_arguments env ae0 as_local arg_list in

    (* Reverse the fs, to a map from variable to exported name *)
    let v2en = E.NameEnv.from_list (List.map (fun f -> (f.it.var, f.it.name)) fs) in

    (* Compile the declarations *)
    let ae2, decls_codeW = compile_decs_public env ae1 ds v2en
      Freevars.(captured_vars (system up))
    in

    (* Export the public functions *)
    List.iter (export_actor_field env ae2) fs;

    (* Export upgrade hooks *)
    Func.define_built_in env "pre_exp" [] [] (fun env ->
      compile_exp_as env ae2 SR.unit up.preupgrade);
    Func.define_built_in env "post_exp" [] [] (fun env ->
      compile_exp_as env ae2 SR.unit up.postupgrade);
    IC.export_upgrade_methods env;

    (* Export heartbeat (but only when required) *)
    begin match up.heartbeat.it with
     | Ir.PrimE (Ir.TupPrim, []) -> ()
     | _ ->
       Func.define_built_in env "heartbeat_exp" [] [] (fun env ->
         compile_exp_as env ae2 SR.unit up.heartbeat);
       IC.export_heartbeat env;
    end;

    (* Export timer (but only when required) *)
    begin match up.timer.it with
     | Ir.PrimE (Ir.TupPrim, []) -> ()
     | _ ->
       Func.define_built_in env "timer_exp" [] [] (fun env ->
         compile_exp_as env ae2 SR.unit up.timer);
       IC.export_timer env;
    end;

    (* Export inspect (but only when required) *)
    begin match up.inspect.it with
     | Ir.PrimE (Ir.TupPrim, []) -> ()
     | _ ->
       Func.define_built_in env "inspect_exp" [] [] (fun env ->
         compile_exp_as env ae2 SR.unit up.inspect);
       IC.export_inspect env;
    end;

    (* Export metadata *)
    env.E.stable_types := metadata "motoko:stable-types" up.meta.sig_;
    env.E.service := metadata "candid:service" up.meta.candid.service;
    env.E.args := metadata "candid:args" up.meta.candid.args;

    (* Deserialize any arguments *)
    begin match as_opt with
      | None
      | Some [] ->
        (* Liberally accept empty as well as unit argument *)
        assert (arg_tys = []);
        IC.system_call env "msg_arg_data_size" ^^
        G.if0 (Serialization.deserialize env arg_tys) G.nop
      | Some (_ :: _) ->
        Serialization.deserialize env arg_tys ^^
        G.concat_map (Var.set_val_vanilla_from_stack env ae1) (List.rev arg_names)
    end ^^
    begin
      if up.timer.at <> no_region then
        (* initiate a timer pulse *)
        compile_const_64 1L ^^
        IC.system_call env "global_timer_set" ^^
        G.i Drop
      else
        G.nop
    end ^^
    IC.init_globals env ^^
    (* Continue with decls *)
    decls_codeW G.nop
  )

and metadata name value =
  if List.mem name !Flags.omit_metadata_names then None
  else Some (
           List.mem name !Flags.public_metadata_names,
           value)

and conclude_module env set_serialization_globals start_fi_o =

  RTS_Exports.system_exports env;

  FuncDec.export_async_method env;
  FuncDec.export_gc_trigger_method env;

  (* See Note [Candid subtype checks] *)
  Serialization.set_delayed_globals env set_serialization_globals;

  let static_roots = GCRoots.store_static_roots env in

  (* declare before building GC *)

  (* add beginning-of-heap pointer, may be changed by linker *)
  (* needs to happen here now that we know the size of static memory *)
  let set_heap_base = E.add_global32_delayed env "__heap_base" Immutable in
  E.export_global env "__heap_base";

  Heap.register env;
  GCRoots.register env static_roots;
  IC.register env;

  set_heap_base (E.get_end_of_static_memory env);

  (* Wrap the start function with the RTS initialization *)
  let rts_start_fi = E.add_fun env "rts_start" (Func.of_body env [] [] (fun env1 ->
    E.call_import env "rts" ("initialize_" ^ E.gc_strategy_name !Flags.gc_strategy ^ "_gc") ^^
    match start_fi_o with
    | Some fi ->
      G.i (Call fi)
    | None ->
      Lifecycle.set env Lifecycle.PreInit
  )) in

  IC.default_exports env;

  let func_imports = E.get_func_imports env in
  let ni = List.length func_imports in
  let ni' = Int32.of_int ni in

  let other_imports = E.get_other_imports env in

  let memories = E.get_memories env in

  let funcs = E.get_funcs env in

  let data = List.map (fun (offset, init) -> nr {
    index = nr 0l;
    offset = nr (G.to_instr_list (compile_unboxed_const offset));
    init;
    }) (E.get_static_memory env) in

  let elems = List.map (fun (fi, fp) -> nr {
    index = nr 0l;
    offset = nr (G.to_instr_list (compile_unboxed_const fp));
    init = [ nr fi ];
    }) (E.get_elems env) in

  let table_sz = E.get_end_of_table env in

  let module_ = {
      types = List.map nr (E.get_types env);
      funcs = List.map (fun (f,_,_) -> f) funcs;
      tables = [ nr { ttype = TableType ({min = table_sz; max = Some table_sz}, FuncRefType) } ];
      elems;
      start = Some (nr rts_start_fi);
      globals = E.get_globals env;
      memories;
      imports = func_imports @ other_imports;
      exports = E.get_exports env;
      data
    } in

  let emodule =
    let open Wasm_exts.CustomModule in
    { module_;
      dylink = None;
      name = { empty_name_section with function_names =
                 List.mapi (fun i (f,n,_) -> Int32.(add ni' (of_int i), n)) funcs;
               locals_names =
                 List.mapi (fun i (f,_,ln) -> Int32.(add ni' (of_int i), ln)) funcs; };
      motoko = {
        labels = E.get_labs env;
        stable_types = !(env.E.stable_types);
        compiler = metadata "motoko:compiler" (Lib.Option.get Source_id.release Source_id.id)
      };
      candid = {
        args = !(env.E.args);
        service = !(env.E.service);
      };
      source_mapping_url = None;
      wasm_features = E.get_features env;
    } in

  match E.get_rts env with
  | None -> emodule
  | Some rts -> Linking.LinkModule.link emodule "rts" rts

let compile mode rts (prog : Ir.prog) : Wasm_exts.CustomModule.extended_module =
  let env = E.mk_global mode rts IC.trap_with (Lifecycle.end_ ()) in

  IC.register_globals env;
  Stack.register_globals env;
  GC.register_globals env;
  StableMem.register_globals env;
  Serialization.Registers.register_globals env;

  (* See Note [Candid subtype checks] *)
  let set_serialization_globals = Serialization.register_delayed_globals env in

  IC.system_imports env;
  RTS.system_imports env;

  compile_init_func env prog;
  let start_fi_o = match E.mode env with
    | Flags.ICMode | Flags.RefMode ->
      IC.export_init env;
      None
    | Flags.WASIMode ->
      IC.export_wasi_start env;
      None
    | Flags.WasmMode ->
      Some (nr (E.built_in env "init"))
  in

  conclude_module env set_serialization_globals start_fi_o<|MERGE_RESOLUTION|>--- conflicted
+++ resolved
@@ -747,33 +747,22 @@
   let mem_size env =
     Int32.(add (div (get_end_of_static_memory env) page_size) 1l)
 
-<<<<<<< HEAD
-  let collect_garbage env =
-    (if !Flags.gc_strategy = Flags.No then
-      G.nop
-    else
-      (* GC function name = "schedule_"? ("compacting" | "copying" | "generational") "_gc" *)
-      let gc_fn = match !Flags.gc_strategy with
-      | Flags.Generational -> "generational"
-      | Flags.MarkCompact -> "compacting"
-      | Flags.Copying -> "copying"
-      | Flags.No -> assert false
-      in
-      let gc_fn = if !Flags.force_gc then gc_fn else "schedule_" ^ gc_fn in
-      call_import env "rts" (gc_fn ^ "_gc"))
-=======
   let gc_strategy_name gc_strategy = match gc_strategy with
     | Flags.MarkCompact -> "compacting"
     | Flags.Copying -> "copying"
     | Flags.Generational -> "generational"
     | Flags.Incremental -> "incremental"
+    | Flags.No -> assert false
 
   let collect_garbage env force =
-    (* GC function name = "schedule_"? ("compacting" | "copying" | "generational" | "incremental") "_gc" *)
-    let name = gc_strategy_name !Flags.gc_strategy in
-    let gc_fn = if force || !Flags.force_gc then name else "schedule_" ^ name in
-    call_import env "rts" (gc_fn ^ "_gc")
->>>>>>> ffa2ea0a
+    (if !Flags.gc_strategy = Flags.No then
+      G.nop
+    else
+      (* GC function name = "schedule_"? ("compacting" | "copying" | "generational" | "incremental") "_gc" *)
+      let name = gc_strategy_name !Flags.gc_strategy in
+      let gc_fn = if force || !Flags.force_gc then name else "schedule_" ^ name in
+      call_import env "rts" (gc_fn ^ "_gc")
+    )  
 
   (* See Note [Candid subtype checks] *)
   (* NB: we don't bother detecting duplicate registrations here because the code sharing machinery
@@ -12747,7 +12736,10 @@
 
   (* Wrap the start function with the RTS initialization *)
   let rts_start_fi = E.add_fun env "rts_start" (Func.of_body env [] [] (fun env1 ->
-    E.call_import env "rts" ("initialize_" ^ E.gc_strategy_name !Flags.gc_strategy ^ "_gc") ^^
+    (if !Flags.gc_strategy = Flags.No then
+      E.call_import env "rts" ("initialize_copying_gc")
+    else  
+      E.call_import env "rts" ("initialize_" ^ E.gc_strategy_name !Flags.gc_strategy ^ "_gc")) ^^
     match start_fi_o with
     | Some fi ->
       G.i (Call fi)
