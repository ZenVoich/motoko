(*
This module is the backend of the Motoko compiler. It takes a program in
the intermediate representation (ir.ml), and produces a WebAssembly module,
with Internet Computer extensions (customModule.ml). An important helper module is
instrList.ml, which provides a more convenient way of assembling WebAssembly
instruction lists, as it takes care of (1) source locations and (2) labels.

This file is split up in a number of modules, purely for namespacing and
grouping. Every module has a high-level prose comment explaining the concept;
this keeps documentation close to the code (a lesson learned from Simon PJ).
*)

open Ir_def
open Mo_values
open Mo_types
open Mo_config

open Wasm_exts.Ast
open Wasm_exts.Types
open Source

(* Re-shadow Source.(@@), to get Stdlib.(@@) *)
let (@@) = Stdlib.(@@)

module G = InstrList
let (^^) = G.(^^) (* is this how we import a single operator from a module that we otherwise use qualified? *)

(* WebAssembly pages are 64kb. *)
let page_size = Int64.of_int (64 * 1024)
let page_size_bits = 16

(* Our code depends on OCaml int having at least 32 bits *)
let _ = assert (Sys.int_size >= 32)

(* Scalar Tagging Scheme *)

(* Rationale:
   Scalar tags are variable length LSBs.
   A tag (in binary) is either
   * 10 for Int (leaving 30 bits payload)
   * 01(0+)0 for unsigned, e.g 0100 for Nat64
   * 11(0+)0 for signed,   e.g.1100 for Int64
   Types must be distinguished by tag.
   LSB must always be 0.
   Decoding the type of scalar is easy using `ctz` to count the trailing zeros, then
   switching on the MSB of the tag for sign (if any).
   We use the *longest* tag that accommodates the required payload bits, to allow room
   for any future tags that may require more payload bits,
   e.g. 01(0^14) for Nat8, 11(0^14) for Int8
   01(0^30) is used for the unit tag (the payload is a trivial zero-length bit string).
*)

module TaggingScheme = struct

  (*
     Enable for development only to sanity check value tags and
     locate unexpected tag errors to compile.ml source lines.
     Flags.sanity_check will check tags, but not further locate them.
  *)

  let debug = false (* should never be true in master! *)

  type bit = I | O
  let _ = (I,O) (* silence warning on unused constructors *)

  type _tag =
    TBool
  | TRef
  | TNum
  | TNat64 | TInt64
  | TNat32 | TInt32
  | TChar
  | TNat8 | TInt8
  | TNat16 | TInt16
  | TUnit
  | TUnused

  (* Leverage OCaml pattern match compilation to check tagging scheme is injective *)
  (* OCaml generates stack overflow for _decode:
  let _decode u64 =
    match u64 with
    | ((O,O,O,O,O,O,O,O), (O,O,O,O,O,O,O,O), (O,O,O,O,O,O,O,O), (O,O,O,O,O,O,O,O), (O,O,O,O,O,O,O,O), (O,O,O,O,O,O,O,O), (O,O,O,O,O,O,O,O), (O,O,O,O,O,O,O,O)) -> TBool (* false *)
    | ((O,O,O,O,O,O,O,O), (O,O,O,O,O,O,O,O), (O,O,O,O,O,O,O,O), (O,O,O,O,O,O,O,O), (O,O,O,O,O,O,O,O), (O,O,O,O,O,O,O,O), (O,O,O,O,O,O,O,O), (O,O,O,O,O,O,O,I)) -> TBool (* true *)
    | ((_,_,_,_,_,_,_,_), (_,_,_,_,_,_,_,_), (_,_,_,_,_,_,_,_), (_,_,_,_,_,_,_,_), (_,_,_,_,_,_,_,_), (_,_,_,_,_,_,_,_), (_,_,_,_,_,_,_,_), (_,_,_,_,_,_,I,I)) -> TRef  (* 62 bit *)
    | ((_,_,_,_,_,_,_,_), (_,_,_,_,_,_,_,_), (_,_,_,_,_,_,_,_), (_,_,_,_,_,_,_,_), (_,_,_,_,_,_,_,_), (_,_,_,_,_,_,_,_), (_,_,_,_,_,_,_,_), (_,_,_,_,_,_,I,O)) -> TNum  (* 62 bit *)
    | ((_,_,_,_,_,_,_,_), (_,_,_,_,_,_,_,_), (_,_,_,_,_,_,_,_), (_,_,_,_,_,_,_,_), (_,_,_,_,_,_,_,_), (_,_,_,_,_,_,_,_), (_,_,_,_,_,_,_,_), (_,_,_,_,O,I,O,O)) -> TNat64 (* 60 bit *)
    | ((_,_,_,_,_,_,_,_), (_,_,_,_,_,_,_,_), (_,_,_,_,_,_,_,_), (_,_,_,_,_,_,_,_), (_,_,_,_,_,_,_,_), (_,_,_,_,_,_,_,_), (_,_,_,_,_,_,_,_), (_,_,_,_,I,I,O,O)) -> TInt64
    | ((_,_,_,_,_,_,_,_), (_,_,_,_,_,_,_,_), (_,_,_,_,_,_,_,_), (_,_,_,_,_,_,_,_), (O,I,O,O,O,O,O,O), (O,O,O,O,O,O,O,O), (O,O,O,O,O,O,O,O), (O,O,O,O,O,O,O,O)) -> TNat32
    | ((_,_,_,_,_,_,_,_), (_,_,_,_,_,_,_,_), (_,_,_,_,_,_,_,_), (_,_,_,_,_,_,_,_), (I,I,O,O,O,O,O,O), (O,O,O,O,O,O,O,O), (O,O,O,O,O,O,O,O), (O,O,O,O,O,O,O,O)) -> TInt32
    | ((_,_,_,_,_,_,_,_), (_,_,_,_,_,_,_,_), (_,_,_,_,_,O,I,O), (O,O,O,O,O,O,O,O), (O,O,O,O,O,O,O,O), (O,O,O,O,O,O,O,O), (O,O,O,O,O,O,O,O), (O,O,O,O,O,O,O,O)) -> TChar
    | ((_,_,_,_,_,_,_,_), (_,_,_,_,_,_,_,_), (O,I,O,O,O,O,O,O), (O,O,O,O,O,O,O,O), (O,O,O,O,O,O,O,O), (O,O,O,O,O,O,O,O), (O,O,O,O,O,O,O,O), (O,O,O,O,O,O,O,O)) -> TNat16
    | ((_,_,_,_,_,_,_,_), (_,_,_,_,_,_,_,_), (I,I,O,O,O,O,O,O), (O,O,O,O,O,O,O,O), (O,O,O,O,O,O,O,O), (O,O,O,O,O,O,O,O), (O,O,O,O,O,O,O,O), (O,O,O,O,O,O,O,O)) -> TInt16
    | ((_,_,_,_,_,_,_,_), (O,I,O,O,O,O,O,O), (O,O,O,O,O,O,O,O), (O,O,O,O,O,O,O,O), (O,O,O,O,O,O,O,O), (O,O,O,O,O,O,O,O), (O,O,O,O,O,O,O,O), (O,O,O,O,O,O,O,O)) -> TNat8
    | ((_,_,_,_,_,_,_,_), (I,I,O,O,O,O,O,O), (O,O,O,O,O,O,O,O), (O,O,O,O,O,O,O,O), (O,O,O,O,O,O,O,O), (O,O,O,O,O,O,O,O), (O,O,O,O,O,O,O,O), (O,O,O,O,O,O,O,O)) -> TInt8
    | ((O,I,O,O,O,O,O,O), (O,O,O,O,O,O,O,O), (O,O,O,O,O,O,O,O), (O,O,O,O,O,O,O,O), (O,O,O,O,O,O,O,O), (O,O,O,O,O,O,O,O), (O,O,O,O,O,O,O,O), (O,O,O,O,O,O,O,O)) -> TUnit
    | _                                                                                                                                                        -> TUnused
  *)

  let tag_of_typ pty = Type.(
  if !Flags.rtti then
    match pty with
    | Nat
    | Int ->                                                                        0b10L
    | Nat64 ->                                                                    0b0100L
    | Int64 ->                                                                    0b1100L
    | Nat32 ->                                     0b01000000_00000000_00000000_00000000L
    | Int32 ->                                     0b11000000_00000000_00000000_00000000L
    | Char  ->                        0b010_00000000_00000000_00000000_00000000_00000000L
    | Nat16 ->                   0b01000000_00000000_00000000_00000000_00000000_00000000L
    | Int16 ->                   0b11000000_00000000_00000000_00000000_00000000_00000000L
    | Nat8  ->          0b01000000_00000000_00000000_00000000_00000000_00000000_00000000L
    | Int8  ->          0b11000000_00000000_00000000_00000000_00000000_00000000_00000000L
    | _  -> assert false
  else
    (* no tag *)
    match pty with
    | Nat
    | Int
    | Nat64
    | Int64
    | Nat32
    | Int32
    | Char
    | Nat16
    | Int16
    | Nat8
    | Int8 -> 0L
    | _  -> assert false)

  let unit_tag = 
    if !Flags.rtti then
      (* all tag, no payload (none needed) *)
      0b01000000_00000000_00000000_00000000_00000000_00000000_00000000_00000000L
    else
      (* no tag *)
      0L

  (* Number of payload bits in compact representation, including any sign *)
  let ubits_of pty = Type.(
    if !Flags.rtti then
      match pty with
      | Nat | Int     -> 62
      | Nat64 | Int64 -> 60
      | Nat32 | Int32 -> 32
      | Char          -> 21 (* suffices for 21-bit UTF8 codepoints *)
      | Nat16 | Int16 -> 16
      | Nat8  | Int8  ->  8
      | _ -> assert false
    else
      match pty with
      | Nat   | Int   -> 63
      | Nat64 | Int64 -> 63
      | Nat32 | Int32 -> 32
      | Char          -> 21 (* suffices for 21-bit UTF8 codepoints *)
      | Nat16 | Int16 -> 16
      | Nat8  | Int8  ->  8
      | _ -> assert false)

end

(*
Pointers are skewed (translated) -1 relative to the actual offset.
See documentation of module BitTagged for more detail.
*)
let ptr_skew = -1L

let ptr_unskew = 1L

(* Generating function names for functions parametrized by prim types *)
let prim_fun_name p stem = Printf.sprintf "%s<%s>" stem (Type.string_of_prim p)

(* Helper functions to produce annotated terms (Wasm.AST) *)
let nr x = Wasm.Source.{ it = x; at = no_region }

let todo fn se x = Printf.eprintf "%s: %s" fn (Wasm.Sexpr.to_string 80 se); x

exception CodegenError of string
let fatal fmt = Printf.ksprintf (fun s -> raise (CodegenError s)) fmt

module StaticBytes = struct
  (* A very simple DSL to describe static memory *)

  type t_ =
    | I32 of int32
    | I64 of int64
    | Seq of t
    | Bytes of string

  and t = t_ list

  let i64s is = Seq (List.map (fun i -> I64 i) is)

  let rec add : Buffer.t -> t_ -> unit = fun buf -> function
    | I32 i -> Buffer.add_int32_le buf i
    | I64 i -> Buffer.add_int64_le buf i
    | Seq xs -> List.iter (add buf) xs
    | Bytes b -> Buffer.add_string buf b

  let as_bytes : t -> string = fun xs ->
    let buf = Buffer.create 32 in
    List.iter (add buf) xs;
    Buffer.contents buf

  let as_words static_bytes =
    let rec convert_to_words binary index = 
      assert (index <= (Bytes.length binary));
      if (Bytes.length binary) = index then 
        []
      else 
        let number = Bytes.get_int64_le binary index in
        let next_index = Int.add index 8 in
        [number] @ (convert_to_words binary next_index)
    in
    convert_to_words (Bytes.of_string (as_bytes static_bytes)) 0

end (* StaticBytes *)

module Const = struct

  (* Literals, as used in constant values. This is a projection of Ir.Lit,
     combining cases whose details we no longer care about.
     Should be still precise enough to map to the cases supported by SR.t.

     In other words: It is the smallest type that allows these three functions:

       (* projection of Ir.list. NB: pure, no access to env *)
       const_lit_of_lit : Ir.lit -> Const.lit (* NB: pure, no access to env *)

       (* creates vanilla representation (e.g. to put in static data structures *)
       vanilla_lit : E.env -> Const.lit -> i64

       (* creates efficient stack representation *)
       compile_lit : E.env -> Const.lit -> (SR.t, code)

  *)

  type lit =
    | Vanilla of int64 (* small words, no static data, already in vanilla format *)
    | BigInt of Big_int.big_int
    | Bool of bool
    | Word64 of Type.prim * int64
    | Float64 of Numerics.Float.t
    | Blob of string
    | Null

  let lit_eq l1 l2 = match l1, l2 with
    | Vanilla i, Vanilla j -> i = j
    | BigInt i, BigInt j -> Big_int.eq_big_int i j
    | Word64 (tyi, i), Word64 (tyj, j) -> tyi = tyj && i = j
    | Float64 i, Float64 j -> i = j
    | Bool i, Bool j -> i = j
    | Blob s, Blob t -> s = t
    | Null, Null -> true
    | _ -> false

  (* Inlineable functions

     The prelude/prim.mo is full of functions simply wrapping a prim, e.g.

        func int64ToNat64(n : Int64) : Nat64 = (prim "num_wrap_Int64_Nat64" : Int64 -> Nat64) n;

     generating a Wasm function for them and calling them is absurdly expensive
     when the prim is just a simple Wasm instruction. Also, it requires boxing
     and unboxing arguments and results.

     So we recognize such functions when creating the `const` summary, and use the prim
     directly when calling such function.

     Can be extended to cover more forms of inlineable functions.
  *)
  type fun_rhs =
    | Complicated (* no inlining possible *)
    | PrimWrapper of Ir.prim

  (* Constant known values.

     These are values that
     * are completely known constantly
     * do not require Wasm code to be executed (e.g. in `start`)
     * can be used directly (e.g. Call, not CallIndirect)
     * can be turned into Vanilla heap data on demand

     See ir_passes/const.ml for what precisely we can compile as const now.
  *)

  type v =
    | Fun of int32 * (unit -> int32) * fun_rhs (* function pointer calculated upon first use *)
    | Message of int64 (* anonymous message, only temporary *)
    | Obj of (string * v) list
    | Unit
    | Array of v list (* also tuples, but not nullary *)
    | Tag of (string * v)
    | Opt of v
    | Lit of lit

  let rec eq v1 v2 = match v1, v2 with
    | Fun (id1, _, _), Fun (id2, _, _) -> id1 = id2
    | Message fi1, Message fi2 -> fi1 = fi2
    | Obj fields1, Obj fields2 ->
      let equal_fields (name1, field_value1) (name2, field_value2) = (name1 = name2) && (eq field_value1 field_value2) in
      List.for_all2 equal_fields fields1 fields2
    | Unit, Unit -> true
    | Array elements1, Array elements2 ->
      List.for_all2 eq elements1 elements2
    | Tag (name1, tag_value1), Tag (name2, tag_value2) ->
      (name1 = name2) && (eq tag_value1 tag_value2)
    | Opt opt_value1, Opt opt_value2 -> eq opt_value1 opt_value2
    | Lit l1, Lit l2 -> lit_eq l1 l2
    | Fun _, _ | Message _, _ | Obj _, _ | Unit, _ 
    | Array _, _ | Tag _, _ | Opt _, _ | Lit _, _ -> false

end (* Const *)

module SR = struct
  (* This goes with the StackRep module, but we need the types earlier *)

  (* Value representation on the stack:

     Compiling an expression means putting its value on the stack. But
     there are various ways of putting a value onto the stack -- unboxed,
     tupled etc.
   *)
  type t =
    | Vanilla
    | UnboxedTuple of int
    | UnboxedWord64 of Type.prim
    | UnboxedFloat64
    | Unreachable
    | Const of Const.v

  let unit = UnboxedTuple 0

  let bool = Vanilla

  (* Because t contains Const.t, and that contains Const.v, and that contains
     Const.lit, and that contains Big_int, we cannot just use normal `=`. So we
     have to write our own equality.
  *)
  let eq (t1 : t) (t2 : t) = match t1, t2 with
    | Const c1, Const c2 -> Const.eq c1 c2
    | _ -> t1 = t2

  let to_var_type : t -> value_type = function
    | Vanilla -> I64Type
    | UnboxedWord64 _ -> I64Type
    | UnboxedFloat64 -> F64Type
    | UnboxedTuple n -> fatal "to_var_type: UnboxedTuple"
    | Const _ -> fatal "to_var_type: Const"
    | Unreachable -> fatal "to_var_type: Unreachable"

end (* SR *)

(*

** The compiler environment.

Of course, as we go through the code we have to track a few things; these are
put in the compiler environment, type `E.t`. Some fields are valid globally, some
only make sense locally, i.e. within a single function (but we still put them
in one big record, for convenience).

The fields fall into the following categories:

 1. Static global fields. Never change.
    Example: whether we are compiling with -no-system-api

 2. Mutable global fields. Change only monotonically.
    These are used to register things like functions. This should be monotone
    in the sense that entries are only added, and that the order should not
    matter in a significant way. In some instances, the list contains futures
    so that we can reserve and know the _position_ of the thing before we have
    to actually fill it in.

 3. Static local fields. Never change within a function.
    Example: number of parameters and return values

 4. Mutable local fields. See above
    Example: Name and type of locals.

**)

(* Before we can define the environment, we need some auxillary types *)

module E = struct

  (* Utilities, internal to E *)
  let reg (ref : 'a list ref) (x : 'a) : int32 =
      let i = Wasm.I32.of_int_u (List.length !ref) in
      ref := !ref @ [ x ];
      i

  let reserve_promise (ref : 'a Lib.Promise.t list ref) _s : (int32 * ('a -> unit)) =
      let p = Lib.Promise.make () in (* For debugging with named promises, use s here *)
      let i = Wasm.I32.of_int_u (List.length !ref) in
      ref := !ref @ [ p ];
      (i, Lib.Promise.fulfill p)


  (* The environment type *)
  module NameEnv = Env.Make(String)
  module StringEnv = Env.Make(String)
  module LabSet = Set.Make(String)
  module FeatureSet = Set.Make(String)

  module FunEnv = Env.Make(Int32)
  type local_names = (int32 * string) list (* For the debug section: Names of locals *)
  type func_with_names = func * local_names
  type lazy_function = (int32, func_with_names) Lib.AllocOnUse.t
  type type_descriptor = {
    candid_data_segment : int32;
    type_offsets_segment : int32;
    idl_types_segment : int32;
  }
  (* Object allocation code. *)
  type object_allocation = t -> G.t
  (* Pool of shared objects.
     Alllocated in the dynamic heap on program initialization/upgrade.
     Identified by the index position in this list and accessed via the runtime system.
     Registered as GC root set and replaced on program upgrade. 
  *)
  and object_pool = {
    objects: object_allocation list ref;
    frozen: bool ref;
  }
  and t = {
    (* Global fields *)
    (* Static *)
    mode : Flags.compile_mode;
    rts : Wasm_exts.CustomModule.extended_module option; (* The rts. Re-used when compiling actors *)
    trap_with : t -> string -> G.t;
      (* Trap with message; in the env for dependency injection *)

    (* Per module fields (only valid/used inside a module) *)
    (* Immutable *)

    (* Mutable *)
    func_types : func_type list ref;
    func_imports : import list ref;
    other_imports : import list ref;
    exports : export list ref;
    funcs : (func * string * local_names) Lib.Promise.t list ref;
    func_ptrs : int32 FunEnv.t ref;
    end_of_table : int32 ref;
    globals : (global Lib.Promise.t * string) list ref;
    global_names : int32 NameEnv.t ref;
    named_imports : int32 NameEnv.t ref;
    built_in_funcs : lazy_function NameEnv.t ref;
    static_strings : int32 StringEnv.t ref;
    data_segments : string list ref; (* Passive data segments *)
    object_pool : object_pool;
      
    (* Types accumulated in global typtbl (for candid subtype checks)
       See Note [Candid subtype checks]
    *)
    typtbl_typs : Type.typ list ref;

    (* Metadata *)
    args : (bool * string) option ref;
    service : (bool * string) option ref;
    stable_types : (bool * string) option ref;
    labs : LabSet.t ref; (* Used labels (fields and variants),
                            collected for Motoko custom section 0 *)

    (* Local fields (only valid/used inside a function) *)
    (* Static *)
    n_param : int32; (* Number of parameters (to calculate indices of locals) *)
    return_arity : int; (* Number of return values (for type of Return) *)

    (* Mutable *)
    locals : value_type list ref; (* Types of locals *)
    local_names : (int32 * string) list ref; (* Names of locals *)

    features : FeatureSet.t ref; (* Wasm features using wasmtime naming *)

    (* requires stable memory (and emulation on wasm targets) *)
    requires_stable_memory : bool ref;

    (* Type descriptor of current program version, created on `conclude_module`. *)
    global_type_descriptor : type_descriptor option ref;

    (* Counter for deriving a unique id per constant function. *)
    constant_functions : int32 ref;
  }

  (* Compile-time-known value, either a plain vanilla constant or a shared object. *)
  type shared_value = 
  | Vanilla of int64
  | SharedObject of int64 (* index in object pool *)

  (* The initial global environment *)
  let mk_global mode rts trap_with : t = {
    mode;
    rts;
    trap_with;
    func_types = ref [];
    func_imports = ref [];
    other_imports = ref [];
    exports = ref [];
    funcs = ref [];
    func_ptrs = ref FunEnv.empty;
    end_of_table = ref 0l;
    globals = ref [];
    global_names = ref NameEnv.empty;
    named_imports = ref NameEnv.empty;
    built_in_funcs = ref NameEnv.empty;
    static_strings = ref StringEnv.empty;
    data_segments = ref [];
    object_pool = { objects = ref []; frozen = ref false };
    typtbl_typs = ref [];
    (* Metadata *)
    args = ref None;
    service = ref None;
    stable_types = ref None;
    labs = ref LabSet.empty;
    (* Actually unused outside mk_fun_env: *)
    n_param = 0l;
    return_arity = 0;
    locals = ref [];
    local_names = ref [];
    features = ref FeatureSet.empty;
    requires_stable_memory = ref false;
    global_type_descriptor = ref None;
    constant_functions = ref 0l;
  }

  (* This wraps Mo_types.Hash.hash to also record which labels we have seen,
      so that that data can be put in a custom section, useful for debugging.
      Thus Mo_types.Hash.hash should not be called directly!
   *)
  let hash (env : t) lab =
    env.labs := LabSet.add lab (!(env.labs));
    Wasm.I64_convert.extend_i32_u (Mo_types.Hash.hash lab)

  let get_labs env = LabSet.elements (!(env.labs))

  let mk_fun_env env n_param return_arity =
    { env with
      n_param;
      return_arity;
      locals = ref [];
      local_names = ref [];
    }

  (* We avoid accessing the fields of t directly from outside of E, so here are a
     bunch of accessors. *)

  let mode (env : t) = env.mode

  let add_anon_local (env : t) ty =
    let i = reg env.locals ty in
    Wasm.I32.add env.n_param i

  let add_local_name (env : t) li name =
    let _ = reg env.local_names (li, name) in ()

  let get_locals (env : t) = !(env.locals)
  let get_local_names (env : t) : (int32 * string) list = !(env.local_names)

  let _add_other_import (env : t) m =
    ignore (reg env.other_imports m)

  let add_export (env : t) e =
    ignore (reg env.exports e)

  let add_global (env : t) name g =
    assert (not (NameEnv.mem name !(env.global_names)));
    let gi = reg env.globals (g, name) in
    env.global_names := NameEnv.add name gi !(env.global_names)

  let add_global64_delayed (env : t) name mut : int64 -> unit =
    let p = Lib.Promise.make () in
    add_global env name p;
    (fun init ->
      Lib.Promise.fulfill p (nr {
        gtype = GlobalType (I64Type, mut);
        value = nr (G.to_instr_list (G.i (Const (nr (Wasm_exts.Values.I64 init)))))
      })
    )
  let add_global64 (env : t) name mut init =
    add_global64_delayed env name mut init

  let get_global (env : t) name : int32 =
    match NameEnv.find_opt name !(env.global_names) with
    | Some gi -> gi
    | None -> raise (Invalid_argument (Printf.sprintf "No global named %s declared" name))

  let get_global64_lazy (env : t) name mut init : int32 =
    match NameEnv.find_opt name !(env.global_names) with
    | Some gi -> gi
    | None -> add_global64 env name mut init; get_global env name

  let export_global env name =
    add_export env (nr {
      name = Lib.Utf8.decode name;
      edesc = nr (GlobalExport (nr (get_global env name)))
    })

  let get_globals (env : t) = List.map (fun (g,n) -> Lib.Promise.value g) !(env.globals)

  let reserve_fun (env : t) name =
    let (j, fill) = reserve_promise env.funcs name in
    let n = Int32.of_int (List.length !(env.func_imports)) in
    let fi = Int32.add j n in
    let fill_ (f, local_names) = fill (f, name, local_names) in
    (fi, fill_)

  let add_fun (env : t) name (f, local_names) =
    let (fi, fill) = reserve_fun env name in
    fill (f, local_names);
    fi

  let make_lazy_function env name : lazy_function =
    Lib.AllocOnUse.make (fun () -> reserve_fun env name)

  let get_constant_function_id (env : t) : int32 =
    let id = !(env.constant_functions) in
    env.constant_functions := (Int32.add id 1l);
    id

  let lookup_built_in (env : t) name : lazy_function =
    match NameEnv.find_opt name !(env.built_in_funcs) with
    | None ->
      let lf = make_lazy_function env name in
      env.built_in_funcs := NameEnv.add name lf !(env.built_in_funcs);
      lf
    | Some lf -> lf

  let built_in (env : t) name : int32 =
    Lib.AllocOnUse.use (lookup_built_in env name)

  let define_built_in (env : t) name mk_fun : unit =
    Lib.AllocOnUse.def  (lookup_built_in env name) mk_fun

  let get_return_arity (env : t) = env.return_arity

  let get_func_imports (env : t) = !(env.func_imports)
  let get_other_imports (env : t) = !(env.other_imports)
  let get_exports (env : t) = !(env.exports)
  let get_funcs (env : t) = List.map Lib.Promise.value !(env.funcs)

  let func_type (env : t) ty =
    let rec go i = function
      | [] -> env.func_types := !(env.func_types) @ [ ty ]; Int32.of_int i
      | ty'::tys when ty = ty' -> Int32.of_int i
      | _ :: tys -> go (i+1) tys
       in
    go 0 !(env.func_types)

  let get_types (env : t) = !(env.func_types)

  let add_func_import (env : t) modname funcname arg_tys ret_tys =
    if !(env.funcs) <> [] then
      raise (CodegenError "Add all imports before all functions!");

    let i = {
      module_name = Lib.Utf8.decode modname;
      item_name = Lib.Utf8.decode funcname;
      idesc = nr (FuncImport (nr (func_type env (FuncType (arg_tys, ret_tys)))))
    } in
    let fi = reg env.func_imports (nr i) in
    let name = modname ^ "." ^ funcname in
    assert (not (NameEnv.mem name !(env.named_imports)));
    env.named_imports := NameEnv.add name fi !(env.named_imports)

  let call_import (env : t) modname funcname =
    let name = modname ^ "." ^ funcname in
    match NameEnv.find_opt name !(env.named_imports) with
      | Some fi -> G.i (Call (nr fi))
      | _ ->
        raise (Invalid_argument (Printf.sprintf "Function import not declared: %s\n" name))

  let reuse_import (env : t) modname funcname =
    let name = modname ^ "." ^ funcname in
    match NameEnv.find_opt name !(env.named_imports) with
      | Some fi -> fi
      | _ ->
        raise (Invalid_argument (Printf.sprintf "Function import not declared: %s\n" name))

  let get_rts (env : t) = env.rts

  let as_block_type env : stack_type -> block_type = function
    | [] -> ValBlockType None
    | [t] -> ValBlockType (Some t)
    | ts -> VarBlockType (nr (func_type env (FuncType ([], ts))))


  let prepare_branch_condition =
    G.i (Convert (Wasm_exts.Values.I32 I32Op.WrapI64))
  let if0 then_block else_block =
    prepare_branch_condition ^^
    G.if0 then_block else_block
  let if1 return_type then_block else_block =
    prepare_branch_condition ^^
    G.if1 return_type then_block else_block

  let if_ env tys thn els = prepare_branch_condition ^^ G.if_ (as_block_type env tys) thn els
  let block_ env tys bdy = G.block_ (as_block_type env tys) bdy


  let trap_with env msg = env.trap_with env msg
  let then_trap_with env msg = if0 (trap_with env msg) G.nop
  let else_trap_with env msg = if0 G.nop (trap_with env msg)

  let word_size = 8L

  let add_data_segment (env : t) data : int32 =
    let index = List.length !(env.data_segments) in
    env.data_segments := !(env.data_segments) @ [ data ];
    Int32.of_int index

  let add_fun_ptr (env : t) fi : int32 =
    match FunEnv.find_opt fi !(env.func_ptrs) with
    | Some fp -> fp
    | None ->
      let fp = !(env.end_of_table) in
      env.func_ptrs := FunEnv.add fi fp !(env.func_ptrs);
      env.end_of_table := Int32.add !(env.end_of_table) 1l;
      fp

  let get_elems env =
    FunEnv.bindings !(env.func_ptrs)

  let get_end_of_table env : int32 =
    !(env.end_of_table)

  let add_static (env : t) (data : StaticBytes.t) : int32 =
    let b = StaticBytes.as_bytes data in
    match StringEnv.find_opt b !(env.static_strings)  with
    | Some segment_index -> segment_index
    | None ->
      let segment_index = add_data_segment env b  in
      env.static_strings := StringEnv.add b segment_index !(env.static_strings);
      segment_index

  let replace_data_segment (env : t) (segment_index : int32) (data : StaticBytes.t) : int64 =
    let new_value = StaticBytes.as_bytes data in
    let segment_index = Int32.to_int segment_index in
    assert (segment_index < List.length !(env.data_segments));
    env.data_segments := List.mapi (fun index old_value -> 
      if index = segment_index then
        (assert (old_value = "");
        new_value)
      else 
        old_value
      ) !(env.data_segments);
    Int64.of_int (String.length new_value)

  let get_data_segments (env : t) =
    !(env.data_segments)

  let object_pool_add (env : t) (allocation : t -> G.t) : int64 =
    if !(env.object_pool.frozen) then raise (Invalid_argument "Object pool frozen");
    let index = List.length !(env.object_pool.objects) in
    env.object_pool.objects := !(env.object_pool.objects) @ [ allocation ];
    Int64.of_int index

  let object_pool_size (env : t) : int =
    List.length !(env.object_pool.objects)

  let iterate_object_pool (env : t) f =
    G.concat_mapi f !(env.object_pool.objects)

  let collect_garbage env force =
    let name = "incremental_gc" in
    let gc_fn = if force || !Flags.force_gc then name else "schedule_" ^ name in
    call_import env "rts" gc_fn

  (* See Note [Candid subtype checks] *)
  (* NB: we don't bother detecting duplicate registrations here because the code sharing machinery
     ensures that `add_typtbl_typ t` is called at most once for any `t` with a distinct type hash *)
  let add_typtbl_typ (env : t) ty : Int32.t =
    reg env.typtbl_typs ty

  let get_typtbl_typs (env : t) : Type.typ list =
    !(env.typtbl_typs)

  let add_feature (env : t) f =
    env.features := FeatureSet.add f (!(env.features))

  let get_features (env : t) = FeatureSet.elements (!(env.features))

  let require_stable_memory (env : t)  =
    if not !(env.requires_stable_memory)
    then
      (env.requires_stable_memory := true;
       match mode env with
       | Flags.ICMode | Flags.RefMode ->
          ()
       | Flags.WASIMode | Flags.WasmMode ->
          add_feature env "bulk-memory";
          add_feature env "multi-memory")

  let requires_stable_memory (env : t) =
    !(env.requires_stable_memory)

  let get_memories (env : t) initial_memory_pages =
    nr {mtype = MemoryType ({min = initial_memory_pages; max = None}, I64IndexType)}
    ::
    match mode env with
    | Flags.WASIMode | Flags.WasmMode when !(env.requires_stable_memory) ->
      [ nr {mtype = MemoryType ({min = Int64.zero; max = None}, I64IndexType)} ]
    | _ -> []
end


(* General code generation functions:
   Rule of thumb: Here goes stuff that independent of the Motoko AST.
*)

(* Function called compile_* return a list of instructions (and maybe other stuff) *)


let compile_comparison rel = 
  G.i (Compare (Wasm_exts.Values.I64 rel)) ^^
  G.i (Convert (Wasm_exts.Values.I64 I64Op.ExtendUI32))
let compile_comparison_32 rel = 
  G.i (Compare (Wasm_exts.Values.I32 rel)) ^^
  G.i (Convert (Wasm_exts.Values.I64 I64Op.ExtendUI32))
let compile_test op =
  G.i (Test (Wasm_exts.Values.I64 op)) ^^
  G.i (Convert (Wasm_exts.Values.I64 I64Op.ExtendUI32))
let compile_comparison_f64 rel = 
  G.i (Compare (Wasm_exts.Values.F64 rel)) ^^
  G.i (Convert (Wasm_exts.Values.I64 I64Op.ExtendUI32))

let compile_unboxed_const i = G.i (Const (nr (Wasm_exts.Values.I64 i)))
let compile_const_32 i = G.i (Const (nr (Wasm_exts.Values.I32 i)))
let compile_unboxed_zero = compile_unboxed_const 0L
let compile_unboxed_one = compile_unboxed_const 1L

(* Some common arithmetic, used for pointer and index arithmetic *)
let compile_op_const op i =
    compile_unboxed_const i ^^
    G.i (Binary (Wasm_exts.Values.I64 op))
let compile_add_const = compile_op_const I64Op.Add
let compile_sub_const = compile_op_const I64Op.Sub
let compile_mul_const = compile_op_const I64Op.Mul
let compile_divU_const = compile_op_const I64Op.DivU
let compile_shrU_const = compile_op_const I64Op.ShrU
let compile_shrS_const = compile_op_const I64Op.ShrS
let compile_shl_const = compile_op_const I64Op.Shl
let compile_rotl_const = compile_op_const I64Op.Rotl
let compile_rotr_const = compile_op_const I64Op.Rotr
let compile_bitand_const = compile_op_const I64Op.And
let compile_bitor_const = function
  | 0L -> G.nop | n -> compile_op_const I64Op.Or n
let compile_xor_const = function
  | 0L -> G.nop | n -> compile_op_const I64Op.Xor n
let compile_rel_const rel i =
  compile_unboxed_const i ^^
  compile_comparison rel
let compile_eq_const = function
  | 0L -> compile_test I64Op.Eqz
  | i -> compile_rel_const I64Op.Eq i

let compile_op32_const op i =
    compile_const_32 i ^^
    G.i (Binary (Wasm_exts.Values.I32 op))
let compile_add32_const = compile_op32_const I32Op.Add
let _compile_sub32_const = compile_op32_const I32Op.Sub
let _compile_mul32_const = compile_op32_const I32Op.Mul
let _compile_divU32_const = compile_op32_const I32Op.DivU
let _compile_shrU32_const = function
  | 0l -> G.nop | n -> compile_op32_const I32Op.ShrU n
let _compile_shrS32_const = function
  | 0l -> G.nop | n -> compile_op32_const I32Op.ShrS n
let _compile_shl32_const = function
  | 0l -> G.nop | n -> compile_op32_const I32Op.Shl n
let compile_eq32_const i =
  compile_const_32 i ^^
  compile_comparison_32 I32Op.Eq

(* Analogous to Lib.Uint32.compare *)
let compare_uint64 i1 i2 =
  if i1 < 0L && i2 >= 0L then 1
  else if i1 >= 0L && i2 < 0L then -1
  else Int64.compare i1 i2

(* A common variant of todo *)

let todo_trap env fn se = todo fn se (E.trap_with env ("TODO: " ^ fn))
let _todo_trap_SR env fn se = todo fn se (SR.Unreachable, E.trap_with env ("TODO: " ^ fn))

(* Locals *)

let new_local_ env t name =
  let i = E.add_anon_local env t in
  E.add_local_name env i name;
  ( G.i (LocalSet (nr i))
  , G.i (LocalGet (nr i))
  , i
  )

let new_local env name =
  let (set_i, get_i, _) = new_local_ env I64Type name
  in (set_i, get_i)

let new_local32 env name =
  let (set_i, get_i, _) = new_local_ env I32Type name
  in (set_i, get_i)

(* Some common code macros *)

(* Iterates while cond is true. *)
let compile_while env cond body =
    G.loop0 (
      cond ^^ E.if0 (body ^^ G.i (Br (nr 1l))) G.nop
    )

(* Expects a number n on the stack. Iterates from m to below that number. *)
let from_m_to_n env m mk_body =
    let (set_n, get_n) = new_local env "n" in
    let (set_i, get_i) = new_local env "i" in
    set_n ^^
    compile_unboxed_const m ^^
    set_i ^^

    compile_while env
      ( get_i ^^
        get_n ^^
        compile_comparison I64Op.LtU
      ) (
        mk_body get_i ^^

        get_i ^^
        compile_add_const 1L ^^
        set_i
      )

(* Expects a number on the stack. Iterates from zero to below that number. *)
let from_0_to_n env mk_body = from_m_to_n env 0L mk_body

(* Pointer reference and dereference  *)

let load_unskewed_ptr : G.t =
  G.i (Load {ty = I64Type; align = 3; offset = 0L; sz = None})

let store_unskewed_ptr : G.t =
  G.i (Store {ty = I64Type; align = 3; offset = 0L; sz = None})
  
let load_ptr : G.t =
  G.i (Load {ty = I64Type; align = 3; offset = ptr_unskew; sz = None})

let store_ptr : G.t =
  G.i (Store {ty = I64Type; align = 3; offset = ptr_unskew; sz = None})

let narrow_to_32 env get_value =
  get_value ^^
  compile_unboxed_const 0xffff_ffffL ^^
  compile_comparison I64Op.LeU ^^
  E.else_trap_with env "cannot narrow to 32 bit" ^^ (* Note: If narrow fails during print, the trap print leads to an infinite recursion and a stack overflow *)
  get_value ^^
  G.i (Convert (Wasm_exts.Values.I32 I32Op.WrapI64))

module FakeMultiVal = struct
  (* For some use-cases (e.g. processing the compiler output with analysis
     tools) it is useful to avoid the multi-value extension.

     This module provides mostly transparent wrappers that put multiple values
     in statically allocated globals and pull them off again.

     So far only does I64Type (but that could be changed).

     If the multi_value flag is on, these do not do anything.
  *)
  let ty tys =
    if !Flags.multi_value || List.length tys <= 1
    then tys
    else []

  let global env i =
    E.get_global64_lazy env (Printf.sprintf "multi_val_%d" i) Mutable 0L

  let store env tys =
    if !Flags.multi_value || List.length tys <= 1 then G.nop else
    G.concat_mapi (fun i ty ->
      assert(ty = I64Type);
      G.i (GlobalSet (nr (global env i)))
    ) tys

  let load env tys =
    if !Flags.multi_value || List.length tys <= 1 then G.nop else
    let n = List.length tys - 1 in
    G.concat_mapi (fun i ty ->
      assert(ty = I64Type);
      G.i (GlobalGet (nr (global env (n - i))))
    ) tys

  (* A drop-in replacement for E.if_ *)
  let if_ env bt thn els =
    E.if_ env (ty bt) (thn ^^ store env bt) (els ^^ store env bt) ^^
    load env bt

  (* A block that can be exited from *)
  let block_ env bt body =
    E.block_ env (ty bt) (G.with_current_depth (fun depth ->
      body (store env bt ^^ G.branch_to_ depth)
    )) ^^
    load env bt

end (* FakeMultiVal *)

module Func = struct
  (* This module contains basic bookkeeping functionality to define functions,
     in particular creating the environment, and finally adding it to the environment.
  *)


  let of_body env params retty mk_body =
    let env1 = E.mk_fun_env env (Int32.of_int (List.length params)) (List.length retty) in
    List.iteri (fun i (n,_t) -> E.add_local_name env1 (Int32.of_int i) n) params;
    let ty = FuncType (List.map snd params, FakeMultiVal.ty retty) in
    let body = G.to_instr_list (
      mk_body env1 ^^ FakeMultiVal.store env1 retty
    ) in
    (nr { ftype = nr (E.func_type env ty);
          locals = E.get_locals env1;
          body }
    , E.get_local_names env1)

  let define_built_in env name params retty mk_body =
    E.define_built_in env name (lazy (of_body env params retty mk_body))

  type sharing =
    Always (* i.e. never inline *)
  | Never  (* i.e. always inline *)

  (* (Almost) transparently lift code into a function and call this function,
     unless sharing = Never and not (!Flags.share_code) in which case the code
     is inlined.
     NB: inlined code must not be recursive nor `return`.
  *)
  (* Also add a hack to support multiple return values *)
  let share_code sharing env name params retty mk_body =
    if sharing = Always || !Flags.share_code
    then
      let getters =
        List.mapi
          (fun i (n, t) -> (G.i (LocalGet (nr (Int32.of_int i)))))
          params
      in
      define_built_in env name params retty (fun env -> mk_body env getters);
      G.i (Call (nr (E.built_in env name))) ^^
      FakeMultiVal.load env retty
    else begin
      assert (sharing = Never);
      let locals =
        List.map
           (fun (n, t) -> new_local_ env t n)
           params
      in
      let set_locals = List.fold_right (fun (set, get, _) is-> is ^^ set) locals G.nop in
      let getters = List.map (fun (set, get, _) -> get) locals in
      set_locals ^^
      mk_body env getters ^^ FakeMultiVal.store env retty ^^
      FakeMultiVal.load env retty
   end

  (* Shorthands for various arities *)
  let [@warning "-8"] share_code0 sharing env name retty mk_body =
    share_code sharing env name [] retty (fun env [] -> mk_body env)
  let [@warning "-8"] share_code1 sharing env name p1 retty mk_body =
    share_code sharing env name [p1] retty (fun env [g1] -> mk_body env
        g1
    )
  let [@warning "-8"] share_code2 sharing env name (p1,p2) retty mk_body =
    share_code sharing env name [p1; p2] retty (fun env [g1; g2] -> mk_body env
      g1
      g2
    )
  let [@warning "-8"] share_code3 sharing env name (p1, p2, p3) retty mk_body =
    share_code sharing env name [p1; p2; p3] retty (fun env [g1; g2; g3] -> mk_body env
      g1
      g2
      g3
    )
  let [@warning "-8"] _share_code4 sharing env name (p1, p2, p3, p4) retty mk_body =
    share_code sharing env name [p1; p2; p3; p4] retty (fun env [g1; g2; g3; g4]-> mk_body env
      g1
      g2
      g3
      g4
    )
  let [@warning "-8"] _share_code6 sharing env name (p1, p2, p3, p4, p5, p6) retty mk_body =
    share_code sharing env name [p1; p2; p3; p4; p5; p6] retty (fun env [g1; g2; g3; g4; g5; g6] -> mk_body env
      g1
      g2
      g3
      g4
      g5
      g6
    )
  let [@warning "-8"] _share_code7 sharing env name (p1, p2, p3, p4, p5, p6, p7) retty mk_body =
    share_code sharing env name [p1; p2; p3; p4; p5; p6; p7] retty (fun env [g1; g2; g3; g4; g5; g6; g7] -> mk_body env
      g1
      g2
      g3
      g4
      g5
      g6
      g7
    )

  let [@warning "-8"] _share_code9 sharing env name (p1, p2, p3, p4, p5, p6, p7, p8, p9) retty mk_body =
    share_code sharing env name [p1; p2; p3; p4; p5; p6; p7; p8; p9] retty (fun env [g1; g2; g3; g4; g5; g6; g7; g8; g9] -> mk_body env
      g1
      g2
      g3
      g4
      g5
      g6
      g7
      g8
      g9
    )


end (* Func *)

module RTS = struct
  (* The connection to the C and Rust parts of the RTS *)
  let system_imports env =
    E.add_func_import env "rts" "initialize_incremental_gc" [] [];
    E.add_func_import env "rts" "schedule_incremental_gc" [] [];
    E.add_func_import env "rts" "incremental_gc" [] [];
    E.add_func_import env "rts" "write_with_barrier" [I64Type; I64Type] [];
    E.add_func_import env "rts" "allocation_barrier" [I64Type] [I64Type];
    E.add_func_import env "rts" "running_gc" [] [I32Type];
    E.add_func_import env "rts" "register_stable_type" [I64Type; I64Type] [];
    E.add_func_import env "rts" "load_stable_actor" [] [I64Type];
    E.add_func_import env "rts" "save_stable_actor" [I64Type] [];
    E.add_func_import env "rts" "free_stable_actor" [] [];
    E.add_func_import env "rts" "contains_field" [I64Type; I64Type] [I32Type];
    E.add_func_import env "rts" "initialize_static_variables" [I64Type] [];
    E.add_func_import env "rts" "get_static_variable" [I64Type] [I64Type];
    E.add_func_import env "rts" "set_static_variable" [I64Type; I64Type] [];
    E.add_func_import env "rts" "set_upgrade_instructions" [I64Type] [];
    E.add_func_import env "rts" "get_upgrade_instructions" [] [I64Type];
<<<<<<< HEAD
    E.add_func_import env "rts" "memcmp" [I64Type; I64Type; I64Type] [I32Type];
    E.add_func_import env "rts" "version" [] [I64Type];
    E.add_func_import env "rts" "parse_idl_header" [I32Type; I64Type; I64Type; I64Type; I64Type] [];
    E.add_func_import env "rts" "idl_sub_buf_words" [I64Type; I64Type] [I64Type];
    E.add_func_import env "rts" "idl_sub_buf_init" [I64Type; I64Type; I64Type] [];
    E.add_func_import env "rts" "idl_sub"
      [I64Type; I64Type; I64Type; I64Type; I64Type; I64Type; I32Type; I32Type] [I32Type];
    E.add_func_import env "rts" "leb128_decode" [I64Type] [I64Type];
    E.add_func_import env "rts" "sleb128_decode" [I64Type] [I64Type];
    E.add_func_import env "rts" "bigint_to_word32_wrap" [I64Type] [I32Type];
    E.add_func_import env "rts" "bigint_of_word64" [I64Type] [I64Type];
    E.add_func_import env "rts" "bigint_of_int64" [I64Type] [I64Type];
    E.add_func_import env "rts" "bigint_of_float64" [F64Type] [I64Type];
    E.add_func_import env "rts" "bigint_to_float64" [I64Type] [F64Type];
    E.add_func_import env "rts" "bigint_to_word64_wrap" [I64Type] [I64Type];
    E.add_func_import env "rts" "bigint_to_word64_trap" [I64Type] [I64Type];
    E.add_func_import env "rts" "bigint_to_word64_trap_with" [I64Type; I64Type] [I64Type];
    E.add_func_import env "rts" "bigint_eq" [I64Type; I64Type] [I32Type];
    E.add_func_import env "rts" "bigint_isneg" [I64Type] [I32Type];
    E.add_func_import env "rts" "bigint_count_bits" [I64Type] [I64Type];
    E.add_func_import env "rts" "bigint_2complement_bits" [I64Type] [I64Type];
    E.add_func_import env "rts" "bigint_lt" [I64Type; I64Type] [I32Type];
    E.add_func_import env "rts" "bigint_gt" [I64Type; I64Type] [I32Type];
    E.add_func_import env "rts" "bigint_le" [I64Type; I64Type] [I32Type];
    E.add_func_import env "rts" "bigint_ge" [I64Type; I64Type] [I32Type];
    E.add_func_import env "rts" "bigint_add" [I64Type; I64Type] [I64Type];
    E.add_func_import env "rts" "bigint_sub" [I64Type; I64Type] [I64Type];
    E.add_func_import env "rts" "bigint_mul" [I64Type; I64Type] [I64Type];
    E.add_func_import env "rts" "bigint_rem" [I64Type; I64Type] [I64Type];
    E.add_func_import env "rts" "bigint_div" [I64Type; I64Type] [I64Type];
    E.add_func_import env "rts" "bigint_pow" [I64Type; I64Type] [I64Type];
    E.add_func_import env "rts" "bigint_neg" [I64Type] [I64Type];
    E.add_func_import env "rts" "bigint_lsh" [I64Type; I64Type] [I64Type];
    E.add_func_import env "rts" "bigint_rsh" [I64Type; I64Type] [I64Type];
    E.add_func_import env "rts" "bigint_abs" [I64Type] [I64Type];
    E.add_func_import env "rts" "bigint_leb128_size" [I64Type] [I64Type];
    E.add_func_import env "rts" "bigint_leb128_encode" [I64Type; I64Type] [];
    E.add_func_import env "rts" "bigint_leb128_decode" [I64Type] [I64Type];
    E.add_func_import env "rts" "bigint_leb128_decode_word64" [I64Type; I64Type; I64Type] [I64Type];
    E.add_func_import env "rts" "bigint_sleb128_size" [I64Type] [I64Type];
    E.add_func_import env "rts" "bigint_sleb128_encode" [I64Type; I64Type] [];
    E.add_func_import env "rts" "bigint_sleb128_decode" [I64Type] [I64Type];
    E.add_func_import env "rts" "bigint_sleb128_decode_word64" [I64Type; I64Type; I64Type] [I64Type];
    E.add_func_import env "rts" "leb128_encode" [I64Type; I64Type] [];
    E.add_func_import env "rts" "sleb128_encode" [I64Type; I64Type] [];
    E.add_func_import env "rts" "utf8_valid" [I64Type; I64Type] [I32Type];
    E.add_func_import env "rts" "utf8_validate" [I64Type; I64Type] [];
    E.add_func_import env "rts" "skip_leb128" [I64Type] [];
    E.add_func_import env "rts" "skip_any" [I64Type; I64Type; I32Type; I32Type] [];
    E.add_func_import env "rts" "find_field" [I64Type; I64Type; I64Type; I32Type; I64Type] [I32Type];
    E.add_func_import env "rts" "skip_fields" [I64Type; I64Type; I64Type; I64Type] [];
    E.add_func_import env "rts" "remember_continuation" [I64Type] [I64Type];
    E.add_func_import env "rts" "recall_continuation" [I64Type] [I64Type];
    E.add_func_import env "rts" "peek_future_continuation" [I64Type] [I64Type];
    E.add_func_import env "rts" "continuation_count" [] [I64Type];
    E.add_func_import env "rts" "continuation_table_size" [] [I64Type];
    E.add_func_import env "rts" "blob_of_text" [I64Type] [I64Type];
    E.add_func_import env "rts" "text_compare" [I64Type; I64Type] [I64Type];
    E.add_func_import env "rts" "text_concat" [I64Type; I64Type] [I64Type];
    E.add_func_import env "rts" "text_iter_done" [I64Type] [I64Type];
    E.add_func_import env "rts" "text_iter" [I64Type] [I64Type];
    E.add_func_import env "rts" "text_iter_next" [I64Type] [I32Type];
    E.add_func_import env "rts" "text_len" [I64Type] [I64Type];
    E.add_func_import env "rts" "text_of_ptr_size" [I64Type; I64Type] [I64Type];
    E.add_func_import env "rts" "text_singleton" [I32Type] [I64Type];
    E.add_func_import env "rts" "text_size" [I64Type] [I64Type];
    E.add_func_import env "rts" "text_to_buf" [I64Type; I64Type] [];
    E.add_func_import env "rts" "text_lowercase" [I64Type] [I64Type];
    E.add_func_import env "rts" "text_uppercase" [I64Type] [I64Type];
    E.add_func_import env "rts" "region_init" [I64Type] [];
    E.add_func_import env "rts" "alloc_region" [I64Type; I64Type; I64Type] [I64Type];
    E.add_func_import env "rts" "init_region" [I64Type; I64Type; I64Type; I64Type] [];
    E.add_func_import env "rts" "region_new" [] [I64Type];
    E.add_func_import env "rts" "region_id" [I64Type] [I64Type];
    E.add_func_import env "rts" "region_page_count" [I64Type] [I64Type];
    E.add_func_import env "rts" "region_vec_pages" [I64Type] [I64Type];
    E.add_func_import env "rts" "region_size" [I64Type] [I64Type];
    E.add_func_import env "rts" "region_grow" [I64Type; I64Type] [I64Type];
    E.add_func_import env "rts" "region_load_blob" [I64Type; I64Type; I64Type] [I64Type];
    E.add_func_import env "rts" "region_store_blob" [I64Type; I64Type; I64Type] [];
    E.add_func_import env "rts" "region_load_word8" [I64Type; I64Type] [I32Type];
    E.add_func_import env "rts" "region_store_word8" [I64Type; I64Type; I32Type] [];
    E.add_func_import env "rts" "region_load_word16" [I64Type; I64Type] [I32Type];
    E.add_func_import env "rts" "region_store_word16" [I64Type; I64Type; I32Type] [];
    E.add_func_import env "rts" "region_load_word32" [I64Type; I64Type] [I32Type];
    E.add_func_import env "rts" "region_store_word32" [I64Type; I64Type; I32Type] [];
    E.add_func_import env "rts" "region_load_word64" [I64Type; I64Type] [I64Type];
    E.add_func_import env "rts" "region_store_word64" [I64Type; I64Type; I64Type] [];
    E.add_func_import env "rts" "region_load_float64" [I64Type; I64Type] [F64Type];
    E.add_func_import env "rts" "region_store_float64" [I64Type; I64Type; F64Type] [];
    E.add_func_import env "rts" "region0_get" [] [I64Type];
    E.add_func_import env "rts" "blob_of_principal" [I64Type] [I64Type];
    E.add_func_import env "rts" "principal_of_blob" [I64Type] [I64Type];
    E.add_func_import env "rts" "compute_crc32" [I64Type] [I32Type];
    E.add_func_import env "rts" "blob_iter_done" [I64Type] [I64Type];
    E.add_func_import env "rts" "blob_iter" [I64Type] [I64Type];
    E.add_func_import env "rts" "blob_iter_next" [I64Type] [I64Type];
=======
    E.add_func_import env "rts" "memcpy" [I32Type; I32Type; I32Type] [I32Type]; (* standard libc memcpy *)
    E.add_func_import env "rts" "memcmp" [I32Type; I32Type; I32Type] [I32Type];
    E.add_func_import env "rts" "version" [] [I32Type];
    E.add_func_import env "rts" "parse_idl_header" [I32Type; I32Type; I32Type; I32Type; I32Type] [];
    E.add_func_import env "rts" "idl_alloc_typtbl" [I32Type; I32Type; I32Type; I32Type; I32Type] [];
    E.add_func_import env "rts" "idl_sub_buf_words" [I32Type; I32Type] [I32Type];
    E.add_func_import env "rts" "idl_sub_buf_init" [I32Type; I32Type; I32Type] [];
    E.add_func_import env "rts" "idl_sub"
      [I32Type; I32Type; I32Type; I32Type; I32Type; I32Type; I32Type; I32Type; I32Type] [I32Type];
    E.add_func_import env "rts" "leb128_decode" [I32Type] [I32Type];
    E.add_func_import env "rts" "sleb128_decode" [I32Type] [I32Type];
    E.add_func_import env "rts" "bigint_of_word32" [I32Type] [I32Type];
    E.add_func_import env "rts" "bigint_of_int32" [I32Type] [I32Type];
    E.add_func_import env "rts" "bigint_to_word32_wrap" [I32Type] [I32Type];
    E.add_func_import env "rts" "bigint_to_word32_trap" [I32Type] [I32Type];
    E.add_func_import env "rts" "bigint_to_word32_trap_with" [I32Type; I32Type] [I32Type];
    E.add_func_import env "rts" "bigint_of_word64" [I64Type] [I32Type];
    E.add_func_import env "rts" "bigint_of_int64" [I64Type] [I32Type];
    E.add_func_import env "rts" "bigint_of_float64" [F64Type] [I32Type];
    E.add_func_import env "rts" "bigint_to_float64" [I32Type] [F64Type];
    E.add_func_import env "rts" "bigint_to_word64_wrap" [I32Type] [I64Type];
    E.add_func_import env "rts" "bigint_to_word64_trap" [I32Type] [I64Type];
    E.add_func_import env "rts" "bigint_eq" [I32Type; I32Type] [I32Type];
    E.add_func_import env "rts" "bigint_isneg" [I32Type] [I32Type];
    E.add_func_import env "rts" "bigint_count_bits" [I32Type] [I32Type];
    E.add_func_import env "rts" "bigint_2complement_bits" [I32Type] [I32Type];
    E.add_func_import env "rts" "bigint_lt" [I32Type; I32Type] [I32Type];
    E.add_func_import env "rts" "bigint_gt" [I32Type; I32Type] [I32Type];
    E.add_func_import env "rts" "bigint_le" [I32Type; I32Type] [I32Type];
    E.add_func_import env "rts" "bigint_ge" [I32Type; I32Type] [I32Type];
    E.add_func_import env "rts" "bigint_add" [I32Type; I32Type] [I32Type];
    E.add_func_import env "rts" "bigint_sub" [I32Type; I32Type] [I32Type];
    E.add_func_import env "rts" "bigint_mul" [I32Type; I32Type] [I32Type];
    E.add_func_import env "rts" "bigint_rem" [I32Type; I32Type] [I32Type];
    E.add_func_import env "rts" "bigint_div" [I32Type; I32Type] [I32Type];
    E.add_func_import env "rts" "bigint_pow" [I32Type; I32Type] [I32Type];
    E.add_func_import env "rts" "bigint_neg" [I32Type] [I32Type];
    E.add_func_import env "rts" "bigint_lsh" [I32Type; I32Type] [I32Type];
    E.add_func_import env "rts" "bigint_rsh" [I32Type; I32Type] [I32Type];
    E.add_func_import env "rts" "bigint_abs" [I32Type] [I32Type];
    E.add_func_import env "rts" "bigint_leb128_size" [I32Type] [I32Type];
    E.add_func_import env "rts" "bigint_leb128_encode" [I32Type; I32Type] [];
    E.add_func_import env "rts" "bigint_leb128_decode" [I32Type] [I32Type];
    E.add_func_import env "rts" "bigint_leb128_decode_word64" [I64Type; I64Type; I32Type] [I32Type];
    E.add_func_import env "rts" "bigint_sleb128_size" [I32Type] [I32Type];
    E.add_func_import env "rts" "bigint_sleb128_encode" [I32Type; I32Type] [];
    E.add_func_import env "rts" "bigint_sleb128_decode" [I32Type] [I32Type];
    E.add_func_import env "rts" "bigint_sleb128_decode_word64" [I64Type; I64Type; I32Type] [I32Type];
    E.add_func_import env "rts" "leb128_encode" [I32Type; I32Type] [];
    E.add_func_import env "rts" "sleb128_encode" [I32Type; I32Type] [];
    E.add_func_import env "rts" "utf8_valid" [I32Type; I32Type] [I32Type];
    E.add_func_import env "rts" "utf8_validate" [I32Type; I32Type] [];
    E.add_func_import env "rts" "skip_leb128" [I32Type] [];
    E.add_func_import env "rts" "skip_any" [I32Type; I32Type; I32Type; I32Type] [];
    E.add_func_import env "rts" "find_field" [I32Type; I32Type; I32Type; I32Type; I32Type] [I32Type];
    E.add_func_import env "rts" "skip_fields" [I32Type; I32Type; I32Type; I32Type] [];
    E.add_func_import env "rts" "remember_continuation" [I32Type] [I32Type];
    E.add_func_import env "rts" "recall_continuation" [I32Type] [I32Type];
    E.add_func_import env "rts" "peek_future_continuation" [I32Type] [I32Type];
    E.add_func_import env "rts" "continuation_count" [] [I32Type];
    E.add_func_import env "rts" "continuation_table_size" [] [I32Type];
    E.add_func_import env "rts" "blob_of_text" [I32Type] [I32Type];
    E.add_func_import env "rts" "text_compare" [I32Type; I32Type] [I32Type];
    E.add_func_import env "rts" "text_concat" [I32Type; I32Type] [I32Type];
    E.add_func_import env "rts" "text_iter_done" [I32Type] [I32Type];
    E.add_func_import env "rts" "text_iter" [I32Type] [I32Type];
    E.add_func_import env "rts" "text_iter_next" [I32Type] [I32Type];
    E.add_func_import env "rts" "text_len" [I32Type] [I32Type];
    E.add_func_import env "rts" "text_of_ptr_size" [I32Type; I32Type] [I32Type];
    E.add_func_import env "rts" "text_singleton" [I32Type] [I32Type];
    E.add_func_import env "rts" "text_size" [I32Type] [I32Type];
    E.add_func_import env "rts" "text_to_buf" [I32Type; I32Type] [];
    E.add_func_import env "rts" "text_lowercase" [I32Type] [I32Type];
    E.add_func_import env "rts" "text_uppercase" [I32Type] [I32Type];
    E.add_func_import env "rts" "region_init" [I32Type] [];
    E.add_func_import env "rts" "alloc_region" [I64Type; I32Type; I32Type] [I32Type];
    E.add_func_import env "rts" "init_region" [I32Type; I64Type; I32Type; I32Type] [];
    E.add_func_import env "rts" "region_new" [] [I32Type];
    E.add_func_import env "rts" "region_id" [I32Type] [I64Type];
    E.add_func_import env "rts" "region_page_count" [I32Type] [I32Type];
    E.add_func_import env "rts" "region_vec_pages" [I32Type] [I32Type];
    E.add_func_import env "rts" "region_size" [I32Type] [I64Type];
    E.add_func_import env "rts" "region_grow" [I32Type; I64Type] [I64Type];
    E.add_func_import env "rts" "region_load_blob" [I32Type; I64Type; I32Type] [I32Type];
    E.add_func_import env "rts" "region_store_blob" [I32Type; I64Type; I32Type] [];
    E.add_func_import env "rts" "region_load_word8" [I32Type; I64Type] [I32Type];
    E.add_func_import env "rts" "region_store_word8" [I32Type; I64Type; I32Type] [];
    E.add_func_import env "rts" "region_load_word16" [I32Type; I64Type] [I32Type];
    E.add_func_import env "rts" "region_store_word16" [I32Type; I64Type; I32Type] [];
    E.add_func_import env "rts" "region_load_word32" [I32Type; I64Type] [I32Type];
    E.add_func_import env "rts" "region_store_word32" [I32Type; I64Type; I32Type] [];
    E.add_func_import env "rts" "region_load_word64" [I32Type; I64Type] [I64Type];
    E.add_func_import env "rts" "region_store_word64" [I32Type; I64Type; I64Type] [];
    E.add_func_import env "rts" "region_load_float64" [I32Type; I64Type] [F64Type];
    E.add_func_import env "rts" "region_store_float64" [I32Type; I64Type; F64Type] [];
    E.add_func_import env "rts" "region0_get" [] [I32Type];
    E.add_func_import env "rts" "blob_of_principal" [I32Type] [I32Type];
    E.add_func_import env "rts" "principal_of_blob" [I32Type] [I32Type];
    E.add_func_import env "rts" "compute_crc32" [I32Type] [I32Type];
    E.add_func_import env "rts" "blob_iter_done" [I32Type] [I32Type];
    E.add_func_import env "rts" "blob_iter" [I32Type] [I32Type];
    E.add_func_import env "rts" "blob_iter_next" [I32Type] [I32Type];
>>>>>>> 0af485e9
    E.add_func_import env "rts" "pow" [F64Type; F64Type] [F64Type]; (* musl *)
    E.add_func_import env "rts" "sin" [F64Type] [F64Type]; (* musl *)
    E.add_func_import env "rts" "cos" [F64Type] [F64Type]; (* musl *)
    E.add_func_import env "rts" "tan" [F64Type] [F64Type]; (* musl *)
    E.add_func_import env "rts" "asin" [F64Type] [F64Type]; (* musl *)
    E.add_func_import env "rts" "acos" [F64Type] [F64Type]; (* musl *)
    E.add_func_import env "rts" "atan" [F64Type] [F64Type]; (* musl *)
    E.add_func_import env "rts" "atan2" [F64Type; F64Type] [F64Type]; (* musl *)
    E.add_func_import env "rts" "exp" [F64Type] [F64Type]; (* musl *)
    E.add_func_import env "rts" "log" [F64Type] [F64Type]; (* musl *)
    E.add_func_import env "rts" "fmod" [F64Type; F64Type] [F64Type]; (* remainder, musl *)
    E.add_func_import env "rts" "float_fmt" [F64Type; I64Type; I64Type] [I64Type];
    E.add_func_import env "rts" "char_to_upper" [I32Type] [I32Type];
    E.add_func_import env "rts" "char_to_lower" [I32Type] [I32Type];
    E.add_func_import env "rts" "char_is_whitespace" [I32Type] [I32Type];
    E.add_func_import env "rts" "char_is_lowercase" [I32Type] [I32Type];
    E.add_func_import env "rts" "char_is_uppercase" [I32Type] [I32Type];
    E.add_func_import env "rts" "char_is_alphabetic" [I32Type] [I32Type];
    E.add_func_import env "rts" "get_max_live_size" [] [I64Type];
    E.add_func_import env "rts" "get_reclaimed" [] [I64Type];
    E.add_func_import env "rts" "alloc_words" [I64Type] [I64Type];
    E.add_func_import env "rts" "get_total_allocations" [] [I64Type];
    E.add_func_import env "rts" "get_heap_size" [] [I64Type];
    E.add_func_import env "rts" "alloc_blob" [I64Type] [I64Type];
    E.add_func_import env "rts" "alloc_array" [I64Type] [I64Type];
    E.add_func_import env "rts" "buffer_in_32_bit_range" [] [I64Type];
    ()

end (* RTS *)

module GC = struct
  (* Record mutator/gc instructions counts *)

  let instruction_counter env =
    compile_const_32 0l ^^
    E.call_import env "ic0" "performance_counter"

  let register_globals env =
    E.add_global64 env "__mutator_instructions" Mutable 0L;
    E.add_global64 env "__collector_instructions" Mutable 0L

  let get_mutator_instructions env =
    G.i (GlobalGet (nr (E.get_global env "__mutator_instructions")))
  let set_mutator_instructions env =
    G.i (GlobalSet (nr (E.get_global env "__mutator_instructions")))

  let get_collector_instructions env =
    G.i (GlobalGet (nr (E.get_global env "__collector_instructions")))
  let set_collector_instructions env =
    G.i (GlobalSet (nr (E.get_global env "__collector_instructions")))

  let record_mutator_instructions env =
    match E.mode env with
    | Flags.(ICMode | RefMode)  ->
      instruction_counter env ^^
      set_mutator_instructions env
    | _ -> G.nop

  let record_collector_instructions env =
    match E.mode env with
    | Flags.(ICMode | RefMode)  ->
      instruction_counter env ^^
      get_mutator_instructions env ^^
      G.i (Binary (Wasm_exts.Values.I64 I64Op.Sub)) ^^
      set_collector_instructions env
    | _ -> G.nop

  let collect_garbage env =
    record_mutator_instructions env ^^
    E.collect_garbage env false ^^
    record_collector_instructions env

end (* GC *)

module Heap = struct
  (* General heap object functionality (allocation, setting fields, reading fields) *)

  (* Memory addresses are 64 bit (I64Type). *)
  let word_size = 8L


  (* The heap base global can only be used late, see conclude_module
     and GHC.register *)
  let get_heap_base env =
    G.i (GlobalGet (nr (E.get_global env "__heap_base")))

  let get_total_allocation env =
    E.call_import env "rts" "get_total_allocations"

  let get_reclaimed env =
    E.call_import env "rts" "get_reclaimed"

  let get_memory_size =
    G.i MemorySize ^^
    compile_mul_const page_size

  let get_max_live_size env =
    E.call_import env "rts" "get_max_live_size"

  (* Static allocation (always words)
     (uses dynamic allocation for smaller and more readable code) *)
  let alloc env (n : int64) : G.t =
    compile_unboxed_const n ^^
    E.call_import env "rts" "alloc_words"

  (* Heap objects *)

  (* At this level of abstraction, heap objects are just flat arrays of words *)

  let load_field (i : int64) : G.t =
    let offset = Int64.(add (mul word_size i) ptr_unskew) in
    G.i (Load {ty = I64Type; align = 3; offset; sz = None})

  let store_field (i : int64) : G.t =
    let offset = Int64.(add (mul word_size i) ptr_unskew) in
    G.i (Store {ty = I64Type; align = 3; offset; sz = None})

  (* Or even as a single 64 bit float *)

  let load_field_float64 (i : int64) : G.t =
    let offset = Int64.(add (mul word_size i) ptr_unskew) in
    G.i (Load {ty = F64Type; align = 3; offset; sz = None})

  let store_field_float64 (i : int64) : G.t =
    let offset = Int64.(add (mul word_size i) ptr_unskew) in
    G.i (Store {ty = F64Type; align = 3; offset; sz = None})

  (* Convenience functions related to memory *)
  (* Copying bytes (works on unskewed memory addresses) *)
  let memcpy env = G.i MemoryCopy
  (* Comparing bytes (works on unskewed memory addresses) *)
  let memcmp env = E.call_import env "rts" "memcmp" ^^ G.i (Convert (Wasm_exts.Values.I64 I64Op.ExtendUI32))

  let register env =
    let get_heap_base_fn = E.add_fun env "get_heap_base" (Func.of_body env [] [I64Type] (fun env ->
      get_heap_base env
    )) in

    E.add_export env (nr {
      name = Lib.Utf8.decode "get_heap_base";
      edesc = nr (FuncExport (nr get_heap_base_fn))
    })

  let get_heap_size env =
    E.call_import env "rts" "get_heap_size"

  let get_static_variable env index = 
    compile_unboxed_const index ^^
    E.call_import env "rts" "get_static_variable"

end (* Heap *)

module Stack = struct
  (* The RTS includes C code which requires a shadow stack in linear memory.
     We reserve some space for it at the beginning of memory space (just like
     wasm-l would), this way stack overflow would cause out-of-memory, and not
     just overwrite static data.

     We sometimes use the stack space if we need small amounts of scratch space.

     All pointers here are unskewed.

     (We report logical stack overflow as "RTS Stack underflow" as the stack
     grows downwards.)
  *)

  (* Predefined constant stack size of 4MB, according to the persistent memory layout. *)
  let stack_size = 4 * 1024 * 1024

  let end_ () = Int64.of_int stack_size 

  let register_globals env =
    (* stack pointer *)
    E.add_global64 env "__stack_pointer" Mutable (end_());
    (* frame pointer *)
    E.add_global64 env "__frame_pointer" Mutable (end_());
    (* low watermark *)
    if !Flags.measure_rts_stack then
      E.add_global64 env "__stack_min" Mutable (end_());
    E.export_global env "__stack_pointer"

  let get_stack_ptr env =
    G.i (GlobalGet (nr (E.get_global env "__stack_pointer")))
  let set_stack_ptr env =
    G.i (GlobalSet (nr (E.get_global env "__stack_pointer")))

  let get_min env =
    G.i (GlobalGet (nr (E.get_global env "__stack_min")))
  let set_min env =
    G.i (GlobalSet (nr (E.get_global env "__stack_min")))

  let get_max_stack_size env =
    if !Flags.measure_rts_stack then
      compile_unboxed_const (end_()) ^^
      get_min env ^^
      G.i (Binary (Wasm_exts.Values.I64 I64Op.Sub))
    else (* report max available *)
      compile_unboxed_const (end_())

  let update_stack_min env =
    if !Flags.measure_rts_stack then
    get_stack_ptr env ^^
    get_min env ^^
    compile_comparison I64Op.LtU ^^
    (E.if0
       (get_stack_ptr env ^^
        set_min env)
      G.nop)
    else G.nop

  let stack_overflow env =
    Func.share_code0 Func.Never env "stack_overflow" [] (fun env ->
      (* read last word of reserved page to force trap *)
      compile_unboxed_const 0xFFFF_FFFF_FFFF_FFFCL ^^
      G.i (Load {ty = I64Type; align = 3; offset = 0L; sz = None}) ^^
      G.i Unreachable
    )

  let alloc_words env n =
    let n_bytes = Int64.mul n Heap.word_size in
    (* avoid absurd allocations *)
    assert (Int64.(to_int n_bytes) < stack_size);
    (* alloc words *)
    get_stack_ptr env ^^
    compile_unboxed_const n_bytes ^^
    G.i (Binary (Wasm_exts.Values.I64 I64Op.Sub)) ^^
    set_stack_ptr env ^^
    update_stack_min env ^^
    get_stack_ptr env ^^
    (* check for stack overflow, if necessary *)
    if n_bytes >= page_size then
      get_stack_ptr env ^^
      G.i (Unary (Wasm_exts.Values.I64 I64Op.Clz)) ^^
      E.if0
        G.nop (* we found leading zeros, i.e. no wraparound *)
        (stack_overflow env)
    else
      G.nop

  let free_words env n =
    get_stack_ptr env ^^
    compile_unboxed_const (Int64.mul n Heap.word_size) ^^
    G.i (Binary (Wasm_exts.Values.I64 I64Op.Add)) ^^
    set_stack_ptr env

  (* TODO: why not just remember and reset the stack pointer, instead of calling free_words? Also below *)
  let with_words env name n f =
    let (set_x, get_x) = new_local env name in
    alloc_words env n ^^ set_x ^^
    f get_x ^^
    free_words env n

  let dynamic_alloc_words env get_n =
    get_stack_ptr env ^^
    compile_divU_const Heap.word_size ^^
    get_n ^^
    compile_comparison I64Op.LtU ^^
    (E.if0
      (stack_overflow env)
      G.nop) ^^
    get_stack_ptr env ^^
    get_n ^^
    compile_mul_const Heap.word_size ^^
    G.i (Binary (Wasm_exts.Values.I64 I64Op.Sub)) ^^
    set_stack_ptr env ^^
    update_stack_min env ^^
    get_stack_ptr env

  let dynamic_free_words env get_n =
    get_stack_ptr env ^^
    get_n ^^
    compile_mul_const Heap.word_size ^^
    G.i (Binary (Wasm_exts.Values.I64 I64Op.Add)) ^^
    set_stack_ptr env

  (* TODO: why not just remember and reset the stack pointer, instead of calling free_words? Also above*)
  let dynamic_with_words env name f =
    let (set_n, get_n) = new_local env "n" in
    let (set_x, get_x) = new_local env name in
    set_n ^^
    dynamic_alloc_words env get_n ^^ set_x ^^
    f get_x ^^
    dynamic_free_words env get_n

  let dynamic_with_bytes env name f =
    (* round up to nearest wordsize *)
    compile_add_const (Int64.sub Heap.word_size 1L) ^^
    compile_divU_const Heap.word_size ^^
    dynamic_with_words env name f

  (* Stack Frames *)

  (* Traditional frame pointer for accessing statically allocated locals/args (all words)
     Used (sofar) only in serialization to compress Wasm stack
     at cost of expanding Rust/C Stack (whose size we control)*)
  let get_frame_ptr env =
    G.i (GlobalGet (nr (E.get_global env "__frame_pointer")))
  let set_frame_ptr env =
    G.i (GlobalSet (nr (E.get_global env "__frame_pointer")))

  (* Frame pointer operations *)

  (* Enter/exit a new frame of `n` words, saving and restoring prev frame pointer *)
  let with_frame env name n f =
    (* reserve space for n words + saved frame_ptr *)
    alloc_words env (Int64.add n 1L) ^^
    (* store the current frame_ptr at offset 0 *)
    get_frame_ptr env ^^
    G.i (Store {ty = I64Type; align = 3; offset = 0L; sz = None}) ^^
    get_stack_ptr env ^^
    (* set_frame_ptr to stack_ptr *)
    set_frame_ptr env ^^
    (* do as f *)
    f () ^^
    (* assert frame_ptr == stack_ptr *)
    get_frame_ptr env ^^
    get_stack_ptr env ^^
    compile_comparison I64Op.Eq ^^
    E.else_trap_with env "frame_ptr <> stack_ptr" ^^
    (* restore the saved frame_ptr *)
    get_frame_ptr env ^^
    G.i (Load {ty = I64Type; align = 3; offset = 0L; sz = None}) ^^
    set_frame_ptr env ^^
    (* free the frame *)
    free_words env (Int64.add n 1L)

  (* read local n of current frame *)
  let get_local env n =
    let offset = Int64.mul (Int64.add n 1L) Heap.word_size in
    get_frame_ptr env ^^
      G.i (Load { ty = I64Type; align = 3; offset; sz = None})

  (* read local n of previous frame *)
  let get_prev_local env n =
    let offset = Int64.mul (Int64.add n 1L) Heap.word_size in
    (* indirect through save frame_ptr at offset 0 *)
    get_frame_ptr env ^^
    G.i (Load { ty = I64Type; align = 3; offset = 0L; sz = None}) ^^
    G.i (Load { ty = I64Type; align = 3; offset; sz = None})

  (* set local n of current frame *)
  let set_local env n =
    let offset = Int64.mul (Int64.add n 1L) Heap.word_size in
    Func.share_code1 Func.Never env ("set_local %i" ^ Int64.to_string n) ("val", I64Type) []
      (fun env get_val ->
         get_frame_ptr env ^^
         get_val ^^
         G.i (Store { ty = I64Type; align = 3; offset; sz = None}))

end (* Stack *)


module ContinuationTable = struct
  (* See rts/motoko-rts/src/closure_table.rs *)
  let remember env : G.t = E.call_import env "rts" "remember_continuation"
  let recall env : G.t = E.call_import env "rts" "recall_continuation"
  let peek_future env : G.t = E.call_import env "rts" "peek_future_continuation"
  let count env : G.t = E.call_import env "rts" "continuation_count"
  let size env : G.t = E.call_import env "rts" "continuation_table_size"
end (* ContinuationTable *)

module Bool = struct
  (* Boolean literals are either 0 or non-zero (e.g. if they origin from RTS or external API).
     They need not be shifted before put in the heap,
     because the "zero page" never contains GC-ed objects
  *)

  let vanilla_lit = function
    | false -> 0L
    | true -> 1L (* or any other non-zero value *)

  let lit b = compile_unboxed_const (vanilla_lit b)

  let neg = compile_test I64Op.Eqz

  let from_rts_int32 = 
    G.i (Convert (Wasm_exts.Values.I64 I64Op.ExtendUI32))

  let to_rts_int32 =
    G.i (Convert (Wasm_exts.Values.I32 I32Op.WrapI64))

  let from_int64 =
    compile_unboxed_const 0L ^^
    compile_comparison I64Op.Ne

end (* Bool *)

module BitTagged = struct

  (* This module takes care of pointer tagging:

     A pointer to an object at offset `i` on the heap is represented as
     `i-1`, so the low two bits of the pointer are always set (0b…11).
     We call `i-1` a *skewed* pointer, in a feeble attempt to avoid the term
     shifted, which may sound like a logical shift.

     We use the constants ptr_skew and ptr_unskew to change a pointer as a
     signpost where we switch between raw pointers to skewed ones.

     This means we can store a small unboxed scalar x as (x `lsl` 1), and still
     tell it apart from a pointer by looking at the last bits: if set, it is a
     pointer.

     Small here means:

     * 0 ≤ x < 2^(ubits ty) for an unsigned type ty with (ubits ty) payload bits
     * -2^sbits ≤ x < 2^sbits, for a signed type ty with (sbits ty) (= (ubits ty) - 1) payload bits
       (i.e. excluding sign bit),
     with the exception that compact Nat is regarded as signed to support subtyping.

     Tagging needs to happen with a
     * shift left by (32-ubits ty) for a signed or unsigned type ty; then
     * a logical or of the (variable length) tag bits for ty.

     Untagging needs to happen with an
     * logical right shift (for unsigned type ty in Nat{8,16,32,64}, Char).
     * _arithmetic_ right shift (for signed type ty Int{8,16,32,64}, Int but also Nat).
       This is the right thing to do for signed numbers.
       Nat is treated as signed to allow coercion-free subtyping.

     The low bits 32 - (ubits ty) store the tag bits of the value.

     Boolean false is a non-pointer by construction.
     Boolean true (1) needs not be shifted as GC will not consider it.

     Summary:

       0b…11: A pointer
       0b…x0: A shifted scalar
       0b000: `false`
       0b001: `true`

     Note that {Nat,Int}{8,16,32} and compact {Int,Nat}64 and compact Int, Nat are explicitly tagged.
     The bits are stored in the _most_ significant bits of the `i64`,
     with the lower bits storing the variable length tag.

     {Int,Nat}64 are stored in signed and unsigned forms.

     Compact {Int,Nat} are (both) stored in signed form to support coercion free subtyping of Nat < Int.
     That means that one bit, the highest bit, of the compact Nat representation is unused and the
     representable range for both compact Int and Nat values is -2^(sbits Int) ≤ x < 2^(sbits Int).

     This describes the vanilla representation of small and compact scalars,
     used as the uniform representation of values and when stored in heap structures.

     See module TaggedSmallWord.

     The stack representation of a small scalars, UnboxedWord64 {Int,Nat}{8,16,32},
     on the other hand, always has all tag bits cleared, with the payload in the high bits of the word.

     The stack representation of compact or unboxed scalars or UnboxedWord64 {Int,Nat}64, 
     on the other hand, is the natural (unpadded) machine representation.

     All arithmetic is implemented directly on the stack (not vanilla) representation of scalars.
     Proper tags bits are removed/added when loading from vanilla or storing to vanilla representation.

  *)
  let is_true_literal env =
    compile_eq_const 1L

  (* Note: `true` is not handled here, needs specific check where needed. *)
  let if_tagged_scalar env retty is1 is2 =
    compile_bitand_const 0x1L ^^
    compile_eq_const 0x1L ^^
    E.if_ env retty is2 is1

  (* With two bit-tagged pointers on the stack, decide
     whether both are scalars and invoke is1 (the fast path)
     if so, and otherwise is2 (the slow path).
     Note: `true` is not handled here, needs specific check where needed.
  *)
  let if_both_tagged_scalar env retty is1 is2 =
    G.i (Binary (Wasm_exts.Values.I64 I64Op.Or)) ^^
    compile_bitand_const 0x1L ^^
    compile_eq_const 0x1L ^^
    E.if_ env retty is2 is1

  let ubits_of pty = TaggingScheme.ubits_of pty

  let sbits_of pty = (ubits_of pty) - 1

  (* 64 bit numbers *)

  (* static *)
  let can_tag_const pty (n : int64) = Type.(
    match pty with
    | Nat | Int | Int64 | Int32 ->
      let sbits = sbits_of pty in
      let lower_bound = Int64.(neg (shift_left 1L sbits)) in
      let upper_bound = Int64.shift_left 1L sbits in
      lower_bound <= n && n < upper_bound
    | Nat64 | Nat32 ->
      let ubits = ubits_of pty in
      let upper_bound = Int64.shift_left 1L ubits in
      0L <= n && n < upper_bound
    | _ -> assert false)

  let tag_const pty i = Type.(
    match pty with
    |  Nat | Int | Int64 | Int32
    |  Nat64 | Nat32 ->
      Int64.shift_left i (64 - ubits_of pty)
      (* tag *)
      |> Int64.logor (TaggingScheme.tag_of_typ pty)
    | _ -> assert false)

  (* dynamic *)
  let sanity_check_can_tag_signed env pty get_x =
    if TaggingScheme.debug || !Flags.sanity then
      get_x ^^
      Func.share_code2 Func.Always env (prim_fun_name pty "check_can_tag_i64") (("res", I64Type), ("x", I64Type)) [I64Type]
        (fun env get_res get_x -> Type.(
          match pty with
          | Nat | Int | Int64 | Int32 ->
            let sbits = sbits_of pty in
            let lower_bound = Int64.(neg (shift_left 1L sbits)) in
            let upper_bound = Int64.shift_left 1L sbits in
            (* lower_bound <= x < upper_bound *)
            compile_unboxed_const lower_bound ^^
            get_x ^^
            compile_comparison I64Op.LeS ^^
            get_x ^^ compile_unboxed_const upper_bound ^^
            compile_comparison I64Op.LtS ^^
            G.i (Binary (Wasm_exts.Values.I64 I64Op.And))
         | Nat64 | Nat32 ->
            let ubits = ubits_of pty in
            let upper_bound = Int64.shift_left 1L ubits in
            (* 0 <= x < upper_bound *)
            get_x ^^ compile_unboxed_const upper_bound ^^
            compile_comparison I64Op.LtU
         | _ ->
            assert false) ^^
         get_res ^^
         compile_comparison I64Op.Eq ^^
         E.else_trap_with env (prim_fun_name pty "check_can_tag_i64") ^^
         get_res)
    else
      G.nop

  let if_can_tag_signed env pty retty is1 is2 = Type.(
    match pty with
    | Nat | Int | Int64 ->
      Func.share_code1 Func.Never env
        (prim_fun_name pty "if_can_tag_i64") ("x", I64Type) [I64Type] (fun env get_x ->
        (* checks that all but the low sbits are either all 0 or all 1 *)
        get_x ^^
        get_x ^^ compile_shrS_const (Int64.of_int ((64 - ubits_of pty))) ^^
        G.i (Binary (Wasm_exts.Values.I64 I32Op.Xor)) ^^
        compile_shrU_const (Int64.of_int (sbits_of pty)) ^^
        compile_test I64Op.Eqz ^^
        sanity_check_can_tag_signed env pty get_x) ^^
      E.if_ env retty is1 is2
    | Nat64 ->
      Func.share_code1 Func.Never env
         (prim_fun_name pty "if_can_tag_i64") ("x", I64Type) [I64Type] (fun env get_x ->
          (* checks that all but the low ubits are 0 *)
          get_x ^^ compile_shrU_const (Int64.of_int (ubits_of pty)) ^^
          compile_test I64Op.Eqz ^^
          sanity_check_can_tag_signed env pty get_x) ^^
      E.if_ env retty is1 is2
     | _ -> assert false)

  let if_can_tag_unsigned env pty retty is1 is2 = Type.(
    match pty with
    |  Nat | Int | Int64 ->
      let sbitsL = Int64.of_int (sbits_of pty) in
      compile_shrU_const sbitsL ^^
      compile_test I64Op.Eqz ^^
      E.if_ env retty is1 is2
    | Nat64 ->
      let ubitsL = Int64.of_int (ubits_of pty) in
      compile_shrU_const ubitsL ^^
      E.if_ env retty is2 is1 (* NB: swapped branches *)
    | _ -> assert false)

  let tag env pty = (* TBR *)
    let ubitsl = Int64.of_int (ubits_of pty) in
    compile_shl_const (Int64.sub 64L ubitsl) ^^
    (* tag *)
    compile_bitor_const (TaggingScheme.tag_of_typ pty)

  let sanity_check_tag line env ty =
    if TaggingScheme.debug || !(Flags.sanity) then
      let name =
        (prim_fun_name ty "sanity_check_tag") ^
          (if TaggingScheme.debug then Int.to_string line else "")
      in
      let tag_mask = Int64.(sub (shift_left 1L (64 - TaggingScheme.ubits_of ty)) one) in
      (Func.share_code1 Func.Always env name ("v", I64Type) [I64Type] (fun env get_n ->
         get_n ^^
         compile_bitand_const tag_mask ^^
         compile_eq_const (TaggingScheme.tag_of_typ ty) ^^
         E.else_trap_with env "unexpected tag" ^^
         get_n))
    else G.nop

  let untag line env pty = Type.(match pty with
    | Nat | Int | Int64 | Int32 | Int16 | Int8 ->
      let ubitsl = Int64.of_int (ubits_of pty) in
      sanity_check_tag line env pty ^^
      compile_shrS_const (Int64.sub 64L ubitsl)
    | Nat64 | Nat32 | Nat16 | Nat8 ->
      let ubitsl = Int64.of_int (ubits_of pty) in
      sanity_check_tag line env pty ^^
      compile_shrU_const (Int64.sub 64L ubitsl)
    | _ -> assert false)

  let clear_tag env pty =
    if TaggingScheme.tag_of_typ pty <> 0L then
      let shift_amount = 64 - ubits_of pty in
      let mask = Int64.(lognot (sub (shift_left one shift_amount) one)) in
      compile_bitand_const mask
    else G.nop

end (* BitTagged *)

module Tagged = struct
  (* Tagged objects all have an object header consisting of a tag and a forwarding pointer.
     The tag is to describe their runtime type and serves to traverse the heap
     (serialization, GC), but also for objectification of arrays.

     The tag is a word at the beginning of the object.

     The (skewed) forwarding pointer supports object moving in the incremental garbage collection.

         obj header
     ┌──────┬─────────┬──
     │ tag  │ fwd ptr │ ...
     └──────┴─────────┴──

     Attention: This mapping is duplicated in these places
       * here
       * motoko-rts/src/types.rs
       * motoko-rts/src/text.rs
       * motoko-rts/src/memory.rs
       * motoko-rts/src/bigint.rs
       * motoko-rts/src/blob-iter.rs
       * motoko-rts/src/static-checks.rs
       * In all GC implementations in motoko-rts/src/gc/
     so update all!
   *)

  type [@warning "-37"] tag  =
    | Object
    | ObjInd (* The indirection used for object fields *)
    | Array (* Also a tuple *)
    | Bits64 (* Contains a 64 bit number *)
    | MutBox (* used for mutable heap-allocated variables *)
    | Closure
    | Some (* For opt *)
    | Variant
    | Blob
    | Indirection (* Only used by the GC *)
    | BigInt
    | Concat (* String concatenation, used by rts/text.c *)
    | OneWordFiller (* Only used by the RTS *)
    | FreeSpace (* Only used by the RTS *)
    | Region
    | ArraySliceMinimum (* Used by the GC for incremental array marking *)
    | StableSeen (* Marker that we have seen this thing before *)
    | CoercionFailure (* Used in the Candid decoder. Static singleton! *)

  (* Tags needs to have the lowest bit set, to allow distinguishing object
     headers from heap locations (object or field addresses).

     (Reminder: objects and fields are word-aligned so will have the lowest two
     bits unset) *)
  let int_of_tag = function
    | Object -> 1L
    | ObjInd -> 3L
    | Array -> 5L
    | Bits64 -> 7L
    | MutBox -> 9L
    | Closure -> 11L
    | Some -> 13L
    | Variant -> 15L
    | Blob -> 17L
    | Indirection -> 19L
    | BigInt -> 21L
    | Concat -> 23L
    | Region -> 25L
    | OneWordFiller -> 27L
    | FreeSpace -> 29L
    | ArraySliceMinimum -> 30L
    (* Next two tags won't be seen by the GC, so no need to set the lowest bit
       for `CoercionFailure` and `StableSeen` *)
    | CoercionFailure -> 0xffff_ffff_ffff_fffeL
    | StableSeen -> 0xffff_ffff_ffff_ffffL

  (*
     The null pointer is the sentinel `0xffff_ffff_ffff_fffbL` (skewed representation).
    
     This serves for efficient null tests by using direct pointer comparison.
     The null pointer must not be dereferenced.
     Null tests are possible without resolving the forwarding pointer of a non-null comparand.
  *)

  let null_vanilla_pointer = 0xffff_ffff_ffff_fffbL (* skewed, pointing to last unallocated Wasm page *)
  let null_pointer = compile_unboxed_const null_vanilla_pointer

  let is_null env = compile_eq_const null_vanilla_pointer

  let not_null env =
    (* null test works without forwarding pointer resolution of a non-null comparand *)
    null_pointer ^^
    compile_comparison I64Op.Ne

  let header_size = 2L
  
  (* The tag *)
  let tag_field = 0L
  let forwarding_pointer_field = 1L

  (* Note: post-allocation barrier must be applied after initialization *)
  let alloc env size tag =
    assert (size > 1L);
    let name = Printf.sprintf "alloc_size<%d>_tag<%d>" (Int64.to_int size) (Int64.to_int (int_of_tag tag)) in

    Func.share_code0 Func.Never env name [I64Type] (fun env ->
      let set_object, get_object = new_local env "new_object" in
      Heap.alloc env size ^^
      set_object ^^ get_object ^^
      compile_unboxed_const (int_of_tag tag) ^^
      Heap.store_field tag_field ^^
      get_object ^^ (* object pointer *)
      get_object ^^ (* forwarding pointer *)
      Heap.store_field forwarding_pointer_field ^^
      get_object
    )

  let load_forwarding_pointer env =
    Heap.load_field forwarding_pointer_field

  let store_tag env tag =
    load_forwarding_pointer env ^^
    compile_unboxed_const (int_of_tag tag) ^^
    Heap.store_field tag_field

  let load_tag env =
    load_forwarding_pointer env ^^
    Heap.load_field tag_field

  let check_forwarding env unskewed =
    let name = "check_forwarding_" ^ if unskewed then "unskewed" else "skewed" in
    Func.share_code1 Func.Always env name ("object", I64Type) [I64Type] (fun env get_object ->
      let set_object = G.setter_for get_object in
      (if unskewed then
        get_object ^^
        compile_unboxed_const ptr_skew ^^
        G.i (Binary (Wasm_exts.Values.I64 I64Op.Add)) ^^
        set_object
      else G.nop) ^^
      get_object ^^
      load_forwarding_pointer env ^^
      get_object ^^
      compile_comparison I64Op.Eq ^^
      E.else_trap_with env "missing object forwarding" ^^
      get_object ^^
      (if unskewed then
        compile_unboxed_const ptr_unskew ^^
        G.i (Binary (Wasm_exts.Values.I64 I64Op.Add))
      else G.nop))

  let check_forwarding_for_store env typ =
    let (set_value, get_value, _) = new_local_ env typ "value" in
    set_value ^^ check_forwarding env false ^^ get_value

  let load_field env index =
    (if !Flags.sanity then check_forwarding env false else G.nop) ^^
    Heap.load_field index

  let store_field env index =
    (if !Flags.sanity then check_forwarding_for_store env I64Type else G.nop) ^^
    Heap.store_field index

  let load_field_float64 env index =
    (if !Flags.sanity then check_forwarding env false else G.nop) ^^
    Heap.load_field_float64 index

  let store_field_float64 env index =
    (if !Flags.sanity then check_forwarding_for_store env F64Type else G.nop) ^^
    Heap.store_field_float64 index

  (* Branches based on the tag of the object pointed to,
     leaving the object on the stack afterwards. *)
  let branch_default env retty def (cases : (tag * G.t) list) : G.t =
    let (set_tag, get_tag) = new_local env "tag" in

    let rec go = function
      | [] -> def
      | ((tag, code) :: cases) ->
        get_tag ^^
        compile_eq_const (int_of_tag tag) ^^
        E.if_ env retty code (go cases)
    in
    load_tag env ^^
    set_tag ^^
    go cases

  (* like branch_default but also pushes the scrutinee on the stack for the
   * branch's consumption *)
  let _branch_default_with env retty def cases =
    let (set_o, get_o) = new_local env "o" in
    let prep (t, code) = (t, get_o ^^ code)
    in set_o ^^ get_o ^^ branch_default env retty def (List.map prep cases)

  (* like branch_default_with but the tag is known statically *)
  let branch_with env retty = function
    | [] -> G.i Unreachable
    | [_, code] -> code
    | (_, code) :: cases ->
       let (set_o, get_o) = new_local env "o" in
       let prep (t, code) = (t, get_o ^^ code)
       in set_o ^^ get_o ^^ branch_default env retty (get_o ^^ code) (List.map prep cases)

  (* Can a value of this type be represented by a heap object with this tag? *)
  (* Needs to be conservative, i.e. return `true` if unsure *)
  (* This function can also be used as assertions in a lint mode, e.g. in compile_exp *)
  let can_have_tag ty tag =
    let open Mo_types.Type in
    match (tag : tag) with
    | Region ->
      begin match normalize ty with
      | (Con _ | Any) -> true
      | (Prim Region) -> true
      | (Prim _ | Obj _ | Array _ | Tup _ | Opt _ | Variant _ | Func _ | Non) -> false
      | (Pre | Async _ | Mut _ | Var _ | Typ _) -> assert false
      end
    | Array ->
      begin match normalize ty with
      | (Con _ | Any) -> true
      | (Array _ | Tup _) -> true
      | (Prim _ |  Obj _ | Opt _ | Variant _ | Func _ | Non) -> false
      | (Pre | Async _ | Mut _ | Var _ | Typ _) -> assert false
      end
    | Blob ->
      begin match normalize ty with
      | (Con _ | Any) -> true
      | (Prim (Text|Blob|Principal)) -> true
      | (Prim _ | Obj _ | Array _ | Tup _ | Opt _ | Variant _ | Func _ | Non) -> false
      | (Pre | Async _ | Mut _ | Var _ | Typ _) -> assert false
      end
    | Object ->
      begin match normalize ty with
      | (Con _ | Any) -> true
      | (Obj _) -> true
      | (Prim _ | Array _ | Tup _ | Opt _ | Variant _ | Func _ | Non) -> false
      | (Pre | Async _ | Mut _ | Var _ | Typ _) -> assert false
      end
    | _ -> true

  (* like branch_with but with type information to statically skip some branches *)
  let _branch_typed_with env ty retty branches =
    branch_with env retty (List.filter (fun (tag,c) -> can_have_tag ty tag) branches)

  let allocation_barrier env =
    E.call_import env "rts" "allocation_barrier"

  let write_with_barrier env =
    let (set_value, get_value) = new_local env "written_value" in
    let (set_location, get_location) = new_local env "write_location" in
    set_value ^^ set_location ^^
    (* performance gain by first checking the GC state *)
    E.call_import env "rts" "running_gc" ^^
    Bool.from_rts_int32 ^^
    E.if0 (
      get_location ^^ get_value ^^
      E.call_import env "rts" "write_with_barrier"
    ) (
      get_location ^^ get_value ^^
      store_unskewed_ptr
    )

  let obj env tag element_instructions : G.t =
    let n = List.length element_instructions in
    let size = (Int64.add (Wasm.I64.of_int_u n) header_size) in
    let (set_object, get_object) = new_local env "new_object" in
    alloc env size tag ^^
    set_object ^^
    let init_elem idx instrs : G.t =
      get_object ^^
      instrs ^^
      Heap.store_field (Int64.add (Wasm.I64.of_int_u idx) header_size)
    in
    G.concat_mapi init_elem element_instructions ^^
    get_object ^^
    allocation_barrier env

  let shared_object env allocation =
    let index = E.object_pool_add env allocation in
    E.SharedObject index

  let materialize_shared_value env = function
  | E.Vanilla vanilla -> compile_unboxed_const vanilla
  | E.SharedObject index -> Heap.get_static_variable env index

  let share env allocation =
    materialize_shared_value env (shared_object env allocation)

end (* Tagged *)

module MutBox = struct
  (*
      Mutable heap objects

       ┌──────┬─────┬─────────┐
       │ obj header │ payload │
       └──────┴─────┴─────────┘

     The object header includes the obj tag (MutBox) and the forwarding pointer.
  *)

  let field = Tagged.header_size

  let alloc env =
    Tagged.obj env Tagged.MutBox [ compile_unboxed_zero ]

  let load_field env =
    Tagged.load_forwarding_pointer env ^^
    Tagged.load_field env field

  let store_field env =
    let (set_mutbox_value, get_mutbox_value) = new_local env "mutbox_value" in
    set_mutbox_value ^^
    Tagged.load_forwarding_pointer env ^^
    get_mutbox_value ^^
    Tagged.store_field env field
  
  let add_global_mutbox env =
    E.object_pool_add env alloc
end


module Opt = struct
  (* The Option type. Optional values are represented as

    1. The null literal being the sentinel null pointer value, see above.
       
    2. ┌──────┬─────────┐
       │ some │ payload │
       └──────┴─────────┘

       A heap-allocated box for `?v` values. Should only ever contain null or
       another such box.

    3. Anything else (pointer or unboxed scalar): Constituent value, implicitly
       injected into the opt type.

    This way, `?t` is represented without allocation, with the only exception of
    the value `?ⁿnull` for n>0.

    NB: `?ⁿnull` is essentially represented by the unary encoding of the number
    of n. This could be optimized further, by storing `n` in the Some payload,
    instead of a pointer, but unlikely worth it.

  *)

  let some_payload_field = Tagged.header_size

  let null_vanilla_lit = Tagged.null_vanilla_pointer
  let null_lit env = Tagged.null_pointer

  let is_null = Tagged.is_null
  let is_some = Tagged.not_null

  let alloc_some env get_payload =
    Tagged.obj env Tagged.Some [ get_payload ]

  let inject env e =
    e ^^
    Func.share_code1 Func.Never env "opt_inject" ("x", I64Type) [I64Type] (fun env get_x ->
      get_x ^^ BitTagged.if_tagged_scalar env [I64Type]
        ( get_x ) (* scalar, no wrapping *)
        ( get_x ^^ BitTagged.is_true_literal env ^^ (* exclude true literal since `branch_default` follows the forwarding pointer *)
          E.if_ env [I64Type]
            ( get_x ) (* true literal, no wrapping *)
            ( get_x ^^ is_some env ^^
              E.if_ env [I64Type]
                ( get_x ^^ Tagged.branch_default env [I64Type]
                  ( get_x ) (* default tag, no wrapping *)
                  [ Tagged.Some, alloc_some env get_x ]
                )
                ( alloc_some env get_x ) (* ?ⁿnull for n > 0 *)
            )
        )
    )

  let constant env = function
  | E.Vanilla value when value = null_vanilla_lit -> Tagged.shared_object env (fun env -> alloc_some env (null_lit env)) (* ?ⁿnull for n > 0 *)
  | E.Vanilla value -> E.Vanilla value (* not null and no `Opt` object *)
  | shared_value ->
    Tagged.shared_object env (fun env -> 
      let materialized_value = Tagged.materialize_shared_value env shared_value in  
      inject env materialized_value (* potentially wrap in new `Opt` *)
    )

  (* This function is used where conceptually, Opt.inject should be used, but
  we know for sure that it wouldn’t do anything anyways, except dereferencing the forwarding pointer *)
  let inject_simple env e =
    e ^^ Tagged.load_forwarding_pointer env

  let load_some_payload_field env =
    Tagged.load_forwarding_pointer env ^^
    Tagged.load_field env some_payload_field

  let project env =
    Func.share_code1 Func.Never env "opt_project" ("x", I64Type) [I64Type] (fun env get_x ->
      get_x ^^ BitTagged.if_tagged_scalar env [I64Type]
        ( get_x ) (* scalar, no wrapping *)
        ( get_x ^^ BitTagged.is_true_literal env ^^ (* exclude true literal since `branch_default` follows the forwarding pointer *)
          E.if_ env [I64Type]
            ( get_x ) (* true literal, no wrapping *)
            ( get_x ^^ Tagged.branch_default env [I64Type]
              ( get_x ) (* default tag, no wrapping *)
              [ Tagged.Some, get_x ^^ load_some_payload_field env ]
            )
        )
    )

end (* Opt *)

module Variant = struct
  (* The Variant type. We store the variant tag in a first word; we can later
     optimize and squeeze it in the Tagged tag. We can also later support unboxing
     variants with an argument of type ().

       ┌──────┬─────┬────────────┬─────────┐
       │ obj header │ varianttag │ payload │
       └──────┴─────┴────────────┴─────────┘

     The object header includes the obj tag (TAG_VARIANT) and the forwarding pointer.
  *)

  let variant_tag_field = Tagged.header_size
  let payload_field = Int64.add variant_tag_field 1L

  let hash_variant_label env : Mo_types.Type.lab -> int64 =
    E.hash env

  let inject env l e =
    Tagged.obj env Tagged.Variant [compile_unboxed_const (hash_variant_label env l); e]

  let get_variant_tag env =
    Tagged.load_forwarding_pointer env ^^
    Tagged.load_field env variant_tag_field

  let project env =
    Tagged.load_forwarding_pointer env ^^
    Tagged.load_field env payload_field

  (* Test if the top of the stack points to a variant with this label *)
  let test_is env l =
    get_variant_tag env ^^
    compile_eq_const (hash_variant_label env l)

end (* Variant *)


module Closure = struct
  (* In this module, we deal with closures, i.e. functions that capture parts
     of their environment.

     The structure of a closure is:

       ┌──────┬─────┬───────┬──────┬──────────────┐
       │ obj header │ funid │ size │ captured ... │
       └──────┴─────┴───────┴──────┴──────────────┘

     The object header includes the object tag (TAG_CLOSURE) and the forwarding pointer.
  *)
  let header_size = Int64.add Tagged.header_size 2L

  let funptr_field = Tagged.header_size
  let len_field = Int64.add 1L Tagged.header_size

  let load_data env i =
    Tagged.load_forwarding_pointer env ^^
    Tagged.load_field env (Int64.add header_size i)

  let store_data env i =
    let (set_closure_data, get_closure_data) = new_local env "closure_data" in
    set_closure_data ^^
    Tagged.load_forwarding_pointer env ^^
    get_closure_data ^^
    Tagged.store_field env (Int64.add header_size i)

  let prepare_closure_call env =
    Tagged.load_forwarding_pointer env

  (* Expect on the stack
     * the function closure (using prepare_closure_call)
     * and arguments (n-ary!)
     * the function closure again!
  *)
  let call_closure env n_args n_res =
    (* Calculate the wasm type for a given calling convention.
       An extra first argument for the closure! *)
    let ty = E.func_type env (FuncType (
      I64Type :: Lib.List.make n_args I64Type,
      FakeMultiVal.ty (Lib.List.make n_res I64Type))) in
    (* get the table index *)
    Tagged.load_forwarding_pointer env ^^
    Tagged.load_field env funptr_field ^^
    G.i (Convert (Wasm_exts.Values.I32 I32Op.WrapI64)) ^^
    (* All done: Call! *)
    G.i (CallIndirect (nr ty)) ^^
    FakeMultiVal.load env (Lib.List.make n_res I64Type)

  let constant env get_fi =
    let fi = Wasm.I64_convert.extend_i32_u (E.add_fun_ptr env (get_fi ())) in
    Tagged.shared_object env (fun env -> Tagged.obj env Tagged.Closure [
      compile_unboxed_const fi;
      compile_unboxed_const 0L
    ])

end (* Closure *)


module BoxedWord64 = struct
  (* We store large word64s, nat64s and int64s in immutable boxed 64bit heap objects.

     Small values are stored unboxed, tagged, see BitTagged. The bit-tagging logic is
     contained in BitTagged; here we just do the boxing.

     The heap layout of a BoxedWord64 is:

       ┌──────┬─────┬─────┐
       │ obj header │ i64 │
       └──────┴─────┴─────┘

     The object header includes the object tag (Bits64) and the forwarding pointer.
  *)

  let heap_tag env pty = Tagged.Bits64

  let payload_field = Tagged.header_size

  let compile_box env pty compile_elem : G.t =
    let (set_i, get_i) = new_local env "boxed_i64" in
    let size = 4L in
    Tagged.alloc env size (heap_tag env pty) ^^
    set_i ^^
    get_i ^^ compile_elem ^^ Tagged.store_field env payload_field ^^
    get_i ^^
    Tagged.allocation_barrier env

  let constant env pty i =
    if BitTagged.can_tag_const pty i
    then 
      E.Vanilla (BitTagged.tag_const pty i)
    else
      Tagged.shared_object env (fun env -> compile_box env pty (compile_unboxed_const i))

  let box env pty = 
    Func.share_code1 Func.Never env 
      (prim_fun_name pty "box64") ("n", I64Type) [I64Type] (fun env get_n ->
      get_n ^^ BitTagged.if_can_tag_signed env pty [I64Type]
        (get_n ^^ BitTagged.tag env pty)
        (compile_box env pty get_n)
    )

  let unbox env pty = 
    Func.share_code1 Func.Never env 
      (prim_fun_name pty "unbox64") ("n", I64Type) [I64Type] (fun env get_n ->
      get_n ^^
      BitTagged.if_tagged_scalar env [I64Type]
        (get_n ^^ BitTagged.untag __LINE__ env pty)
        (get_n ^^ Tagged.load_forwarding_pointer env ^^ Tagged.load_field env payload_field)
    )
end (* BoxedWord64 *)

module Word64 = struct

  let compile_add env = G.i (Binary (Wasm_exts.Values.I64 I64Op.Add))
  let compile_signed_sub env = G.i (Binary (Wasm_exts.Values.I64 I64Op.Sub))
  let compile_mul env = G.i (Binary (Wasm_exts.Values.I64 I64Op.Mul))
  let compile_signed_div env = G.i (Binary (Wasm_exts.Values.I64 I64Op.DivS))
  let compile_signed_mod env = G.i (Binary (Wasm_exts.Values.I64 I64Op.RemS))
  let compile_unsigned_div env = G.i (Binary (Wasm_exts.Values.I64 I64Op.DivU))
  let compile_unsigned_rem env = G.i (Binary (Wasm_exts.Values.I64 I64Op.RemU))
  let compile_unsigned_sub env =
    Func.share_code2 Func.Never env "nat_sub" (("n1", I64Type), ("n2", I64Type)) [I64Type] (fun env get_n1 get_n2 ->
      get_n1 ^^ get_n2 ^^ compile_comparison I64Op.LtU ^^
      E.then_trap_with env "Natural subtraction underflow" ^^
      get_n1 ^^ get_n2 ^^ G.i (Binary (Wasm_exts.Values.I64 I64Op.Sub))
    )

  let compile_unsigned_pow env =
    let name = prim_fun_name Type.Nat64 "wpow_nat" in
    Func.share_code2 Func.Always env name (("n", I64Type), ("exp", I64Type)) [I64Type]
      (fun env get_n get_exp ->
        let set_n = G.setter_for get_n in
        let set_exp = G.setter_for get_exp in
        let (set_acc, get_acc) = new_local env "acc" in

        (* start with result = 1 *)
        compile_unboxed_const 1L ^^ set_acc ^^

        (* handle exp == 0 *)
        get_exp ^^ compile_test I64Op.Eqz ^^
        E.if1 I64Type get_acc (* done *)
        begin
          G.loop0 begin
            (* Are we done? *)
            get_exp ^^ compile_unboxed_const 1L ^^ compile_comparison I64Op.LeU ^^
            E.if0 G.nop (* done *)
            begin
              (* Check low bit of exp to see if we need to multiply *)
              get_exp ^^ compile_shl_const 63L ^^ compile_test I64Op.Eqz ^^
              E.if0 G.nop
              begin
                (* Multiply! *)
                get_acc ^^ get_n ^^ G.i (Binary (Wasm_exts.Values.I64 I64Op.Mul)) ^^ set_acc
              end ^^
              (* Square n, and shift exponent *)
              get_n ^^ get_n ^^ G.i (Binary (Wasm_exts.Values.I64 I64Op.Mul)) ^^ set_n ^^
              get_exp ^^ compile_shrU_const 1L ^^ set_exp ^^
              (* And loop *)
              G.i (Br (nr 1l))
            end
          end ^^
          (* Multiply a last time *)
          get_acc ^^ get_n ^^ G.i (Binary (Wasm_exts.Values.I64 I64Op.Mul))
        end
      )


  let compile_signed_wpow env =
    Func.share_code2 Func.Never env "wrap_pow_Int64" (("n", I64Type), ("exp", I64Type)) [I64Type]
      (fun env get_n get_exp ->
        get_exp ^^
        compile_unboxed_const 0L ^^
        compile_comparison I64Op.GeS ^^
        E.else_trap_with env "negative power" ^^
        get_n ^^ get_exp ^^ compile_unsigned_pow env
      )

  let _compile_eq env = compile_comparison I64Op.Eq
  let compile_relop env i64op = compile_comparison i64op

  let btst_kernel env =
    let (set_b, get_b) = new_local env "b" in
    set_b ^^ compile_unboxed_const 1L ^^ get_b ^^ G.i (Binary (Wasm_exts.Values.I64 I64Op.Shl)) ^^
    G.i (Binary (Wasm_exts.Values.I64 I64Op.And))

end (* BoxedWord64 *)

module TaggedSmallWord = struct
  (* While smaller-than-64bit words are treated as i64 from the WebAssembly
     perspective, there are certain differences that are type based. This module
     provides helpers to abstract over those.

     Caution: Some functions here are also used for unboxed Nat64/Int64, while others
     are _only_ used for the small ones. Check call-sites!
  *)

  let toNat = Type.(function
    | Int8 | Nat8 -> Nat8
    | Int16 | Nat16 -> Nat16
    | Int32 | Nat32 -> Nat32
    | Int64 | Nat64 -> Nat64
    | _ -> assert false)

  let bits_of_type = Type.(function
    | Int8 | Nat8 -> 8
    | Int16 | Nat16 -> 16
    | Char -> 21
    | Nat32 | Int32 -> 32
    (* unboxed on stack *)
    | Nat64 | Int64 -> 64
    | _  -> assert false)

  let tag_of_type pty = Type.(match pty with
    | Int8 | Nat8
    | Int16 | Nat16
    | Int32 | Nat32
    | Char ->
      TaggingScheme.tag_of_typ pty
    (* unboxed on stack *)
    | Int64 | Nat64 -> 0L
    | _ -> assert false)

  let shift_of_type ty = Int64.of_int (64 - bits_of_type ty)

  let bitwidth_mask_of_type = function
    | Type.(Int8|Nat8) -> 0b111L
    | Type.(Int16|Nat16) -> 0b1111L
    | Type.(Int32|Nat32) -> 0b11111L
    | p -> todo "bitwidth_mask_of_type" (Arrange_type.prim p) 0L

  let const_of_type ty n = Int64.(shift_left n (to_int (shift_of_type ty)))

  let padding_of_type ty = Int64.(sub (const_of_type ty 1L) one)

  let mask_of_type ty = Int64.lognot (padding_of_type ty)

  (* Makes sure that we only shift/rotate the maximum number of bits available in the word. *)
  let clamp_shift_amount = function
    | Type.(Nat64|Int64) -> G.nop
    | ty -> compile_bitand_const (bitwidth_mask_of_type ty)

  let shift_leftWordNtoI64 = compile_shl_const

  (* Makes sure that the word payload (e.g. shift/rotate amount) is in the LSB bits of the word. *)
  let lsb_adjust = function
    | Type.(Int64|Nat64) -> G.nop
    | Type.(Nat8|Nat16|Nat32) as ty -> compile_shrU_const (shift_of_type ty)
    | Type.(Int8|Int16|Int32) as ty -> compile_shrS_const (shift_of_type ty)
    | Type.Char as ty -> compile_shrU_const (shift_of_type ty)
    | _ -> assert false

  (* Makes sure that the word payload (e.g. operation result) is in the MSB bits of the word. *)
  let msb_adjust = function
    | Type.(Int64|Nat64) -> G.nop
    | ty -> shift_leftWordNtoI64 (shift_of_type ty)

  (* Makes sure that the word representation invariant is restored. *)
  let sanitize_word_result = function
    | Type.(Nat64|Int64) -> G.nop
    | ty -> compile_bitand_const (mask_of_type ty)

  (* Sets the number (according to the type's word invariant) of LSBs. *)
  let compile_word_padding = function
    | Type.(Nat64|Int64) -> G.nop
    | ty -> compile_bitor_const (padding_of_type ty)

  (* Kernel for counting leading zeros, according to the word invariant. *)
  let clz_kernel ty =
    compile_word_padding ty ^^
    G.i (Unary (Wasm_exts.Values.I64 I64Op.Clz)) ^^
    msb_adjust ty

  (* Kernel for counting trailing zeros, according to the word invariant. *)
  let ctz_kernel ty =
    compile_word_padding ty ^^
    compile_rotr_const (shift_of_type ty) ^^
    G.i (Unary (Wasm_exts.Values.I64 I64Op.Ctz)) ^^
    msb_adjust ty

  (* Kernel for testing a bit position, according to the word invariant. *)
  let btst_kernel env ty =
    let (set_b, get_b) = new_local env "b"
    in lsb_adjust ty ^^ set_b ^^ lsb_adjust ty ^^
       compile_unboxed_one ^^ get_b ^^ clamp_shift_amount ty ^^
       G.i (Binary (Wasm_exts.Values.I64 I64Op.Shl)) ^^
       G.i (Binary (Wasm_exts.Values.I64 I64Op.And)) ^^
       msb_adjust ty

  (* Code points occupy 21 bits, so can always be tagged scalars *)
  let lsb_adjust_codepoint env = lsb_adjust Type.Char
  let msb_adjust_codepoint = msb_adjust Type.Char

  (* Checks (n < 0xD800 || 0xE000 ≤ n ≤ 0x10FFFF),
     ensuring the codepoint range and the absence of surrogates. *)
  let check_and_msb_adjust_codepoint env =
    Func.share_code1 Func.Always env "Nat32->Char" ("n", I64Type) [I64Type] (fun env get_n ->
      get_n ^^ compile_unboxed_const 0xD800L ^^
      compile_comparison I64Op.GeU ^^
      get_n ^^ compile_unboxed_const 0xE000L ^^
      compile_comparison I64Op.LtU ^^
      G.i (Binary (Wasm_exts.Values.I64 I64Op.And)) ^^
      get_n ^^ compile_unboxed_const 0x10FFFFL ^^
      compile_comparison I64Op.GtU ^^
      G.i (Binary (Wasm_exts.Values.I64 I64Op.Or)) ^^
      E.then_trap_with env "codepoint out of range" ^^
      get_n ^^ msb_adjust_codepoint
    )

  let vanilla_lit ty v =
    Int64.(shift_left (of_int v) (to_int (shift_of_type ty)))
    |> Int64.logor (tag_of_type ty)

  (* Wrapping implementation for multiplication and exponentiation. *)

  let compile_word_mul env ty =
    lsb_adjust ty ^^
    G.i (Binary (Wasm_exts.Values.I64 I64Op.Mul))

  let compile_nat_power env ty =
    let name = prim_fun_name ty "wpow_nat" in
    (* Square- and multiply exponentiation *)
    Func.share_code2 Func.Always env name (("n", I64Type), ("exp", I64Type)) [I64Type]
      (fun env get_n get_exp ->
        let set_n = G.setter_for get_n in
        let set_exp = G.setter_for get_exp in
        let (set_acc, get_acc) = new_local env "acc" in

        (* unshift arguments *)
        get_exp ^^ compile_shrU_const (shift_of_type ty) ^^ set_exp ^^
        get_n ^^ compile_shrU_const (shift_of_type ty) ^^ set_n ^^

        (* The accumulator starts with and stays shifted, so no other shifts needed. *)
        compile_unboxed_const (const_of_type ty 1L) ^^ set_acc ^^

        (* handle exp == 0 *)
        get_exp ^^ compile_test I64Op.Eqz ^^
        E.if1 I64Type get_acc (* done *)
        begin
          G.loop0 begin
            (* Are we done? *)
            get_exp ^^ compile_unboxed_const 1L ^^ compile_comparison I64Op.LeU ^^
            E.if0 G.nop (* done *)
            begin
              (* Check low bit of exp to see if we need to multiply *)
              get_exp ^^ compile_shl_const 63L ^^ compile_test I64Op.Eqz ^^
              E.if0 G.nop
              begin
                (* Multiply! *)
                get_acc ^^ get_n ^^ G.i (Binary (Wasm_exts.Values.I64 I64Op.Mul)) ^^ set_acc
              end ^^
              (* Square n, and shift exponent *)
              get_n ^^ get_n ^^ G.i (Binary (Wasm_exts.Values.I64 I64Op.Mul)) ^^ set_n ^^
              get_exp ^^ compile_shrU_const 1L ^^ set_exp ^^
              (* And loop *)
              G.i (Br (nr 1l))
            end
          end ^^
          (* Multiply a last time *)
          get_acc ^^ get_n ^^ G.i (Binary (Wasm_exts.Values.I64 I64Op.Mul))
          (* Accumulator was shifted, so no further shift needed here *)
        end
      )

  let compile_int_power env ty =
    let name = prim_fun_name ty "wpow_int" in
    Func.share_code2 Func.Never env name (("n", I64Type), ("exp", I64Type)) [I64Type]
      (fun env get_n get_exp ->
        get_exp ^^
        compile_unboxed_const 0L ^^
        compile_comparison I64Op.GeS ^^
        E.else_trap_with env "negative power" ^^
        get_n ^^ get_exp ^^ compile_nat_power env (toNat ty))

  (* To rotate, first rotate a copy by bits_of_type into the other direction *)
  let rotl env ty =
     Func.share_code2 Func.Never env (prim_fun_name ty "rotl") (("n", I64Type), ("by", I64Type)) [I64Type]
       (fun env get_n get_by ->
        let open Wasm_exts.Values in
        let beside_adjust = compile_rotr_const (Int64.of_int (bits_of_type ty)) in
        get_n ^^ get_n ^^ beside_adjust ^^ G.i (Binary (I64 I64Op.Or)) ^^
        get_by ^^ lsb_adjust ty ^^ clamp_shift_amount ty ^^ G.i (Binary (I64 I64Op.Rotl)) ^^
        sanitize_word_result ty
       )

  let rotr env ty =
     Func.share_code2 Func.Never env (prim_fun_name ty "rotr") (("n", I64Type), ("by", I64Type)) [I64Type]
       (fun env get_n get_by ->
        let open Wasm_exts.Values in
        let beside_adjust = compile_rotl_const (Int64.of_int (bits_of_type ty)) in
        get_n ^^ get_n ^^ beside_adjust ^^ G.i (Binary (I64 I64Op.Or)) ^^
        get_by ^^ lsb_adjust ty ^^ clamp_shift_amount ty ^^ G.i (Binary (I64 I64Op.Rotr)) ^^
        sanitize_word_result ty
       )

  let tag env pty =
    match pty with
    | Type.(Nat8 | Int8 | Nat16 | Int16 | Nat32 | Int32 | Char) ->
      (* TODO:  could sanity check low bits clear *)
      (* add tag *)
      compile_bitor_const (tag_of_type pty)
    | _ -> assert false

  let untag env pty =
    match pty with
    | Type.(Nat8 | Int8 | Nat16 | Int16 | Nat32 | Int32 | Char) ->
       (* check tag *)
       BitTagged.sanity_check_tag __LINE__ env pty ^^
       (* clear tag *)
       BitTagged.clear_tag env pty
    | _ -> assert false

end (* TaggedSmallWord *)


module Float = struct
  (* We store floats (C doubles) in immutable boxed 64bit heap objects.

     The heap layout of a Float is:

       ┌──────┬─────┬─────┐
       │ obj header │ f64 │
       └──────┴─────┴─────┘

     For now the tag stored is that of a Bits64, because the payload is
     treated opaquely by the RTS. We'll introduce a separate tag when the need of
     debug inspection (or GC representation change) arises.

     The object header includes the object tag (Bits64) and the forwarding pointer.
  *)

  let payload_field = Tagged.header_size

  let compile_unboxed_const f = G.i (Const (nr (Wasm_exts.Values.F64 f)))

  let box env = Func.share_code1 Func.Never env "box_f64" ("f", F64Type) [I64Type] (fun env get_f ->
    let (set_i, get_i) = new_local env "boxed_f64" in
    let size = Int64.add Tagged.header_size 2L in
    Tagged.alloc env size Tagged.Bits64 ^^
    set_i ^^
    get_i ^^ get_f ^^ Tagged.store_field_float64 env payload_field ^^
    get_i ^^
    Tagged.allocation_barrier env
  )

  let unbox env = Tagged.load_forwarding_pointer env ^^ Tagged.load_field_float64 env payload_field

  let constant env f = Tagged.shared_object env (fun env -> 
    compile_unboxed_const f ^^ 
    box env)

end (* Float *)


module ReadBuf = struct
  (*
  Combinators to safely read from a dynamic buffer.

  We represent a buffer by a pointer to two words in memory (usually allocated
  on the shadow stack): The first is a pointer to the current position of the buffer,
  the second one a pointer to the end (to check out-of-bounds).

  Code that reads from this buffer will update the former, i.e. it is mutable.

  The format is compatible with C (pointer to a struct) and avoids the need for the
  multi-value extension that we used before to return both parse result _and_
  updated pointer.

  All pointers here are unskewed!

  This module is mostly for serialization, but because there are bits of
  serialization code in the BigNumType implementations, we put it here.
  *)

  let get_ptr get_buf =
    get_buf ^^ G.i (Load {ty = I64Type; align = 3; offset = 0L; sz = None})
  let get_end get_buf =
    get_buf ^^ G.i (Load {ty = I64Type; align = 3; offset = Heap.word_size; sz = None})
  let set_ptr get_buf new_val =
    get_buf ^^ new_val ^^ G.i (Store {ty = I64Type; align = 3; offset = 0L; sz = None})
  let set_end get_buf new_val =
    get_buf ^^ new_val ^^ G.i (Store {ty = I64Type; align = 3; offset = Heap.word_size; sz = None})
  let set_size get_buf get_size =
    set_end get_buf
      (get_ptr get_buf ^^ get_size ^^ G.i (Binary (Wasm_exts.Values.I64 I64Op.Add)))

  let alloc env f = Stack.with_words env "buf" 2L f

  let advance get_buf get_delta =
    set_ptr get_buf (get_ptr get_buf ^^ get_delta ^^ G.i (Binary (Wasm_exts.Values.I64 I64Op.Add)))

  let read_leb128 env get_buf =
    get_buf ^^ E.call_import env "rts" "leb128_decode"

  let read_sleb128 env get_buf =
    get_buf ^^ E.call_import env "rts" "sleb128_decode"

  let check_space env get_buf get_delta =
    get_delta ^^
    get_end get_buf ^^ get_ptr get_buf ^^ G.i (Binary (Wasm_exts.Values.I64 I64Op.Sub)) ^^
    compile_comparison I64Op.LeU ^^
    E.else_trap_with env "IDL error: out of bounds read"

  let check_page_end env get_buf incr_delta =
    get_ptr get_buf ^^ compile_bitand_const 0xFFFFL ^^
    incr_delta ^^
    compile_shrU_const 16L

  let is_empty env get_buf =
    get_end get_buf ^^ get_ptr get_buf ^^
    compile_comparison I64Op.Eq

  let read_byte env get_buf =
    check_space env get_buf (compile_unboxed_const 1L) ^^
    get_ptr get_buf ^^
    G.i (Load {ty = I32Type; align = 0; offset = 0L; sz = Some Wasm_exts.Types.(Pack8, ZX)}) ^^
    G.i (Convert (Wasm_exts.Values.I64 I64Op.ExtendUI32)) ^^
    advance get_buf (compile_unboxed_const 1L)

  let read_word16 env get_buf =
    check_space env get_buf (compile_unboxed_const 2L) ^^
    get_ptr get_buf ^^
    G.i (Load {ty = I32Type; align = 0; offset = 0L; sz = Some Wasm_exts.Types.(Pack16, ZX)}) ^^
    G.i (Convert (Wasm_exts.Values.I64 I64Op.ExtendUI32)) ^^
    advance get_buf (compile_unboxed_const 2L)

  let read_word32 env get_buf =
    check_space env get_buf (compile_unboxed_const 4L) ^^
    get_ptr get_buf ^^
    G.i (Load {ty = I32Type; align = 0; offset = 0L; sz = None}) ^^
    G.i (Convert (Wasm_exts.Values.I64 I64Op.ExtendUI32)) ^^
    advance get_buf (compile_unboxed_const 4L)

  let read_signed_word32 env get_buf =
    check_space env get_buf (compile_unboxed_const 4L) ^^
    get_ptr get_buf ^^
    G.i (Load {ty = I32Type; align = 0; offset = 0L; sz = None}) ^^
    G.i (Convert (Wasm_exts.Values.I64 I64Op.ExtendSI32)) ^^
    advance get_buf (compile_unboxed_const 4L)

  let speculative_read_word64 env get_buf =
    check_page_end env get_buf (compile_add_const 8L) ^^
    E.if1 I64Type
      (compile_unboxed_const (-1L))
      begin
        get_ptr get_buf ^^
        G.i (Load {ty = I64Type; align = 0; offset = 0L; sz = None})
      end

  let read_word64 env get_buf =
    check_space env get_buf (compile_unboxed_const 8L) ^^
    get_ptr get_buf ^^
    G.i (Load {ty = I64Type; align = 0; offset = 0L; sz = None}) ^^
    advance get_buf (compile_unboxed_const 8L)

  let read_float64 env get_buf =
    check_space env get_buf (compile_unboxed_const 8L) ^^
    get_ptr get_buf ^^
    G.i (Load {ty = F64Type; align = 0; offset = 0L; sz = None}) ^^
    advance get_buf (compile_unboxed_const 8L)

  let read_blob env get_buf get_len =
    check_space env get_buf get_len ^^
    (* Already has destination address on the stack *)
    get_ptr get_buf ^^
    get_len ^^
    Heap.memcpy env ^^
    advance get_buf get_len

end (* Buf *)


type comparator = Lt | Le | Ge | Gt

module type BigNumType =
sig
  (* word from SR.Vanilla, trapping, unsigned semantics *)
  val to_word64 : E.t -> G.t
  val to_word64_with : E.t -> G.t (* with error message on stack (ptr/len) *)

  (* word from SR.Vanilla, lossy, raw bits *)
  val truncate_to_word32 : E.t -> G.t
  val truncate_to_word64 : E.t -> G.t

  (* unsigned word to SR.Vanilla *)
  val from_word64 : E.t -> G.t

  (* signed word to SR.Vanilla *)
  val from_signed_word_compact : E.t -> G.t
  val from_signed_word64 : E.t -> G.t

  (* buffers *)
  (* given a numeric object on stack (vanilla),
     push the number (i64) of bytes necessary
     to externalize the numeric object *)
  val compile_data_size_signed : E.t -> G.t
  val compile_data_size_unsigned : E.t -> G.t
  (* given on stack
     - numeric object (vanilla, TOS)
     - data buffer
    store the binary representation of the numeric object into the data buffer,
    and push the number (i64) of bytes stored onto the stack
   *)
  val compile_store_to_data_buf_signed : E.t -> G.t
  val compile_store_to_data_buf_unsigned : E.t -> G.t
  (* given a ReadBuf on stack, consume bytes from it,
     deserializing to a numeric object
     and leave it on the stack (vanilla).
     The boolean argument is true if the value to be read is signed.
   *)
  val compile_load_from_data_buf : E.t -> G.t -> bool -> G.t

  (* constant *)
  val constant : E.t -> Big_int.big_int -> E.shared_value

  (* arithmetic *)
  val compile_abs : E.t -> G.t
  val compile_neg : E.t -> G.t
  val compile_add : E.t -> G.t
  val compile_signed_sub : E.t -> G.t
  val compile_unsigned_sub : E.t -> G.t
  val compile_mul : E.t -> G.t
  val compile_signed_div : E.t -> G.t
  val compile_signed_mod : E.t -> G.t
  val compile_unsigned_div : E.t -> G.t
  val compile_unsigned_rem : E.t -> G.t
  val compile_unsigned_pow : E.t -> G.t
  val compile_lsh : E.t -> G.t
  val compile_rsh : E.t -> G.t

  (* comparisons *)
  val compile_eq : E.t -> G.t
  val compile_is_negative : E.t -> G.t
  val compile_relop : E.t -> comparator -> G.t

  (* representation checks *)
  (* given a numeric object on the stack as skewed pointer, check whether
     it can be faithfully stored in N bits, including a leading sign bit
     leaves boolean result on the stack
     N must be 2..64
   *)
  val fits_signed_bits : E.t -> int -> G.t
  (* given a numeric object on the stack as skewed pointer, check whether
     it can be faithfully stored in N unsigned bits
     leaves boolean result on the stack
     N must be 1..64
   *)
  val fits_unsigned_bits : E.t -> int -> G.t
end

let i64op_from_relop = function
  | Lt -> I64Op.LtS
  | Le -> I64Op.LeS
  | Ge -> I64Op.GeS
  | Gt -> I64Op.GtS

let name_from_relop = function
  | Lt -> "B_lt"
  | Le -> "B_le"
  | Ge -> "B_ge"
  | Gt -> "B_gt"

(* helper, measures the dynamics of the unsigned i64, returns (64 - effective bits) *)
let unsigned_dynamics get_x =
  get_x ^^
  G.i (Unary (Wasm_exts.Values.I64 I64Op.Clz))

(* helper, measures the dynamics of the signed i64, returns (64 - effective bits) *)
let signed_dynamics get_x =
  get_x ^^ compile_shl_const 1L ^^
  get_x ^^
  G.i (Binary (Wasm_exts.Values.I64 I64Op.Xor)) ^^
  G.i (Unary (Wasm_exts.Values.I64 I64Op.Clz))

module I32Leb = struct
  let compile_size dynamics get_x =
    get_x ^^ Bool.from_int64 ^^
    E.if1 I64Type
      begin
        (* Add (7-1) to prepare division by 7 that is rounded up *)
        compile_unboxed_const (Int64.of_int (Int.add 64 (Int.sub 7 1))) ^^
        dynamics get_x ^^
        G.i (Binary (Wasm_exts.Values.I64 I64Op.Sub)) ^^
        compile_divU_const 7L
      end
      (compile_unboxed_const 1L)

  let compile_leb128_size get_x = compile_size unsigned_dynamics get_x
  let compile_sleb128_size get_x = compile_size signed_dynamics get_x

  let compile_store_to_data_buf_unsigned env get_x get_buf =
    get_x ^^ get_buf ^^ 
    E.call_import env "rts" "leb128_encode" ^^
    compile_leb128_size get_x

  let compile_store_to_data_buf_signed env get_x get_buf =
    get_x ^^ get_buf ^^ 
    E.call_import env "rts" "sleb128_encode" ^^
    compile_sleb128_size get_x
end

module MakeCompact (Num : BigNumType) : BigNumType = struct

  (* Compact BigNums are a representation of signed BitTagged.ubit-bignums (of the
     underlying boxed representation `Num`), that fit into an i64 as per the
     BitTagged representation.

     Many arithmetic operations can be be performed on this right-zero-padded
     representation directly. For some operations (e.g. multiplication) the
     second argument needs to be furthermore right-shifted to avoid overflow.
     Similarly, for division the result must be left-shifted.

     Generally all operations begin with checking whether both arguments are
     already tagged scalars. If so, the arithmetic can be performed in machine
     registers (fast path). Otherwise one or both arguments need boxing and the
     arithmetic needs to be carried out on the underlying boxed bignum
     representation (slow path).

     The result appears as a boxed number in the latter case, so a check is
     performed if it can be a tagged scalar. Conversely in the former case the
     64-bit result can either be a tagged scalar or needs to be boxed.

     Manipulation of the result is unnecessary for the comparison predicates.

     For the `pow` operation the check that both arguments are tagged scalars
     is not sufficient. Here we count and multiply effective bitwidths to
     figure out whether the operation will overflow 64 bits, and if so, we fall
     back to the slow path.
   *)

  (* TODO: There is some unnecessary result shifting when the div result needs
     to be boxed. Is this possible at all to happen? With (/-1) maybe! *)

  (* TODO: Does the result of the rem/mod fast path ever needs boxing? *)

  (* examine the skewed pointer and determine if number fits into ubits *)
  let fits_in_vanilla env = Num.fits_signed_bits env (BitTagged.ubits_of Type.Int)

  let clear_tag env = BitTagged.clear_tag env Type.Int

  (* A variant of BitTagged.can_tag that works on signed i64 *)
  let if_can_tag env retty is1 is2 =
    let ubitsL = Int64.of_int(BitTagged.ubits_of Type.Int) in
    compile_shrS_const (Int64.sub 64L ubitsL) ^^ BitTagged.if_can_tag_signed env Type.Int retty is1 is2

  let apply_tag env =
    compile_bitor_const (TaggingScheme.tag_of_typ Type.Int)

  let can_use_fath_path env get_a get_b =
    (* Check whether both arguments `a` and `b` are scalars that fit within 32 bit.
        This is to guarantee overflow-free 64-bit arithmetics, such as `add`, `sub`, or `mul`.
        However, this does not work for `pow` as it can overflow for smaller arguments. *)
    (* check that both arguments are scalars, none a skewed pointers *)
    get_a ^^ get_b ^^
    G.i (Binary (Wasm_exts.Values.I64 I64Op.Or)) ^^
    compile_bitand_const 0x1L ^^
    compile_eq_const 0x0L ^^
    get_a ^^ get_b ^^
    (* check that their values fit into 32 bits *)
    G.i (Binary (Wasm_exts.Values.I64 I64Op.Or)) ^^
    (* TODO: Precise tag for Int has 2 bits -> 
       Check if we could permit one or two more bits in the following bit mask. *)
    compile_bitand_const 0xFFFF_FFFF_0000_0000L ^^
    compile_eq_const 0x0L ^^
    G.i (Binary (Wasm_exts.Values.I64 I64Op.And))

  (* creates a boxed bignum from a signed i64 *)
  let box env =
    let ubitsL = Int64.of_int(BitTagged.ubits_of Type.Int) in
    compile_shrS_const (Int64.sub 64L ubitsL) ^^ Num.from_signed_word64 env

  (* check if both arguments are tagged scalars,
     if so, perform the fast path.
     Otherwise make sure that both arguments are in heap representation,
     and run the slow path on them.
     In both cases bring the results into normal form.
   *)
  let try_unbox2 name fast slow env =
    Func.share_code2 Func.Always env name (("a", I64Type), ("b", I64Type)) [I64Type]
      (fun env get_a get_b ->
        let set_res, get_res = new_local env "res" in
        can_use_fath_path env get_a get_b ^^
        E.if1 I64Type
          begin
            get_a ^^ clear_tag env ^^
            get_b ^^ clear_tag env ^^
            fast env ^^ set_res ^^
            get_res ^^
            if_can_tag env [I64Type]
              (get_res ^^ apply_tag env)
              (get_res ^^ box env)
          end
          begin
            get_a ^^ BitTagged.if_tagged_scalar env [I64Type]
              (get_a ^^ box env)
              get_a ^^
            get_b ^^ BitTagged.if_tagged_scalar env [I64Type]
              (get_b ^^ box env)
              get_b ^^
            slow env ^^ set_res ^^ get_res ^^
            fits_in_vanilla env ^^
            E.if1 I64Type
              (get_res ^^ Num.truncate_to_word64 env ^^ BitTagged.tag env Type.Int)
              get_res
          end
      )

  let compile_add = try_unbox2 "B_add" Word64.compile_add Num.compile_add

  let adjust_arg2 code env =
    compile_shrS_const (Int64.of_int (64 - BitTagged.ubits_of Type.Int)) ^^
    code env (* TBR *)
  let adjust_result code env =
    code env ^^
    compile_shl_const (Int64.of_int (64 - BitTagged.ubits_of Type.Int))

  let compile_mul = try_unbox2 "B_mul" (adjust_arg2 Word64.compile_mul) Num.compile_mul
  let compile_signed_sub = try_unbox2 "B+sub" Word64.compile_signed_sub Num.compile_signed_sub
  let compile_signed_div = try_unbox2 "B+div" (adjust_result Word64.compile_signed_div) Num.compile_signed_div
  let compile_signed_mod = try_unbox2 "B_mod" Word64.compile_signed_mod Num.compile_signed_mod
  let compile_unsigned_div = try_unbox2 "B_div" (adjust_result Word64.compile_unsigned_div) Num.compile_unsigned_div
  let compile_unsigned_rem = try_unbox2 "B_rem" Word64.compile_unsigned_rem Num.compile_unsigned_rem
  let compile_unsigned_sub = try_unbox2 "B_sub" Word64.compile_unsigned_sub Num.compile_unsigned_sub

  let compile_unsigned_pow env =
    Func.share_code2 Func.Always env "B_pow" (("a", I64Type), ("b", I64Type)) [I64Type]
    (fun env get_a get_b ->
    let set_res, get_res = new_local env "res" in
    get_a ^^ get_b ^^
    BitTagged.if_both_tagged_scalar env [I64Type]
      begin
        let set_a = G.setter_for get_a in
        let set_b = G.setter_for get_b in
        (* Convert to plain Word64 *)
        get_a ^^ BitTagged.untag __LINE__ env Type.Int ^^ set_a ^^
        get_b ^^ BitTagged.untag __LINE__ env Type.Int ^^ set_b ^^

        get_a ^^ Num.from_signed_word64 env ^^
        get_b ^^ Num.from_signed_word64 env ^^
        Num.compile_unsigned_pow env ^^ set_res ^^
        get_res ^^ fits_in_vanilla env ^^
        E.if1 I64Type
          (get_res ^^ Num.truncate_to_word64 env ^^ BitTagged.tag env Type.Int)
          get_res
      end
      begin
        get_a ^^ BitTagged.if_tagged_scalar env [I64Type]
          (get_a ^^ box env)
          get_a ^^
        get_b ^^ BitTagged.if_tagged_scalar env [I64Type]
          (get_b ^^ box env)
          get_b ^^
        Num.compile_unsigned_pow env ^^ set_res ^^
        get_res ^^ fits_in_vanilla env ^^
        E.if1 I64Type
          (get_res ^^ Num.truncate_to_word64 env ^^ BitTagged.tag env Type.Int)
          get_res
      end)

  (*
    Note [left shifting compact Nat]
    For compact Nats with a number fitting in 32 bits (in scalar value representation) and a shift amount of 
    less or equal 32, we perform a fast shift. Otherwise, the bignum shift via RTS is applied.
   *)
  let compile_lsh env =
    Func.share_code2 Func.Always env "B_lsh" (("n", I64Type), ("amount", I64Type)) [I64Type]
    (fun env get_n get_amount ->
      let set_n = G.setter_for get_n in
      get_amount ^^ TaggedSmallWord.lsb_adjust Type.Nat32 ^^ G.setter_for get_amount ^^
      get_n ^^
      BitTagged.if_tagged_scalar env [I64Type]
      begin
        (* see Note [left shifting compact Nat] *)
        get_n ^^ BitTagged.untag __LINE__ env Type.Int ^^ set_n ^^
        get_n ^^
        compile_bitand_const 0xFFFF_FFFF_0000_0000L ^^
        compile_eq_const 0L ^^
        get_amount ^^ compile_rel_const I64Op.LeU 32L ^^
        G.i (Binary (Wasm_exts.Values.I64 I64Op.And)) ^^
        E.if1 I64Type
        begin
          get_n ^^ 
          get_amount ^^ 
          G.i (Binary (Wasm_exts.Values.I64 I64Op.Shl)) ^^
          BitTagged.tag env Type.Int
        end
        begin
          get_n ^^ Num.from_word64 env ^^ 
          get_amount ^^ 
          Num.compile_lsh env
        end
      end
      begin
        get_n ^^ get_amount ^^ Num.compile_lsh env
      end)

  let compile_rsh env =
    Func.share_code2 Func.Always env "B_rsh" (("n", I64Type), ("amount", I64Type)) [I64Type]
    (fun env get_n get_amount ->
      get_amount ^^ TaggedSmallWord.lsb_adjust Type.Nat32 ^^ G.setter_for get_amount ^^
      get_n ^^
      BitTagged.if_tagged_scalar env [I64Type]
        begin
          get_n ^^ clear_tag env ^^
          get_amount ^^
          G.i (Binary (Wasm_exts.Values.I64 I64Op.ShrU)) ^^
          compile_bitand_const Int64.(shift_left minus_one (64 - BitTagged.ubits_of Type.Int)) ^^
          get_amount ^^ compile_rel_const I64Op.LeU (Int64.of_int (BitTagged.ubits_of Type.Int))^^
          G.i (Binary (Wasm_exts.Values.I64 I64Op.Mul)) (* branch-free `if` *) ^^
          (* tag *)
          apply_tag env
        end
        begin
          get_n ^^ get_amount ^^ Num.compile_rsh env ^^
          let set_res, get_res = new_local env "res" in
          set_res ^^ get_res ^^
          fits_in_vanilla env ^^
          E.if1 I64Type
            (get_res ^^ Num.truncate_to_word64 env ^^ BitTagged.tag env Type.Int)
            get_res
        end)

  let compile_is_negative env =
    let set_n, get_n = new_local env "n" in
    set_n ^^ get_n ^^
    BitTagged.if_tagged_scalar env [I64Type]
      (get_n ^^ clear_tag env ^^ compile_unboxed_const 0L ^^ compile_comparison I64Op.LtS)
      (get_n ^^ Num.compile_is_negative env)

  let constant env = function
    | n when Big_int.is_int_big_int n && BitTagged.can_tag_const Type.Int (Big_int.int64_of_big_int n) ->
      E.Vanilla (BitTagged.tag_const Type.Int (Big_int.int64_of_big_int n))
    | n -> Num.constant env n

  let compile_neg env =
    let sminl = Int64.shift_left 1L (BitTagged.sbits_of Type.Int) in
    let sminl_shifted = Int64.shift_left sminl (64 - BitTagged.ubits_of Type.Int) in
    Func.share_code1 Func.Always env "B_neg" ("n", I64Type) [I64Type] (fun env get_n ->
      get_n ^^ BitTagged.if_tagged_scalar env [I64Type]
        begin
          get_n ^^ clear_tag env ^^ compile_eq_const sminl_shifted ^^ (* -2^sbits, shifted ubits *)
          E.if1 I64Type
            (compile_unboxed_const sminl ^^ Num.from_word64 env)
            begin
              compile_unboxed_const 0L ^^
              get_n ^^ clear_tag env ^^
              G.i (Binary (Wasm_exts.Values.I64 I64Op.Sub)) ^^
              (* tag the result *)
              clear_tag env ^^
              apply_tag env
            end
        end
        (get_n ^^ Num.compile_neg env)
    )

  let try_comp_unbox2 name fast slow env =
    Func.share_code2 Func.Always env name (("a", I64Type), ("b", I64Type)) [I64Type]
      (fun env get_a get_b ->
        get_a ^^ get_b ^^
        BitTagged.if_both_tagged_scalar env [I64Type]
          begin
            get_a ^^ clear_tag env ^^
            get_b ^^ clear_tag env ^^
            fast env
          end
          begin
            get_a ^^ BitTagged.if_tagged_scalar env [I64Type]
              (get_a ^^ box env)
              get_a ^^
            get_b ^^ BitTagged.if_tagged_scalar env [I64Type]
              (get_b ^^ box env)
              get_b ^^
            slow env
          end)

  let compile_eq env =
    Func.share_code2 Func.Always env "B_eq" (("a", I64Type), ("b", I64Type)) [I64Type]
      (fun env get_a get_b ->
        get_a ^^ get_b ^^
        compile_comparison I64Op.Eq ^^
        E.if1 I64Type
          (Bool.lit true)
          (get_a ^^ get_b ^^
           BitTagged.if_both_tagged_scalar env [I64Type]
             (Bool.lit false)
             begin
               get_a ^^ BitTagged.if_tagged_scalar env [I64Type]
                 (get_a ^^ box env)
                 get_a ^^
               get_b ^^ BitTagged.if_tagged_scalar env [I64Type]
                 (get_b ^^ box env)
                 get_b ^^
               Num.compile_eq env
             end))

  let compile_relop env bigintop =
    try_comp_unbox2 (name_from_relop bigintop)
      (fun env' -> Word64.compile_relop env' (i64op_from_relop bigintop))
      (fun env' -> Num.compile_relop env' bigintop)
      env

  let try_unbox iN fast slow env =
    let set_a, get_a = new_local env "a" in
    set_a ^^ get_a ^^
    BitTagged.if_tagged_scalar env [iN]
      (get_a ^^ fast env)
      (get_a ^^ slow env)

  let fits_unsigned_bits env n =
    try_unbox I64Type (fun _ -> match n with
        | 64 -> G.i Drop ^^ Bool.lit true
        | 8 | 16 | 32 ->
          (* use shifting to test that the payload including the tag fits the desired bit width. 
              E.g. this is now n + 2 for Type.Int. *)
          compile_bitand_const Int64.(shift_left minus_one (n + (64 - BitTagged.ubits_of Type.Int))) ^^
          compile_test I64Op.Eqz
        | _ -> assert false
      )
      (fun env -> Num.fits_unsigned_bits env n)
      env

  let sanity_check_fits_signed_bits env n get_a =
     if TaggingScheme.debug || !Flags.sanity then
     get_a ^^
     Func.share_code2 Func.Always env ("check_fits_signed_bits_"^Int.to_string n) (("res", I64Type), ("a", I64Type)) [I64Type]
      (fun env get_res get_a ->
         let lower_bound = Int64.(neg (shift_left 1L (n-1))) in
         let upper_bound = Int64.shift_left 1L (n-1) in
         let set_a = G.setter_for get_a in
         get_a ^^
         compile_shrS_const (Int64.of_int (64 - BitTagged.ubits_of Type.Int)) ^^
         set_a ^^
         compile_unboxed_const lower_bound ^^
         get_a ^^
         compile_comparison I64Op.LeS ^^
         get_a ^^ compile_unboxed_const upper_bound ^^
         compile_comparison I64Op.LtS ^^
         G.i (Binary (Wasm_exts.Values.I64 I64Op.And)) ^^
         get_res ^^
         compile_comparison I64Op.Eq ^^
         E.else_trap_with env ("fit_signed_bits failure_"^Int.to_string n) ^^
         get_res)
     else G.nop

  let fits_signed_bits env n =
    let set_a, get_a = new_local env "a" in
    try_unbox I64Type (fun _ -> match n with
        | 64 -> G.i Drop ^^ Bool.lit true
        | 8 | 16 | 32 ->
           set_a ^^
           get_a ^^ get_a ^^ compile_shrS_const 1L ^^
           G.i (Binary (Wasm_exts.Values.I64 I64Op.Xor)) ^^
           compile_bitand_const
             Int64.(shift_left minus_one ((n-1) + (64 - BitTagged.ubits_of Type.Int))) ^^
           compile_test I64Op.Eqz ^^
           sanity_check_fits_signed_bits env n get_a
        | _ -> assert false
      )
      (fun env -> Num.fits_signed_bits env n)
      env

  let compile_abs env =
    let sminl = Int64.shift_left 1L (BitTagged.sbits_of Type.Int) in
    let sminl_shifted = Int64.shift_left sminl (64 - BitTagged.ubits_of Type.Int) in
    try_unbox I64Type
      begin
        fun _ ->
        let set_a, get_a = new_local env "a" in
        clear_tag env ^^
        set_a ^^
        get_a ^^ compile_unboxed_const 0L ^^ compile_comparison I64Op.LtS ^^
        E.if1 I64Type
          begin
            get_a ^^
            (* -2^sbits is small enough for compact representation, but 2^sbits isn't *)
            compile_eq_const sminl_shifted ^^ (* i.e. -2^sbits shifted *)
            E.if1 I64Type
              (compile_unboxed_const sminl ^^ Num.from_word64 env)
              begin
                (* absolute value works directly on shifted representation *)
                compile_unboxed_const 0L ^^
                get_a ^^
                G.i (Binary (Wasm_exts.Values.I64 I64Op.Sub)) ^^
                apply_tag env
              end
          end
          begin
            get_a ^^
            compile_bitor_const (TaggingScheme.tag_of_typ Type.Int)
          end
      end
      Num.compile_abs
      env

  let compile_load_from_word64 env get_data_buf = function
    | false -> get_data_buf ^^ E.call_import env "rts" "bigint_leb128_decode_word64"
    | true -> get_data_buf ^^ E.call_import env "rts" "bigint_sleb128_decode_word64"

  let compile_load_from_data_buf env get_data_buf signed =
    (* see Note [speculating for short (S)LEB encoded bignums] *)
    ReadBuf.speculative_read_word64 env get_data_buf ^^
    let set_a, get_a = new_local env "a" in
    set_a ^^ get_a ^^
    compile_xor_const (-1L) ^^
    compile_bitand_const 0x8080_8080_8080_8080L ^^
    let set_eom, get_eom = new_local env "eom" in
    set_eom ^^ get_eom ^^
    compile_test I64Op.Eqz ^^
    E.if1 I64Type
      begin
        Num.compile_load_from_data_buf env get_data_buf signed
      end
      begin
        get_a ^^
        get_eom ^^ G.i (Unary (Wasm_exts.Values.I64 I64Op.Ctz)) ^^
        compile_load_from_word64 env get_data_buf signed
      end

  let compile_store_to_data_buf_unsigned env =
    let set_x, get_x = new_local env "x" in
    let set_buf, get_buf = new_local env "buf" in
    set_x ^^ set_buf ^^
    get_x ^^
    try_unbox I64Type
      (fun env ->
        BitTagged.untag __LINE__ env Type.Int ^^ set_x ^^
        I32Leb.compile_store_to_data_buf_unsigned env get_x get_buf
      )
      (fun env ->
        G.i Drop ^^
        get_buf ^^ get_x ^^ Num.compile_store_to_data_buf_unsigned env)
      env

  let compile_store_to_data_buf_signed env =
    let set_x, get_x = new_local env "x" in
    let set_buf, get_buf = new_local env "buf" in
    set_x ^^ set_buf ^^
    get_x ^^
    try_unbox I64Type
      (fun env ->
        BitTagged.untag __LINE__ env Type.Int ^^ set_x ^^
        I32Leb.compile_store_to_data_buf_signed env get_x get_buf
      )
      (fun env ->
        G.i Drop ^^
        get_buf ^^ get_x ^^ Num.compile_store_to_data_buf_signed env)
      env

  let compile_data_size_unsigned env =
    try_unbox I64Type
      (fun _ ->
        let set_x, get_x = new_local env "x" in
        BitTagged.untag __LINE__ env Type.Int ^^ set_x ^^
        I32Leb.compile_leb128_size get_x
      )
      (fun env -> Num.compile_data_size_unsigned env)
      env

  let compile_data_size_signed env =
    try_unbox I64Type
      (fun _ ->
        let set_x, get_x = new_local env "x" in
        BitTagged.untag __LINE__ env Type.Int ^^ set_x ^^
        I32Leb.compile_sleb128_size get_x
      )
      (fun env -> Num.compile_data_size_signed env)
      env

  let from_signed_word64 env =
    let set_a, get_a = new_local env "a" in
    set_a ^^
    get_a ^^ BitTagged.if_can_tag_signed env Type.Int [I64Type]
      (get_a ^^ BitTagged.tag env Type.Int)
      (get_a ^^ Num.from_signed_word64 env)

  let from_signed_word_compact env =
    begin
      if TaggingScheme.debug || !(Flags.sanity)
      then
      let set_a, get_a = new_local env "a" in
      set_a ^^
      get_a ^^ BitTagged.if_can_tag_signed env Type.Int [I64Type]
        get_a
        (E.trap_with env "from_signed_word_compact")
      else G.nop
    end ^^
    BitTagged.tag env Type.Int

  let from_word64 env =
    let set_a, get_a = new_local env "a" in
    set_a ^^
    get_a ^^ BitTagged.if_can_tag_unsigned env Type.Int [I64Type]
      (get_a ^^ BitTagged.tag env Type.Int)
      (get_a ^^ Num.from_word64 env)

  let truncate_to_word64 env =
    let set_a, get_a = new_local env "a" in
    set_a ^^ get_a ^^
    BitTagged.if_tagged_scalar env [I64Type]
      (get_a ^^ BitTagged.untag __LINE__ env Type.Int)
      (get_a ^^ Num.truncate_to_word64 env)

  let truncate_to_word32 env =
    let set_a, get_a = new_local env "a" in
    set_a ^^ get_a ^^
    BitTagged.if_tagged_scalar env [I64Type]
      (get_a ^^ BitTagged.untag __LINE__ env Type.Int)
      (get_a ^^ Num.truncate_to_word32 env)

  let to_word64 env =
    let set_a, get_a = new_local env "a" in
    set_a ^^ get_a ^^
    BitTagged.if_tagged_scalar env [I64Type]
      (get_a ^^ BitTagged.untag __LINE__ env Type.Int)
      (get_a ^^ Num.to_word64 env)

  let to_word64_with env =
    let set_a, get_a = new_local env "a" in
    let set_err_msg, get_err_msg = new_local env "err_msg" in
    set_err_msg ^^ set_a ^^
    get_a ^^
    BitTagged.if_tagged_scalar env [I64Type]
      (get_a ^^ BitTagged.untag __LINE__ env Type.Int)
      (get_a ^^ get_err_msg ^^ Num.to_word64_with env)
end

module BigNumLibtommath : BigNumType = struct

  let to_word64 env = E.call_import env "rts" "bigint_to_word64_trap"
  let to_word64_with env = E.call_import env "rts" "bigint_to_word64_trap_with"

  let truncate_to_word32 env = E.call_import env "rts" "bigint_to_word32_wrap" ^^ G.i (Convert (Wasm_exts.Values.I64 I64Op.ExtendUI32))
  let truncate_to_word64 env = E.call_import env "rts" "bigint_to_word64_wrap"

  let from_signed_word_compact env = E.call_import env "rts" "bigint_of_int64"
  let from_word64 env = E.call_import env "rts" "bigint_of_word64"
  let from_signed_word64 env = E.call_import env "rts" "bigint_of_int64"

  let compile_data_size_unsigned env = E.call_import env "rts" "bigint_leb128_size"
  let compile_data_size_signed env = E.call_import env "rts" "bigint_sleb128_size"

  let compile_store_to_data_buf_unsigned env =
    let (set_buf, get_buf) = new_local env "buf" in
    let (set_n, get_n) = new_local env "n" in
    set_n ^^ set_buf ^^
    get_n ^^ get_buf ^^ E.call_import env "rts" "bigint_leb128_encode" ^^
    get_n ^^ E.call_import env "rts" "bigint_leb128_size"

  let compile_store_to_data_buf_signed env =
    let (set_buf, get_buf) = new_local env "buf" in
    let (set_n, get_n) = new_local env "n" in
    set_n ^^ set_buf ^^
    get_n ^^ get_buf ^^ E.call_import env "rts" "bigint_sleb128_encode" ^^
    get_n ^^ E.call_import env "rts" "bigint_sleb128_size"

  let compile_load_from_data_buf env get_data_buf = function
    | false -> get_data_buf ^^ E.call_import env "rts" "bigint_leb128_decode"
    | true -> get_data_buf ^^ E.call_import env "rts" "bigint_sleb128_decode"

  let constant env n =
    (* See enum mp_sign *)
    let sign = if Big_int.sign_big_int n >= 0 then 0l else 1l in

    let n = Big_int.abs_big_int n in

    let limbs =
      (* see MP_DIGIT_BIT *)
      let twoto28 = Big_int.power_int_positive_int 2 28 in
      let rec go n =
        if Big_int.sign_big_int n = 0
        then []
        else
          let (a, b) = Big_int.quomod_big_int n twoto28 in
          StaticBytes.[ I32 (Big_int.int32_of_big_int b) ] @ go a
      in go n
    in

    let rec pad input = 
      let length = List.length input in
      if (Int.rem length (Int64.to_int E.word_size)) = 0 then 
        input 
      else
        pad (input @ StaticBytes.[ I32 0l ]) 
    in

    let limbs_with_padding = pad limbs in

    (* how many 32 bit digits *)
    let size = Int32.of_int (List.length limbs) in  

    (* cf. mp_int in tommath.h *)
    (* libc is still using 32-bit sizes *)
    let payload = StaticBytes.[
      I32 size; (* used *)
      I32 size; (* size; relying on Heap.word_size == size_of(mp_digit) *)
      I32 sign;
      I32 0l; (* padding because of 64-bit alignment of subsequent pointer *)
      I64 0L; (* dp; this will be patched in BigInt::mp_int_ptr in the RTS when used *)
    ] @ limbs_with_padding 
    in

    Tagged.shared_object env (fun env ->
      let instructions = 
        let words = StaticBytes.as_words payload in
        List.map compile_unboxed_const words in
      Tagged.obj env Tagged.BigInt instructions
    )

  let assert_nonneg env =
    Func.share_code1 Func.Never env "assert_nonneg" ("n", I64Type) [I64Type] (fun env get_n ->
      get_n ^^
      E.call_import env "rts" "bigint_isneg" ^^ Bool.from_rts_int32 ^^
      E.then_trap_with env "Natural subtraction underflow" ^^
      get_n
    )

  let compile_abs env = E.call_import env "rts" "bigint_abs"
  let compile_neg env = E.call_import env "rts" "bigint_neg"
  let compile_add env = E.call_import env "rts" "bigint_add"
  let compile_mul env = E.call_import env "rts" "bigint_mul"
  let compile_signed_sub env = E.call_import env "rts" "bigint_sub"
  let compile_signed_div env = E.call_import env "rts" "bigint_div"
  let compile_signed_mod env = E.call_import env "rts" "bigint_rem"
  let compile_unsigned_sub env = E.call_import env "rts" "bigint_sub" ^^ assert_nonneg env
  let compile_unsigned_rem env = E.call_import env "rts" "bigint_rem"
  let compile_unsigned_div env = E.call_import env "rts" "bigint_div"
  let compile_unsigned_pow env = E.call_import env "rts" "bigint_pow"
  let compile_lsh env = E.call_import env "rts" "bigint_lsh"
  let compile_rsh env = E.call_import env "rts" "bigint_rsh"

  let compile_eq env = E.call_import env "rts" "bigint_eq" ^^ Bool.from_rts_int32
  let compile_is_negative env = E.call_import env "rts" "bigint_isneg" ^^ Bool.from_rts_int32
  let compile_relop env = function
      | Lt -> E.call_import env "rts" "bigint_lt" ^^ Bool.from_rts_int32
      | Le -> E.call_import env "rts" "bigint_le" ^^ Bool.from_rts_int32
      | Ge -> E.call_import env "rts" "bigint_ge" ^^ Bool.from_rts_int32
      | Gt -> E.call_import env "rts" "bigint_gt" ^^ Bool.from_rts_int32

  let fits_signed_bits env bits =
    E.call_import env "rts" "bigint_2complement_bits" ^^
    compile_unboxed_const (Int64.of_int bits) ^^
    compile_comparison I64Op.LeU
  let fits_unsigned_bits env bits =
    E.call_import env "rts" "bigint_count_bits" ^^
    compile_unboxed_const (Int64.of_int bits) ^^
    compile_comparison I64Op.LeU

end (* BigNumLibtommath *)

module BigNum = MakeCompact(BigNumLibtommath)

(* Primitive functions *)
module Prim = struct
  (* The {Nat,Int}{8,16,32} bits sit in the MSBs of the i64, in this manner
     we can perform almost all operations, with the exception of
     - Mul (needs shr of one operand)
     - Shr (needs masking of result)
     - Rot (needs duplication into LSBs, masking of amount and masking of result)
     - ctz (needs shr of operand or sub from result)

     Both {Nat,Int}{8,16,32} fit into the vanilla stackrep, so no boxing is necessary.
     This MSB-stored schema is also essentially what the interpreter is using.
  *)
  let prim_word64toNat = BigNum.from_word64
  let prim_shiftWordNtoUnsigned env b =
    compile_shrU_const b ^^
    prim_word64toNat env
  let prim_word64toInt = BigNum.from_signed_word64
  let prim_shiftWordNtoSigned env b =
    compile_shrS_const b ^^
    prim_word64toInt env
  let prim_intToWord64 = BigNum.truncate_to_word64
  let prim_intToWordNShifted env b =
    prim_intToWord64 env ^^
    TaggedSmallWord.shift_leftWordNtoI64 b
end (* Prim *)

module Blob = struct
  (* The layout of a blob object is

     ┌──────┬─────┬─────────┬──────────────────┐
     │ obj header │ n_bytes │ bytes (padded) … │
     └──────┴─────┴─────────┴──────────────────┘

    The object header includes the object tag (Blob) and the forwarding pointer.

    This heap object is used for various kinds of binary, non-pointer data.

    When used for Text values, the bytes are UTF-8 encoded code points from
    Unicode.
  *)

  let header_size = Int64.add Tagged.header_size 1L
  let len_field = Int64.add Tagged.header_size 0L

  let len env =
    Tagged.load_forwarding_pointer env ^^
    Tagged.load_field env len_field

  let len_nat env =
    Func.share_code1 Func.Never env "blob_len" ("text", I64Type) [I64Type] (fun env get ->
      get ^^
      len env ^^
      BigNum.from_word64 env
    )

  let alloc env =
    E.call_import env "rts" "alloc_blob" ^^
    (* uninitialized blob payload is allowed by the barrier *)
    Tagged.allocation_barrier env

  let unskewed_payload_offset env = Int64.(add ptr_unskew (mul Heap.word_size header_size))
  
  let payload_ptr_unskewed env =
    Tagged.load_forwarding_pointer env ^^
    compile_add_const (unskewed_payload_offset env)

  let load_data_segment env segment_index data_length =
    let (set_blob, get_blob) = new_local env "data_segment_blob" in
    data_length ^^
    alloc env ^^ set_blob ^^
    get_blob ^^ payload_ptr_unskewed env ^^ (* target address *)
    compile_const_32 0l ^^ (* data offset *)
    data_length ^^ G.i (Convert (Wasm_exts.Values.I32 I32Op.WrapI64)) ^^
    G.i (MemoryInit (nr segment_index)) ^^
    get_blob

  let constant env payload =
    Tagged.shared_object env (fun env -> 
      let blob_length = Int64.of_int (String.length payload) in
      let segment_index = E.add_static env StaticBytes.[Bytes payload] in
      load_data_segment env segment_index (compile_unboxed_const blob_length)
    )

  let lit env payload =
    Tagged.materialize_shared_value env (constant env payload)

  let as_ptr_len env = Func.share_code1 Func.Never env "as_ptr_size" ("x", I64Type) [I64Type; I64Type] (
    fun env get_x ->
      get_x ^^ payload_ptr_unskewed env ^^
      get_x ^^ len env
    )

  let lit_ptr_len env s =
    lit env s ^^
    as_ptr_len env

  let load_data_segment env segment_index data_length =
    let (set_blob, get_blob) = new_local env "data_segment_blob" in
    data_length ^^
    alloc env ^^ set_blob ^^
    get_blob ^^ payload_ptr_unskewed env ^^ (* target address *)
    compile_const_32 0l ^^ (* data offset *)
    data_length ^^ G.i (Convert (Wasm_exts.Values.I32 I32Op.WrapI64)) ^^
    G.i (MemoryInit (nr segment_index)) ^^
    get_blob
  
  let of_ptr_size env = Func.share_code2 Func.Always env "blob_of_ptr_size" (("ptr", I64Type), ("size" , I64Type)) [I64Type] (
    fun env get_ptr get_size ->
      let (set_x, get_x) = new_local env "x" in
      get_size ^^ alloc env ^^ set_x ^^
      get_x ^^ payload_ptr_unskewed env ^^
      get_ptr ^^
      get_size ^^
      Heap.memcpy env ^^
      get_x
    )

  let of_size_copy env get_size_fun copy_fun offset_fun =
    let (set_len, get_len) = new_local env "len" in
    let (set_blob, get_blob) = new_local env "blob" in
    get_size_fun env ^^ set_len ^^

    get_len ^^ alloc env ^^ set_blob ^^
    get_blob ^^ payload_ptr_unskewed env ^^
    offset_fun env ^^
    get_len ^^
    copy_fun env ^^

    get_blob

  (* Lexicographic blob comparison. Expects two blobs on the stack.
     Either specialized to a specific comparison operator, and returns a boolean,
     or implements the generic comparison, returning -1, 0 or 1 as Int64.
  *)
  let rec compare env op =
    (* return convention for the generic comparison function *)
    let is_lt = compile_unboxed_const (-1L) in
    let is_gt = compile_unboxed_const 1L in
    let is_eq = compile_unboxed_const 0L in
    let open Operator in
    let name = match op with
        | Some LtOp -> "Blob.compare_lt"
        | Some LeOp -> "Blob.compare_le"
        | Some GeOp -> "Blob.compare_ge"
        | Some GtOp -> "Blob.compare_gt"
        | Some EqOp -> "Blob.compare_eq"
        | Some NeqOp -> "Blob.compare_neq"
        | None -> "Blob.compare" in
    Func.share_code2 Func.Always env name (("x", I64Type), ("y", I64Type)) [I64Type] (fun env get_x get_y ->
      match op with
        (* Some operators can be reduced to the negation of other operators *)
        | Some LtOp -> get_x ^^ get_y ^^ compare env (Some GeOp) ^^ Bool.neg
        | Some GtOp -> get_x ^^ get_y ^^ compare env (Some LeOp) ^^ Bool.neg
        | Some NeqOp -> get_x ^^ get_y ^^ compare env (Some EqOp) ^^ Bool.neg
        | _ ->
      begin
        let set_x = G.setter_for get_x in
        let set_y = G.setter_for get_y in
        get_x ^^ Tagged.load_forwarding_pointer env ^^ set_x ^^
        get_y ^^ Tagged.load_forwarding_pointer env ^^ set_y ^^

        let (set_len1, get_len1) = new_local env "len1" in
        let (set_len2, get_len2) = new_local env "len2" in
        let (set_len, get_len) = new_local env "len" in
        let (set_a, get_a) = new_local env "a" in
        let (set_b, get_b) = new_local env "b" in

        get_x ^^ len env ^^ set_len1 ^^
        get_y ^^ len env ^^ set_len2 ^^

        (* Find minimum length *)
        begin if op = Some EqOp then
          (* Early exit for equality *)
          get_len1 ^^ get_len2 ^^ compile_comparison I64Op.Eq ^^
          E.if0 G.nop (Bool.lit false ^^ G.i Return) ^^

          get_len1 ^^ set_len
        else
          get_len1 ^^ get_len2 ^^ compile_comparison I64Op.LeU ^^
          E.if0
            (get_len1 ^^ set_len)
            (get_len2 ^^ set_len)
        end ^^

        (* We could do word-wise comparisons if we know that the trailing bytes
           are zeroed *)
        get_len ^^
        from_0_to_n env (fun get_i ->
          get_x ^^
          payload_ptr_unskewed env ^^
          get_i ^^
          G.i (Binary (Wasm_exts.Values.I64 I64Op.Add)) ^^
          G.i (Load {ty = I64Type; align = 0; offset = 0L; sz = Some Wasm_exts.Types.(Pack8, ZX)}) ^^
          set_a ^^

          get_y ^^
          payload_ptr_unskewed env ^^
          get_i ^^
          G.i (Binary (Wasm_exts.Values.I64 I64Op.Add)) ^^
          G.i (Load {ty = I64Type; align = 0; offset = 0L; sz = Some Wasm_exts.Types.(Pack8, ZX)}) ^^
          set_b ^^

          get_a ^^ get_b ^^ compile_comparison I64Op.Eq ^^
          E.if0 G.nop (
            (* first non-equal elements *)
            begin match op with
            | Some LeOp -> get_a ^^ get_b ^^ compile_comparison I64Op.LeU
            | Some GeOp -> get_a ^^ get_b ^^ compile_comparison I64Op.GeU
            | Some EqOp -> Bool.lit false
            | None -> get_a ^^ get_b ^^ compile_comparison I64Op.LtU ^^
                      E.if1 I64Type is_lt is_gt
            | _ -> assert false
            end ^^
            G.i Return
          )
        ) ^^
        (* Common prefix is same *)
        match op with
        | Some LeOp -> get_len1 ^^ get_len2 ^^ compile_comparison I64Op.LeU
        | Some GeOp -> get_len1 ^^ get_len2 ^^ compile_comparison I64Op.GeU
        | Some EqOp -> Bool.lit true (* NB: Different length handled above *)
        | None ->
            get_len1 ^^ get_len2 ^^ compile_comparison I64Op.LtU ^^
            E.if1 I64Type is_lt (
              get_len1 ^^ get_len2 ^^ compile_comparison I64Op.GtU ^^
              E.if1 I64Type is_gt is_eq
            )
        | _ -> assert false
      end
  )

  let iter env =
    E.call_import env "rts" "blob_iter"
  let iter_done env =
    E.call_import env "rts" "blob_iter_done"
  let iter_next env =
    E.call_import env "rts" "blob_iter_next" ^^
    TaggedSmallWord.msb_adjust Type.Nat8

  let dyn_alloc_scratch env = alloc env ^^ payload_ptr_unskewed env

end (* Blob *)

module Object = struct
  (* An object with a mutable field1 and immutable field 2 has the following
     heap layout:
 
     ┌──────┬─────┬──────────┬─────────┬─────────────┬───┐
     │ obj header │ hash_ptr │ ind_ptr │ field2_data │ … │
     └──────┴─────┴┬─────────┴┬────────┴─────────────┴───┘
          ┌────────┘          │
          │   ┌───────────────┘
          │   ↓
          │  ╶─┬────────┬─────────────┐
          │    │ ObjInd │ field1_data │
          ↓    └────────┴─────────────┘
          ┌─────────────┬─────────────┬─────────────┬───┐
          │ blob header │ field1_hash │ field2_hash │ … │
          └─────────────┴─────────────┴─────────────┴───┘        
 
     The object header includes the object tag (Object) and the forwarding pointer.
     The size of the object (number of fields) can be derived from the hash blob via `hash_ptr`.

     The field hashes reside in a blob inside the dynamic heap.
     The hash blob needs to be tracked by the GC, but not the content of the hash blob.
     This is because the hash values are plain numbers that would look like skewed pointers.ters.
     The hash_ptr is skewed.
     TODO: Optimize by sharing the hash blob for objects of the same type.
 
     The field2_data for immutable fields is a vanilla word.
 
     The field1_data for mutable fields are pointers to either an ObjInd, or a
     MutBox (they have the same layout). This indirection is a consequence of
     how we compile object literals with `await` instructions, as these mutable
     fields need to be able to alias local mutable variables.
 
     We could alternatively switch to an allocate-first approach in the
     await-translation of objects, and get rid of this indirection -- if it were
     not for the implementing of sharing of mutable stable values.
   *)
 
  let header_size = Int64.add Tagged.header_size 1L
 
  let hash_ptr_field = Int64.add Tagged.header_size 0L
 
  module FieldEnv = Env.Make(String)

  (* This is for non-recursive objects. *)
  (* The instructions in the field already create the indirection if needed *)
  let object_builder env (fs : (string * (E.t -> G.t)) list ) =
    let name_pos_map =
      fs |>
        (* We could store only public fields in the object, but
          then we need to allocate separate boxes for the non-public ones:
          List.filter (fun (_, vis, f) -> vis.it = Public) |>
        *)
        List.map (fun (n,_) -> (E.hash env n, n)) |>
        List.sort compare |>
        List.mapi (fun i (_h,n) -> (n,Int64.of_int i)) |>
        List.fold_left (fun m (n,i) -> FieldEnv.add n i m) FieldEnv.empty in

      let sz = Int64.of_int (FieldEnv.cardinal name_pos_map) in

      (* Create hash blob *)
      let hashes = fs |>
        List.map (fun (n,_) -> E.hash env n) |>
        List.sort compare in
      let hash_blob =
        let hash_payload = StaticBytes.[ i64s hashes ] in
        Blob.constant env (StaticBytes.as_bytes hash_payload)
      in
      
      (fun env -> 
        (* Allocate memory *)
        let (set_ri, get_ri, ri) = new_local_ env I64Type "obj" in
        Tagged.alloc env (Int64.add header_size sz) Tagged.Object ^^
        set_ri ^^

        (* Set hash_ptr *)
        get_ri ^^
        Tagged.materialize_shared_value env hash_blob ^^
        Tagged.store_field env hash_ptr_field ^^

        (* Write all the fields *)
        let init_field (name, generate_value) : G.t =
          (* Write the pointer to the indirection *)
          get_ri ^^
          generate_value env ^^
          let i = FieldEnv.find name name_pos_map in
          let offset = Int64.add header_size i in
          Tagged.store_field env offset
        in
        G.concat_map init_field fs ^^

        (* Return the pointer to the object *)
        get_ri ^^
        Tagged.allocation_barrier env
      )

  let constant env (fs : (string * E.shared_value) list) =
    let materialize_fields = List.map (fun (name, value) -> (name, fun env -> Tagged.materialize_shared_value env value)) fs in
    let allocation = object_builder env materialize_fields in
    Tagged.shared_object env allocation

  (* This is for non-recursive objects, i.e. ObjNewE *)
  (* The instructions in the field already create the indirection if needed *)
  let lit_raw env (fs : (string * (unit -> G.t)) list ) =
    let materialize_fields = List.map (fun (name, generate_value) -> (name, (fun env -> generate_value ()))) fs in
    let allocation = object_builder env materialize_fields in
    allocation env

  (* Reflection used by orthogonal persistence: 
     Check whether an (actor) object contains a specific field *)
  let contains_field env field =
    compile_unboxed_const (E.hash env field) ^^
    E.call_import env "rts" "contains_field" ^^
    Bool.from_rts_int32
 
  (* Returns a pointer to the object field (without following the field indirection) *)
  let idx_hash_raw env low_bound =
    let name = Printf.sprintf "obj_idx<%d>" low_bound  in
    Func.share_code2 Func.Always env name (("x", I64Type), ("hash", I64Type)) [I64Type] (fun env get_x get_hash ->
      let set_x = G.setter_for get_x in
      let set_h_ptr, get_h_ptr = new_local env "h_ptr" in

      get_x ^^ Tagged.load_forwarding_pointer env ^^ set_x ^^

      get_x ^^ Tagged.load_field env hash_ptr_field ^^
      Blob.payload_ptr_unskewed env ^^

      (* Linearly scan through the fields (binary search can come later) *)
      (* unskew h_ptr and advance both to low bound *)
      compile_add_const Int64.(mul Heap.word_size (of_int low_bound)) ^^
      set_h_ptr ^^
      get_x ^^
      compile_add_const Int64.(mul Heap.word_size (add header_size (of_int low_bound))) ^^
      set_x ^^
      G.loop0 (
          get_h_ptr ^^ load_unskewed_ptr ^^
          get_hash ^^ compile_comparison I64Op.Eq ^^
          E.if0
            (get_x ^^ G.i Return)
            (get_h_ptr ^^ compile_add_const Heap.word_size ^^ set_h_ptr ^^
            get_x ^^ compile_add_const Heap.word_size ^^ set_x ^^
            G.i (Br (nr 1l)))
        ) ^^
      G.i Unreachable
    )

  (* Returns a pointer to the object field (possibly following the indirection) *)
  let idx_hash env low_bound indirect =
    if indirect
    then
      let name = Printf.sprintf "obj_idx_ind<%d>" low_bound in
      Func.share_code2 Func.Never env name (("x", I64Type), ("hash", I64Type)) [I64Type] (fun env get_x get_hash ->
      get_x ^^ get_hash ^^
      idx_hash_raw env low_bound ^^
      load_ptr ^^ Tagged.load_forwarding_pointer env ^^
      compile_add_const (Int64.mul MutBox.field Heap.word_size)
    )
    else idx_hash_raw env low_bound

  let field_type env obj_type s =
    let _, fields = Type.as_obj_sub [s] obj_type in
    Type.lookup_val_field s fields

  (* Determines whether the field is mutable (and thus needs an indirection) *)
  let is_mut_field env obj_type s =
    let _, fields = Type.as_obj_sub [s] obj_type in
    Type.is_mut (Type.lookup_val_field s fields)

  (* Computes a lower bound for the positional index of a field in an object *)
  let field_lower_bound env obj_type s =
    let open Type in
    let _, fields = as_obj_sub [s] obj_type in
    List.iter (function {typ = Typ _; _} -> assert false | _ -> ()) fields;
    let sorted_by_hash =
      List.sort
        (fun (h1, _) (h2, _) -> compare_uint64 h1 h2)
        (List.map (fun f -> E.hash env f.lab, f) fields) in
    match Lib.List.index_of s (List.map (fun (_, {lab; _}) -> lab) sorted_by_hash) with
    | Some i -> i
    | _ -> assert false

  (* Returns a pointer to the object field (without following the indirection) *)
  let idx_raw env f =
    compile_unboxed_const (E.hash env f) ^^
    idx_hash_raw env 0

  (* Returns a pointer to the object field (possibly following the indirection) *)
  let idx env obj_type f =
    compile_unboxed_const (E.hash env f) ^^
    idx_hash env (field_lower_bound env obj_type f) (is_mut_field env obj_type f)

  (* load the value (or the mutbox) *)
  let load_idx_raw env f =
    idx_raw env f ^^
    load_ptr

  (* load the actual value (dereferencing the mutbox) *)
  let load_idx env obj_type f =
    idx env obj_type f ^^
    load_ptr
 
end (* Object *) 

module Region = struct
  (*
    See rts/motoko-rts/src/region.rs
   *)

  (* Object layout:

     ┌─────┬──────────┬──────────────────┬─────────────────┐
     │ tag │ id_field │ page_count_field │ vec_pages_field │
     └─────┴──────────┴──────────────────┴─────────────────┘
            (unboxed, low 16 bits, rest 0-initialized padding)
                        unboxed u32
                                          Blob
  *)

  let alloc_region env =
    E.call_import env "rts" "alloc_region"

  let init_region env =
    E.call_import env "rts" "init_region"

  (* field accessors *)
  (* NB: all these opns must resolve forwarding pointers here or in RTS *)
  let id env =
    E.call_import env "rts" "region_id"

  let page_count env =
    E.call_import env "rts" "region_page_count"

  let vec_pages env =
    E.call_import env "rts" "region_vec_pages"

  let new_ env =
    E.require_stable_memory env;
    E.call_import env "rts" "region_new"

  let size env =
    E.require_stable_memory env;
    E.call_import env "rts" "region_size"

  let grow env =
    E.require_stable_memory env;
    E.call_import env "rts" "region_grow"

  let load_blob env =
    E.require_stable_memory env;
    E.call_import env "rts" "region_load_blob"
  let store_blob env =
    E.require_stable_memory env;
    E.call_import env "rts" "region_store_blob"

  let load_word8 env =
    E.require_stable_memory env;
    E.call_import env "rts" "region_load_word8"
  let store_word8 env =
    E.require_stable_memory env;
    E.call_import env "rts" "region_store_word8"

  let load_word16 env =
    E.require_stable_memory env;
    E.call_import env "rts" "region_load_word16"
  let store_word16 env =
    E.require_stable_memory env;
    E.call_import env "rts" "region_store_word16"

  let load_word32 env =
    E.require_stable_memory env;
    E.call_import env "rts" "region_load_word32"
  let store_word32 env =
    E.require_stable_memory env;
    E.call_import env "rts" "region_store_word32"

  let load_word64 env =
    E.require_stable_memory env;
    E.call_import env "rts" "region_load_word64"
  let store_word64 env =
    E.require_stable_memory env;
    E.call_import env "rts" "region_store_word64"

  let load_float64 env =
    E.require_stable_memory env;
    E.call_import env "rts" "region_load_float64"
  let store_float64 env =
    E.require_stable_memory env;
    E.call_import env "rts" "region_store_float64"

end

module Text = struct
  (*
  Most of the heavy lifting around text values is in rts/motoko-rts/src/text.rs
  *)

  (* The layout of a concatenation node is

     ┌──────┬─────┬─────────┬───────┬───────┐
     │ obj header │ n_bytes │ text1 │ text2 │
     └──────┴─────┴─────────┴───────┴───────┘

    The object header includes the object tag (TAG_CONCAT defined in rts/types.rs) and the forwarding pointer

    This is internal to rts/text.c, with the exception of GC-related code.
  *)

  let of_ptr_size env =
    E.call_import env "rts" "text_of_ptr_size"
  let concat env =
    E.call_import env "rts" "text_concat"
  let size env =
    E.call_import env "rts" "text_size"
  let to_buf env =
    E.call_import env "rts" "text_to_buf"
  let len_nat env =
    Func.share_code1 Func.Never env "text_len" ("text", I64Type) [I64Type] (fun env get ->
      get ^^
      E.call_import env "rts" "text_len" ^^
      BigNum.from_word64 env
    )
  let prim_showChar env =
    TaggedSmallWord.lsb_adjust_codepoint env ^^
    G.i (Convert (Wasm_exts.Values.I32 I32Op.WrapI64)) ^^
    E.call_import env "rts" "text_singleton"
  let to_blob env = E.call_import env "rts" "blob_of_text"

  let lowercase env = E.call_import env "rts" "text_lowercase"
  let uppercase env = E.call_import env "rts" "text_uppercase"

  let of_blob env =
    let (set_blob, get_blob) = new_local env "blob" in
    set_blob ^^
    get_blob ^^ Blob.as_ptr_len env ^^
    E.call_import env "rts" "utf8_valid" ^^
    Bool.from_rts_int32 ^^
    E.if1 I64Type (Opt.inject_simple env get_blob) (Opt.null_lit env)

  let iter env =
    E.call_import env "rts" "text_iter"
  let iter_done env =
    E.call_import env "rts" "text_iter_done"
  let iter_next env =
    E.call_import env "rts" "text_iter_next" ^^ Bool.from_rts_int32 ^^
    TaggedSmallWord.msb_adjust_codepoint

  let compare env op =
    let open Operator in
    let name = match op with
        | LtOp -> "Text.compare_lt"
        | LeOp -> "Text.compare_le"
        | GeOp -> "Text.compare_ge"
        | GtOp -> "Text.compare_gt"
        | EqOp -> "Text.compare_eq"
        | NeqOp -> assert false in
    Func.share_code2 Func.Never env name (("x", I64Type), ("y", I64Type)) [I64Type] (fun env get_x get_y ->
      get_x ^^ Tagged.load_forwarding_pointer env ^^
      get_y ^^ Tagged.load_forwarding_pointer env ^^
      E.call_import env "rts" "text_compare" ^^
      compile_unboxed_const 0L ^^
      match op with
        | LtOp -> compile_comparison I64Op.LtS
        | LeOp -> compile_comparison I64Op.LeS
        | GtOp -> compile_comparison I64Op.GtS
        | GeOp -> compile_comparison I64Op.GeS
        | EqOp -> compile_comparison I64Op.Eq
        | NeqOp -> assert false
    )


end (* Text *)

module Arr = struct
  (* Object layout:

     ┌──────┬─────┬──────────┬────────┬───┐
     │ obj header │ n_fields │ field1 │ … │
     └──────┴─────┴──────────┴────────┴───┘

     The object  header includes the object tag (Array) and the forwarding pointer.

     No difference between mutable and immutable arrays.
  *)

  (* NB max_array_size must agree with limit 2^61 imposed by RTS alloc_array() *)
  let max_array_size = Int64.shift_left 1L 61 (* inclusive *)

  let header_size = Int64.add Tagged.header_size 1L
  let element_size = 8L
  let len_field = Int64.add Tagged.header_size 0L

  let len env =
    Tagged.load_forwarding_pointer env ^^
    Tagged.load_field env len_field

  (* Static array access. No checking *)
  let load_field env n =
    Tagged.load_forwarding_pointer env ^^
    Tagged.load_field env Int64.(add n header_size)

  (* Dynamic array access. Returns the address (not the value) of the field.
     Does no bounds checking *)
  let unsafe_idx env =
    Func.share_code2 Func.Never env "Array.unsafe_idx" (("array", I64Type), ("idx", I64Type)) [I64Type] (fun env get_array get_idx ->
      get_idx ^^
      compile_add_const header_size ^^
      compile_mul_const element_size ^^
      get_array ^^
      Tagged.load_forwarding_pointer env ^^
      G.i (Binary (Wasm_exts.Values.I64 I64Op.Add))
    )

  (* Dynamic array access. Returns the address (not the value) of the field.
     Does bounds checking *)
  let idx env =
    Func.share_code2 Func.Never env "Array.idx" (("array", I64Type), ("idx", I64Type)) [I64Type] (fun env get_array get_idx ->
      (* No need to check the lower bound, we interpret idx as unsigned *)
      (* Check the upper bound *)
      get_idx ^^
      get_array ^^ len env ^^
      compile_comparison I64Op.LtU ^^
      E.else_trap_with env "Array index out of bounds" ^^

      get_idx ^^
      compile_add_const header_size ^^
      compile_mul_const element_size ^^
      get_array ^^
      Tagged.load_forwarding_pointer env ^^
      G.i (Binary (Wasm_exts.Values.I64 I64Op.Add))
    )

  (* As above, but taking a bigint (Nat), and reporting overflow as out of bounds *)
  let idx_bigint env =
    Func.share_code2 Func.Never env "Array.idx_bigint" (("array", I64Type), ("idx", I64Type)) [I64Type] (fun env get_array get_idx ->
      get_array ^^
      get_idx ^^
      Blob.lit env "Array index out of bounds" ^^
      BigNum.to_word64_with env ^^
      idx env
  )

  let element_type env typ = match Type.promote typ with
     | Type.Array element_type -> element_type
     | _ -> assert false

  (* Compile an array literal. *)
  let lit env element_instructions =
    Tagged.obj env Tagged.Array
     ([ compile_unboxed_const (Wasm.I64.of_int_u (List.length element_instructions))
      ] @ element_instructions)

  let constant env elements =
    Tagged.shared_object env (fun env ->
      let materialized_elements = List.map (fun element -> Tagged.materialize_shared_value env element) elements in
      lit env materialized_elements
    )

  (* Does not initialize the fields! *)
  (* Note: Post allocation barrier must be applied after initialization *)
  let alloc env =
    E.call_import env "rts" "alloc_array"

  let iterate env get_array body =
    let (set_boundary, get_boundary) = new_local env "boundary" in
    let (set_pointer, get_pointer) = new_local env "pointer" in
    let set_array = G.setter_for get_array in

    get_array ^^ Tagged.load_forwarding_pointer env ^^ set_array ^^

    (* Initial element pointer, skewed *)
    compile_unboxed_const header_size ^^
    compile_mul_const element_size ^^
    get_array ^^
    G.i (Binary (Wasm_exts.Values.I64 I64Op.Add)) ^^
    set_pointer ^^

    (* Upper pointer boundary, skewed *)
    get_array ^^
    Tagged.load_field env len_field ^^
    compile_mul_const element_size ^^
    get_pointer ^^
    G.i (Binary (Wasm_exts.Values.I64 I64Op.Add)) ^^
    set_boundary ^^

    (* Loop through all elements *)
    compile_while env
    ( get_pointer ^^
      get_boundary ^^
      compile_comparison I64Op.LtU
    ) (
      body get_pointer ^^

      (* Next element pointer, skewed *)
      get_pointer ^^
      compile_add_const element_size ^^
      set_pointer
    )

  (* The primitive operations *)
  (* No need to wrap them in RTS functions: They occur only once, in the prelude. *)
  let init env =
    let (set_x, get_x) = new_local env "x" in
    let (set_r, get_r) = new_local env "r" in
    set_x ^^

    (* Allocate *)
    BigNum.to_word64 env ^^
    alloc env ^^
    set_r ^^

    (* Write elements *)
    iterate env get_r (fun get_pointer ->
      get_pointer ^^
      get_x ^^
      store_ptr
    ) ^^

    get_r ^^
    Tagged.allocation_barrier env


  let tabulate env =
    let (set_f, get_f) = new_local env "f" in
    let (set_r, get_r) = new_local env "r" in
    let (set_i, get_i) = new_local env "i" in
    set_f ^^

    (* Allocate *)
    BigNum.to_word64 env ^^
    alloc env ^^
    set_r ^^

    (* Initial index *)
    compile_unboxed_const 0L ^^
    set_i ^^

    (* Write elements *)
    iterate env get_r (fun get_pointer ->
      get_pointer ^^
      (* The closure *)
      get_f ^^
      Closure.prepare_closure_call env ^^
      (* The arg *)
      get_i ^^
      BigNum.from_word64 env ^^
      (* The closure again *)
      get_f ^^
      (* Call *)
      Closure.call_closure env 1 1 ^^
      store_ptr ^^

      (* Increment index *)
      get_i ^^
      compile_add_const 1L ^^
      set_i
    ) ^^
    get_r ^^
    Tagged.allocation_barrier env

  let ofBlob env =
    Func.share_code1 Func.Always env "Arr.ofBlob" ("blob", I64Type) [I64Type] (fun env get_blob ->
      let (set_len, get_len) = new_local env "len" in
      let (set_r, get_r) = new_local env "r" in

      get_blob ^^ Blob.len env ^^ set_len ^^

      get_len ^^ alloc env ^^ set_r ^^

      get_len ^^ from_0_to_n env (fun get_i ->
        get_r ^^ get_i ^^ unsafe_idx env ^^
        get_blob ^^ Blob.payload_ptr_unskewed env ^^
        get_i ^^ G.i (Binary (Wasm_exts.Values.I64 I64Op.Add)) ^^
        G.i (Load {ty = I64Type; align = 0; offset = 0L; sz = Some Wasm_exts.Types.(Pack8, ZX)}) ^^
        TaggedSmallWord.msb_adjust Type.Nat8 ^^
        TaggedSmallWord.tag env Type.Nat8 ^^
        store_ptr
      ) ^^
      get_r ^^
      Tagged.allocation_barrier env
    )

  let toBlob env =
    Func.share_code1 Func.Always env "Arr.toBlob" ("array", I64Type) [I64Type] (fun env get_a ->
      let (set_len, get_len) = new_local env "len" in
      let (set_r, get_r) = new_local env "r" in

      get_a ^^ len env ^^ set_len ^^

      get_len ^^ Blob.alloc env ^^ set_r ^^

      get_len ^^ from_0_to_n env (fun get_i ->
        get_r ^^ Blob.payload_ptr_unskewed env ^^
        get_i ^^ G.i (Binary (Wasm_exts.Values.I64 I64Op.Add)) ^^
        get_a ^^ get_i ^^ unsafe_idx env ^^
        load_ptr ^^
        TaggedSmallWord.lsb_adjust Type.Nat8 ^^
        G.i (Store {ty = I64Type; align = 0; offset = 0L; sz = Some Wasm_exts.Types.Pack8})
      ) ^^

      get_r
    )

end (* Array *)

module Tuple = struct
  (* Tuples use the same object representation (and same tag) as arrays.
     Even though we know the size statically, we still need the size
     information for the GC.

     One could introduce tags for small tuples, to save one word.
  *)

  (* We represent the boxed empty tuple as the unboxed scalar 0, i.e. simply as
     number (but really anything is fine, we never look at this) *)
  let unit_vanilla_lit env = TaggingScheme.unit_tag  (* all tag, trivial payload *)
  let compile_unit env = compile_unboxed_const (unit_vanilla_lit ())

  (* Expects on the stack the pointer to the array. *)
  let load_n env n =
    Tagged.load_forwarding_pointer env ^^
    Tagged.load_field env (Int64.add Arr.header_size n)

  (* Takes n elements of the stack and produces an argument tuple *)
  let from_stack env n =
    if n = 0 then compile_unit env
    else
      let name = Printf.sprintf "to_%i_tuple" n in
      let args = Lib.List.table n (fun i -> Printf.sprintf "arg%i" i, I64Type) in
      Func.share_code Func.Never env name args [I64Type] (fun env getters ->
        Arr.lit env (Lib.List.table n (fun i -> List.nth getters i))
      )

  (* Takes an argument tuple and puts the elements on the stack: *)
  let to_stack env n =
    if n = 0 then G.i Drop else
    begin
      let name = Printf.sprintf "from_%i_tuple" n in
      let retty = Lib.List.make n I64Type in
      Func.share_code1 Func.Never env name ("tup", I64Type) retty (fun env get_tup ->
        G.table n (fun i -> get_tup ^^ load_n env (Int64.of_int i))
      )
    end

end (* Tuple *)

module Lifecycle = struct
  (*
  This module models the life cycle of a canister as a very simple state machine,
  keeps track of the current state of the canister, and traps noisily if an
  unexpected transition happens. Such a transition would either be a bug in the
  underlying system, or in our RTS.
  *)

  type state =
    | PreInit
  (* We do not use the (start) function when compiling canisters, so skip
     these two:
    | InStart
    | Started (* (start) has run *)
  *)
    | InInit (* canister_init *)
    | Idle (* basic steady state *)
    | InUpdate
    | InQuery
    | PostQuery (* an invalid state *)
    | InPreUpgrade
    | PostPreUpgrade (* an invalid state *)
    | InPostUpgrade
    | InComposite

  let string_of_state state = match state with
    | PreInit -> "PreInit"
    | InInit -> "InInit"
    | Idle -> "Idle"
    | InUpdate -> "InUpdate"
    | InQuery -> "InQuery"
    | PostQuery -> "PostQuery"
    | InPreUpgrade -> "InPreUpgrade"
    | PostPreUpgrade -> "PostPreUpgrade"
    | InPostUpgrade -> "InPostUpgrade"
    | InComposite -> "InComposite"

  let int_of_state = function
    | PreInit -> 0L (* Automatically null *)
    (*
    | InStart -> 1L
    | Started -> 2L
    *)
    | InInit -> 3L
    | Idle -> 4L
    | InUpdate -> 5L
    | InQuery -> 6L
    | PostQuery -> 7L
    | InPreUpgrade -> 8L
    | PostPreUpgrade -> 9L
    | InPostUpgrade -> 10L
    | InComposite -> 11L

  let ptr () = Stack.end_ ()
  let end_ () = Int64.add (Stack.end_ ()) Heap.word_size

  (* Which states may come before this *)
  let pre_states = function
    | PreInit -> []
    (*
    | InStart -> [PreInit]
    | Started -> [InStart]
    *)
    | InInit -> [PreInit]
    | Idle -> [InInit; InUpdate; InPostUpgrade; InComposite]
    | InUpdate -> [Idle]
    | InQuery -> [Idle]
    | PostQuery -> [InQuery]
    | InPreUpgrade -> [Idle]
    | PostPreUpgrade -> [InPreUpgrade]
    | InPostUpgrade -> [InInit]
    | InComposite -> [Idle]

  let get env =
    compile_unboxed_const (ptr ()) ^^
    load_unskewed_ptr

  let set env new_state =
    compile_unboxed_const (ptr ()) ^^
    compile_unboxed_const (int_of_state new_state) ^^
    store_unskewed_ptr

  let trans env new_state =
    let name = "trans_state" ^ Int64.to_string (int_of_state new_state) in
    Func.share_code0 Func.Always env name [] (fun env ->
      G.block0 (
        let rec go = function
        | [] -> E.trap_with env
          ("internal error: unexpected state entering " ^ string_of_state new_state)
        | (s::ss) ->
          get env ^^ compile_eq_const (int_of_state s) ^^
          E.if0 (G.i (Br (nr 1l))) G.nop ^^
          go ss
        in go (pre_states new_state)
        ) ^^
      set env new_state
    )

end (* Lifecycle *)


module IC = struct

  (* IC-specific stuff: System imports, databufs etc. *)

  let register_globals env =
    (* result of last ic0.call_perform  *)
    E.add_global64 env "__call_perform_status" Mutable 0L;
    E.add_global64 env "__call_perform_message" Mutable 0L
    (* NB: __call_perform_message is not a root so text contents *must* be static *)

  let get_call_perform_status env =
    G.i (GlobalGet (nr (E.get_global env "__call_perform_status")))
  let set_call_perform_status env =
    G.i (GlobalSet (nr (E.get_global env "__call_perform_status")))
  let get_call_perform_message env =
    G.i (GlobalGet (nr (E.get_global env "__call_perform_message")))
  let set_call_perform_message env =
    G.i (GlobalSet (nr (E.get_global env "__call_perform_message")))

  let init_globals env =
    Blob.lit env "" ^^
    set_call_perform_message env

  let i32s n = Lib.List.make n I32Type
  let i64s n = Lib.List.make n I64Type

  let import_ic0 env =
      E.add_func_import env "ic0" "accept_message" [] [];
      E.add_func_import env "ic0" "call_data_append_64" (i64s 2) [];
      E.add_func_import env "ic0" "call_cycles_add128" (i64s 2) [];
      E.add_func_import env "ic0" "call_new_64" [I64Type; I64Type; I64Type; I64Type; I32Type; I32Type; I32Type; I32Type] [];
      E.add_func_import env "ic0" "call_perform" [] [I32Type];
      E.add_func_import env "ic0" "call_on_cleanup" (i32s 2) [];
      E.add_func_import env "ic0" "canister_cycle_balance128_64" [I64Type] [];
      E.add_func_import env "ic0" "canister_self_copy_64" (i64s 3) [];
      E.add_func_import env "ic0" "canister_self_size" [] [I32Type];
      E.add_func_import env "ic0" "canister_status" [] [I32Type];
      E.add_func_import env "ic0" "canister_version" [] [I64Type];
      E.add_func_import env "ic0" "is_controller_64" (i64s 2) [I32Type];
      E.add_func_import env "ic0" "debug_print_64" (i64s 2) [];
      E.add_func_import env "ic0" "msg_arg_data_copy_64" (i64s 3) [];
      E.add_func_import env "ic0" "msg_arg_data_size" [] [I32Type];
      E.add_func_import env "ic0" "msg_caller_copy_64" (i64s 3) [];
      E.add_func_import env "ic0" "msg_caller_size" [] [I32Type];
      E.add_func_import env "ic0" "msg_cycles_available128_64" [I64Type] [];
      E.add_func_import env "ic0" "msg_cycles_refunded128_64" [I64Type] [];
      E.add_func_import env "ic0" "msg_cycles_accept128_64" (i64s 3) [];
      E.add_func_import env "ic0" "certified_data_set_64" (i64s 2) [];
      E.add_func_import env "ic0" "data_certificate_present" [] [I32Type];
      E.add_func_import env "ic0" "data_certificate_size" [] [I32Type];
      E.add_func_import env "ic0" "data_certificate_copy_64" (i64s 3) [];
      E.add_func_import env "ic0" "msg_method_name_size" [] [I32Type];
      E.add_func_import env "ic0" "msg_method_name_copy_64" (i64s 3) [];
      E.add_func_import env "ic0" "msg_reject_code" [] [I32Type];
      E.add_func_import env "ic0" "msg_reject_msg_size" [] [I32Type];
      E.add_func_import env "ic0" "msg_reject_msg_copy_64" (i64s 3) [];
      E.add_func_import env "ic0" "msg_reject_64" (i64s 2) [];
      E.add_func_import env "ic0" "msg_reply_data_append_64" (i64s 2) [];
      E.add_func_import env "ic0" "msg_reply" [] [];
      E.add_func_import env "ic0" "performance_counter" [I32Type] [I64Type];
      E.add_func_import env "ic0" "trap_64" (i64s 2) [];
      E.add_func_import env "ic0" "stable64_write" (i64s 3) [];
      E.add_func_import env "ic0" "stable64_read" (i64s 3) [];
      E.add_func_import env "ic0" "stable64_size" [] [I64Type];
      E.add_func_import env "ic0" "stable64_grow" [I64Type] [I64Type];
      E.add_func_import env "ic0" "time" [] [I64Type];
      if !Flags.global_timer then
        E.add_func_import env "ic0" "global_timer_set" [I64Type] [I64Type];
      ()

  let system_imports env =
    match E.mode env with
    | Flags.ICMode ->
      import_ic0 env
    | Flags.RefMode  ->
      import_ic0 env
    | Flags.WASIMode ->
      (* Wasi function is still 32-bit based *)
      E.add_func_import env "wasi_snapshot_preview1" "fd_write" [I32Type; I32Type; I32Type; I32Type] [I32Type];
    | Flags.WasmMode -> ()

  let system_call env funcname = E.call_import env "ic0" funcname

  let register env =
      let min env first second = 
        first ^^
        second ^^
        compile_comparison I64Op.LtU ^^
        E.if1 I64Type (first) (second) in

      Func.define_built_in env "print_ptr" [("ptr", I64Type); ("len", I64Type)] [] (fun env ->
        match E.mode env with
        | Flags.WasmMode -> G.i Nop
        | Flags.ICMode | Flags.RefMode ->
          G.i (LocalGet (nr 0l)) ^^
          G.i (LocalGet (nr 1l)) ^^
          system_call env "debug_print_64"
        | Flags.WASIMode -> begin
          (* Since the wasmtime `fd_write` function still only supports 32-bit pointers in 64-bit mode, 
             we use a static buffer for the text output that resides in the 32-bit space.
             This buffer is reserved is limited to 512 bytes and is managed in the RTS, see `buffer_in_32_bit_range()`. *)
          let get_ptr = G.i (LocalGet (nr 0l)) in
          let get_len = G.i (LocalGet (nr 1l)) in

          Stack.with_words env "io_vec" 6L (fun get_iovec_ptr ->
            let buffer_length = 512 in
            let buffer_ptr = E.call_import env "rts" "buffer_in_32_bit_range" in

            (* Truncate the text if it does not fit into the buffer **)
            min env (compile_unboxed_const (Int64.of_int buffer_length)) get_len ^^
            G.setter_for get_len ^^

            (* Copy the text to the static buffer in 32-bit space *)
            buffer_ptr ^^
            get_ptr ^^
            get_len ^^
            Heap.memcpy env ^^

            (* We use the iovec functionality to append a newline *)
            get_iovec_ptr ^^
            narrow_to_32 env buffer_ptr ^^ (* This is safe because the buffer resides in 32-bit space *)
            G.i (Store {ty = I32Type; align = 2; offset = 0L; sz = None}) ^^

            get_iovec_ptr ^^
            narrow_to_32 env get_len ^^
            G.i (Store {ty = I32Type; align = 2; offset = 4L; sz = None}) ^^

            get_iovec_ptr ^^
            narrow_to_32 env get_iovec_ptr ^^ (* The stack pointer should always be in the 32-bit space *)
            compile_add32_const 16l ^^
            G.i (Store {ty = I32Type; align = 2; offset = 8L; sz = None}) ^^

            get_iovec_ptr ^^
            compile_const_32 1l ^^
            G.i (Store {ty = I32Type; align = 2; offset = 12L; sz = None}) ^^

            get_iovec_ptr ^^
            compile_const_32 (Int32.of_int (Char.code '\n')) ^^
            G.i (Store {ty = I32Type; align = 0; offset = 16L; sz = Some Wasm_exts.Types.Pack8}) ^^

            (* Call fd_write twice to work around
               https://github.com/bytecodealliance/wasmtime/issues/629
            *)

            compile_const_32 1l (* stdout *) ^^
            narrow_to_32 env get_iovec_ptr ^^
            compile_const_32 1l (* one string segment (2 doesn't work) *) ^^
            narrow_to_32 env get_iovec_ptr ^^
            compile_add32_const 20l ^^ (* out for bytes written, we ignore that *)
            E.call_import env "wasi_snapshot_preview1" "fd_write" ^^
            G.i Drop ^^

            compile_const_32 1l (* stdout *) ^^
            narrow_to_32 env get_iovec_ptr ^^
            compile_add32_const 8l ^^
            compile_const_32 1l (* one string segment *) ^^
            narrow_to_32 env get_iovec_ptr ^^
            compile_add32_const 20l ^^ (* out for bytes written, we ignore that *)
            E.call_import env "wasi_snapshot_preview1" "fd_write" ^^
            G.i Drop)
          end);

      E.add_export env (nr {
        name = Lib.Utf8.decode "print_ptr";
        edesc = nr (FuncExport (nr (E.built_in env "print_ptr")))
      })


  let ic_system_call call env =
    match E.mode env with
    | Flags.(ICMode | RefMode) ->
      system_call env call
    | _ ->
      E.trap_with env Printf.(sprintf "cannot get %s when running locally" call)

  let performance_counter env = 
    G.i (Convert (Wasm_exts.Values.I32 I32Op.WrapI64)) ^^
    ic_system_call "performance_counter" env

  let is_controller env =
    ic_system_call "is_controller_64" env ^^ 
    G.i (Convert (Wasm_exts.Values.I64 I64Op.ExtendUI32))

  let canister_version env = ic_system_call "canister_version" env

  let print_ptr_len env = G.i (Call (nr (E.built_in env "print_ptr")))

  let print_text env =
    Func.share_code1 Func.Never env "print_text" ("str", I64Type) [] (fun env get_str ->
      let (set_blob, get_blob) = new_local env "blob" in
      get_str ^^ Text.to_blob env ^^ set_blob ^^
      get_blob ^^ Blob.payload_ptr_unskewed env ^^
      get_blob ^^ Blob.len env ^^
      print_ptr_len env
    )

  (* For debugging *)
  let _compile_static_print env s =
    Blob.lit_ptr_len env s ^^ print_ptr_len env

  let ic_trap env =
    Func.share_code2 Func.Always env "ic_trap" (("ptr", I64Type), ("len", I64Type)) [] (fun env get_ptr get_length ->
      get_ptr ^^
      get_length ^^
      system_call env "trap_64"
    )

  let trap_ptr_len env =
    match E.mode env with
    | Flags.WasmMode -> G.i Unreachable
    | Flags.WASIMode -> print_ptr_len env ^^ G.i Unreachable
    | Flags.ICMode | Flags.RefMode -> ic_trap env ^^ G.i Unreachable

  let trap_with env s =
    Blob.lit_ptr_len env s ^^ trap_ptr_len env

  let trap_text env  =
    Text.to_blob env ^^ Blob.as_ptr_len env ^^ trap_ptr_len env

  let default_exports env =
    (* these exports seem to be wanted by the hypervisor/v8 *)
    E.add_export env (nr {
      name = Lib.Utf8.decode (
        match E.mode env with
        | Flags.WASIMode -> "memory"
        | _  -> "mem"
      );
      edesc = nr (MemoryExport (nr 0l))
    });
    E.add_export env (nr {
      name = Lib.Utf8.decode "table";
      edesc = nr (TableExport (nr 0l))
    })

  let export_init env =
    assert (E.mode env = Flags.ICMode || E.mode env = Flags.RefMode);
    let empty_f = Func.of_body env [] [] (fun env ->
      Lifecycle.trans env Lifecycle.InInit ^^
      G.i (Call (nr (E.built_in env "init"))) ^^
      GC.collect_garbage env ^^
      Lifecycle.trans env Lifecycle.Idle

    ) in
    let fi = E.add_fun env "canister_init" empty_f in
    E.add_export env (nr {
      name = Lib.Utf8.decode "canister_init";
      edesc = nr (FuncExport (nr fi))
      })

  let export_heartbeat env =
    assert (E.mode env = Flags.ICMode || E.mode env = Flags.RefMode);
    let fi = E.add_fun env "canister_heartbeat"
      (Func.of_body env [] [] (fun env ->
        G.i (Call (nr (E.built_in env "heartbeat_exp"))) ^^
        GC.collect_garbage env))
    in
    E.add_export env (nr {
      name = Lib.Utf8.decode "canister_heartbeat";
      edesc = nr (FuncExport (nr fi))
    })

  let export_timer env =
    assert !Flags.global_timer;
    assert (E.mode env = Flags.ICMode || E.mode env = Flags.RefMode);
    let fi = E.add_fun env "canister_global_timer"
      (Func.of_body env [] [] (fun env ->
        G.i (Call (nr (E.built_in env "timer_exp"))) ^^
        GC.collect_garbage env))
    in
    E.add_export env (nr {
      name = Lib.Utf8.decode "canister_global_timer";
      edesc = nr (FuncExport (nr fi))
    })

  let export_inspect env =
    assert (E.mode env = Flags.ICMode || E.mode env = Flags.RefMode);
    let fi = E.add_fun env "canister_inspect_message"
      (Func.of_body env [] [] (fun env ->
        G.i (Call (nr (E.built_in env "inspect_exp"))) ^^
        system_call env "accept_message" (* assumes inspect_exp traps to reject *)
        (* no need to GC !*)))
    in
    E.add_export env (nr {
      name = Lib.Utf8.decode "canister_inspect_message";
      edesc = nr (FuncExport (nr fi))
    })

  let export_wasi_start env =
    assert (E.mode env = Flags.WASIMode);
    let fi = E.add_fun env "_start" (Func.of_body env [] [] (fun env1 ->
      Lifecycle.trans env Lifecycle.InInit ^^
      G.i (Call (nr (E.built_in env "init"))) ^^
      (if !Flags.sanity then
        (* also test the GC in WASI mode if sanity checks are enabled *)
        GC.collect_garbage env
      else
        G.nop) ^^
      Lifecycle.trans env Lifecycle.Idle
    )) in
    E.add_export env (nr {
      name = Lib.Utf8.decode "_start";
      edesc = nr (FuncExport (nr fi))
      })

  let export_upgrade_methods env =
    if E.mode env = Flags.ICMode || E.mode env = Flags.RefMode then
    let status_stopped = 3l in
    let pre_upgrade_fi = E.add_fun env "pre_upgrade" (Func.of_body env [] [] (fun env ->
      Lifecycle.trans env Lifecycle.InPreUpgrade ^^
      (* check status is stopped or trap on outstanding callbacks *)
      system_call env "canister_status" ^^ compile_eq32_const status_stopped ^^
      E.if0
       (G.nop)
       (ContinuationTable.count env ^^
          E.then_trap_with env "canister_pre_upgrade attempted with outstanding message callbacks (try stopping the canister before upgrade)") ^^
      (* call pre_upgrade expression & any system method *)
      (G.i (Call (nr (E.built_in env "pre_exp")))) ^^
      Lifecycle.trans env Lifecycle.PostPreUpgrade
    )) in

    let post_upgrade_fi = E.add_fun env "post_upgrade" (Func.of_body env [] [] (fun env ->
      Lifecycle.trans env Lifecycle.InInit ^^
      G.i (Call (nr (E.built_in env "init"))) ^^
      Lifecycle.trans env Lifecycle.InPostUpgrade ^^
      G.i (Call (nr (E.built_in env "post_exp"))) ^^
      Lifecycle.trans env Lifecycle.Idle ^^
      GC.collect_garbage env
    )) in

    E.add_export env (nr {
      name = Lib.Utf8.decode "canister_pre_upgrade";
      edesc = nr (FuncExport (nr pre_upgrade_fi))
    });

    E.add_export env (nr {
      name = Lib.Utf8.decode "canister_post_upgrade";
      edesc = nr (FuncExport (nr post_upgrade_fi))
    })


  let get_self_reference env =
    match E.mode env with
    | Flags.ICMode | Flags.RefMode ->
      Func.share_code0 Func.Never env "canister_self" [I64Type] (fun env ->
        Blob.of_size_copy env
          (fun env -> 
            system_call env "canister_self_size" ^^ 
            G.i (Convert (Wasm_exts.Values.I64 I64Op.ExtendUI32)))
          (fun env ->
            system_call env "canister_self_copy_64")
          (fun env -> compile_unboxed_const 0L)
      )
    | _ ->
      E.trap_with env "cannot get self-actor-reference when running locally"

  let get_system_time env =
    match E.mode env with
    | Flags.ICMode | Flags.RefMode ->
      system_call env "time"
    | _ ->
      E.trap_with env "cannot get system time when running locally"

  let caller env =
    match E.mode env with
    | Flags.ICMode | Flags.RefMode ->
      Blob.of_size_copy env
        (fun env -> 
          system_call env "msg_caller_size" ^^
          G.i (Convert (Wasm_exts.Values.I64 I64Op.ExtendUI32)))
        (fun env -> 
          system_call env "msg_caller_copy_64")
        (fun env -> compile_unboxed_const 0L)
    | _ ->
      E.trap_with env (Printf.sprintf "cannot get caller when running locally")

  let method_name env =
    match E.mode env with
    | Flags.ICMode | Flags.RefMode ->
      Blob.of_size_copy env
        (fun env -> 
          system_call env "msg_method_name_size" ^^ 
          G.i (Convert (Wasm_exts.Values.I64 I64Op.ExtendUI32)))
        (fun env ->
          system_call env "msg_method_name_copy_64")
        (fun env -> compile_unboxed_const 0L)
    | _ ->
      E.trap_with env (Printf.sprintf "cannot get method_name when running locally")

  let arg_data env =
    match E.mode env with
    | Flags.ICMode | Flags.RefMode ->
      Blob.of_size_copy env
        (fun env -> 
          system_call env "msg_arg_data_size" ^^ 
          G.i (Convert (Wasm_exts.Values.I64 I64Op.ExtendUI32)))
        (fun env -> 
          system_call env "msg_arg_data_copy_64")
        (fun env -> compile_unboxed_const 0L)
    | _ ->
      E.trap_with env (Printf.sprintf "cannot get arg_data when running locally")

  let reject env arg_instrs =
    match E.mode env with
    | Flags.ICMode | Flags.RefMode ->
      arg_instrs ^^
      Text.to_blob env ^^
      Blob.as_ptr_len env ^^
      system_call env "msg_reject_64"
    | _ ->
      E.trap_with env (Printf.sprintf "cannot reject when running locally")

  let error_code env =
     Func.share_code0 Func.Always env "error_code" [I64Type] (fun env ->
      let (set_code, get_code) = new_local env "code" in
      system_call env "msg_reject_code" ^^ 
      G.i (Convert (Wasm_exts.Values.I64 I64Op.ExtendUI32)) ^^
      set_code ^^
      List.fold_right (fun (tag, const) code ->
        get_code ^^ compile_unboxed_const const ^^
        compile_comparison I64Op.Eq ^^
        E.if1 I64Type
          (Variant.inject env tag (Tuple.compile_unit env))
          code)
        ["system_fatal", 1L;
         "system_transient", 2L;
         "destination_invalid", 3L;
         "canister_reject", 4L;
         "canister_error", 5L]
        (Variant.inject env "future" (get_code ^^ BitTagged.tag env Type.Nat32)))

  let error_message env =
    Func.share_code0 Func.Never env "error_message" [I64Type] (fun env ->
      Blob.of_size_copy env
        (fun env -> system_call env "msg_reject_msg_size" ^^ 
          G.i (Convert (Wasm_exts.Values.I64 I64Op.ExtendUI32)))
        (fun env ->
          system_call env "msg_reject_msg_copy_64")
        (fun env -> compile_unboxed_const 0L)
    )

  let error_value env =
    Func.share_code0 Func.Never env "error_value" [I64Type] (fun env ->
      error_code env ^^
      error_message env ^^
      Tuple.from_stack env 2
    )

  let reply_with_data env =
    Func.share_code2 Func.Never env "reply_with_data" (("start", I64Type), ("size", I64Type)) [] (
      fun env get_data_start get_data_size ->
        get_data_start ^^
        get_data_size ^^
        system_call env "msg_reply_data_append_64" ^^
        system_call env "msg_reply"
   )

  (* Actor reference on the stack *)
  let actor_public_field env name =
    (* simply tuple canister name and function name *)
    Blob.lit env name ^^
    Tuple.from_stack env 2

  let fail_assert env at =
    let open Source in
    let at = {
        left = {at.left with file = Filename.basename at.left.file};
        right = {at.right with file = Filename.basename at.right.file}
      }
    in
    E.trap_with env (Printf.sprintf "assertion failed at %s" (string_of_region at))

  let async_method_name = Type.(motoko_async_helper_fld.lab)
  let gc_trigger_method_name = Type.(motoko_gc_trigger_fld.lab)

  let is_self_call env =
    let (set_len_self, get_len_self) = new_local env "len_self" in
    let (set_len_caller, get_len_caller) = new_local env "len_caller" in
    system_call env "canister_self_size" ^^ G.i (Convert (Wasm_exts.Values.I64 I64Op.ExtendUI32)) ^^ set_len_self ^^
    system_call env "msg_caller_size" ^^ G.i (Convert (Wasm_exts.Values.I64 I64Op.ExtendUI32)) ^^ set_len_caller ^^
    get_len_self ^^ get_len_caller ^^ compile_comparison I64Op.Eq ^^
    E.if1 I64Type
      begin
        get_len_self ^^ Stack.dynamic_with_bytes env "str_self" (fun get_str_self ->
          get_len_caller ^^ Stack.dynamic_with_bytes env "str_caller" (fun get_str_caller ->
            get_str_caller ^^ compile_unboxed_const 0L ^^ get_len_caller ^^
            system_call env "msg_caller_copy_64" ^^
            get_str_self ^^ compile_unboxed_const 0L ^^ get_len_self ^^
            system_call env "canister_self_copy_64" ^^
            get_str_self ^^ get_str_caller ^^ get_len_self ^^ Heap.memcmp env ^^
            compile_eq_const 0L))
      end
      begin
        compile_unboxed_const 0L
      end

  let assert_caller_self env =
    is_self_call env ^^
    E.else_trap_with env "not a self-call"

  let is_controller_call env =
    let (set_len_caller, get_len_caller) = new_local env "len_caller" in
    system_call env "msg_caller_size" ^^ G.i (Convert (Wasm_exts.Values.I64 I64Op.ExtendUI32)) ^^ set_len_caller ^^
    get_len_caller ^^ Stack.dynamic_with_bytes env "str_caller" (fun get_str_caller ->
      get_str_caller ^^ compile_unboxed_const 0L ^^ get_len_caller ^^
      system_call env "msg_caller_copy_64" ^^
      get_str_caller ^^ get_len_caller ^^ is_controller env)

  let assert_caller_self_or_controller env =
    is_self_call env ^^
    is_controller_call env ^^
    G.i (Binary (Wasm_exts.Values.I64 I64Op.Or)) ^^
    E.else_trap_with env "not a self-call or call from controller"

  (* Cycles *)

  let cycle_balance env =
    match E.mode env with
    | Flags.ICMode
    | Flags.RefMode ->
      system_call env "canister_cycle_balance128_64"
    | _ ->
      E.trap_with env "cannot read balance when running locally"

  let cycles_add env =
    match E.mode env with
    | Flags.ICMode
    | Flags.RefMode ->
      system_call env "call_cycles_add128"
    | _ ->
      E.trap_with env "cannot accept cycles when running locally"

  let cycles_accept env =
    match E.mode env with
    | Flags.ICMode
    | Flags.RefMode ->
      system_call env "msg_cycles_accept128_64"
    | _ ->
      E.trap_with env "cannot accept cycles when running locally"

  let cycles_available env =
    match E.mode env with
    | Flags.ICMode
    | Flags.RefMode ->
      system_call env "msg_cycles_available128_64"
    | _ ->
      E.trap_with env "cannot get cycles available when running locally"

  let cycles_refunded env =
    match E.mode env with
    | Flags.ICMode
    | Flags.RefMode ->
      system_call env "msg_cycles_refunded128_64"
    | _ ->
      E.trap_with env "cannot get cycles refunded when running locally"

  let set_certified_data env =
    match E.mode env with
    | Flags.ICMode
    | Flags.RefMode ->
      Blob.as_ptr_len env ^^
      system_call env "certified_data_set_64"
    | _ ->
      E.trap_with env "cannot set certified data when running locally"

  let get_certificate env =
    match E.mode env with
    | Flags.ICMode
    | Flags.RefMode ->
      system_call env "data_certificate_present" ^^
      Bool.from_rts_int32 ^^
      E.if1 I64Type
      begin
        Opt.inject_simple env (
          Blob.of_size_copy env
            (fun env -> 
              system_call env "data_certificate_size" ^^ 
              G.i (Convert (Wasm_exts.Values.I64 I64Op.ExtendUI32)))
            (fun env -> 
              system_call env "data_certificate_copy_64")
            (fun env -> compile_unboxed_const 0L)
        )
      end (Opt.null_lit env)
    | _ ->
      E.trap_with env "cannot get certificate when running locally"

end (* IC *)

module Cycles = struct

  let from_word128_ptr env = Func.share_code1 Func.Never env "from_word128_ptr" ("ptr", I64Type) [I64Type]
    (fun env get_ptr ->
     let set_lower, get_lower = new_local env "lower" in
     get_ptr ^^
     G.i (Load {ty = I64Type; align = 0; offset = 0L; sz = None }) ^^
     BigNum.from_word64 env ^^
     set_lower ^^
     get_ptr ^^
     G.i (Load {ty = I64Type; align = 0; offset = 8L; sz = None }) ^^
     compile_test I64Op.Eqz ^^
     E.if1 I64Type
       get_lower
       begin
         get_lower ^^
         get_ptr ^^
         G.i (Load {ty = I64Type; align = 0; offset = 8L; sz = None }) ^^
         BigNum.from_word64 env ^^
         (* shift left 64 bits *)
         compile_unboxed_const 64L ^^
         TaggedSmallWord.msb_adjust Type.Nat32 ^^
         BigNum.compile_lsh env ^^
         BigNum.compile_add env
       end)

  (* takes a bignum from the stack, traps if ≥2^128, and leaves two 64bit words on the stack *)
  (* only used twice, so ok to not use share_code1; that would require I64Type support in FakeMultiVal *)
  let to_two_word64 env =
    let (set_val, get_val) = new_local env "cycles" in
    set_val ^^
    get_val ^^
    Tagged.materialize_shared_value env (BigNum.constant env (Big_int.power_int_positive_int 2 128)) ^^
    BigNum.compile_relop env Lt ^^
    E.else_trap_with env "cycles out of bounds" ^^

    get_val ^^
    (* shift right 64 bits *)
    compile_unboxed_const 64L ^^
    TaggedSmallWord.msb_adjust Type.Nat32 ^^
    BigNum.compile_rsh env ^^
    BigNum.truncate_to_word64 env ^^

    get_val ^^
    BigNum.truncate_to_word64 env

  let balance env =
    Func.share_code0 Func.Always env "cycle_balance" [I64Type] (fun env ->
      Stack.with_words env "dst" 4L (fun get_dst ->
        get_dst ^^
        IC.cycle_balance env ^^
        get_dst ^^
        from_word128_ptr env
      )
    )

  let add env =
    Func.share_code1 Func.Always env "cycle_add" ("cycles", I64Type) [] (fun env get_x ->
      get_x ^^
      to_two_word64 env ^^
      IC.cycles_add env
    )

  let accept env =
    Func.share_code1 Func.Always env "cycle_accept" ("cycles", I64Type) [I64Type] (fun env get_x ->
      Stack.with_words env "dst" 4L (fun get_dst ->
        get_x ^^
        to_two_word64 env ^^
        get_dst ^^
        IC.cycles_accept env ^^
        get_dst ^^
        from_word128_ptr env
      )
    )

  let available env =
    Func.share_code0 Func.Always env "cycle_available" [I64Type] (fun env ->
      Stack.with_words env "dst" 4L (fun get_dst ->
        get_dst ^^
        IC.cycles_available env ^^
        get_dst ^^
        from_word128_ptr env
      )
    )

  let refunded env =
    Func.share_code0 Func.Always env "cycle_refunded" [I64Type] (fun env ->
      Stack.with_words env "dst" 4L (fun get_dst ->
        get_dst ^^
        IC.cycles_refunded env ^^
        get_dst ^^
        from_word128_ptr env
      )
    )

end (* Cycles *)

(* Low-level, almost raw access to IC stable memory.
   Essentially a virtual page allocator
   * enforcing limit --max-stable-pages not exceeded
   * tracking virtual page count, ignoring physical pages added for stable variable serialization (global`__stable_mem_size`)
   * recording current format of contents (global `__stable_version`)
   Used to implement stable variable serialization, (experimental) stable memory library and Region type (see region.rs)
*)
module StableMem = struct


  (* Raw stable memory API,
     using ic0.stable64_xxx or
     emulating via (for now) 64-bit memory 1
  *)
  let stable64_grow env =
    E.require_stable_memory env;
    match E.mode env with
    | Flags.ICMode | Flags.RefMode ->
       IC.system_call env "stable64_grow"
    | _ ->
       Func.share_code1 Func.Always env "stable64_grow" ("pages", I64Type) [I64Type]
         (fun env get_pages ->
          let set_old_pages, get_old_pages = new_local env "old_pages" in
          get_pages ^^
          G.i StableGrow ^^
          set_old_pages ^^
          get_old_pages ^^
          compile_unboxed_const (-1L) ^^
          compile_comparison I64Op.Eq ^^
          E.if1 I64Type
            begin
             compile_unboxed_const (-1L)
            end
            begin
              get_old_pages
            end)

  let stable64_size env =
    E.require_stable_memory env;
    match E.mode env with
    | Flags.ICMode | Flags.RefMode ->
       IC.system_call env "stable64_size"
    | _ ->
       Func.share_code0 Func.Always env "stable64_size" [I64Type]
         (fun env ->
          G.i StableSize)

  let stable64_read env =
    E.require_stable_memory env;
    match E.mode env with
    | Flags.ICMode | Flags.RefMode ->
       IC.system_call env "stable64_read"
    | _ ->
       Func.share_code3 Func.Always env "stable64_read"
         (("dst", I64Type), ("offset", I64Type), ("size", I64Type)) []
         (fun env get_dst get_offset get_size ->
          get_dst ^^
          get_offset ^^
          get_size ^^
          G.i StableRead)

  let stable64_write env =
    E.require_stable_memory env;
    match E.mode env with
    | Flags.ICMode | Flags.RefMode ->
       IC.system_call env "stable64_write"
    | _ ->
       Func.share_code3 Func.Always env "stable64_write"
         (("offset", I64Type), ("src", I64Type), ("size", I64Type)) []
         (fun env get_offset get_src get_size ->
          get_offset ^^
          get_src ^^
          get_size ^^
          G.i StableWrite)


  (* Versioning (c.f. Region.rs) *)
  (* NB: these constants must agree with VERSION_NO_STABLE_MEMORY etc. in Region.rs *)
  let legacy_version_no_stable_memory = Int64.of_int 0 (* never manifest in serialized form *)
  let legacy_version_some_stable_memory = Int64.of_int 1
  let legacy_version_regions = Int64.of_int 2
  let version_stable_heap_no_regions = Int64.of_int 3
  let version_stable_heap_regions = Int64.of_int 4
  let version_max = version_stable_heap_regions

  let register_globals env =
    (* size (in pages) *)
    E.add_global64 env "__stablemem_size" Mutable 0L;
    E.add_global64 env "__stablemem_version" Mutable version_stable_heap_no_regions

  let get_mem_size env =
    G.i (GlobalGet (nr (E.get_global env "__stablemem_size")))

  let set_mem_size env =
    G.i (GlobalSet (nr (E.get_global env "__stablemem_size")))

  let get_version env =
    G.i (GlobalGet (nr (E.get_global env "__stablemem_version")))

  let set_version env =
    G.i (GlobalSet (nr (E.get_global env "__stablemem_version")))

  let region_init env =
    compile_unboxed_const (if !Flags.use_stable_regions then 1L else 0L) ^^
    E.call_import env "rts" "region_init"

  (* stable memory bounds check *)
  let guard env =
       get_mem_size env ^^
       compile_unboxed_const (Int64.of_int page_size_bits) ^^
       G.i (Binary (Wasm_exts.Values.I64 I64Op.Shl)) ^^
       compile_comparison I64Op.GeU ^^
       E.then_trap_with env "StableMemory offset out of bounds"

  (* check both offset and [offset,.., offset + size) within bounds *)
  (* c.f. region.rs check_relative_range *)
  (* TODO: specialize on size *)
  let guard_range env =
      Func.share_code2 Func.Always env "__stablemem_guard_range"
        (("offset", I64Type), ("size", I64Type)) []
        (fun env get_offset get_size ->
          get_size ^^
          compile_unboxed_one ^^
          compile_comparison I64Op.LeU ^^
          E.if0 begin
            get_offset ^^
            guard env
          end
          begin
            compile_unboxed_const (Int64.minus_one) ^^
            get_size ^^
            G.i (Binary (Wasm_exts.Values.I64 I64Op.Sub)) ^^
            get_offset ^^
            compile_comparison I64Op.LtU ^^
            E.then_trap_with env "StableMemory range overflow" ^^
            get_offset ^^
            get_size ^^
            G.i (Binary (Wasm_exts.Values.I64 I64Op.Add)) ^^
            get_mem_size env ^^
            compile_unboxed_const (Int64.of_int page_size_bits) ^^
            G.i (Binary (Wasm_exts.Values.I64 I64Op.Shl)) ^^
            compile_comparison I64Op.GtU ^^
            E.then_trap_with env "StableMemory range out of bounds"
          end)

  let add_guard env guarded get_offset bytes =
    if guarded then
     (get_offset ^^
      if bytes = 1L then
        guard env
      else
        compile_unboxed_const bytes ^^
        guard_range env)
    else G.nop

  (* TODO: crusso in read/write could avoid stack allocation by reserving and re-using scratch memory instead *)
  let read env guarded name typ bytes load =
      Func.share_code1 Func.Never env (Printf.sprintf "__stablemem_%sread_%s" (if guarded then "guarded_" else "") name)
        ("offset", I64Type) [typ]
        (fun env get_offset ->
          let words = Int64.div (Int64.add bytes 3L) 4L in
          add_guard env guarded get_offset bytes ^^
          Stack.with_words env "temp_ptr" words (fun get_temp_ptr ->
            get_temp_ptr ^^
            get_offset ^^
            compile_unboxed_const bytes ^^
            stable64_read env ^^
            get_temp_ptr ^^ load))

  let write env guarded name typ bytes store =
      Func.share_code2 Func.Never env (Printf.sprintf "__stablemem_%swrite_%s" (if guarded then "guarded_" else "") name)
        (("offset", I64Type), ("value", typ)) []
        (fun env get_offset get_value ->
          let words = Int64.div (Int64.add bytes 3L) 4L in
          add_guard env guarded get_offset bytes ^^
          Stack.with_words env "temp_ptr" words (fun get_temp_ptr ->
            get_temp_ptr ^^ get_value ^^ store ^^
            get_offset ^^
            get_temp_ptr ^^
            compile_unboxed_const bytes ^^
            stable64_write env))

  let load_word32 = G.i (Load {ty = I32Type; align = 0; offset = 0L; sz = None})
  let store_word32 : G.t = G.i (Store {ty = I32Type; align = 0; offset = 0L; sz = None})  

  let write_word32 env =
    write env false "word32" I32Type 4L store_word32

  let write_word64 env =
    write env false "word64" I64Type 8L store_unskewed_ptr

  let read_word32 env =
    read env false "word32" I32Type 4L load_word32
  
  let read_word64 env =
    read env false "word64" I64Type 8L load_unskewed_ptr
  
  (* ensure_pages : ensure at least num pages allocated,
     growing (real) stable memory if needed *)
  let ensure_pages env =
      Func.share_code1 Func.Always env "__stablemem_ensure_pages"
        ("pages", I64Type) [I64Type]
        (fun env get_pages ->
          let (set_size, get_size) = new_local env "size" in
          let (set_pages_needed, get_pages_needed) = new_local env "pages_needed" in

          stable64_size env ^^
          set_size ^^

          get_pages ^^
          get_size ^^
          G.i (Binary (Wasm_exts.Values.I64 I64Op.Sub)) ^^
          set_pages_needed ^^

          get_pages_needed ^^
          compile_unboxed_const 0L ^^
          compile_comparison I64Op.GtS ^^
          E.if1 I64Type
            (get_pages_needed ^^
             stable64_grow env)
            get_size)

      (* ensure stable memory includes [offset..offset+size), assumes size > 0 *)
  let ensure env =
      Func.share_code2 Func.Always env "__stablemem_ensure"
        (("offset", I64Type), ("size", I64Type)) []
        (fun env get_offset get_size ->
          let (set_sum, get_sum) = new_local env "sum" in
          get_offset ^^
          get_size ^^
          G.i (Binary (Wasm_exts.Values.I64 I64Op.Add)) ^^
          set_sum ^^
          (* check for overflow *)
          get_sum ^^
          get_offset ^^
          compile_comparison I64Op.LtU ^^
          E.then_trap_with env "Range overflow" ^^
          (* ensure page *)
          get_sum ^^
          compile_unboxed_const (Int64.of_int page_size_bits) ^^
          G.i (Binary (Wasm_exts.Values.I64 I64Op.ShrU)) ^^
          compile_add_const 1L ^^
          ensure_pages env ^^
          (* Check result *)
          compile_unboxed_const 0L ^^
          compile_comparison I64Op.LtS ^^
          E.then_trap_with env "Out of stable memory.")

  (* low-level grow, respecting --max-stable-pages *)
  let grow env =
      Func.share_code1 Func.Always env "__stablemem_grow"
        ("pages", I64Type) [I64Type] (fun env get_pages ->
          let (set_size, get_size) = new_local env "size" in
          get_mem_size env ^^
          set_size ^^

          (* check within --max-stable-pages *)
          get_size ^^
          get_pages ^^
          G.i (Binary (Wasm_exts.Values.I64 I64Op.Add)) ^^
          compile_unboxed_const (Int64.of_int (!Flags.max_stable_pages)) ^^
          compile_comparison I64Op.GtU ^^
          E.if1 I64Type
            begin
             compile_unboxed_const (-1L) ^^
             G.i Return
            end
            begin
              let (set_new_size, get_new_size) = new_local env "new_size" in
              get_size ^^
              get_pages ^^
              G.i (Binary (Wasm_exts.Values.I64 I64Op.Add)) ^^
              set_new_size ^^

              (* physical grow if necessary *)
              let (set_ensured, get_ensured) = new_local env "ensured" in
              get_new_size ^^
              ensure_pages env ^^
              set_ensured ^^

              (* Check result *)
              get_ensured ^^
              compile_unboxed_const 0L ^^
              compile_comparison I64Op.LtS ^^
              E.if1 I64Type
                ((* propagate failure -1; preserve logical size *)
                 get_ensured)
                ((* update logical size *)
                 get_new_size ^^
                 set_mem_size env ^^
                 (* return old logical size *)
                 get_size)
            end)

  let load_word32 env =
    read env true "word32" I32Type 4L
      (G.i (Load {ty = I32Type; align = 0; offset = 0L; sz = None }))
  let store_word32 env =
    write env true "word32" I32Type 4L
      (G.i (Store {ty = I32Type; align = 0; offset = 0L; sz = None}))

  let load_word8 env =
    read env true "word8" I32Type 1L
      (G.i (Load {ty = I32Type; align = 0; offset = 0L; sz = Some Wasm_exts.Types.(Pack8, ZX)}))
  let store_word8 env =
    write env true "word8" I32Type 1L
      (G.i (Store {ty = I32Type; align = 0; offset = 0L; sz = None}))

  let load_word16 env =
    read env true "word16" I32Type 2L
      (G.i (Load {ty = I32Type; align = 0; offset = 0L; sz = Some Wasm_exts.Types.(Pack16, ZX)}))
  let store_word16 env =
    write env true "word16" I32Type 2L
      (G.i (Store {ty = I32Type; align = 0; offset = 0L; sz = None}))

  let load_word64 env =
    read env true "word64" I64Type 8L load_unskewed_ptr
  let store_word64 env =
    write env true "word64" I64Type 8L store_unskewed_ptr

  let load_float64 env =
    read env true "float64" F64Type 8L
      (G.i (Load {ty = F64Type; align = 0; offset = 0L; sz = None }))
  let store_float64 env =
    write env true "float64" F64Type 8L
      (G.i (Store {ty = F64Type; align = 0; offset = 0L; sz = None}))

  let load_blob env =
      Func.share_code2 Func.Always env "__stablemem_load_blob"
        (("offset", I64Type), ("len", I64Type)) [I64Type]
        (fun env get_offset get_len ->
          let (set_blob, get_blob) = new_local env "blob" in
          get_offset ^^
          get_len ^^
          guard_range env ^^
          get_len ^^ Blob.alloc env ^^ set_blob ^^
          get_blob ^^ Blob.payload_ptr_unskewed env ^^
          get_offset ^^
          get_len ^^
          stable64_read env ^^
          get_blob)

  let store_blob env =
      Func.share_code2 Func.Always env "__stablemem_store_blob"
        (("offset", I64Type), ("blob", I64Type)) []
        (fun env get_offset get_blob ->
         let (set_len, get_len) = new_local env "len" in
          get_blob ^^ Blob.len env ^^ set_len ^^
          get_offset ^^
          get_len ^^
          guard_range env ^^
          get_offset ^^
          get_blob ^^ Blob.payload_ptr_unskewed env ^^
          get_len ^^
          stable64_write env)

end (* StableMem *)


(* StableMemoryInterface *)
(* Core, legacy interface to IC stable memory, used to implement prims `stableMemoryXXX` of
   library `ExperimentalStableMemory.mo`.
   Each operation dispatches on the state of `StableMem.get_version()`.
   * StableMem.version_stable_heap_no_regions
     * use StableMem directly.
   * StableMem.version_stable_heap_regions: use Region.mo
*)
module StableMemoryInterface = struct

  (* Helpers *)
  let get_region0 env = E.call_import env "rts" "region0_get"

  let if_regions env args tys is1 is2 =
    StableMem.get_version env ^^
    compile_unboxed_const StableMem.version_stable_heap_regions ^^
    compile_comparison I64Op.Eq ^^
    E.if_ env tys
      (get_region0 env ^^ args ^^ is1 env)
      (args ^^ is2 env)

  (* Prims *)
  let size env =
    E.require_stable_memory env;
    Func.share_code0 Func.Always env "__stablememory_size" [I64Type]
      (fun env ->
        if_regions env
          G.nop
          [I64Type]
          Region.size
          StableMem.get_mem_size)

  let grow env =
    E.require_stable_memory env;
    Func.share_code1 Func.Always env "__stablememory_grow" ("pages", I64Type) [I64Type]
      (fun env get_pages ->
        if_regions env
          get_pages
          [I64Type]
          Region.grow
          (fun env ->
            (* logical grow *)
            StableMem.grow env))

  let load_blob env =
    E.require_stable_memory env;
    Func.share_code2 Func.Never env "__stablememory_load_blob"
      (("offset", I64Type), ("len", I64Type)) [I64Type]
      (fun env offset len ->
        if_regions env
          (offset ^^ len)
          [I64Type]
          Region.load_blob
          StableMem.load_blob)
  let store_blob env =
    E.require_stable_memory env;
    Func.share_code2 Func.Never env "__stablememory_store_blob"
      (("offset", I64Type), ("blob", I64Type)) []
      (fun env offset blob ->
        if_regions env
          (offset ^^ blob)
          []
          Region.store_blob
          StableMem.store_blob)

  let load_word8 env =
    E.require_stable_memory env;
    Func.share_code1 Func.Never env "__stablememory_load_word8"
      ("offset", I64Type) [I32Type]
      (fun env offset ->
        if_regions env
          offset
          [I32Type]
          Region.load_word8
          StableMem.load_word8)
  let store_word8 env =
    E.require_stable_memory env;
    Func.share_code2 Func.Never env "__stablememory_store_word8"
      (("offset", I64Type), ("value", I32Type)) []
      (fun env offset value ->
        if_regions env
          (offset ^^ value)
          []
          Region.store_word8
          StableMem.store_word8)

  let load_word16 env =
    E.require_stable_memory env;
    Func.share_code1 Func.Never env "__stablememory_load_word16"
      ("offset", I64Type) [I32Type]
      (fun env offset->
        if_regions env
          offset
          [I32Type]
          Region.load_word16
          StableMem.load_word16)
  let store_word16 env =
    E.require_stable_memory env;
    Func.share_code2 Func.Never env "__stablememory_store_word16"
      (("offset", I64Type), ("value", I32Type)) []
      (fun env offset value ->
        if_regions env
          (offset ^^ value)
          []
          Region.store_word16
          StableMem.store_word16)

  let load_word32 env =
    E.require_stable_memory env;
    Func.share_code1 Func.Never env "__stablememory_load_word32"
      ("offset", I64Type) [I32Type]
      (fun env offset ->
        if_regions env
          offset
          [I32Type]
          Region.load_word32
          StableMem.load_word32)
  let store_word32 env =
    E.require_stable_memory env;
    Func.share_code2 Func.Never env "__stablememory_store_word32"
      (("offset", I64Type), ("value", I32Type)) []
      (fun env offset value ->
        if_regions env
          (offset ^^ value)
          []
          Region.store_word32
          StableMem.store_word32)

  let load_word64 env =
    E.require_stable_memory env;
    Func.share_code1 Func.Never env "__stablememory_load_word64" ("offset", I64Type) [I64Type]
      (fun env offset ->
        if_regions env
          offset
          [I64Type]
          Region.load_word64
          StableMem.load_word64)
  let store_word64 env =
    E.require_stable_memory env;
    Func.share_code2 Func.Never env "__stablememory_store_word64"
      (("offset", I64Type), ("value", I64Type)) []
      (fun env offset value ->
        if_regions env
          (offset ^^ value)
          []
          Region.store_word64
          StableMem.store_word64)

  let load_float64 env =
    E.require_stable_memory env;
    Func.share_code1 Func.Never env "__stablememory_load_float64"
      ("offset", I64Type) [F64Type]
      (fun env offset ->
        if_regions env
          offset
          [F64Type]
          Region.load_float64
          StableMem.load_float64)
  let store_float64 env =
    Func.share_code2 Func.Never env "__stablememory_store_float64"
      (("offset", I64Type), ("value", F64Type)) []
      (fun env offset value ->
        if_regions env
          (offset ^^ value)
          []
          Region.store_float64
          StableMem.store_float64)

end

module UpgradeStatistics = struct
  let get_upgrade_instructions env =
    E.call_import env "rts" "get_upgrade_instructions"
  let set_upgrade_instructions env =
    E.call_import env "rts" "set_upgrade_instructions"

  let add_instructions env =
    get_upgrade_instructions env ^^
    GC.instruction_counter env ^^
    G.i (Binary (Wasm_exts.Values.I64 I64Op.Add)) ^^
    set_upgrade_instructions env

  let set_instructions env =
    GC.instruction_counter env ^^
    set_upgrade_instructions env
end

module RTS_Exports = struct
  (* Must be called late, after main codegen, to ensure correct generation of
     of functioning or unused-but-trapping stable memory exports (as required)
   *)
  let system_exports env =

    (* Value constructors *)

    let int_from_int64_fi = E.add_fun env "int_from_int64" (
      Func.of_body env ["v", I64Type] [I64Type] (fun env ->
        let get_v = G.i (LocalGet (nr 0l)) in
        get_v ^^ BigNum.from_signed_word64 env
      )
    ) in
    E.add_export env (nr {
      name = Lib.Utf8.decode "int_from_int64";
      edesc = nr (FuncExport (nr int_from_int64_fi))
    });

    (* Traps *)

    let bigint_trap_fi = E.add_fun env "bigint_trap" (
      Func.of_body env [] [] (fun env ->
        E.trap_with env "bigint function error"
      )
    ) in
    E.add_export env (nr {
      name = Lib.Utf8.decode "bigint_trap";
      edesc = nr (FuncExport (nr bigint_trap_fi))
    });
   

    let rts_trap_fi = E.add_fun env "rts_trap" (
      (* `libc` stil uses 32-bit length parameter for `rts_trap` *)
      Func.of_body env ["str", I64Type; "len", I32Type] [] (fun env ->
        let get_str = G.i (LocalGet (nr 0l)) in
        let get_len = G.i (LocalGet (nr 1l)) in
        get_str ^^ 
        get_len ^^ 
        G.i (Convert (Wasm_exts.Values.I64 I64Op.ExtendUI32)) ^^
        IC.trap_ptr_len env
      )
    ) in
    E.add_export env (nr {
      name = Lib.Utf8.decode "rts_trap";
      edesc = nr (FuncExport (nr rts_trap_fi))
    });

    let when_stable_memory_required_else_trap env code =
      if E.requires_stable_memory env then
        code() else
        E.trap_with env "unreachable" in

    let ic0_stable64_write_fi =
      match E.mode env with
      | Flags.ICMode | Flags.RefMode ->
        E.reuse_import env "ic0" "stable64_write"
      | Flags.WASIMode | Flags.WasmMode ->
        E.add_fun env "ic0_stable64_write" (
          Func.of_body env ["offset", I64Type; "src", I64Type; "size", I64Type] []
            (fun env ->
              when_stable_memory_required_else_trap env (fun () ->
               let get_offset = G.i (LocalGet (nr 0l)) in
               let get_src = G.i (LocalGet (nr 1l)) in
               let get_size = G.i (LocalGet (nr 2l)) in
               get_offset ^^
               get_src ^^
               get_size ^^
               StableMem.stable64_write env))
          )
    in
    E.add_export env (nr {
      name = Lib.Utf8.decode "ic0_stable64_write";
      edesc = nr (FuncExport (nr ic0_stable64_write_fi))
    });

    let ic0_stable64_read_fi =
      match E.mode env with
      | Flags.ICMode | Flags.RefMode ->
        E.reuse_import env "ic0" "stable64_read"
      | Flags.WASIMode | Flags.WasmMode ->
        E.add_fun env "ic0_stable64_read" (
          Func.of_body env ["dst", I64Type; "offset", I64Type; "size", I64Type] []
            (fun env ->
              when_stable_memory_required_else_trap env (fun () ->
              let get_dst = G.i (LocalGet (nr 0l)) in
              let get_offset = G.i (LocalGet (nr 1l)) in
              let get_size = G.i (LocalGet (nr 2l)) in
              get_dst ^^
              get_offset ^^
              get_size ^^
              StableMem.stable64_read env))
          )
    in
    E.add_export env (nr {
      name = Lib.Utf8.decode "ic0_stable64_read";
      edesc = nr (FuncExport (nr ic0_stable64_read_fi))
    });

    let moc_stable_mem_grow_fi =
      E.add_fun env "moc_stable_mem_grow" (
        Func.of_body env ["newPages", I64Type] [I64Type]
          (fun env ->
            when_stable_memory_required_else_trap env (fun () ->
            G.i (LocalGet (nr 0l)) ^^
            StableMem.grow env))
        )
    in
    E.add_export env (nr {
      name = Lib.Utf8.decode "moc_stable_mem_grow";
      edesc = nr (FuncExport (nr moc_stable_mem_grow_fi))
    });

    let moc_stable_mem_size_fi =
      E.add_fun env "moc_stable_mem_size" (
        Func.of_body env [] [I64Type]
          (fun env ->
             when_stable_memory_required_else_trap env (fun () ->
             StableMem.get_mem_size env))
        )
    in
    E.add_export env (nr {
      name = Lib.Utf8.decode "moc_stable_mem_size";
      edesc = nr (FuncExport (nr moc_stable_mem_size_fi))
    });

    let moc_stable_mem_get_version_fi =
      E.add_fun env "moc_stable_mem_get_version" (
        Func.of_body env [] [I64Type]
          (fun env ->
             StableMem.get_version env)
        )
    in
    E.add_export env (nr {
      name = Lib.Utf8.decode "moc_stable_mem_get_version";
      edesc = nr (FuncExport (nr moc_stable_mem_get_version_fi))
    });

    let moc_stable_mem_set_version_fi =
      E.add_fun env "moc_stable_mem_set_version" (
        Func.of_body env ["version", I64Type] []
          (fun env ->
             G.i (LocalGet (nr 0l)) ^^
             StableMem.set_version env
          )
        )
    in
    E.add_export env (nr {
      name = Lib.Utf8.decode "moc_stable_mem_set_version";
      edesc = nr (FuncExport (nr moc_stable_mem_set_version_fi))
    })

end (* RTS_Exports *)

module Serialization = struct
  (*
    The general serialization strategy is as follows:
    * We statically generate the IDL type description header.
    * We traverse the data to calculate the size needed for the data buffer and the
      reference buffer.
    * We allocate memory for the data buffer and the reference buffer
      (this memory area is not referenced, so will be dead with the next GC)
    * We copy the IDL type header to the data buffer.
    * We traverse the data and serialize it into the data buffer.
      This is type driven, and we use the `share_code` machinery and names that
      properly encode the type to resolve loops in a convenient way.
    * We externalize all that new data space into a databuf
    * We externalize the reference space into a elembuf
    * We pass both databuf and elembuf to shared functions
      (this mimicks the future system API)

    The deserialization is analogous:
    * We allocate some scratch space, and internalize the databuf and elembuf into it.
    * We parse the data, in a type-driven way, using normal construction and
      allocation, while keeping tabs on the type description header for subtyping.
    * At the end, the scratch space is a hole in the heap, and will be reclaimed
      by the next GC.
  *)

  module Strm = struct
    (* Creates a fresh stream with header, storing stream token. *)
    let create env get_data_size set_data_buf get_data_buf header =
      let header_size = Int64.of_int (String.length header) in
      get_data_size ^^ compile_add_const header_size ^^
      Blob.dyn_alloc_scratch env ^^ set_data_buf ^^
      get_data_buf ^^
      Blob.lit env header ^^ Blob.payload_ptr_unskewed env ^^
      compile_unboxed_const header_size ^^
      Heap.memcpy env ^^
      get_data_buf ^^ compile_add_const header_size ^^ set_data_buf

    (* Checks the stream's filling, traps if unexpected *)
    let check_filled env get_data_buf get_data_size =
      get_data_buf ^^ get_data_size ^^ G.i (Binary (Wasm_exts.Values.I64 I64Op.Add)) ^^
      compile_comparison I64Op.Eq ^^
      E.else_trap_with env "data buffer not filled"

    (* Finishes the stream, performing consistency checks. 
      Returns payload address and size including the header. *)
    let terminate env get_data_buf get_data_size header_size =
      get_data_buf ^^ compile_sub_const header_size ^^
      get_data_size ^^ compile_add_const header_size

    (* Builds a unique name for a name seed and a type. *)
    let name_for fn_name ts = "@" ^ fn_name ^ "<" ^ Typ_hash.typ_seq_hash ts ^ ">"

    let advance_data_buf get_data_buf =
      get_data_buf ^^ G.i (Binary (Wasm_exts.Values.I64 I64Op.Add)) ^^ G.setter_for get_data_buf

    (* Pushes the stream's current absolute byte offset on stack.
      The requirement is that the difference between two uses
      of this method must give a correct _relative_ offset. *)
    let absolute_offset _env get_data_buf = get_data_buf

    (* Opportunity to flush or update the token. Stream token is on stack. *)
    let checkpoint _env get_data_buf = G.setter_for get_data_buf

    (* Reserve a small fixed number of bytes in the stream and return an
       address to it. The address is invalidated by a GC, and as such must
       be written to in the next few instructions. *)
    let reserve _env get_data_buf bytes =
      get_data_buf ^^ get_data_buf ^^ compile_add_const bytes ^^ G.setter_for get_data_buf

    let write_word_leb env get_data_buf code =
      let set_word, get_word = new_local env "word" in
      code ^^ set_word ^^
      I32Leb.compile_store_to_data_buf_unsigned env get_word get_data_buf ^^
      advance_data_buf get_data_buf

    let write_word_32 env get_data_buf code =
      let word32_size = 4L in
      get_data_buf ^^ code ^^ G.i (Convert (Wasm_exts.Values.I32 I32Op.WrapI64)) ^^
      G.i (Store {ty = I32Type; align = 0; offset = 0L; sz = None}) ^^
      compile_unboxed_const word32_size ^^ 
      advance_data_buf get_data_buf

    let write_byte _env get_data_buf code =
      get_data_buf ^^ code ^^ G.i (Convert (Wasm_exts.Values.I32 I32Op.WrapI64)) ^^    
      G.i (Store {ty = I32Type; align = 0; offset = 0L; sz = Some Wasm_exts.Types.Pack8}) ^^
      compile_unboxed_const 1L ^^ advance_data_buf get_data_buf

    let write_blob env get_data_buf get_x =
      let set_len, get_len = new_local env "len" in
      get_x ^^ Blob.len env ^^ set_len ^^
      write_word_leb env get_data_buf get_len ^^
      get_data_buf ^^
      get_x ^^ Blob.payload_ptr_unskewed env ^^
      get_len ^^
      Heap.memcpy env ^^
      get_len ^^ advance_data_buf get_data_buf

    let write_text env get_data_buf get_x =
      let set_len, get_len = new_local env "len" in
      get_x ^^ Text.size env ^^ set_len ^^
      write_word_leb env get_data_buf get_len ^^
      get_x ^^ get_data_buf ^^ Text.to_buf env ^^
      get_len ^^ advance_data_buf get_data_buf

    let write_bignum_leb env get_data_buf get_x =
      get_data_buf ^^
      get_x ^^
      BigNum.compile_store_to_data_buf_unsigned env ^^
      advance_data_buf get_data_buf

    let write_bignum_sleb env get_data_buf get_x =
      get_data_buf ^^
      get_x ^^
      BigNum.compile_store_to_data_buf_signed env ^^
      advance_data_buf get_data_buf
  end (* Strm *)
  (* Globals recording known Candid types
    See Note [Candid subtype checks]
  *)

  let register_delayed_globals env =
    (E.add_global64_delayed env "__candid_data_length" Immutable,
    E.add_global64_delayed env "__type_offsets_length" Immutable,
    E.add_global64_delayed env "__idl_types_length" Immutable)

  let get_candid_data_length env =
    G.i (GlobalGet (nr (E.get_global env "__candid_data_length")))
  let get_type_offsets_length env =
    G.i (GlobalGet (nr (E.get_global env "__type_offsets_length")))
  let get_idl_types_length env =
    G.i (GlobalGet (nr (E.get_global env "__idl_types_length")))

  let candid_type_offset_size = 8L

  let get_global_type_descriptor env =
    match !(E.(env.global_type_descriptor)) with
    | Some descriptor -> descriptor
    | None -> assert false

  let get_global_candid_data env =
    Tagged.share env (fun env -> 
      let descriptor = get_global_type_descriptor env in
      Blob.load_data_segment env E.(descriptor.candid_data_segment) (get_candid_data_length env)
    )

  let get_global_type_offsets env =
    Tagged.share env (fun env -> 
      let descriptor = get_global_type_descriptor env in
      Blob.load_data_segment env E.(descriptor.type_offsets_segment) (get_type_offsets_length env)
    )

  let get_global_idl_types env =
    Tagged.share env (fun env -> 
      let descriptor = get_global_type_descriptor env in
      Blob.load_data_segment env E.(descriptor.idl_types_segment) (get_idl_types_length env)
    )
      
  module Registers = struct
    let register_globals env =
<<<<<<< HEAD
     E.add_global64 env "@@rel_buf_opt" Mutable 0L;
     E.add_global64 env "@@data_buf" Mutable 0L;
     E.add_global64 env "@@ref_buf" Mutable 0L;
     E.add_global64 env "@@typtbl" Mutable 0L;
     E.add_global64 env "@@typtbl_end" Mutable 0L;
     E.add_global64 env "@@typtbl_size" Mutable 0L
=======
      E.add_global32 env "@@rel_buf_opt" Mutable 0l;
      E.add_global32 env "@@data_buf" Mutable 0l;
      E.add_global32 env "@@ref_buf" Mutable 0l;
      E.add_global32 env "@@typtbl" Mutable 0l;
      E.add_global32 env "@@typtbl_end" Mutable 0l;
      E.add_global32 env "@@typtbl_size" Mutable 0l;
      E.add_global32 env "@@global_typtbl" Mutable 0l;
      E.add_global32 env "@@global_typtbl_end" Mutable 0l;
      E.add_global32 env "@@global_typtbl_size" Mutable 0l

>>>>>>> 0af485e9

    let get_rel_buf_opt env =
      G.i (GlobalGet (nr (E.get_global env "@@rel_buf_opt")))
    let set_rel_buf_opt env =
      G.i (GlobalSet (nr (E.get_global env "@@rel_buf_opt")))

    let get_data_buf env =
      G.i (GlobalGet (nr (E.get_global env "@@data_buf")))
    let set_data_buf env =
      G.i (GlobalSet (nr (E.get_global env "@@data_buf")))

    let get_ref_buf env =
      G.i (GlobalGet (nr (E.get_global env "@@ref_buf")))
    let set_ref_buf env =
      G.i (GlobalSet (nr (E.get_global env "@@ref_buf")))

    let get_typtbl env =
      G.i (GlobalGet (nr (E.get_global env "@@typtbl")))
    let set_typtbl env =
      G.i (GlobalSet (nr (E.get_global env "@@typtbl")))

    let get_typtbl_end env =
      G.i (GlobalGet (nr (E.get_global env "@@typtbl_end")))
    let set_typtbl_end env =
      G.i (GlobalSet (nr (E.get_global env "@@typtbl_end")))

    let get_typtbl_size env =
      G.i (GlobalGet (nr (E.get_global env "@@typtbl_size")))
    let set_typtbl_size env =
      G.i (GlobalSet (nr (E.get_global env "@@typtbl_size")))

    let get_global_typtbl env =
      G.i (GlobalGet (nr (E.get_global env "@@global_typtbl")))
    let set_global_typtbl env =
      G.i (GlobalSet (nr (E.get_global env "@@global_typtbl")))

    let get_global_typtbl_end env =
      G.i (GlobalGet (nr (E.get_global env "@@global_typtbl_end")))
    let set_global_typtbl_end env =
      G.i (GlobalSet (nr (E.get_global env "@@global_typtbl_end")))

    let get_global_typtbl_size env =
      G.i (GlobalGet (nr (E.get_global env "@@global_typtbl_size")))
    let set_global_typtbl_size env =
      G.i (GlobalSet (nr (E.get_global env "@@global_typtbl_size")))

  end

  open Typ_hash

  let sort_by_hash fs =
    List.sort
      (fun (h1,_) (h2,_) -> Lib.Uint32.compare h1 h2)
      (List.map (fun f -> (Idllib.Escape.unescape_hash f.Type.lab, f)) fs)

  (* The IDL serialization prefaces the data with a type description.
     We can statically create the type description in Ocaml code,
     store it in the program, and just copy it to the beginning of the message.

     At some point this can be factored into a function from Motoko type to IDL,
     type and a function like this for IDL types. But due to recursion handling
     it is easier to start like this.
  *)

  module TM = Map.Make (Type.Ord)

  type mode =
    | Candid
    | Persistence

  let to_idl_prim mode = let open Type in function
    | Prim Null | Tup [] -> Some 1l
    | Prim Bool -> Some 2l
    | Prim Nat -> Some 3l
    | Prim Int -> Some 4l
    | Prim Nat8 -> Some 5l
    | Prim Nat16 -> Some 6l
    | Prim (Nat32|Char) -> Some 7l
    | Prim Nat64 -> Some 8l
    | Prim Int8 -> Some 9l
    | Prim Int16 -> Some 10l
    | Prim Int32 -> Some 11l
    | Prim Int64 -> Some 12l
    | Prim Float -> Some 14l
    | Prim Text -> Some 15l
    (* NB: Prim Blob does not map to a primitive IDL type *)
    | Any -> Some 16l
    | Non -> Some 17l
    | Prim Principal -> Some 24l
    | Prim Region -> Some 128l
    (* only used for memory compatibility checks *)
    | Prim Blob -> 
      (match mode with
      | Candid -> None
      | Persistence -> Some 129l)
    | _ -> None

  (* some constants, also see rts/idl.c *)
  let idl_opt       = -18l
  let idl_vec       = -19l
  let idl_record    = -20l
  let idl_variant   = -21l
  let idl_func      = -22l
  let idl_service   = -23l
  let idl_alias     = 1l (* see Note [mutable stable values] *)
  
  (* only used for memory compatibility checks *)
  let idl_tuple     = -130l

  (* TODO: use record *)
  let type_desc env mode ts :
     string * int list * int32 list  (* type_desc, (relative offsets), indices of ts *)
    =
    let open Type in

    (* Type traversal *)
    (* We do a first traversal to find out the indices of non-primitive types *)
    let (typs, idx) =
      let typs = ref [] in
      let idx = ref TM.empty in
      let rec go t =
        let t = Type.normalize t in
        if to_idl_prim mode t <> None then () else
        if TM.mem t !idx then () else begin
          idx := TM.add t (Lib.List32.length !typs) !idx;
          typs := !typs @ [ t ];
          match t with
          | Tup ts -> List.iter go ts
          | Obj (_, fs) ->
            List.iter (fun f -> go f.typ) fs
          | Array (Mut t) -> go (Array t)
          | Array t -> go t
          | Opt t -> go t
          | Variant vs -> List.iter (fun f -> go f.typ) vs
          | Func (s, c, tbs, ts1, ts2) ->
            List.iter go ts1; List.iter go ts2
          | Prim Blob -> ()
          | Mut t -> go t
          | _ ->
            Printf.eprintf "type_desc: unexpected type %s\n" (string_of_typ t);
            assert false
        end
      in
      List.iter go ts;
      (!typs, !idx)
    in

    (* buffer utilities *)
    let buf = Buffer.create 16 in

    let add_u8 i =
      Buffer.add_char buf (Char.chr (i land 0xff)) in

    let rec add_leb128_32 (i : Lib.Uint32.t) =
      let open Lib.Uint32 in
      let b = logand i (of_int32 0x7fl) in
      if of_int32 0l <= i && i < of_int32 128l
      then add_u8 (to_int b)
      else begin
        add_u8 (to_int (logor b (of_int32 0x80l)));
        add_leb128_32 (shift_right_logical i 7)
      end in

    let add_leb128 i =
      assert (i >= 0);
      add_leb128_32 (Lib.Uint32.of_int i) in

    let rec add_sleb128 (i : int32) =
      let open Int32 in
      let b = logand i 0x7fl in
      if -64l <= i && i < 64l
      then add_u8 (to_int b)
      else begin
        add_u8 (to_int (logor b 0x80l));
        add_sleb128 (shift_right i 7)
      end in

    (* Actual binary data *)

    let add_idx t =
      let t = Type.normalize t in
      match to_idl_prim mode t with
      | Some i -> add_sleb128 (Int32.neg i)
      | None -> add_sleb128 (TM.find (normalize t) idx) in

    let idx t =
      let t = Type.normalize t in
      match to_idl_prim mode t with
      | Some i -> Int32.neg i
      | None -> TM.find (normalize t) idx in

    let rec add_typ t =
      match t with
      | Non -> assert false
      | Prim Blob -> 
        assert (mode = Candid);
        add_typ Type.(Array (Prim Nat8))
      | Prim Region ->
        add_sleb128 idl_alias; add_idx t
      | Prim _ -> assert false
      | Tup ts ->
        add_sleb128 (match mode with
        | Candid -> idl_record
        | Persistence -> idl_tuple);
        add_leb128 (List.length ts);
        List.iteri (fun i t ->
          add_leb128 i;
          add_idx t;
        ) ts
      | Obj ((Object | Memory), fs) ->
        add_sleb128 idl_record;
        add_leb128 (List.length fs);
        List.iter (fun (h, f) ->
          add_leb128_32 h;
          add_idx f.typ
        ) (sort_by_hash fs)
      | Array (Mut t) ->
        add_sleb128 idl_alias; add_idx (Array t)
      | Array t ->
        add_sleb128 idl_vec; add_idx t
      | Opt t ->
        add_sleb128 idl_opt; add_idx t
      | Variant vs ->
        add_sleb128 idl_variant;
        add_leb128 (List.length vs);
        List.iter (fun (h, f) ->
          add_leb128_32 h;
          add_idx f.typ
        ) (sort_by_hash vs)
      | Func (s, c, tbs, ts1, ts2) ->
        assert (Type.is_shared_sort s);
        add_sleb128 idl_func;
        add_leb128 (List.length ts1);
        List.iter add_idx ts1;
        add_leb128 (List.length ts2);
        List.iter add_idx ts2;
        begin match s, c with
          | _, Returns ->
            add_leb128 1; add_u8 2; (* oneway *)
          | Shared Write, _ ->
            add_leb128 0; (* no annotation *)
          | Shared Query, _ ->
            add_leb128 1; add_u8 1; (* query *)
          | Shared Composite, _ ->
            add_leb128 1; add_u8 3; (* composite *)
          | _ -> assert false
        end
      | Obj (Actor, fs) ->
        add_sleb128 idl_service;
        add_leb128 (List.length fs);
        List.iter (fun f ->
          add_leb128 (String.length f.lab);
          Buffer.add_string buf f.lab;
          add_idx f.typ
        ) fs
      | Mut t ->
        add_sleb128 idl_alias; add_idx t
      | _ -> assert false in

    Buffer.add_string buf "DIDL";
    add_leb128 (List.length typs);
    let offsets = List.map (fun typ ->
      let offset = Buffer.length buf in
      add_typ typ;
      offset)
      typs
    in
    add_leb128 (List.length ts);
    List.iter add_idx ts;
    (Buffer.contents buf,
     offsets,
     List.map idx ts)

  (* See Note [Candid subtype checks] *)
  let reserve_global_type_descriptor (env : E.t) =
    let candid_data_segment = E.add_data_segment env "" in
    let type_offsets_segment = E.add_data_segment env "" in
    let idl_types_segment = E.add_data_segment env "" in
    E.(env.global_type_descriptor := Some {
      candid_data_segment;
      type_offsets_segment;
      idl_types_segment;
    })

  let create_global_type_descriptor (env : E.t) (set_candid_data_length, set_type_offsets_length, set_idl_types_length) =
    let descriptor = get_global_type_descriptor env in
    let candid_data, type_offsets, idl_types = type_desc env Candid (E.get_typtbl_typs env) in
    let candid_data_binary = [StaticBytes.Bytes candid_data] in
    let candid_data_length = E.replace_data_segment env E.(descriptor.candid_data_segment) candid_data_binary in
    set_candid_data_length candid_data_length;
    let type_offsets_binary = [StaticBytes.i64s (List.map Int64.of_int type_offsets)] in
    let type_offsets_length = E.replace_data_segment env E.(descriptor.type_offsets_segment) type_offsets_binary in
    set_type_offsets_length type_offsets_length;
    let idl_types_64 = List.map Wasm.I64_convert.extend_i32_u idl_types in
    let idl_types_binary = [StaticBytes.i64s idl_types_64] in
    let idl_types_length = E.replace_data_segment env E.(descriptor.idl_types_segment) idl_types_binary in
    set_idl_types_length idl_types_length

  (* Returns data (in bytes) and reference buffer size (in entries) needed *)
  let rec buffer_size env t =
    let open Type in
    let t = Type.normalize t in
    let name = "@buffer_size<" ^ typ_hash t ^ ">" in
    Func.share_code1 Func.Always env name ("x", I64Type) [I64Type; I64Type]
    (fun env get_x ->

      (* Some combinators for writing values *)
      let (set_data_size, get_data_size) = new_local env "data_size" in
      let (set_ref_size, get_ref_size) = new_local env "ref_size" in
      compile_unboxed_const 0L ^^ set_data_size ^^
      compile_unboxed_const 0L ^^ set_ref_size ^^

      let inc_data_size code =
        get_data_size ^^
        code ^^
        G.i (Binary (Wasm_exts.Values.I64 I64Op.Add)) ^^
        set_data_size
      in

      let size_word env code =
        let (set_word, get_word) = new_local env "word" in
        code ^^ set_word ^^
        inc_data_size (I32Leb.compile_leb128_size get_word)
      in

      let size env t =
        let (set_inc, get_inc) = new_local env "inc" in
        buffer_size env t ^^
        get_ref_size ^^ G.i (Binary (Wasm_exts.Values.I64 I64Op.Add)) ^^ set_ref_size ^^
        set_inc ^^ inc_data_size get_inc
      in

      (* the incremental GC leaves array slice information in tag,
         the slice information can be removed and the tag reset to array
         as the GC can resume marking from the array beginning *)
      let clear_array_slicing =
        let (set_temp, get_temp) = new_local env "temp" in
        set_temp ^^
        get_temp ^^ compile_unboxed_const Tagged.(int_of_tag StableSeen) ^^
        compile_comparison I64Op.Ne ^^
        get_temp ^^ compile_unboxed_const Tagged.(int_of_tag CoercionFailure) ^^
        compile_comparison I64Op.Ne ^^
        G.i (Binary (Wasm_exts.Values.I64 I64Op.And)) ^^
        get_temp ^^ compile_unboxed_const Tagged.(int_of_tag ArraySliceMinimum) ^^
        compile_comparison I64Op.GeU ^^
        G.i (Binary (Wasm_exts.Values.I64 I64Op.And)) ^^
        E.if1 I64Type begin
          (compile_unboxed_const Tagged.(int_of_tag Array))
        end begin
          get_temp
        end
      in

      let size_alias size_thing =
        (* see Note [mutable stable values] *)
        let (set_tag, get_tag) = new_local env "tag" in
        get_x ^^ Tagged.load_tag env ^^ clear_array_slicing ^^ set_tag ^^
        (* Sanity check *)
        get_tag ^^ compile_eq_const Tagged.(int_of_tag StableSeen) ^^
        get_tag ^^ compile_eq_const Tagged.(int_of_tag MutBox) ^^
        G.i (Binary (Wasm_exts.Values.I64 I64Op.Or)) ^^
        get_tag ^^ compile_eq_const Tagged.(int_of_tag ObjInd) ^^
        G.i (Binary (Wasm_exts.Values.I64 I64Op.Or)) ^^
        get_tag ^^ compile_eq_const Tagged.(int_of_tag Array) ^^
        G.i (Binary (Wasm_exts.Values.I64 I64Op.Or)) ^^
        get_tag ^^ compile_eq_const Tagged.(int_of_tag Region) ^^
        G.i (Binary (Wasm_exts.Values.I64 I64Op.Or)) ^^
        E.else_trap_with env "object_size/Mut: Unexpected tag." ^^
        (* Check if we have seen this before *)
        get_tag ^^ compile_eq_const Tagged.(int_of_tag StableSeen) ^^
        E.if0 begin
          (* Seen before *)
          (* One byte marker, one word offset *)
          (* TODO: Support 64-bit pointer in serialization *)
          inc_data_size (compile_unboxed_const 5L)
        end begin
          (* Not yet seen *)
          (* One byte marker, two words scratch space *)
          inc_data_size (compile_unboxed_const 9L) ^^
          (* Mark it as seen *)
          get_x ^^ Tagged.(store_tag env StableSeen) ^^
          (* and descend *)
          size_thing ()
        end
      in

      (* Now the actual type-dependent code *)
      begin match t with
      | Prim Nat -> inc_data_size (get_x ^^ BigNum.compile_data_size_unsigned env)
      | Prim Int -> inc_data_size (get_x ^^ BigNum.compile_data_size_signed env)
      | Prim (Int8|Nat8) -> inc_data_size (compile_unboxed_const 1L)
      | Prim (Int16|Nat16) -> inc_data_size (compile_unboxed_const 2L)
      | Prim (Int32|Nat32|Char) -> inc_data_size (compile_unboxed_const 4L)
      | Prim (Int64|Nat64|Float) -> inc_data_size (compile_unboxed_const 8L)
      | Prim Bool -> inc_data_size (compile_unboxed_const 1L)
      | Prim Null -> G.nop
      | Any -> G.nop
      | Tup [] -> G.nop (* e(()) = null *)
      | Tup ts ->
        G.concat_mapi (fun i t ->
          get_x ^^ Tuple.load_n env (Int64.of_int i) ^^
          size env t
          ) ts
      | Obj ((Object | Memory), fs) ->
        G.concat_map (fun (_h, f) ->
          get_x ^^ Object.load_idx_raw env f.Type.lab ^^
          size env f.typ
          ) (sort_by_hash fs)
      | Array (Mut t) ->
        size_alias (fun () -> get_x ^^ size env (Array t))
      | Array t ->
        size_word env (get_x ^^ Arr.len env) ^^
        get_x ^^ Arr.len env ^^
        from_0_to_n env (fun get_i ->
          get_x ^^ get_i ^^ Arr.unsafe_idx env ^^ load_ptr ^^
          size env t
        )
      | Prim Blob ->
        let (set_len, get_len) = new_local env "len" in
        get_x ^^ Blob.len env ^^ set_len ^^
        size_word env get_len ^^
        inc_data_size get_len
      | Prim Text ->
        let (set_len, get_len) = new_local env "len" in
        get_x ^^ Text.size env ^^ set_len ^^
        size_word env get_len ^^
        inc_data_size get_len
      | Opt t ->
        inc_data_size (compile_unboxed_const 1L) ^^ (* one byte tag *)
        get_x ^^ Opt.is_some env ^^
        E.if0 (get_x ^^ Opt.project env ^^ size env t) G.nop
      | Variant vs ->
        List.fold_right (fun (i, {lab = l; typ = t; _}) continue ->
            get_x ^^
            Variant.test_is env l ^^
            E.if0
              ( size_word env (compile_unboxed_const (Int64.of_int i)) ^^
                get_x ^^ Variant.project env ^^ size env t
              ) continue
          )
          ( List.mapi (fun i (_h, f) -> (i,f)) (sort_by_hash vs) )
          ( E.trap_with env "buffer_size: unexpected variant" )
      | Func _ ->
        inc_data_size (compile_unboxed_const 1L) ^^ (* one byte tag *)
        get_x ^^ Arr.load_field env 0L ^^ size env (Obj (Actor, [])) ^^
        get_x ^^ Arr.load_field env 1L ^^ size env (Prim Text)
      | Obj (Actor, _) | Prim Principal ->
        inc_data_size (compile_unboxed_const 1L) ^^ (* one byte tag *)
        get_x ^^ size env (Prim Blob)
      | Non ->
        E.trap_with env "buffer_size called on value of type None"
      | Prim Region ->
         size_alias (fun () ->
          inc_data_size (compile_unboxed_const 12L) ^^ (* |id| + |page_count| = 8 + 4 *)
          get_x ^^ Region.vec_pages env ^^ size env (Prim Blob))
      | Mut t ->
        size_alias (fun () -> get_x ^^ MutBox.load_field env ^^ size env t)
      | _ -> todo "buffer_size" (Arrange_ir.typ t) G.nop
      end ^^
      (* Check 32-bit overflow of buffer_size *)
      (* TODO: Support 64-bit buffer *)
      get_data_size ^^
      compile_shrU_const 32L ^^
      compile_test I64Op.Eqz ^^
      E.else_trap_with env "buffer_size overflow" ^^
      get_data_size ^^
      get_ref_size
    )

  (* TODO: Change serialization version because format changes with 64-bit *)
  (* Copies x to the data_buffer, storing references after ref_count entries in ref_base *)
  let rec serialize_go env t =
    let open Type in
    let t = Type.normalize t in
    let name = Strm.name_for "serialize_go" [t] in
    Func.share_code3 Func.Always env name (("x", I64Type), ("data_buffer", I64Type), ("ref_buffer", I64Type)) [I64Type; I64Type]
    (fun env get_x get_data_buf get_ref_buf ->
      let set_ref_buf = G.setter_for get_ref_buf in

      (* Some combinators for writing values *)
      let open Strm in

      let write env t =
        get_data_buf ^^
        get_ref_buf ^^
        serialize_go env t ^^
        set_ref_buf ^^
        checkpoint env get_data_buf
      in

      let write_alias write_thing =
        (* see Note [mutable stable values] *)
        (* Check heap tag *)
        let (set_tag, get_tag) = new_local env "tag" in
        get_x ^^ Tagged.load_tag env ^^ set_tag ^^
        get_tag ^^ compile_eq_const Tagged.(int_of_tag StableSeen) ^^
        E.if0
        begin
          (* This is the real data *)
          write_byte env get_data_buf (compile_unboxed_const 0L) ^^
          (* Remember the current offset in the tag word *)
          get_x ^^ Tagged.load_forwarding_pointer env ^^ Strm.absolute_offset env get_data_buf ^^
          Tagged.store_field env Tagged.tag_field ^^
          (* Leave space in the output buffer for the decoder's bookkeeping *)
          (* For compatibility, this is still in 32-bit format, but not useful in 64-bit *)
          write_word_32 env get_data_buf (compile_unboxed_const 0L) ^^
          write_word_32 env get_data_buf (compile_unboxed_const 0L) ^^
          (* Now the data, following the object field mutbox indirection *)
          write_thing ()
        end
        begin
          (* This is a reference *)
          write_byte env get_data_buf (compile_unboxed_const 1L) ^^
          (* Sanity Checks *)
          get_tag ^^ compile_eq_const Tagged.(int_of_tag MutBox) ^^
          E.then_trap_with env "unvisited mutable data in serialize_go (MutBox)" ^^
          get_tag ^^ compile_eq_const Tagged.(int_of_tag ObjInd) ^^
          E.then_trap_with env "unvisited mutable data in serialize_go (ObjInd)" ^^
          get_tag ^^ compile_eq_const Tagged.(int_of_tag Array) ^^
          E.then_trap_with env "unvisited mutable data in serialize_go (Array)" ^^
          get_tag ^^ compile_eq_const Tagged.(int_of_tag Region) ^^
          E.then_trap_with env "unvisited mutable data in serialize_go (Region)" ^^
          (* Second time we see this *)
          (* Calculate relative offset *)
          let set_offset, get_offset = new_local env "offset" in
          get_tag ^^ Strm.absolute_offset env get_data_buf ^^ G.i (Binary (Wasm_exts.Values.I64 I64Op.Sub)) ^^
          set_offset ^^
          (* A sanity check *)
          get_offset ^^ compile_unboxed_const 0L ^^
          compile_comparison I64Op.LtS ^^
          E.else_trap_with env "Odd offset" ^^
          (* TODO: Support serialization beyond 32-bit *)
          get_offset ^^ compile_unboxed_const 0xffff_ffff_0000_0000L ^^
          compile_comparison I64Op.GeS ^^
          E.else_trap_with env "64-bit offsets not yet supported during serialization" ^^
          (* Write the offset to the output buffer *)
          write_word_32 env get_data_buf get_offset
        end
      in

      (* Now the actual serialization *)

      begin match t with
      | Prim Nat ->
        write_bignum_leb env get_data_buf get_x
      | Prim Int ->
        write_bignum_sleb env get_data_buf get_x
      | Prim Float ->
        reserve env get_data_buf 8L ^^
        get_x ^^ Float.unbox env ^^
        G.i (Store {ty = F64Type; align = 0; offset = 0L; sz = None})
      | Prim ((Int64|Nat64) as pty) ->
        reserve env get_data_buf 8L ^^
        get_x ^^ BoxedWord64.unbox env pty ^^
        G.i (Store {ty = I64Type; align = 0; offset = 0L; sz = None})
      | Prim ((Int32|Nat32) as ty) ->
        write_word_32 env get_data_buf (get_x ^^ TaggedSmallWord.lsb_adjust ty)
      | Prim Char ->
        write_word_32 env get_data_buf (get_x ^^ TaggedSmallWord.lsb_adjust_codepoint env)
      | Prim ((Int16|Nat16) as ty) ->
        reserve env get_data_buf 2L ^^
        get_x ^^ TaggedSmallWord.lsb_adjust ty ^^ G.i (Convert (Wasm_exts.Values.I32 I32Op.WrapI64)) ^^
        G.i (Store {ty = I32Type; align = 0; offset = 0L; sz = Some Wasm_exts.Types.Pack16})
      | Prim ((Int8|Nat8) as ty) ->
        write_byte env get_data_buf (get_x ^^ TaggedSmallWord.lsb_adjust ty)
      | Prim Bool ->
        write_byte env get_data_buf get_x
      | Tup [] -> (* e(()) = null *)
        G.nop
      | Tup ts ->
        G.concat_mapi (fun i t ->
          get_x ^^ Tuple.load_n env (Int64.of_int i) ^^
          write env t
        ) ts
      | Obj ((Object | Memory), fs) ->
        G.concat_map (fun (_h, f) ->
          get_x ^^ Object.load_idx_raw env f.Type.lab ^^
          write env f.typ
        ) (sort_by_hash fs)
      | Array (Mut t) ->
        write_alias (fun () -> get_x ^^ write env (Array t))
      | Prim Region ->
        write_alias (fun () ->
          reserve env get_data_buf 8L ^^
          get_x ^^ Region.id env ^^
          G.i (Store {ty = I64Type; align = 0; offset = 0L; sz = None}) ^^
          write_word_32 env get_data_buf (get_x ^^ Region.page_count env) ^^
          write_blob env get_data_buf (get_x ^^ Region.vec_pages env)
        )
      | Array t ->
        write_word_leb env get_data_buf (get_x ^^ Arr.len env) ^^
        get_x ^^ Arr.len env ^^
        from_0_to_n env (fun get_i ->
          get_x ^^ get_i ^^ Arr.unsafe_idx env ^^ load_ptr ^^
          write env t
        )
      | Prim Null -> G.nop
      | Any -> G.nop
      | Opt t ->
        get_x ^^
        Opt.is_some env ^^
        E.if0
          (write_byte env get_data_buf (compile_unboxed_const 1L) ^^ get_x ^^ Opt.project env ^^ write env t)
          (write_byte env get_data_buf (compile_unboxed_const 0L))
      | Variant vs ->
        List.fold_right (fun (i, {lab = l; typ = t; _}) continue ->
            get_x ^^
            Variant.test_is env l ^^
            E.if0
              ( write_word_leb env get_data_buf (compile_unboxed_const (Int64.of_int i)) ^^
                get_x ^^ Variant.project env ^^ write env t)
              continue
          )
          ( List.mapi (fun i (_h, f) -> (i,f)) (sort_by_hash vs) )
          ( E.trap_with env "serialize_go: unexpected variant" )
      | Prim Blob ->
        write_blob env get_data_buf get_x
      | Prim Text ->
        write_text env get_data_buf get_x
      | Func _ ->
        write_byte env get_data_buf (compile_unboxed_const 1L) ^^
        get_x ^^ Arr.load_field env 0L ^^ write env (Obj (Actor, [])) ^^
        get_x ^^ Arr.load_field env 1L ^^ write env (Prim Text)
      | Obj (Actor, _) | Prim Principal ->
        write_byte env get_data_buf (compile_unboxed_const 1L) ^^
        get_x ^^ write env (Prim Blob)
      | Non ->
        E.trap_with env "serializing value of type None"
      | Mut t ->
        write_alias (fun () ->
          get_x ^^ MutBox.load_field env ^^ write env t
        )
      | _ -> todo "serialize" (Arrange_ir.typ t) G.nop
      end ^^
      get_data_buf ^^
      get_ref_buf
    )

  (* This value is returned by deserialize_go if deserialization fails in a way
     that should be recoverable by opt parsing.
     It is an (invalid) sentinel pointer value (in skewed format) and can be used for pointer comparison.
     It will be never placed on the heap and must not be dereferenced.
     If unskewed, it refers to the unallocated last Wasm memory page.
  *)
  let coercion_error_value env = 0xffff_ffff_ffff_fffdL

  (* See Note [Candid subtype checks] *)
  let with_rel_buf_opt env extended get_typtbl_size1 get_typtbl_size2 f =
    if extended then
      f (compile_unboxed_const 0L)
    else
      get_typtbl_size1 ^^ get_typtbl_size2 ^^
      E.call_import env "rts" "idl_sub_buf_words" ^^
      Stack.dynamic_with_words env "rel_buf" (fun get_ptr ->
        get_ptr ^^ get_typtbl_size1 ^^ get_typtbl_size2 ^^
        E.call_import env "rts" "idl_sub_buf_init" ^^
        f get_ptr)

  (* See Note [Candid subtype checks] *)
  let idl_sub env t2 =
    let idx = Wasm.I64_convert.extend_i32_u (E.add_typtbl_typ env t2) in
    get_global_idl_types env ^^
    Blob.payload_ptr_unskewed env ^^
<<<<<<< HEAD
    G.i (Load {ty = I64Type; align = 0; offset = Int64.mul idx candid_type_offset_size (*!*); sz = None}) ^^
    Func.share_code6 Func.Always env ("idl_sub")
      (("rel_buf", I64Type),
       ("typtbl1", I64Type),
       ("typtbl_end1", I64Type),
       ("typtbl_size1", I64Type),
       ("idltyp1", I64Type),
       ("idltyp2", I64Type)
      )
      [I64Type]
      (fun env get_rel_buf get_typtbl1 get_typtbl_end1 get_typtbl_size1 get_idltyp1 get_idltyp2 ->
        get_rel_buf ^^
=======
    G.i (Load {ty = I32Type; align = 0; offset = Int32.mul idx candid_type_offset_size (*!*); sz = None}) ^^
    Func.share_code2 Func.Always env ("idl_sub")
      (("idltyp1", I32Type),
       ("idltyp2", I32Type)
      )
      [I32Type]
      (fun env get_idltyp1 get_idltyp2 ->
        Registers.get_rel_buf_opt env ^^
>>>>>>> 0af485e9
        E.else_trap_with env "null rel_buf" ^^
        Registers.get_rel_buf_opt env ^^
        Registers.get_typtbl env ^^
        Registers.get_global_typtbl env ^^
        Registers.get_typtbl_end env ^^
        Registers.get_global_typtbl_end env ^^
        Registers.get_typtbl_size env ^^
        Registers.get_global_typtbl_size env ^^
        get_idltyp1 ^^
        G.i (Convert (Wasm_exts.Values.I32 I32Op.WrapI64)) ^^
        get_idltyp2 ^^
        G.i (Convert (Wasm_exts.Values.I32 I32Op.WrapI64)) ^^
        E.call_import env "rts" "idl_sub" ^^
        G.i (Convert (Wasm_exts.Values.I64 I64Op.ExtendUI32))
        )

  (* The main deserialization function, generated once per type hash.

     We use a combination of RTS stack locals and registers (Wasm globals) for
     recursive parameter passing to avoid exhausting the Wasm stack, which is instead
     used solely for return values and (implicit) return addresses.

     Its RTS stack parameters are (c.f. module Stack):

       * idltyp:      The idl type (prim type or table index) to decode now
       * depth:       Recursion counter; reset when we make progres on the value
       * can_recover: Whether coercion errors are recoverable, see coercion_failed below

     Its register parameters are (c.f. Registers):
       * rel_buf_opt: The optional subtype check memoization table
          (non-null for untrusted Candid but null for trusted de-stablization (see `with_rel_buf_opt`).)
       * data_buffer: The current position of the input data buffer
       * ref_buffer:  The current position of the input references buffer
       * typtbl:      The type table, as returned by parse_idl_header
       * typtbl_size: The size of the type table, used to limit recursion

     It returns the value of type t (vanilla representation) or coercion_error_value,
     It advances the data_buffer past the decoded value (even if it returns coercion_error_value!)

  *)

  (* symbolic names for arguments passed on RTS stack *)
  module StackArgs = struct
    let idltyp = 0L
    let depth = 1L
    let can_recover = 2L
  end

  let rec deserialize_go env t =
    let open Type in
    let t = Type.normalize t in
    let name = "@deserialize_go<" ^ typ_hash t ^ ">" in
    Func.share_code0 Func.Always env name
      [I64Type]
      (fun env  ->
      let get_idltyp = Stack.get_local env StackArgs.idltyp in
      let get_depth = Stack.get_local env StackArgs.depth in
      let get_can_recover = Stack.get_local env StackArgs.can_recover in
      let get_rel_buf_opt = Registers.get_rel_buf_opt env in
      let get_data_buf = Registers.get_data_buf env in
      let _get_ref_buf = Registers.get_ref_buf env in
      let get_typtbl = Registers.get_typtbl env in
      let _get_typtbl_end = Registers.get_typtbl_end env in
      let get_typtbl_size = Registers.get_typtbl_size env in

      (* Check recursion depth (protects against empty record etc.) *)
      (* Factor 2 because at each step, the expected type could go through one
         level of opt that is not present in the value type
      *)
      get_depth ^^
      get_typtbl_size ^^ compile_add_const 1L ^^ compile_mul_const 2L ^^
      compile_comparison I64Op.LeU ^^
      E.else_trap_with env ("IDL error: circular record read") ^^

      (* Remember data buffer position, to detect progress *)
      let (set_old_pos, get_old_pos) = new_local env "old_pos" in
      ReadBuf.get_ptr get_data_buf ^^ set_old_pos ^^

      let go' can_recover env t =
        (* assumes idltyp on stack *)
        Stack.with_frame env "frame_ptr" 3L (fun () ->
          Stack.set_local env StackArgs.idltyp ^^
          (* set up frame arguments *)
          ( (* Reset depth counter if we made progress *)
            ReadBuf.get_ptr get_data_buf ^^ get_old_pos ^^
            compile_comparison I64Op.Eq ^^
            E.if1 I64Type
              (Stack.get_prev_local env 1L ^^ compile_add_const 1L)
              (compile_unboxed_const 0L)
            ) ^^
          Stack.set_local env StackArgs.depth ^^
          (if can_recover
             then compile_unboxed_const 1L
             else Stack.get_prev_local env 2L) ^^
          Stack.set_local env StackArgs.can_recover ^^
          deserialize_go env t)
      in

      let go = go' false in
      let go_can_recover = go' true in

      let skip get_typ =
        get_data_buf ^^ get_typtbl ^^ get_typ ^^  G.i (Convert (Wasm_exts.Values.I32 I32Op.WrapI64)) ^^ compile_const_32 0l ^^
        E.call_import env "rts" "skip_any"
      in

      (* This flag is set to return a coercion error at the very end
         We cannot use (G.i Return) for early exit, or we’d leak stack space,
         as Stack.with_words is used to allocate scratch space.
      *)
      let (set_failed, get_failed) = new_local env "failed" in
      let set_failure = compile_unboxed_const 1L ^^ set_failed in
      let when_failed f = get_failed ^^ E.if0 f G.nop in

      (* This looks at a value and if it is coercion_error_value, sets the failure flag.
         This propagates the error out of arrays, records, etc.
       *)
      let remember_failure get_val =
          get_val ^^ compile_eq_const (coercion_error_value env) ^^
          E.if0 set_failure G.nop
      in

      (* This sets the failure flag and puts coercion_error_value on the stack *)
      let coercion_failed msg =
        (* If we know that there is no backtracking `opt t` around, then just trap.
           This gives a better error message
        *)
        get_can_recover ^^ E.else_trap_with env msg ^^
        set_failure ^^ compile_unboxed_const (coercion_error_value env) in

      (* returns true if we are looking at primitive type with this id *)
      let check_prim_typ t =
        get_idltyp ^^
        compile_eq_const (Wasm.I64_convert.extend_i32_s (Int32.neg (Option.get (to_idl_prim Candid t))))
      in

      let with_prim_typ t f =
        check_prim_typ t ^^
        E.if1 I64Type f
          ( skip get_idltyp ^^
            coercion_failed ("IDL error: unexpected IDL type when parsing " ^ string_of_typ t)
          )
      in

      let read_byte_tagged = function
        | [code0; code1] ->
          ReadBuf.read_byte env get_data_buf ^^
          let (set_b, get_b) = new_local env "b" in
          set_b ^^
          get_b ^^
          compile_eq_const 0L ^^
          E.if1 I64Type
          begin code0
          end begin
            get_b ^^ compile_eq_const 1L ^^
            E.else_trap_with env "IDL error: byte tag not 0 or 1" ^^
            code1
          end
        | _ -> assert false; (* can be generalized later as needed *)
      in

      let read_blob () =
        let (set_len, get_len) = new_local env "len" in
        let (set_x, get_x) = new_local env "x" in
        ReadBuf.read_leb128 env get_data_buf ^^ set_len ^^

        get_len ^^ Blob.alloc env ^^ set_x ^^
        get_x ^^ Blob.payload_ptr_unskewed env ^^
        ReadBuf.read_blob env get_data_buf get_len ^^
        get_x
      in

      let read_principal () =
        let (set_len, get_len) = new_local env "len" in
        let (set_x, get_x) = new_local env "x" in
        ReadBuf.read_leb128 env get_data_buf ^^ set_len ^^

        (* at most 29 bytes, according to
           https://sdk.dfinity.org/docs/interface-spec/index.html#principal
        *)
        get_len ^^ compile_unboxed_const 29L ^^ compile_comparison I64Op.LeU ^^
        E.else_trap_with env "IDL error: principal too long" ^^

        get_len ^^ Blob.alloc env ^^ set_x ^^
        get_x ^^ Blob.payload_ptr_unskewed env ^^
        ReadBuf.read_blob env get_data_buf get_len ^^
        get_x
      in

      let read_text () =
        let (set_len, get_len) = new_local env "len" in
        ReadBuf.read_leb128 env get_data_buf ^^ set_len ^^
        let (set_ptr, get_ptr) = new_local env "x" in
        ReadBuf.get_ptr get_data_buf ^^ set_ptr ^^
        ReadBuf.advance get_data_buf get_len ^^
        (* validate *)
        get_ptr ^^ get_len ^^ E.call_import env "rts" "utf8_validate" ^^
        (* copy *)
        get_ptr ^^ get_len ^^ Text.of_ptr_size env
      in

      let read_actor_data () =
        read_byte_tagged
          [ E.trap_with env "IDL error: unexpected actor reference"
          ; read_principal ()
          ]
      in

      (* returns true if get_arg_typ is a composite type of this id *)
      let check_composite_typ get_arg_typ idl_tycon_id =
        get_arg_typ ^^
        compile_unboxed_const 0L ^^ compile_comparison I64Op.GeS ^^
        E.if1 I64Type
        begin
          ReadBuf.alloc env (fun get_typ_buf ->
            (* Update typ_buf *)
            ReadBuf.set_ptr get_typ_buf (
              get_typtbl ^^
              get_arg_typ ^^ compile_mul_const Heap.word_size ^^
              G.i (Binary (Wasm_exts.Values.I64 I64Op.Add)) ^^
              load_unskewed_ptr
            ) ^^
            ReadBuf.set_end get_typ_buf (ReadBuf.get_end get_data_buf) ^^
            (* read sleb128 *)
            ReadBuf.read_sleb128 env get_typ_buf ^^
            (* Check it is the expected value *)
            compile_eq_const (Wasm.I64_convert.extend_i32_s idl_tycon_id)
          )
        end
        (compile_unboxed_const 0L)
      in


      (* checks that arg_typ is positive, looks it up in the table,
         creates a fresh typ_buf pointing into the type description,
         reads the type constructor index and traps or fails if it is the wrong one.
         and passes the typ_buf to a subcomputation to read the type arguments *)
      let with_composite_arg_typ get_arg_typ idl_tycon_id f =
        (* make sure index is not negative *)
        get_arg_typ ^^
        compile_unboxed_const 0L ^^ compile_comparison I64Op.GeS ^^
        E.if1 I64Type
        begin
          ReadBuf.alloc env (fun get_typ_buf ->
            (* Update typ_buf *)
            ReadBuf.set_ptr get_typ_buf (
              get_typtbl ^^
              get_arg_typ ^^ compile_mul_const Heap.word_size ^^
              G.i (Binary (Wasm_exts.Values.I64 I64Op.Add)) ^^
              load_unskewed_ptr
            ) ^^
            ReadBuf.set_end get_typ_buf (ReadBuf.get_end get_data_buf) ^^
            (* read sleb128 *)
            ReadBuf.read_sleb128 env get_typ_buf ^^
            (* Check it is the expected type constructor *)
            compile_eq_const (Wasm.I64_convert.extend_i32_s idl_tycon_id) ^^
            E.if1 I64Type
            begin
              f get_typ_buf
            end
            begin
              skip get_arg_typ ^^
              coercion_failed ("IDL error: unexpected IDL type when parsing " ^ string_of_typ t)
            end
          )
        end
        begin
          skip get_arg_typ ^^
          coercion_failed ("IDL error: unexpected IDL type when parsing " ^ string_of_typ t)
        end
      in

      let with_alias_typ get_arg_typ =
        get_arg_typ ^^
        compile_unboxed_const 0L ^^ compile_comparison I64Op.GeS ^^
        E.if1 I64Type
        begin
            with_composite_arg_typ get_arg_typ idl_alias (ReadBuf.read_sleb128 env)
        end
        begin
          (* sanity check *)
          get_arg_typ ^^
          compile_eq_const (Wasm.I64_convert.extend_i32_s (Int32.neg (Option.get (to_idl_prim Candid (Prim Region))))) ^^
          E.else_trap_with env "IDL error: unexpecting primitive alias type" ^^
          get_arg_typ
        end
      in

      let with_composite_typ idl_tycon_id f =
        with_composite_arg_typ get_idltyp idl_tycon_id f
      in

      let with_record_typ f = with_composite_typ idl_record (fun get_typ_buf ->
        Stack.with_words env "get_n_ptr" 1L (fun get_n_ptr ->
          get_n_ptr ^^
          ReadBuf.read_leb128 env get_typ_buf ^^
          store_unskewed_ptr ^^
          f get_typ_buf get_n_ptr
        )
      ) in

      let with_blob_typ env f =
        with_composite_typ idl_vec (fun get_typ_buf ->
          ReadBuf.read_sleb128 env get_typ_buf ^^
          compile_eq_const (-5L) (* Nat8 *) ^^
          E.if1 I64Type
            f
            begin
              skip get_idltyp ^^
              coercion_failed "IDL error: blob not a vector of nat8"
            end
        )
      in

      let store_word32 =
        G.i (Convert (Wasm_exts.Values.I32 I32Op.WrapI64)) ^^
        G.i (Store {ty = I32Type; align = 0; offset = 0L; sz = None}) in

      let read_alias env t read_thing =
        (* see Note [mutable stable values] *)
        let (set_is_ref, get_is_ref) = new_local env "is_ref" in
        let (set_result, get_result) = new_local env "result" in
        let (set_cur, get_cur) = new_local env "cur" in
        let (set_memo, get_memo) = new_local env "memo" in

        let (set_arg_typ, get_arg_typ) = new_local env "arg_typ" in

        with_alias_typ get_idltyp ^^ set_arg_typ ^^

        (* Find out if it is a reference or not *)
        ReadBuf.read_byte env get_data_buf ^^ set_is_ref ^^

        (* If it is a reference, temporarily set the read buffer to that place *)
        get_is_ref ^^
        E.if0 begin
          let (set_offset, get_offset) = new_local env "offset" in
          ReadBuf.read_signed_word32 env get_data_buf ^^ 
          set_offset ^^
          (* A sanity check *)
          get_offset ^^ compile_unboxed_const 0L ^^
          compile_comparison I64Op.LtS ^^
          E.else_trap_with env "Odd offset" ^^

          ReadBuf.get_ptr get_data_buf ^^ set_cur ^^
          ReadBuf.advance get_data_buf (get_offset ^^ compile_add_const (-4L))
        end G.nop ^^

        (* Remember location of ptr *)
        ReadBuf.get_ptr get_data_buf ^^ set_memo ^^
        (* Did we decode this already? *)
        ReadBuf.read_signed_word32 env get_data_buf ^^ 
        set_result ^^
        get_result ^^ compile_eq_const 0L ^^
        E.if0 begin
          (* No, not yet decoded *)
          (* Skip over type hash field *)
          ReadBuf.read_word32 env get_data_buf ^^ compile_eq_const 0L ^^
          E.else_trap_with env "Odd: Type hash scratch space not empty" ^^

          (* Read the content *)
          read_thing get_arg_typ (fun get_thing ->
            (* This is called after allocation, but before descending
               We update the memo location here so that loops work
            *)
            get_thing ^^ set_result ^^
            get_memo ^^ get_result ^^ store_word32 ^^
            get_memo ^^ compile_add_const 4L ^^ Blob.lit env (typ_hash t) ^^ store_word32
          )
          end begin
          (* Decoded before. Check type hash *)
          ReadBuf.read_word32 env get_data_buf ^^ Blob.lit env (typ_hash t) ^^
          Blob.compare env (Some Operator.EqOp) ^^
          E.else_trap_with env ("Stable memory error: Aliased at wrong type, expected: " ^ typ_hash t)
        end ^^

        (* If this was a reference, reset read buffer *)
        get_is_ref ^^
        E.if0 (ReadBuf.set_ptr get_data_buf get_cur) G.nop ^^

        get_result
      in


      (* Now the actual deserialization *)
      begin match t with
      (* Primitive types *)
      | Prim Nat ->
        with_prim_typ t
        begin
          BigNum.compile_load_from_data_buf env get_data_buf false
        end
      | Prim Int ->
        (* Subtyping with nat *)
        check_prim_typ (Prim Nat) ^^
        E.if1 I64Type
          begin
            BigNum.compile_load_from_data_buf env get_data_buf false
          end
          begin
            with_prim_typ t
            begin
              BigNum.compile_load_from_data_buf env get_data_buf true
            end
          end
      | Prim Float ->
        with_prim_typ t
        begin
          ReadBuf.read_float64 env get_data_buf ^^
          Float.box env
        end
      | Prim ((Int64|Nat64) as pty) ->
        with_prim_typ t
        begin
          ReadBuf.read_word64 env get_data_buf ^^
          BoxedWord64.box env pty
        end
      | Prim ((Int32|Nat32) as ty) ->
        with_prim_typ t
        begin
          ReadBuf.read_word32 env get_data_buf ^^
          TaggedSmallWord.msb_adjust ty ^^
          TaggedSmallWord.tag env ty
        end
      | Prim Char ->
        with_prim_typ t
        begin
          ReadBuf.read_word32 env get_data_buf ^^
          TaggedSmallWord.check_and_msb_adjust_codepoint env ^^
          TaggedSmallWord.tag env Char
        end
      | Prim ((Int16|Nat16) as ty) ->
        with_prim_typ t
        begin
          ReadBuf.read_word16 env get_data_buf ^^
          TaggedSmallWord.msb_adjust ty ^^
          TaggedSmallWord.tag env ty
        end
      | Prim ((Int8|Nat8) as ty) ->
        with_prim_typ t
        begin
          ReadBuf.read_byte env get_data_buf ^^
          TaggedSmallWord.msb_adjust ty ^^
          TaggedSmallWord.tag env ty
        end
      | Prim Bool ->
        with_prim_typ t
        begin
          read_byte_tagged
            [ Bool.lit false
            ; Bool.lit true
            ]
        end
      | Prim Null ->
        with_prim_typ t (Opt.null_lit env)
      | Any ->
        skip get_idltyp ^^
        (* Any vanilla value works here *)
        Opt.null_lit env
      | Prim Blob ->
        with_blob_typ env (read_blob ())
      | Prim Principal ->
        with_prim_typ t
        begin
          read_byte_tagged
            [ E.trap_with env "IDL error: unexpected principal reference"
            ; read_principal ()
            ]
        end
      | Prim Text ->
        with_prim_typ t (read_text ())
      | Tup [] -> (* e(()) = null *)
        with_prim_typ t (Tuple.from_stack env 0)
      (* Composite types *)
      | Tup ts ->
        with_record_typ (fun get_typ_buf get_n_ptr ->
          let (set_val, get_val) = new_local env "val" in

          G.concat_mapi (fun i t ->
            (* skip all possible intermediate extra fields *)
            get_typ_buf ^^ get_data_buf ^^ get_typtbl ^^ compile_const_32 (Int32.of_int i) ^^ get_n_ptr ^^
            E.call_import env "rts" "find_field" ^^
            Bool.from_rts_int32 ^^
            E.if1 I64Type
              begin
                ReadBuf.read_sleb128 env get_typ_buf ^^
                go env t ^^ set_val ^^
                remember_failure get_val ^^
                get_val
              end
              begin
                match normalize t with
                | Opt _ | Any -> Opt.null_lit env
                | _ -> coercion_failed "IDL error: did not find tuple field in record"
              end
          ) ts ^^

          (* skip all possible trailing extra fields *)
          get_typ_buf ^^ get_data_buf ^^ get_typtbl ^^ get_n_ptr ^^
          E.call_import env "rts" "skip_fields" ^^

          Tuple.from_stack env (List.length ts)
        )
      | Obj ((Object | Memory), fs) ->
        with_record_typ (fun get_typ_buf get_n_ptr ->
          let (set_val, get_val) = new_local env "val" in

          Object.lit_raw env (List.map (fun (h,f) ->
            f.Type.lab, fun () ->
              (* skip all possible intermediate extra fields *)
              get_typ_buf ^^ get_data_buf ^^ get_typtbl ^^ compile_const_32 (Lib.Uint32.to_int32 h) ^^ get_n_ptr ^^
              E.call_import env "rts" "find_field" ^^
              Bool.from_rts_int32 ^^
              E.if1 I64Type
                begin
                  ReadBuf.read_sleb128 env get_typ_buf ^^
                  go env f.typ ^^ set_val ^^
                  remember_failure get_val ^^
                  get_val
                  end
                begin
                  match normalize f.typ with
                  | Opt _ | Any -> Opt.null_lit env
                  | _ -> coercion_failed (Printf.sprintf "IDL error: did not find field %s in record" f.lab)
                end
          ) (sort_by_hash fs)) ^^

          (* skip all possible trailing extra fields *)
          get_typ_buf ^^ get_data_buf ^^ get_typtbl ^^ get_n_ptr ^^
          E.call_import env "rts" "skip_fields"
          )
      | Array (Mut t) ->
        read_alias env (Array (Mut t)) (fun get_array_typ on_alloc ->
          let (set_len, get_len) = new_local env "len" in
          let (set_x, get_x) = new_local env "x" in
          let (set_val, get_val) = new_local env "val" in
          let (set_arg_typ, get_arg_typ) = new_local env "arg_typ" in
          (* TODO: if possible refactor to match new Array t code,
             (perhaps too risky and unnecessary for extended candid due to lack of fancy opt subtyping, see #4243)
          *)
          with_composite_arg_typ get_array_typ idl_vec (ReadBuf.read_sleb128 env) ^^ set_arg_typ ^^
          ReadBuf.read_leb128 env get_data_buf ^^ set_len ^^
          get_len ^^ Arr.alloc env ^^ set_x ^^
          on_alloc get_x ^^
          get_len ^^ from_0_to_n env (fun get_i ->
            get_x ^^ get_i ^^ Arr.unsafe_idx env ^^
            get_arg_typ ^^ go env t ^^ set_val ^^
            remember_failure get_val ^^
            get_val ^^ store_ptr
          ) ^^
          get_x ^^
          Tagged.allocation_barrier env ^^
          G.i Drop
        )
      | Prim Region ->
         read_alias env (Prim Region) (fun get_region_typ on_alloc ->
          let (set_region, get_region) = new_local env "region" in
          (* sanity check *)
          get_region_typ ^^
          compile_eq_const (Wasm.I64_convert.extend_i32_s (Int32.neg (Option.get (to_idl_prim Candid (Prim Region))))) ^^
          E.else_trap_with env "deserialize_go (Region): unexpected idl_typ" ^^
          (* pre-allocate a region object, with dummy fields *)
          compile_unboxed_const 0L ^^ (* id *)
          compile_unboxed_const 0L ^^ (* pagecount *)
          Blob.lit env "" ^^ (* vec_pages *)
          Region.alloc_region env ^^
          set_region ^^
          on_alloc get_region ^^
          (* read and initialize the region's fields *)
          get_region ^^
          ReadBuf.read_word64 env get_data_buf ^^ (* id *)
          ReadBuf.read_word32 env get_data_buf ^^ (* pagecount *)
          read_blob () ^^ (* vec_pages *)
          Region.init_region env
        )
      | Array t ->
        let (set_len, get_len) = new_local env "len" in
        let (set_x, get_x) = new_local env "x" in
        let (set_val, get_val) = new_local env "val" in
        let (set_arg_typ, get_arg_typ) = new_local env "arg_typ" in
        with_composite_typ idl_vec (fun get_typ_buf ->
          ReadBuf.read_sleb128 env get_typ_buf ^^
          set_arg_typ ^^
          ReadBuf.read_leb128 env get_data_buf ^^ set_len ^^
          get_len ^^ Arr.alloc env ^^ set_x ^^
          get_len ^^ from_0_to_n env (fun get_i ->
          get_x ^^ get_i ^^ Arr.unsafe_idx env ^^
          get_arg_typ ^^ go env t ^^ set_val ^^
          remember_failure get_val ^^
          get_val ^^ store_ptr
        ) ^^
        get_x ^^
        Tagged.allocation_barrier env)
      | Opt t ->
        check_prim_typ (Prim Null) ^^
        E.if1 I64Type (Opt.null_lit env)
        begin
          check_prim_typ Any ^^ (* reserved *)
          E.if1 I64Type (Opt.null_lit env)
          begin
            check_composite_typ get_idltyp idl_opt ^^
            E.if1 I64Type
            begin
              let (set_arg_typ, get_arg_typ) = new_local env "arg_typ" in
              with_composite_typ idl_opt (ReadBuf.read_sleb128 env) ^^ set_arg_typ ^^
              read_byte_tagged
                [ Opt.null_lit env
                ; let (set_val, get_val) = new_local env "val" in
                  get_arg_typ ^^ go_can_recover env t ^^ set_val ^^
                  get_val ^^ compile_eq_const (coercion_error_value env) ^^
                  E.if1 I64Type
                    (* decoding failed, but this is opt, so: return null *)
                    (Opt.null_lit env)
                    (* decoding succeeded, return opt value *)
                    (Opt.inject env get_val)
                ]
            end
            begin
              (* this check corresponds to `not (null <: <t>)` in the spec *)
              match normalize t with
              | Prim Null | Opt _ | Any ->
                (* Ignore and return null *)
                skip get_idltyp ^^
                Opt.null_lit env
              | _ ->
                (* Try constituent type *)
                let (set_val, get_val) = new_local env "val" in
                get_idltyp ^^ go_can_recover env t ^^ set_val ^^
                get_val ^^ compile_eq_const (coercion_error_value env) ^^
                E.if1 I64Type
                  (* decoding failed, but this is opt, so: return null *)
                  (Opt.null_lit env)
                  (* decoding succeeded, return opt value *)
                  (Opt.inject env get_val)
            end
          end
        end
      | Variant vs ->
        let (set_val, get_val) = new_local env "val" in
        with_composite_typ idl_variant (fun get_typ_buf ->
          (* Find the tag *)
          let (set_n, get_n) = new_local env "len" in
          ReadBuf.read_leb128 env get_typ_buf ^^ set_n ^^

          let (set_tagidx, get_tagidx) = new_local env "tagidx" in
          ReadBuf.read_leb128 env get_data_buf ^^ set_tagidx ^^

          get_tagidx ^^ get_n ^^
          compile_comparison I64Op.LtU ^^
          E.else_trap_with env "IDL error: variant index out of bounds" ^^

          (* Zoom past the previous entries *)
          get_tagidx ^^ from_0_to_n env (fun _ ->
            get_typ_buf ^^ E.call_import env "rts" "skip_leb128" ^^
            get_typ_buf ^^ E.call_import env "rts" "skip_leb128"
          ) ^^

          (* Now read the tag *)
          let (set_tag, get_tag) = new_local env "tag" in
          ReadBuf.read_leb128 env get_typ_buf ^^ set_tag ^^
          let (set_arg_typ, get_arg_typ) = new_local env "arg_typ" in
          ReadBuf.read_sleb128 env get_typ_buf ^^ set_arg_typ ^^

          List.fold_right (fun (h, {lab = l; typ = t; _}) continue ->
              get_tag ^^ compile_eq_const (Wasm.I64_convert.extend_i32_u (Lib.Uint32.to_int32 h)) ^^
              E.if1 I64Type
                ( Variant.inject env l (
                  get_arg_typ ^^ go env t ^^ set_val ^^
                  remember_failure get_val ^^
                  get_val
                ))
                continue
            )
            ( sort_by_hash vs )
            ( skip get_arg_typ ^^
              coercion_failed "IDL error: unexpected variant tag" )
        )
      | Func _ ->
        (* See Note [Candid subtype checks] *)
        get_rel_buf_opt ^^
        E.if1 I64Type
          begin
            get_idltyp ^^
            idl_sub env t
          end
          (Bool.lit true) ^^ (* if we don't have a subtype memo table, assume the types are ok *)
        E.if1 I64Type
          (with_composite_typ idl_func (fun _get_typ_buf ->
            read_byte_tagged
              [ E.trap_with env "IDL error: unexpected function reference"
              ; read_actor_data () ^^
                read_text () ^^
                Tuple.from_stack env 2
              ]))
          (skip get_idltyp ^^
           coercion_failed "IDL error: incompatible function type")
      | Obj (Actor, _) ->
        (* See Note [Candid subtype checks] *)
        get_rel_buf_opt ^^
        E.if1 I64Type
          begin
            get_idltyp ^^
            idl_sub env t
          end
          (Bool.lit true) ^^
        E.if1 I64Type
          (with_composite_typ idl_service
             (fun _get_typ_buf -> read_actor_data ()))
          (skip get_idltyp ^^
           coercion_failed "IDL error: incompatible actor type")
      | Mut t ->
        read_alias env (Mut t) (fun get_arg_typ on_alloc ->
          let (set_result, get_result) = new_local env "result" in
          Tagged.obj env Tagged.ObjInd [ compile_unboxed_const 0L ] ^^ set_result ^^
          on_alloc get_result ^^
          get_result ^^
          get_arg_typ ^^ go env t ^^
          MutBox.store_field env
        )
      | Non ->
        skip get_idltyp ^^
        coercion_failed "IDL error: deserializing value of type None"
      | _ -> todo_trap env "deserialize" (Arrange_ir.typ t)
      end ^^
      (* Parsed value on the stack, return that, unless the failure flag is set *)
      when_failed (compile_unboxed_const (coercion_error_value env) ^^ G.i Return)
    )

  let serialize env ts : G.t =
    let name = Strm.name_for "serialize" ts in
    (* returns data/length pointers (will be GC’ed next time!) *)
    Func.share_code1 Func.Always env name ("x", I64Type) [I64Type; I64Type] (fun env get_x ->
      let (set_data_size, get_data_size) = new_local env "data_size" in
      let (set_refs_size, get_refs_size) = new_local env "refs_size" in

      let (tydesc, _offsets, _idltyps) = type_desc env Candid ts in
      let tydesc_len = Int64.of_int (String.length tydesc) in

      (* Get object sizes *)
      get_x ^^
      buffer_size env (Type.seq ts) ^^
      set_refs_size ^^
      set_data_size ^^
      (* check for overflow *)
      get_data_size ^^
      compile_add_const tydesc_len ^^
      compile_unboxed_const tydesc_len ^^
      compile_comparison I64Op.LtU ^^
      E.then_trap_with env "serialization overflow" ^^

      let (set_data_start, get_data_start) = new_local env "data_start" in
      let (set_refs_start, get_refs_start) = new_local env "refs_start" in

      (* Create a stream with suitable capacity and given header *)
      Strm.create env get_data_size set_data_start get_data_start tydesc ^^
      get_refs_size ^^ compile_mul_const Heap.word_size ^^ Blob.dyn_alloc_scratch env ^^ set_refs_start ^^

      (* Serialize x into the buffer *)
      get_x ^^
      get_data_start ^^
      get_refs_start ^^
      serialize_go env (Type.seq ts) ^^

      (* Sanity check: Did we fill exactly the buffer *)
      get_refs_start ^^ get_refs_size ^^ compile_mul_const Heap.word_size ^^ G.i (Binary (Wasm_exts.Values.I64 I64Op.Add)) ^^
      compile_comparison I64Op.Eq ^^
      E.else_trap_with env "reference buffer not filled" ^^

      (* Verify that the stream is correctly filled *)
      Strm.check_filled env get_data_start get_data_size ^^
      get_refs_size ^^
      compile_eq_const 0L ^^
      E.else_trap_with env "cannot send references on IC System API" ^^

      (* Extract the payload if possible *)
      Strm.terminate env get_data_start get_data_size tydesc_len
    )


  let deserialize_from_blob extended env ts =
    let ts_name = typ_seq_hash ts in
    let name =
      (* TODO(#3185): this specialization on `extended` seems redundant,
         removing it might simplify things *and* share more code in binaries.
         The only tricky bit might be the conditional Stack.dynamic_with_words bit... *)
      if extended
      then "@deserialize_extended<" ^ ts_name ^ ">"
      else "@deserialize<" ^ ts_name ^ ">" in
    Func.share_code2 Func.Always env name (("blob", I64Type), ("can_recover", I64Type)) (List.map (fun _ -> I64Type) ts) (fun env get_blob get_can_recover ->
      let (set_data_size, get_data_size) = new_local env "data_size" in
      let (set_refs_size, get_refs_size) = new_local env "refs_size" in
      let (set_data_start, get_data_start) = new_local env "data_start" in
      let (set_refs_start, get_refs_start) = new_local env "refs_start" in
      let (set_arg_count, get_arg_count) = new_local env "arg_count" in
      let (set_val, get_val) = new_local env "val" in

      get_blob ^^ Blob.len env ^^ set_data_size ^^
      get_blob ^^ Blob.payload_ptr_unskewed env ^^ set_data_start ^^

      (* Allocate space for the reference buffer and copy it *)
      compile_unboxed_const 0L ^^ set_refs_size (* none yet *) ^^

      (* Allocate space for out parameters of parse_idl_header *)
      Stack.with_words env "get_typtbl_size_ptr" 1L (fun get_typtbl_size_ptr ->
      Stack.with_words env "get_typtbl_ptr" 1L (fun get_typtbl_ptr ->
      Stack.with_words env "get_maintyps_ptr" 1L (fun get_maintyps_ptr ->

      (* Allocate space for out parameters of idl_alloc_typtbl *)
      Stack.with_words env "get_global_typtbl_ptr" 1l (fun get_global_typtbl_ptr ->
      Stack.with_words env "get_global_typtbl_end_ptr" 1l (fun get_global_typtbl_end_ptr ->
      Stack.with_words env "get_global_typtbl_size_ptr" 1l (fun get_global_typtbl_size_ptr ->

      (* Set up read buffers *)
      ReadBuf.alloc env (fun get_data_buf -> ReadBuf.alloc env (fun get_ref_buf ->

      ReadBuf.set_ptr get_data_buf get_data_start ^^
      ReadBuf.set_size get_data_buf get_data_size ^^
      ReadBuf.set_ptr get_ref_buf get_refs_start ^^
      ReadBuf.set_size get_ref_buf (get_refs_size ^^ compile_mul_const Heap.word_size) ^^

      (* Go! *)
      Bool.lit extended ^^ Bool.to_rts_int32 ^^ get_data_buf ^^ get_typtbl_ptr ^^ get_typtbl_size_ptr ^^ get_maintyps_ptr ^^
      E.call_import env "rts" "parse_idl_header" ^^

      (* Allocate global type type, if necessary for subtype checks *)
      (if extended then
         G.nop
       else begin
         get_global_candid_data env ^^
         get_global_type_offsets env ^^
         get_global_typtbl_ptr ^^ get_global_typtbl_end_ptr ^^ get_global_typtbl_size_ptr ^^
         E.call_import env "rts" "idl_alloc_typtbl"
      end) ^^

      (* Allocate memo table, if necessary *)
      with_rel_buf_opt env extended
        (get_typtbl_size_ptr ^^ load_unskewed_ptr)
        (get_global_typtbl_size_ptr ^^ load_unskewed_ptr)
        (fun get_rel_buf_opt ->

      (* set up a dedicated read buffer for the list of main types *)
      ReadBuf.alloc env (fun get_main_typs_buf ->
        ReadBuf.set_ptr get_main_typs_buf (get_maintyps_ptr ^^ load_unskewed_ptr) ^^
        ReadBuf.set_end get_main_typs_buf (ReadBuf.get_end get_data_buf) ^^
        ReadBuf.read_leb128 env get_main_typs_buf ^^ set_arg_count ^^

        G.concat_map (fun t ->
          let can_recover, default_or_trap = Type.(
            match normalize t with
            | Opt _ | Any ->
              (Bool.lit true, fun msg -> Opt.null_lit env)
            | _ ->
              (get_can_recover, fun msg ->
                get_can_recover ^^
                E.if1 I64Type
                   (compile_unboxed_const (coercion_error_value env))
                   (E.trap_with env msg)))
          in
          get_arg_count ^^
          compile_eq_const 0L ^^
          E.if1 I64Type
           (default_or_trap ("IDL error: too few arguments " ^ ts_name))
           (begin
              begin
                (* set up invariant register arguments *)
                get_rel_buf_opt ^^ Registers.set_rel_buf_opt env ^^
                get_data_buf ^^ Registers.set_data_buf env ^^
                get_ref_buf ^^ Registers.set_ref_buf env ^^
                get_typtbl_ptr ^^ load_unskewed_ptr ^^ Registers.set_typtbl env ^^
                get_maintyps_ptr ^^ load_unskewed_ptr ^^ Registers.set_typtbl_end env ^^
                get_typtbl_size_ptr ^^ load_unskewed_ptr ^^ Registers.set_typtbl_size env ^^
                get_global_typtbl_ptr ^^ load_unskewed_ptr ^^ Registers.set_global_typtbl env ^^
                get_global_typtbl_end_ptr ^^ load_unskewed_ptr ^^ Registers.set_global_typtbl_end env ^^
                get_global_typtbl_size_ptr ^^ load_unskewed_ptr ^^ Registers.set_global_typtbl_size env
              end ^^
              (* set up variable frame arguments *)
              Stack.with_frame env "frame_ptr" 3L (fun () ->
                (* idltyp *)
                ReadBuf.read_sleb128 env get_main_typs_buf ^^
                Stack.set_local env StackArgs.idltyp ^^
                (* depth *)
                compile_unboxed_const 0L ^^
                Stack.set_local env StackArgs.depth ^^
                (* recovery mode *)
                can_recover ^^
                Stack.set_local env StackArgs.can_recover ^^
                deserialize_go env t
             )
             ^^ set_val ^^
             get_arg_count ^^ compile_sub_const 1L ^^ set_arg_count ^^
             get_val ^^ compile_eq_const (coercion_error_value env) ^^
             (E.if1 I64Type
               (default_or_trap "IDL error: coercion failure encountered")
               get_val)
            end)
        ) ts ^^

        (* Skip any extra arguments *)
        compile_while env
         (get_arg_count ^^ compile_rel_const I64Op.GtU 0L)
         begin
           get_data_buf ^^
           get_typtbl_ptr ^^ load_unskewed_ptr ^^
           ReadBuf.read_sleb128 env get_main_typs_buf ^^
           G.i (Convert (Wasm_exts.Values.I32 I32Op.WrapI64)) ^^
           compile_const_32 0l ^^
           E.call_import env "rts" "skip_any" ^^
           get_arg_count ^^ compile_sub_const 1L ^^ set_arg_count
         end ^^

        ReadBuf.is_empty env get_data_buf ^^
        E.else_trap_with env ("IDL error: left-over bytes " ^ ts_name) ^^
        ReadBuf.is_empty env get_ref_buf ^^
        E.else_trap_with env ("IDL error: left-over references " ^ ts_name)
      )))))))))

    ))

  let deserialize env ts =
    IC.arg_data env ^^
    Bool.lit false ^^ (* can't recover *)
    deserialize_from_blob false env ts

(*
Note [speculating for short (S)LEB encoded bignums]
~~~~~~~~~~~~~~~~~~~~~~~~~~~~~~~~~~~~~~~~~~~~~~~~~~~

#3098 highlighted that a lot of heap garbage can be generated while reading in
(S)LEB-encoded bignums. To make heap consumption optimal for every compactly
representable `Int`, we resort to speculatively reading a 64-byte chunk from
the `ReadBuf`. We call it speculative, because it may read past the end of the
buffer (and thus end up containing junk bytes) or even fail because reading
across Wasm page boundaries could cause trapping. (Consider the buffer ending
3 bytes before the last-memory-page boundary and issuing a speculative 64-bit read for the
address 2 bytes less than buffer end.) In case of failure to read data, `-1`
(a sentinel) is returned. (The sentinel could be use-case specific when later
the need arises.)

In most cases the speculative read will come back with valid bytes. How many
of those are relevant, can be judged by consulting the buffer-end pointer or
analysing the 64-bit word directly. In the case of (S)LEB, the continuation and
termination bits can be filtered and thus the encoding's last byte detected when
present in the 64-bit word.

If such a LEB boundary is detected, avenues open up for a much faster (than
bytewise-sequential) parsing.

After the data is interpreted, it's the client's responsibility to adjust the
current buffer position.

 *)

(*
Note [mutable stable values]
~~~~~~~~~~~~~~~~~~~~~~~~~~~~

NOTE: Currently not yet supporting 64-bit addresses during serialization and deserialization, e.g.
* When the serialization offset is beyond 32 bit
* When the deserialization target is beyond 32-bit (and sharing is used in the serialization)

We currently use a Candid derivative to serialize stable values. In addition to
storing sharable data, we can also store mutable data (records with mutable
fields and mutable arrays), and we need to preserve aliasing.

To that end we extend Candid with a type constructor `alias t`.

In the type table, alias t is represented by type code 1. All Candid type constructors
are represented by negative numbers, so this cannot clash with anything and,
conveniently, makes such values illegal Candid.

The values of `alias t` are either

 * i8(0) 0x00000000 0x00000000 M(v)
   for one (typically the first) occurrence of v
   The first 0x00000000 is the “memo field”, the second is the “type hash field”.
   Both are scratch spaces for the benefit of the decoder.

or

 * i8(1) i32(offset) M(v)
   for all other occurrences of v, where offset is the relative position of the
   above occurrences from this reference.

We map Motoko types to this as follows:

  e([var t]) = alias e([t]) = alias vec e(t)
  e({var field : t}) = record { field : alias e(t) }

Why different? Because we need to alias arrays as a whole (we can’t even alias
their fields, as they are manifestly part of the array heap structure), but
aliasing records does not work, as aliased record values may appear at
different types (due to subtyping), and Candid serialization is type-driven.
Luckily records put all mutable fields behind an indirection (ObjInd), so this
works.

The type-driven code in this module treats `Type.Mut` to always refer to an
`ObjInd`; for arrays the mutable case is handled directly.

To detect and preserve aliasing, these steps are taken:

 * In `buffer_size`, when we see a mutable thing (`Array` or `ObjInd`), the
   first time, we mark it by setting the heap tag to `StableSeen`.
   This way, when we see it a second time, we can skip the value in the size
   calculation.
 * In `serialize`, when we see it a first time (tag still `StableSeen`),
   we serialize it (first form above), and remember the absolute position
   in the output buffer, abusing the heap tag here.
   (Invariant: This absolute position is never `StableSeen`)
   Upon a second visit (tag not `StableSeen`), we can thus fetch that absolute
   position and calculate the offset.
 * In `deserialize`, when we come across a `alias t`, we follow the offset (if
   needed) to find the content.

   If the memo field is still `0x00000000`, this is the first time we read
   this, so we deserialize to the Motoko heap, and remember the heap position
   (vanilla pointer) by overwriting the memo field.
   We also store the type hash of the type we are serializing at in the type
   hash field.

   If it is not `0x00000000` then we can simply read the pointer from there,
   after checking the type hash field to make sure we are aliasing at the same
   type.

 *)

(*
Note [Candid subtype checks]
~~~~~~~~~~~~~~~~~~~~~~~~~~~~

Deserializing Candid values requires a Candid subtype check when
deserializing values of reference types (actors and functions).

The subtype test is performed directly on the expected and actual
candid type tables using RTS functions `idl_sub_buf_words`,
`idl_sub_buf_init` and `idl_sub`. One type table and vector of types
is generated statically from the list of statically known types
encountered during code generation, the other is determined
dynamically by, e.g. message payload. The latter will vary with
each payload to decode.

The static type table and a type descriptor are stored in passive 
data segments. Instead of absolute memory addresses, the static type 
table in the data segment only contains relative offsets into type 
descriptor. When loaded, these offsets are patched by static addresses 
that point into the type descriptor.

The known Motoko types are accumulated in a global list as required
and then, in a final compilation step, encoded to global type table
and the type descriptor (sequence of type indices). The encoding is 
stored in passive data segments referenced (by way of segment indices) 
from dedicated wasm globals so that we can generate code that 
references the globals before their final definitions are known.

Deserializing a proper (not extended) Candid value stack allocates a
mutable word buffer, of size determined by `idl_sub_buf_words`.
The word buffer is used to initialize and provide storage for a
Rust memo table (see bitrel.rs) memoizing the result of sub and
super type tests performed during deserialization of a given Candid
value sequence. The memo table is initialized once, using `idl_sub_buf_init`,
then shared between recursive calls to deserialize, by threading the (possibly
null) wasm address of the word buffer as an optional argument. The
word buffer is stack allocated in generated code, not Rust, because
it's size is dynamic and Rust doesn't seem to support dynamically-sized
stack allocation.

Currently, we only perform Candid subtype checks when decoding proper
(not extended) Candid values. Extended values are required for
stable variables only: we can omit the check, because compatibility
should already be enforced by the static signature compatibility
check. We use the `null`-ness of the word buffer pointer to
dynamically determine whether to omit or perform Candid subtype checks.

NB: Extending `idl_sub` to support extended, "stable" types (with mutable,
invariant type constructors) would require extending the polarity argument
from a Boolean to a three-valued argument to efficiently check equality for
invariant type constructors in a single pass.
*)

end (* Serialization *)

(* OldStabilization as migration code: 
  Deserializing a last time from explicit stable memory into the stable heap:
   * stable variables; and
   * virtual stable memory.
   c.f.
   * ../../design/Stable.md
   * ../../design/StableMemory.md
*)
module OldStabilization = struct
  let load_word32 = G.i (Load {ty = I32Type; align = 0; offset = 0L; sz = None})
  let store_word32 = G.i (Store {ty = I32Type; align = 0; offset = 0L; sz = None})
  let write_word32 env = StableMem.write env false "word32" I32Type 4L store_word32

  (* read and clear word32 from stable mem offset on stack *)
  let read_and_clear_word32 env =
    match E.mode env with
    | Flags.ICMode | Flags.RefMode ->
      Func.share_code1 Func.Always env "__stablemem_read_and_clear_word32"
        ("offset", I64Type) [I64Type]
        (fun env get_offset ->
          Stack.with_words env "temp_ptr" 1L (fun get_temp_ptr ->
            let (set_word, get_word) = new_local32 env "word" in
            (* read word *)
            get_temp_ptr ^^
            get_offset ^^
            compile_unboxed_const 4L ^^
            StableMem.stable64_read env ^^
            get_temp_ptr ^^ load_word32 ^^
            set_word ^^
            (* write 0 *)
            get_temp_ptr ^^ compile_const_32 0l ^^ store_word32 ^^
            get_offset ^^
            get_temp_ptr ^^
            compile_unboxed_const 4L ^^
            StableMem.stable64_write env ^^
            (* return word *)
            get_word ^^
            G.i (Convert (Wasm_exts.Values.I64 I64Op.ExtendUI32))
        ))
    | _ -> assert false

  (* TODO: rewrite using MemoryFill *)
  let blob_clear env =
    Func.share_code1 Func.Always env "blob_clear" ("x", I64Type) [] (fun env get_x ->
      let (set_ptr, get_ptr) = new_local env "ptr" in
      let (set_len, get_len) = new_local env "len" in
      get_x ^^
      Blob.as_ptr_len env ^^
      set_len ^^
      set_ptr ^^

      (* round to word size *)
      get_len ^^
      compile_add_const (Int64.sub Heap.word_size 1L) ^^
      compile_divU_const Heap.word_size ^^

      (* clear all words *)
      from_0_to_n env (fun get_i ->
        get_ptr ^^
        compile_unboxed_const 0L ^^
        store_unskewed_ptr ^^
        get_ptr ^^
        compile_add_const Heap.word_size ^^
        set_ptr))

  let old_destabilize env ty save_version =
    match E.mode env with
    | Flags.ICMode | Flags.RefMode ->
      let (set_pages, get_pages) = new_local env "pages" in
      StableMem.stable64_size env ^^
      set_pages ^^

      get_pages ^^
      compile_test I64Op.Eqz ^^
      E.if1 I64Type
        begin
          (* Case: Size zero ==> Nothing in stable memory,
             so result becomes the nil-valued record. *)
          let (_, fs) = Type.as_obj ty in
          let fs' = List.map
           (fun f -> (f.Type.lab, fun () -> Opt.null_lit env))
           fs
          in
          StableMem.get_mem_size env ^^
          compile_test I64Op.Eqz ^^
          E.else_trap_with env "StableMem.mem_size non-zero" ^^
          compile_unboxed_const StableMem.version_stable_heap_no_regions ^^
          save_version ^^
          Object.lit_raw env fs'
        end
        begin
          (* Case: Non-zero size. *)
          let (set_marker, get_marker) = new_local env "marker" in
          let (set_len, get_len) = new_local env "len" in
          let (set_offset, get_offset) = new_local env "offset" in
          compile_unboxed_const 0L ^^
          read_and_clear_word32 env ^^
          set_marker ^^

          get_marker ^^
          compile_test I64Op.Eqz ^^
          E.if0
            begin
              (* Sub-Case: version 1 or 2:
                 Regions/Experimental API and stable vars. *)
              let (set_M, get_M) = new_local env "M" in
              let (set_version, get_version) = new_local env "version" in
              let (set_N, get_N) = new_local env "N" in

              StableMem.stable64_size env ^^
              compile_sub_const 1L ^^
              compile_shl_const (Int64.of_int page_size_bits) ^^
              set_M ^^

              (* read version *)
              get_M ^^
              compile_add_const (Int64.sub page_size 4L) ^^
              read_and_clear_word32 env ^^
              set_version ^^
              get_version ^^
              save_version ^^

              (* check version *)
              get_version ^^
              compile_unboxed_const (StableMem.version_max) ^^
              compile_comparison I64Op.GtU ^^
              E.then_trap_with env (Printf.sprintf
                "higher stable memory version (expected 1..%s)"
                (Int64.to_string StableMem.version_max)) ^^

              (* restore StableMem bytes [0..4) *)
              compile_unboxed_const 0L ^^
              get_M ^^
              compile_add_const (Int64.sub page_size 8L) ^^
              read_and_clear_word32 env ^^
              G.i (Convert (Wasm_exts.Values.I32 I32Op.WrapI64)) ^^
              write_word32 env ^^

              (* restore mem_size *)
              get_M ^^
              compile_add_const (Int64.sub page_size 12L) ^^
              read_and_clear_word32 env ^^ (*TODO: use 64 bits *)
              StableMem.set_mem_size env ^^

              StableMem.get_mem_size env ^^
              compile_shl_const (Int64.of_int page_size_bits) ^^
              set_N ^^

              (* set len *)
              get_N ^^
              read_and_clear_word32 env ^^
              set_len ^^

              (* set offset *)
              get_N ^^
              compile_add_const 4L ^^
              set_offset
            end
            begin
              (* Sub-Case: Version 0.
                 Stable vars with NO Regions/Experimental API. *)
              (* assert mem_size == 0 *)
              StableMem.get_mem_size env ^^
              compile_test I64Op.Eqz ^^
              E.else_trap_with env "unexpected, non-zero stable memory size" ^^

              (* set len *)
              get_marker ^^
              set_len ^^

              (* set offset *)
              compile_unboxed_const 4L ^^
              set_offset ^^

              compile_unboxed_const (Int64.of_int 0) ^^
              save_version
            end ^^ (* if_ *)

          let (set_blob, get_blob) = new_local env "blob" in
          (* read blob from stable memory *)
          get_len ^^ Blob.alloc env ^^ set_blob ^^
          get_blob ^^ Blob.payload_ptr_unskewed env ^^
          get_offset ^^
          get_len ^^
          StableMem.stable64_read env ^^

          let (set_val, get_val) = new_local env "val" in
          (* deserialize blob to val *)
          get_blob ^^
          Bool.lit false ^^ (* can't recover *)
          Serialization.deserialize_from_blob true env [ty] ^^
          set_val ^^

          (* clear blob contents *)
          get_blob ^^
          blob_clear env ^^

          (* copy zeros from blob to stable memory *)
          get_offset ^^
          get_blob ^^ Blob.payload_ptr_unskewed env ^^
          get_blob ^^ Blob.len env ^^
          StableMem.stable64_write env ^^

          (* return val *)
          get_val
        end
    | _ -> assert false
end

(* New stable memory layout with new version.
   Prevents forward compatibility of old compiled programs that rely on deserialization.
  If size == 0: empty
  let end = physical size * page_size
  If logical size N > 0:
    [0..4)          0 (first word is backed up at `end-8`)
    [4..N)          <stable memory>
            <zero padding>
    [end-16..end-8) <size N>
    [end-8..end-4)  <first word>
    [end-4..end)   <new version>
  ending at page boundary
  Note: The first word must be empty to distinguish this version from the Candid legacy version 0 (which has first word != 0).
*)
module NewStableMemory = struct
  let physical_size env =
    IC.system_call env "stable64_size" ^^
    compile_shl_const (Int64.of_int page_size_bits)

  let store_at_end env offset typ get_value =
    physical_size env ^^
    compile_sub_const offset ^^
    get_value ^^
    match typ with
    | I32Type -> StableMem.write_word32 env
    | I64Type -> StableMem.write_word64 env
    | _ -> assert false

  let read_from_end env offset typ =
    physical_size env ^^
    compile_sub_const offset ^^
    match typ with
    | I32Type -> StableMem.read_word32 env
    | I64Type -> StableMem.read_word64 env
    | _ -> assert false

  let clear_at_end env offset typ =
    store_at_end env offset typ 
    (match typ with
    | I32Type -> compile_const_32 0l
    | I64Type -> compile_unboxed_const 0L
    | _ -> assert false
    )

  let logical_size_offset = 16L
  let first_word_backup_offset = 8L
  let version_offset = 4L

  let upgrade_version env =
    StableMem.set_version env ^^
    StableMem.get_version env ^^
    compile_eq_const StableMem.legacy_version_no_stable_memory ^^
    StableMem.get_version env ^^
    compile_eq_const StableMem.legacy_version_some_stable_memory ^^
    G.i (Binary (Wasm_exts.Values.I64 I64Op.Or)) ^^
    (E.if0
      (compile_unboxed_const StableMem.version_stable_heap_no_regions ^^
      StableMem.set_version env)
      G.nop) ^^
    StableMem.get_version env ^^
    compile_eq_const StableMem.legacy_version_regions ^^
    (E.if0
      (compile_unboxed_const StableMem.version_stable_heap_regions ^^
      StableMem.set_version env)
      G.nop)
      
  let grow_size env amount =
    StableMem.get_mem_size env ^^
    compile_shl_const (Int64.of_int page_size_bits) ^^
    compile_unboxed_const amount ^^
    StableMem.ensure env

  let backup env =
    let (set_first_word, get_first_word) = new_local32 env "first_word" in
    physical_size env ^^
    compile_test I64Op.Eqz ^^
    E.if0
      G.nop
      begin
        (* read and clear first word *)
        compile_unboxed_const 0L ^^ StableMem.read_word32 env ^^ set_first_word ^^
        compile_unboxed_const 0L ^^ compile_const_32 0l ^^ StableMem.write_word32 env ^^

        grow_size env logical_size_offset ^^

        (* backup logical size *)
        store_at_end env logical_size_offset I64Type (StableMem.get_mem_size env) ^^

        (* backup first word *)
        store_at_end env first_word_backup_offset I32Type get_first_word ^^

        (* store the version *)
        store_at_end env version_offset I32Type (StableMem.get_version env ^^ G.i (Convert (Wasm_exts.Values.I32 I32Op.WrapI64)))
      end

  let restore env =
    let (set_first_word, get_first_word) = new_local32 env "first_word" in
    physical_size env ^^
    compile_test I64Op.Eqz ^^
    E.if0
      begin
        compile_unboxed_const 0L ^^ StableMem.set_mem_size env
      end
      begin
        (* check the version *)
        read_from_end env version_offset I32Type ^^
        G.i (Convert (Wasm_exts.Values.I64 I64Op.ExtendUI32)) ^^
        StableMem.set_version env ^^
        StableMem.get_version env ^^
        compile_eq_const StableMem.version_stable_heap_no_regions ^^
        StableMem.get_version env ^^
        compile_eq_const StableMem.version_stable_heap_regions ^^
        G.i (Binary (Wasm_exts.Values.I64 I64Op.Or)) ^^
        E.else_trap_with env (Printf.sprintf
          "unsupported stable memory version (expected %s or %s)"
           (Int64.to_string StableMem.version_stable_heap_no_regions)
           (Int64.to_string StableMem.version_stable_heap_regions)) ^^

        (* read first word *)
        read_from_end env first_word_backup_offset I32Type ^^
        set_first_word ^^
        
        (* restore logical size *)
        read_from_end env logical_size_offset I64Type ^^
        StableMem.set_mem_size env ^^

        (* clear size and version *)
        clear_at_end env logical_size_offset I64Type ^^
        clear_at_end env first_word_backup_offset I32Type ^^
        clear_at_end env version_offset I32Type ^^

        (* restore first word *)
        compile_unboxed_const 0L ^^ get_first_word ^^ StableMem.write_word32 env
      end
end

module Persistence = struct
  let load_stable_actor env = E.call_import env "rts" "load_stable_actor"
    
  let save_stable_actor env = E.call_import env "rts" "save_stable_actor"

  let free_stable_actor env = E.call_import env "rts" "free_stable_actor"

  let register_stable_type env actor_type =
    let (candid_type_desc, type_offsets, type_indices) = Serialization.(type_desc env Persistence [actor_type]) in
    let serialized_offsets = StaticBytes.(as_bytes [i64s (List.map Int64.of_int type_offsets)]) in
    assert (type_indices = [0l]);
    Blob.lit env candid_type_desc ^^
    Blob.lit env serialized_offsets ^^
    E.call_import env "rts" "register_stable_type"

  let create_actor env actor_type get_field_value =
    let (_, field_declarations) = Type.as_obj actor_type in
    let field_initializers = List.map
      (fun field -> (field.Type.lab, fun () -> (get_field_value field)))
      field_declarations
    in
    Object.lit_raw env field_initializers

  let recover_actor env actor_type =
    let load_old_field env field =
      if field.Type.typ = Type.(Opt Any) then
        (* A stable variable may have been promoted to type `Any`: Therefore, drop its former content. *)
        Opt.inject env (Tuple.compile_unit env)
      else
        (load_stable_actor env ^^ Object.load_idx_raw env field.Type.lab) in
    let recover_field field = 
      load_stable_actor env ^^
      Object.contains_field env field.Type.lab ^^
      (E.if1 I64Type
        (load_old_field env field)
        (Opt.null_lit env)
      ) in
    create_actor env actor_type recover_field ^^
    free_stable_actor env

  let save env actor_type =
    save_stable_actor env ^^
    NewStableMemory.backup env ^^
    UpgradeStatistics.set_instructions env

  let load env actor_type =
    register_stable_type env actor_type ^^
    load_stable_actor env ^^
    compile_test I64Op.Eqz ^^
    (E.if1 I64Type
      begin
        OldStabilization.old_destabilize env actor_type (NewStableMemory.upgrade_version env)
      end
      begin
        recover_actor env actor_type ^^
        NewStableMemory.restore env
      end) ^^
    StableMem.region_init env ^^
    UpgradeStatistics.add_instructions env
end

module GCRoots = struct
  let register_static_variables env = 
    E.(env.object_pool.frozen) := true;
    Func.share_code0 Func.Always env "initalize_root_array" [] (fun env ->
      let length = Int64.of_int (E.object_pool_size env) in
      compile_unboxed_const length ^^
      E.call_import env "rts" "initialize_static_variables" ^^
      E.iterate_object_pool env (fun index allocation ->
        compile_unboxed_const (Int64.of_int index) ^^
        allocation env ^^
        E.call_import env "rts" "set_static_variable"
      )
    )
end (* GCRoots *)

module StackRep = struct
  open SR

  (*
     Most expressions have a “preferred”, most optimal, form. Hence,
     compile_exp put them on the stack in that form, and also returns
     the form it chose.

     But the users of compile_exp usually want a specific form as well.
     So they use compile_exp_as, indicating the form they expect.
     compile_exp_as then does the necessary coercions.
   *)

  let of_arity n =
    if n = 1 then Vanilla else UnboxedTuple n

  (* The stack rel of a primitive type, i.e. what the binary operators expect *)
  let of_type t =
    let open Type in
    match normalize t with
    | Prim Bool -> SR.bool
    | Prim (Nat | Int) -> Vanilla
    | Prim ((Nat8 | Nat16 | Nat32 | Nat64 | Int8 | Int16 | Int32 | Int64 | Char) as pty) -> UnboxedWord64 pty
    | Prim (Text | Blob | Principal) -> Vanilla
    | Prim Float -> UnboxedFloat64
    | Obj (Actor, _) -> Vanilla
    | Func (Shared _, _, _, _, _) -> Vanilla
    | p -> todo "StackRep.of_type" (Arrange_ir.typ p) Vanilla

  (* The env looks unused, but will be needed once we can use multi-value, to register
     the complex types in the environment.
     For now, multi-value block returns are handled via FakeMultiVal. *)
  let to_block_type env = function
    | Vanilla -> [I64Type]
    | UnboxedWord64 _ -> [I64Type]
    | UnboxedFloat64 -> [F64Type]
    | UnboxedTuple n -> Lib.List.make n I64Type
    | Const _ -> []
    | Unreachable -> []

  let to_string = function
    | Vanilla -> "Vanilla"
    | UnboxedWord64 pty -> prim_fun_name pty "UnboxedWord64"
    | UnboxedFloat64 -> "UnboxedFloat64"
    | UnboxedTuple n -> Printf.sprintf "UnboxedTuple %d" n
    | Unreachable -> "Unreachable"
    | Const _ -> "Const"

  let join (sr1 : t) (sr2 : t) = match sr1, sr2 with
    | _, _ when SR.eq sr1 sr2 -> sr1
    | Unreachable, sr2 -> sr2
    | sr1, Unreachable -> sr1

    | Const _, Const _ -> Vanilla
    | Const _, sr2_ -> sr2
    | sr1, Const _ -> sr1

    | _, Vanilla -> Vanilla
    | Vanilla, _ -> Vanilla

    | UnboxedTuple n, UnboxedTuple m when n = m -> sr1

    | _, _ ->
      Printf.eprintf "Invalid stack rep join (%s, %s)\n"
        (to_string sr1) (to_string sr2); sr1

  let joins = List.fold_left join Unreachable

  let drop env (sr_in : t) =
    match sr_in with
    | Vanilla | UnboxedWord64 _ | UnboxedFloat64 -> G.i Drop
    | UnboxedTuple n -> G.table n (fun _ -> G.i Drop)
    | Const _ | Unreachable -> G.nop

  let rec build_constant env = function
  | Const.Lit (Const.Vanilla value) -> E.Vanilla value
  | Const.Lit (Const.Bool number) -> E.Vanilla (Bool.vanilla_lit number)
  | Const.Lit (Const.Blob payload) -> Blob.constant env payload
  | Const.Lit (Const.Null) -> E.Vanilla Opt.null_vanilla_lit
  | Const.Lit (Const.BigInt number) -> BigNum.constant env number
  | Const.Lit (Const.Word64 (pty, number)) -> BoxedWord64.constant env pty number
  | Const.Lit (Const.Float64 number) -> Float.constant env number
  | Const.Opt value -> Opt.constant env (build_constant env value)
  | Const.Fun (_, get_fi, _) -> Closure.constant env get_fi
  | Const.Message _ -> assert false
  | Const.Unit -> E.Vanilla (Tuple.unit_vanilla_lit env)
  | Const.Tag (tag, value) ->
      let payload = build_constant env value in
      Tagged.shared_object env (fun env ->
        let materialized_payload = Tagged.materialize_shared_value env payload in
        Variant.inject env tag materialized_payload
      )
  | Const.Array elements -> 
      let constant_elements = List.map (build_constant env) elements in
      Arr.constant env constant_elements
  | Const.Obj fields ->
      let constant_fields = List.map (fun (name, value) -> (name, build_constant env value)) fields in
      Object.constant env constant_fields

  let materialize_constant env value =
    Tagged.materialize_shared_value env (build_constant env value)

  let adjust env (sr_in : t) sr_out =
    if eq sr_in sr_out
    then G.nop
    else match sr_in, sr_out with
    | Unreachable, Unreachable -> G.nop
    | Unreachable, _ -> G.i Unreachable

    | UnboxedTuple n, Vanilla -> Tuple.from_stack env n
    | Vanilla, UnboxedTuple n -> Tuple.to_stack env n

    (* BoxedWord64 types *)
    | UnboxedWord64 (Type.(Int64 | Nat64) as pty), Vanilla ->
      BoxedWord64.box env pty
    | Vanilla, UnboxedWord64 (Type.(Int64 | Nat64) as pty) -> 
      BoxedWord64.unbox env pty

    (* TaggedSmallWord types *)
    | UnboxedWord64 (Type.(Int8 | Nat8 | Int16 | Nat16 | Int32 | Nat32 | Char) as pty), Vanilla ->
      TaggedSmallWord.tag env pty
    | Vanilla, UnboxedWord64 (Type.(Nat8 | Int8 | Nat16 | Int16 | Int32 | Nat32 | Char) as pty) ->
      TaggedSmallWord.untag env pty

    | UnboxedFloat64, Vanilla -> Float.box env
    | Vanilla, UnboxedFloat64 -> Float.unbox env

    | Const value, Vanilla -> 
        materialize_constant env value
    | Const Const.Lit (Const.Vanilla n), UnboxedWord64 ty ->
        compile_unboxed_const n ^^
        TaggedSmallWord.untag env ty
    | Const Const.Lit (Const.Word64 (ty1, n)), UnboxedWord64 ty2 when ty1 = ty2 -> 
        compile_unboxed_const n
    | Const Const.Lit (Const.Float64 f), UnboxedFloat64 -> Float.compile_unboxed_const f
    | Const c, UnboxedTuple 0 -> G.nop
    | Const Const.Array cs, UnboxedTuple n ->
      assert (n = List.length cs);
      G.concat_map (fun c -> materialize_constant env c) cs
    | _, _ ->
      Printf.eprintf "Unknown stack_rep conversion %s -> %s\n"
        (to_string sr_in) (to_string sr_out);
      assert false

end (* StackRep *)

module VarEnv = struct

  (* A type to record where Motoko names are stored. *)
  type varloc =
    (* A Wasm Local of the current function, directly containing the value,
       in the given stackrep (Vanilla, UnboxedWord64, …) so far
       Used for immutable and mutable, non-captured data *)
    | Local of SR.t * int32
    (* A Wasm Local of the current function, that points to memory location,
       which is a MutBox.  Used for mutable captured data *)
    | HeapInd of int32
    (* A static variable accessed by an index via the runtime system, refers to a MutBox,
       belonging to the GC root set *)
    | Static of int64
    (* Constant literals can reside in dynamic heap *)
    | Const of Const.v
    (* public method *)
    | PublicMethod of int32 * string

  let is_non_local : varloc -> bool = function
    | Local _
    | HeapInd _ -> false
    | Static _
    | PublicMethod _
    | Const _ -> true

  type lvl = TopLvl | NotTopLvl

  (*
  The source variable environment:
   - Whether we are on the top level
   - In-scope variables
   - scope jump labels
  *)


  module NameEnv = Env.Make(String)
  type t = {
    lvl : lvl;
    vars : (varloc * Type.typ) NameEnv.t; (* variables ↦ their location and type *)
    labels : G.depth NameEnv.t; (* jump label ↦ their depth *)
  }

  let empty_ae = {
    lvl = TopLvl;
    vars = NameEnv.empty;
    labels = NameEnv.empty;
  }

  (* Creating a local environment, resetting the local fields,
     and removing bindings for local variables (unless they are at global locations)
  *)

  let mk_fun_ae ae = { ae with
    lvl = NotTopLvl;
    vars = NameEnv.filter (fun v (l, _) ->
      let non_local = is_non_local l in
      (* For debugging, enable this:
      (if not non_local then Printf.eprintf "VarEnv.mk_fun_ae: Removing %s\n" v);
      *)
      non_local
    ) ae.vars;
  }
  let lookup ae var =
    match NameEnv.find_opt var ae.vars with
      | Some e -> Some e
      | None   -> Printf.eprintf "Could not find %s\n" var; None

  let lookup_var ae var =
    match lookup ae var with
      | Some (l, _) -> Some l
      | None -> None

  let needs_capture ae var = match lookup_var ae var with
    | Some l -> not (is_non_local l)
    | None -> assert false

  let add_local_with_heap_ind env (ae : t) name typ =
      let i = E.add_anon_local env I64Type in
      E.add_local_name env i name;
      ({ ae with vars = NameEnv.add name ((HeapInd i), typ) ae.vars }, i)

  let add_static_variable (ae : t) name index typ =
      { ae with vars = NameEnv.add name ((Static index), typ) ae.vars }

  let add_local_public_method (ae : t) name (fi, exported_name) typ =
      { ae with vars = NameEnv.add name ((PublicMethod (fi, exported_name) : varloc), typ) ae.vars }

  let add_local_const (ae : t) name cv typ =
      { ae with vars = NameEnv.add name ((Const cv : varloc), typ) ae.vars }

  let add_local_local env (ae : t) name sr i typ =
      { ae with vars = NameEnv.add name ((Local (sr, i)), typ) ae.vars }

  let add_direct_local env (ae : t) name sr typ =
      let i = E.add_anon_local env (SR.to_var_type sr) in
      E.add_local_name env i name;
      (add_local_local env ae name sr i typ, i)

  (* Adds the names to the environment and returns a list of setters *)
  let rec add_arguments env (ae : t) as_local = function
    | [] -> ae
    | ((name, typ) :: remainder) ->
      if as_local name then
        let i = E.add_anon_local env I64Type in
        E.add_local_name env i name;
        let ae' = { ae with vars = NameEnv.add name ((Local (SR.Vanilla, i)), typ) ae.vars } in
        add_arguments env ae' as_local remainder
      else
        let index = MutBox.add_global_mutbox env in
        let ae' = add_static_variable ae name index typ in
        add_arguments env ae' as_local remainder

  let add_argument_locals env (ae : t) =
    add_arguments env ae (fun _ -> true)

  let add_label (ae : t) name (d : G.depth) =
      { ae with labels = NameEnv.add name d ae.labels }

  let get_label_depth (ae : t) name : G.depth  =
    match NameEnv.find_opt name ae.labels with
      | Some d -> d
      | None   -> raise (CodegenError (Printf.sprintf "Could not find %s\n" name))

end (* VarEnv *)

(* type for wrapping code with context, context is establishment
   of (pattern) binding, argument is the code using the binding,
   result is e.g. the code for `case p e`. *)
type scope_wrap = G.t -> G.t

let unmodified : scope_wrap = fun code -> code

let rec can_be_pointer typ nested_optional =
  Type.(match normalize typ with
  | Mut t -> (can_be_pointer t nested_optional)
  | Opt t -> (if nested_optional then true else (can_be_pointer t true))
  | Prim (Null| Bool | Char | Nat8 | Nat16 | Int8 | Int16) | Non | Tup [] -> false
  | _ -> true)

let potential_pointer typ : bool =
  (* must not eliminate nested optional types as they refer to a heap object for ??null, ???null etc. *)
  can_be_pointer typ false

module Var = struct
  (* This module is all about looking up Motoko variables in the environment,
     and dealing with mutable variables *)

  open VarEnv

  (* Returns desired stack representation, preparation code and code to consume
     the value onto the stack *)
  let set_val env ae var : G.t * SR.t * G.t = match VarEnv.lookup ae var with
    | Some ((Local (sr, i)), _) ->
      G.nop,
      sr,
      G.i (LocalSet (nr i))
    | Some ((HeapInd i), typ) when potential_pointer typ ->
      G.i (LocalGet (nr i)) ^^
      Tagged.load_forwarding_pointer env ^^
      compile_add_const ptr_unskew ^^
      compile_add_const (Int64.mul MutBox.field Heap.word_size),
      SR.Vanilla,
      Tagged.write_with_barrier env
    | Some ((HeapInd i), typ) ->
      G.i (LocalGet (nr i)),
      SR.Vanilla,
      MutBox.store_field env
    | Some ((Static index), typ) when potential_pointer typ ->
      Heap.get_static_variable env index ^^
      Tagged.load_forwarding_pointer env ^^
      compile_add_const ptr_unskew ^^
      compile_add_const (Int64.mul MutBox.field Heap.word_size),
      SR.Vanilla,
      Tagged.write_with_barrier env
    | Some ((Static index), typ) ->
      Heap.get_static_variable env index,
      SR.Vanilla,
      MutBox.store_field env
    | Some ((Const _), _) -> fatal "set_val: %s is const" var
    | Some ((PublicMethod _), _) -> fatal "set_val: %s is PublicMethod" var
    | None -> fatal "set_val: %s missing" var

  (* Stores the payload. Returns stack preparation code, and code that consumes the values from the stack *)
  let set_val_vanilla env ae var : G.t * G.t =
    let pre_code, sr, code = set_val env ae var in
    pre_code, StackRep.adjust env SR.Vanilla sr ^^ code

  (* Stores the payload (which is found on the stack, in Vanilla stackrep) *)
  let set_val_vanilla_from_stack env ae var : G.t =
    let pre_code, code = set_val_vanilla env ae var in
    if G.is_nop pre_code
    then code
    else
      (* Need to shuffle the stack entries *)
      let (set_x, get_x) = new_local env "var_scrut" in
      set_x ^^
      pre_code ^^
      get_x ^^
      code

  (* Returns the payload (optimized representation) *)
  let get_val (env : E.t) (ae : VarEnv.t) var = match VarEnv.lookup_var ae var with
    | Some (Local (sr, i)) ->
      sr, G.i (LocalGet (nr i))
    | Some (HeapInd i) ->
      SR.Vanilla, G.i (LocalGet (nr i)) ^^ MutBox.load_field env
    | Some (Static index) ->
      SR.Vanilla, 
      Heap.get_static_variable env index ^^
      MutBox.load_field env
    | Some (Const c) ->
      SR.Const c, G.nop
    | Some (PublicMethod (_, name)) ->
      SR.Vanilla,
      IC.get_self_reference env ^^
      IC.actor_public_field env name
    | None -> assert false

  (* Returns the payload (vanilla representation) *)
  let get_val_vanilla (env : E.t) (ae : VarEnv.t) var =
    let sr, code = get_val env ae var in
    code ^^ StackRep.adjust env sr SR.Vanilla

  (* Returns the value to put in the closure,
     and code to restore it, including adding to the environment
  *)
  let capture old_env ae0 var : G.t * (E.t -> VarEnv.t -> VarEnv.t * scope_wrap) =
    match VarEnv.lookup ae0 var with
    | Some ((Local (sr, i)), typ) ->
      ( G.i (LocalGet (nr i)) ^^ StackRep.adjust old_env sr SR.Vanilla
      , fun new_env ae1 ->
        (* we use SR.Vanilla in the restored environment. We could use sr;
           like for parameters hard to predict what’s better *)
        let ae2, j = VarEnv.add_direct_local new_env ae1 var SR.Vanilla typ in
        let restore_code = G.i (LocalSet (nr j))
        in ae2, fun body -> restore_code ^^ body
      )
    | Some ((HeapInd i), typ) ->
      ( G.i (LocalGet (nr i))
      , fun new_env ae1 ->
        let ae2, j = VarEnv.add_local_with_heap_ind new_env ae1 var typ in
        let restore_code = G.i (LocalSet (nr j))
        in ae2, fun body -> restore_code ^^ body
      )
    | _ -> assert false

  (* This is used when putting a mutable field into an object.
     In the IR, mutable fields of objects are pre-allocated as MutBox objects,
     to allow the async/await.
     So we expect the variable to be in a HeapInd (pointer to MutBox on the heap),
     or Static (static variable represented as a MutBox that is accessed via the 
     runtime system) and we use the pointer.
  *)
  let get_aliased_box env ae var = match VarEnv.lookup_var ae var with
    | Some (HeapInd i) -> G.i (LocalGet (nr i))
    | Some (Static index) -> Heap.get_static_variable env index
    | _ -> assert false

  let capture_aliased_box env ae var = match VarEnv.lookup_var ae var with
    | Some (HeapInd i) ->
      G.i (LocalSet (nr i))
    | _ -> assert false

end (* Var *)

(* Calling well-known prelude functions *)
(* FIXME: calling into the prelude will not work if we ever need to compile a program
   that requires top-level cps conversion;
   use new prims instead *)
module Internals = struct
  let call_prelude_function env ae var =
    match VarEnv.lookup_var ae var with
    | Some (VarEnv.Const Const.Fun (_, mk_fi, _)) ->
       compile_unboxed_zero ^^ (* A dummy closure *)
       G.i (Call (nr (mk_fi())))
    | _ -> assert false

  let add_cycles env ae = call_prelude_function env ae "@add_cycles"
  let reset_cycles env ae = call_prelude_function env ae "@reset_cycles"
  let reset_refund env ae = call_prelude_function env ae "@reset_refund"
end

(* This comes late because it also deals with messages *)
module FuncDec = struct
  let bind_args env ae0 first_arg args =
    let rec go i ae = function
    | [] -> ae
    | a::args ->
      (* Function arguments are always vanilla, due to subtyping and uniform representation.
         We keep them as such here for now. We _could_ always unpack those that can be unpacked
         (Nat32 etc.). It is generally hard to predict which strategy is better. *)
      let ae' = VarEnv.add_local_local env ae a.it SR.Vanilla (Int32.of_int i) a.note in
      go (i+1) ae' args in
    go first_arg ae0 args

  (* Create a WebAssembly func from a pattern (for the argument) and the body.
   Parameter `captured` should contain the, well, captured local variables that
   the function will find in the closure. *)
  let compile_local_function outer_env outer_ae restore_env args mk_body ret_tys at =
    let arg_names = List.map (fun a -> a.it, I64Type) args in
    let return_arity = List.length ret_tys in
    let retty = Lib.List.make return_arity I64Type in
    let ae0 = VarEnv.mk_fun_ae outer_ae in
    Func.of_body outer_env (["clos", I64Type] @ arg_names) retty (fun env -> G.with_region at (
      let get_closure = G.i (LocalGet (nr 0l)) ^^ Tagged.load_forwarding_pointer env in

      let ae1, closure_codeW = restore_env env ae0 get_closure in

      (* Add arguments to the environment (shifted by 1) *)
      let ae2 = bind_args env ae1 1 args in

      closure_codeW (mk_body env ae2)
    ))

  let message_start env sort = match sort with
      | Type.Shared Type.Write ->
        Lifecycle.trans env Lifecycle.InUpdate
      | Type.Shared Type.Query ->
        Lifecycle.trans env Lifecycle.InQuery
      | Type.Shared Type.Composite ->
        Lifecycle.trans env Lifecycle.InComposite
      | _ -> assert false

  let message_cleanup env sort = match sort with
      | Type.Shared Type.Write ->
        GC.collect_garbage env ^^
        Lifecycle.trans env Lifecycle.Idle
      | Type.Shared Type.Query ->
        Lifecycle.trans env Lifecycle.PostQuery
      | Type.Shared Type.Composite ->
        Lifecycle.trans env Lifecycle.Idle
      | _ -> assert false

  let compile_const_message outer_env outer_ae sort control args mk_body ret_tys at : E.func_with_names =
    let ae0 = VarEnv.mk_fun_ae outer_ae in
    Func.of_body outer_env [] [] (fun env -> G.with_region at (
      message_start env sort ^^
      (* cycles *)
      Internals.reset_cycles env outer_ae ^^
      Internals.reset_refund env outer_ae ^^
      (* reply early for a oneway *)
      (if control = Type.Returns
       then
         Tuple.compile_unit env ^^
         Serialization.serialize env [] ^^
         IC.reply_with_data env
       else G.nop) ^^
      (* Deserialize argument and add params to the environment *)
      let arg_list = List.map (fun a -> (a.it, a.note)) args in
      let arg_names = List.map (fun a -> a.it) args in
      let arg_tys = List.map (fun a -> a.note) args in
      let ae1 = VarEnv.add_argument_locals env ae0 arg_list in
      Serialization.deserialize env arg_tys ^^
      G.concat_map (Var.set_val_vanilla_from_stack env ae1) (List.rev arg_names) ^^
      mk_body env ae1 ^^
      message_cleanup env sort
    ))

  (* Compile a closed function declaration (captures no local variables) *)
  let closed pre_env sort control name args mk_body fun_rhs ret_tys at =
    if Type.is_shared_sort sort
    then begin
      let (fi, fill) = E.reserve_fun pre_env name in
      ( Const.Message (Wasm.I64_convert.extend_i32_s fi), fun env ae ->
        fill (compile_const_message env ae sort control args mk_body ret_tys at)
      )
    end else begin
      assert (control = Type.Returns);
      let lf = E.make_lazy_function pre_env name in
      let fun_id = E.get_constant_function_id pre_env in
      ( Const.Fun (fun_id, (fun () -> Lib.AllocOnUse.use lf), fun_rhs), fun env ae ->
        let restore_no_env _env ae _ = ae, unmodified in
        Lib.AllocOnUse.def lf (lazy (compile_local_function env ae restore_no_env args mk_body ret_tys at))
      )
    end

  (* Compile a closure declaration (captures local variables) *)
  let closure env ae sort control name captured args mk_body ret_tys at =
      let is_local = sort = Type.Local in

      let set_clos, get_clos = new_local env (name ^ "_clos") in

      let len = Wasm.I64.of_int_u (List.length captured) in
      let store_env, restore_env =
        let rec go i = function
          | [] -> (G.nop, fun _env ae1 _ -> ae1, unmodified)
          | (v::vs) ->
              let store_rest, restore_rest = go (i + 1) vs in
              let store_this, restore_this = Var.capture env ae v in
              let store_env =
                get_clos ^^
                store_this ^^
                Closure.store_data env (Wasm.I64.of_int_u i) ^^
                store_rest in
              let restore_env env ae1 get_env =
                let ae2, codeW = restore_this env ae1 in
                let ae3, code_restW = restore_rest env ae2 get_env in
                (ae3,
                 fun body ->
                 get_env ^^
                 Closure.load_data env (Wasm.I64.of_int_u i) ^^
                 codeW (code_restW body)
                )
              in store_env, restore_env in
        go 0 captured in

      let f =
        if is_local
        then compile_local_function env ae restore_env args mk_body ret_tys at
        else assert false (* no first class shared functions yet *) in

      let fi = E.add_fun env name f in

      let code =
        (* Allocate a heap object for the closure *)
        Tagged.alloc env (Int64.add Closure.header_size len) Tagged.Closure ^^
        set_clos ^^

        (* Store the function pointer number: *)
        get_clos ^^
        compile_unboxed_const (Wasm.I64_convert.extend_i32_u (E.add_fun_ptr env fi)) ^^
        Tagged.store_field env Closure.funptr_field ^^

        (* Store the length *)
        get_clos ^^
        compile_unboxed_const len ^^
        Tagged.store_field env Closure.len_field ^^

        (* Store all captured values *)
        store_env ^^

        get_clos ^^
        Tagged.allocation_barrier env ^^
        G.i Drop
      in

      if is_local
      then
        SR.Vanilla,
        code ^^
        get_clos
      else assert false (* no first class shared functions *)

  let lit env ae name sort control free_vars args mk_body ret_tys at =
    let captured = List.filter (VarEnv.needs_capture ae) free_vars in

    if ae.VarEnv.lvl = VarEnv.TopLvl then assert (captured = []);

    if captured = []
    then
      let (ct, fill) = closed env sort control name args mk_body Const.Complicated ret_tys at in
      fill env ae;
      (SR.Const ct, G.nop)
    else closure env ae sort control name captured args mk_body ret_tys at

  (* Returns a closure corresponding to a future (async block) *)
  let async_body env ae ts free_vars mk_body at =
    (* We compile this as a local, returning function, so set return type to [] *)
    let sr, code = lit env ae "anon_async" Type.Local Type.Returns free_vars [] mk_body [] at in
    code ^^
    StackRep.adjust env sr SR.Vanilla

  (* Takes the reply and reject callbacks, tuples them up (with administrative extras),
     adds them to the continuation table, and returns the two callbacks expected by
     ic.call_new.

     The tupling is necessary because we want to free _both_/_all_ closures
     when the call is answered.

     The reply callback function exists once per type (as it has to do
     deserialization); the reject callback function is unique.
  *)

  let closures_to_reply_reject_callbacks_aux env ts_opt =
    let arity, reply_name, from_arg_data =
      match ts_opt with
      | Some ts ->
        (List.length ts,
         "@callback<" ^ Typ_hash.typ_hash (Type.Tup ts) ^ ">",
         fun env -> Serialization.deserialize env ts)
      | None ->
        (1,
         "@callback",
         (fun env ->
           Blob.of_size_copy env
           (fun env -> 
            IC.system_call env "msg_arg_data_size" ^^ 
            G.i (Convert (Wasm_exts.Values.I64 I64Op.ExtendUI32)))
           (fun env -> 
            IC.system_call env "msg_arg_data_copy_64")
           (fun env -> compile_unboxed_const 0L)))
    in
    Func.define_built_in env reply_name ["env", I32Type] [] (fun env ->
        message_start env (Type.Shared Type.Write) ^^
        (* Look up continuation *)
        let (set_closure, get_closure) = new_local env "closure" in
        G.i (LocalGet (nr 0l)) ^^
        G.i (Convert (Wasm_exts.Values.I64 I64Op.ExtendUI32)) ^^
        ContinuationTable.recall env ^^
        Arr.load_field env 0L ^^ (* get the reply closure *)
        set_closure ^^
        get_closure ^^
        Closure.prepare_closure_call env ^^

        (* Deserialize/Blobify reply arguments  *)
        from_arg_data env ^^

        get_closure ^^
        Closure.call_closure env arity 0 ^^

        message_cleanup env (Type.Shared Type.Write)
      );

    let reject_name = "@reject_callback" in
    Func.define_built_in env reject_name ["env", I32Type] [] (fun env ->
        message_start env (Type.Shared Type.Write) ^^
        (* Look up continuation *)
        let (set_closure, get_closure) = new_local env "closure" in
        G.i (LocalGet (nr 0l)) ^^
        G.i (Convert (Wasm_exts.Values.I64 I64Op.ExtendUI32)) ^^
        ContinuationTable.recall env ^^
        Arr.load_field env 1L ^^ (* get the reject closure *)
        set_closure ^^
        get_closure ^^
        Closure.prepare_closure_call env ^^
        (* Synthesize value of type `Text`, the error message
           (The error code is fetched via a prim)
        *)
        IC.error_value env ^^

        get_closure ^^
        Closure.call_closure env 1 0 ^^

        message_cleanup env (Type.Shared Type.Write)
      );

    (* result is a function that accepts a list of closure getters, from which
       the first and second must be the reply and reject continuations. *)
    fun closure_getters ->
      let (set_cb_index, get_cb_index) = new_local32 env "cb_index" in
      Arr.lit env closure_getters ^^
      ContinuationTable.remember env ^^
      G.i (Convert (Wasm_exts.Values.I32 I32Op.WrapI64)) ^^
      set_cb_index ^^

      (* return arguments for the ic.call *)
      compile_const_32 (E.add_fun_ptr env (E.built_in env reply_name)) ^^
      get_cb_index ^^
      compile_const_32 (E.add_fun_ptr env (E.built_in env reject_name)) ^^
      get_cb_index

  let closures_to_reply_reject_callbacks env ts =
    closures_to_reply_reject_callbacks_aux env (Some ts)
  let closures_to_raw_reply_reject_callbacks env  =
    closures_to_reply_reject_callbacks_aux env None

  let ignoring_callback env =
    (* for one-way calls, we use an invalid table entry as the callback. this
       way, the callback, when it comes back, will (safely) trap, even if the
       module has completely changed in between. This way, one-way calls do not
       get in the way of safe instantaneous upgrades *)
    compile_const_32 0xFFFF_FFFFl (* 32-bit -1l *)

  let cleanup_callback env =
    let name = "@cleanup_callback" in
    Func.define_built_in env name ["env", I32Type] [] (fun env ->
        G.i (LocalGet (nr 0l)) ^^
        G.i (Convert (Wasm_exts.Values.I64 I64Op.ExtendUI32)) ^^
        ContinuationTable.recall env ^^
        G.i Drop);
    compile_const_32 (E.add_fun_ptr env (E.built_in env name))

  let ic_call_threaded env purpose get_meth_pair push_continuations
    add_data add_cycles =
    match E.mode env with
    | Flags.ICMode
    | Flags.RefMode ->
      let message = Printf.sprintf "could not perform %s" purpose in
      let (set_cb_index, get_cb_index) = new_local32 env "cb_index" in
      (* The callee *)
      get_meth_pair ^^ Arr.load_field env 0L ^^ Blob.as_ptr_len env ^^
      (* The method name *)
      get_meth_pair ^^ Arr.load_field env 1L ^^ Blob.as_ptr_len env ^^
      (* The reply and reject callback *)
      push_continuations ^^
      set_cb_index ^^ get_cb_index ^^
      (* initiate call *)
      IC.system_call env "call_new_64" ^^
      cleanup_callback env ^^ 
      get_cb_index ^^
      IC.system_call env "call_on_cleanup" ^^
      (* the data *)
      add_data (get_cb_index ^^ G.i (Convert (Wasm_exts.Values.I64 I64Op.ExtendUI32))) ^^
      IC.system_call env "call_data_append_64" ^^
      (* the cycles *)
      add_cycles ^^
      (* done! *)
      IC.system_call env "call_perform" ^^
      G.i (Convert (Wasm_exts.Values.I64 I64Op.ExtendUI32)) ^^
      IC.set_call_perform_status env ^^
      Blob.lit env message ^^
      IC.set_call_perform_message env ^^
      IC.get_call_perform_status env ^^
      compile_unboxed_const 0L ^^
      compile_comparison I64Op.Ne ^^
      (* save error code, cleanup on error *)
      E.if0
      begin (* send failed *)
        if !Flags.trap_on_call_error then
          E.trap_with env message
        else
        (* Recall (don't leak) continuations *)
        get_cb_index ^^ G.i (Convert (Wasm_exts.Values.I64 I64Op.ExtendUI32)) ^^
        ContinuationTable.recall env ^^
        G.i Drop
      end
      begin (* send succeeded *)
        G.nop
      end
    | _ ->
      E.trap_with env (Printf.sprintf "cannot perform %s when running locally" purpose)

  let ic_call env ts1 ts2 get_meth_pair get_arg get_k get_r =
    ic_call_threaded
      env
      "remote call"
      get_meth_pair
      (closures_to_reply_reject_callbacks env ts2 [get_k; get_r])
      (fun _ -> get_arg ^^ Serialization.serialize env ts1)

  let ic_call_raw env get_meth_pair get_arg get_k get_r =
    ic_call_threaded
      env
      "raw call"
      get_meth_pair
      (closures_to_raw_reply_reject_callbacks env [get_k; get_r])
      (fun _ -> get_arg ^^ Blob.as_ptr_len env)

  let ic_self_call env ts get_meth_pair get_future get_k get_r =
    ic_call_threaded
      env
      "self call"
      get_meth_pair
      (* Storing the tuple away, future_array_index = 2, keep in sync with rts/continuation_table.rs *)
      (closures_to_reply_reject_callbacks env ts [get_k; get_r; get_future])
      (fun get_cb_index ->
        get_cb_index ^^
        TaggedSmallWord.msb_adjust Type.Nat32 ^^
        Serialization.serialize env Type.[Prim Nat32])

  let ic_call_one_shot env ts get_meth_pair get_arg add_cycles =
    match E.mode env with
    | Flags.ICMode
    | Flags.RefMode ->
      (* The callee *)
      get_meth_pair ^^ Arr.load_field env 0L ^^ Blob.as_ptr_len env ^^
      (* The method name *)
      get_meth_pair ^^ Arr.load_field env 1L ^^ Blob.as_ptr_len env ^^
      (* The reply callback *)
      ignoring_callback env ^^
      compile_const_32 0l ^^
      (* The reject callback *)
      ignoring_callback env ^^
      compile_const_32 0l ^^
      IC.system_call env "call_new_64" ^^
      (* the data *)
      get_arg ^^ Serialization.serialize env ts ^^
      IC.system_call env "call_data_append_64" ^^
      (* the cycles *)
      add_cycles ^^
      IC.system_call env "call_perform" ^^
      G.i (Convert (Wasm_exts.Values.I64 I64Op.ExtendUI32)) ^^
      (* This is a one-shot function: just remember error code *)
      (if !Flags.trap_on_call_error then
         (* legacy: discard status, proceed as if all well *)
         G.i Drop ^^
         compile_unboxed_zero ^^
         IC.set_call_perform_status env ^^
         Blob.lit env "" ^^
         IC.set_call_perform_message env
       else
         IC.set_call_perform_status env ^^
         Blob.lit env "could not perform oneway" ^^
         IC.set_call_perform_message env)

    | _ -> assert false

  let equate_msgref env =
    let (set_meth_pair1, get_meth_pair1) = new_local env "meth_pair1" in
    let (set_meth_pair2, get_meth_pair2) = new_local env "meth_pair2" in
    set_meth_pair2 ^^ set_meth_pair1 ^^
    get_meth_pair1 ^^ Arr.load_field env 0L ^^
    get_meth_pair2 ^^ Arr.load_field env 0L ^^
    Blob.compare env (Some Operator.EqOp) ^^
    E.if1 I64Type
    begin
      get_meth_pair1 ^^ Arr.load_field env 1L ^^
      get_meth_pair2 ^^ Arr.load_field env 1L ^^
      Blob.compare env (Some Operator.EqOp)
    end
    begin
      Bool.lit false
    end

  let export_async_method env =
    let name = IC.async_method_name in
    begin match E.mode env with
    | Flags.ICMode | Flags.RefMode ->
      Func.define_built_in env name [] [] (fun env ->
        let (set_closure, get_closure) = new_local env "closure" in

        message_start env (Type.Shared Type.Write) ^^

        (* Check that we are calling this *)
        IC.assert_caller_self env ^^

        (* Deserialize and look up continuation argument *)
        Serialization.deserialize env Type.[Prim Nat32] ^^
        TaggedSmallWord.lsb_adjust Type.Nat32 ^^
        ContinuationTable.peek_future env ^^
        set_closure ^^
        get_closure ^^
        Closure.prepare_closure_call env ^^
        get_closure ^^
        Closure.call_closure env 0 0 ^^
        message_cleanup env (Type.Shared Type.Write)
      );

      let fi = E.built_in env name in
      E.add_export env (nr {
        name = Lib.Utf8.decode ("canister_update " ^ name);
        edesc = nr (FuncExport (nr fi))
      })
    | _ -> ()
    end

  let export_gc_trigger_method env =
    let name = IC.gc_trigger_method_name in
    begin match E.mode env with
    | Flags.ICMode | Flags.RefMode ->
      Func.define_built_in env name [] [] (fun env ->
        message_start env (Type.Shared Type.Write) ^^
        (* Check that we are called from this or a controller, w/o allocation *)
        IC.assert_caller_self_or_controller env ^^
        (* To avoid more failing allocation, don't deserialize args nor serialize reply,
           i.e. don't even try to do this:
        Serialization.deserialize env [] ^^
        Tuple.compile_unit env ^^
        Serialization.serialize env [] ^^
        *)
        (* Instead, just ignore the argument and
           send a *statically* allocated, nullary reply *)
        Blob.lit_ptr_len env "DIDL\x00\x00" ^^
        IC.reply_with_data env ^^
        (* Finally, act like
        message_cleanup env (Type.Shared Type.Write)
           but *force* collection *)
        GC.record_mutator_instructions env ^^
        E.collect_garbage env true ^^
        GC.record_collector_instructions env ^^
        Lifecycle.trans env Lifecycle.Idle
      );

      let fi = E.built_in env name in
      E.add_export env (nr {
        name = Lib.Utf8.decode ("canister_update " ^ name);
        edesc = nr (FuncExport (nr fi))
      })
    | _ -> ()
    end

end (* FuncDec *)


module PatCode = struct
  (* Pattern failure code on demand.

  Patterns in general can fail, so we want a block around them with a
  jump-label for the fail case. But many patterns cannot fail, in particular
  function arguments that are simple variables. In these cases, we do not want
  to create the block and the (unused) jump label. So we first generate the
  code, either as plain code (CannotFail) or as code with hole for code to run
  in case of failure (CanFail).
  *)

  type patternCode =
    | CannotFail of G.t
    | CanFail of (G.t -> G.t)

  let definiteFail = CanFail (fun fail -> fail)

  let (^^^) : patternCode -> patternCode -> patternCode = function
    | CannotFail is1 ->
      begin function
      | CannotFail is2 -> CannotFail (is1 ^^ is2)
      | CanFail is2 -> CanFail (fun k -> is1 ^^ is2 k)
      end
    | CanFail is1 ->
      begin function
      | CannotFail is2 -> CanFail (fun k ->  is1 k ^^ is2)
      | CanFail is2 -> CanFail (fun k -> is1 k ^^ is2 k)
      end

  let with_fail (fail_code : G.t) : patternCode -> G.t = function
    | CannotFail is -> is
    | CanFail is -> is fail_code

  let orElse : patternCode -> patternCode -> patternCode = function
    | CannotFail is1 -> fun _ -> CannotFail is1
    | CanFail is1 -> function
      | CanFail is2 -> CanFail (fun fail_code ->
          let inner_fail = G.new_depth_label () in
          let inner_fail_code = Bool.lit false ^^ G.branch_to_ inner_fail in
          G.labeled_block1 I64Type inner_fail (is1 inner_fail_code ^^ Bool.lit true) ^^
          E.if0 G.nop (is2 fail_code)
        )
      | CannotFail is2 -> CannotFail (
          let inner_fail = G.new_depth_label () in
          let inner_fail_code = Bool.lit false ^^ G.branch_to_ inner_fail in
          G.labeled_block1 I64Type inner_fail (is1 inner_fail_code ^^ Bool.lit true) ^^
          E.if0 G.nop is2
        )

  let orElses : patternCode list -> patternCode -> patternCode =
    List.fold_right orElse

  let patternFailTrap env = E.trap_with env "pattern failed"

  let orPatternFailure env pcode =
    with_fail (patternFailTrap env) pcode

  let orsPatternFailure env pcodes =
    orPatternFailure env (orElses pcodes definiteFail)

  let with_region at = function
    | CannotFail is -> CannotFail (G.with_region at is)
    | CanFail is -> CanFail (fun k -> G.with_region at (is k))

end (* PatCode *)
open PatCode

(* All the code above is independent of the IR *)
open Ir

module AllocHow = struct
  (*
  When compiling a (recursive) block, we need to do a dependency analysis, to
  find out how the things are allocated. The options are:
  - const:  completely known, constant, not stored anywhere (think static function)
            (no need to mention in a closure)
  - local:  only needed locally, stored in a Wasm local, immutable
            (can be copied into a closure by value)
  - local mutable: only needed locally, stored in a Wasm local, mutable
            (cannot be copied into a closure)
  - heap allocated: stored on the dynamic heap, address in Wasm local
            (can be copied into a closure by reference)
  - static heap: stored on the static heap, address known statically
            (no need to mention in a closure)

  The goal is to avoid dynamic allocation where possible (and use locals), and
  to avoid turning function references into closures.

  The rules are:
  - functions are const, unless they capture something that is not a const
    function or a static heap allocation.
    in particular, top-level functions are always const
  - everything that is captured on the top-level needs to be statically
    heap-allocated
  - everything that is captured before it is defined, or is captured and mutable
    needs to be dynamically heap-allocated
  - the rest can be local
  *)

  module M = Freevars.M
  module S = Freevars.S

  (*
  We represent this as a lattice as follows:
  *)
  type how = Const | LocalImmut of SR.t | LocalMut of SR.t | StoreHeap | StoreStatic
  type allocHow = how M.t

  let disjoint_union : allocHow -> allocHow -> allocHow =
    M.union (fun v _ _ -> fatal "AllocHow.disjoint_union: %s" v)

  let join : allocHow -> allocHow -> allocHow =
    M.union (fun _ x y -> Some (match x, y with
      | StoreStatic, StoreHeap | StoreHeap, StoreStatic
      ->  fatal "AllocHow.join: cannot join StoreStatic and StoreHeap"

      | _, StoreHeap     | StoreHeap,      _ -> StoreHeap
      | _, StoreStatic   | StoreStatic,    _ -> StoreStatic
      | _, LocalMut sr   | LocalMut sr,    _ -> LocalMut sr
      | _, LocalImmut sr | LocalImmut sr,  _ -> LocalImmut sr

      | Const, Const -> Const
    ))
  let joins = List.fold_left join M.empty

  let map_of_set = Freevars.map_of_set
  let set_of_map = Freevars.set_of_map

  (* Various filters used in the set operations below *)
  let is_local_mut _ = function
    | LocalMut _ -> true
    | _ -> false

  let is_local _ = function
    | LocalImmut _ | LocalMut _ -> true
    | _ -> false

  let how_captured lvl how seen captured =
    (* What to do so that we can capture something?
       * For local blocks, put on the dynamic heap:
         - mutable things
         - not yet defined things
       * For top-level blocks, put on the static heap:
         - everything that is non-static (i.e. still in locals)
    *)
    match lvl with
    | VarEnv.NotTopLvl ->
      map_of_set StoreHeap (S.union
        (S.inter (set_of_map (M.filter is_local_mut how)) captured)
        (S.inter (set_of_map (M.filter is_local how)) (S.diff captured seen))
      )
    | VarEnv.TopLvl ->
      map_of_set StoreStatic
        (S.inter (set_of_map (M.filter is_local how)) captured)

  (* A bit like StackRep.of_type, but only for those types and stackreps that
     we support in local variables *)
  let stackrep_of_type t =
    let open Type in
    match normalize t with
    | Prim ((Nat64 | Int64 | Nat32 | Int32 | Nat16 | Int16 | Nat8 | Int8 | Char) as pty) ->
       SR.UnboxedWord64 pty
    | Prim Float -> SR.UnboxedFloat64
    | _ -> SR.Vanilla

  let dec lvl how_outer (seen, how0) dec =
    let how_all = disjoint_union how_outer how0 in

    let (f,d) = Freevars.dec dec in
    let captured = S.inter (set_of_map how0) (Freevars.captured_vars f) in

    (* Which allocation is required for the things defined here? *)
    let how1 = match dec.it with
      (* Mutable variables are, well, mutable *)
      | VarD _ ->
        M.map (fun t -> LocalMut (stackrep_of_type t)) d

      (* Constant expressions (trusting static_vals.ml) *)
      | LetD (_, e) when e.note.Note.const ->
        M.map (fun _ -> (Const : how)) d

      (* References to mutboxes *)
      | RefD _ ->
        M.map (fun _ -> StoreHeap) d

      (* Everything else needs at least a local *)
      | _ ->
        M.map (fun t -> LocalImmut (stackrep_of_type t)) d in

    (* Which allocation does this require for its captured things? *)
    let how2 = how_captured lvl how_all seen captured in

    let how = joins [how0; how1; how2] in
    let seen' = S.union seen (set_of_map d)
    in (seen', how)

  (* find the allocHow for the variables currently in scope *)
  (* we assume things are mutable, as we do not know better here *)
  let how_of_ae ae : allocHow =
    M.map (fun (l, _) -> match l with
    | VarEnv.Const _        -> (Const : how)
    | VarEnv.Static _       -> StoreStatic
    | VarEnv.HeapInd _      -> StoreHeap
    | VarEnv.Local (sr, _)  -> LocalMut sr (* conservatively assume mutable *)
    | VarEnv.PublicMethod _ -> LocalMut SR.Vanilla
    ) ae.VarEnv.vars

  let decs (ae : VarEnv.t) decs captured_in_body : allocHow =
    let lvl = ae.VarEnv.lvl in
    let how_outer = how_of_ae ae in
    let defined_here = snd (Freevars.decs decs) in (* TODO: implement gather_decs more directly *)
    let how_outer = Freevars.diff how_outer defined_here in (* shadowing *)
    let how0 = M.map (fun _t -> (Const : how)) defined_here in
    let captured = S.inter (set_of_map defined_here) captured_in_body in
    let rec go how =
      let seen, how1 = List.fold_left (dec lvl how_outer) (S.empty, how) decs in
      assert (S.equal seen (set_of_map defined_here));
      let how2 = how_captured lvl how1 seen captured in
      let how' = join how1 how2 in
      if M.equal (=) how how' then how' else go how' in
    go how0

  (* Functions to extend the environment (and possibly allocate memory)
     based on how we want to store them. *)
  let add_local env ae how name typ : VarEnv.t * G.t =
    match M.find name how with
    | (Const : how) -> (ae, G.nop)
    | LocalImmut sr | LocalMut sr ->
      let ae1, _ = VarEnv.add_direct_local env ae name sr typ in
      (ae1, G.nop)
    | StoreHeap ->
      let ae1, i = VarEnv.add_local_with_heap_ind env ae name typ in
      let alloc_code = MutBox.alloc env ^^ G.i (LocalSet (nr i)) in
      (ae1, alloc_code)
    | StoreStatic ->
      let index = MutBox.add_global_mutbox env in
      let ae1 = VarEnv.add_static_variable ae name index typ in
      (ae1, G.nop)

  let add_local_for_alias env ae how name typ : VarEnv.t * G.t =
    match M.find name how with
    | StoreHeap ->
      let ae1, _ = VarEnv.add_local_with_heap_ind env ae name typ in
      ae1, G.nop
    | _ -> assert false

end (* AllocHow *)

(* The actual compiler code that looks at the AST *)

(* wraps a bigint in range [0…2^64-1] into range [-2^63…2^63-1] *)
let nat64_to_int64 n =
  let open Big_int in
  if ge_big_int n (power_int_positive_int 2 63)
  then sub_big_int n (power_int_positive_int 2 64)
  else n

let const_lit_of_lit : Ir.lit -> Const.lit = function
  | BoolLit b     -> Const.Bool b
  | IntLit n
  | NatLit n      -> Const.BigInt (Numerics.Nat.to_big_int n)
  | Int8Lit n     -> Const.Vanilla (TaggedSmallWord.vanilla_lit Type.Int8 (Numerics.Int_8.to_int n))
  | Nat8Lit n     -> Const.Vanilla (TaggedSmallWord.vanilla_lit Type.Nat8 (Numerics.Nat8.to_int n))
  | Int16Lit n    -> Const.Vanilla (TaggedSmallWord.vanilla_lit Type.Int16 (Numerics.Int_16.to_int n))
  | Nat16Lit n    -> Const.Vanilla (TaggedSmallWord.vanilla_lit Type.Nat16 (Numerics.Nat16.to_int n))
  | Int32Lit n    -> Const.Vanilla (TaggedSmallWord.vanilla_lit Type.Int32 (Numerics.Int_32.to_int n))
  | Nat32Lit n    -> Const.Vanilla (TaggedSmallWord.vanilla_lit Type.Nat32 (Numerics.Nat32.to_int n))
  | Int64Lit n    -> Const.Word64 (Type.Int64, (Big_int.int64_of_big_int (Numerics.Int_64.to_big_int n)))
  | Nat64Lit n    -> Const.Word64 (Type.Nat64, (Big_int.int64_of_big_int (nat64_to_int64 (Numerics.Nat64.to_big_int n))))
  | CharLit c     -> Const.Vanilla (TaggedSmallWord.vanilla_lit Type.Char c)
  | NullLit       -> Const.Null
  | TextLit t
  | BlobLit t     -> Const.Blob t
  | FloatLit f    -> Const.Float64 f

let const_of_lit lit =
  Const.Lit (const_lit_of_lit lit)

let compile_lit lit =
  SR.Const (const_of_lit lit), G.nop

let compile_lit_as env sr_out lit =
  let sr_in, code = compile_lit lit in
  code ^^ StackRep.adjust env sr_in sr_out

(* helper, traps with message *)
let then_arithmetic_overflow env =
  E.then_trap_with env "arithmetic overflow"

(* The first returned StackRep is for the arguments (expected), the second for the results (produced) *)
let compile_unop env t op =
  let open Operator in
  match op, t with
  | _, Type.Non ->
    SR.Vanilla, SR.Unreachable, G.i Unreachable
  | NegOp, Type.(Prim Int) ->
    SR.Vanilla, SR.Vanilla,
    BigNum.compile_neg env
  | NegOp, Type.(Prim ((Int8 | Int16 | Int32 | Int64) as p)) ->
    StackRep.of_type t, StackRep.of_type t,
    Func.share_code1 Func.Never env (prim_fun_name p "neg_trap") ("n", I64Type) [I64Type] (fun env get_n ->
      get_n ^^
      compile_eq_const 0x8000_0000_0000_0000L ^^
      then_arithmetic_overflow env ^^
      compile_unboxed_zero ^^
      get_n ^^
      G.i (Binary (Wasm_exts.Values.I64 I64Op.Sub))
    )
  | NegOp, Type.(Prim Float) ->
    SR.UnboxedFloat64, SR.UnboxedFloat64,
    G.i (Unary (Wasm_exts.Values.F64 F64Op.Neg))
  | NotOp, Type.(Prim (Nat64|Int64 as p)) ->
     SR.UnboxedWord64 p, SR.UnboxedWord64 p,
     compile_xor_const (-1L)
  | NotOp, Type.(Prim (Nat8|Nat16|Nat32|Int8|Int16|Int32 as ty)) ->
     StackRep.of_type t, StackRep.of_type t,
     compile_unboxed_const (TaggedSmallWord.mask_of_type ty) ^^
     G.i (Binary (Wasm_exts.Values.I64 I64Op.Xor))
  | _ ->
    todo "compile_unop"
      (Wasm.Sexpr.Node ("BinOp", [ Arrange_ops.unop op ]))
      (SR.Vanilla, SR.Unreachable, E.trap_with env "TODO: compile_unop")

(* Logarithmic helpers for deciding whether we can carry out operations in constant bitwidth *)

(* helper, traps with message *)
let else_arithmetic_overflow env =
  E.else_trap_with env "arithmetic overflow"

(* helpers to decide if Int64 arithmetic can be carried out on the fast path *)
let additiveInt64_shortcut fast env get_a get_b slow =
  get_a ^^ get_a ^^ compile_shl_const 1L ^^ G.i (Binary (Wasm_exts.Values.I64 I64Op.Xor)) ^^ compile_shrU_const 63L ^^
  get_b ^^ get_b ^^ compile_shl_const 1L ^^ G.i (Binary (Wasm_exts.Values.I64 I64Op.Xor)) ^^ compile_shrU_const 63L ^^
  G.i (Binary (Wasm_exts.Values.I64 I64Op.Or)) ^^
  compile_test I64Op.Eqz ^^
  E.if1 I64Type
    (get_a ^^ get_b ^^ fast)
    slow

let mulInt64_shortcut fast env get_a get_b slow =
  get_a ^^ get_a ^^ compile_shl_const 1L ^^ G.i (Binary (Wasm_exts.Values.I64 I64Op.Xor)) ^^ G.i (Unary (Wasm_exts.Values.I64 I64Op.Clz)) ^^
  get_b ^^ get_b ^^ compile_shl_const 1L ^^ G.i (Binary (Wasm_exts.Values.I64 I64Op.Xor)) ^^ G.i (Unary (Wasm_exts.Values.I64 I64Op.Clz)) ^^
  G.i (Binary (Wasm_exts.Values.I64 I64Op.Add)) ^^
  compile_unboxed_const 65L ^^ compile_comparison I64Op.GeU ^^
  E.if1 I64Type
    (get_a ^^ get_b ^^ fast)
    slow

let powInt64_shortcut fast env get_a get_b slow =
  get_b ^^ compile_test I64Op.Eqz ^^
  E.if1 I64Type
    (compile_unboxed_const 1L) (* ^0 *)
    begin (* ^(1+n) *)
      get_a ^^ compile_unboxed_const (-1L) ^^ compile_comparison I64Op.Eq ^^
      E.if1 I64Type
        begin (* -1 ** (1+exp) == if even (1+exp) then 1 else -1 *)
          get_b ^^ compile_unboxed_const 1L ^^
          G.i (Binary (Wasm_exts.Values.I64 I64Op.And)) ^^ compile_test I64Op.Eqz ^^
          E.if1 I64Type
            (compile_unboxed_const 1L)
            get_a
        end
        begin
          get_a ^^ compile_shrS_const 1L ^^
          compile_test I64Op.Eqz ^^
          E.if1 I64Type
            get_a (* {0,1}^(1+n) *)
            begin
              get_b ^^ compile_unboxed_const 64L ^^
              compile_comparison I64Op.GeU ^^ then_arithmetic_overflow env ^^
              get_a ^^ get_a ^^ compile_shl_const 1L ^^ G.i (Binary (Wasm_exts.Values.I64 I64Op.Xor)) ^^
              G.i (Unary (Wasm_exts.Values.I64 I64Op.Clz)) ^^ compile_sub_const 63L ^^
              get_b ^^ G.i (Binary (Wasm_exts.Values.I64 I64Op.Mul)) ^^
              compile_unboxed_const (-63L) ^^ compile_comparison I64Op.GeS ^^
              E.if1 I64Type
                (get_a ^^ get_b ^^ fast)
                slow
            end
        end
    end


(* kernel for Int64 arithmetic, invokes estimator for fast path *)
let compile_Int64_kernel env name op shortcut =
  Func.share_code2 Func.Always env (prim_fun_name Type.Int64 name)
    (("a", I64Type), ("b", I64Type)) [I64Type]
    BigNum.(fun env get_a get_b ->
    shortcut
      env
      get_a
      get_b
      begin
        let (set_res, get_res) = new_local env "res" in
        get_a ^^ from_signed_word64 env ^^
        get_b ^^ from_signed_word64 env ^^
        op env ^^
        set_res ^^ get_res ^^
        fits_signed_bits env 64 ^^
        else_arithmetic_overflow env ^^
        get_res ^^ truncate_to_word64 env
      end)


(* helpers to decide if Nat64 arithmetic can be carried out on the fast path *)
let additiveNat64_shortcut fast env get_a get_b slow =
  get_a ^^ compile_shrU_const 62L ^^
  get_b ^^ compile_shrU_const 62L ^^
  G.i (Binary (Wasm_exts.Values.I64 I64Op.Or)) ^^
  compile_test I64Op.Eqz ^^
  E.if1 I64Type
    (get_a ^^ get_b ^^ fast)
    slow

let mulNat64_shortcut fast env get_a get_b slow =
  get_a ^^ G.i (Unary (Wasm_exts.Values.I64 I64Op.Clz)) ^^
  get_b ^^ G.i (Unary (Wasm_exts.Values.I64 I64Op.Clz)) ^^
  G.i (Binary (Wasm_exts.Values.I64 I64Op.Add)) ^^
  compile_unboxed_const 64L ^^ compile_comparison I64Op.GeU ^^
  E.if1 I64Type
    (get_a ^^ get_b ^^ fast)
    slow

let powNat64_shortcut fast env get_a get_b slow =
  get_b ^^ compile_test I64Op.Eqz ^^
  E.if1 I64Type
    (compile_unboxed_const 1L) (* ^0 *)
    begin (* ^(1+n) *)
      get_a ^^ compile_shrU_const 1L ^^
      compile_test I64Op.Eqz ^^
      E.if1 I64Type
        get_a (* {0,1}^(1+n) *)
        begin
          get_b ^^ compile_unboxed_const 64L ^^ compile_comparison I64Op.GeU ^^ then_arithmetic_overflow env ^^
          get_a ^^ G.i (Unary (Wasm_exts.Values.I64 I64Op.Clz)) ^^ compile_sub_const 64L ^^
          get_b ^^ G.i (Binary (Wasm_exts.Values.I64 I64Op.Mul)) ^^ compile_unboxed_const (-64L) ^^ compile_comparison I64Op.GeS ^^
          E.if1 I64Type
            (get_a ^^ get_b ^^ fast)
            slow
        end
    end


(* kernel for Nat64 arithmetic, invokes estimator for fast path *)
let compile_Nat64_kernel env name op shortcut =
  Func.share_code2 Func.Always env (prim_fun_name Type.Nat64 name)
    (("a", I64Type), ("b", I64Type)) [I64Type]
    BigNum.(fun env get_a get_b ->
    shortcut
      env
      get_a
      get_b
      begin
        let (set_res, get_res) = new_local env "res" in
        get_a ^^ from_word64 env ^^
        get_b ^^ from_word64 env ^^
        op env ^^
        set_res ^^ get_res ^^
        fits_unsigned_bits env 64 ^^
        else_arithmetic_overflow env ^^
        get_res ^^ truncate_to_word64 env
      end)


(* Compiling Int/Nat32 ops by conversion to/from i64. *)

(* helper, expects i64 on stack *)
let enforce_32_unsigned_bits env =
  compile_bitand_const 0xFFFF_FFFF_0000_0000L ^^
  compile_test I64Op.Eqz ^^
  else_arithmetic_overflow env

(* helper, expects two identical i64s on stack *)
let enforce_32_signed_bits env =
  compile_shl_const 1L ^^
  G.i (Binary (Wasm_exts.Values.I64 I64Op.Xor)) ^^
  enforce_32_unsigned_bits env

let compile_Int32_kernel env name op =
     Func.share_code2 Func.Always env (prim_fun_name Type.Int32 name)
       (("a", I64Type), ("b", I64Type)) [I64Type]
       (fun env get_a get_b ->
         let (set_res, get_res) = new_local env "res" in
         get_a ^^ compile_shrS_const 32L ^^
         get_b ^^ compile_shrS_const 32L ^^
         G.i (Binary (Wasm_exts.Values.I64 op)) ^^
         set_res ^^ get_res ^^ get_res ^^
         enforce_32_signed_bits env ^^
         get_res ^^ compile_shl_const 32L)

let compile_Nat32_kernel env name op =
     Func.share_code2 Func.Always env (prim_fun_name Type.Nat32 name)
       (("a", I64Type), ("b", I64Type)) [I64Type]
       (fun env get_a get_b ->
         let (set_res, get_res) = new_local env "res" in
         get_a ^^ compile_shrU_const 32L ^^
         get_b ^^ compile_shrU_const 32L ^^
         G.i (Binary (Wasm_exts.Values.I64 op)) ^^
         set_res ^^ get_res ^^
         enforce_32_unsigned_bits env ^^
         get_res ^^ compile_shl_const 32L)

(* Customisable kernels for 8/16bit arithmetic via 64 bits. *)

(* helper, expects i64 on stack *)
let enforce_unsigned_bits env n =
  compile_bitand_const Int64.(shift_left minus_one n) ^^
  compile_test I64Op.Eqz ^^
  else_arithmetic_overflow env

let enforce_16_unsigned_bits env = enforce_unsigned_bits env 16

(* helper, expects two identical i64s on stack *)
let enforce_signed_bits env n =
  compile_shl_const 1L ^^ 
  G.i (Binary (Wasm_exts.Values.I64 I64Op.Xor)) ^^
  enforce_unsigned_bits env n

let enforce_16_signed_bits env = enforce_signed_bits env 16

let compile_smallInt_kernel' env ty name op =
  Func.share_code2 Func.Always env (prim_fun_name ty name)
    (("a", I64Type), ("b", I64Type)) [I64Type]
    (fun env get_a get_b ->
      let (set_res, get_res) = new_local env "res" in
      get_a ^^ compile_shrS_const 48L ^^
      get_b ^^ compile_shrS_const 48L ^^
      op ^^
      set_res ^^ get_res ^^ get_res ^^
      enforce_16_signed_bits env ^^
      get_res ^^ compile_shl_const 48L)

let compile_smallInt_kernel env ty name op =
  compile_smallInt_kernel' env ty name (G.i (Binary (Wasm_exts.Values.I64 op)))

let compile_smallNat_kernel' env ty name op =
  Func.share_code2 Func.Always env (prim_fun_name ty name)
    (("a", I64Type), ("b", I64Type)) [I64Type]
    (fun env get_a get_b ->
      let (set_res, get_res) = new_local env "res" in
      get_a ^^ compile_shrU_const 48L ^^
      get_b ^^ compile_shrU_const 48L ^^
      op ^^
      set_res ^^ get_res ^^
      enforce_16_unsigned_bits env ^^
      get_res ^^ compile_shl_const 48L)

let compile_smallNat_kernel env ty name op =
  compile_smallNat_kernel' env ty name (G.i (Binary (Wasm_exts.Values.I64 op)))

(* The first returned StackRep is for the arguments (expected), the second for the results (produced) *)
let compile_binop env t op : SR.t * SR.t * G.t =
  if t = Type.Non then SR.Vanilla, SR.Unreachable, G.i Unreachable else
  StackRep.of_type t,
  StackRep.of_type t,
  Operator.(match t, op with
  | Type.(Prim (Nat | Int)),                  AddOp -> BigNum.compile_add env
  | Type.(Prim (Nat64|Int64)),                WAddOp -> G.i (Binary (Wasm_exts.Values.I64 I64Op.Add))
  | Type.(Prim Int64),                        AddOp ->
    compile_Int64_kernel env "add" BigNum.compile_add
      (additiveInt64_shortcut (G.i (Binary (Wasm_exts.Values.I64 I64Op.Add))))
  | Type.(Prim Nat64),                        AddOp ->
    compile_Nat64_kernel env "add" BigNum.compile_add
      (additiveNat64_shortcut (G.i (Binary (Wasm_exts.Values.I64 I64Op.Add))))
  | Type.(Prim Nat),                          SubOp -> BigNum.compile_unsigned_sub env
  | Type.(Prim Int),                          SubOp -> BigNum.compile_signed_sub env
  | Type.(Prim (Nat | Int)),                  MulOp -> BigNum.compile_mul env
  | Type.(Prim (Nat64|Int64)),                WMulOp -> G.i (Binary (Wasm_exts.Values.I64 I64Op.Mul))
  | Type.(Prim Int64),                        MulOp ->
    compile_Int64_kernel env "mul" BigNum.compile_mul
      (mulInt64_shortcut (G.i (Binary (Wasm_exts.Values.I64 I64Op.Mul))))
  | Type.(Prim Nat64),                        MulOp ->
    compile_Nat64_kernel env "mul" BigNum.compile_mul
      (mulNat64_shortcut (G.i (Binary (Wasm_exts.Values.I64 I64Op.Mul))))
  | Type.(Prim Nat64),                        DivOp -> G.i (Binary (Wasm_exts.Values.I64 I64Op.DivU))
  | Type.(Prim Nat64) ,                       ModOp -> G.i (Binary (Wasm_exts.Values.I64 I64Op.RemU))
  | Type.(Prim Int64),                        DivOp -> G.i (Binary (Wasm_exts.Values.I64 I64Op.DivS))
  | Type.(Prim Int64) ,                       ModOp -> G.i (Binary (Wasm_exts.Values.I64 I64Op.RemS))
  | Type.(Prim Nat),                          DivOp -> BigNum.compile_unsigned_div env
  | Type.(Prim Nat),                          ModOp -> BigNum.compile_unsigned_rem env
  | Type.(Prim (Nat64|Int64)),                WSubOp -> G.i (Binary (Wasm_exts.Values.I64 I64Op.Sub))
  | Type.(Prim Int64),                        SubOp ->
    compile_Int64_kernel env "sub" BigNum.compile_signed_sub
      (additiveInt64_shortcut (G.i (Binary (Wasm_exts.Values.I64 I64Op.Sub))))
  | Type.(Prim Nat64),                        SubOp ->
    compile_Nat64_kernel env "sub" BigNum.compile_unsigned_sub
      (fun env get_a get_b ->
        additiveNat64_shortcut
          (compile_comparison I64Op.GeU ^^
           else_arithmetic_overflow env ^^
           get_a ^^ get_b ^^ G.i (Binary (Wasm_exts.Values.I64 I64Op.Sub)))
          env get_a get_b)
  | Type.(Prim Int),                          DivOp -> BigNum.compile_signed_div env
  | Type.(Prim Int),                          ModOp -> BigNum.compile_signed_mod env

  | Type.Prim Type.(Nat8|Nat16|Nat32|Int8|Int16|Int32),
                                              WAddOp -> G.i (Binary (Wasm_exts.Values.I64 I64Op.Add))
  | Type.(Prim Int32),                        AddOp -> compile_Int32_kernel env "add" I64Op.Add
  | Type.Prim Type.(Int8 | Int16 as ty),      AddOp -> compile_smallInt_kernel env ty "add" I64Op.Add
  | Type.(Prim Nat32),                        AddOp -> compile_Nat32_kernel env "add" I64Op.Add
  | Type.Prim Type.(Nat8 | Nat16 as ty),      AddOp -> compile_smallNat_kernel env ty "add" I64Op.Add
  | Type.(Prim Float),                        AddOp -> G.i (Binary (Wasm_exts.Values.F64 F64Op.Add))
  | Type.Prim Type.(Nat8|Nat16|Nat32|Int8|Int16|Int32),
                                              WSubOp -> G.i (Binary (Wasm_exts.Values.I64 I64Op.Sub))
  | Type.(Prim Int32),                        SubOp -> compile_Int32_kernel env "sub" I64Op.Sub
  | Type.(Prim (Int8|Int16 as ty)),           SubOp -> compile_smallInt_kernel env ty "sub" I64Op.Sub
  | Type.(Prim Nat32),                        SubOp -> compile_Nat32_kernel env "sub" I64Op.Sub
  | Type.(Prim (Nat8|Nat16 as ty)),           SubOp -> compile_smallNat_kernel env ty "sub" I64Op.Sub
  | Type.(Prim Float),                        SubOp -> G.i (Binary (Wasm_exts.Values.F64 F64Op.Sub))
  | Type.Prim Type.(Nat8|Nat16|Nat32|Int8|Int16|Int32 as ty),
                                              WMulOp -> TaggedSmallWord.compile_word_mul env ty
  | Type.(Prim Int32),                        MulOp -> compile_Int32_kernel env "mul" I64Op.Mul
  | Type.(Prim Int16),                        MulOp -> compile_smallInt_kernel env Type.Int16 "mul" I64Op.Mul
  | Type.(Prim Int8),                         MulOp -> compile_smallInt_kernel' env Type.Int8 "mul"
                                                         (compile_shrS_const 8L ^^ G.i (Binary (Wasm_exts.Values.I64 I64Op.Mul)))
  | Type.(Prim Nat32),                        MulOp -> compile_Nat32_kernel env "mul" I64Op.Mul
  | Type.(Prim Nat16),                        MulOp -> compile_smallNat_kernel env Type.Nat16 "mul" I64Op.Mul
  | Type.(Prim Nat8),                         MulOp -> compile_smallNat_kernel' env Type.Nat8 "mul"
                                                         (compile_shrU_const 8L ^^ G.i (Binary (Wasm_exts.Values.I64 I64Op.Mul)))
  | Type.(Prim Float),                        MulOp -> G.i (Binary (Wasm_exts.Values.F64 F64Op.Mul))
  | Type.(Prim (Nat8|Nat16|Nat32 as ty)),     DivOp -> G.i (Binary (Wasm_exts.Values.I64 I64Op.DivU)) ^^
                                                       TaggedSmallWord.msb_adjust ty
  | Type.(Prim (Nat8|Nat16|Nat32)),           ModOp -> G.i (Binary (Wasm_exts.Values.I64 I64Op.RemU))
  | Type.(Prim (Int8|Int16|Int32 as ty)),           DivOp ->
    Func.share_code2 Func.Always env (prim_fun_name ty "div")
      (("a", I64Type), ("b", I64Type)) [I64Type]
      (fun env get_a get_b ->
        let (set_res, get_res) = new_local env "res" in
        get_a ^^ get_b ^^ G.i (Binary (Wasm_exts.Values.I64 I64Op.DivS)) ^^
        TaggedSmallWord.msb_adjust ty ^^ set_res ^^
        get_a ^^ compile_eq_const 0x8000_0000_0000_0000L ^^
        E.if_ env [I64Type]
          begin
            get_b ^^ TaggedSmallWord.lsb_adjust ty ^^ compile_eq_const (-1L) ^^
            E.if_ env [I64Type]
              (G.i Unreachable)
              get_res
          end
          get_res)
  | Type.(Prim Float),                        DivOp -> G.i (Binary (Wasm_exts.Values.F64 F64Op.Div))
  | Type.(Prim Float),                        ModOp -> E.call_import env "rts" "fmod" (* musl *)
  | Type.(Prim (Int8|Int16|Int32)),           ModOp -> G.i (Binary (Wasm_exts.Values.I64 I64Op.RemS))
  | Type.(Prim (Nat8|Nat16|Nat32 as ty)),     WPowOp -> TaggedSmallWord.compile_nat_power env ty
  | Type.(Prim (Int8|Int16|Int32 as ty)),     WPowOp -> TaggedSmallWord.compile_int_power env ty
  | Type.(Prim ((Nat8|Nat16|Nat32) as ty)),         PowOp ->
    Func.share_code2 Func.Always env (prim_fun_name ty "pow")
      (("n", I64Type), ("exp", I64Type)) [I64Type]
      (fun env get_n get_exp ->
        let (set_res, get_res) = new_local env "res" in
        let bits = TaggedSmallWord.bits_of_type ty in
        let set_n = G.setter_for get_n in
        let set_exp = G.setter_for get_exp in
        get_n ^^ TaggedSmallWord.lsb_adjust ty ^^ set_n ^^
        get_exp ^^ TaggedSmallWord.lsb_adjust ty ^^ set_exp ^^
        get_exp ^^ Bool.from_int64 ^^
        E.if1 I64Type
          begin
            get_n ^^ compile_shrU_const 1L ^^
            Bool.from_int64 ^^
            E.if1 I64Type
              begin
                let overflow_type = match ty with
                | Type.Nat32 -> Type.Nat64 
                | Type.(Nat8 | Nat16) -> Type.Nat32 
                | _ -> assert false in
                let overflow_type_bits = TaggedSmallWord.bits_of_type overflow_type in
                let overflow_boundary = -Int.(sub (mul overflow_type_bits 2) 2) in
                get_exp ^^ compile_unboxed_const 64L ^^
                compile_comparison I64Op.GeU ^^ then_arithmetic_overflow env ^^
                unsigned_dynamics get_n ^^ compile_sub_const (Int64.of_int bits) ^^
                get_exp ^^ G.i (Binary (Wasm_exts.Values.I64 I64Op.Mul)) ^^
                compile_unboxed_const (Int64.of_int overflow_boundary) ^^
                compile_comparison I64Op.LtS ^^ then_arithmetic_overflow env ^^
                get_n ^^ get_exp ^^
                TaggedSmallWord.compile_nat_power env Type.Nat64 ^^ set_res ^^
                get_res ^^ enforce_unsigned_bits env bits ^^
                get_res ^^ TaggedSmallWord.msb_adjust ty
              end
              (get_n ^^ TaggedSmallWord.msb_adjust ty) (* n@{0,1} ** (1+exp) == n *)
          end
          (compile_unboxed_const
             Int64.(shift_left one (to_int (TaggedSmallWord.shift_of_type ty))))) (* x ** 0 == 1 *)
  | Type.(Prim ((Int8|Int16|Int32) as ty)),         PowOp ->
    Func.share_code2 Func.Always env (prim_fun_name ty "pow")
      (("n", I64Type), ("exp", I64Type)) [I64Type]
      (fun env get_n get_exp ->
        let (set_res, get_res) = new_local env "res" in
        let bits = TaggedSmallWord.bits_of_type ty in
        let set_n = G.setter_for get_n in
        let set_exp = G.setter_for get_exp in
        get_n ^^ TaggedSmallWord.lsb_adjust ty ^^ set_n ^^
        get_exp ^^ TaggedSmallWord.lsb_adjust ty ^^ set_exp ^^
        get_exp ^^ compile_unboxed_zero ^^
        compile_comparison I64Op.LtS ^^ E.then_trap_with env "negative power" ^^
        get_exp ^^ Bool.from_int64 ^^
        E.if1 I64Type
          begin
            get_n ^^ compile_unboxed_one ^^ compile_comparison I64Op.LeS ^^
            get_n ^^ compile_unboxed_const (-1L) ^^ compile_comparison I64Op.GeS ^^
            G.i (Binary (Wasm_exts.Values.I64 I64Op.And)) ^^
            E.if1 I64Type
              begin
                get_n ^^ compile_unboxed_zero ^^ compile_comparison I64Op.LtS ^^
                E.if1 I64Type
                  begin
                    (* -1 ** (1+exp) == if even (1+exp) then 1 else -1 *)
                    get_exp ^^ compile_unboxed_one ^^ G.i (Binary (Wasm_exts.Values.I64 I64Op.And)) ^^
                    E.if1 I64Type
                      (get_n ^^ TaggedSmallWord.msb_adjust ty)
                      (compile_unboxed_const
                        Int64.(shift_left one (to_int (TaggedSmallWord.shift_of_type ty))))
                  end
                  (get_n ^^ TaggedSmallWord.msb_adjust ty) (* n@{0,1} ** (1+exp) == n *)
              end
              begin
                let overflow_type = match ty with
                | Type.Int32 -> Type.Int64 
                | Type.(Int8 | Int16) -> Type.Int32 
                | _ -> assert false in
                let overflow_type_bits = TaggedSmallWord.bits_of_type overflow_type in
                let overflow_boundary = -Int.(sub (mul overflow_type_bits 2) 2) in
                get_exp ^^ compile_unboxed_const 64L ^^
                compile_comparison I64Op.GeU ^^ then_arithmetic_overflow env ^^
                signed_dynamics get_n ^^ compile_sub_const (Int64.of_int (Int.sub bits 1)) ^^
                get_exp ^^ TaggedSmallWord.msb_adjust ty ^^ TaggedSmallWord.lsb_adjust Type.Int32 ^^
                G.i (Binary (Wasm_exts.Values.I64 I64Op.Mul)) ^^
                compile_unboxed_const (Int64.of_int overflow_boundary) ^^
                compile_comparison I64Op.LtS ^^ then_arithmetic_overflow env ^^
                get_n ^^ get_exp ^^
                TaggedSmallWord.compile_nat_power env Type.Nat64 ^^ set_res ^^ 
                get_res ^^ get_res ^^ enforce_signed_bits env bits ^^
                get_res ^^ TaggedSmallWord.msb_adjust ty
              end
          end
          (compile_unboxed_const
             Int64.(shift_left one (to_int (TaggedSmallWord.shift_of_type ty))))) (* x ** 0 == 1 *)
  | Type.(Prim Int),                          PowOp ->
    let pow = BigNum.compile_unsigned_pow env in
    let (set_n, get_n) = new_local env "n" in
    let (set_exp, get_exp) = new_local env "exp" in
    set_exp ^^ set_n ^^
    get_exp ^^ BigNum.compile_is_negative env ^^
    E.then_trap_with env "negative power" ^^
    get_n ^^ get_exp ^^ pow
  | Type.(Prim Nat64),                        WPowOp -> Word64.compile_unsigned_pow env
  | Type.(Prim Int64),                        WPowOp -> Word64.compile_signed_wpow env
  | Type.(Prim Nat64),                        PowOp ->
    compile_Nat64_kernel env "pow"
      BigNum.compile_unsigned_pow
      (powNat64_shortcut (Word64.compile_unsigned_pow env))
  | Type.(Prim Int64),                        PowOp ->
    let (set_exp, get_exp) = new_local env "exp" in
    set_exp ^^ get_exp ^^
    compile_unboxed_const 0L ^^
    compile_comparison I64Op.LtS ^^
    E.then_trap_with env "negative power" ^^
    get_exp ^^
    compile_Int64_kernel
      env "pow" BigNum.compile_unsigned_pow
      (powInt64_shortcut (Word64.compile_unsigned_pow env))
  | Type.(Prim Nat),                          PowOp -> BigNum.compile_unsigned_pow env
  | Type.(Prim Float),                        PowOp -> E.call_import env "rts" "pow" (* musl *)
  | Type.(Prim (Nat8|Nat16|Nat32|Nat64|Int8|Int16|Int32|Int64)),
                                              AndOp -> G.i (Binary (Wasm_exts.Values.I64 I64Op.And))
  | Type.(Prim (Nat8|Nat16|Nat32|Nat64|Int8|Int16|Int32|Int64)),
                                              OrOp  -> G.i (Binary (Wasm_exts.Values.I64 I64Op.Or))
  | Type.(Prim (Nat8|Nat16|Nat32|Nat64|Int8|Int16|Int32|Int64)),
                                              XorOp -> G.i (Binary (Wasm_exts.Values.I64 I64Op.Xor))
  | Type.(Prim (Nat64|Int64)),                ShLOp -> G.i (Binary (Wasm_exts.Values.I64 I64Op.Shl))
  | Type.(Prim (Nat8|Nat16|Nat32|Int8|Int16|Int32 as ty)),
                                              ShLOp -> TaggedSmallWord.(
     lsb_adjust ty ^^ clamp_shift_amount ty ^^
     G.i (Binary (Wasm_exts.Values.I64 I64Op.Shl)))
  | Type.(Prim Nat64),                        ShROp -> G.i (Binary (Wasm_exts.Values.I64 I64Op.ShrU))
  | Type.(Prim (Nat8|Nat16|Nat32 as ty)),     ShROp -> TaggedSmallWord.(
     lsb_adjust ty ^^ clamp_shift_amount ty ^^
     G.i (Binary (Wasm_exts.Values.I64 I64Op.ShrU)) ^^
     sanitize_word_result ty)
  | Type.(Prim Int64),                        ShROp -> G.i (Binary (Wasm_exts.Values.I64 I64Op.ShrS))
  | Type.(Prim (Int8|Int16|Int32 as ty)),     ShROp -> TaggedSmallWord.(
     lsb_adjust ty ^^ clamp_shift_amount ty ^^
     G.i (Binary (Wasm_exts.Values.I64 I64Op.ShrS)) ^^
     sanitize_word_result ty)
  | Type.(Prim (Nat64|Int64)),                RotLOp -> G.i (Binary (Wasm_exts.Values.I64 I64Op.Rotl))
  | Type.(Prim (Nat8|Nat16|Nat32|Int8|Int16|Int32 as ty)),
                                              RotLOp -> TaggedSmallWord.rotl env ty
  | Type.(Prim (Nat64|Int64)),                RotROp -> G.i (Binary (Wasm_exts.Values.I64 I64Op.Rotr))
  | Type.(Prim (Nat8|Nat16|Nat32|Int8|Int16|Int32 as ty)),
                                              RotROp -> TaggedSmallWord.rotr env ty
  | Type.(Prim Text), CatOp -> Text.concat env
  | Type.Non, _ -> G.i Unreachable
  | _ -> todo_trap env "compile_binop" (Wasm.Sexpr.Node ("BinOp", [ Arrange_ops.binop op; Arrange_type.typ t]))
  )

let compile_eq env =
  let open Type in
  function
  | Prim Text -> Text.compare env Operator.EqOp
  | Prim (Blob|Principal) | Obj (Actor, _) -> Blob.compare env (Some Operator.EqOp)
  | Func (Shared _, _, _, _, _) -> FuncDec.equate_msgref env
  | Prim (Nat | Int) -> BigNum.compile_eq env
  | Prim (Bool | Int8 | Nat8 | Int16 | Nat16 | Int32 | Nat32 | Int64 | Nat64 | Char) ->
    compile_comparison I64Op.Eq
  | Non -> G.i Unreachable
  | Prim Float -> compile_comparison_f64 F64Op.Eq
  | t -> todo_trap env "compile_eq" (Arrange_type.typ t)

let get_relops = Operator.(function
  | GeOp -> Ge, I64Op.GeU, I64Op.GeS
  | GtOp -> Gt, I64Op.GtU, I64Op.GtS
  | LeOp -> Le, I64Op.LeU, I64Op.LeS
  | LtOp -> Lt, I64Op.LtU, I64Op.LtS
  | NeqOp -> assert false
  | _ -> failwith "uncovered relop")

let compile_comparison_op env t op =
  let bigintop, u64op, s64op = get_relops op in
  let open Type in
  match t with
    | Nat | Int -> BigNum.compile_relop env bigintop
    | Nat8 | Nat16 | Nat32 | Nat64 | Char -> compile_comparison u64op
    | Int8 | Int16 | Int32 | Int64 -> compile_comparison s64op
    | _ -> todo_trap env "compile_comparison" (Arrange_type.prim t)

let compile_relop env t op =
  if t = Type.Non then SR.Vanilla, G.i Unreachable else
  StackRep.of_type t,
  let open Operator in
  match t, op with
  | Type.(Prim Text), _ -> Text.compare env op
  | Type.(Prim (Blob|Principal)), _ -> Blob.compare env (Some op)
  | _, EqOp -> compile_eq env t
  | Type.(Prim (Nat | Nat8 | Nat16 | Nat32 | Nat64 | Int | Int8 | Int16 | Int32 | Int64 | Char as t1)), op1 ->
    compile_comparison_op env t1 op1
  | Type.(Prim Float), GtOp -> compile_comparison_f64 F64Op.Gt
  | Type.(Prim Float), GeOp -> compile_comparison_f64 F64Op.Ge
  | Type.(Prim Float), LeOp -> compile_comparison_f64 F64Op.Le
  | Type.(Prim Float), LtOp -> compile_comparison_f64 F64Op.Lt
  | _ -> todo_trap env "compile_relop" (Arrange_ops.relop op)

let compile_load_field env typ name =
  Object.load_idx env typ name


(* compile_lexp is used for expressions on the left of an assignment operator.
   Produces
   * preparation code, to run first
   * an expected stack rep
   * code that expects the value to be written in that stackrep, and consumes it
*)
let rec compile_lexp (env : E.t) ae lexp : G.t * SR.t * G.t =
  (fun (code, sr, fill_code) -> G.(with_region lexp.at code, sr, with_region lexp.at fill_code)) @@
  match lexp.it with
  | VarLE var -> Var.set_val env ae var
  | IdxLE (e1, e2) when potential_pointer (Arr.element_type env e1.note.Note.typ) ->
    compile_array_index env ae e1 e2 ^^
    compile_add_const ptr_unskew,
    SR.Vanilla,
    Tagged.write_with_barrier env
  | IdxLE (e1, e2) ->
    compile_array_index env ae e1 e2,
    SR.Vanilla,
    store_ptr
  | DotLE (e, n) when potential_pointer (Object.field_type env e.note.Note.typ n) ->
    compile_exp_vanilla env ae e ^^
    (* Only real objects have mutable fields, no need to branch on the tag *)
    Object.idx env e.note.Note.typ n ^^
    compile_add_const ptr_unskew,
    SR.Vanilla,
    Tagged.write_with_barrier env
  | DotLE (e, n) ->
    compile_exp_vanilla env ae e ^^
    (* Only real objects have mutable fields, no need to branch on the tag *)
    Object.idx env e.note.Note.typ n,
    SR.Vanilla,
    store_ptr

(* Common code for a[e] as lexp and as exp.
Traps or pushes the pointer to the element on the stack
*)
and compile_array_index env ae e1 e2 =
    compile_exp_vanilla env ae e1 ^^ (* offset to array *)
    compile_exp_vanilla env ae e2 ^^ (* idx *)
    Arr.idx_bigint env

and compile_prim_invocation (env : E.t) ae p es at =
  (* for more concise code when all arguments and result use the same sr *)
  let const_sr sr inst = sr, G.concat_map (compile_exp_as env ae sr) es ^^ inst in

  begin match p, es with
  (* Calls *)
  | CallPrim _, [e1; e2] ->
    let sort, control, _, arg_tys, ret_tys = Type.as_func e1.note.Note.typ in
    let n_args = List.length arg_tys in
    let return_arity = match control with
      | Type.Returns -> List.length ret_tys
      | Type.Replies -> 0
      | Type.Promises -> assert false in

    let fun_sr, code1 = compile_exp env ae e1 in

    (* we duplicate this pattern match to emulate pattern guards *)
    let call_as_prim = match fun_sr, sort with
      | SR.Const Const.Fun (_, mk_fi, Const.PrimWrapper prim), _ ->
         begin match n_args, e2.it with
         | 0, _ -> true
         | 1, _ -> true
         | n, PrimE (TupPrim, es) when List.length es = n -> true
         | _, _ -> false
         end
      | _ -> false in

    begin match fun_sr, sort with
      | SR.Const Const.Fun (_, mk_fi, Const.PrimWrapper prim), _ when call_as_prim ->
         assert (sort = Type.Local);
         (* Handle argument tuples *)
         begin match n_args, e2.it with
         | 0, _ ->
           let sr, code2 = compile_prim_invocation env ae prim [] at in
           sr,
           code1 ^^
           compile_exp_as env ae (StackRep.of_arity 0) e2 ^^
           code2
         | 1, _ ->
           compile_prim_invocation env ae prim [e2] at
         | n, PrimE (TupPrim, es) ->
           assert (List.length es = n);
           compile_prim_invocation env ae prim es at
         | _, _ ->
           (* ugly case; let's just call this as a function for now *)
           raise (Invalid_argument "call_as_prim was true?")
         end
      | SR.Const Const.Fun (_, mk_fi, _), _ ->
         assert (sort = Type.Local);
         StackRep.of_arity return_arity,

         code1 ^^
         compile_unboxed_zero ^^ (* A dummy closure *)
         compile_exp_as env ae (StackRep.of_arity n_args) e2 ^^ (* the args *)
         G.i (Call (nr (mk_fi()))) ^^
         FakeMultiVal.load env (Lib.List.make return_arity I64Type)
      | _, Type.Local ->
         let (set_clos, get_clos) = new_local env "clos" in

         StackRep.of_arity return_arity,
         code1 ^^ StackRep.adjust env fun_sr SR.Vanilla ^^
         set_clos ^^
         get_clos ^^
         Closure.prepare_closure_call env ^^
         compile_exp_as env ae (StackRep.of_arity n_args) e2 ^^
         get_clos ^^
         Closure.call_closure env n_args return_arity
      | _, Type.Shared _ ->
         (* Non-one-shot functions have been rewritten in async.ml *)
         assert (control = Type.Returns);

         let (set_meth_pair, get_meth_pair) = new_local env "meth_pair" in
         let (set_arg, get_arg) = new_local env "arg" in
         let _, _, _, ts, _ = Type.as_func e1.note.Note.typ in
         let add_cycles = Internals.add_cycles env ae in

         StackRep.of_arity return_arity,
         code1 ^^ StackRep.adjust env fun_sr SR.Vanilla ^^
         set_meth_pair ^^
         compile_exp_vanilla env ae e2 ^^ set_arg ^^

         FuncDec.ic_call_one_shot env ts get_meth_pair get_arg add_cycles
    end

  (* Operators *)
  | UnPrim (_, Operator.PosOp), [e1] -> compile_exp env ae e1
  | UnPrim (t, op), [e1] ->
    let sr_in, sr_out, code = compile_unop env t op in
    sr_out,
    compile_exp_as env ae sr_in e1 ^^
    code
  | BinPrim (t, op), [e1;e2] ->
    let sr_in, sr_out, code = compile_binop env t op in
    sr_out,
    compile_exp_as env ae sr_in e1 ^^
    compile_exp_as env ae sr_in e2 ^^
    code
  (* special case: recognize negation *)
  | RelPrim (Type.(Prim Bool), Operator.EqOp), [e1; {it = LitE (BoolLit false); _}] ->
    SR.bool,
    compile_exp_as_test env ae e1 ^^
    compile_test I64Op.Eqz
  | RelPrim (t, op), [e1;e2] ->
    let sr, code = compile_relop env t op in
    SR.bool,
    compile_exp_as env ae sr e1 ^^
    compile_exp_as env ae sr e2 ^^
    code

  (* Tuples *)
  | TupPrim, es ->
    SR.UnboxedTuple (List.length es),
    G.concat_map (compile_exp_vanilla env ae) es
  | ProjPrim n, [e1] ->
    SR.Vanilla,
    compile_exp_vanilla env ae e1 ^^ (* offset to tuple (an array) *)
    Tuple.load_n env (Int64.of_int n)

  | OptPrim, [e] ->
    SR.Vanilla,
    Opt.inject env (compile_exp_vanilla env ae e)
  | TagPrim l, [e] ->
    SR.Vanilla,
    Variant.inject env l (compile_exp_vanilla env ae e)

  | DotPrim name, [e] ->
    let sr, code1 = compile_exp env ae e in
    begin match sr with
    | SR.Const Const.Obj fs ->
      let c = List.assoc name fs in
      SR.Const c, code1
    | _ ->
      SR.Vanilla,
      code1 ^^ StackRep.adjust env sr SR.Vanilla ^^
      Object.load_idx env e.note.Note.typ name
    end
  | ActorDotPrim name, [e] ->
    SR.Vanilla,
    compile_exp_vanilla env ae e ^^
    IC.actor_public_field env name

  | ArrayPrim (m, t), es ->
    SR.Vanilla,
    Arr.lit env (List.map (compile_exp_vanilla env ae) es)
  | IdxPrim, [e1; e2] ->
    SR.Vanilla,
    compile_array_index env ae e1 e2 ^^
    load_ptr
  (* NB: all these operations assume a valid array offset fits in a compact bignum *)
  | NextArrayOffset, [e] ->
    let one_untagged = Int64.shift_left 1L (64 - BitTagged.ubits_of Type.Int) in
    SR.Vanilla,
    compile_exp_vanilla env ae e ^^ (* previous byte offset to array *)
    compile_add_const one_untagged (* preserving the tag in low bits *)
  | EqArrayOffset, [e1; e2] ->
    SR.bool,
    compile_exp_vanilla env ae e1 ^^
    BitTagged.sanity_check_tag __LINE__ env Type.Int ^^
    compile_exp_vanilla env ae e2 ^^
    BitTagged.sanity_check_tag __LINE__ env Type.Int ^^
    (* equate (without untagging) *)
    compile_comparison I64Op.Eq
  | DerefArrayOffset, [e1; e2] ->
    SR.Vanilla,
    (* NB: no bounds check on index *)
    compile_exp_vanilla env ae e1 ^^ (* skewed pointer to array *)
    Tagged.load_forwarding_pointer env ^^
    compile_exp_vanilla env ae e2 ^^ (* byte offset *)
    BitTagged.untag __LINE__ env Type.Int ^^
    (* TODO: Refactor 3L to use word_size *)
    compile_shl_const 3L ^^ (* effectively a multiplication by word_size *)
    (* Note: the below two lines compile to `i64.add; i64.load offset=OFFSET`
       with `OFFSET = Arr.header_size * word_size + ptr_unskew`,
       thus together also unskewing the pointer and skipping administrative
       fields, effectively arriving at the desired element *)
    G.i (Binary (Wasm_exts.Values.I64 I64Op.Add)) ^^
    (* Not using Tagged.load_field since it is not a proper pointer to the array start *)
    Heap.load_field Arr.header_size (* loads the element at the byte offset *)
  | GetLastArrayOffset, [e] ->
    assert (BitTagged.can_tag_const Type.Int (Int64.sub Arr.max_array_size 1L));
    SR.Vanilla,
    compile_exp_vanilla env ae e ^^ (* array *)
    Arr.len env ^^
    compile_sub_const 1L ^^
    BigNum.from_signed_word_compact env

  | BreakPrim name, [e] ->
    let d = VarEnv.get_label_depth ae name in
    SR.Unreachable,
    compile_exp_vanilla env ae e ^^
    G.branch_to_ d
  | AssertPrim, [e1] ->
    SR.unit,
    compile_exp_as env ae SR.bool e1 ^^
    E.if0 G.nop (IC.fail_assert env at)
  | RetPrim, [e] ->
    SR.Unreachable,
    compile_exp_as env ae (StackRep.of_arity (E.get_return_arity env)) e ^^
    FakeMultiVal.store env (Lib.List.make (E.get_return_arity env) I64Type) ^^
    G.i Return

  (* Numeric conversions *)
  | NumConvWrapPrim (t1, t2), [e] -> begin
    let open Type in
    match t1, t2 with
    | (Nat|Int), (Nat8|Nat16|Nat32|Int8|Int16|Int32) ->
      SR.UnboxedWord64 t2, (* ! *)
      compile_exp_vanilla env ae e ^^
      Prim.prim_intToWordNShifted env (TaggedSmallWord.shift_of_type t2)

    | (Nat|Int), ((Nat64|Int64) as p) ->
      SR.UnboxedWord64 p,
      compile_exp_vanilla env ae e ^^
      BigNum.truncate_to_word64 env

    | Nat64, Int64 | Int64, Nat64 ->
      SR.UnboxedWord64 t2,
      compile_exp_as env ae (SR.UnboxedWord64 t1) e
    | Nat32, Int32 | Int32, Nat32 ->
      SR.UnboxedWord64 t2,
      compile_exp_as env ae (SR.UnboxedWord64 t1) e
    | Nat16, Int16 | Int16, Nat16
    | Nat8, Int8 | Int8, Nat8 ->
      SR.UnboxedWord64 t2,
      compile_exp_as env ae (SR.UnboxedWord64 t1) e
    | Char, Nat32 ->
      SR.UnboxedWord64 Nat32,
      compile_exp_as env ae (SR.UnboxedWord64 t1) e ^^
      TaggedSmallWord.lsb_adjust_codepoint env ^^
      TaggedSmallWord.msb_adjust Nat32

    | _ -> SR.Unreachable, todo_trap env "compile_prim_invocation" (Arrange_ir.prim p)
    end

  | NumConvTrapPrim (t1, t2), [e] -> begin
    let open Type in
    match t1, t2 with

    | Int, Int64 ->
      SR.UnboxedWord64 Int64,
      compile_exp_vanilla env ae e ^^
      Func.share_code1 Func.Never env "Int->Int64" ("n", I64Type) [I64Type] (fun env get_n ->
        get_n ^^
        BigNum.fits_signed_bits env 64 ^^
        E.else_trap_with env "losing precision" ^^
        get_n ^^
        BigNum.truncate_to_word64 env)

    | Int, (Int8|Int16|Int32 as pty) ->
      StackRep.of_type (Prim pty),
      compile_exp_vanilla env ae e ^^
      Func.share_code1 Func.Never env (prim_fun_name pty "Int->") ("n", I64Type) [I64Type] (fun env get_n ->
        get_n ^^
        BigNum.fits_signed_bits env (TaggedSmallWord.bits_of_type pty) ^^
        E.else_trap_with env "losing precision" ^^
        get_n ^^
        BigNum.truncate_to_word32 env ^^
        TaggedSmallWord.msb_adjust pty)

    | Nat, Nat64 ->
      SR.UnboxedWord64 Nat64,
      compile_exp_vanilla env ae e ^^
      Func.share_code1 Func.Never env "Nat->Nat64" ("n", I64Type) [I64Type] (fun env get_n ->
        get_n ^^
        BigNum.fits_unsigned_bits env 64 ^^
        E.else_trap_with env "losing precision" ^^
        get_n ^^
        BigNum.truncate_to_word64 env)

    | Nat, (Nat8|Nat16|Nat32 as pty) ->
      StackRep.of_type (Prim pty),
      compile_exp_vanilla env ae e ^^
      Func.share_code1 Func.Never env (prim_fun_name pty "Nat->") ("n", I64Type) [I64Type] (fun env get_n ->
        get_n ^^
        BigNum.fits_unsigned_bits env (TaggedSmallWord.bits_of_type pty) ^^
        E.else_trap_with env "losing precision" ^^
        get_n ^^
        BigNum.truncate_to_word32 env ^^
        TaggedSmallWord.msb_adjust pty)

    | (Nat8|Nat16|Nat32), Nat ->
      SR.Vanilla,
      compile_exp_as env ae (SR.UnboxedWord64 t1) e ^^
      Prim.prim_shiftWordNtoUnsigned env (TaggedSmallWord.shift_of_type t1)

    | (Int8|Int16|Int32), Int ->
      SR.Vanilla,
      compile_exp_as env ae (SR.UnboxedWord64 t1) e ^^
      Prim.prim_shiftWordNtoSigned env (TaggedSmallWord.shift_of_type t1)

    | Nat64, Nat ->
      SR.Vanilla,
      compile_exp_as env ae (SR.UnboxedWord64 Nat64) e ^^
      BigNum.from_word64 env

    | Int64, Int ->
      SR.Vanilla,
      compile_exp_as env ae (SR.UnboxedWord64 Int64) e ^^
      BigNum.from_signed_word64 env

    | Nat32, Char ->
      SR.UnboxedWord64 Type.Char, (* ! *)
      compile_exp_as env ae (SR.UnboxedWord64 Nat32) e ^^
      TaggedSmallWord.lsb_adjust Nat32 ^^
      TaggedSmallWord.check_and_msb_adjust_codepoint env (* TBR *)

    | Float, Int ->
      SR.Vanilla,
      compile_exp_as env ae SR.UnboxedFloat64 e ^^
      E.call_import env "rts" "bigint_of_float64"

    | Int, Float ->
      SR.UnboxedFloat64,
      compile_exp_vanilla env ae e ^^
      let set_b, get_b = new_local env "b" in
      set_b ^^
      get_b ^^
      BitTagged.if_tagged_scalar env [F64Type]
        (get_b ^^
         BitTagged.untag __LINE__ env Type.Int ^^
         G.i (Convert (Wasm_exts.Values.F64 F64Op.ConvertSI64)))
        (get_b ^^
         E.call_import env "rts" "bigint_to_float64")

    | Float, Int64 ->
      SR.UnboxedWord64 Int64,
      compile_exp_as env ae SR.UnboxedFloat64 e ^^
      G.i (Convert (Wasm_exts.Values.I64 I64Op.TruncSF64))

    | Int64, Float ->
      SR.UnboxedFloat64,
      compile_exp_as env ae (SR.UnboxedWord64 Int64) e ^^
      G.i (Convert (Wasm_exts.Values.F64 F64Op.ConvertSI64))
    | Nat8, Nat16 ->
      SR.UnboxedWord64 Nat16,
      compile_exp_as env ae (SR.UnboxedWord64 Nat8) e ^^
      TaggedSmallWord.lsb_adjust Nat8 ^^
      TaggedSmallWord.msb_adjust Nat16
    | Nat16, Nat32 ->
      SR.UnboxedWord64 Nat32,
      compile_exp_as env ae (SR.UnboxedWord64 Nat16) e ^^
      TaggedSmallWord.lsb_adjust Nat16 ^^
      TaggedSmallWord.msb_adjust Nat32
    | Nat32, Nat64 ->
      SR.UnboxedWord64 Nat64,
      compile_exp_as env ae (SR.UnboxedWord64 Nat32) e ^^
      TaggedSmallWord.lsb_adjust Nat32
    | (Nat16 as from_typ), (Nat8 as to_typ)
    | (Nat32 as from_typ), (Nat16 as to_typ)
    | (Nat64 as from_typ), (Nat32 as to_typ) ->
      SR.UnboxedWord64 to_typ,
      let num_bits = (TaggedSmallWord.bits_of_type to_typ) in
      let set_val, get_val = new_local env "convertee" in
      compile_exp_as env ae (SR.UnboxedWord64 from_typ) e ^^
      set_val ^^
      get_val ^^
      compile_shrU_const (Int64.of_int (64 - num_bits)) ^^
      E.then_trap_with env "losing precision" ^^
      get_val ^^
      compile_shl_const (Int64.of_int num_bits)
    | (Int8 as from_typ), (Int16 as to_typ)
    | (Int16 as from_typ), (Int32 as to_typ)
    | (Int32 as from_typ), (Int64 as to_typ) ->
      SR.UnboxedWord64 to_typ,
      compile_exp_as env ae (SR.UnboxedWord64 from_typ) e ^^
      TaggedSmallWord.lsb_adjust from_typ ^^
      TaggedSmallWord.msb_adjust to_typ
    | (Int16 as from_typ), (Int8 as to_typ)
    | (Int32 as from_typ), (Int16 as to_typ)
    | (Int64 as from_typ), (Int32 as to_typ) ->
      SR.UnboxedWord64 to_typ,
      let num_bits = (TaggedSmallWord.bits_of_type to_typ) in
      let set_val, get_val = new_local env "convertee" in
      compile_exp_as env ae (SR.UnboxedWord64 from_typ)  e ^^
      set_val ^^
      get_val ^^
      compile_shl_const (Int64.of_int num_bits) ^^
      compile_shrS_const (Int64.of_int num_bits) ^^
      get_val ^^
      compile_eq env Type.(Prim from_typ) ^^
      E.else_trap_with env "losing precision" ^^
      get_val ^^
      compile_shl_const (Int64.of_int num_bits)
    | _ -> SR.Unreachable, todo_trap env "compile_prim_invocation" (Arrange_ir.prim p)
    end

  | SerializePrim ts, [e] ->
    SR.Vanilla,
    compile_exp_vanilla env ae e ^^
    Serialization.serialize env ts ^^
    Blob.of_ptr_size env

  | DeserializePrim ts, [e] ->
    StackRep.of_arity (List.length ts),
    compile_exp_vanilla env ae e ^^
    Bool.lit false ^^ (* can't recover *)
    Serialization.deserialize_from_blob false env ts

  | DeserializeOptPrim ts, [e] ->
    SR.Vanilla,
    compile_exp_vanilla env ae e ^^
    Bool.lit true ^^ (* can (!) recover *)
    Serialization.deserialize_from_blob false env ts ^^
    begin match ts with
    | [] ->
      (* return some () *)
      Opt.inject env (Tuple.compile_unit env)
    | [t] ->
      (* save to local, propagate error as null or return some value *)
      let (set_val, get_val) = new_local env "val" in
      set_val ^^
      get_val ^^
      compile_eq_const (Serialization.coercion_error_value env) ^^
      E.if1 I64Type
        (Opt.null_lit env)
        (Opt.inject env get_val)
    | ts ->
      (* propagate any errors as null or return some tuples using shared code *)
      let n = List.length ts in
      let name = Printf.sprintf "to_opt_%i_tuple" n in
      let args = Lib.List.table n (fun i -> (Printf.sprintf "arg%i" i, I64Type)) in
      Func.share_code  Func.Always env name args [I64Type] (fun env getters ->
        let locals =
          Lib.List.table n (fun i -> List.nth getters i) in
        let rec go ls =
          match ls with
          | get_val::ls' ->
            get_val ^^
            compile_eq_const (Serialization.coercion_error_value env) ^^
            E.if1 I64Type
              (Opt.null_lit env)
              (go ls')
          | [] ->
            Opt.inject env (Arr.lit env locals)
        in
        go locals)
    end

  | ICPerformGC, [] ->
    SR.unit,
    GC.collect_garbage env

  | ICStableSize t, [e] ->
    SR.UnboxedWord64 Type.Nat64,
    let (tydesc, _, _) = Serialization.(type_desc env Candid [t]) in
    let tydesc_len = Int64.of_int (String.length tydesc) in
    compile_exp_vanilla env ae e ^^
    Serialization.buffer_size env t ^^
    G.i Drop ^^
    compile_add_const tydesc_len

  (* Other prims, unary *)

  | OtherPrim "array_len", [e] ->
    SR.Vanilla,
    compile_exp_vanilla env ae e ^^
    Arr.len env ^^
    BigNum.from_word64 env

  | OtherPrim "text_len", [e] ->
    SR.Vanilla, compile_exp_vanilla env ae e ^^ Text.len_nat env
  | OtherPrim "text_iter", [e] ->
    SR.Vanilla, compile_exp_vanilla env ae e ^^ Text.iter env
  | OtherPrim "text_iter_done", [e] ->
    SR.bool, compile_exp_vanilla env ae e ^^ Text.iter_done env
  | OtherPrim "text_iter_next", [e] ->
    SR.UnboxedWord64 Type.Char, compile_exp_vanilla env ae e ^^ Text.iter_next env
  | OtherPrim "text_compare", [e1; e2] ->
    SR.UnboxedWord64 Type.Int8,
    compile_exp_vanilla env ae e1 ^^
    compile_exp_vanilla env ae e2 ^^
    E.call_import env "rts" "text_compare" ^^
    TaggedSmallWord.msb_adjust Type.Int8
  | OtherPrim "blob_compare", [e1; e2] ->
    SR.UnboxedWord64 Type.Int8,
    compile_exp_vanilla env ae e1 ^^
    compile_exp_vanilla env ae e2 ^^
    Blob.compare env None ^^
    TaggedSmallWord.msb_adjust Type.Int8

  | OtherPrim "blob_size", [e] ->
    SR.Vanilla, compile_exp_vanilla env ae e ^^ Blob.len_nat env
  | OtherPrim "blob_vals_iter", [e] ->
    SR.Vanilla, compile_exp_vanilla env ae e ^^ Blob.iter env
  | OtherPrim "blob_iter_done", [e] ->
    SR.bool, compile_exp_vanilla env ae e ^^ Blob.iter_done env
  | OtherPrim "blob_iter_next", [e] ->
    SR.UnboxedWord64 Type.Nat8, (* ! *)
    compile_exp_vanilla env ae e ^^ Blob.iter_next env

  | OtherPrim "lsh_Nat", [e1; e2] ->
    SR.Vanilla,
    compile_exp_vanilla env ae e1 ^^
    compile_exp_as env ae (SR.UnboxedWord64 Type.Nat32) e2 ^^
    BigNum.compile_lsh env

  | OtherPrim "rsh_Nat", [e1; e2] ->
    SR.Vanilla,
    compile_exp_vanilla env ae e1 ^^
    compile_exp_as env ae (SR.UnboxedWord64 Type.Nat32) e2 ^^
    BigNum.compile_rsh env

  | OtherPrim "abs", [e] ->
    SR.Vanilla,
    compile_exp_vanilla env ae e ^^
    BigNum.compile_abs env

  | OtherPrim "fabs", [e] ->
    SR.UnboxedFloat64,
    compile_exp_as env ae SR.UnboxedFloat64 e ^^
    G.i (Unary (Wasm_exts.Values.F64 F64Op.Abs))

  | OtherPrim "fsqrt", [e] ->
    SR.UnboxedFloat64,
    compile_exp_as env ae SR.UnboxedFloat64 e ^^
    G.i (Unary (Wasm_exts.Values.F64 F64Op.Sqrt))

  | OtherPrim "fceil", [e] ->
    SR.UnboxedFloat64,
    compile_exp_as env ae SR.UnboxedFloat64 e ^^
    G.i (Unary (Wasm_exts.Values.F64 F64Op.Ceil))

  | OtherPrim "ffloor", [e] ->
    SR.UnboxedFloat64,
    compile_exp_as env ae SR.UnboxedFloat64 e ^^
    G.i (Unary (Wasm_exts.Values.F64 F64Op.Floor))

  | OtherPrim "ftrunc", [e] ->
    SR.UnboxedFloat64,
    compile_exp_as env ae SR.UnboxedFloat64 e ^^
    G.i (Unary (Wasm_exts.Values.F64 F64Op.Trunc))

  | OtherPrim "fnearest", [e] ->
    SR.UnboxedFloat64,
    compile_exp_as env ae SR.UnboxedFloat64 e ^^
    G.i (Unary (Wasm_exts.Values.F64 F64Op.Nearest))

  | OtherPrim "fmin", [e; f] ->
    SR.UnboxedFloat64,
    compile_exp_as env ae SR.UnboxedFloat64 e ^^
    compile_exp_as env ae SR.UnboxedFloat64 f ^^
    G.i (Binary (Wasm_exts.Values.F64 F64Op.Min))

  | OtherPrim "fmax", [e; f] ->
    SR.UnboxedFloat64,
    compile_exp_as env ae SR.UnboxedFloat64 e ^^
    compile_exp_as env ae SR.UnboxedFloat64 f ^^
    G.i (Binary (Wasm_exts.Values.F64 F64Op.Max))

  | OtherPrim "fcopysign", [e; f] ->
    SR.UnboxedFloat64,
    compile_exp_as env ae SR.UnboxedFloat64 e ^^
    compile_exp_as env ae SR.UnboxedFloat64 f ^^
    G.i (Binary (Wasm_exts.Values.F64 F64Op.CopySign))

  | OtherPrim "Float->Text", [e] ->
    SR.Vanilla,
    compile_exp_as env ae SR.UnboxedFloat64 e ^^
    compile_unboxed_const (TaggedSmallWord.vanilla_lit Type.Nat8 6) ^^
    compile_unboxed_const (TaggedSmallWord.vanilla_lit Type.Nat8 0) ^^
    E.call_import env "rts" "float_fmt"

  | OtherPrim "fmtFloat->Text", [f; prec; mode] ->
    SR.Vanilla,
    compile_exp_as env ae SR.UnboxedFloat64 f ^^
    compile_exp_vanilla env ae prec ^^
    compile_exp_vanilla env ae mode ^^
    E.call_import env "rts" "float_fmt"

  | OtherPrim "fsin", [e] ->
    SR.UnboxedFloat64,
    compile_exp_as env ae SR.UnboxedFloat64 e ^^
    E.call_import env "rts" "sin" (* musl *)

  | OtherPrim "fcos", [e] ->
    SR.UnboxedFloat64,
    compile_exp_as env ae SR.UnboxedFloat64 e ^^
    E.call_import env "rts" "cos" (* musl *)

  | OtherPrim "ftan", [e] ->
    SR.UnboxedFloat64,
    compile_exp_as env ae SR.UnboxedFloat64 e ^^
    E.call_import env "rts" "tan" (* musl *)

  | OtherPrim "fasin", [e] ->
    SR.UnboxedFloat64,
    compile_exp_as env ae SR.UnboxedFloat64 e ^^
    E.call_import env "rts" "asin" (* musl *)

  | OtherPrim "facos", [e] ->
    SR.UnboxedFloat64,
    compile_exp_as env ae SR.UnboxedFloat64 e ^^
    E.call_import env "rts" "acos" (* musl *)

  | OtherPrim "fatan", [e] ->
    SR.UnboxedFloat64,
    compile_exp_as env ae SR.UnboxedFloat64 e ^^
    E.call_import env "rts" "atan" (* musl *)

  | OtherPrim "fatan2", [y; x] ->
    SR.UnboxedFloat64,
    compile_exp_as env ae SR.UnboxedFloat64 y ^^
    compile_exp_as env ae SR.UnboxedFloat64 x ^^
    E.call_import env "rts" "atan2" (* musl *)

  | OtherPrim "fexp", [e] ->
    SR.UnboxedFloat64,
    compile_exp_as env ae SR.UnboxedFloat64 e ^^
    E.call_import env "rts" "exp" (* musl *)

  | OtherPrim "flog", [e] ->
    SR.UnboxedFloat64,
    compile_exp_as env ae SR.UnboxedFloat64 e ^^
    E.call_import env "rts" "log" (* musl *)

  (* Other prims, nullary *)

  | SystemTimePrim, [] ->
    SR.UnboxedWord64 Type.Nat64,
    IC.get_system_time env

  | OtherPrim "call_perform_status", [] ->
    SR.UnboxedWord64 Type.Nat32,
    IC.get_call_perform_status env ^^
    TaggedSmallWord.msb_adjust Type.Nat32

  | OtherPrim "call_perform_message", [] ->
    SR.Vanilla,
    IC.get_call_perform_message env

  | OtherPrim "rts_version", [] ->
    SR.Vanilla,
    E.call_import env "rts" "version"

  | OtherPrim "rts_heap_size", [] ->
    SR.Vanilla,
    Heap.get_heap_size env ^^ Prim.prim_word64toNat env

  | OtherPrim "rts_memory_size", [] ->
    SR.Vanilla,
    Heap.get_memory_size ^^ BigNum.from_word64 env

  | OtherPrim "rts_total_allocation", [] ->
    SR.Vanilla,
    Heap.get_total_allocation env ^^ BigNum.from_word64 env

  | OtherPrim "rts_reclaimed", [] ->
    SR.Vanilla,
    Heap.get_reclaimed env ^^ BigNum.from_word64 env

  | OtherPrim "rts_max_live_size", [] ->
    SR.Vanilla,
    Heap.get_max_live_size env ^^ BigNum.from_word64 env

  | OtherPrim "rts_max_stack_size", [] ->
    SR.Vanilla,
    Stack.get_max_stack_size env ^^ Prim.prim_word64toNat env

  | OtherPrim "rts_callback_table_count", [] ->
    SR.Vanilla,
    ContinuationTable.count env ^^ Prim.prim_word64toNat env

  | OtherPrim "rts_callback_table_size", [] ->
    SR.Vanilla,
    ContinuationTable.size env ^^ Prim.prim_word64toNat env

  | OtherPrim "rts_mutator_instructions", [] ->
    SR.Vanilla,
    GC.get_mutator_instructions env ^^ BigNum.from_word64 env

  | OtherPrim "rts_collector_instructions", [] ->
    SR.Vanilla,
    GC.get_collector_instructions env ^^ BigNum.from_word64 env

  | OtherPrim "rts_upgrade_instructions", [] ->
    SR.Vanilla,
    UpgradeStatistics.get_upgrade_instructions env ^^ BigNum.from_word64 env

  | OtherPrim "rts_stable_memory_size", [] ->
    SR.Vanilla,
    StableMem.stable64_size env ^^ BigNum.from_word64 env

  | OtherPrim "rts_logical_stable_memory_size", [] ->
    SR.Vanilla,
    StableMem.get_mem_size env ^^ BigNum.from_word64 env

  (* Regions *)

  | OtherPrim "regionNew", [] ->
    SR.Vanilla,
    Region.new_ env

  | OtherPrim "regionId", [e0] ->
     SR.Vanilla,
     compile_exp_as env ae SR.Vanilla e0 ^^
     Region.id env ^^
     BigNum.from_word64 env

  | OtherPrim ("regionGrow"), [e0; e1] ->
    SR.UnboxedWord64 Type.Nat64,
    compile_exp_as env ae SR.Vanilla e0 ^^
    compile_exp_as env ae (SR.UnboxedWord64 Type.Nat64) e1 ^^
    Region.grow env

  | OtherPrim "regionSize", [e0] ->
    SR.UnboxedWord64 Type.Nat64,
    compile_exp_as env ae SR.Vanilla e0 ^^
    Region.size env

  | OtherPrim ("regionLoadBlob"), [e0; e1; e2] ->
    SR.Vanilla,
    compile_exp_as env ae SR.Vanilla e0 ^^
    compile_exp_as env ae (SR.UnboxedWord64 Type.Nat64) e1 ^^
    compile_exp_as env ae SR.Vanilla e2 ^^
    Blob.lit env "Blob size out of bounds" ^^
    BigNum.to_word64_with env ^^
    Region.load_blob env

  | OtherPrim ("regionStoreBlob"), [e0; e1; e2] ->
    SR.unit,
    compile_exp_as env ae SR.Vanilla e0 ^^
    compile_exp_as env ae (SR.UnboxedWord64 Type.Nat64) e1 ^^
    compile_exp_as env ae SR.Vanilla e2 ^^
    Region.store_blob env

  | OtherPrim (("regionLoadNat8" | "regionLoadInt8" as p)), [e0; e1] ->
    let ty = Type.(if p = "regionLoadNat8" then Nat8 else Int8) in
    SR.UnboxedWord64 ty,
    compile_exp_as env ae SR.Vanilla e0 ^^
    compile_exp_as env ae (SR.UnboxedWord64 Type.Nat64) e1 ^^
    Region.load_word8 env ^^
    G.i (Convert (Wasm_exts.Values.I64 I64Op.(if ty = Type.Nat8 then ExtendUI32 else ExtendSI32))) ^^
    TaggedSmallWord.msb_adjust ty

  | OtherPrim (("regionStoreNat8" | "regionStoreInt8") as p), [e0; e1; e2] ->
    let ty = Type.(if p = "regionStoreNat8" then Nat8 else Int8) in
    SR.unit,
    compile_exp_as env ae SR.Vanilla e0 ^^
    compile_exp_as env ae (SR.UnboxedWord64 Type.Nat64) e1 ^^
    compile_exp_as env ae (SR.UnboxedWord64 ty) e2 ^^
    TaggedSmallWord.lsb_adjust ty ^^
    G.i (Convert (Wasm_exts.Values.I32 I32Op.WrapI64)) ^^
    Region.store_word8 env

  | OtherPrim (("regionLoadNat16" | "regionLoadInt16") as p), [e0; e1] ->
    let ty = Type.(if p = "regionLoadNat16" then Nat16 else Int16) in
    SR.UnboxedWord64 ty,
    compile_exp_as env ae SR.Vanilla e0 ^^
    compile_exp_as env ae (SR.UnboxedWord64 Type.Nat64) e1 ^^
    Region.load_word16 env ^^
    G.i (Convert (Wasm_exts.Values.I64 I64Op.(if ty = Type.Nat16 then ExtendUI32 else ExtendSI32))) ^^
    TaggedSmallWord.msb_adjust ty

  | OtherPrim (("regionStoreNat16" | "regionStoreInt16") as p), [e0; e1; e2] ->
    let ty = Type.(if p = "regionStoreNat16" then Nat16 else Int16) in
    SR.unit,
    compile_exp_as env ae SR.Vanilla e0 ^^
    compile_exp_as env ae (SR.UnboxedWord64 Type.Nat64) e1 ^^
    compile_exp_as env ae (SR.UnboxedWord64 ty) e2 ^^
    TaggedSmallWord.lsb_adjust ty ^^
    G.i (Convert (Wasm_exts.Values.I32 I32Op.WrapI64)) ^^
    Region.store_word16 env

  | OtherPrim (("regionLoadNat32" | "regionLoadInt32") as p), [e0; e1] ->
    let ty = Type.(if p = "regionLoadNat32" then Nat32 else Int32) in
    SR.UnboxedWord64 ty,
    compile_exp_as env ae SR.Vanilla e0 ^^
    compile_exp_as env ae (SR.UnboxedWord64 Type.Nat64) e1 ^^
    Region.load_word32 env ^^
    G.i (Convert (Wasm_exts.Values.I64 I64Op.(if ty = Type.Nat32 then ExtendUI32 else ExtendSI32))) ^^
    TaggedSmallWord.msb_adjust ty

  | OtherPrim (("regionStoreNat32" | "regionStoreInt32") as p), [e0; e1; e2] ->
    let ty = Type.(if p = "regionStoreNat32" then Nat32 else Int32) in
    SR.unit,
    compile_exp_as env ae SR.Vanilla e0 ^^
    compile_exp_as env ae (SR.UnboxedWord64 Type.Nat64) e1 ^^
    compile_exp_as env ae (SR.UnboxedWord64 ty) e2 ^^
    TaggedSmallWord.lsb_adjust ty ^^
    G.i (Convert (Wasm_exts.Values.I32 I32Op.WrapI64)) ^^
    Region.store_word32 env

  | OtherPrim (("regionLoadNat64" | "regionLoadInt64") as p), [e0; e1] ->
    let ty = Type.(if p = "regionLoadNat64" then Nat64 else Int64) in
    SR.UnboxedWord64 ty,
    compile_exp_as env ae SR.Vanilla e0 ^^
    compile_exp_as env ae (SR.UnboxedWord64 Type.Nat64) e1 ^^
    Region.load_word64 env

  | OtherPrim (("regionStoreNat64" | "regionStoreInt64") as p), [e0; e1; e2] ->
    let ty = Type.(if p = "regionStoreNat64" then Nat64 else Int64) in
    SR.unit,
    compile_exp_as env ae SR.Vanilla e0 ^^
    compile_exp_as env ae (SR.UnboxedWord64 Type.Nat64) e1 ^^
    compile_exp_as env ae (SR.UnboxedWord64 ty) e2 ^^
    Region.store_word64 env

  | OtherPrim ("regionLoadFloat"), [e0; e1] ->
    SR.UnboxedFloat64,
    compile_exp_as env ae SR.Vanilla e0 ^^
    compile_exp_as env ae (SR.UnboxedWord64 Type.Nat64) e1 ^^
    Region.load_float64 env

  | OtherPrim ("regionStoreFloat"), [e0; e1; e2] ->
    SR.unit,
    compile_exp_as env ae SR.Vanilla e0 ^^
    compile_exp_as env ae (SR.UnboxedWord64 Type.Nat64) e1 ^^
    compile_exp_as env ae SR.UnboxedFloat64 e2 ^^
    Region.store_float64 env

  (* Other prims, unary *)

  | OtherPrim "global_timer_set", [e] ->
    SR.UnboxedWord64 Type.Nat64,
    compile_exp_as env ae (SR.UnboxedWord64 Type.Nat64) e ^^
    IC.system_call env "global_timer_set"

  | OtherPrim "is_controller", [e] ->
    SR.Vanilla,
    let set_principal, get_principal = new_local env "principal" in
    compile_exp_vanilla env ae e ^^
    set_principal ^^ get_principal ^^
    Blob.payload_ptr_unskewed env ^^
    get_principal ^^
    Blob.len env ^^
    IC.is_controller env

  | OtherPrim "canister_version", [] ->
    SR.UnboxedWord64 Type.Nat64,
    IC.canister_version env

  | OtherPrim "crc32Hash", [e] ->
    SR.Vanilla,
    compile_exp_vanilla env ae e ^^
    E.call_import env "rts" "compute_crc32" ^^
    G.i (Convert (Wasm_exts.Values.I64 I64Op.ExtendUI32)) ^^
    TaggedSmallWord.msb_adjust Type.Nat32

  | OtherPrim "idlHash", [e] ->
    SR.Vanilla,
    E.trap_with env "idlHash only implemented in interpreter"


  | OtherPrim "popcnt8", [e] ->
    SR.UnboxedWord64 Type.Nat8,
    compile_exp_as env ae (SR.UnboxedWord64 Type.Nat8) e ^^
    G.i (Unary (Wasm_exts.Values.I64 I64Op.Popcnt)) ^^
    TaggedSmallWord.msb_adjust Type.Nat8
  | OtherPrim "popcnt16", [e] ->
    SR.UnboxedWord64 Type.Nat16,
    compile_exp_as env ae (SR.UnboxedWord64 Type.Nat16) e ^^
    G.i (Unary (Wasm_exts.Values.I64 I64Op.Popcnt)) ^^
    TaggedSmallWord.msb_adjust Type.Nat16
  | OtherPrim "popcntInt8", [e] ->
    SR.UnboxedWord64 Type.Int8,
    compile_exp_as env ae (SR.UnboxedWord64 Type.Int8) e ^^
    compile_shrU_const (TaggedSmallWord.shift_of_type Type.Int8) ^^
    G.i (Unary (Wasm_exts.Values.I64 I64Op.Popcnt)) ^^
    TaggedSmallWord.msb_adjust Type.Int8
  | OtherPrim "popcntInt16", [e] ->
    SR.UnboxedWord64 Type.Int16,
    compile_exp_as env ae (SR.UnboxedWord64 Type.Int16) e ^^
    compile_shrU_const (TaggedSmallWord.shift_of_type Type.Int16) ^^
    G.i (Unary (Wasm_exts.Values.I64 I64Op.Popcnt)) ^^
    TaggedSmallWord.msb_adjust Type.Int16
  | OtherPrim "popcnt32", [e] ->
     SR.UnboxedWord64 Type.Nat32,
     compile_exp_as env ae (SR.UnboxedWord64 Type.Nat32) e ^^
     G.i (Unary (Wasm_exts.Values.I64 I64Op.Popcnt)) ^^
     TaggedSmallWord.msb_adjust Type.Nat32
  | OtherPrim "popcntInt32", [e] ->
     SR.UnboxedWord64 Type.Int32,
     compile_exp_as env ae (SR.UnboxedWord64 Type.Int32) e ^^
     compile_shrU_const (TaggedSmallWord.shift_of_type Type.Int32) ^^
     G.i (Unary (Wasm_exts.Values.I64 I64Op.Popcnt))^^
     TaggedSmallWord.msb_adjust Type.Int32
  | OtherPrim "popcnt64", [e] ->
     SR.UnboxedWord64 Type.Nat64,
     compile_exp_as env ae (SR.UnboxedWord64 Type.Nat64) e ^^
     G.i (Unary (Wasm_exts.Values.I64 I64Op.Popcnt))
  | OtherPrim "popcntInt64", [e] ->
     SR.UnboxedWord64 Type.Int64,
     compile_exp_as env ae (SR.UnboxedWord64 Type.Int64) e ^^
     G.i (Unary (Wasm_exts.Values.I64 I64Op.Popcnt))
  | OtherPrim "clz8", [e] ->
     SR.UnboxedWord64 Type.Nat8,
     compile_exp_as env ae (SR.UnboxedWord64 Type.Nat8) e ^^
     TaggedSmallWord.clz_kernel Type.Nat8
  | OtherPrim "clz16", [e] ->
     SR.UnboxedWord64 Type.Nat16,
     compile_exp_as env ae (SR.UnboxedWord64 Type.Nat16) e ^^
     TaggedSmallWord.clz_kernel Type.Nat16
  | OtherPrim "clzInt8", [e] ->
     SR.UnboxedWord64 Type.Int8,
     compile_exp_as env ae (SR.UnboxedWord64 Type.Int8) e ^^
     TaggedSmallWord.clz_kernel Type.Int8
  | OtherPrim "clzInt16", [e] ->
     SR.UnboxedWord64 Type.Int16,
     compile_exp_as env ae (SR.UnboxedWord64 Type.Int16) e ^^
     TaggedSmallWord.clz_kernel Type.Int16
  | OtherPrim "clz32", [e] ->
     SR.UnboxedWord64 Type.Nat32,
     compile_exp_as env ae (SR.UnboxedWord64 Type.Nat32) e ^^ 
     TaggedSmallWord.clz_kernel Type.Nat32
  | OtherPrim "clzInt32", [e] ->
     SR.UnboxedWord64 Type.Int32,
     compile_exp_as env ae (SR.UnboxedWord64 Type.Int32) e ^^ 
     TaggedSmallWord.clz_kernel Type.Int32
  | OtherPrim "clz64", [e] ->
     SR.UnboxedWord64 Type.Nat64,
     compile_exp_as env ae (SR.UnboxedWord64 Type.Nat64) e ^^ 
     G.i (Unary (Wasm_exts.Values.I64 I64Op.Clz))
  | OtherPrim "clzInt64", [e] ->
     SR.UnboxedWord64 Type.Int64,
     compile_exp_as env ae (SR.UnboxedWord64 Type.Int64) e ^^ 
     G.i (Unary (Wasm_exts.Values.I64 I64Op.Clz))
  | OtherPrim "ctz8", [e] ->
     SR.UnboxedWord64 Type.Nat8,
     compile_exp_as env ae (SR.UnboxedWord64 Type.Nat8) e ^^
     TaggedSmallWord.ctz_kernel Type.Nat8
  | OtherPrim "ctz16", [e] ->
     SR.UnboxedWord64 Type.Nat16,
     compile_exp_as env ae (SR.UnboxedWord64 Type.Nat16) e ^^
     TaggedSmallWord.ctz_kernel Type.Nat16
  | OtherPrim "ctzInt8", [e] ->
     SR.UnboxedWord64 Type.Int8,
     compile_exp_as env ae (SR.UnboxedWord64 Type.Int8) e ^^
     TaggedSmallWord.ctz_kernel Type.Int8
  | OtherPrim "ctzInt16", [e] ->
     SR.UnboxedWord64 Type.Int16,
     compile_exp_as env ae (SR.UnboxedWord64 Type.Int16) e ^^
     TaggedSmallWord.ctz_kernel Type.Int16
  | OtherPrim "ctz32", [e] ->
    SR.UnboxedWord64 Type.Nat32,
    compile_exp_as env ae (SR.UnboxedWord64 Type.Nat32) e ^^ 
    TaggedSmallWord.ctz_kernel Type.Nat32
  | OtherPrim "ctzInt32", [e] ->
    SR.UnboxedWord64 Type.Int32,
    compile_exp_as env ae (SR.UnboxedWord64 Type.Int32) e ^^ 
    TaggedSmallWord.ctz_kernel Type.Int32
  | OtherPrim "ctz64", [e] ->
    SR.UnboxedWord64 Type.Nat64,
    compile_exp_as env ae (SR.UnboxedWord64 Type.Nat64) e ^^ 
    G.i (Unary (Wasm_exts.Values.I64 I64Op.Ctz))
  | OtherPrim "ctzInt64", [e] ->
    SR.UnboxedWord64 Type.Int64,
    compile_exp_as env ae (SR.UnboxedWord64 Type.Int64) e ^^ 
    G.i (Unary (Wasm_exts.Values.I64 I64Op.Ctz))

  | OtherPrim "conv_Char_Text", [e] ->
    SR.Vanilla,
    compile_exp_vanilla env ae e ^^
    Text.prim_showChar env

  | OtherPrim "char_to_upper", [e] ->
    compile_char_to_char_rts env ae e "char_to_upper"

  | OtherPrim "char_to_lower", [e] ->
    compile_char_to_char_rts env ae e "char_to_lower"

  | OtherPrim "char_is_whitespace", [e] ->
    compile_char_to_bool_rts env ae e "char_is_whitespace"

  | OtherPrim "char_is_lowercase", [e] ->
    compile_char_to_bool_rts env ae e "char_is_lowercase"

  | OtherPrim "char_is_uppercase", [e] ->
    compile_char_to_bool_rts env ae e "char_is_uppercase"

  | OtherPrim "char_is_alphabetic", [e] ->
    compile_char_to_bool_rts env ae e "char_is_alphabetic"

  | OtherPrim "print", [e] ->
    SR.unit,
    compile_exp_vanilla env ae e ^^
    IC.print_text env

  | OtherPrim "text_lowercase", [e] ->
    SR.Vanilla,
    compile_exp_vanilla env ae e ^^
    Text.lowercase env

  | OtherPrim "text_uppercase", [e] ->
    SR.Vanilla,
    compile_exp_vanilla env ae e ^^
    Text.uppercase env

  | OtherPrim "performanceCounter", [e] ->
    (SR.UnboxedWord64 Type.Nat64),
    compile_exp_as env ae (SR.UnboxedWord64 Type.Nat32) e ^^
    IC.performance_counter env

  | OtherPrim "trap", [e] ->
    SR.Unreachable,
    compile_exp_vanilla env ae e ^^
    IC.trap_text env

  | OtherPrim ("blobToArray" | "blobToArrayMut"), e ->
    const_sr SR.Vanilla (Arr.ofBlob env)
  | OtherPrim ("arrayToBlob" | "arrayMutToBlob"), e ->
    const_sr SR.Vanilla (Arr.toBlob env)

  | OtherPrim (("stableMemoryLoadNat32" | "stableMemoryLoadInt32") as p), [e] ->
    let ty = Type.(if p = "stableMemoryLoadNat32" then Nat32 else Int32) in
    SR.UnboxedWord64 ty,
    compile_exp_as env ae (SR.UnboxedWord64 Type.Nat64) e ^^
    StableMemoryInterface.load_word32 env ^^
    G.i (Convert (Wasm_exts.Values.I64 I64Op.(if ty = Type.Nat32 then ExtendUI32 else ExtendSI32))) ^^
    TaggedSmallWord.msb_adjust ty

  | OtherPrim (("stableMemoryStoreNat32" | "stableMemoryStoreInt32") as p), [e1; e2] ->
    let ty = Type.(if p = "stableMemoryStoreNat32" then Nat32 else Int32) in
    SR.unit,
    compile_exp_as env ae (SR.UnboxedWord64 Type.Nat64) e1 ^^
    compile_exp_as env ae (SR.UnboxedWord64 ty) e2 ^^
    TaggedSmallWord.lsb_adjust ty ^^
    G.i (Convert (Wasm_exts.Values.I32 I32Op.WrapI64)) ^^
    StableMemoryInterface.store_word32 env

  | OtherPrim (("stableMemoryLoadNat8" | "stableMemoryLoadInt8") as p), [e] ->
    let ty = Type.(if p = "stableMemoryLoadNat8" then Nat8 else Int8) in
    SR.UnboxedWord64 ty,
    compile_exp_as env ae (SR.UnboxedWord64 Type.Nat64) e ^^
    StableMemoryInterface.load_word8 env ^^
    G.i (Convert (Wasm_exts.Values.I64 I64Op.(if ty = Type.Nat8 then ExtendUI32 else ExtendSI32))) ^^
    TaggedSmallWord.msb_adjust ty

  (* Other prims, binary *)

  | OtherPrim (("stableMemoryStoreNat8" | "stableMemoryStoreInt8") as p), [e1; e2] ->
    let ty = Type.(if p = "stableMemoryStoreNat8" then Nat8 else Int8) in
    SR.unit,
    compile_exp_as env ae (SR.UnboxedWord64 Type.Nat64) e1 ^^
    compile_exp_as env ae (SR.UnboxedWord64 ty) e2 ^^
    TaggedSmallWord.lsb_adjust ty ^^
    G.i (Convert (Wasm_exts.Values.I32 I32Op.WrapI64)) ^^
    StableMemoryInterface.store_word8 env

  | OtherPrim (("stableMemoryLoadNat16" | "stableMemoryLoadInt16") as p), [e] ->
    let ty = Type.(if p = "stableMemoryLoadNat16" then Nat16 else Int16) in
    SR.UnboxedWord64 ty,
    compile_exp_as env ae (SR.UnboxedWord64 Type.Nat64) e ^^
    StableMemoryInterface.load_word16 env ^^
    G.i (Convert (Wasm_exts.Values.I64 I64Op.(if ty = Type.Nat16 then ExtendUI32 else ExtendSI32))) ^^
    TaggedSmallWord.msb_adjust ty

  | OtherPrim (("stableMemoryStoreNat16" | "stableMemoryStoreInt16") as p), [e1; e2] ->
    let ty = Type.(if p = "stableMemoryStoreNat16" then Nat16 else Int16) in
    SR.unit,
    compile_exp_as env ae (SR.UnboxedWord64 Type.Nat64) e1 ^^
    compile_exp_as env ae (SR.UnboxedWord64 ty) e2 ^^
    TaggedSmallWord.lsb_adjust ty ^^
    G.i (Convert (Wasm_exts.Values.I32 I32Op.WrapI64)) ^^
    StableMemoryInterface.store_word16 env

  | OtherPrim (("stableMemoryLoadNat64" | "stableMemoryLoadInt64") as p), [e] ->
    let ty = Type.(if p = "stableMemoryLoadNat64" then Nat64 else Int64) in
    SR.UnboxedWord64 ty,
    compile_exp_as env ae (SR.UnboxedWord64 Type.Nat64) e ^^
    StableMemoryInterface.load_word64 env

  | OtherPrim (("stableMemoryStoreNat64" | "stableMemoryStoreInt64") as p), [e1; e2] ->
    let ty = Type.(if p = "stableMemoryStoreNat64" then Nat64 else Int64) in
    SR.unit,
    compile_exp_as env ae (SR.UnboxedWord64 Type.Nat64) e1 ^^
    compile_exp_as env ae (SR.UnboxedWord64 ty) e2 ^^
    StableMemoryInterface.store_word64 env

  | OtherPrim "stableMemoryLoadFloat", [e] ->
    SR.UnboxedFloat64,
    compile_exp_as env ae (SR.UnboxedWord64 Type.Nat64) e ^^
    StableMemoryInterface.load_float64 env

  | OtherPrim "stableMemoryStoreFloat", [e1; e2] ->
    SR.unit,
    compile_exp_as env ae (SR.UnboxedWord64 Type.Nat64) e1 ^^
    compile_exp_as env ae SR.UnboxedFloat64 e2 ^^
    StableMemoryInterface.store_float64 env

  | OtherPrim "stableMemoryLoadBlob", [e1; e2] ->
    SR.Vanilla,
    compile_exp_as env ae (SR.UnboxedWord64 Type.Nat64) e1 ^^
    compile_exp_as env ae SR.Vanilla e2 ^^
    Blob.lit env "Blob size out of bounds" ^^
    BigNum.to_word64_with env ^^
    StableMemoryInterface.load_blob env

  | OtherPrim "stableMemoryStoreBlob", [e1; e2] ->
    SR.unit,
    compile_exp_as env ae (SR.UnboxedWord64 Type.Nat64) e1 ^^
    compile_exp_as env ae SR.Vanilla e2 ^^
    StableMemoryInterface.store_blob env

  | OtherPrim "stableMemorySize", [] ->
    SR.UnboxedWord64 Type.Nat64,
    StableMemoryInterface.size env

  | OtherPrim "stableMemoryGrow", [e] ->
    SR.UnboxedWord64 Type.Nat64,
    compile_exp_as env ae (SR.UnboxedWord64 Type.Nat64) e ^^
    StableMemoryInterface.grow env

  | OtherPrim "stableVarQuery", [] ->
    SR.UnboxedTuple 2,
    IC.get_self_reference env ^^
    Blob.lit env Type.(motoko_stable_var_info_fld.lab)

  (* Other prims, binary*)
  | OtherPrim "Array.init", [_;_] ->
    const_sr SR.Vanilla (Arr.init env)
  | OtherPrim "Array.tabulate", [_;_] ->
    const_sr SR.Vanilla (Arr.tabulate env)
  | OtherPrim "btst8", [_;_] ->
    (* TODO: btstN returns Bool, not a small value *)
    const_sr (SR.UnboxedWord64 Type.Nat8) (TaggedSmallWord.btst_kernel env Type.Nat8)
  | OtherPrim "btst16", [_;_] ->
    const_sr (SR.UnboxedWord64 Type.Nat16) (TaggedSmallWord.btst_kernel env Type.Nat16)
  | OtherPrim "btstInt8", [_;_] ->
    const_sr (SR.UnboxedWord64 Type.Int8) (TaggedSmallWord.btst_kernel env Type.Int8)
  | OtherPrim "btstInt16", [_;_] ->
    const_sr (SR.UnboxedWord64 Type.Int16) (TaggedSmallWord.btst_kernel env Type.Int16)
  | OtherPrim "btst32", [_;_] ->
     const_sr (SR.UnboxedWord64 Type.Nat32) (TaggedSmallWord.btst_kernel env Type.Nat32)
  | OtherPrim "btstInt32", [_;_] ->
     const_sr (SR.UnboxedWord64 Type.Int32) (TaggedSmallWord.btst_kernel env Type.Int32) (* ! *)
  | OtherPrim "btst64", [_;_] ->
    const_sr (SR.UnboxedWord64 Type.Nat64) (Word64.btst_kernel env)
  | OtherPrim "btstInt64", [_;_] ->
    const_sr (SR.UnboxedWord64 Type.Int64) (Word64.btst_kernel env)

  (* Coercions for abstract types *)
  | CastPrim (_,_), [e] ->
    compile_exp env ae e

  | DecodeUtf8, [_] ->
    const_sr SR.Vanilla (Text.of_blob env)
  | EncodeUtf8, [_] ->
    const_sr SR.Vanilla (Text.to_blob env)

  (* textual to bytes *)
  | BlobOfIcUrl, [_] ->
    const_sr SR.Vanilla (E.call_import env "rts" "blob_of_principal")
  (* The other direction *)
  | IcUrlOfBlob, [_] ->
    const_sr SR.Vanilla (E.call_import env "rts" "principal_of_blob")

  (* Actor ids are blobs in the RTS *)
  | ActorOfIdBlob _, [e] ->
    SR.Vanilla,
    let (set_blob, get_blob) = new_local env "blob" in
    compile_exp_vanilla env ae e ^^
    set_blob ^^
    get_blob ^^
    Blob.len env ^^
    compile_unboxed_const 29L ^^
    compile_comparison I64Op.LeU ^^
    E.else_trap_with env "blob too long for actor principal" ^^
    get_blob

  | SelfRef _, [] ->
    SR.Vanilla, IC.get_self_reference env

  | ICArgDataPrim, [] ->
    SR.Vanilla, IC.arg_data env

  | ICReplyPrim ts, [e] ->
    SR.unit, begin match E.mode env with
    | Flags.ICMode | Flags.RefMode ->
      compile_exp_vanilla env ae e ^^
      (* TODO: We can try to avoid the boxing and pass the arguments to
        serialize individually *)
      Serialization.serialize env ts ^^
      IC.reply_with_data env
    | _ ->
      E.trap_with env (Printf.sprintf "cannot reply when running locally")
    end

  | ICRejectPrim, [e] ->
    SR.unit, IC.reject env (compile_exp_vanilla env ae e)

  | ICCallerPrim, [] ->
    SR.Vanilla, IC.caller env

  | ICCallPrim, [f;e;k;r] ->
    SR.unit, begin
    (* TBR: Can we do better than using the notes? *)
    let _, _, _, ts1, _ = Type.as_func f.note.Note.typ in
    let _, _, _, ts2, _ = Type.as_func k.note.Note.typ in
    let (set_meth_pair, get_meth_pair) = new_local env "meth_pair" in
    let (set_arg, get_arg) = new_local env "arg" in
    let (set_k, get_k) = new_local env "k" in
    let (set_r, get_r) = new_local env "r" in
    let add_cycles = Internals.add_cycles env ae in
    compile_exp_vanilla env ae f ^^ set_meth_pair ^^
    compile_exp_vanilla env ae e ^^ set_arg ^^
    compile_exp_vanilla env ae k ^^ set_k ^^
    compile_exp_vanilla env ae r ^^ set_r ^^
    FuncDec.ic_call env ts1 ts2 get_meth_pair get_arg get_k get_r add_cycles
    end
  | ICCallRawPrim, [p;m;a;k;r] ->
    SR.unit, begin
    let (set_meth_pair, get_meth_pair) = new_local env "meth_pair" in
    let (set_arg, get_arg) = new_local env "arg" in
    let (set_k, get_k) = new_local env "k" in
    let (set_r, get_r) = new_local env "r" in
    let add_cycles = Internals.add_cycles env ae in
    compile_exp_vanilla env ae p ^^
    compile_exp_vanilla env ae m ^^ Text.to_blob env ^^
    Tagged.load_forwarding_pointer env ^^
    Tuple.from_stack env 2 ^^ set_meth_pair ^^
    compile_exp_vanilla env ae a ^^ set_arg ^^
    compile_exp_vanilla env ae k ^^ set_k ^^
    compile_exp_vanilla env ae r ^^ set_r ^^
    FuncDec.ic_call_raw env get_meth_pair get_arg get_k get_r add_cycles
    end

  | ICMethodNamePrim, [] ->
    SR.Vanilla, IC.method_name env

  | ICStableRead ty, [] ->
    SR.Vanilla,
    Persistence.load env ty
  | ICStableWrite ty, [e] ->
    SR.unit,
    compile_exp_vanilla env ae e ^^
    Persistence.save env ty

  (* Cycles *)
  | SystemCyclesBalancePrim, [] ->
    SR.Vanilla, Cycles.balance env
  | SystemCyclesAddPrim, [e1] ->
    SR.unit, compile_exp_vanilla env ae e1 ^^ Cycles.add env
  | SystemCyclesAcceptPrim, [e1] ->
    SR.Vanilla, compile_exp_vanilla env ae e1 ^^ Cycles.accept env
  | SystemCyclesAvailablePrim, [] ->
    SR.Vanilla, Cycles.available env
  | SystemCyclesRefundedPrim, [] ->
    SR.Vanilla, Cycles.refunded env

  | SetCertifiedData, [e1] ->
    SR.unit, compile_exp_vanilla env ae e1 ^^ IC.set_certified_data env
  | GetCertificate, [] ->
    SR.Vanilla,
    IC.get_certificate env

  (* Unknown prim *)
  | _ -> SR.Unreachable, todo_trap env "compile_prim_invocation" (Arrange_ir.prim p)
  end

(* Compile, infer and return stack representation *)
and compile_exp (env : E.t) ae exp =
  compile_exp_with_hint env ae None exp

(* Compile to given stack representation *)
and compile_exp_as env ae sr_out e =
  let sr_in, code = compile_exp_with_hint env ae (Some sr_out) e in
  code ^^ StackRep.adjust env sr_in sr_out

and single_case e (cs : Ir.case list) =
  match cs, e.note.Note.typ with
  | [{it={pat={it=TagP (l, _);_}; _}; _}], Type.(Variant [{lab; _}]) -> l = lab
  | _ -> false

and known_tag_pat p = TagP ("", p)

and simplify_cases e (cs : Ir.case list) =
  match cs, e.note.Note.typ with
  (* for a 2-cased variant type, the second comparison can be omitted when the first pattern
     (with irrefutable subpattern) didn't match, and the pattern types line up *)
  | [{it={pat={it=TagP (l1, ip); _}; _}; _} as c1; {it={pat={it=TagP (l2, pat'); _} as pat2; exp}; _} as c2], Type.(Variant [{lab=el1; _}; {lab=el2; _}])
       when Ir_utils.is_irrefutable ip
            && (l1 = el1 || l1 = el2)
            && (l2 = el1 || l2 = el2) ->
     [c1; {c2 with it = {exp; pat = {pat2 with it = known_tag_pat pat'}}}]
  | _ -> cs

(* Compile, infer and return stack representation, taking the hint into account *)
and compile_exp_with_hint (env : E.t) ae sr_hint exp =
  (fun (sr,code) -> (sr, G.with_region exp.at code)) @@
  if exp.note.Note.const
  then let (c, fill) = compile_const_exp env ae exp in fill env ae; (SR.Const c, G.nop)
  else match exp.it with
  | PrimE (p, es) when List.exists (fun e -> Type.is_non e.note.Note.typ) es ->
    (* Handle dead code separately, so that we can rely on useful type
       annotations below *)
    SR.Unreachable,
    G.concat_map (compile_exp_ignore env ae) es ^^
    G.i Unreachable

  | PrimE (p, es) ->
    compile_prim_invocation (env : E.t) ae p es exp.at
  | VarE var ->
    Var.get_val env ae var
  | AssignE (e1,e2) ->
    SR.unit,
    let (prepare_code, sr, store_code) = compile_lexp env ae e1 in
    prepare_code ^^
    compile_exp_as env ae sr e2 ^^
    store_code
  | LitE l ->
    compile_lit l
  | IfE (scrut, e1, e2) ->
    let code_scrut = compile_exp_as_test env ae scrut in
    let sr1, code1 = compile_exp_with_hint env ae sr_hint e1 in
    let sr2, code2 = compile_exp_with_hint env ae sr_hint e2 in
    (* Use the expected stackrep, if given, else infer from the branches *)
    let sr = match sr_hint with
      | Some sr -> sr
      | None -> StackRep.join sr1 sr2
    in
    sr,
    code_scrut ^^
    FakeMultiVal.if_ env
      (StackRep.to_block_type env sr)
      (code1 ^^ StackRep.adjust env sr1 sr)
      (code2 ^^ StackRep.adjust env sr2 sr)
  | BlockE (decs, exp) ->
    let captured = Freevars.captured_vars (Freevars.exp exp) in
    let ae', codeW1 = compile_decs env ae decs captured in
    let (sr, code2) = compile_exp_with_hint env ae' sr_hint exp in
    (sr, codeW1 code2)
  | LabelE (name, _ty, e) ->
    (* The value here can come from many places -- the expression,
       or any of the nested returns. Hard to tell which is the best
       stack representation here.
       So let’s go with Vanilla. *)
    SR.Vanilla,
    E.block_ env (StackRep.to_block_type env SR.Vanilla) (
      G.with_current_depth (fun depth ->
        let ae1 = VarEnv.add_label ae name depth in
        compile_exp_vanilla env ae1 e
      )
    )
  | LoopE e ->
    SR.Unreachable,
    let ae' = VarEnv.{ ae with lvl = NotTopLvl } in
    G.loop0 (compile_exp_unit env ae' e ^^ G.i (Br (nr 0l))
    )
    ^^
   G.i Unreachable

  | SwitchE (e, cs) when single_case e cs ->
    let code1 = compile_exp_vanilla env ae e in
    let [@warning "-8"] [{it={pat={it=TagP (_, pat');_} as pat; exp}; _}] = cs in
    let ae1, pat_code = compile_pat_local env ae {pat with it = known_tag_pat pat'} in
    let sr, rhs_code = compile_exp_with_hint env ae1 sr_hint exp in

    (* Use the expected stackrep, if given, else infer from the branches *)
    let final_sr = match sr_hint with
      | Some sr -> sr
      | None -> sr
    in

    final_sr,
    (* Run rest in block to exit from *)
    FakeMultiVal.block_ env (StackRep.to_block_type env final_sr) (fun branch_code ->
       orsPatternFailure env (List.map (fun (sr, c) ->
          c ^^^ CannotFail (StackRep.adjust env sr final_sr ^^ branch_code)
       ) [sr, CannotFail code1 ^^^ pat_code ^^^ CannotFail rhs_code]) ^^
       G.i Unreachable (* We should always exit using the branch_code *)
    )

  | SwitchE (e, cs) ->
    let code1 = compile_exp_vanilla env ae e in
    let (set_i, get_i) = new_local env "switch_in" in

    (* compile subexpressions and collect the provided stack reps *)
    let codes = List.map (fun {it={pat; exp=e}; _} ->
      let (ae1, pat_code) = compile_pat_local env ae pat in
      let (sr, rhs_code) = compile_exp_with_hint env ae1 sr_hint e in
      (sr, CannotFail get_i ^^^ pat_code ^^^ CannotFail rhs_code)
      ) (simplify_cases e cs) in

    (* Use the expected stackrep, if given, else infer from the branches *)
    let final_sr = match sr_hint with
      | Some sr -> sr
      | None -> StackRep.joins (List.map fst codes)
    in

    final_sr,
    (* Run scrut *)
    code1 ^^ set_i ^^
    (* Run rest in block to exit from *)
    FakeMultiVal.block_ env (StackRep.to_block_type env final_sr) (fun branch_code ->
       orsPatternFailure env (List.map (fun (sr, c) ->
          c ^^^ CannotFail (StackRep.adjust env sr final_sr ^^ branch_code)
       ) codes) ^^
       G.i Unreachable (* We should always exit using the branch_code *)
    )
  (* Async-wait lowering support features *)
  | DeclareE (name, typ, e) ->
    let ae1, i = VarEnv.add_local_with_heap_ind env ae name typ in
    let sr, code = compile_exp env ae1 e in
    sr,
    MutBox.alloc env ^^ G.i (LocalSet (nr i)) ^^
    code
  | DefineE (name, _, e) ->
    SR.unit,
    let pre_code, sr, code = Var.set_val env ae name in
    pre_code ^^
    compile_exp_as env ae sr e ^^
    code
  | FuncE (x, sort, control, typ_binds, args, res_tys, e) ->
    let captured = Freevars.captured exp in
    let return_tys = match control with
      | Type.Returns -> res_tys
      | Type.Replies -> []
      | Type.Promises -> assert false in
    let return_arity = List.length return_tys in
    let mk_body env1 ae1 = compile_exp_as env1 ae1 (StackRep.of_arity return_arity) e in
    FuncDec.lit env ae x sort control captured args mk_body return_tys exp.at
  | SelfCallE (ts, exp_f, exp_k, exp_r) ->
    SR.unit,
    let (set_future, get_future) = new_local env "future" in
    let (set_k, get_k) = new_local env "k" in
    let (set_r, get_r) = new_local env "r" in
    let mk_body env1 ae1 = compile_exp_as env1 ae1 SR.unit exp_f in
    let captured = Freevars.captured exp_f in
    let add_cycles = Internals.add_cycles env ae in
    FuncDec.async_body env ae ts captured mk_body exp.at ^^
    Tagged.load_forwarding_pointer env ^^
    set_future ^^

    compile_exp_vanilla env ae exp_k ^^ set_k ^^
    compile_exp_vanilla env ae exp_r ^^ set_r ^^

    FuncDec.ic_self_call env ts
      IC.(get_self_reference env ^^
          actor_public_field env async_method_name)
      get_future
      get_k
      get_r
      add_cycles
  | ActorE (ds, fs, _, _) ->
    fatal "Local actors not supported by backend"
  | NewObjE (Type.(Object | Module | Memory) as _sort, fs, _) ->
    (*
    We can enable this warning once we treat everything as static that
    mo_frontend/static.ml accepts, including _all_ literals.
    if sort = Type.Module then Printf.eprintf "%s" "Warning: Non-static module\n";
    *)
    SR.Vanilla,
    let fs' = fs |> List.map
      (fun (f : Ir.field) -> (f.it.name, fun () ->
        if Type.is_mut f.note
        then Var.get_aliased_box env ae f.it.var
        else Var.get_val_vanilla env ae f.it.var)) in
    Object.lit_raw env fs'
  | _ -> SR.unit, todo_trap env "compile_exp" (Arrange_ir.exp exp)

and compile_exp_ignore env ae e =
  let sr, code = compile_exp env ae e in
  code ^^ StackRep.drop env sr

and compile_exp_as_opt env ae sr_out_o e =
  let sr_in, code = compile_exp_with_hint env ae sr_out_o e in
  G.with_region e.at (
    code ^^
    match sr_out_o with
    | None -> StackRep.drop env sr_in
    | Some sr_out -> StackRep.adjust env sr_in sr_out
  )

and compile_exp_vanilla (env : E.t) ae exp =
  compile_exp_as env ae SR.Vanilla exp

and compile_exp_unit (env : E.t) ae exp =
  compile_exp_as env ae SR.unit exp

(* compiles to something that works with IfE or Eqz
   (SR.UnboxedWord64 or SR.Vanilla are _both_ ok)
*)
and compile_exp_as_test env ae e =
  let sr, code = compile_exp env ae e in
  code ^^
  (if sr != SR.bool then StackRep.adjust env sr SR.Vanilla else G.nop)

(* Compile a prim of type Char -> Char to a RTS call. *)
and compile_char_to_char_rts env ae exp rts_fn =
  SR.UnboxedWord64 Type.Char,
  compile_exp_as env ae (SR.UnboxedWord64 Type.Char) exp ^^
  TaggedSmallWord.lsb_adjust_codepoint env ^^
  G.i (Convert (Wasm_exts.Values.I32 I32Op.WrapI64)) ^^
  E.call_import env "rts" rts_fn ^^
  G.i (Convert (Wasm_exts.Values.I64 I64Op.ExtendUI32)) ^^
  TaggedSmallWord.msb_adjust_codepoint


(* Compile a prim of type Char -> Bool to a RTS call. The RTS function should
   have type int32_t -> int32_t where the return value is 0 for 'false' and 1
   for 'true'. *)
and compile_char_to_bool_rts (env : E.t) (ae : VarEnv.t) exp rts_fn =
  SR.bool,
  compile_exp_as env ae (SR.UnboxedWord64 Type.Char) exp ^^
  TaggedSmallWord.lsb_adjust_codepoint env ^^
  G.i (Convert (Wasm_exts.Values.I32 I32Op.WrapI64)) ^^
  (* The RTS function returns Motoko True/False values (which are represented as
     1 and 0, respectively) so we don't need any marshalling *)
  E.call_import env "rts" rts_fn ^^
  Bool.from_rts_int32

(*
The compilation of declarations (and patterns!) needs to handle mutual recursion.
This requires conceptually three passes:
 1. First we need to collect all names bound in a block,
    and find locations for then (which extends the environment).
    The environment is extended monotonically: The type-checker ensures that
    a Block does not bind the same name twice.
    We would not need to pass in the environment, just out ... but because
    it is bundled in the E.t type, threading it through is also easy.

 2. We need to allocate memory for them, and store the pointer in the
    WebAssembly local, so that they can be captured by closures.

 3. We go through the declarations, generate the actual code and fill the
    allocated memory.
    This includes creating the actual closure references.

We could do this in separate functions, but I chose to do it in one
 * it means all code related to one constructor is in one place and
 * when generating the actual code, we still “know” the id of the local that
   has the memory location, and don’t have to look it up in the environment.

The first phase works with the `pre_env` passed to `compile_dec`,
while the third phase is a function that expects the final environment. This
enabled mutual recursion.
*)


and compile_lit_pat env l =
  match l with
  | NullLit ->
    Opt.is_null env
  | BoolLit true ->
    G.nop
  | BoolLit false ->
    compile_test I64Op.Eqz
  | (NatLit _ | IntLit _) ->
    compile_lit_as env SR.Vanilla l ^^
    BigNum.compile_eq env
  | Nat8Lit _ ->
    compile_lit_as env SR.Vanilla l ^^
    compile_eq env Type.(Prim Nat8)
  | Nat16Lit _ ->
    compile_lit_as env SR.Vanilla l ^^
    compile_eq env Type.(Prim Nat16)
  | Nat32Lit _ ->
    compile_lit_as env SR.Vanilla l ^^
    compile_eq env Type.(Prim Nat32)
  | Nat64Lit _ ->
    BoxedWord64.unbox env Type.Nat64 ^^
    compile_lit_as env (SR.UnboxedWord64 Type.Nat64) l ^^
    compile_eq env Type.(Prim Nat64)
  | Int8Lit _ ->
    compile_lit_as env SR.Vanilla l ^^
    compile_eq env Type.(Prim Int8)
  | Int16Lit _ ->
    compile_lit_as env SR.Vanilla l ^^
    compile_eq env Type.(Prim Int16)
  | Int32Lit _ ->
    compile_lit_as env SR.Vanilla l ^^
    compile_eq env Type.(Prim Int32)
  | Int64Lit _ ->
    BoxedWord64.unbox env Type.Int64 ^^
    compile_lit_as env (SR.UnboxedWord64 Type.Int64) l ^^
    compile_eq env Type.(Prim Int64)
  | CharLit _ ->
    compile_lit_as env SR.Vanilla l ^^
    compile_eq env Type.(Prim Char)
  | TextLit t
  | BlobLit t ->
    compile_lit_as env SR.Vanilla l ^^
    Text.compare env Operator.EqOp
  | FloatLit _ ->
    todo_trap env "compile_lit_pat" (Arrange_ir.lit l)

and fill_pat env ae pat : patternCode =
  PatCode.with_region pat.at @@
  match pat.it with
  | _ when Ir_utils.is_irrefutable_nonbinding pat -> CannotFail (G.i Drop)
  | WildP -> assert false (* matched above *)
  | OptP p when Ir_utils.is_irrefutable_nonbinding p ->
      CanFail (fun fail_code ->
        Opt.is_some env ^^
        E.if0 G.nop fail_code)
  | OptP p ->
      let (set_x, get_x) = new_local env "opt_scrut" in
      CanFail (fun fail_code ->
        set_x ^^
        get_x ^^
        Opt.is_some env ^^
        E.if0
          ( get_x ^^
            Opt.project env ^^
            with_fail fail_code (fill_pat env ae p)
          )
          fail_code
      )
  | TagP ("", p) -> (* these only come from known_tag_pat *)
    if Ir_utils.is_irrefutable_nonbinding p
    then CannotFail (G.i Drop)
    else CannotFail (Variant.project env) ^^^ fill_pat env ae p
  | TagP (l, p) when Ir_utils.is_irrefutable_nonbinding p ->
      CanFail (fun fail_code ->
        Variant.test_is env l ^^
        E.if0 G.nop fail_code)
  | TagP (l, p) ->
      let (set_x, get_x) = new_local env "tag_scrut" in
      CanFail (fun fail_code ->
        set_x ^^
        get_x ^^
        Variant.test_is env l ^^
        E.if0
          ( get_x ^^
            Variant.project env ^^
            with_fail fail_code (fill_pat env ae p)
          )
          fail_code
      )
  | LitP l ->
      CanFail (fun fail_code ->
        compile_lit_pat env l ^^
        E.if0 G.nop fail_code)
  | VarP name ->
      CannotFail (Var.set_val_vanilla_from_stack env ae name)
  | TupP ps ->
      let (set_i, get_i) = new_local env "tup_scrut" in
      let rec go i = function
        | [] -> CannotFail G.nop
        | p::ps ->
          let code1 = fill_pat env ae p in
          let code2 = go (Int64.add i 1L) ps in
          CannotFail (get_i ^^ Tuple.load_n env i) ^^^ code1 ^^^ code2 in
      CannotFail set_i ^^^ go 0L ps
  | ObjP pfs ->
      let project = compile_load_field env pat.note in
      let (set_i, get_i) = new_local env "obj_scrut" in
      let rec go = function
        | [] -> CannotFail G.nop
        | {it={name; pat}; _}::pfs' ->
          let code1 = fill_pat env ae pat in
          let code2 = go pfs' in
          CannotFail (get_i ^^ project name) ^^^ code1 ^^^ code2 in
      CannotFail set_i ^^^ go pfs
  | AltP (p1, p2) ->
      let code1 = fill_pat env ae p1 in
      let code2 = fill_pat env ae p2 in
      let (set_i, get_i) = new_local env "alt_scrut" in
      CannotFail set_i ^^^
      orElse (CannotFail get_i ^^^ code1)
             (CannotFail get_i ^^^ code2)

and alloc_pat_local env ae pat =
  let d = Freevars.pat pat in
  AllocHow.M.fold (fun v typ ae ->
    let (ae1, _i) = VarEnv.add_direct_local env ae v SR.Vanilla typ
    in ae1
  ) d ae

and alloc_pat env ae how pat : VarEnv.t * G.t  =
  (fun (ae, code) -> (ae, G.with_region pat.at code)) @@
  let d = Freevars.pat pat in
  AllocHow.M.fold (fun v typ (ae, code0) ->
    let ae1, code1 = AllocHow.add_local env ae how v typ
    in (ae1, code0 ^^ code1)
  ) d (ae, G.nop)

and compile_pat_local env ae pat : VarEnv.t * patternCode =
  (* It returns:
     - the extended environment
     - the patternCode to do the pattern matching.
       This expects the  undestructed value is on top of the stack,
       consumes it, and fills the heap.
       If the pattern matches, execution continues (with nothing on the stack).
       If the pattern does not match, it fails (in the sense of PatCode.CanFail)
  *)
  let ae1 = alloc_pat_local env ae pat in
  let fill_code = fill_pat env ae1 pat in
  (ae1, fill_code)

(* Used for let patterns:
   If the pattern can consume its scrutinee in a better form than vanilla (e.g.
   unboxed tuple, unboxed 32/64), lets do that.
*)
and compile_unboxed_pat env ae how pat
  : VarEnv.t * G.t * G.t * SR.t option * G.t =
  (* It returns:
     - the extended environment
     - the code to allocate memory
     - the code to prepare the stack (e.g. push destination addresses)
       before the scrutinee is pushed
     - the desired stack rep. None means: Do not even push the scrutinee.
     - the code to do the pattern matching.
       This expects the undestructed value is on top of the stack,
       consumes it, and fills the heap
       If the pattern does not match, it traps with pattern failure
  *)
  let (ae1, alloc_code) = alloc_pat env ae how pat in
  let pre_code, sr, fill_code = match pat.it with
    (* Nothing to match: Do not even put something on the stack *)
    | WildP -> G.nop, None, G.nop
    (* Tuple patterns *)
    | TupP ps when List.length ps <> 1 ->
      G.nop,
      Some (SR.UnboxedTuple (List.length ps)),
      (* We have to fill the pattern in reverse order, to take things off the
         stack. This is only ok as long as patterns have no side effects.
      *)
      G.concat_mapi (fun i p -> orPatternFailure env (fill_pat env ae1 p)) (List.rev ps)
    (* Variable patterns *)
    | VarP name ->
      let pre_code, sr, code = Var.set_val env ae1 name in
      pre_code, Some sr, code
    (* The general case: Create a single value, match that. *)
    | _ ->
      G.nop,
      Some SR.Vanilla,
      orPatternFailure env (fill_pat env ae1 pat) in
  let pre_code = G.with_region pat.at pre_code in
  let fill_code = G.with_region pat.at fill_code in
  (ae1, alloc_code, pre_code, sr, fill_code)

and compile_dec env pre_ae how v2en dec : VarEnv.t * G.t * (VarEnv.t -> scope_wrap) =
  (fun (pre_ae, alloc_code, mk_code, wrap) ->
       G.(pre_ae, with_region dec.at alloc_code, fun ae body_code ->
          with_region dec.at (mk_code ae) ^^ wrap body_code)) @@

  match dec.it with
  (* A special case for public methods *)
  (* This relies on the fact that in the top-level mutually recursive group, no shadowing happens. *)
  | LetD ({it = VarP v; _}, e) when E.NameEnv.mem v v2en ->
    let (const, fill) = compile_const_exp env pre_ae e in
    let fi = match const with
      | Const.Message fi -> Int64.to_int32 fi
      | _ -> assert false in
    let pre_ae1 = VarEnv.add_local_public_method pre_ae v (fi, (E.NameEnv.find v v2en)) e.note.Note.typ in
    G.( pre_ae1, nop, (fun ae -> fill env ae; nop), unmodified)

  (* A special case for constant expressions *)
  | LetD (p, e) when e.note.Note.const ->
    (* constant expression matching with patterns is fully decidable *)
    if const_exp_matches_pat env pre_ae p e then (* not refuted *)
      let extend, fill = compile_const_dec env pre_ae dec in
      G.(extend pre_ae, nop, (fun ae -> fill env ae; nop), unmodified)
    else (* refuted *)
      (pre_ae, G.nop, (fun _ -> PatCode.patternFailTrap env), unmodified)

  | LetD (p, e) ->
    let (pre_ae1, alloc_code, pre_code, sr, fill_code) = compile_unboxed_pat env pre_ae how p in
    ( pre_ae1, alloc_code,
      (fun ae -> pre_code ^^ compile_exp_as_opt env ae sr e ^^ fill_code),
      unmodified
    )

  | VarD (name, content_typ, e) ->
    assert AllocHow.(match M.find_opt name how with
                     | Some (LocalMut _ | StoreHeap | StoreStatic) -> true
                     | _ -> false);
    let var_typ = Type.Mut content_typ in
    let pre_ae1, alloc_code = AllocHow.add_local env pre_ae how name var_typ in
    ( pre_ae1,
      alloc_code,
      (fun ae -> let pre_code, sr, code = Var.set_val env ae name in
                 pre_code ^^ compile_exp_as env ae sr e ^^ code),
      unmodified
    )

  | RefD (name, typ, { it = DotLE (e, n); _ }) ->
    let pre_ae1, alloc_code = AllocHow.add_local_for_alias env pre_ae how name typ in

    ( pre_ae1,
      alloc_code,
      (fun ae ->
        compile_exp_vanilla env ae e ^^
        Object.load_idx_raw env n ^^
        Var.capture_aliased_box env ae name),
      unmodified
    )
  | RefD _ -> assert false

and compile_decs_public env pre_ae decs v2en captured_in_body : VarEnv.t * scope_wrap =
  let how = AllocHow.decs pre_ae decs captured_in_body in
  let rec go pre_ae = function
    | []        -> (pre_ae, G.nop, fun _ -> unmodified)
    | [dec]     -> compile_dec env pre_ae how v2en dec
    | dec::decs ->
        let (pre_ae1, alloc_code1, mk_codeW1) = compile_dec env pre_ae how v2en dec in
        let (pre_ae2, alloc_code2, mk_codeW2) = go              pre_ae1 decs in
        ( pre_ae2,
          alloc_code1 ^^ alloc_code2,
          fun ae -> let codeW1 = mk_codeW1 ae in
                    let codeW2 = mk_codeW2 ae in
                    fun body_code -> codeW1 (codeW2 body_code)
        ) in
  let (ae1, alloc_code, mk_codeW) = go pre_ae decs in
  (ae1, fun body_code -> alloc_code ^^ mk_codeW ae1 body_code)

and compile_decs env ae decs captured_in_body : VarEnv.t * scope_wrap =
  compile_decs_public env ae decs E.NameEnv.empty captured_in_body

(* This compiles expressions determined to be const as per the analysis in
   ir_passes/const.ml. See there for more details.
*)
and compile_const_exp env pre_ae exp : Const.v * (E.t -> VarEnv.t -> unit) =
  match exp.it with
  | FuncE (name, sort, control, typ_binds, args, res_tys, e) ->
    let fun_rhs =

      (* a few prims cannot be safely inlined *)
      let inlineable_prim = function
      | RetPrim -> false
      | BreakPrim _ -> false
      | ThrowPrim -> fatal "internal error: left-over ThrowPrim"
      | _ -> true in

      match sort, control, typ_binds, e.it with
      (* Special cases for prim-wrapping functions *)

      | Type.Local, Type.Returns, [], PrimE (prim, prim_args) when
          inlineable_prim prim &&
          List.length args = List.length prim_args &&
          List.for_all2 (fun p a -> a.it = VarE p.it) args prim_args ->
        Const.PrimWrapper prim
      | _, _, _, _ -> Const.Complicated
    in
    let return_tys = match control with
      | Type.Returns -> res_tys
      | Type.Replies -> []
      | Type.Promises -> assert false in
    let mk_body env ae =
      List.iter (fun v ->
        if not (VarEnv.NameEnv.mem v ae.VarEnv.vars)
        then fatal "internal error: const \"%s\": captures \"%s\", not found in static environment\n" name v
      ) (Freevars.M.keys (Freevars.exp e));
      compile_exp_as env ae (StackRep.of_arity (List.length return_tys)) e in
    FuncDec.closed env sort control name args mk_body fun_rhs return_tys exp.at
  | BlockE (decs, e) ->
    let (extend, fill1) = compile_const_decs env pre_ae decs in
    let ae' = extend pre_ae in
    let (c, fill2) = compile_const_exp env ae' e in
    (c, fun env ae ->
      let ae' = extend ae in
      fill1 env ae';
      fill2 env ae')
  | VarE v ->
    let c =
      match VarEnv.lookup_var pre_ae v with
      | Some (VarEnv.Const c) -> c
      | _ -> fatal "compile_const_exp/VarE: \"%s\" not found" v
    in
    (c, fun _ _ -> ())
  | NewObjE (Type.(Object | Module | Memory), fs, _) ->
    let static_fs = List.map (fun f ->
          let st =
            match VarEnv.lookup_var pre_ae f.it.var with
            | Some (VarEnv.Const c) -> c
            | _ -> fatal "compile_const_exp/ObjE: \"%s\" not found" f.it.var
          in f.it.name, st) fs
    in
    (Const.Obj static_fs), fun _ _ -> ()
  | PrimE (DotPrim name, [e]) ->
    let (object_ct, fill) = compile_const_exp env pre_ae e in
    let fs = match object_ct with
      | Const.Obj fs -> fs
      | _ -> fatal "compile_const_exp/DotE: not a static object" in
    let member_ct = List.assoc name fs in
    (member_ct, fill)
  | PrimE (ProjPrim i, [e]) ->
    let (object_ct, fill) = compile_const_exp env pre_ae e in
    let cs = match object_ct with
      | Const.Array cs -> cs
      | _ -> fatal "compile_const_exp/ProjE: not a static tuple" in
    (List.nth cs i, fill)
  | LitE l -> Const.(Lit (const_lit_of_lit l)), (fun _ _ -> ())
  | PrimE (TupPrim, []) -> Const.Unit, (fun _ _ -> ())
  | PrimE (ArrayPrim (Const, _), es)
  | PrimE (TupPrim, es) ->
    let (cs, fills) = List.split (List.map (compile_const_exp env pre_ae) es) in
    (Const.Array cs),
    (fun env ae -> List.iter (fun fill -> fill env ae) fills)
  | PrimE (TagPrim i, [e]) ->
    let (arg_ct, fill) = compile_const_exp env pre_ae e in
    (Const.Tag (i, arg_ct)),
    fill
  | PrimE (OptPrim, [e]) ->
    let (arg_ct, fill) = compile_const_exp env pre_ae e in
    (Const.Opt arg_ct),
    fill

  | _ -> assert false

and compile_const_decs env pre_ae decs : (VarEnv.t -> VarEnv.t) * (E.t -> VarEnv.t -> unit) =
  let rec go pre_ae = function
    | []          -> (fun ae -> ae), (fun _ _ -> ())
    | [dec]       -> compile_const_dec env pre_ae dec
    | (dec::decs) ->
        let (extend1, fill1) = compile_const_dec env pre_ae dec in
        let pre_ae1 = extend1 pre_ae in
        let (extend2, fill2) = go                    pre_ae1 decs in
        (fun ae -> extend2 (extend1 ae)),
        (fun env ae -> fill1 env ae; fill2 env ae) in
  go pre_ae decs

and const_exp_matches_pat env ae pat exp : bool =
  assert exp.note.Note.const;
  let c, _ = compile_const_exp env ae exp in
  match destruct_const_pat VarEnv.empty_ae pat c with Some _ -> true | _ -> false

and destruct_const_pat ae pat const : VarEnv.t option = match pat.it with
  | WildP -> Some ae
  | VarP v -> Some (VarEnv.add_local_const ae v const pat.note)
  | ObjP pfs ->
    let fs = match const with Const.Obj fs -> fs | _ -> assert false in
    List.fold_left (fun ae (pf : pat_field) ->
      match ae, List.find_opt (fun (n, _) -> pf.it.name = n) fs with
      | None, _ -> None
      | Some ae, Some (_, c) -> destruct_const_pat ae pf.it.pat c
      | _, None -> assert false
    ) (Some ae) pfs
  | AltP (p1, p2) ->
    let l = destruct_const_pat ae p1 const in
    if l = None then destruct_const_pat ae p2 const
    else l
  | TupP ps ->
    let cs = match const with Const.Array cs -> cs | Const.Unit -> [] | _ -> assert false in
    let go ae p c = match ae with
      | Some ae -> destruct_const_pat ae p c
      | _ -> None in
    List.fold_left2 go (Some ae) ps cs
  | LitP lp ->
    begin match const with
    | Const.Lit lc when Const.lit_eq (const_lit_of_lit lp) lc -> Some ae
    | _ -> None
    end
  | OptP p ->
    begin match const with
      | Const.Opt c -> destruct_const_pat ae p c
      | Const.(Lit Null) -> None
      | _ -> assert false
    end
  | TagP (i, p) ->
     match const with
     | Const.Tag (ic, c) when i = ic -> destruct_const_pat ae p c
     | Const.Tag _ -> None
     | _ -> assert false

and compile_const_dec env pre_ae dec : (VarEnv.t -> VarEnv.t) * (E.t -> VarEnv.t -> unit) =
  (* This returns a _function_ to extend the VarEnv, instead of doing it, because
  it needs to be extended twice: Once during the pass that gets the outer, static values
  (no forward references), and then to implement the `fill`, which compiles the bodies
  of functions (may contain forward references.) *)
  match dec.it with
  (* This should only contain constants (cf. is_const_exp) *)
  | LetD (p, e) ->
    let (const, fill) = compile_const_exp env pre_ae e in
    (fun ae -> match destruct_const_pat ae p const with Some ae -> ae | _ -> assert false),
    (fun env ae -> fill env ae)
  | VarD _ | RefD _ -> fatal "compile_const_dec: Unexpected VarD/RefD"

and compile_init_func mod_env ((cu, flavor) : Ir.prog) =
  assert (not flavor.has_typ_field);
  assert (not flavor.has_poly_eq);
  assert (not flavor.has_show);
  assert (not flavor.has_await);
  assert (not flavor.has_async_typ);
  match cu with
  | LibU _ -> fatal "compile_start_func: Cannot compile library"
  | ProgU ds ->
    Func.define_built_in mod_env "init" [] [] (fun env ->
      let _ae, codeW = compile_decs env VarEnv.empty_ae ds Freevars.S.empty in
      codeW G.nop
    )
  | ActorU (as_opt, ds, fs, up, _t) ->
    main_actor as_opt mod_env ds fs up

and export_actor_field env  ae (f : Ir.field) =
  (* A public actor field is guaranteed to be compiled as a PublicMethod *)
  let fi =
    match VarEnv.lookup_var ae f.it.var with
    | Some (VarEnv.PublicMethod (fi, _)) -> fi
    | _ -> assert false in

  E.add_export env (nr {
    name = Lib.Utf8.decode (match E.mode env with
      | Flags.ICMode | Flags.RefMode ->
        Mo_types.Type.(
        match normalize f.note with
        |  Func(Shared sort,_,_,_,_) ->
           (match sort with
            | Write -> "canister_update " ^ f.it.name
            | Query -> "canister_query " ^ f.it.name
            | Composite -> "canister_composite_query " ^ f.it.name
           )
        | _ -> assert false)
      | _ -> assert false);
    edesc = nr (FuncExport (nr fi))
  })

(* Main actor *)
and main_actor as_opt mod_env ds fs up =
  Func.define_built_in mod_env "init" [] [] (fun env ->
    let ae0 = VarEnv.empty_ae in

    let captured = Freevars.captured_vars (Freevars.actor ds fs up) in
    (* Add any params to the environment *)
    (* Captured ones need to go into static memory, the rest into locals *)
    let args = match as_opt with None -> [] | Some as_ -> as_ in
    let arg_list = List.map (fun a -> (a.it, a.note)) args in
    let arg_names = List.map (fun a -> a.it) args in
    let arg_tys = List.map (fun a -> a.note) args in
    let as_local n = not (Freevars.S.mem n captured) in
    let ae1 = VarEnv.add_arguments env ae0 as_local arg_list in

    (* Reverse the fs, to a map from variable to exported name *)
    let v2en = E.NameEnv.from_list (List.map (fun f -> (f.it.var, f.it.name)) fs) in

    (* Compile the declarations *)
    let ae2, decls_codeW = compile_decs_public env ae1 ds v2en
      Freevars.(captured_vars (system up))
    in

    (* Export the public functions *)
    List.iter (export_actor_field env ae2) fs;

    (* Export upgrade hooks *)
    Func.define_built_in env "pre_exp" [] [] (fun env ->
      compile_exp_as env ae2 SR.unit up.preupgrade);
    Func.define_built_in env "post_exp" [] [] (fun env ->
      compile_exp_as env ae2 SR.unit up.postupgrade);
    IC.export_upgrade_methods env;

    (* Export heartbeat (but only when required) *)
    begin match up.heartbeat.it with
     | Ir.PrimE (Ir.TupPrim, []) -> ()
     | _ ->
       Func.define_built_in env "heartbeat_exp" [] [] (fun env ->
         compile_exp_as env ae2 SR.unit up.heartbeat);
       IC.export_heartbeat env;
    end;

    (* Export timer (but only when required) *)
    begin match up.timer.it with
     | Ir.PrimE (Ir.TupPrim, []) -> ()
     | _ ->
       Func.define_built_in env "timer_exp" [] [] (fun env ->
         compile_exp_as env ae2 SR.unit up.timer);
       IC.export_timer env;
    end;

    (* Export inspect (but only when required) *)
    begin match up.inspect.it with
     | Ir.PrimE (Ir.TupPrim, []) -> ()
     | _ ->
       Func.define_built_in env "inspect_exp" [] [] (fun env ->
         compile_exp_as env ae2 SR.unit up.inspect);
       IC.export_inspect env;
    end;

    (* Export metadata *)
    env.E.stable_types := metadata "motoko:stable-types" up.meta.sig_;
    env.E.service := metadata "candid:service" up.meta.candid.service;
    env.E.args := metadata "candid:args" up.meta.candid.args;

    (* Deserialize any arguments *)
    begin match as_opt with
      | None
      | Some [] ->
        (* Liberally accept empty as well as unit argument *)
        assert (arg_tys = []);
        IC.system_call env "msg_arg_data_size" ^^
        Bool.from_rts_int32 ^^
        E.if0 (Serialization.deserialize env arg_tys) G.nop
      | Some (_ :: _) ->
        Serialization.deserialize env arg_tys ^^
        G.concat_map (Var.set_val_vanilla_from_stack env ae1) (List.rev arg_names)
    end ^^
    begin
      if up.timer.at <> no_region then
        (* initiate a timer pulse *)
        compile_unboxed_const 1L ^^
        IC.system_call env "global_timer_set" ^^
        G.i Drop
      else
        G.nop
    end ^^
    IC.init_globals env ^^
    (* Continue with decls *)
    decls_codeW G.nop
  )

and metadata name value =
  if List.mem name !Flags.omit_metadata_names then None
  else Some (
           List.mem name !Flags.public_metadata_names,
           value)

and conclude_module env set_serialization_globals start_fi_o =

  RTS_Exports.system_exports env;

  FuncDec.export_async_method env;
  FuncDec.export_gc_trigger_method env;

  (* See Note [Candid subtype checks] *)
  Serialization.create_global_type_descriptor env set_serialization_globals;

  (* declare before building GC *)

  (* add beginning-of-heap pointer, may be changed by linker *)
  (* needs to happen here now that we know the size of static memory *)
  let set_heap_base = E.add_global64_delayed env "__heap_base" Immutable in
  E.export_global env "__heap_base";

  Heap.register env;
  IC.register env;

  let dynamic_heap_start = Lifecycle.end_ () in
  set_heap_base dynamic_heap_start;

  (* Wrap the start function with the RTS initialization *)
  let rts_start_fi = E.add_fun env "rts_start" (Func.of_body env [] [] (fun env1 ->
    E.call_import env "rts" ("initialize_incremental_gc") ^^
    GCRoots.register_static_variables env ^^
    match start_fi_o with
    | Some fi ->
      G.i (Call fi)
    | None ->
      Lifecycle.set env Lifecycle.PreInit
  )) in

  IC.default_exports env;

  let func_imports = E.get_func_imports env in
  let ni = List.length func_imports in
  let ni' = Int32.of_int ni in

  let other_imports = E.get_other_imports env in

  let initial_memory_pages = Int64.(add (div dynamic_heap_start page_size) 1L) in
  let memories = E.get_memories env initial_memory_pages in

  let funcs = E.get_funcs env in

  let datas = List.map (fun (dinit) -> nr {
    dinit;
    dmode = (nr Wasm_exts.Ast.Passive);
    }) (E.get_data_segments env) in

  let elems = List.map (fun (fi, fp) -> nr {
    index = nr 0l;
    offset = nr (G.to_instr_list (compile_const_32 fp));
    init = [ nr fi ];
    }) (E.get_elems env) in

  let table_sz = E.get_end_of_table env in

  let module_ = {
      types = List.map nr (E.get_types env);
      funcs = List.map (fun (f,_,_) -> f) funcs;
      tables = [ nr { ttype = TableType ({min = table_sz; max = Some table_sz}, FuncRefType) } ];
      elems;
      start = Some (nr rts_start_fi);
      globals = E.get_globals env;
      memories;
      imports = func_imports @ other_imports;
      exports = E.get_exports env;
      datas
    } in

  let emodule =
    let open Wasm_exts.CustomModule in
    { module_;
      dylink = None;
      name = { empty_name_section with function_names =
                 List.mapi (fun i (f,n,_) -> Int32.(add ni' (of_int i), n)) funcs;
               locals_names =
                 List.mapi (fun i (f,_,ln) -> Int32.(add ni' (of_int i), ln)) funcs; };
      motoko = {
        labels = E.get_labs env;
        stable_types = !(env.E.stable_types);
        compiler = metadata "motoko:compiler" (Lib.Option.get Source_id.release Source_id.id);
      };
      enhanced_orthogonal_persistence = Some (false, "64-bit, layout version 1");
      candid = {
        args = !(env.E.args);
        service = !(env.E.service);
      };
      source_mapping_url = None;
      wasm_features = E.get_features env;
    } in

  match E.get_rts env with
  | None -> emodule
  | Some rts -> Linking.LinkModule.link emodule "rts" rts

let compile mode rts (prog : Ir.prog) : Wasm_exts.CustomModule.extended_module =
  assert !Flags.rtti; (* orthogonal persistence requires a fixed layout. *)
  let env = E.mk_global mode rts IC.trap_with in

  IC.register_globals env;
  Stack.register_globals env;
  GC.register_globals env;
  StableMem.register_globals env;
  Serialization.Registers.register_globals env;

  (* See Note [Candid subtype checks] *)
  let set_serialization_globals = Serialization.register_delayed_globals env in
  Serialization.reserve_global_type_descriptor env;
  
  IC.system_imports env;
  RTS.system_imports env;

  compile_init_func env prog;
  let start_fi_o = match E.mode env with
    | Flags.ICMode | Flags.RefMode ->
      IC.export_init env;
      None
    | Flags.WASIMode ->
      IC.export_wasi_start env;
      None
    | Flags.WasmMode ->
      Some (nr (E.built_in env "init"))
  in

  conclude_module env set_serialization_globals start_fi_o<|MERGE_RESOLUTION|>--- conflicted
+++ resolved
@@ -1136,14 +1136,14 @@
     E.add_func_import env "rts" "set_static_variable" [I64Type; I64Type] [];
     E.add_func_import env "rts" "set_upgrade_instructions" [I64Type] [];
     E.add_func_import env "rts" "get_upgrade_instructions" [] [I64Type];
-<<<<<<< HEAD
     E.add_func_import env "rts" "memcmp" [I64Type; I64Type; I64Type] [I32Type];
     E.add_func_import env "rts" "version" [] [I64Type];
     E.add_func_import env "rts" "parse_idl_header" [I32Type; I64Type; I64Type; I64Type; I64Type] [];
+    E.add_func_import env "rts" "idl_alloc_typtbl" [I64Type; I64Type; I64Type; I64Type; I64Type] [];
     E.add_func_import env "rts" "idl_sub_buf_words" [I64Type; I64Type] [I64Type];
     E.add_func_import env "rts" "idl_sub_buf_init" [I64Type; I64Type; I64Type] [];
     E.add_func_import env "rts" "idl_sub"
-      [I64Type; I64Type; I64Type; I64Type; I64Type; I64Type; I32Type; I32Type] [I32Type];
+      [I64Type; I64Type; I64Type; I64Type; I64Type; I64Type; I64Type; I32Type; I32Type] [I32Type];
     E.add_func_import env "rts" "leb128_decode" [I64Type] [I64Type];
     E.add_func_import env "rts" "sleb128_decode" [I64Type] [I64Type];
     E.add_func_import env "rts" "bigint_to_word32_wrap" [I64Type] [I32Type];
@@ -1234,110 +1234,6 @@
     E.add_func_import env "rts" "blob_iter_done" [I64Type] [I64Type];
     E.add_func_import env "rts" "blob_iter" [I64Type] [I64Type];
     E.add_func_import env "rts" "blob_iter_next" [I64Type] [I64Type];
-=======
-    E.add_func_import env "rts" "memcpy" [I32Type; I32Type; I32Type] [I32Type]; (* standard libc memcpy *)
-    E.add_func_import env "rts" "memcmp" [I32Type; I32Type; I32Type] [I32Type];
-    E.add_func_import env "rts" "version" [] [I32Type];
-    E.add_func_import env "rts" "parse_idl_header" [I32Type; I32Type; I32Type; I32Type; I32Type] [];
-    E.add_func_import env "rts" "idl_alloc_typtbl" [I32Type; I32Type; I32Type; I32Type; I32Type] [];
-    E.add_func_import env "rts" "idl_sub_buf_words" [I32Type; I32Type] [I32Type];
-    E.add_func_import env "rts" "idl_sub_buf_init" [I32Type; I32Type; I32Type] [];
-    E.add_func_import env "rts" "idl_sub"
-      [I32Type; I32Type; I32Type; I32Type; I32Type; I32Type; I32Type; I32Type; I32Type] [I32Type];
-    E.add_func_import env "rts" "leb128_decode" [I32Type] [I32Type];
-    E.add_func_import env "rts" "sleb128_decode" [I32Type] [I32Type];
-    E.add_func_import env "rts" "bigint_of_word32" [I32Type] [I32Type];
-    E.add_func_import env "rts" "bigint_of_int32" [I32Type] [I32Type];
-    E.add_func_import env "rts" "bigint_to_word32_wrap" [I32Type] [I32Type];
-    E.add_func_import env "rts" "bigint_to_word32_trap" [I32Type] [I32Type];
-    E.add_func_import env "rts" "bigint_to_word32_trap_with" [I32Type; I32Type] [I32Type];
-    E.add_func_import env "rts" "bigint_of_word64" [I64Type] [I32Type];
-    E.add_func_import env "rts" "bigint_of_int64" [I64Type] [I32Type];
-    E.add_func_import env "rts" "bigint_of_float64" [F64Type] [I32Type];
-    E.add_func_import env "rts" "bigint_to_float64" [I32Type] [F64Type];
-    E.add_func_import env "rts" "bigint_to_word64_wrap" [I32Type] [I64Type];
-    E.add_func_import env "rts" "bigint_to_word64_trap" [I32Type] [I64Type];
-    E.add_func_import env "rts" "bigint_eq" [I32Type; I32Type] [I32Type];
-    E.add_func_import env "rts" "bigint_isneg" [I32Type] [I32Type];
-    E.add_func_import env "rts" "bigint_count_bits" [I32Type] [I32Type];
-    E.add_func_import env "rts" "bigint_2complement_bits" [I32Type] [I32Type];
-    E.add_func_import env "rts" "bigint_lt" [I32Type; I32Type] [I32Type];
-    E.add_func_import env "rts" "bigint_gt" [I32Type; I32Type] [I32Type];
-    E.add_func_import env "rts" "bigint_le" [I32Type; I32Type] [I32Type];
-    E.add_func_import env "rts" "bigint_ge" [I32Type; I32Type] [I32Type];
-    E.add_func_import env "rts" "bigint_add" [I32Type; I32Type] [I32Type];
-    E.add_func_import env "rts" "bigint_sub" [I32Type; I32Type] [I32Type];
-    E.add_func_import env "rts" "bigint_mul" [I32Type; I32Type] [I32Type];
-    E.add_func_import env "rts" "bigint_rem" [I32Type; I32Type] [I32Type];
-    E.add_func_import env "rts" "bigint_div" [I32Type; I32Type] [I32Type];
-    E.add_func_import env "rts" "bigint_pow" [I32Type; I32Type] [I32Type];
-    E.add_func_import env "rts" "bigint_neg" [I32Type] [I32Type];
-    E.add_func_import env "rts" "bigint_lsh" [I32Type; I32Type] [I32Type];
-    E.add_func_import env "rts" "bigint_rsh" [I32Type; I32Type] [I32Type];
-    E.add_func_import env "rts" "bigint_abs" [I32Type] [I32Type];
-    E.add_func_import env "rts" "bigint_leb128_size" [I32Type] [I32Type];
-    E.add_func_import env "rts" "bigint_leb128_encode" [I32Type; I32Type] [];
-    E.add_func_import env "rts" "bigint_leb128_decode" [I32Type] [I32Type];
-    E.add_func_import env "rts" "bigint_leb128_decode_word64" [I64Type; I64Type; I32Type] [I32Type];
-    E.add_func_import env "rts" "bigint_sleb128_size" [I32Type] [I32Type];
-    E.add_func_import env "rts" "bigint_sleb128_encode" [I32Type; I32Type] [];
-    E.add_func_import env "rts" "bigint_sleb128_decode" [I32Type] [I32Type];
-    E.add_func_import env "rts" "bigint_sleb128_decode_word64" [I64Type; I64Type; I32Type] [I32Type];
-    E.add_func_import env "rts" "leb128_encode" [I32Type; I32Type] [];
-    E.add_func_import env "rts" "sleb128_encode" [I32Type; I32Type] [];
-    E.add_func_import env "rts" "utf8_valid" [I32Type; I32Type] [I32Type];
-    E.add_func_import env "rts" "utf8_validate" [I32Type; I32Type] [];
-    E.add_func_import env "rts" "skip_leb128" [I32Type] [];
-    E.add_func_import env "rts" "skip_any" [I32Type; I32Type; I32Type; I32Type] [];
-    E.add_func_import env "rts" "find_field" [I32Type; I32Type; I32Type; I32Type; I32Type] [I32Type];
-    E.add_func_import env "rts" "skip_fields" [I32Type; I32Type; I32Type; I32Type] [];
-    E.add_func_import env "rts" "remember_continuation" [I32Type] [I32Type];
-    E.add_func_import env "rts" "recall_continuation" [I32Type] [I32Type];
-    E.add_func_import env "rts" "peek_future_continuation" [I32Type] [I32Type];
-    E.add_func_import env "rts" "continuation_count" [] [I32Type];
-    E.add_func_import env "rts" "continuation_table_size" [] [I32Type];
-    E.add_func_import env "rts" "blob_of_text" [I32Type] [I32Type];
-    E.add_func_import env "rts" "text_compare" [I32Type; I32Type] [I32Type];
-    E.add_func_import env "rts" "text_concat" [I32Type; I32Type] [I32Type];
-    E.add_func_import env "rts" "text_iter_done" [I32Type] [I32Type];
-    E.add_func_import env "rts" "text_iter" [I32Type] [I32Type];
-    E.add_func_import env "rts" "text_iter_next" [I32Type] [I32Type];
-    E.add_func_import env "rts" "text_len" [I32Type] [I32Type];
-    E.add_func_import env "rts" "text_of_ptr_size" [I32Type; I32Type] [I32Type];
-    E.add_func_import env "rts" "text_singleton" [I32Type] [I32Type];
-    E.add_func_import env "rts" "text_size" [I32Type] [I32Type];
-    E.add_func_import env "rts" "text_to_buf" [I32Type; I32Type] [];
-    E.add_func_import env "rts" "text_lowercase" [I32Type] [I32Type];
-    E.add_func_import env "rts" "text_uppercase" [I32Type] [I32Type];
-    E.add_func_import env "rts" "region_init" [I32Type] [];
-    E.add_func_import env "rts" "alloc_region" [I64Type; I32Type; I32Type] [I32Type];
-    E.add_func_import env "rts" "init_region" [I32Type; I64Type; I32Type; I32Type] [];
-    E.add_func_import env "rts" "region_new" [] [I32Type];
-    E.add_func_import env "rts" "region_id" [I32Type] [I64Type];
-    E.add_func_import env "rts" "region_page_count" [I32Type] [I32Type];
-    E.add_func_import env "rts" "region_vec_pages" [I32Type] [I32Type];
-    E.add_func_import env "rts" "region_size" [I32Type] [I64Type];
-    E.add_func_import env "rts" "region_grow" [I32Type; I64Type] [I64Type];
-    E.add_func_import env "rts" "region_load_blob" [I32Type; I64Type; I32Type] [I32Type];
-    E.add_func_import env "rts" "region_store_blob" [I32Type; I64Type; I32Type] [];
-    E.add_func_import env "rts" "region_load_word8" [I32Type; I64Type] [I32Type];
-    E.add_func_import env "rts" "region_store_word8" [I32Type; I64Type; I32Type] [];
-    E.add_func_import env "rts" "region_load_word16" [I32Type; I64Type] [I32Type];
-    E.add_func_import env "rts" "region_store_word16" [I32Type; I64Type; I32Type] [];
-    E.add_func_import env "rts" "region_load_word32" [I32Type; I64Type] [I32Type];
-    E.add_func_import env "rts" "region_store_word32" [I32Type; I64Type; I32Type] [];
-    E.add_func_import env "rts" "region_load_word64" [I32Type; I64Type] [I64Type];
-    E.add_func_import env "rts" "region_store_word64" [I32Type; I64Type; I64Type] [];
-    E.add_func_import env "rts" "region_load_float64" [I32Type; I64Type] [F64Type];
-    E.add_func_import env "rts" "region_store_float64" [I32Type; I64Type; F64Type] [];
-    E.add_func_import env "rts" "region0_get" [] [I32Type];
-    E.add_func_import env "rts" "blob_of_principal" [I32Type] [I32Type];
-    E.add_func_import env "rts" "principal_of_blob" [I32Type] [I32Type];
-    E.add_func_import env "rts" "compute_crc32" [I32Type] [I32Type];
-    E.add_func_import env "rts" "blob_iter_done" [I32Type] [I32Type];
-    E.add_func_import env "rts" "blob_iter" [I32Type] [I32Type];
-    E.add_func_import env "rts" "blob_iter_next" [I32Type] [I32Type];
->>>>>>> 0af485e9
     E.add_func_import env "rts" "pow" [F64Type; F64Type] [F64Type]; (* musl *)
     E.add_func_import env "rts" "sin" [F64Type] [F64Type]; (* musl *)
     E.add_func_import env "rts" "cos" [F64Type] [F64Type]; (* musl *)
@@ -6280,25 +6176,16 @@
       
   module Registers = struct
     let register_globals env =
-<<<<<<< HEAD
-     E.add_global64 env "@@rel_buf_opt" Mutable 0L;
-     E.add_global64 env "@@data_buf" Mutable 0L;
-     E.add_global64 env "@@ref_buf" Mutable 0L;
-     E.add_global64 env "@@typtbl" Mutable 0L;
-     E.add_global64 env "@@typtbl_end" Mutable 0L;
-     E.add_global64 env "@@typtbl_size" Mutable 0L
-=======
-      E.add_global32 env "@@rel_buf_opt" Mutable 0l;
-      E.add_global32 env "@@data_buf" Mutable 0l;
-      E.add_global32 env "@@ref_buf" Mutable 0l;
-      E.add_global32 env "@@typtbl" Mutable 0l;
-      E.add_global32 env "@@typtbl_end" Mutable 0l;
-      E.add_global32 env "@@typtbl_size" Mutable 0l;
-      E.add_global32 env "@@global_typtbl" Mutable 0l;
-      E.add_global32 env "@@global_typtbl_end" Mutable 0l;
-      E.add_global32 env "@@global_typtbl_size" Mutable 0l
-
->>>>>>> 0af485e9
+      E.add_global64 env "@@rel_buf_opt" Mutable 0L;
+      E.add_global64 env "@@data_buf" Mutable 0L;
+      E.add_global64 env "@@ref_buf" Mutable 0L;
+      E.add_global64 env "@@typtbl" Mutable 0L;
+      E.add_global64 env "@@typtbl_end" Mutable 0L;
+      E.add_global64 env "@@typtbl_size" Mutable 0L;
+      E.add_global64 env "@@global_typtbl" Mutable 0L;
+      E.add_global64 env "@@global_typtbl_end" Mutable 0L;
+      E.add_global64 env "@@global_typtbl_size" Mutable 0L
+
 
     let get_rel_buf_opt env =
       G.i (GlobalGet (nr (E.get_global env "@@rel_buf_opt")))
@@ -6962,29 +6849,14 @@
     let idx = Wasm.I64_convert.extend_i32_u (E.add_typtbl_typ env t2) in
     get_global_idl_types env ^^
     Blob.payload_ptr_unskewed env ^^
-<<<<<<< HEAD
     G.i (Load {ty = I64Type; align = 0; offset = Int64.mul idx candid_type_offset_size (*!*); sz = None}) ^^
-    Func.share_code6 Func.Always env ("idl_sub")
-      (("rel_buf", I64Type),
-       ("typtbl1", I64Type),
-       ("typtbl_end1", I64Type),
-       ("typtbl_size1", I64Type),
-       ("idltyp1", I64Type),
+    Func.share_code2 Func.Always env ("idl_sub")
+      (("idltyp1", I64Type),
        ("idltyp2", I64Type)
       )
       [I64Type]
-      (fun env get_rel_buf get_typtbl1 get_typtbl_end1 get_typtbl_size1 get_idltyp1 get_idltyp2 ->
-        get_rel_buf ^^
-=======
-    G.i (Load {ty = I32Type; align = 0; offset = Int32.mul idx candid_type_offset_size (*!*); sz = None}) ^^
-    Func.share_code2 Func.Always env ("idl_sub")
-      (("idltyp1", I32Type),
-       ("idltyp2", I32Type)
-      )
-      [I32Type]
       (fun env get_idltyp1 get_idltyp2 ->
         Registers.get_rel_buf_opt env ^^
->>>>>>> 0af485e9
         E.else_trap_with env "null rel_buf" ^^
         Registers.get_rel_buf_opt env ^^
         Registers.get_typtbl env ^^
@@ -7792,9 +7664,9 @@
       Stack.with_words env "get_maintyps_ptr" 1L (fun get_maintyps_ptr ->
 
       (* Allocate space for out parameters of idl_alloc_typtbl *)
-      Stack.with_words env "get_global_typtbl_ptr" 1l (fun get_global_typtbl_ptr ->
-      Stack.with_words env "get_global_typtbl_end_ptr" 1l (fun get_global_typtbl_end_ptr ->
-      Stack.with_words env "get_global_typtbl_size_ptr" 1l (fun get_global_typtbl_size_ptr ->
+      Stack.with_words env "get_global_typtbl_ptr" 1L (fun get_global_typtbl_ptr ->
+      Stack.with_words env "get_global_typtbl_end_ptr" 1L (fun get_global_typtbl_end_ptr ->
+      Stack.with_words env "get_global_typtbl_size_ptr" 1L (fun get_global_typtbl_size_ptr ->
 
       (* Set up read buffers *)
       ReadBuf.alloc env (fun get_data_buf -> ReadBuf.alloc env (fun get_ref_buf ->
