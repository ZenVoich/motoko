--- conflicted
+++ resolved
@@ -2770,14 +2770,7 @@
         compile_unboxed_const 0l ^^
         G.i (Compare (Wasm.Values.I32 I32Op.GeS)) ^^
         E.else_trap_with env "negative power" ^^
-<<<<<<< HEAD
-        get_n ^^
-        get_exp ^^ compile_nat_power env (toNat ty)
-=======
-        get_n ^^ get_exp ^^ compile_nat_power env (toNat ty)
->>>>>>> 6842d3e8
-      )
-
+        get_n ^^ get_exp ^^ compile_nat_power env (toNat ty))
 
   (* To rotate, first rotate a copy by bits_of_type into the other direction *)
   let rotl env ty =
