(*
This module is the backend of the Motoko compiler. It takes a program in
the intermediate representation (ir.ml), and produces a WebAssembly module,
with Internet Computer extensions (customModule.ml). An important helper module is
instrList.ml, which provides a more convenient way of assembling WebAssembly
instruction lists, as it takes care of (1) source locations and (2) labels.

This file is split up in a number of modules, purely for namespacing and
grouping. Every module has a high-level prose comment explaining the concept;
this keeps documentation close to the code (a lesson learned from Simon PJ).
*)

open Ir_def
open Mo_values
open Mo_types
open Mo_config

open Wasm_exts.Ast
open Wasm.Types
open Source
(* Re-shadow Source.(@@), to get Stdlib.(@@) *)
let (@@) = Stdlib.(@@)

module G = InstrList
let (^^) = G.(^^) (* is this how we import a single operator from a module that we otherwise use qualified? *)

(* WebAssembly pages are 64kb. *)
let page_size = Int32.of_int (64*1024)
let page_size64 = Int64.of_int32 page_size
let page_size_bits = 16

(*
Pointers are skewed (translated) -1 relative to the actual offset.
See documentation of module BitTagged for more detail.
*)
let ptr_skew = -1l
let ptr_unskew = 1l

(* Generating function names for functions parametrized by prim types *)
let prim_fun_name p stem = Printf.sprintf "%s<%s>" stem (Type.string_of_prim p)

(* Helper functions to produce annotated terms (Wasm.AST) *)
let nr x = Wasm.Source.{ it = x; at = no_region }

let todo fn se x = Printf.eprintf "%s: %s" fn (Wasm.Sexpr.to_string 80 se); x

exception CodegenError of string
let fatal fmt = Printf.ksprintf (fun s -> raise (CodegenError s)) fmt

module StaticBytes = struct
  (* A very simple DSL to describe static memory *)

  type t_ =
    | I32 of int32
    (* | I64 of int64 *)
    | Seq of t
    | Bytes of string

  and t = t_ list

  let i32s is = Seq (List.map (fun i -> I32 i) is)

  let rec add : Buffer.t -> t_ -> unit = fun buf -> function
    | I32 i -> Buffer.add_int32_le buf i
    (* | I64 i -> Buffer.add_int64_le buf i *)
    | Seq xs -> List.iter (add buf) xs
    | Bytes b -> Buffer.add_string buf b

  let as_bytes : t -> string = fun xs ->
    let buf = Buffer.create 16 in
    List.iter (add buf) xs;
    Buffer.contents buf

end (* StaticBytes *)

module Const = struct

  (* Literals, as used in constant values. This is a projection of Ir.Lit,
     combining cases whose details we no longer care about.
     Should be still precise enough to map to the cases supported by SR.t.

     In other words: It is the smallest type that allows these three functions:

       (* projection of Ir.list. NB: pure, no access to env *)
       const_lit_of_lit : Ir.lit -> Const.lit (* NB: pure, no access to env *)

       (* creates vanilla representation (e.g. to put in static data structures *)
       vanilla_lit : E.env -> Const.lit -> i32

       (* creates efficient stack representation *)
       compile_lit : E.env -> Const.lit -> (SR.t, code)

  *)

  type lit =
    | Vanilla of int32 (* small words, no static data, already in vanilla format *)
    | BigInt of Big_int.big_int
    | Bool of bool
    | Word32 of int32
    | Word64 of int64
    | Float64 of Numerics.Float.t
    | Blob of string
    | Null

  let lit_eq l1 l2 = match l1, l2 with
    | Vanilla i, Vanilla j -> i = j
    | BigInt i, BigInt j -> Big_int.eq_big_int i j
    | Word32 i, Word32 j -> i = j
    | Word64 i, Word64 j -> i = j
    | Float64 i, Float64 j -> i = j
    | Bool i, Bool j -> i = j
    | Blob s, Blob t -> s = t
    | Null, Null -> true
    | _ -> false

  (* Inlineable functions

     The prelude/prim.mo is full of functions simply wrapping a prim, e.g.

        func int64ToNat64(n : Int64) : Nat64 = (prim "num_wrap_Int64_Nat64" : Int64 -> Nat64) n;

     generating a Wasm function for them and calling them is absurdly expensive
     when the prim is just a simple Wasm instruction. Also, it requires boxing
     and unboxing arguments and results.

     So we recognize such functions when creating the `const` summary, and use the prim
     directly when calling such function.

     Can be extended to cover more forms of inlineable functions.
  *)
  type fun_rhs =
    | Complicated (* no inlining possible *)
    | PrimWrapper of Ir.prim

  (* Constant known values.

     These are values that
     * are completely known constantly
     * do not require Wasm code to be executed (e.g. in `start`)
     * can be used directly (e.g. Call, not CallIndirect)
     * can be turned into Vanilla heap data on demand

     See ir_passes/const.ml for what precisely we can compile as const now.
  *)

  type v =
    | Fun of (unit -> int32) * fun_rhs (* function pointer calculated upon first use *)
    | Message of int32 (* anonymous message, only temporary *)
    | Obj of (string * v) list
    | Unit
    | Array of v list (* also tuples, but not nullary *)
    | Tag of (string * v)
    | Opt of v
    | Lit of lit

  let eq v1 v2 = match v1, v2 with
    | Lit l1, Lit l2 -> lit_eq l1 l2
    | Fun (f1_fp, _), Fun (f2_fp, _) -> f1_fp() = f2_fp()
    | _ -> v1 = v2

end (* Const *)

module SR = struct
  (* This goes with the StackRep module, but we need the types earlier *)

  (* Value representation on the stack:

     Compiling an expression means putting its value on the stack. But
     there are various ways of putting a value onto the stack -- unboxed,
     tupled etc.
   *)
  type t =
    | Vanilla
    | UnboxedTuple of int
    | UnboxedWord64
    | UnboxedWord32
    | UnboxedFloat64
    | Unreachable
    | Const of Const.v

  let unit = UnboxedTuple 0

  let bool = Vanilla

  (* Because t contains Const.t, and that contains Const.v, and that contains
     Const.lit, and that contains Big_int, we cannot just use normal `=`. So we
     have to write our own equality.
  *)
  let eq (t1 : t) (t2 : t) = match t1, t2 with
    | Const c1, Const c2 -> Const.eq c1 c2
    | _ -> t1 = t2

  let to_var_type : t -> value_type = function
    | Vanilla -> I32Type
    | UnboxedWord64 -> I64Type
    | UnboxedWord32 -> I32Type
    | UnboxedFloat64 -> F64Type
    | UnboxedTuple n -> fatal "to_var_type: UnboxedTuple"
    | Const _ -> fatal "to_var_type: Const"
    | Unreachable -> fatal "to_var_type: Unreachable"

end (* SR *)

(*

** The compiler environment.

Of course, as we go through the code we have to track a few things; these are
put in the compiler environment, type `E.t`. Some fields are valid globally, some
only make sense locally, i.e. within a single function (but we still put them
in one big record, for convenience).

The fields fall into the following categories:

 1. Static global fields. Never change.
    Example: whether we are compiling with -no-system-api

 2. Mutable global fields. Change only monotonically.
    These are used to register things like functions. This should be monotone
    in the sense that entries are only added, and that the order should not
    matter in a significant way. In some instances, the list contains futures
    so that we can reserve and know the _position_ of the thing before we have
    to actually fill it in.

 3. Static local fields. Never change within a function.
    Example: number of parameters and return values

 4. Mutable local fields. See above
    Example: Name and type of locals.

**)

(* Before we can define the environment, we need some auxillary types *)

module E = struct

  (* Utilities, internal to E *)
  let reg (ref : 'a list ref) (x : 'a) : int32 =
      let i = Wasm.I32.of_int_u (List.length !ref) in
      ref := !ref @ [ x ];
      i

  let reserve_promise (ref : 'a Lib.Promise.t list ref) _s : (int32 * ('a -> unit)) =
      let p = Lib.Promise.make () in (* For debugging with named promises, use s here *)
      let i = Wasm.I32.of_int_u (List.length !ref) in
      ref := !ref @ [ p ];
      (i, Lib.Promise.fulfill p)


  (* The environment type *)
  module NameEnv = Env.Make(String)
  module StringEnv = Env.Make(String)
  module LabSet = Set.Make(String)
  module FeatureSet = Set.Make(String)

  module FunEnv = Env.Make(Int32)
  type local_names = (int32 * string) list (* For the debug section: Names of locals *)
  type func_with_names = func * local_names
  type lazy_function = (int32, func_with_names) Lib.AllocOnUse.t
  type t = {
    (* Global fields *)
    (* Static *)
    mode : Flags.compile_mode;
    rts : Wasm_exts.CustomModule.extended_module option; (* The rts. Re-used when compiling actors *)
    trap_with : t -> string -> G.t;
      (* Trap with message; in the env for dependency injection *)

    (* Per module fields (only valid/used inside a module) *)
    (* Immutable *)

    (* Mutable *)
    func_types : func_type list ref;
    func_imports : import list ref;
    other_imports : import list ref;
    exports : export list ref;
    funcs : (func * string * local_names) Lib.Promise.t list ref;
    func_ptrs : int32 FunEnv.t ref;
    end_of_table : int32 ref;
    globals : (global Lib.Promise.t * string) list ref;
    global_names : int32 NameEnv.t ref;
    named_imports : int32 NameEnv.t ref;
    built_in_funcs : lazy_function NameEnv.t ref;
    static_strings : int32 StringEnv.t ref;
    end_of_static_memory : int32 ref; (* End of statically allocated memory *)
    static_memory : (int32 * string) list ref; (* Content of static memory *)
    static_memory_frozen : bool ref;
      (* Sanity check: Nothing should bump end_of_static_memory once it has been read *)
    static_variables : int32 ref;
      (* Number of static variables (MutBox), accessed by index via the runtime system,
         and belonging to the GC root set. *)

    (* Types accumulated in global typtbl (for candid subtype checks)
       See Note [Candid subtype checks]
    *)
    typtbl_typs : Type.typ list ref;

    (* Metadata *)
    args : (bool * string) option ref;
    service : (bool * string) option ref;
    stable_types : (bool * string) option ref;
    labs : LabSet.t ref; (* Used labels (fields and variants),
                            collected for Motoko custom section 0 *)

    (* Local fields (only valid/used inside a function) *)
    (* Static *)
    n_param : int32; (* Number of parameters (to calculate indices of locals) *)
    return_arity : int; (* Number of return values (for type of Return) *)

    (* Mutable *)
    locals : value_type list ref; (* Types of locals *)
    local_names : (int32 * string) list ref; (* Names of locals *)

    features : FeatureSet.t ref; (* Wasm features using wasmtime naming *)

    (* requires stable memory (and emulation on wasm targets) *)
    requires_stable_memory : bool ref;
  }


  (* The initial global environment *)
  let mk_global mode rts trap_with dyn_mem : t = {
    mode;
    rts;
    trap_with;
    func_types = ref [];
    func_imports = ref [];
    other_imports = ref [];
    exports = ref [];
    funcs = ref [];
    func_ptrs = ref FunEnv.empty;
    end_of_table = ref 0l;
    globals = ref [];
    global_names = ref NameEnv.empty;
    named_imports = ref NameEnv.empty;
    built_in_funcs = ref NameEnv.empty;
    static_strings = ref StringEnv.empty;
    end_of_static_memory = ref dyn_mem;
    static_memory = ref [];
    static_memory_frozen = ref false;
    static_variables = ref 0l;
    typtbl_typs = ref [];
    (* Metadata *)
    args = ref None;
    service = ref None;
    stable_types = ref None;
    labs = ref LabSet.empty;
    (* Actually unused outside mk_fun_env: *)
    n_param = 0l;
    return_arity = 0;
    locals = ref [];
    local_names = ref [];
    features = ref FeatureSet.empty;
    requires_stable_memory = ref false;
  }

  (* This wraps Mo_types.Hash.hash to also record which labels we have seen,
      so that that data can be put in a custom section, useful for debugging.
      Thus Mo_types.Hash.hash should not be called directly!
   *)
  let hash (env : t) lab =
    env.labs := LabSet.add lab (!(env.labs));
    Mo_types.Hash.hash lab

  let get_labs env = LabSet.elements (!(env.labs))

  let mk_fun_env env n_param return_arity =
    { env with
      n_param;
      return_arity;
      locals = ref [];
      local_names = ref [];
    }

  (* We avoid accessing the fields of t directly from outside of E, so here are a
     bunch of accessors. *)

  let mode (env : t) = env.mode

  let add_anon_local (env : t) ty =
    let i = reg env.locals ty in
    Wasm.I32.add env.n_param i

  let add_local_name (env : t) li name =
    let _ = reg env.local_names (li, name) in ()

  let get_locals (env : t) = !(env.locals)
  let get_local_names (env : t) : (int32 * string) list = !(env.local_names)

  let _add_other_import (env : t) m =
    ignore (reg env.other_imports m)

  let add_export (env : t) e =
    ignore (reg env.exports e)

  let add_global (env : t) name g =
    assert (not (NameEnv.mem name !(env.global_names)));
    let gi = reg env.globals (g, name) in
    env.global_names := NameEnv.add name gi !(env.global_names)

  let add_global32_delayed (env : t) name mut : int32 -> unit =
    let p = Lib.Promise.make () in
    add_global env name p;
    (fun init ->
      Lib.Promise.fulfill p (nr {
        gtype = GlobalType (I32Type, mut);
        value = nr (G.to_instr_list (G.i (Const (nr (Wasm.Values.I32 init)))))
      })
    )

  let add_global32 (env : t) name mut init =
    add_global32_delayed env name mut init

  (* TODO, refactor with previous two *)
  let add_global64_delayed (env : t) name mut : int64 -> unit =
    let p = Lib.Promise.make () in
    add_global env name p;
    (fun init ->
      Lib.Promise.fulfill p (nr {
        gtype = GlobalType (I64Type, mut);
        value = nr (G.to_instr_list (G.i (Const (nr (Wasm.Values.I64 init)))))
      })
    )
  let add_global64 (env : t) name mut init =
    add_global64_delayed env name mut init

  let get_global (env : t) name : int32 =
    match NameEnv.find_opt name !(env.global_names) with
    | Some gi -> gi
    | None -> raise (Invalid_argument (Printf.sprintf "No global named %s declared" name))

  let get_global32_lazy (env : t) name mut init : int32 =
    match NameEnv.find_opt name !(env.global_names) with
    | Some gi -> gi
    | None -> add_global32 env name mut init; get_global env name

  let export_global env name =
    add_export env (nr {
      name = Lib.Utf8.decode name;
      edesc = nr (GlobalExport (nr (get_global env name)))
    })

  let get_globals (env : t) = List.map (fun (g,n) -> Lib.Promise.value g) !(env.globals)

  let reserve_fun (env : t) name =
    let (j, fill) = reserve_promise env.funcs name in
    let n = Int32.of_int (List.length !(env.func_imports)) in
    let fi = Int32.add j n in
    let fill_ (f, local_names) = fill (f, name, local_names) in
    (fi, fill_)

  let add_fun (env : t) name (f, local_names) =
    let (fi, fill) = reserve_fun env name in
    fill (f, local_names);
    fi

  let make_lazy_function env name : lazy_function =
    Lib.AllocOnUse.make (fun () -> reserve_fun env name)

  let lookup_built_in (env : t) name : lazy_function =
    match NameEnv.find_opt name !(env.built_in_funcs) with
    | None ->
      let lf = make_lazy_function env name in
      env.built_in_funcs := NameEnv.add name lf !(env.built_in_funcs);
      lf
    | Some lf -> lf

  let built_in (env : t) name : int32 =
    Lib.AllocOnUse.use (lookup_built_in env name)

  let define_built_in (env : t) name mk_fun : unit =
    Lib.AllocOnUse.def  (lookup_built_in env name) mk_fun

  let get_return_arity (env : t) = env.return_arity

  let get_func_imports (env : t) = !(env.func_imports)
  let get_other_imports (env : t) = !(env.other_imports)
  let get_exports (env : t) = !(env.exports)
  let get_funcs (env : t) = List.map Lib.Promise.value !(env.funcs)

  let func_type (env : t) ty =
    let rec go i = function
      | [] -> env.func_types := !(env.func_types) @ [ ty ]; Int32.of_int i
      | ty'::tys when ty = ty' -> Int32.of_int i
      | _ :: tys -> go (i+1) tys
       in
    go 0 !(env.func_types)

  let get_types (env : t) = !(env.func_types)

  let add_func_import (env : t) modname funcname arg_tys ret_tys =
    if !(env.funcs) <> [] then
      raise (CodegenError "Add all imports before all functions!");

    let i = {
      module_name = Lib.Utf8.decode modname;
      item_name = Lib.Utf8.decode funcname;
      idesc = nr (FuncImport (nr (func_type env (FuncType (arg_tys, ret_tys)))))
    } in
    let fi = reg env.func_imports (nr i) in
    let name = modname ^ "." ^ funcname in
    assert (not (NameEnv.mem name !(env.named_imports)));
    env.named_imports := NameEnv.add name fi !(env.named_imports)

  let call_import (env : t) modname funcname =
    let name = modname ^ "." ^ funcname in
    match NameEnv.find_opt name !(env.named_imports) with
      | Some fi -> G.i (Call (nr fi))
      | _ ->
        raise (Invalid_argument (Printf.sprintf "Function import not declared: %s\n" name))

  let reuse_import (env : t) modname funcname =
    let name = modname ^ "." ^ funcname in
    match NameEnv.find_opt name !(env.named_imports) with
      | Some fi -> fi
      | _ ->
        raise (Invalid_argument (Printf.sprintf "Function import not declared: %s\n" name))

  let get_rts (env : t) = env.rts

  let as_block_type env : stack_type -> block_type = function
    | [] -> ValBlockType None
    | [t] -> ValBlockType (Some t)
    | ts -> VarBlockType (nr (func_type env (FuncType ([], ts))))

  let if_ env tys thn els = G.if_ (as_block_type env tys) thn els

  (* NB: confuses wasm-opt, don't use for now
  let _multi_if_ env tys1 tys2 thn els =
    G.if_
      (VarBlockType (nr (func_type env (FuncType (tys1, tys2)))))
      thn els
  *)

  let block_ env tys bdy = G.block_ (as_block_type env tys) bdy


  let trap_with env msg = env.trap_with env msg
  let then_trap_with env msg = G.if0 (trap_with env msg) G.nop
  let else_trap_with env msg = G.if0 G.nop (trap_with env msg)

  let reserve_static_memory (env : t) size : int32 =
    if !(env.static_memory_frozen) then raise (Invalid_argument "Static memory frozen");
    let ptr = !(env.end_of_static_memory) in
    let aligned = Int32.logand (Int32.add size 3l) (Int32.lognot 3l) in
    env.end_of_static_memory := Int32.add ptr aligned;
    ptr

  let add_mutable_static_bytes (env : t) data : int32 =
    let ptr = reserve_static_memory env (Int32.of_int (String.length data)) in
    env.static_memory := !(env.static_memory) @ [ (ptr, data) ];
    Int32.(add ptr ptr_skew) (* Return a skewed pointer *)

  let add_fun_ptr (env : t) fi : int32 =
    match FunEnv.find_opt fi !(env.func_ptrs) with
    | Some fp -> fp
    | None ->
      let fp = !(env.end_of_table) in
      env.func_ptrs := FunEnv.add fi fp !(env.func_ptrs);
      env.end_of_table := Int32.add !(env.end_of_table) 1l;
      fp

  let get_elems env =
    FunEnv.bindings !(env.func_ptrs)

  let get_end_of_table env : int32 =
    !(env.end_of_table)

  let add_static (env : t) (data : StaticBytes.t) : int32 =
    let b = StaticBytes.as_bytes data in
    match StringEnv.find_opt b !(env.static_strings)  with
    | Some ptr -> ptr
    | None ->
      let ptr = add_mutable_static_bytes env b  in
      env.static_strings := StringEnv.add b ptr !(env.static_strings);
      ptr
  
  let add_static_unskewed (env : t) (data : StaticBytes.t) : int32 =
    Int32.add (add_static env data) ptr_unskew

  let get_end_of_static_memory env : int32 =
    env.static_memory_frozen := true;
    !(env.end_of_static_memory)

  let add_static_variable (env : t) : int32 =
    let index = !(env.static_variables) in
    env.static_variables := Int32.add index 1l;
    index

  let count_static_variables (env : t) =
    !(env.static_variables)

  let get_static_memory env =
    !(env.static_memory)

  let mem_size env =
    Int32.(add (div (get_end_of_static_memory env) page_size) 1l)

<<<<<<< HEAD
  let collect_garbage env =
    let name = "incremental_gc" in
    let gc_fn = if !Flags.force_gc then name else "schedule_" ^ name in
    call_import env "rts" gc_fn
=======
  let gc_strategy_name gc_strategy = match gc_strategy with
    | Flags.MarkCompact -> "compacting"
    | Flags.Copying -> "copying"
    | Flags.Generational -> "generational"
    | Flags.Incremental -> "incremental"

  let collect_garbage env force =
    (* GC function name = "schedule_"? ("compacting" | "copying" | "generational" | "incremental") "_gc" *)
    let name = gc_strategy_name !Flags.gc_strategy in
    let gc_fn = if force || !Flags.force_gc then name else "schedule_" ^ name in
    call_import env "rts" (gc_fn ^ "_gc")
>>>>>>> 4970b373

  (* See Note [Candid subtype checks] *)
  (* NB: we don't bother detecting duplicate registrations here because the code sharing machinery
     ensures that `add_typtbl_typ t` is called at most once for any `t` with a distinct type hash *)
  let add_typtbl_typ (env : t) ty : Int32.t =
    reg env.typtbl_typs ty

  let get_typtbl_typs (env : t) : Type.typ list =
    !(env.typtbl_typs)

  let add_feature (env : t) f =
    env.features := FeatureSet.add f (!(env.features))

  let get_features (env : t) = FeatureSet.elements (!(env.features))

  let require_stable_memory (env : t)  =
    if not !(env.requires_stable_memory)
    then
      (env.requires_stable_memory := true;
       match mode env with
       | Flags.ICMode | Flags.RefMode ->
          ()
       | Flags.WASIMode | Flags.WasmMode ->
          add_feature env "bulk-memory";
          add_feature env "multi-memory")

  let requires_stable_memory (env : t) =
    !(env.requires_stable_memory)

  let get_memories (env : t) =
    nr {mtype = MemoryType {min = mem_size env; max = None}}
    ::
    match mode env with
    | Flags.WASIMode | Flags.WasmMode when !(env.requires_stable_memory) ->
      [ nr {mtype = MemoryType {min = Int32.zero; max = None}} ]
    | _ -> []
end


(* General code generation functions:
   Rule of thumb: Here goes stuff that independent of the Motoko AST.
*)

(* Function called compile_* return a list of instructions (and maybe other stuff) *)

let compile_unboxed_const i = G.i (Const (nr (Wasm.Values.I32 i)))
let compile_const_64 i = G.i (Const (nr (Wasm.Values.I64 i)))
let compile_unboxed_zero = compile_unboxed_const 0l
let compile_unboxed_one = compile_unboxed_const 1l

(* Some common arithmetic, used for pointer and index arithmetic *)
let compile_op_const op i =
    compile_unboxed_const i ^^
    G.i (Binary (Wasm.Values.I32 op))
let compile_add_const = compile_op_const I32Op.Add
let compile_sub_const = compile_op_const I32Op.Sub
let compile_mul_const = compile_op_const I32Op.Mul
let compile_divU_const = compile_op_const I32Op.DivU
let compile_shrU_const = compile_op_const I32Op.ShrU
let compile_shrS_const = compile_op_const I32Op.ShrS
let compile_shl_const = compile_op_const I32Op.Shl
let compile_rotl_const = compile_op_const I32Op.Rotl
let compile_rotr_const = compile_op_const I32Op.Rotr
let compile_bitand_const = compile_op_const I32Op.And
let compile_bitor_const = function
  | 0l -> G.nop | n -> compile_op_const I32Op.Or n
let compile_rel_const rel i =
  compile_unboxed_const i ^^
  G.i (Compare (Wasm.Values.I32 rel))
let compile_eq_const = function
  | 0l -> G.i (Test (Wasm.Values.I32 I32Op.Eqz))
  | i -> compile_rel_const I32Op.Eq i

let compile_op64_const op i =
    compile_const_64 i ^^
    G.i (Binary (Wasm.Values.I64 op))
let compile_add64_const = compile_op64_const I64Op.Add
let compile_sub64_const = compile_op64_const I64Op.Sub
let compile_mul64_const = compile_op64_const I64Op.Mul
let _compile_divU64_const = compile_op64_const I64Op.DivU
let compile_shrU64_const = function
  | 0L -> G.nop | n -> compile_op64_const I64Op.ShrU n
let compile_shrS64_const = function
  | 0L -> G.nop | n -> compile_op64_const I64Op.ShrS n
let compile_shl64_const = function
  | 0L -> G.nop | n -> compile_op64_const I64Op.Shl n
let compile_bitand64_const = compile_op64_const I64Op.And
let _compile_bitor64_const = function
  | 0L -> G.nop | n -> compile_op64_const I64Op.Or n
let compile_xor64_const = function
  | 0L -> G.nop | n -> compile_op64_const I64Op.Xor n
let compile_eq64_const i =
  compile_const_64 i ^^
  G.i (Compare (Wasm.Values.I64 I64Op.Eq))

(* A common variant of todo *)

let todo_trap env fn se = todo fn se (E.trap_with env ("TODO: " ^ fn))
let _todo_trap_SR env fn se = todo fn se (SR.Unreachable, E.trap_with env ("TODO: " ^ fn))

(* Locals *)

let new_local_ env t name =
  let i = E.add_anon_local env t in
  E.add_local_name env i name;
  ( G.i (LocalSet (nr i))
  , G.i (LocalGet (nr i))
  , i
  )

let new_local env name =
  let (set_i, get_i, _) = new_local_ env I32Type name
  in (set_i, get_i)

let new_local64 env name =
  let (set_i, get_i, _) = new_local_ env I64Type name
  in (set_i, get_i)

(* Some common code macros *)

(* Iterates while cond is true. *)
let compile_while env cond body =
    G.loop0 (
      cond ^^ G.if0 (body ^^ G.i (Br (nr 1l))) G.nop
    )

(* Expects a number n on the stack. Iterates from m to below that number. *)
let from_m_to_n env m mk_body =
    let (set_n, get_n) = new_local env "n" in
    let (set_i, get_i) = new_local env "i" in
    set_n ^^
    compile_unboxed_const m ^^
    set_i ^^

    compile_while env
      ( get_i ^^
        get_n ^^
        G.i (Compare (Wasm.Values.I32 I32Op.LtU))
      ) (
        mk_body get_i ^^

        get_i ^^
        compile_add_const 1l ^^
        set_i
      )

(* Expects a number on the stack. Iterates from zero to below that number. *)
let from_0_to_n env mk_body = from_m_to_n env 0l mk_body

(* Pointer reference and dereference  *)

let load_unskewed_ptr : G.t =
  G.i (Load {ty = I32Type; align = 2; offset = 0l; sz = None})

let store_unskewed_ptr : G.t =
  G.i (Store {ty = I32Type; align = 2; offset = 0l; sz = None})

let load_unskewed_ptr64 : G.t =
  G.i (Load {ty = I64Type; align = 2; offset = 0l; sz = None})

let store_unskewed_ptr64 : G.t =
  G.i (Store {ty = I64Type; align = 2; offset = 0l; sz = None})
  
let load_ptr : G.t =
  G.i (Load {ty = I32Type; align = 2; offset = ptr_unskew; sz = None})

let store_ptr : G.t =
  G.i (Store {ty = I32Type; align = 2; offset = ptr_unskew; sz = None})

module FakeMultiVal = struct
  (* For some use-cases (e.g. processing the compiler output with analysis
     tools) it is useful to avoid the multi-value extension.

     This module provides mostly transparent wrappers that put multiple values
     in statically allocated globals and pull them off again.

     So far only does I32Type (but that could be changed).

     If the multi_value flag is on, these do not do anything.
  *)
  let ty tys =
    if !Flags.multi_value || List.length tys <= 1
    then tys
    else []

  let global env i =
    E.get_global32_lazy env (Printf.sprintf "multi_val_%d" i) Mutable 0l

  let store env tys =
    if !Flags.multi_value || List.length tys <= 1 then G.nop else
    G.concat_mapi (fun i ty ->
      assert(ty = I32Type);
      G.i (GlobalSet (nr (global env i)))
    ) tys

  let load env tys =
    if !Flags.multi_value || List.length tys <= 1 then G.nop else
    let n = List.length tys - 1 in
    G.concat_mapi (fun i ty ->
      assert(ty = I32Type);
      G.i (GlobalGet (nr (global env (n - i))))
    ) tys

  (* A drop-in replacement for E.if_ *)
  let if_ env bt thn els =
    E.if_ env (ty bt) (thn ^^ store env bt) (els ^^ store env bt) ^^
    load env bt

  (* A block that can be exited from *)
  let block_ env bt body =
    E.block_ env (ty bt) (G.with_current_depth (fun depth ->
      body (store env bt ^^ G.branch_to_ depth)
    )) ^^
    load env bt

end (* FakeMultiVal *)

module Func = struct
  (* This module contains basic bookkeeping functionality to define functions,
     in particular creating the environment, and finally adding it to the environment.
  *)


  let of_body env params retty mk_body =
    let env1 = E.mk_fun_env env (Int32.of_int (List.length params)) (List.length retty) in
    List.iteri (fun i (n,_t) -> E.add_local_name env1 (Int32.of_int i) n) params;
    let ty = FuncType (List.map snd params, FakeMultiVal.ty retty) in
    let body = G.to_instr_list (
      mk_body env1 ^^ FakeMultiVal.store env1 retty
    ) in
    (nr { ftype = nr (E.func_type env ty);
          locals = E.get_locals env1;
          body }
    , E.get_local_names env1)

  let define_built_in env name params retty mk_body =
    E.define_built_in env name (lazy (of_body env params retty mk_body))

  type sharing =
    Always (* i.e. never inline *)
  | Never  (* i.e. always inline *)

  (* (Almost) transparently lift code into a function and call this function,
     unless sharing = Never and not (!Flags.share_code) in which case the code
     is inlined.
     NB: inlined code must not be recursive nor `return`.
  *)
  (* Also add a hack to support multiple return values *)
  let share_code sharing env name params retty mk_body =
    if sharing = Always || !Flags.share_code
    then
      let getters =
        List.mapi
          (fun i (n, t) -> (G.i (LocalGet (nr (Int32.of_int i)))))
          params
      in
      define_built_in env name params retty (fun env -> mk_body env getters);
      G.i (Call (nr (E.built_in env name))) ^^
      FakeMultiVal.load env retty
    else begin
      assert (sharing = Never);
      let locals =
        List.map
           (fun (n, t) -> new_local_ env t n)
           params
      in
      let set_locals = List.fold_right (fun (set, get, _) is-> is ^^ set) locals G.nop in
      let getters = List.map (fun (set, get, _) -> get) locals in
      set_locals ^^
      mk_body env getters ^^ FakeMultiVal.store env retty ^^
      FakeMultiVal.load env retty
   end

  (* Shorthands for various arities *)
  let [@warning "-8"] share_code0 sharing env name retty mk_body =
    share_code sharing env name [] retty (fun env [] -> mk_body env)
  let [@warning "-8"] share_code1 sharing env name p1 retty mk_body =
    share_code sharing env name [p1] retty (fun env [g1] -> mk_body env
        g1
    )
  let [@warning "-8"] share_code2 sharing env name (p1,p2) retty mk_body =
    share_code sharing env name [p1; p2] retty (fun env [g1; g2] -> mk_body env
      g1
      g2
    )
  let [@warning "-8"] share_code3 sharing env name (p1, p2, p3) retty mk_body =
    share_code sharing env name [p1; p2; p3] retty (fun env [g1; g2; g3] -> mk_body env
      g1
      g2
      g3
    )
  let [@warning "-8"] _share_code4 sharing env name (p1, p2, p3, p4) retty mk_body =
    share_code sharing env name [p1; p2; p3; p4] retty (fun env [g1; g2; g3; g4]-> mk_body env
      g1
      g2
      g3
      g4
    )
  let [@warning "-8"] share_code6 sharing env name (p1, p2, p3, p4, p5, p6) retty mk_body =
    share_code sharing env name [p1; p2; p3; p4; p5; p6] retty (fun env [g1; g2; g3; g4; g5; g6] -> mk_body env
      g1
      g2
      g3
      g4
      g5
      g6
    )
  let [@warning "-8"] _share_code7 sharing env name (p1, p2, p3, p4, p5, p6, p7) retty mk_body =
    share_code sharing env name [p1; p2; p3; p4; p5; p6; p7] retty (fun env [g1; g2; g3; g4; g5; g6; g7] -> mk_body env
      g1
      g2
      g3
      g4
      g5
      g6
      g7
    )

  let [@warning "-8"] _share_code9 sharing env name (p1, p2, p3, p4, p5, p6, p7, p8, p9) retty mk_body =
    share_code sharing env name [p1; p2; p3; p4; p5; p6; p7; p8; p9] retty (fun env [g1; g2; g3; g4; g5; g6; g7; g8; g9] -> mk_body env
      g1
      g2
      g3
      g4
      g5
      g6
      g7
      g8
      g9
    )


end (* Func *)

module RTS = struct
  (* The connection to the C and Rust parts of the RTS *)
  let system_imports env =
    E.add_func_import env "rts" "initialize_incremental_gc" [] [];
    E.add_func_import env "rts" "schedule_incremental_gc" [] [];
    E.add_func_import env "rts" "incremental_gc" [] [];
    E.add_func_import env "rts" "write_with_barrier" [I32Type; I32Type] [];
    E.add_func_import env "rts" "allocation_barrier" [I32Type] [I32Type];
    E.add_func_import env "rts" "running_gc" [] [I32Type];
    E.add_func_import env "rts" "register_stable_type" [I32Type; I32Type; I32Type] [];
    E.add_func_import env "rts" "load_stable_actor" [] [I32Type];
    E.add_func_import env "rts" "save_stable_actor" [I32Type] [];
    E.add_func_import env "rts" "free_stable_actor" [] [];
    E.add_func_import env "rts" "contains_field" [I32Type; I32Type] [I32Type];
    E.add_func_import env "rts" "set_static_root" [I32Type] [];
    E.add_func_import env "rts" "get_static_root" [] [I32Type];
    E.add_func_import env "rts" "null_singleton" [] [I32Type];
    E.add_func_import env "rts" "memcpy" [I32Type; I32Type; I32Type] [I32Type]; (* standard libc memcpy *)
    E.add_func_import env "rts" "memcmp" [I32Type; I32Type; I32Type] [I32Type];
    E.add_func_import env "rts" "version" [] [I32Type];
    E.add_func_import env "rts" "parse_idl_header" [I32Type; I32Type; I32Type; I32Type; I32Type] [];
    E.add_func_import env "rts" "idl_sub_buf_words" [I32Type; I32Type] [I32Type];
    E.add_func_import env "rts" "idl_sub_buf_init" [I32Type; I32Type; I32Type] [];
    E.add_func_import env "rts" "idl_sub"
      [I32Type; I32Type; I32Type; I32Type; I32Type; I32Type; I32Type; I32Type; I32Type] [I32Type];
    E.add_func_import env "rts" "leb128_decode" [I32Type] [I32Type];
    E.add_func_import env "rts" "sleb128_decode" [I32Type] [I32Type];
    E.add_func_import env "rts" "bigint_of_word32" [I32Type] [I32Type];
    E.add_func_import env "rts" "bigint_of_int32" [I32Type] [I32Type];
    E.add_func_import env "rts" "bigint_to_word32_wrap" [I32Type] [I32Type];
    E.add_func_import env "rts" "bigint_to_word32_trap" [I32Type] [I32Type];
    E.add_func_import env "rts" "bigint_to_word32_trap_with" [I32Type; I32Type] [I32Type];
    E.add_func_import env "rts" "bigint_of_word64" [I64Type] [I32Type];
    E.add_func_import env "rts" "bigint_of_int64" [I64Type] [I32Type];
    E.add_func_import env "rts" "bigint_of_float64" [F64Type] [I32Type];
    E.add_func_import env "rts" "bigint_to_float64" [I32Type] [F64Type];
    E.add_func_import env "rts" "bigint_to_word64_wrap" [I32Type] [I64Type];
    E.add_func_import env "rts" "bigint_to_word64_trap" [I32Type] [I64Type];
    E.add_func_import env "rts" "bigint_eq" [I32Type; I32Type] [I32Type];
    E.add_func_import env "rts" "bigint_isneg" [I32Type] [I32Type];
    E.add_func_import env "rts" "bigint_count_bits" [I32Type] [I32Type];
    E.add_func_import env "rts" "bigint_2complement_bits" [I32Type] [I32Type];
    E.add_func_import env "rts" "bigint_lt" [I32Type; I32Type] [I32Type];
    E.add_func_import env "rts" "bigint_gt" [I32Type; I32Type] [I32Type];
    E.add_func_import env "rts" "bigint_le" [I32Type; I32Type] [I32Type];
    E.add_func_import env "rts" "bigint_ge" [I32Type; I32Type] [I32Type];
    E.add_func_import env "rts" "bigint_add" [I32Type; I32Type] [I32Type];
    E.add_func_import env "rts" "bigint_sub" [I32Type; I32Type] [I32Type];
    E.add_func_import env "rts" "bigint_mul" [I32Type; I32Type] [I32Type];
    E.add_func_import env "rts" "bigint_rem" [I32Type; I32Type] [I32Type];
    E.add_func_import env "rts" "bigint_div" [I32Type; I32Type] [I32Type];
    E.add_func_import env "rts" "bigint_pow" [I32Type; I32Type] [I32Type];
    E.add_func_import env "rts" "bigint_neg" [I32Type] [I32Type];
    E.add_func_import env "rts" "bigint_lsh" [I32Type; I32Type] [I32Type];
    E.add_func_import env "rts" "bigint_rsh" [I32Type; I32Type] [I32Type];
    E.add_func_import env "rts" "bigint_abs" [I32Type] [I32Type];
    E.add_func_import env "rts" "bigint_leb128_size" [I32Type] [I32Type];
    E.add_func_import env "rts" "bigint_leb128_encode" [I32Type; I32Type] [];
    E.add_func_import env "rts" "bigint_leb128_decode" [I32Type] [I32Type];
    E.add_func_import env "rts" "bigint_leb128_decode_word64" [I64Type; I64Type; I32Type] [I32Type];
    E.add_func_import env "rts" "bigint_sleb128_size" [I32Type] [I32Type];
    E.add_func_import env "rts" "bigint_sleb128_encode" [I32Type; I32Type] [];
    E.add_func_import env "rts" "bigint_sleb128_decode" [I32Type] [I32Type];
    E.add_func_import env "rts" "bigint_sleb128_decode_word64" [I64Type; I64Type; I32Type] [I32Type];
    E.add_func_import env "rts" "leb128_encode" [I32Type; I32Type] [];
    E.add_func_import env "rts" "sleb128_encode" [I32Type; I32Type] [];
    E.add_func_import env "rts" "utf8_valid" [I32Type; I32Type] [I32Type];
    E.add_func_import env "rts" "utf8_validate" [I32Type; I32Type] [];
    E.add_func_import env "rts" "skip_leb128" [I32Type] [];
    E.add_func_import env "rts" "skip_any" [I32Type; I32Type; I32Type; I32Type] [];
    E.add_func_import env "rts" "find_field" [I32Type; I32Type; I32Type; I32Type; I32Type] [I32Type];
    E.add_func_import env "rts" "skip_fields" [I32Type; I32Type; I32Type; I32Type] [];
    E.add_func_import env "rts" "remember_continuation" [I32Type] [I32Type];
    E.add_func_import env "rts" "recall_continuation" [I32Type] [I32Type];
    E.add_func_import env "rts" "peek_future_continuation" [I32Type] [I32Type];
    E.add_func_import env "rts" "continuation_count" [] [I32Type];
    E.add_func_import env "rts" "continuation_table_size" [] [I32Type];
    E.add_func_import env "rts" "blob_of_text" [I32Type] [I32Type];
    E.add_func_import env "rts" "text_compare" [I32Type; I32Type] [I32Type];
    E.add_func_import env "rts" "text_concat" [I32Type; I32Type] [I32Type];
    E.add_func_import env "rts" "text_iter_done" [I32Type] [I32Type];
    E.add_func_import env "rts" "text_iter" [I32Type] [I32Type];
    E.add_func_import env "rts" "text_iter_next" [I32Type] [I32Type];
    E.add_func_import env "rts" "text_len" [I32Type] [I32Type];
    E.add_func_import env "rts" "text_of_ptr_size" [I32Type; I32Type] [I32Type];
    E.add_func_import env "rts" "text_singleton" [I32Type] [I32Type];
    E.add_func_import env "rts" "text_size" [I32Type] [I32Type];
    E.add_func_import env "rts" "text_to_buf" [I32Type; I32Type] [];
    E.add_func_import env "rts" "text_lowercase" [I32Type] [I32Type];
    E.add_func_import env "rts" "text_uppercase" [I32Type] [I32Type];
    E.add_func_import env "rts" "region_init" [I32Type] [];
    E.add_func_import env "rts" "alloc_region" [I64Type; I32Type; I32Type] [I32Type];
    E.add_func_import env "rts" "init_region" [I32Type; I64Type; I32Type; I32Type] [];
    E.add_func_import env "rts" "region_new" [] [I32Type];
    E.add_func_import env "rts" "region_id" [I32Type] [I64Type];
    E.add_func_import env "rts" "region_page_count" [I32Type] [I32Type];
    E.add_func_import env "rts" "region_vec_pages" [I32Type] [I32Type];
    E.add_func_import env "rts" "region_size" [I32Type] [I64Type];
    E.add_func_import env "rts" "region_grow" [I32Type; I64Type] [I64Type];
    E.add_func_import env "rts" "region_load_blob" [I32Type; I64Type; I32Type] [I32Type];
    E.add_func_import env "rts" "region_store_blob" [I32Type; I64Type; I32Type] [];
    E.add_func_import env "rts" "region_load_word8" [I32Type; I64Type] [I32Type];
    E.add_func_import env "rts" "region_store_word8" [I32Type; I64Type; I32Type] [];
    E.add_func_import env "rts" "region_load_word16" [I32Type; I64Type] [I32Type];
    E.add_func_import env "rts" "region_store_word16" [I32Type; I64Type; I32Type] [];
    E.add_func_import env "rts" "region_load_word32" [I32Type; I64Type] [I32Type];
    E.add_func_import env "rts" "region_store_word32" [I32Type; I64Type; I32Type] [];
    E.add_func_import env "rts" "region_load_word64" [I32Type; I64Type] [I64Type];
    E.add_func_import env "rts" "region_store_word64" [I32Type; I64Type; I64Type] [];
    E.add_func_import env "rts" "region_load_float64" [I32Type; I64Type] [F64Type];
    E.add_func_import env "rts" "region_store_float64" [I32Type; I64Type; F64Type] [];
    E.add_func_import env "rts" "region0_get" [] [I32Type];
    E.add_func_import env "rts" "blob_of_principal" [I32Type] [I32Type];
    E.add_func_import env "rts" "principal_of_blob" [I32Type] [I32Type];
    E.add_func_import env "rts" "compute_crc32" [I32Type] [I32Type];
    E.add_func_import env "rts" "blob_iter_done" [I32Type] [I32Type];
    E.add_func_import env "rts" "blob_iter" [I32Type] [I32Type];
    E.add_func_import env "rts" "blob_iter_next" [I32Type] [I32Type];
    E.add_func_import env "rts" "pow" [F64Type; F64Type] [F64Type]; (* musl *)
    E.add_func_import env "rts" "sin" [F64Type] [F64Type]; (* musl *)
    E.add_func_import env "rts" "cos" [F64Type] [F64Type]; (* musl *)
    E.add_func_import env "rts" "tan" [F64Type] [F64Type]; (* musl *)
    E.add_func_import env "rts" "asin" [F64Type] [F64Type]; (* musl *)
    E.add_func_import env "rts" "acos" [F64Type] [F64Type]; (* musl *)
    E.add_func_import env "rts" "atan" [F64Type] [F64Type]; (* musl *)
    E.add_func_import env "rts" "atan2" [F64Type; F64Type] [F64Type]; (* musl *)
    E.add_func_import env "rts" "exp" [F64Type] [F64Type]; (* musl *)
    E.add_func_import env "rts" "log" [F64Type] [F64Type]; (* musl *)
    E.add_func_import env "rts" "fmod" [F64Type; F64Type] [F64Type]; (* remainder, musl *)
    E.add_func_import env "rts" "float_fmt" [F64Type; I32Type; I32Type] [I32Type];
    E.add_func_import env "rts" "char_to_upper" [I32Type] [I32Type];
    E.add_func_import env "rts" "char_to_lower" [I32Type] [I32Type];
    E.add_func_import env "rts" "char_is_whitespace" [I32Type] [I32Type];
    E.add_func_import env "rts" "char_is_lowercase" [I32Type] [I32Type];
    E.add_func_import env "rts" "char_is_uppercase" [I32Type] [I32Type];
    E.add_func_import env "rts" "char_is_alphabetic" [I32Type] [I32Type];
    E.add_func_import env "rts" "get_max_live_size" [] [I32Type];
    E.add_func_import env "rts" "get_reclaimed" [] [I64Type];
    E.add_func_import env "rts" "alloc_words" [I32Type] [I32Type];
    E.add_func_import env "rts" "get_total_allocations" [] [I64Type];
    E.add_func_import env "rts" "get_heap_size" [] [I32Type];
    E.add_func_import env "rts" "alloc_blob" [I32Type] [I32Type];
    E.add_func_import env "rts" "alloc_array" [I32Type] [I32Type];
    ()

end (* RTS *)

module GC = struct
  (* Record mutator/gc instructions counts *)

  let instruction_counter env =
    compile_unboxed_zero ^^
    E.call_import env "ic0" "performance_counter"

  let register_globals env =
    E.add_global64 env "__mutator_instructions" Mutable 0L;
    E.add_global64 env "__collector_instructions" Mutable 0L

  let get_mutator_instructions env =
    G.i (GlobalGet (nr (E.get_global env "__mutator_instructions")))
  let set_mutator_instructions env =
    G.i (GlobalSet (nr (E.get_global env "__mutator_instructions")))

  let get_collector_instructions env =
    G.i (GlobalGet (nr (E.get_global env "__collector_instructions")))
  let set_collector_instructions env =
    G.i (GlobalSet (nr (E.get_global env "__collector_instructions")))

  let record_mutator_instructions env =
    match E.mode env with
    | Flags.(ICMode | RefMode)  ->
      instruction_counter env ^^
      set_mutator_instructions env
    | _ -> G.nop

  let record_collector_instructions env =
    match E.mode env with
    | Flags.(ICMode | RefMode)  ->
      instruction_counter env ^^
      get_mutator_instructions env ^^
      G.i (Binary (Wasm.Values.I64 I64Op.Sub)) ^^
      set_collector_instructions env
    | _ -> G.nop

  let collect_garbage env =
    record_mutator_instructions env ^^
    E.collect_garbage env false ^^
    record_collector_instructions env

end (* GC *)

module Heap = struct
  (* General heap object functionality (allocation, setting fields, reading fields) *)

  (* Memory addresses are 32 bit (I32Type). *)
  let word_size = 4l

  (* The heap base global can only be used late, see conclude_module
     and GHC.register *)
  let get_heap_base env =
    G.i (GlobalGet (nr (E.get_global env "__heap_base")))

  let get_total_allocation env =
    E.call_import env "rts" "get_total_allocations"

  let get_reclaimed env =
    E.call_import env "rts" "get_reclaimed"

  let get_memory_size =
    G.i MemorySize ^^
    G.i (Convert (Wasm.Values.I64 I64Op.ExtendUI32)) ^^
    compile_mul64_const page_size64

  let get_max_live_size env =
    E.call_import env "rts" "get_max_live_size"

  (* Static allocation (always words)
     (uses dynamic allocation for smaller and more readable code) *)
  let alloc env (n : int32) : G.t =
    compile_unboxed_const n ^^
    E.call_import env "rts" "alloc_words"

  (* Heap objects *)

  (* At this level of abstraction, heap objects are just flat arrays of words *)

  let load_field (i : int32) : G.t =
    let offset = Int32.(add (mul word_size i) ptr_unskew) in
    G.i (Load {ty = I32Type; align = 2; offset; sz = None})

  let store_field (i : int32) : G.t =
    let offset = Int32.(add (mul word_size i) ptr_unskew) in
    G.i (Store {ty = I32Type; align = 2; offset; sz = None})

  (* Although we occasionally want to treat two consecutive
     32 bit fields as one 64 bit number *)

  (* Requires little-endian encoding *)
  let load_field64 (i : int32) : G.t =
    let offset = Int32.(add (mul word_size i) ptr_unskew) in
    G.i (Load {ty = I64Type; align = 2; offset; sz = None})

  let store_field64 (i : int32) : G.t =
    let offset = Int32.(add (mul word_size i) ptr_unskew) in
    G.i (Store {ty = I64Type; align = 2; offset; sz = None})

  (* Or even as a single 64 bit float *)

  let load_field_float64 (i : int32) : G.t =
    let offset = Int32.(add (mul word_size i) ptr_unskew) in
    G.i (Load {ty = F64Type; align = 2; offset; sz = None})

  let store_field_float64 (i : int32) : G.t =
    let offset = Int32.(add (mul word_size i) ptr_unskew) in
    G.i (Store {ty = F64Type; align = 2; offset; sz = None})

  (* Convenience functions related to memory *)
  (* Copying bytes (works on unskewed memory addresses) *)
  let memcpy env = E.call_import env "rts" "memcpy" ^^ G.i Drop
  (* Comparing bytes (works on unskewed memory addresses) *)
  let memcmp env = E.call_import env "rts" "memcmp"

  let register env =
    let get_heap_base_fn = E.add_fun env "get_heap_base" (Func.of_body env [] [I32Type] (fun env ->
      get_heap_base env
    )) in

    E.add_export env (nr {
      name = Lib.Utf8.decode "get_heap_base";
      edesc = nr (FuncExport (nr get_heap_base_fn))
    })

  let get_heap_size env =
    E.call_import env "rts" "get_heap_size"

end (* Heap *)

module Stack = struct
  (* The RTS includes C code which requires a shadow stack in linear memory.
     We reserve some space for it at the beginning of memory space (just like
     wasm-l would), this way stack overflow would cause out-of-memory, and not
     just overwrite static data.

     We sometimes use the stack space if we need small amounts of scratch space.

     All pointers here are unskewed.

     (We report logical stack overflow as "RTS Stack underflow" as the stack
     grows downwards.)
  *)

  (* Predefined constant stack size of 2MB, according to the persistent memory layout. *)
  let stack_size = 2 * 1024 * 1024

  let end_ () = Int32.of_int stack_size 

  let register_globals env =
    (* stack pointer *)
    E.add_global32 env "__stack_pointer" Mutable (end_());
    (* frame pointer *)
    E.add_global32 env "__frame_pointer" Mutable (end_());
    (* low watermark *)
    if !Flags.measure_rts_stack then
      E.add_global32 env "__stack_min" Mutable (end_());
    E.export_global env "__stack_pointer"

  let get_stack_ptr env =
    G.i (GlobalGet (nr (E.get_global env "__stack_pointer")))
  let set_stack_ptr env =
    G.i (GlobalSet (nr (E.get_global env "__stack_pointer")))

  let get_min env =
    G.i (GlobalGet (nr (E.get_global env "__stack_min")))
  let set_min env =
    G.i (GlobalSet (nr (E.get_global env "__stack_min")))

  let get_max_stack_size env =
    if !Flags.measure_rts_stack then
      compile_unboxed_const (end_()) ^^
      get_min env ^^
      G.i (Binary (Wasm.Values.I32 I32Op.Sub))
    else (* report max available *)
      compile_unboxed_const (end_())

  let update_stack_min env =
    if !Flags.measure_rts_stack then
    get_stack_ptr env ^^
    get_min env ^^
    G.i (Compare (Wasm.Values.I32 I32Op.LtU)) ^^
    (G.if0
       (get_stack_ptr env ^^
        set_min env)
      G.nop)
    else G.nop

  let stack_overflow env =
    Func.share_code0 Func.Never env "stack_overflow" [] (fun env ->
      (* read last word of reserved page to force trap *)
      compile_unboxed_const 0xFFFF_FFFCl ^^
      G.i (Load {ty = I32Type; align = 2; offset = 0l; sz = None}) ^^
      G.i Unreachable
    )

  let alloc_words env n =
    let n_bytes = Int32.mul n Heap.word_size in
    (* avoid absurd allocations *)
    assert (Int32.(to_int n_bytes) < stack_size);
    (* alloc words *)
    get_stack_ptr env ^^
    compile_unboxed_const n_bytes ^^
    G.i (Binary (Wasm.Values.I32 I32Op.Sub)) ^^
    set_stack_ptr env ^^
    update_stack_min env ^^
    get_stack_ptr env ^^
    (* check for stack overflow, if necessary *)
    if n_bytes >= page_size then
      get_stack_ptr env ^^
      G.i (Unary (Wasm.Values.I32 I32Op.Clz)) ^^
      G.if0
        G.nop (* we found leading zeros, i.e. no wraparound *)
        (stack_overflow env)
    else
      G.nop

  let free_words env n =
    get_stack_ptr env ^^
    compile_unboxed_const (Int32.mul n Heap.word_size) ^^
    G.i (Binary (Wasm.Values.I32 I32Op.Add)) ^^
    set_stack_ptr env

  (* TODO: why not just remember and reset the stack pointer, instead of calling free_words? Also below *)
  let with_words env name n f =
    let (set_x, get_x) = new_local env name in
    alloc_words env n ^^ set_x ^^
    f get_x ^^
    free_words env n


  let dynamic_alloc_words env get_n =
    get_stack_ptr env ^^
    compile_divU_const Heap.word_size ^^
    get_n ^^
    G.i (Compare (Wasm.Values.I32 I32Op.LtU)) ^^
    (G.if0
      (stack_overflow env)
      G.nop) ^^
    get_stack_ptr env ^^
    get_n ^^
    compile_mul_const Heap.word_size ^^
    G.i (Binary (Wasm.Values.I32 I32Op.Sub)) ^^
    set_stack_ptr env ^^
    update_stack_min env ^^
    get_stack_ptr env

  let dynamic_free_words env get_n =
    get_stack_ptr env ^^
    get_n ^^
    compile_mul_const Heap.word_size ^^
    G.i (Binary (Wasm.Values.I32 I32Op.Add)) ^^
    set_stack_ptr env

  (* TODO: why not just remember and reset the stack pointer, instead of calling free_words? Also above*)
  let dynamic_with_words env name f =
    let (set_n, get_n) = new_local env "n" in
    let (set_x, get_x) = new_local env name in
    set_n ^^
    dynamic_alloc_words env get_n ^^ set_x ^^
    f get_x ^^
    dynamic_free_words env get_n

  let dynamic_with_bytes env name f =
    (* round up to nearest wordsize *)
    compile_add_const (Int32.sub Heap.word_size 1l) ^^
    compile_divU_const Heap.word_size ^^
    dynamic_with_words env name f

  (* Stack Frames *)

  (* Traditional frame pointer for accessing statically allocated locals/args (all words)
     Used (sofar) only in serialization to compress Wasm stack
     at cost of expanding Rust/C Stack (whose size we control)*)
  let get_frame_ptr env =
    G.i (GlobalGet (nr (E.get_global env "__frame_pointer")))
  let set_frame_ptr env =
    G.i (GlobalSet (nr (E.get_global env "__frame_pointer")))

  (* Frame pointer operations *)

  (* Enter/exit a new frame of `n` words, saving and restoring prev frame pointer *)
  let with_frame env name n f =
    (* reserve space for n words + saved frame_ptr *)
    alloc_words env (Int32.add n 1l) ^^
    (* store the current frame_ptr at offset 0*)
    get_frame_ptr env ^^
    G.i (Store {ty = I32Type; align = 2; offset = 0l; sz = None}) ^^
    get_stack_ptr env ^^
    (* set_frame_ptr to stack_ptr *)
    set_frame_ptr env ^^
    (* do as f *)
    f () ^^
    (* assert frame_ptr == stack_ptr *)
    get_frame_ptr env ^^
    get_stack_ptr env ^^
    G.i (Compare (Wasm.Values.I32 I32Op.Eq)) ^^
    E.else_trap_with env "frame_ptr <> stack_ptr" ^^
    (* restore the saved frame_ptr *)
    get_frame_ptr env ^^
    G.i (Load {ty = I32Type; align = 2; offset = 0l; sz = None}) ^^
    set_frame_ptr env ^^
    (* free the frame *)
    free_words env (Int32.add n 1l)

  (* read local n of current frame *)
  let get_local env n =
    let offset = Int32.mul (Int32.add n 1l) Heap.word_size in
    get_frame_ptr env ^^
      G.i (Load { ty = I32Type; align = 2; offset; sz = None})

  (* read local n of previous frame *)
  let get_prev_local env n =
    let offset = Int32.mul (Int32.add n 1l) Heap.word_size in
    (* indirect through save frame_ptr at offset 0 *)
    get_frame_ptr env ^^
    G.i (Load { ty = I32Type; align = 2; offset = 0l; sz = None}) ^^
    G.i (Load { ty = I32Type; align = 2; offset; sz = None})

  (* set local n of current frame *)
  let set_local env n =
    let offset = Int32.mul (Int32.add n 1l) Heap.word_size in
    Func.share_code1 Func.Never env ("set_local %i" ^ Int32.to_string n) ("val", I32Type) []
      (fun env get_val ->
         get_frame_ptr env ^^
         get_val ^^
         G.i (Store { ty = I32Type; align = 2; offset; sz = None}))

end (* Stack *)


module ContinuationTable = struct
  (* See rts/motoko-rts/src/closure_table.rs *)
  let remember env : G.t = E.call_import env "rts" "remember_continuation"
  let recall env : G.t = E.call_import env "rts" "recall_continuation"
  let peek_future env : G.t = E.call_import env "rts" "peek_future_continuation"
  let count env : G.t = E.call_import env "rts" "continuation_count"
  let size env : G.t = E.call_import env "rts" "continuation_table_size"
end (* ContinuationTable *)

module Bool = struct
  (* Boolean literals are either 0 or 1, at StackRep Vanilla
     They need not be shifted before put in the heap,
     because the "zero page" never contains GC-ed objects
  *)

  let vanilla_lit = function
    | false -> 0l
    | true -> 1l

  let lit b = compile_unboxed_const (vanilla_lit b)

  let neg = G.i (Test (Wasm.Values.I32 I32Op.Eqz))

end (* Bool *)

module BitTagged = struct

  (* This module takes care of pointer tagging:

     A pointer to an object at offset `i` on the heap is represented as
     `i-1`, so the low two bits of the pointer are always set (0b…11).
     We call `i-1` a *skewed* pointer, in a feeble attempt to avoid the term
     shifted, which may sound like a logical shift.

     We use the constants ptr_skew and ptr_unskew to change a pointer as a
     signpost where we switch between raw pointers to skewed ones.

     This means we can store a small unboxed scalar x as (x `lsl` 1), and still
     tell it apart from a pointer by looking at the last bits: if set, it is a
     pointer.

     Small here means -2^30 ≤ x < 2^30, and untagging needs to happen with an
     _arithmetic_ right shift. This is the right thing to do for signed
     numbers, and because we want to apply a consistent logic for all types,
     especially as there is only one wasm type, we use the same range for
     signed numbers as well.

     Boolean false is a non-pointer by construction.
     Boolean true (1) needs not be shifted as GC will not consider it.

     Summary:

       0b…11: A pointer
       0b…x0: A shifted scalar
       0b000: `false`
       0b001: `true`

     Note that {Nat,Int}{8,16} do not need to be explicitly bit-tagged:
     The bytes are stored in the _most_ significant byte(s) of the `i32`,
     thus lowest two bits are always 0.
     All arithmetic is implemented directly on that representation, see
     module TaggedSmallWord.
  *)
  let is_true_literal env =
    compile_eq_const 1l

  (* Note: `true` is not handled here, needs specific check where needed. *)
  let if_tagged_scalar env retty is1 is2 =
    compile_bitand_const 0x1l ^^
    E.if_ env retty is2 is1

  (* With two bit-tagged pointers on the stack, decide
     whether both are scalars and invoke is1 (the fast path)
     if so, and otherwise is2 (the slow path).
     Note: `true` is not handled here, needs specific check where needed.
  *)
  let if_both_tagged_scalar env retty is1 is2 =
    G.i (Binary (Wasm.Values.I32 I32Op.Or)) ^^
    compile_bitand_const 0x1l ^^
    E.if_ env retty is2 is1

  (* 64 bit numbers *)

  (* static *)
  let can_tag_const (n : int64) =
    let lower_bound = Int64.(neg (shift_left 1L 30)) in
    let upper_bound = Int64.shift_left 1L 30 in
    lower_bound <= n && n < upper_bound

  let tag_const i = Int32.shift_left (Int64.to_int32 i) 1


  (* dynamic *)
  let if_can_tag_i64 env retty is1 is2 =
    Func.share_code1 Func.Never env "can_tag_i64" ("x", I64Type) [I32Type] (fun env get_x ->
      (* checks that all but the low 30 bits are either all 0 or all 1 *)
      get_x ^^ compile_shl64_const 1L ^^
      get_x ^^ G.i (Binary (Wasm.Values.I64 I32Op.Xor)) ^^
      compile_shrU64_const 31L ^^
      G.i (Test (Wasm.Values.I64 I64Op.Eqz))
    ) ^^
    E.if_ env retty is1 is2

  let if_can_tag_u64 env retty is1 is2 =
    compile_shrU64_const 30L ^^
    G.i (Test (Wasm.Values.I64 I64Op.Eqz)) ^^
    E.if_ env retty is1 is2

  let tag =
    G.i (Convert (Wasm.Values.I32 I32Op.WrapI64)) ^^
    compile_shl_const 1l

  let untag env =
    compile_shrS_const 1l ^^
    G.i (Convert (Wasm.Values.I64 I64Op.ExtendSI32))

  (* 32 bit numbers, dynamic, w.r.t `Int` *)

  let if_can_tag_i32 env retty is1 is2 =
    Func.share_code1 Func.Never env "cannot_tag_i32" ("x", I32Type) [I32Type] (fun env get_x ->
      (* checks that all but the low 30 bits are both either 0 or 1 *)
      get_x ^^ compile_shrU_const 30l ^^
      G.i (Unary (Wasm.Values.I32 I32Op.Popcnt)) ^^
      G.i (Unary (Wasm.Values.I32 I32Op.Ctz))
    ) ^^
    E.if_ env retty is1 is2

  let if_can_tag_u32 env retty is1 is2 =
    compile_shrU_const 30l ^^
    E.if_ env retty is2 is1 (* NB: swapped branches *)

  let tag_i32 = compile_shl_const 1l
  let untag_i32 = compile_shrS_const 1l

end (* BitTagged *)

module Tagged = struct
  (* Tagged objects all have an object header consisting of a tag and a forwarding pointer.
     The tag is to describe their runtime type and serves to traverse the heap
     (serialization, GC), but also for objectification of arrays.

     The tag is a word at the beginning of the object.

     The (skewed) forwarding pointer supports object moving in the incremental garbage collection.

         obj header
     ┌──────┬─────────┬──
     │ tag  │ fwd ptr │ ...
     └──────┴─────────┴──

     The copying GC requires that all tagged objects in the dynamic heap space have at least
     two words in order to replace them by `Indirection`. This condition is except for `Null`
     that only lives in static heap space and is therefore not replaced by `Indirection` during
     copying GC.

     Attention: This mapping is duplicated in these places
       * here
       * motoko-rts/src/types.rs
       * motoko-rts/src/text.rs
       * motoko-rts/src/memory.rs
       * motoko-rts/src/bigint.rs
       * motoko-rts/src/blob-iter.rs
       * motoko-rts/src/static-checks.rs
       * In all GC implementations in motoko-rts/src/gc/
     so update all!
   *)

  type [@warning "-37"] tag  =
    | Object
    | ObjInd (* The indirection used for object fields *)
    | Array (* Also a tuple *)
    | Bits64 (* Contains a 64 bit number *)
    | MutBox (* used for mutable heap-allocated variables *)
    | Closure
    | Some (* For opt *)
    | Variant
    | Blob
    | Indirection (* Only used by the GC *)
    | Bits32 (* Contains a 32 bit unsigned number *)
    | BigInt
    | Concat (* String concatenation, used by rts/text.c *)
    | Null (* For opt. Singleton in persistent heap *)
    | OneWordFiller (* Only used by the RTS *)
    | FreeSpace (* Only used by the RTS *)
    | Region
    | ArraySliceMinimum (* Used by the GC for incremental array marking *)
    | StableSeen (* Marker that we have seen this thing before *)
    | CoercionFailure (* Used in the Candid decoder. Static singleton! *)

  (* Tags needs to have the lowest bit set, to allow distinguishing object
     headers from heap locations (object or field addresses).

     (Reminder: objects and fields are word-aligned so will have the lowest two
     bits unset) *)
  let int_of_tag = function
    | Object -> 1l
    | ObjInd -> 3l
    | Array -> 5l
    | Bits64 -> 7l
    | MutBox -> 9l
    | Closure -> 11l
    | Some -> 13l
    | Variant -> 15l
    | Blob -> 17l
    | Indirection -> 19l
    | Bits32 -> 21l
    | BigInt -> 23l
    | Concat -> 25l
    | Region -> 27l
    | Null -> 29l
    | OneWordFiller -> 31l
    | FreeSpace -> 33l
    | ArraySliceMinimum -> 34l
    (* Next two tags won't be seen by the GC, so no need to set the lowest bit
       for `CoercionFailure` and `StableSeen` *)
    | CoercionFailure -> 0xfffffffel
    | StableSeen -> 0xffffffffl

  let header_size = 2l
  
  (* The tag *)
  let tag_field = 0l
  let forwarding_pointer_field = 1l

  (* Note: post-allocation barrier must be applied after initialization *)
  let alloc env size tag =
    assert (size > 1l);
    let name = Printf.sprintf "alloc_size<%d>_tag<%d>" (Int32.to_int size) (Int32.to_int (int_of_tag tag)) in

    Func.share_code0 Func.Never env name [I32Type] (fun env ->
      let set_object, get_object = new_local env "new_object" in
      Heap.alloc env size ^^
      set_object ^^ get_object ^^
      compile_unboxed_const (int_of_tag tag) ^^
      Heap.store_field tag_field ^^
      get_object ^^ (* object pointer *)
      get_object ^^ (* forwarding pointer *)
      Heap.store_field forwarding_pointer_field ^^
      get_object
    )

  let load_forwarding_pointer env =
    Heap.load_field forwarding_pointer_field

  let store_tag env tag =
    load_forwarding_pointer env ^^
    compile_unboxed_const (int_of_tag tag) ^^
    Heap.store_field tag_field

  let load_tag env =
    load_forwarding_pointer env ^^
    Heap.load_field tag_field

  let check_forwarding env unskewed =
    let name = "check_forwarding_" ^ if unskewed then "unskewed" else "skewed" in
    Func.share_code1 Func.Always env name ("object", I32Type) [I32Type] (fun env get_object ->
      let set_object = G.setter_for get_object in
      (if unskewed then
        get_object ^^
        compile_unboxed_const ptr_skew ^^
        G.i (Binary (Wasm.Values.I32 I32Op.Add)) ^^
        set_object
      else G.nop) ^^
      get_object ^^
      load_forwarding_pointer env ^^
      get_object ^^
      G.i (Compare (Wasm.Values.I32 I32Op.Eq)) ^^
      E.else_trap_with env "missing object forwarding" ^^
      get_object ^^
      (if unskewed then
        compile_unboxed_const ptr_unskew ^^
        G.i (Binary (Wasm.Values.I32 I32Op.Add))
      else G.nop))
  
  let check_forwarding_for_store env typ =
    let (set_value, get_value, _) = new_local_ env typ "value" in
    set_value ^^ check_forwarding env false ^^ get_value

  let load_field env index =
    (if !Flags.sanity then check_forwarding env false else G.nop) ^^
    Heap.load_field index

  let store_field env index =
    (if !Flags.sanity then check_forwarding_for_store env I32Type else G.nop) ^^
    Heap.store_field index

  let load_field64 env index =
    (if !Flags.sanity then check_forwarding env false else G.nop) ^^
    Heap.load_field64 index

  let store_field64 env index =
    (if !Flags.sanity then check_forwarding_for_store env I64Type else G.nop) ^^
    Heap.store_field64 index

  let load_field_float64 env index =
    (if !Flags.sanity then check_forwarding env false else G.nop) ^^
    Heap.load_field_float64 index

  let store_field_float64 env index =
    (if !Flags.sanity then check_forwarding_for_store env F64Type else G.nop) ^^
    Heap.store_field_float64 index

  (* Branches based on the tag of the object pointed to,
     leaving the object on the stack afterwards. *)
  let branch_default env retty def (cases : (tag * G.t) list) : G.t =
    let (set_tag, get_tag) = new_local env "tag" in

    let rec go = function
      | [] -> def
      | ((tag, code) :: cases) ->
        get_tag ^^
        compile_eq_const (int_of_tag tag) ^^
        E.if_ env retty code (go cases)
    in
    load_tag env ^^
    set_tag ^^
    go cases

  (* like branch_default but also pushes the scrutinee on the stack for the
   * branch's consumption *)
  let _branch_default_with env retty def cases =
    let (set_o, get_o) = new_local env "o" in
    let prep (t, code) = (t, get_o ^^ code)
    in set_o ^^ get_o ^^ branch_default env retty def (List.map prep cases)

  (* like branch_default_with but the tag is known statically *)
  let branch_with env retty = function
    | [] -> G.i Unreachable
    | [_, code] -> code
    | (_, code) :: cases ->
       let (set_o, get_o) = new_local env "o" in
       let prep (t, code) = (t, get_o ^^ code)
       in set_o ^^ get_o ^^ branch_default env retty (get_o ^^ code) (List.map prep cases)

  (* Can a value of this type be represented by a heap object with this tag? *)
  (* Needs to be conservative, i.e. return `true` if unsure *)
  (* This function can also be used as assertions in a lint mode, e.g. in compile_exp *)
  let can_have_tag ty tag =
    let open Mo_types.Type in
    match (tag : tag) with
    | Region ->
      begin match normalize ty with
      | (Con _ | Any) -> true
      | (Prim Region) -> true
      | (Prim _ | Obj _ | Array _ | Tup _ | Opt _ | Variant _ | Func _ | Non) -> false
      | (Pre | Async _ | Mut _ | Var _ | Typ _) -> assert false
      end
    | Array ->
      begin match normalize ty with
      | (Con _ | Any) -> true
      | (Array _ | Tup _) -> true
      | (Prim _ |  Obj _ | Opt _ | Variant _ | Func _ | Non) -> false
      | (Pre | Async _ | Mut _ | Var _ | Typ _) -> assert false
      end
    | Blob ->
      begin match normalize ty with
      | (Con _ | Any) -> true
      | (Prim (Text|Blob|Principal)) -> true
      | (Prim _ | Obj _ | Array _ | Tup _ | Opt _ | Variant _ | Func _ | Non) -> false
      | (Pre | Async _ | Mut _ | Var _ | Typ _) -> assert false
      end
    | Object ->
      begin match normalize ty with
      | (Con _ | Any) -> true
      | (Obj _) -> true
      | (Prim _ | Array _ | Tup _ | Opt _ | Variant _ | Func _ | Non) -> false
      | (Pre | Async _ | Mut _ | Var _ | Typ _) -> assert false
      end
    | _ -> true

  (* like branch_with but with type information to statically skip some branches *)
  let _branch_typed_with env ty retty branches =
    branch_with env retty (List.filter (fun (tag,c) -> can_have_tag ty tag) branches)

  let allocation_barrier env =
    E.call_import env "rts" "allocation_barrier"

  let write_with_barrier env =
    let (set_value, get_value) = new_local env "written_value" in
    let (set_location, get_location) = new_local env "write_location" in
    set_value ^^ set_location ^^
    (* performance gain by first checking the GC state *)
    E.call_import env "rts" "running_gc" ^^
    G.if0 (
      get_location ^^ get_value ^^
      E.call_import env "rts" "write_with_barrier"
    ) (
      get_location ^^ get_value ^^
      store_unskewed_ptr
    )

  let obj env tag element_instructions : G.t =
    let n = List.length element_instructions in
    let size = (Int32.add (Wasm.I32.of_int_u n) header_size) in
    let (set_object, get_object) = new_local env "new_object" in
    alloc env size tag ^^
    set_object ^^
    let init_elem idx instrs : G.t =
      get_object ^^
      instrs ^^
      Heap.store_field (Int32.add (Wasm.I32.of_int_u idx) header_size)
    in
    G.concat_mapi init_elem element_instructions ^^
    get_object ^^
    allocation_barrier env

end (* Tagged *)

module MutBox = struct
  (*
      Mutable heap objects

       ┌──────┬─────┬─────────┐
       │ obj header │ payload │
       └──────┴─────┴─────────┘

     The object header includes the obj tag (MutBox) and the forwarding pointer.
  *)

  let field = Tagged.header_size

  let alloc env =
    Tagged.obj env Tagged.MutBox [ compile_unboxed_zero ]

  let load_field env =
    Tagged.load_forwarding_pointer env ^^
    Tagged.load_field env field

  let store_field env =
    let (set_mutbox_value, get_mutbox_value) = new_local env "mutbox_value" in
    set_mutbox_value ^^
    Tagged.load_forwarding_pointer env ^^
    get_mutbox_value ^^
    Tagged.store_field env field
end


module Opt = struct
  (* The Option type. Optional values are represented as

    1. ┌──────┐
       │ null │
       └──────┘

       A special null value. This is a singleton object stored in the persistent memory
       and retained across all objects. This serves for efficient null checks by using 
       pointer comparison (and applying pointer forwarding resolution beforehand).


    2. ┌──────┬─────────┐
       │ some │ payload │
       └──────┴─────────┘

       A heap-allocated box for `?v` values. Should only ever contain null or
       another such box.

    3. Anything else (pointer or unboxed scalar): Constituent value, implicitly
       injected into the opt type.

    This way, `?t` is represented without allocation, with the only exception of
    the value `?ⁿnull` for n>0.

    NB: `?ⁿnull` is essentially represented by the unary encoding of the number
    of n. This could be optimized further, by storing `n` in the Some payload,
    instead of a pointer, but unlikely worth it.

  *)

  let some_payload_field = Tagged.header_size

  let null_lit env =
    E.call_import env "rts" "null_singleton" (* forwarding pointer already resolved *)

  let is_some env =
    Func.share_code1 Func.Never env "is_some" ("x", I32Type) [I32Type] (fun env get_x ->
      get_x ^^ BitTagged.if_tagged_scalar env [I32Type]
        ( Bool.lit true ) (* scalar *)
        ( get_x ^^ BitTagged.is_true_literal env ^^ (* exclude true literal since `branch_default` follows the forwarding pointer *)
          E.if_ env [I32Type]
            ( Bool.lit true ) (* true literal *)
            ( (* pointer to object, resolve forwarding pointer on null pointer equality check *)
              get_x ^^
              Tagged.load_forwarding_pointer env ^^
              null_lit env ^^
              G.i (Compare (Wasm.Values.I32 I32Op.Ne))
            )
        )
    )

  let alloc_some env get_payload =
    Tagged.obj env Tagged.Some [ get_payload ]

  let inject env e =
    e ^^
    Func.share_code1 Func.Never env "opt_inject" ("x", I32Type) [I32Type] (fun env get_x ->
      get_x ^^ BitTagged.if_tagged_scalar env [I32Type]
        ( get_x ) (* scalar, no wrapping *)
        ( get_x ^^ BitTagged.is_true_literal env ^^ (* exclude true literal since `branch_default` follows the forwarding pointer *)
          E.if_ env [I32Type]
            ( get_x ) (* true literal, no wrapping *)
            ( get_x ^^ Tagged.branch_default env [I32Type]
              ( get_x ) (* default tag, no wrapping *)
              [ Tagged.Null, alloc_some env get_x
              ; Tagged.Some, alloc_some env get_x ]
            )
        )
    )

  (* This function is used where conceptually, Opt.inject should be used, but
  we know for sure that it wouldn’t do anything anyways, except dereferencing the forwarding pointer *)
  let inject_simple env e =
    e ^^ Tagged.load_forwarding_pointer env

  let load_some_payload_field env =
    Tagged.load_forwarding_pointer env ^^
    Tagged.load_field env some_payload_field

  let project env =
    Func.share_code1 Func.Never env "opt_project" ("x", I32Type) [I32Type] (fun env get_x ->
      get_x ^^ BitTagged.if_tagged_scalar env [I32Type]
        ( get_x ) (* scalar, no wrapping *)
        ( get_x ^^ BitTagged.is_true_literal env ^^ (* exclude true literal since `branch_default` follows the forwarding pointer *)
          E.if_ env [I32Type]
            ( get_x ) (* true literal, no wrapping *)
            ( get_x ^^ Tagged.branch_default env [I32Type]
              ( get_x ) (* default tag, no wrapping *)
              [ Tagged.Some,
                get_x ^^ load_some_payload_field env
              ; Tagged.Null,
                E.trap_with env "Internal error: opt_project: null!"
              ]
            )
        )
    )

end (* Opt *)

module Variant = struct
  (* The Variant type. We store the variant tag in a first word; we can later
     optimize and squeeze it in the Tagged tag. We can also later support unboxing
     variants with an argument of type ().

       ┌──────┬─────┬────────────┬─────────┐
       │ obj header │ varianttag │ payload │
       └──────┴─────┴────────────┴─────────┘

     The object header includes the obj tag (TAG_VARIANT) and the forwarding pointer.
  *)

  let variant_tag_field = Tagged.header_size
  let payload_field = Int32.add variant_tag_field 1l

  let hash_variant_label env : Mo_types.Type.lab -> int32 =
    E.hash env

  let inject env l e =
    Tagged.obj env Tagged.Variant [compile_unboxed_const (hash_variant_label env l); e]

  let get_variant_tag env =
    Tagged.load_forwarding_pointer env ^^
    Tagged.load_field env variant_tag_field

  let project env =
    Tagged.load_forwarding_pointer env ^^
    Tagged.load_field env payload_field

  (* Test if the top of the stack points to a variant with this label *)
  let test_is env l =
    get_variant_tag env ^^
    compile_eq_const (hash_variant_label env l)

end (* Variant *)


module Closure = struct
  (* In this module, we deal with closures, i.e. functions that capture parts
     of their environment.

     The structure of a closure is:

       ┌──────┬─────┬───────┬──────┬──────────────┐
       │ obj header │ funid │ size │ captured ... │
       └──────┴─────┴───────┴──────┴──────────────┘

     The object header includes the object tag (TAG_CLOSURE) and the forwarding pointer.
  *)
  let header_size = Int32.add Tagged.header_size 2l

  let funptr_field = Tagged.header_size
  let len_field = Int32.add 1l Tagged.header_size

  let load_data env i =
    Tagged.load_forwarding_pointer env ^^
    Tagged.load_field env (Int32.add header_size i)

  let store_data env i =
    let (set_closure_data, get_closure_data) = new_local env "closure_data" in
    set_closure_data ^^
    Tagged.load_forwarding_pointer env ^^
    get_closure_data ^^
    Tagged.store_field env (Int32.add header_size i)

  let prepare_closure_call env =
    Tagged.load_forwarding_pointer env

  (* Expect on the stack
     * the function closure (using prepare_closure_call)
     * and arguments (n-ary!)
     * the function closure again!
  *)
  let call_closure env n_args n_res =
    (* Calculate the wasm type for a given calling convention.
       An extra first argument for the closure! *)
    let ty = E.func_type env (FuncType (
      I32Type :: Lib.List.make n_args I32Type,
      FakeMultiVal.ty (Lib.List.make n_res I32Type))) in
    (* get the table index *)
    Tagged.load_forwarding_pointer env ^^
    Tagged.load_field env funptr_field ^^
    (* All done: Call! *)
    G.i (CallIndirect (nr ty)) ^^
    FakeMultiVal.load env (Lib.List.make n_res I32Type)

  let alloc env fi =
    Tagged.obj env Tagged.Closure [
      compile_unboxed_const (E.add_fun_ptr env fi);
      compile_unboxed_const 0l
    ]

end (* Closure *)


module BoxedWord64 = struct
  (* We store large word64s, nat64s and int64s in immutable boxed 64bit heap objects.

     Small values are stored unboxed, tagged, see BitTagged. The bit-tagging logic is
     contained in BitTagged; here we just do the boxing.

     The heap layout of a BoxedWord64 is:

       ┌──────┬─────┬─────┬─────┐
       │ obj header │    i64    │
       └──────┴─────┴─────┴─────┘

     The object header includes the object tag (Bits64) and the forwarding pointer.
  *)

  let payload_field = Tagged.header_size

  let compile_box env compile_elem : G.t =
    let (set_i, get_i) = new_local env "boxed_i64" in
    let size = 4l in
    Tagged.alloc env size Tagged.Bits64 ^^
    set_i ^^
    get_i ^^ compile_elem ^^ Tagged.store_field64 env payload_field ^^
    get_i ^^
    Tagged.allocation_barrier env

  let lit env i =
    if BitTagged.can_tag_const i
    then 
      compile_unboxed_const (BitTagged.tag_const i)
    else
      compile_box env (compile_const_64 i)

  let box env = Func.share_code1 Func.Never env "box_i64" ("n", I64Type) [I32Type] (fun env get_n ->
      get_n ^^ BitTagged.if_can_tag_i64 env [I32Type]
        (get_n ^^ BitTagged.tag)
        (compile_box env get_n)
    )

  let unbox env = Func.share_code1 Func.Never env "unbox_i64" ("n", I32Type) [I64Type] (fun env get_n ->
      get_n ^^
      BitTagged.if_tagged_scalar env [I64Type]
        ( get_n ^^ BitTagged.untag env)
        ( get_n ^^ Tagged.load_forwarding_pointer env ^^ Tagged.load_field64 env payload_field)
    )
end (* BoxedWord64 *)

module Word64 = struct

  let compile_add env = G.i (Binary (Wasm.Values.I64 I64Op.Add))
  let compile_signed_sub env = G.i (Binary (Wasm.Values.I64 I64Op.Sub))
  let compile_mul env = G.i (Binary (Wasm.Values.I64 I64Op.Mul))
  let compile_signed_div env = G.i (Binary (Wasm.Values.I64 I64Op.DivS))
  let compile_signed_mod env = G.i (Binary (Wasm.Values.I64 I64Op.RemS))
  let compile_unsigned_div env = G.i (Binary (Wasm.Values.I64 I64Op.DivU))
  let compile_unsigned_rem env = G.i (Binary (Wasm.Values.I64 I64Op.RemU))
  let compile_unsigned_sub env =
    Func.share_code2 Func.Never env "nat_sub" (("n1", I64Type), ("n2", I64Type)) [I64Type] (fun env get_n1 get_n2 ->
      get_n1 ^^ get_n2 ^^ G.i (Compare (Wasm.Values.I64 I64Op.LtU)) ^^
      E.then_trap_with env "Natural subtraction underflow" ^^
      get_n1 ^^ get_n2 ^^ G.i (Binary (Wasm.Values.I64 I64Op.Sub))
    )

  let compile_unsigned_pow env =
    let name = prim_fun_name Type.Nat64 "wpow_nat" in
    Func.share_code2 Func.Always env name (("n", I64Type), ("exp", I64Type)) [I64Type]
      (fun env get_n get_exp ->
        let set_n = G.setter_for get_n in
        let set_exp = G.setter_for get_exp in
        let (set_acc, get_acc) = new_local64 env "acc" in

        (* start with result = 1 *)
        compile_const_64 1L ^^ set_acc ^^

        (* handle exp == 0 *)
        get_exp ^^ G.i (Test (Wasm.Values.I64 I64Op.Eqz)) ^^
        G.if1 I64Type get_acc (* done *)
        begin
          G.loop0 begin
            (* Are we done? *)
            get_exp ^^ compile_const_64 1L ^^ G.i (Compare (Wasm.Values.I64 I64Op.LeU)) ^^
            G.if0 G.nop (* done *)
            begin
              (* Check low bit of exp to see if we need to multiply *)
              get_exp ^^ compile_shl64_const 63L ^^ G.i (Test (Wasm.Values.I64 I64Op.Eqz)) ^^
              G.if0 G.nop
              begin
                (* Multiply! *)
                get_acc ^^ get_n ^^ G.i (Binary (Wasm.Values.I64 I64Op.Mul)) ^^ set_acc
              end ^^
              (* Square n, and shift exponent *)
              get_n ^^ get_n ^^ G.i (Binary (Wasm.Values.I64 I64Op.Mul)) ^^ set_n ^^
              get_exp ^^ compile_shrU64_const 1L ^^ set_exp ^^
              (* And loop *)
              G.i (Br (nr 1l))
            end
          end ^^
          (* Multiply a last time *)
          get_acc ^^ get_n ^^ G.i (Binary (Wasm.Values.I64 I64Op.Mul))
        end
      )


  let compile_signed_wpow env =
    Func.share_code2 Func.Never env "wrap_pow_Int64" (("n", I64Type), ("exp", I64Type)) [I64Type]
      (fun env get_n get_exp ->
        get_exp ^^
        compile_const_64 0L ^^
        G.i (Compare (Wasm.Values.I64 I64Op.GeS)) ^^
        E.else_trap_with env "negative power" ^^
        get_n ^^ get_exp ^^ compile_unsigned_pow env
      )

  let _compile_eq env = G.i (Compare (Wasm.Values.I64 I64Op.Eq))
  let compile_relop env i64op = G.i (Compare (Wasm.Values.I64 i64op))

end (* BoxedWord64 *)


module BoxedSmallWord = struct
  (* We store proper 32bit Word32 in immutable boxed 32bit heap objects.

     Small values are stored unboxed, tagged, see BitTagged.

     The heap layout of a BoxedSmallWord is:

       ┌──────┬─────┬─────┐
       │ obj header │ i32 │
       └──────┴─────┴─────┘

     The object header includes the object tag (Bits32) and the forwarding pointer.
     The forwarding pointer is only reserved if compiled for the incremental GC.

  *)

  let payload_field = Tagged.header_size

  let lit env i =
    if BitTagged.can_tag_const (Int64.of_int (Int32.to_int i))
    then
      compile_unboxed_const (BitTagged.tag_const (Int64.of_int (Int32.to_int i)))
    else
      Tagged.obj env Tagged.Bits32 [
        compile_unboxed_const i
      ]

  let compile_box env compile_elem : G.t =
    let (set_i, get_i) = new_local env "boxed_i32" in
    let size = 3l in
    Tagged.alloc env size Tagged.Bits32 ^^
    set_i ^^
    get_i ^^ compile_elem ^^ Tagged.store_field env payload_field ^^
    get_i ^^
    Tagged.allocation_barrier env

  let box env = Func.share_code1 Func.Never env "box_i32" ("n", I32Type) [I32Type] (fun env get_n ->
      get_n ^^ compile_shrU_const 30l ^^
      G.i (Unary (Wasm.Values.I32 I32Op.Popcnt)) ^^
      G.i (Unary (Wasm.Values.I32 I32Op.Ctz)) ^^
      G.if1 I32Type
        (get_n ^^ BitTagged.tag_i32)
        (compile_box env get_n)
    )

  let unbox env = Func.share_code1 Func.Never env "unbox_i32" ("n", I32Type) [I32Type] (fun env get_n ->
      get_n ^^
      BitTagged.if_tagged_scalar env [I32Type]
        (get_n ^^ BitTagged.untag_i32)
        (get_n ^^ Tagged.load_forwarding_pointer env ^^ Tagged.load_field env payload_field)
    )

  let _lit env n = compile_unboxed_const n ^^ box env

end (* BoxedSmallWord *)

module TaggedSmallWord = struct
  (* While smaller-than-32bit words are treated as i32 from the WebAssembly
     perspective, there are certain differences that are type based. This module
     provides helpers to abstract over those.

     Caution: Some functions here are also used for Nat32/Int32, while others
     are _only_ used for the small ones. Check call-sites!
  *)

  let bits_of_type = function
    | Type.(Int8|Nat8) -> 8
    | Type.(Int16|Nat16) -> 16
    | _ -> 32

  let shift_of_type ty = Int32.of_int (32 - bits_of_type ty)

  let bitwidth_mask_of_type = function
    | Type.(Int8|Nat8) -> 0b111l
    | Type.(Int16|Nat16) -> 0b1111l
    | p -> todo "bitwidth_mask_of_type" (Arrange_type.prim p) 0l

  let const_of_type ty n = Int32.(shift_left n (to_int (shift_of_type ty)))

  let padding_of_type ty = Int32.(sub (const_of_type ty 1l) one)

  let mask_of_type ty = Int32.lognot (padding_of_type ty)

  (* Makes sure that we only shift/rotate the maximum number of bits available in the word. *)
  let clamp_shift_amount = function
    | Type.(Nat32|Int32) -> G.nop
    | ty -> compile_bitand_const (bitwidth_mask_of_type ty)

  let shift_leftWordNtoI32 = compile_shl_const

  (* Makes sure that the word payload (e.g. shift/rotate amount) is in the LSB bits of the word. *)
  let lsb_adjust = function
    | Type.(Int32|Nat32) -> G.nop
    | Type.(Nat8|Nat16) as ty -> compile_shrU_const (shift_of_type ty)
    | Type.(Int8|Int16) as ty -> compile_shrS_const (shift_of_type ty)
    | _ -> assert false

  (* Makes sure that the word payload (e.g. operation result) is in the MSB bits of the word. *)
  let msb_adjust = function
    | Type.(Int32|Nat32) -> G.nop
    | ty -> shift_leftWordNtoI32 (shift_of_type ty)

  (* Makes sure that the word representation invariant is restored. *)
  let sanitize_word_result = function
    | Type.(Nat32|Int32) -> G.nop
    | ty -> compile_bitand_const (mask_of_type ty)

  (* Sets the number (according to the type's word invariant) of LSBs. *)
  let compile_word_padding = function
    | Type.(Nat32|Int32) -> G.nop
    | ty -> compile_bitor_const (padding_of_type ty)

  (* Kernel for counting leading zeros, according to the word invariant. *)
  let clz_kernel ty =
    compile_word_padding ty ^^
    G.i (Unary (Wasm.Values.I32 I32Op.Clz)) ^^
    msb_adjust ty

  (* Kernel for counting trailing zeros, according to the word invariant. *)
  let ctz_kernel ty =
    compile_word_padding ty ^^
    compile_rotr_const (shift_of_type ty) ^^
    G.i (Unary (Wasm.Values.I32 I32Op.Ctz)) ^^
    msb_adjust ty

  (* Kernel for testing a bit position, according to the word invariant. *)
  let btst_kernel env ty =
    let (set_b, get_b) = new_local env "b"
    in lsb_adjust ty ^^ set_b ^^ lsb_adjust ty ^^
       compile_unboxed_one ^^ get_b ^^ clamp_shift_amount ty ^^
       G.i (Binary (Wasm.Values.I32 I32Op.Shl)) ^^
       G.i (Binary (Wasm.Values.I32 I32Op.And))

  (* Code points occupy 21 bits, so can always be tagged scalars *)
  let untag_codepoint = compile_shrU_const 8l
  let tag_codepoint = compile_shl_const 8l

  (* Checks (n < 0xD800 || 0xE000 ≤ n ≤ 0x10FFFF),
     ensuring the codepoint range and the absence of surrogates. *)
  let check_and_tag_codepoint env =
    Func.share_code1 Func.Always env "Nat32->Char" ("n", I32Type) [I32Type] (fun env get_n ->
      get_n ^^ compile_unboxed_const 0xD800l ^^
      G.i (Compare (Wasm.Values.I32 I32Op.GeU)) ^^
      get_n ^^ compile_unboxed_const 0xE000l ^^
      G.i (Compare (Wasm.Values.I32 I32Op.LtU)) ^^
      G.i (Binary (Wasm.Values.I32 I32Op.And)) ^^
      get_n ^^ compile_unboxed_const 0x10FFFFl ^^
      G.i (Compare (Wasm.Values.I32 I32Op.GtU)) ^^
      G.i (Binary (Wasm.Values.I32 I32Op.Or)) ^^
      E.then_trap_with env "codepoint out of range" ^^
      get_n ^^ tag_codepoint
    )

  let vanilla_lit ty v =
    Int32.(shift_left (of_int v) (to_int (shift_of_type ty)))

  (* Wrapping implementation for multiplication and exponentiation. *)

  let compile_word_mul env ty =
    lsb_adjust ty ^^
    G.i (Binary (Wasm.Values.I32 I32Op.Mul))

  let compile_nat_power env ty =
    (* Square- and multiply exponentiation *)
    let name = prim_fun_name ty "wpow_nat" in
    Func.share_code2 Func.Always env name (("n", I32Type), ("exp", I32Type)) [I32Type]
      (fun env get_n get_exp ->
        let set_n = G.setter_for get_n in
        let set_exp = G.setter_for get_exp in
        let (set_acc, get_acc) = new_local env "acc" in

        (* unshift arguments *)
        get_exp ^^ compile_shrU_const (shift_of_type ty) ^^ set_exp ^^
        get_n ^^ compile_shrU_const (shift_of_type ty) ^^ set_n ^^

        (* The accumulator starts with and stays shifted, so no other shifts needed. *)
        compile_unboxed_const (const_of_type ty 1l) ^^ set_acc ^^

        (* handle exp == 0 *)
        get_exp ^^ G.i (Test (Wasm.Values.I32 I32Op.Eqz)) ^^
        G.if1 I32Type get_acc (* done *)
        begin
          G.loop0 begin
            (* Are we done? *)
            get_exp ^^ compile_unboxed_const 1l ^^ G.i (Compare (Wasm.Values.I32 I32Op.LeU)) ^^
            G.if0 G.nop (* done *)
            begin
              (* Check low bit of exp to see if we need to multiply *)
              get_exp ^^ compile_shl_const 31l ^^ G.i (Test (Wasm.Values.I32 I32Op.Eqz)) ^^
              G.if0 G.nop
              begin
                (* Multiply! *)
                get_acc ^^ get_n ^^ G.i (Binary (Wasm.Values.I32 I32Op.Mul)) ^^ set_acc
              end ^^
              (* Square n, and shift exponent *)
              get_n ^^ get_n ^^ G.i (Binary (Wasm.Values.I32 I32Op.Mul)) ^^ set_n ^^
              get_exp ^^ compile_shrU_const 1l ^^ set_exp ^^
              (* And loop *)
              G.i (Br (nr 1l))
            end
          end ^^
          (* Multiply a last time *)
          get_acc ^^ get_n ^^ G.i (Binary (Wasm.Values.I32 I32Op.Mul))
          (* Accumulator was shifted, so no further shift needed here *)
        end
      )

  let compile_int_power env ty =
    let name = prim_fun_name ty "wpow_int" in
    Func.share_code2 Func.Never env name (("n", I32Type), ("exp", I32Type)) [I32Type]
      (fun env get_n get_exp ->
        get_exp ^^
        compile_unboxed_const 0l ^^
        G.i (Compare (Wasm.Values.I32 I32Op.GeS)) ^^
        E.else_trap_with env "negative power" ^^
        get_n ^^ get_exp ^^ compile_nat_power env ty
      )


  (* To rotate, first rotate a copy by bits_of_type into the other direction *)
  let rotl env ty =
     Func.share_code2 Func.Never env (prim_fun_name ty "rotl") (("n", I32Type), ("by", I32Type)) [I32Type]
       (fun env get_n get_by ->
        let open Wasm.Values in
        let beside_adjust = compile_rotr_const (Int32.of_int (bits_of_type ty)) in
        get_n ^^ get_n ^^ beside_adjust ^^ G.i (Binary (I32 I32Op.Or)) ^^
        get_by ^^ lsb_adjust ty ^^ clamp_shift_amount ty ^^ G.i (Binary (I32 I32Op.Rotl)) ^^
        sanitize_word_result ty
       )

  let rotr env ty =
     Func.share_code2 Func.Never env (prim_fun_name ty "rotr") (("n", I32Type), ("by", I32Type)) [I32Type]
       (fun env get_n get_by ->
        let open Wasm.Values in
        let beside_adjust = compile_rotl_const (Int32.of_int (bits_of_type ty)) in
        get_n ^^ get_n ^^ beside_adjust ^^ G.i (Binary (I32 I32Op.Or)) ^^
        get_by ^^ lsb_adjust ty ^^ clamp_shift_amount ty ^^ G.i (Binary (I32 I32Op.Rotr)) ^^
        sanitize_word_result ty
       )

end (* TaggedSmallWord *)


module Float = struct
  (* We store floats (C doubles) in immutable boxed 64bit heap objects.

     The heap layout of a Float is:

       ┌──────┬─────┬─────┬─────┐
       │ obj header │    f64    │
       └──────┴─────┴─────┴─────┘

     For now the tag stored is that of a Bits64, because the payload is
     treated opaquely by the RTS. We'll introduce a separate tag when the need of
     debug inspection (or GC representation change) arises.

     The object header includes the object tag (Bits64) and the forwarding pointer.
  *)

  let payload_field = Tagged.header_size

  let compile_unboxed_const f = G.i (Const (nr (Wasm.Values.F64 f)))

  let box env = Func.share_code1 Func.Never env "box_f64" ("f", F64Type) [I32Type] (fun env get_f ->
    let (set_i, get_i) = new_local env "boxed_f64" in
    let size = Int32.add Tagged.header_size  2l in
    Tagged.alloc env size Tagged.Bits64 ^^
    set_i ^^
    get_i ^^ get_f ^^ Tagged.store_field_float64 env payload_field ^^
    get_i ^^
    Tagged.allocation_barrier env
  )

  let unbox env = Tagged.load_forwarding_pointer env ^^ Tagged.load_field_float64 env payload_field

  let lit env f = compile_unboxed_const f ^^ box env

end (* Float *)


module ReadBuf = struct
  (*
  Combinators to safely read from a dynamic buffer.

  We represent a buffer by a pointer to two words in memory (usually allocated
  on the shadow stack): The first is a pointer to the current position of the buffer,
  the second one a pointer to the end (to check out-of-bounds).

  Code that reads from this buffer will update the former, i.e. it is mutable.

  The format is compatible with C (pointer to a struct) and avoids the need for the
  multi-value extension that we used before to return both parse result _and_
  updated pointer.

  All pointers here are unskewed!

  This module is mostly for serialization, but because there are bits of
  serialization code in the BigNumType implementations, we put it here.
  *)

  let get_ptr get_buf =
    get_buf ^^ G.i (Load {ty = I32Type; align = 2; offset = 0l; sz = None})
  let get_end get_buf =
    get_buf ^^ G.i (Load {ty = I32Type; align = 2; offset = Heap.word_size; sz = None})
  let set_ptr get_buf new_val =
    get_buf ^^ new_val ^^ G.i (Store {ty = I32Type; align = 2; offset = 0l; sz = None})
  let set_end get_buf new_val =
    get_buf ^^ new_val ^^ G.i (Store {ty = I32Type; align = 2; offset = Heap.word_size; sz = None})
  let set_size get_buf get_size =
    set_end get_buf
      (get_ptr get_buf ^^ get_size ^^ G.i (Binary (Wasm.Values.I32 I32Op.Add)))

  let alloc env f = Stack.with_words env "buf" 2l f

  let advance get_buf get_delta =
    set_ptr get_buf (get_ptr get_buf ^^ get_delta ^^ G.i (Binary (Wasm.Values.I32 I32Op.Add)))

  let read_leb128 env get_buf =
    get_buf ^^ E.call_import env "rts" "leb128_decode"

  let read_sleb128 env get_buf =
    get_buf ^^ E.call_import env "rts" "sleb128_decode"

  let check_space env get_buf get_delta =
    get_delta ^^
    get_end get_buf ^^ get_ptr get_buf ^^ G.i (Binary (Wasm.Values.I32 I32Op.Sub)) ^^
    G.i (Compare (Wasm.Values.I32 I64Op.LeU)) ^^
    E.else_trap_with env "IDL error: out of bounds read"

  let check_page_end env get_buf incr_delta =
    get_ptr get_buf ^^ compile_bitand_const 0xFFFFl ^^
    incr_delta ^^
    compile_shrU_const 16l

  let is_empty env get_buf =
    get_end get_buf ^^ get_ptr get_buf ^^
    G.i (Compare (Wasm.Values.I32 I64Op.Eq))

  let read_byte env get_buf =
    check_space env get_buf (compile_unboxed_const 1l) ^^
    get_ptr get_buf ^^
    G.i (Load {ty = I32Type; align = 0; offset = 0l; sz = Some Wasm.Types.(Pack8, ZX)}) ^^
    advance get_buf (compile_unboxed_const 1l)

  let read_word16 env get_buf =
    check_space env get_buf (compile_unboxed_const 2l) ^^
    get_ptr get_buf ^^
    G.i (Load {ty = I32Type; align = 0; offset = 0l; sz = Some Wasm.Types.(Pack16, ZX)}) ^^
    advance get_buf (compile_unboxed_const 2l)

  let read_word32 env get_buf =
    check_space env get_buf (compile_unboxed_const 4l) ^^
    get_ptr get_buf ^^
    G.i (Load {ty = I32Type; align = 0; offset = 0l; sz = None}) ^^
    advance get_buf (compile_unboxed_const 4l)

  let speculative_read_word64 env get_buf =
    check_page_end env get_buf (compile_add_const 8l) ^^
    G.if1 I64Type
      (compile_const_64 (-1L))
      begin
        get_ptr get_buf ^^
        G.i (Load {ty = I64Type; align = 0; offset = 0l; sz = None})
      end

  let read_word64 env get_buf =
    check_space env get_buf (compile_unboxed_const 8l) ^^
    get_ptr get_buf ^^
    G.i (Load {ty = I64Type; align = 0; offset = 0l; sz = None}) ^^
    advance get_buf (compile_unboxed_const 8l)

  let read_float64 env get_buf =
    check_space env get_buf (compile_unboxed_const 8l) ^^
    get_ptr get_buf ^^
    G.i (Load {ty = F64Type; align = 0; offset = 0l; sz = None}) ^^
    advance get_buf (compile_unboxed_const 8l)

  let read_blob env get_buf get_len =
    check_space env get_buf get_len ^^
    (* Already has destination address on the stack *)
    get_ptr get_buf ^^
    get_len ^^
    Heap.memcpy env ^^
    advance get_buf get_len

end (* Buf *)


type comparator = Lt | Le | Ge | Gt

module type BigNumType =
sig
  (* word from SR.Vanilla, trapping, unsigned semantics *)
  val to_word32 : E.t -> G.t
  val to_word64 : E.t -> G.t
  val to_word32_with : E.t -> G.t (* with error message on stack (ptr/len) *)

  (* word from SR.Vanilla, lossy, raw bits *)
  val truncate_to_word32 : E.t -> G.t
  val truncate_to_word64 : E.t -> G.t

  (* unsigned word to SR.Vanilla *)
  val from_word30 : E.t -> G.t
  val from_word32 : E.t -> G.t
  val from_word64 : E.t -> G.t

  (* signed word to SR.Vanilla *)
  val from_signed_word32 : E.t -> G.t
  val from_signed_word64 : E.t -> G.t

  (* buffers *)
  (* given a numeric object on stack (vanilla),
     push the number (i32) of bytes necessary
     to externalize the numeric object *)
  val compile_data_size_signed : E.t -> G.t
  val compile_data_size_unsigned : E.t -> G.t
  (* given on stack
     - numeric object (vanilla, TOS)
     - data buffer
    store the binary representation of the numeric object into the data buffer,
    and push the number (i32) of bytes stored onto the stack
   *)
  val compile_store_to_data_buf_signed : E.t -> G.t
  val compile_store_to_data_buf_unsigned : E.t -> G.t
  (* given a ReadBuf on stack, consume bytes from it,
     deserializing to a numeric object
     and leave it on the stack (vanilla).
     The boolean argument is true if the value to be read is signed.
   *)
  val compile_load_from_data_buf : E.t -> G.t -> bool -> G.t

  (* literals *)
  val lit : E.t -> Big_int.big_int -> G.t

  (* arithmetic *)
  val compile_abs : E.t -> G.t
  val compile_neg : E.t -> G.t
  val compile_add : E.t -> G.t
  val compile_signed_sub : E.t -> G.t
  val compile_unsigned_sub : E.t -> G.t
  val compile_mul : E.t -> G.t
  val compile_signed_div : E.t -> G.t
  val compile_signed_mod : E.t -> G.t
  val compile_unsigned_div : E.t -> G.t
  val compile_unsigned_rem : E.t -> G.t
  val compile_unsigned_pow : E.t -> G.t
  val compile_lsh : E.t -> G.t
  val compile_rsh : E.t -> G.t

  (* comparisons *)
  val compile_eq : E.t -> G.t
  val compile_is_negative : E.t -> G.t
  val compile_relop : E.t -> comparator -> G.t

  (* representation checks *)
  (* given a numeric object on the stack as skewed pointer, check whether
     it can be faithfully stored in N bits, including a leading sign bit
     leaves boolean result on the stack
     N must be 2..64
   *)
  val fits_signed_bits : E.t -> int -> G.t
  (* given a numeric object on the stack as skewed pointer, check whether
     it can be faithfully stored in N unsigned bits
     leaves boolean result on the stack
     N must be 1..64
   *)
  val fits_unsigned_bits : E.t -> int -> G.t
end

let i64op_from_relop = function
  | Lt -> I64Op.LtS
  | Le -> I64Op.LeS
  | Ge -> I64Op.GeS
  | Gt -> I64Op.GtS

let name_from_relop = function
  | Lt -> "B_lt"
  | Le -> "B_le"
  | Ge -> "B_ge"
  | Gt -> "B_gt"

(* helper, measures the dynamics of the unsigned i32, returns (32 - effective bits) *)
let unsigned_dynamics get_x =
  get_x ^^
  G.i (Unary (Wasm.Values.I32 I32Op.Clz))

(* helper, measures the dynamics of the signed i32, returns (32 - effective bits) *)
let signed_dynamics get_x =
  get_x ^^ compile_shl_const 1l ^^
  get_x ^^
  G.i (Binary (Wasm.Values.I32 I32Op.Xor)) ^^
  G.i (Unary (Wasm.Values.I32 I32Op.Clz))

module I32Leb = struct
  let compile_size dynamics get_x =
    get_x ^^ G.if1 I32Type
      begin
        compile_unboxed_const 38l ^^
        dynamics get_x ^^
        G.i (Binary (Wasm.Values.I32 I32Op.Sub)) ^^
        compile_divU_const 7l
      end
      compile_unboxed_one

  let compile_leb128_size get_x = compile_size unsigned_dynamics get_x
  let compile_sleb128_size get_x = compile_size signed_dynamics get_x

  let compile_store_to_data_buf_unsigned env get_x get_buf =
    get_x ^^ get_buf ^^ E.call_import env "rts" "leb128_encode" ^^
    compile_leb128_size get_x

  let compile_store_to_data_buf_signed env get_x get_buf =
    get_x ^^ get_buf ^^ E.call_import env "rts" "sleb128_encode" ^^
    compile_sleb128_size get_x
end

module MakeCompact (Num : BigNumType) : BigNumType = struct

  (* Compact BigNums are a representation of signed 31-bit bignums (of the
     underlying boxed representation `Num`), that fit into an i32 as per the
     BitTagged representation.

     Many arithmetic operations can be be performed on this right-zero-padded
     representation directly. For some operations (e.g. multiplication) the
     second argument needs to be furthermore right-shifted to avoid overflow.
     Similarly, for division the result must be left-shifted.

     Generally all operations begin with checking whether both arguments are
     already tagged scalars. If so, the arithmetic can be performed in machine
     registers (fast path). Otherwise one or both arguments need boxing and the
     arithmetic needs to be carried out on the underlying boxed bignum
     representation (slow path).

     The result appears as a boxed number in the latter case, so a check is
     performed if it can be a tagged scalar. Conversely in the former case the
     64-bit result can either be a tagged scalar or needs to be boxed.

     Manipulation of the result is unnecessary for the comparison predicates.

     For the `pow` operation the check that both arguments are tagged scalars
     is not sufficient. Here we count and multiply effective bitwidths to
     figure out whether the operation will overflow 64 bits, and if so, we fall
     back to the slow path.
   *)

  (* TODO: There is some unnecessary result shifting when the div result needs
     to be boxed. Is this possible at all to happen? With (/-1) maybe! *)

  (* TODO: Does the result of the rem/mod fast path ever needs boxing? *)

  (* examine the skewed pointer and determine if number fits into 31 bits *)
  let fits_in_vanilla env = Num.fits_signed_bits env 31

  (* Tagged scalar to right-0-padded signed i64 *)
  let extend64 = G.i (Convert (Wasm.Values.I64 I64Op.ExtendSI32))

  (* A variant of BitTagged.can_tag that works on right-0-tagged 64 bit numbers *)
  let if_can_tag_padded env retty is1 is2 =
    compile_shrS64_const 1L ^^ BitTagged.if_can_tag_i64 env retty is1 is2

  (* right-0-padded signed i64 to tagged scalar *)
  let tag_padded = G.i (Convert (Wasm.Values.I32 I32Op.WrapI64))

  (* creates a boxed bignum from a right-0-padded signed i64 *)
  let box64 env = compile_shrS64_const 1L ^^ Num.from_signed_word64 env

  (* creates a boxed bignum from an right-0-padded signed i32 *)
  let extend_and_box64 env = extend64 ^^ box64 env

  (* check if both arguments are tagged scalars,
     if so, promote to right-0-padded, signed i64 and perform the fast path.
     Otherwise make sure that both arguments are in heap representation,
     and run the slow path on them.
     In both cases bring the results into normal form.
   *)
  let try_unbox2 name fast slow env =
    Func.share_code2 Func.Always env name (("a", I32Type), ("b", I32Type)) [I32Type]
      (fun env get_a get_b ->
        let set_res, get_res = new_local env "res" in
        let set_res64, get_res64 = new_local64 env "res64" in
        get_a ^^ get_b ^^
        BitTagged.if_both_tagged_scalar env [I32Type]
          begin
            get_a ^^ extend64 ^^
            get_b ^^ extend64 ^^
            fast env ^^ set_res64 ^^
            get_res64 ^^
            if_can_tag_padded env [I32Type]
              (get_res64 ^^ tag_padded)
              (get_res64 ^^ box64 env)
          end
          begin
            get_a ^^ BitTagged.if_tagged_scalar env [I32Type]
              (get_a ^^ extend_and_box64 env)
              get_a ^^
            get_b ^^ BitTagged.if_tagged_scalar env [I32Type]
              (get_b ^^ extend_and_box64 env)
              get_b ^^
            slow env ^^ set_res ^^ get_res ^^
            fits_in_vanilla env ^^
            G.if1 I32Type
              (get_res ^^ Num.truncate_to_word32 env ^^ BitTagged.tag_i32)
              get_res
          end)

  let compile_add = try_unbox2 "B_add" Word64.compile_add Num.compile_add

  let adjust_arg2 code env = compile_shrS64_const 1L ^^ code env
  let adjust_result code env = code env ^^ compile_shl64_const 1L

  let compile_mul = try_unbox2 "B_mul" (adjust_arg2 Word64.compile_mul) Num.compile_mul
  let compile_signed_sub = try_unbox2 "B+sub" Word64.compile_signed_sub Num.compile_signed_sub
  let compile_signed_div = try_unbox2 "B+div" (adjust_result Word64.compile_signed_div) Num.compile_signed_div
  let compile_signed_mod = try_unbox2 "B_mod" Word64.compile_signed_mod Num.compile_signed_mod
  let compile_unsigned_div = try_unbox2 "B_div" (adjust_result Word64.compile_unsigned_div) Num.compile_unsigned_div
  let compile_unsigned_rem = try_unbox2 "B_rem" Word64.compile_unsigned_rem Num.compile_unsigned_rem
  let compile_unsigned_sub = try_unbox2 "B_sub" Word64.compile_unsigned_sub Num.compile_unsigned_sub

  let compile_unsigned_pow env =
    Func.share_code2 Func.Always env "B_pow" (("a", I32Type), ("b", I32Type)) [I32Type]
    (fun env get_a get_b ->
    let set_res, get_res = new_local env "res" in
    let set_res64, get_res64 = new_local64 env "res64" in
    get_a ^^ get_b ^^
    BitTagged.if_both_tagged_scalar env [I32Type]
      begin
        let set_a64, get_a64 = new_local64 env "a64" in
        let set_b64, get_b64 = new_local64 env "b64" in
        (* Convert to plain Word64 *)
        get_a ^^ extend64 ^^ compile_shrS64_const 1L ^^ set_a64 ^^
        get_b ^^ extend64 ^^ compile_shrS64_const 1L ^^ set_b64 ^^

        (* estimate bitcount of result: `bits(a) * b <= 64` guarantees
           the absence of overflow in 64-bit arithmetic *)
        compile_const_64 64L ^^
        get_a64 ^^ G.i (Unary (Wasm.Values.I64 I64Op.Clz)) ^^ G.i (Binary (Wasm.Values.I64 I64Op.Sub)) ^^
        get_b64 ^^ G.i (Binary (Wasm.Values.I64 I64Op.Mul)) ^^
        compile_const_64 64L ^^ G.i (Compare (Wasm.Values.I64 I64Op.LeU)) ^^
        G.if1 I32Type
          begin
            get_a64 ^^ get_b64 ^^ Word64.compile_unsigned_pow env ^^ set_res64 ^^
            get_res64 ^^ BitTagged.if_can_tag_i64 env [I32Type]
              (get_res64 ^^ BitTagged.tag)
              (get_res64 ^^ Num.from_word64 env)
          end
          begin
            get_a64 ^^ Num.from_signed_word64 env ^^
            get_b64 ^^ Num.from_signed_word64 env ^^
            Num.compile_unsigned_pow env ^^ set_res ^^
            get_res ^^ fits_in_vanilla env ^^
            G.if1 I32Type
              (get_res ^^ Num.truncate_to_word32 env ^^ BitTagged.tag_i32)
              get_res
          end
      end
      begin
        get_a ^^ BitTagged.if_tagged_scalar env [I32Type]
          (get_a ^^ extend_and_box64 env)
          get_a ^^
        get_b ^^ BitTagged.if_tagged_scalar env [I32Type]
          (get_b ^^ extend_and_box64 env)
          get_b ^^
        Num.compile_unsigned_pow env ^^ set_res ^^
        get_res ^^ fits_in_vanilla env ^^
        G.if1 I32Type
          (get_res ^^ Num.truncate_to_word32 env ^^ BitTagged.tag_i32)
          get_res
      end)

  (*
    Note [left shifting compact Nat]
    For compact Nats (i.e. non-heap allocated ones) we first try to perform the shift in the i64 domain.
    for this we extend (signed, but that doesn't really matter) to 64 bits and then perform the left shift.
    Then we check whether the result will fit back into the compact representation by either
     - comparing: truncate to i32, then sign-extend back to i64, with the shift result
     - count leading zeros >= 33 (currently we don't use this idea).
    If the test works out, we have to ensure that the shift amount was smaller than 64, due to Wasm semantics.
    If this is the case then the truncated i32 is the result (lowest bit is guaranteed to be clear),
    otherwise we have to fall back to bignum arithmetic. We have two choices:
     - reuse the 64-bit shift result going to heap (not currently, amount must be less than 33 for this to work)
     - convert the original base to bigum and do the shift there.

    N.B. we currently choose the shift cutoff as 42, just because (it must be <64).
   *)

  let compile_lsh env =
    Func.share_code2 Func.Always env "B_lsh" (("n", I32Type), ("amount", I32Type)) [I32Type]
    (fun env get_n get_amount ->
      get_n ^^
      BitTagged.if_tagged_scalar env [I32Type]
        ( (* see Note [left shifting compact Nat] *)
          get_n ^^
          G.i (Convert (Wasm.Values.I64 I64Op.ExtendSI32)) ^^
          get_amount ^^
          G.i (Convert (Wasm.Values.I64 I64Op.ExtendUI32)) ^^
          G.i (Binary (Wasm.Values.I64 I64Op.Shl)) ^^
          let set_remember, get_remember = new_local64 env "remember" in
          set_remember ^^ get_remember ^^
          G.i (Convert (Wasm.Values.I32 I32Op.WrapI64)) ^^
          let set_res, get_res = new_local env "res" in
          set_res ^^ get_res ^^
          G.i (Convert (Wasm.Values.I64 I64Op.ExtendSI32)) ^^ (* exclude sign flip *)
          get_remember ^^
          G.i (Compare (Wasm.Values.I64 I64Op.Eq)) ^^
          get_amount ^^ compile_rel_const I32Op.LeU 42l ^^
          G.i (Binary (Wasm.Values.I32 I32Op.And)) ^^
          G.if1 I32Type
            get_res
            (get_n ^^ compile_shrS_const 1l ^^ Num.from_word30 env ^^ get_amount ^^ Num.compile_lsh env)
        )
        (get_n ^^ get_amount ^^ Num.compile_lsh env))

  let compile_rsh env =
    Func.share_code2 Func.Always env "B_rsh" (("n", I32Type), ("amount", I32Type)) [I32Type]
    (fun env get_n get_amount ->
      get_n ^^
      BitTagged.if_tagged_scalar env [I32Type]
        begin
          get_n ^^
          get_amount ^^
          G.i (Binary (Wasm.Values.I32 I32Op.ShrU)) ^^
          compile_bitand_const 0xFFFFFFFEl ^^
          get_amount ^^ compile_rel_const I32Op.LeU 31l ^^
          G.i (Binary (Wasm.Values.I32 I32Op.Mul)) (* branch-free `if` *)
        end
        begin
          get_n ^^ get_amount ^^ Num.compile_rsh env ^^
          let set_res, get_res = new_local env "res" in
          set_res ^^ get_res ^^
          fits_in_vanilla env ^^
          G.if1 I32Type
            (get_res ^^ Num.truncate_to_word32 env ^^ BitTagged.tag_i32)
            get_res
        end)

  let compile_is_negative env =
    let set_n, get_n = new_local env "n" in
    set_n ^^ get_n ^^
    BitTagged.if_tagged_scalar env [I32Type]
      (get_n ^^ compile_unboxed_const 0l ^^ G.i (Compare (Wasm.Values.I32 I32Op.LtS)))
      (get_n ^^ Num.compile_is_negative env)

  let lit env = function
    | n when Big_int.is_int_big_int n && BitTagged.can_tag_const (Big_int.int64_of_big_int n) ->
      compile_unboxed_const (BitTagged.tag_const (Big_int.int64_of_big_int n))
    | n -> Num.lit env n

  let compile_neg env =
    Func.share_code1 Func.Always env "B_neg" ("n", I32Type) [I32Type] (fun env get_n ->
      get_n ^^ BitTagged.if_tagged_scalar env [I32Type]
        begin
          get_n ^^ compile_eq_const 0x80000000l ^^ (* -2^30 shifted *)
          G.if1 I32Type
            (compile_unboxed_const 0x40000000l ^^ Num.from_word32 env)
            begin
              compile_unboxed_const 0l ^^
              get_n ^^
              G.i (Binary (Wasm.Values.I32 I32Op.Sub))
            end
        end
        (get_n ^^ Num.compile_neg env)
    )

  let try_comp_unbox2 name fast slow env =
    Func.share_code2 Func.Always env name (("a", I32Type), ("b", I32Type)) [I32Type]
      (fun env get_a get_b ->
        get_a ^^ get_b ^^
        BitTagged.if_both_tagged_scalar env [I32Type]
          begin
            get_a ^^ extend64 ^^
            get_b ^^ extend64 ^^
            fast env
          end
          begin
            get_a ^^ BitTagged.if_tagged_scalar env [I32Type]
              (get_a ^^ extend_and_box64 env)
              get_a ^^
            get_b ^^ BitTagged.if_tagged_scalar env [I32Type]
              (get_b ^^ extend_and_box64 env)
              get_b ^^
            slow env
          end)

  let compile_eq env =
    Func.share_code2 Func.Always env "B_eq" (("a", I32Type), ("b", I32Type)) [I32Type]
      (fun env get_a get_b ->
        get_a ^^ get_b ^^
        G.i (Compare (Wasm.Values.I32 I32Op.Eq)) ^^
        G.if1 I32Type
          (Bool.lit true)
          (get_a ^^ get_b ^^
           BitTagged.if_both_tagged_scalar env [I32Type]
             (Bool.lit false)
             begin
               get_a ^^ BitTagged.if_tagged_scalar env [I32Type]
                 (get_a ^^ extend_and_box64 env)
                 get_a ^^
               get_b ^^ BitTagged.if_tagged_scalar env [I32Type]
                 (get_b ^^ extend_and_box64 env)
                 get_b ^^
               Num.compile_eq env
             end))

  let compile_relop env bigintop =
    try_comp_unbox2 (name_from_relop bigintop)
      (fun env' -> Word64.compile_relop env' (i64op_from_relop bigintop))
      (fun env' -> Num.compile_relop env' bigintop)
      env

  let try_unbox iN fast slow env =
    let set_a, get_a = new_local env "a" in
    set_a ^^ get_a ^^
    BitTagged.if_tagged_scalar env [iN]
      (get_a ^^ fast env)
      (get_a ^^ slow env)

  let fits_unsigned_bits env n =
    try_unbox I32Type (fun _ -> match n with
        | 32 | 64 -> G.i Drop ^^ Bool.lit true
        | 8 | 16 ->
          compile_bitand_const Int32.(logor 1l (shift_left minus_one (n + 1))) ^^
          G.i (Test (Wasm.Values.I32 I32Op.Eqz))
        | _ -> assert false
      )
      (fun env -> Num.fits_unsigned_bits env n)
      env

  let fits_signed_bits env n =
    let set_a, get_a = new_local env "a" in
    try_unbox I32Type (fun _ -> match n with
        | 32 | 64 -> G.i Drop ^^ Bool.lit true
        | 8 | 16 ->
           set_a ^^
           get_a ^^ get_a ^^ compile_shrS_const 1l ^^
           G.i (Binary (Wasm.Values.I32 I32Op.Xor)) ^^
           compile_bitand_const
             Int32.(shift_left minus_one n) ^^
           G.i (Test (Wasm.Values.I32 I32Op.Eqz))
        | _ -> assert false
      )
      (fun env -> Num.fits_signed_bits env n)
      env

  let compile_abs env =
    try_unbox I32Type
      begin
        fun _ ->
        let set_a, get_a = new_local env "a" in
        set_a ^^
        get_a ^^ compile_unboxed_const 0l ^^ G.i (Compare (Wasm.Values.I32 I32Op.LtS)) ^^
        G.if1 I32Type
          begin
            get_a ^^
            (* -2^30 is small enough for compact representation, but 2^30 isn't *)
            compile_eq_const 0x80000000l ^^ (* i.e. -2^30 shifted *)
            G.if1 I32Type
              (compile_unboxed_const 0x40000000l ^^ Num.from_word32 env)
              begin
                (* absolute value works directly on shifted representation *)
                compile_unboxed_const 0l ^^
                get_a ^^
                G.i (Binary (Wasm.Values.I32 I32Op.Sub))
              end
          end
          get_a
      end
      Num.compile_abs
      env

  let compile_load_from_word64 env get_data_buf = function
    | false -> get_data_buf ^^ E.call_import env "rts" "bigint_leb128_decode_word64"
    | true -> get_data_buf ^^ E.call_import env "rts" "bigint_sleb128_decode_word64"

  let compile_load_from_data_buf env get_data_buf signed =
    (* see Note [speculating for short (S)LEB encoded bignums] *)
    ReadBuf.speculative_read_word64 env get_data_buf ^^
    let set_a, get_a = new_local64 env "a" in
    set_a ^^ get_a ^^
    compile_xor64_const (-1L) ^^
    compile_bitand64_const 0b1000000010000000100000001000000010000000L ^^
    let set_eom, get_eom = new_local64 env "eom" in
    set_eom ^^ get_eom ^^
    G.i (Test (Wasm.Values.I64 I64Op.Eqz)) ^^
    G.if1 I32Type
      begin
        Num.compile_load_from_data_buf env get_data_buf signed
      end
      begin
        get_a ^^
        get_eom ^^ G.i (Unary (Wasm.Values.I64 I64Op.Ctz)) ^^
        compile_load_from_word64 env get_data_buf signed
      end

  let compile_store_to_data_buf_unsigned env =
    let set_x, get_x = new_local env "x" in
    let set_buf, get_buf = new_local env "buf" in
    set_x ^^ set_buf ^^
    get_x ^^
    try_unbox I32Type
      (fun env ->
        BitTagged.untag_i32 ^^ set_x ^^
        I32Leb.compile_store_to_data_buf_unsigned env get_x get_buf
      )
      (fun env ->
        G.i Drop ^^
        get_buf ^^ get_x ^^ Num.compile_store_to_data_buf_unsigned env)
      env

  let compile_store_to_data_buf_signed env =
    let set_x, get_x = new_local env "x" in
    let set_buf, get_buf = new_local env "buf" in
    set_x ^^ set_buf ^^
    get_x ^^
    try_unbox I32Type
      (fun env ->
        BitTagged.untag_i32 ^^ set_x ^^
        I32Leb.compile_store_to_data_buf_signed env get_x get_buf
      )
      (fun env ->
        G.i Drop ^^
        get_buf ^^ get_x ^^ Num.compile_store_to_data_buf_signed env)
      env

  let compile_data_size_unsigned env =
    try_unbox I32Type
      (fun _ ->
        let set_x, get_x = new_local env "x" in
        BitTagged.untag_i32 ^^ set_x ^^
        I32Leb.compile_leb128_size get_x
      )
      (fun env -> Num.compile_data_size_unsigned env)
      env

  let compile_data_size_signed env =
    try_unbox I32Type
      (fun _ ->
        let set_x, get_x = new_local env "x" in
        BitTagged.untag_i32 ^^ set_x ^^
        I32Leb.compile_sleb128_size get_x
      )
      (fun env -> Num.compile_data_size_signed env)
      env

  let from_signed_word32 env =
    let set_a, get_a = new_local env "a" in
    set_a ^^
    get_a ^^ BitTagged.if_can_tag_i32 env  [I32Type]
      (get_a ^^ BitTagged.tag_i32)
      (get_a ^^ Num.from_signed_word32 env)

  let from_signed_word64 env =
    let set_a, get_a = new_local64 env "a" in
    set_a ^^
    get_a ^^ BitTagged.if_can_tag_i64 env [I32Type]
      (get_a ^^ BitTagged.tag)
      (get_a ^^ Num.from_signed_word64 env)

  let from_word30 env =
    compile_shl_const 1l

  let from_word32 env =
    let set_a, get_a = new_local env "a" in
    set_a ^^
    get_a ^^ BitTagged.if_can_tag_u32 env [I32Type]
      (get_a ^^ BitTagged.tag_i32)
      (get_a ^^ G.i (Convert (Wasm.Values.I64 I64Op.ExtendUI32)) ^^ Num.from_word64 env)

  let from_word64 env =
    let set_a, get_a = new_local64 env "a" in
    set_a ^^
    get_a ^^ BitTagged.if_can_tag_u64 env [I32Type]
      (get_a ^^ BitTagged.tag)
      (get_a ^^ Num.from_word64 env)

  let truncate_to_word64 env =
    let set_a, get_a = new_local env "a" in
    set_a ^^ get_a ^^
    BitTagged.if_tagged_scalar env [I64Type]
      (get_a ^^ BitTagged.untag env)
      (get_a ^^ Num.truncate_to_word64 env)

  let truncate_to_word32 env =
    let set_a, get_a = new_local env "a" in
    set_a ^^ get_a ^^
    BitTagged.if_tagged_scalar env [I32Type]
      (get_a ^^ BitTagged.untag_i32)
      (get_a ^^ Num.truncate_to_word32 env)

  let to_word64 env =
    let set_a, get_a = new_local env "a" in
    set_a ^^ get_a ^^
    BitTagged.if_tagged_scalar env [I64Type]
      (get_a ^^ BitTagged.untag env)
      (get_a ^^ Num.to_word64 env)

  let to_word32 env =
    let set_a, get_a = new_local env "a" in
    set_a ^^ get_a ^^
    BitTagged.if_tagged_scalar env [I32Type]
      (get_a ^^ BitTagged.untag_i32)
      (get_a ^^ Num.to_word32 env)

  let to_word32_with env =
    let set_a, get_a = new_local env "a" in
    let set_err_msg, get_err_msg = new_local env "err_msg" in
    set_err_msg ^^ set_a ^^
    get_a ^^
    BitTagged.if_tagged_scalar env [I32Type]
      (get_a ^^ BitTagged.untag_i32)
      (get_a ^^ get_err_msg ^^ Num.to_word32_with env)
end

module BigNumLibtommath : BigNumType = struct

  let to_word32 env = E.call_import env "rts" "bigint_to_word32_trap"
  let to_word64 env = E.call_import env "rts" "bigint_to_word64_trap"
  let to_word32_with env = E.call_import env "rts" "bigint_to_word32_trap_with"

  let truncate_to_word32 env = E.call_import env "rts" "bigint_to_word32_wrap"
  let truncate_to_word64 env = E.call_import env "rts" "bigint_to_word64_wrap"

  let from_word30 env = E.call_import env "rts" "bigint_of_word32"
  let from_word32 env = E.call_import env "rts" "bigint_of_word32"
  let from_word64 env = E.call_import env "rts" "bigint_of_word64"
  let from_signed_word32 env = E.call_import env "rts" "bigint_of_int32"
  let from_signed_word64 env = E.call_import env "rts" "bigint_of_int64"

  let compile_data_size_unsigned env = E.call_import env "rts" "bigint_leb128_size"
  let compile_data_size_signed env = E.call_import env "rts" "bigint_sleb128_size"

  let compile_store_to_data_buf_unsigned env =
    let (set_buf, get_buf) = new_local env "buf" in
    let (set_n, get_n) = new_local env "n" in
    set_n ^^ set_buf ^^
    get_n ^^ get_buf ^^ E.call_import env "rts" "bigint_leb128_encode" ^^
    get_n ^^ E.call_import env "rts" "bigint_leb128_size"

  let compile_store_to_data_buf_signed env =
    let (set_buf, get_buf) = new_local env "buf" in
    let (set_n, get_n) = new_local env "n" in
    set_n ^^ set_buf ^^
    get_n ^^ get_buf ^^ E.call_import env "rts" "bigint_sleb128_encode" ^^
    get_n ^^ E.call_import env "rts" "bigint_sleb128_size"

  let compile_load_from_data_buf env get_data_buf = function
    | false -> get_data_buf ^^ E.call_import env "rts" "bigint_leb128_decode"
    | true -> get_data_buf ^^ E.call_import env "rts" "bigint_sleb128_decode"

  let lit env n =
    (* See enum mp_sign *)
    let sign = if Big_int.sign_big_int n >= 0 then 0l else 1l in

    let n = Big_int.abs_big_int n in

    let limbs =
      (* see MP_DIGIT_BIT *)
      let twoto28 = Big_int.power_int_positive_int 2 28 in
      let rec go n =
        if Big_int.sign_big_int n = 0
        then []
        else
          let (a, b) = Big_int.quomod_big_int n twoto28 in
          [ compile_unboxed_const (Big_int.int32_of_big_int b) ] @ go a
      in go n
    in
    (* how many 32 bit digits *)
    let size = Int32.of_int (List.length limbs) in

    (* cf. mp_int in tommath.h *)
    Tagged.obj env Tagged.BigInt ([
      compile_unboxed_const size; (* used *)
      compile_unboxed_const size; (* size; relying on Heap.word_size == size_of(mp_digit) *)
      compile_unboxed_const sign;
      compile_unboxed_const 0l; (* dp; this will be patched in BigInt::mp_int_ptr in the RTS when used *)
    ] @ limbs)

  let assert_nonneg env =
    Func.share_code1 Func.Never env "assert_nonneg" ("n", I32Type) [I32Type] (fun env get_n ->
      get_n ^^
      E.call_import env "rts" "bigint_isneg" ^^
      E.then_trap_with env "Natural subtraction underflow" ^^
      get_n
    )

  let compile_abs env = E.call_import env "rts" "bigint_abs"
  let compile_neg env = E.call_import env "rts" "bigint_neg"
  let compile_add env = E.call_import env "rts" "bigint_add"
  let compile_mul env = E.call_import env "rts" "bigint_mul"
  let compile_signed_sub env = E.call_import env "rts" "bigint_sub"
  let compile_signed_div env = E.call_import env "rts" "bigint_div"
  let compile_signed_mod env = E.call_import env "rts" "bigint_rem"
  let compile_unsigned_sub env = E.call_import env "rts" "bigint_sub" ^^ assert_nonneg env
  let compile_unsigned_rem env = E.call_import env "rts" "bigint_rem"
  let compile_unsigned_div env = E.call_import env "rts" "bigint_div"
  let compile_unsigned_pow env = E.call_import env "rts" "bigint_pow"
  let compile_lsh env = E.call_import env "rts" "bigint_lsh"
  let compile_rsh env = E.call_import env "rts" "bigint_rsh"

  let compile_eq env = E.call_import env "rts" "bigint_eq"
  let compile_is_negative env = E.call_import env "rts" "bigint_isneg"
  let compile_relop env = function
      | Lt -> E.call_import env "rts" "bigint_lt"
      | Le -> E.call_import env "rts" "bigint_le"
      | Ge -> E.call_import env "rts" "bigint_ge"
      | Gt -> E.call_import env "rts" "bigint_gt"

  let fits_signed_bits env bits =
    E.call_import env "rts" "bigint_2complement_bits" ^^
    compile_unboxed_const (Int32.of_int bits) ^^
    G.i (Compare (Wasm.Values.I32 I32Op.LeU))
  let fits_unsigned_bits env bits =
    E.call_import env "rts" "bigint_count_bits" ^^
    compile_unboxed_const (Int32.of_int bits) ^^
    G.i (Compare (Wasm.Values.I32 I32Op.LeU))

end (* BigNumLibtommath *)

module BigNum = MakeCompact(BigNumLibtommath)

(* Primitive functions *)
module Prim = struct
  (* The {Nat,Int}{8,16} bits sit in the MSBs of the i32, in this manner
     we can perform almost all operations, with the exception of
     - Mul (needs shr of one operand)
     - Shr (needs masking of result)
     - Rot (needs duplication into LSBs, masking of amount and masking of result)
     - ctz (needs shr of operand or sub from result)

     Both {Nat,Int}{8,16} fit into the vanilla stackrep, so no boxing is necessary.
     This MSB-stored schema is also essentially what the interpreter is using.
  *)
  let prim_word32toNat = BigNum.from_word32
  let prim_shiftWordNtoUnsigned env b =
    compile_shrU_const b ^^
    prim_word32toNat env
  let prim_word32toInt = BigNum.from_signed_word32
  let prim_shiftWordNtoSigned env b =
    compile_shrS_const b ^^
    prim_word32toInt env
  let prim_intToWord32 = BigNum.truncate_to_word32
  let prim_intToWordNShifted env b =
    prim_intToWord32 env ^^
    TaggedSmallWord.shift_leftWordNtoI32 b
end (* Prim *)

module Blob = struct
  (* The layout of a blob object is

     ┌──────┬─────┬─────────┬──────────────────┐
     │ obj header │ n_bytes │ bytes (padded) … │
     └──────┴─────┴─────────┴──────────────────┘

    The object header includes the object tag (Blob) and the forwarding pointer.

    This heap object is used for various kinds of binary, non-pointer data.

    When used for Text values, the bytes are UTF-8 encoded code points from
    Unicode.
  *)

  let header_size = Int32.add Tagged.header_size 1l
  let len_field = Int32.add Tagged.header_size 0l

  let len env =
    Tagged.load_forwarding_pointer env ^^
    Tagged.load_field env len_field

  let len_nat env =
    Func.share_code1 Func.Never env "blob_len" ("text", I32Type) [I32Type] (fun env get ->
      get ^^
      len env ^^
      BigNum.from_word32 env
    )

  let static_data env s =
    compile_unboxed_const (Int32.add ptr_unskew (E.add_static env StaticBytes.[Bytes s]))

  let lit_ptr_len env s =
    static_data env s ^^
    compile_unboxed_const (Int32.of_int (String.length s))

  let alloc env =
    E.call_import env "rts" "alloc_blob" ^^
    (* uninitialized blob payload is allowed by the barrier *)
    Tagged.allocation_barrier env

  let unskewed_payload_offset env = Int32.(add ptr_unskew (mul Heap.word_size header_size))
  
  let payload_ptr_unskewed env =
    Tagged.load_forwarding_pointer env ^^
    compile_add_const (unskewed_payload_offset env)

  let lit env s = 
    let blob_length = Int32.of_int (String.length s) in
    let (set_new_blob, get_new_blob) = new_local env "new_blob" in
    compile_unboxed_const blob_length ^^ alloc env ^^ set_new_blob ^^
    get_new_blob ^^ payload_ptr_unskewed env ^^ (* target address *)
    static_data env s ^^ (* source address *)
    compile_unboxed_const blob_length ^^ (* copy length *)
    Heap.memcpy env ^^
    get_new_blob

  let as_ptr_len env = Func.share_code1 Func.Never env "as_ptr_size" ("x", I32Type) [I32Type; I32Type] (
    fun env get_x ->
      get_x ^^ payload_ptr_unskewed env ^^
      get_x ^^ len env
    )

  let of_ptr_size env = Func.share_code2 Func.Always env "blob_of_ptr_size" (("ptr", I32Type), ("size" , I32Type)) [I32Type] (
    fun env get_ptr get_size ->
      let (set_x, get_x) = new_local env "x" in
      get_size ^^ alloc env ^^ set_x ^^
      get_x ^^ payload_ptr_unskewed env ^^
      get_ptr ^^
      get_size ^^
      Heap.memcpy env ^^
      get_x
    )

  let of_size_copy env get_size_fun copy_fun offset_fun =
    let (set_len, get_len) = new_local env "len" in
    let (set_blob, get_blob) = new_local env "blob" in
    get_size_fun env ^^ set_len ^^

    get_len ^^ alloc env ^^ set_blob ^^
    get_blob ^^ payload_ptr_unskewed env ^^
    offset_fun env ^^
    get_len ^^
    copy_fun env ^^

    get_blob

  (* Lexicographic blob comparison. Expects two blobs on the stack.
     Either specialized to a specific comparison operator, and returns a boolean,
     or implements the generic comparison, returning -1, 0 or 1 as Int8.
  *)
  let rec compare env op =
    (* return convention for the generic comparison function *)
    let is_lt = compile_unboxed_const (TaggedSmallWord.vanilla_lit Type.Int8 (-1)) in
    let is_gt = compile_unboxed_const (TaggedSmallWord.vanilla_lit Type.Int8 1) in
    let is_eq = compile_unboxed_const (TaggedSmallWord.vanilla_lit Type.Int8 0) in
    let open Operator in
    let name = match op with
        | Some LtOp -> "Blob.compare_lt"
        | Some LeOp -> "Blob.compare_le"
        | Some GeOp -> "Blob.compare_ge"
        | Some GtOp -> "Blob.compare_gt"
        | Some EqOp -> "Blob.compare_eq"
        | Some NeqOp -> "Blob.compare_neq"
        | None -> "Blob.compare" in
    Func.share_code2 Func.Always env name (("x", I32Type), ("y", I32Type)) [I32Type] (fun env get_x get_y ->
      match op with
        (* Some operators can be reduced to the negation of other operators *)
        | Some LtOp -> get_x ^^ get_y ^^ compare env (Some GeOp) ^^ Bool.neg
        | Some GtOp -> get_x ^^ get_y ^^ compare env (Some LeOp) ^^ Bool.neg
        | Some NeqOp -> get_x ^^ get_y ^^ compare env (Some EqOp) ^^ Bool.neg
        | _ ->
      begin
        let set_x = G.setter_for get_x in
        let set_y = G.setter_for get_y in
        get_x ^^ Tagged.load_forwarding_pointer env ^^ set_x ^^
        get_y ^^ Tagged.load_forwarding_pointer env ^^ set_y ^^

        let (set_len1, get_len1) = new_local env "len1" in
        let (set_len2, get_len2) = new_local env "len2" in
        let (set_len, get_len) = new_local env "len" in
        let (set_a, get_a) = new_local env "a" in
        let (set_b, get_b) = new_local env "b" in

        get_x ^^ len env ^^ set_len1 ^^
        get_y ^^ len env ^^ set_len2 ^^

        (* Find minimum length *)
        begin if op = Some EqOp then
          (* Early exit for equality *)
          get_len1 ^^ get_len2 ^^ G.i (Compare (Wasm.Values.I32 I32Op.Eq)) ^^
          G.if0 G.nop (Bool.lit false ^^ G.i Return) ^^

          get_len1 ^^ set_len
        else
          get_len1 ^^ get_len2 ^^ G.i (Compare (Wasm.Values.I32 I32Op.LeU)) ^^
          G.if0
            (get_len1 ^^ set_len)
            (get_len2 ^^ set_len)
        end ^^

        (* We could do word-wise comparisons if we know that the trailing bytes
           are zeroed *)
        get_len ^^
        from_0_to_n env (fun get_i ->
          get_x ^^
          payload_ptr_unskewed env ^^
          get_i ^^
          G.i (Binary (Wasm.Values.I32 I32Op.Add)) ^^
          G.i (Load {ty = I32Type; align = 0; offset = 0l; sz = Some Wasm.Types.(Pack8, ZX)}) ^^
          set_a ^^

          get_y ^^
          payload_ptr_unskewed env ^^
          get_i ^^
          G.i (Binary (Wasm.Values.I32 I32Op.Add)) ^^
          G.i (Load {ty = I32Type; align = 0; offset = 0l; sz = Some Wasm.Types.(Pack8, ZX)}) ^^
          set_b ^^

          get_a ^^ get_b ^^ G.i (Compare (Wasm.Values.I32 I32Op.Eq)) ^^
          G.if0 G.nop (
            (* first non-equal elements *)
            begin match op with
            | Some LeOp -> get_a ^^ get_b ^^ G.i (Compare (Wasm.Values.I32 I32Op.LeU))
            | Some GeOp -> get_a ^^ get_b ^^ G.i (Compare (Wasm.Values.I32 I32Op.GeU))
            | Some EqOp -> Bool.lit false
            | None -> get_a ^^ get_b ^^ G.i (Compare (Wasm.Values.I32 I32Op.LtU)) ^^
                      G.if1 I32Type is_lt is_gt
            | _ -> assert false
            end ^^
            G.i Return
          )
        ) ^^
        (* Common prefix is same *)
        match op with
        | Some LeOp -> get_len1 ^^ get_len2 ^^ G.i (Compare (Wasm.Values.I32 I32Op.LeU))
        | Some GeOp -> get_len1 ^^ get_len2 ^^ G.i (Compare (Wasm.Values.I32 I32Op.GeU))
        | Some EqOp -> Bool.lit true (* NB: Different length handled above *)
        | None ->
            get_len1 ^^ get_len2 ^^ G.i (Compare (Wasm.Values.I32 I32Op.LtU)) ^^
            G.if1 I32Type is_lt (
              get_len1 ^^ get_len2 ^^ G.i (Compare (Wasm.Values.I32 I32Op.GtU)) ^^
              G.if1 I32Type is_gt is_eq
            )
        | _ -> assert false
      end
  )

  let iter env =
    E.call_import env "rts" "blob_iter"
  let iter_done env =
    E.call_import env "rts" "blob_iter_done"
  let iter_next env =
    E.call_import env "rts" "blob_iter_next" ^^
    TaggedSmallWord.msb_adjust Type.Nat8

  let dyn_alloc_scratch env = alloc env ^^ payload_ptr_unskewed env

end (* Blob *)

module Object = struct
  (* An object with a mutable field1 and immutable field 2 has the following
     heap layout:
 
     ┌──────┬─────┬──────────┬──────────┬─────────┬─────────────┬───┐
     │ obj header │ n_fields │ hash_ptr │ ind_ptr │ field2_data │ … │
     └──────┴─────┴──────────┴┬─────────┴┬────────┴─────────────┴───┘
          ┌───────────────────┘          │
          │   ┌──────────────────────────┘
          │   ↓
          │  ╶─┬────────┬─────────────┐
          │    │ ObjInd │ field1_data │
          ↓    └────────┴─────────────┘
          ┌─────────────┬─────────────┬─────────────┬───┐
          │ blob header │ field1_hash │ field2_hash │ … │
          └─────────────┴─────────────┴─────────────┴───┘        
 
     The object header includes the object tag (Object) and the forwarding pointer.
 
     The field hashes reside in a blob inside the dynamic heap.
     The hash blob needs to be tracked by the GC, but not the content of the hash blob.
     This is because the hash values are plain numbers that would look like skewed pointers.ters.
     The hash_ptr is skewed.
     TODO: Optimize by sharing the hash blob for objects of the same type.
 
     The field2_data for immutable fields is a vanilla word.
 
     The field1_data for mutable fields are pointers to either an ObjInd, or a
     MutBox (they have the same layout). This indirection is a consequence of
     how we compile object literals with `await` instructions, as these mutable
     fields need to be able to alias local mutable variables.
 
     We could alternatively switch to an allocate-first approach in the
     await-translation of objects, and get rid of this indirection -- if it were
     not for the implementing of sharing of mutable stable values.
   *)
 
  let header_size = Int32.add Tagged.header_size 2l
 
  (* Number of object fields *)
  let size_field = Int32.add Tagged.header_size 0l
  let hash_ptr_field = Int32.add Tagged.header_size 1l
 
  module FieldEnv = Env.Make(String)
 
  (* This is for non-recursive objects, i.e. ObjNewE *)
  (* The instructions in the field already create the indirection if needed *)
  let lit_raw env (fs : (string * (unit -> G.t)) list ) =
    let name_pos_map =
      fs |>
        (* We could store only public fields in the object, but
          then we need to allocate separate boxes for the non-public ones:
          List.filter (fun (_, vis, f) -> vis.it = Public) |>
        *)
        List.map (fun (n,_) -> (E.hash env n, n)) |>
        List.sort compare |>
        List.mapi (fun i (_h,n) -> (n,Int32.of_int i)) |>
        List.fold_left (fun m (n,i) -> FieldEnv.add n i m) FieldEnv.empty in

      let sz = Int32.of_int (FieldEnv.cardinal name_pos_map) in

      (* Create hash blob *)
      let hashes = fs |>
        List.map (fun (n,_) -> E.hash env n) |>
        List.sort compare in
      let hash_blob env =
        let hash_payload = StaticBytes.[ i32s hashes ] in
        Blob.lit env (StaticBytes.as_bytes hash_payload) in

      (* Allocate memory *)
      let (set_ri, get_ri, ri) = new_local_ env I32Type "obj" in
      Tagged.alloc env (Int32.add header_size sz) Tagged.Object ^^
      set_ri ^^

      (* Set size *)
      get_ri ^^
      compile_unboxed_const sz ^^
      Tagged.store_field env size_field ^^

      (* Set hash_ptr *)
      get_ri ^^
      hash_blob env ^^
      Tagged.store_field env hash_ptr_field ^^

      (* Write all the fields *)
      let init_field (name, mk_is) : G.t =
        (* Write the pointer to the indirection *)
        get_ri ^^
        mk_is () ^^
        let i = FieldEnv.find name name_pos_map in
        let offset = Int32.add header_size i in
        Tagged.store_field env offset
      in
      G.concat_map init_field fs ^^

      (* Return the pointer to the object *)
      get_ri ^^
      Tagged.allocation_barrier env

  (* Reflection used by orthogonal persistence: 
     Check whether an (actor) object contains a specific field *)
  let contains_field env field =
    compile_unboxed_const (E.hash env field) ^^
    E.call_import env "rts" "contains_field"
 
  (* Returns a pointer to the object field (without following the field indirection) *)
  let idx_hash_raw env low_bound =
    let name = Printf.sprintf "obj_idx<%d>" low_bound  in
    Func.share_code2 Func.Always env name (("x", I32Type), ("hash", I32Type)) [I32Type] (fun env get_x get_hash ->
      let set_x = G.setter_for get_x in
      let set_h_ptr, get_h_ptr = new_local env "h_ptr" in

      get_x ^^ Tagged.load_forwarding_pointer env ^^ set_x ^^

      get_x ^^ Tagged.load_field env hash_ptr_field ^^
      Blob.payload_ptr_unskewed env ^^

      (* Linearly scan through the fields (binary search can come later) *)
      (* unskew h_ptr and advance both to low bound *)
      compile_add_const Int32.(mul Heap.word_size (of_int low_bound)) ^^
      set_h_ptr ^^
      get_x ^^
      compile_add_const Int32.(mul Heap.word_size (add header_size (of_int low_bound))) ^^
      set_x ^^
      G.loop0 (
          get_h_ptr ^^ load_unskewed_ptr ^^
          get_hash ^^ G.i (Compare (Wasm.Values.I32 I32Op.Eq)) ^^
          G.if0
            (get_x ^^ G.i Return)
            (get_h_ptr ^^ compile_add_const Heap.word_size ^^ set_h_ptr ^^
            get_x ^^ compile_add_const Heap.word_size ^^ set_x ^^
            G.i (Br (nr 1l)))
        ) ^^
      G.i Unreachable
    )

  (* Returns a pointer to the object field (possibly following the indirection) *)
  let idx_hash env low_bound indirect =
    if indirect
    then
      let name = Printf.sprintf "obj_idx_ind<%d>" low_bound in
      Func.share_code2 Func.Never env name (("x", I32Type), ("hash", I32Type)) [I32Type] (fun env get_x get_hash ->
      get_x ^^ get_hash ^^
      idx_hash_raw env low_bound ^^
      load_ptr ^^ Tagged.load_forwarding_pointer env ^^
      compile_add_const (Int32.mul MutBox.field Heap.word_size)
    )
    else idx_hash_raw env low_bound

  let field_type env obj_type s =
    let _, fields = Type.as_obj_sub [s] obj_type in
    Type.lookup_val_field s fields

  (* Determines whether the field is mutable (and thus needs an indirection) *)
  let is_mut_field env obj_type s =
    let _, fields = Type.as_obj_sub [s] obj_type in
    Type.is_mut (Type.lookup_val_field s fields)

  (* Computes a lower bound for the positional index of a field in an object *)
  let field_lower_bound env obj_type s =
    let open Type in
    let _, fields = as_obj_sub [s] obj_type in
    List.iter (function {typ = Typ _; _} -> assert false | _ -> ()) fields;
    let sorted_by_hash =
      List.sort
        (fun (h1, _) (h2, _) -> Lib.Uint32.compare h1 h2)
        (List.map (fun f -> Lib.Uint32.of_int32 (E.hash env f.lab), f) fields) in
    match Lib.List.index_of s (List.map (fun (_, {lab; _}) -> lab) sorted_by_hash) with
    | Some i -> i
    | _ -> assert false

  (* Returns a pointer to the object field (without following the indirection) *)
  let idx_raw env f =
    compile_unboxed_const (E.hash env f) ^^
    idx_hash_raw env 0

  (* Returns a pointer to the object field (possibly following the indirection) *)
  let idx env obj_type f =
    compile_unboxed_const (E.hash env f) ^^
    idx_hash env (field_lower_bound env obj_type f) (is_mut_field env obj_type f)

  (* load the value (or the mutbox) *)
  let load_idx_raw env f =
    idx_raw env f ^^
    load_ptr

  (* load the actual value (dereferencing the mutbox) *)
  let load_idx env obj_type f =
    idx env obj_type f ^^
    load_ptr
 
end (* Object *) 

module Region = struct
  (*
    See rts/motoko-rts/src/region.rs
   *)

  (* Object layout:

     ┌─────┬──────────┬──────────────────┬─────────────────┐
     │ tag │ id_field │ page_count_field │ vec_pages_field │
     └─────┴──────────┴──────────────────┴─────────────────┘
            (unboxed, low 16 bits, rest 0-initialized padding)
                        unboxed u32
                                          Blob
  *)

  let alloc_region env =
    E.call_import env "rts" "alloc_region"

  let init_region env =
    E.call_import env "rts" "init_region"

  (* field accessors *)
  (* NB: all these opns must resolve forwarding pointers here or in RTS *)
  let id env =
    E.call_import env "rts" "region_id"

  let page_count env =
    E.call_import env "rts" "region_page_count"

  let vec_pages env =
    E.call_import env "rts" "region_vec_pages"

  let new_ env =
    E.require_stable_memory env;
    E.call_import env "rts" "region_new"

  let size env =
    E.require_stable_memory env;
    E.call_import env "rts" "region_size"

  let grow env =
    E.require_stable_memory env;
    E.call_import env "rts" "region_grow"

  let load_blob env =
    E.require_stable_memory env;
    E.call_import env "rts" "region_load_blob"
  let store_blob env =
    E.require_stable_memory env;
    E.call_import env "rts" "region_store_blob"

  let load_word8 env =
    E.require_stable_memory env;
    E.call_import env "rts" "region_load_word8"
  let store_word8 env =
    E.require_stable_memory env;
    E.call_import env "rts" "region_store_word8"

  let load_word16 env =
    E.require_stable_memory env;
    E.call_import env "rts" "region_load_word16"
  let store_word16 env =
    E.require_stable_memory env;
    E.call_import env "rts" "region_store_word16"

  let load_word32 env =
    E.require_stable_memory env;
    E.call_import env "rts" "region_load_word32"
  let store_word32 env =
    E.require_stable_memory env;
    E.call_import env "rts" "region_store_word32"

  let load_word64 env =
    E.require_stable_memory env;
    E.call_import env "rts" "region_load_word64"
  let store_word64 env =
    E.require_stable_memory env;
    E.call_import env "rts" "region_store_word64"

  let load_float64 env =
    E.require_stable_memory env;
    E.call_import env "rts" "region_load_float64"
  let store_float64 env =
    E.require_stable_memory env;
    E.call_import env "rts" "region_store_float64"

end

module Text = struct
  (*
  Most of the heavy lifting around text values is in rts/motoko-rts/src/text.rs
  *)

  (* The layout of a concatenation node is

     ┌──────┬─────┬─────────┬───────┬───────┐
     │ obj header │ n_bytes │ text1 │ text2 │
     └──────┴─────┴─────────┴───────┴───────┘

    The object header includes the object tag (TAG_CONCAT defined in rts/types.rs) and the forwarding pointer

    This is internal to rts/text.c, with the exception of GC-related code.
  *)

  let of_ptr_size env =
    E.call_import env "rts" "text_of_ptr_size"
  let concat env =
    E.call_import env "rts" "text_concat"
  let size env =
    E.call_import env "rts" "text_size"
  let to_buf env =
    E.call_import env "rts" "text_to_buf"
  let len_nat env =
    Func.share_code1 Func.Never env "text_len" ("text", I32Type) [I32Type] (fun env get ->
      get ^^
      E.call_import env "rts" "text_len" ^^
      BigNum.from_word32 env
    )
  let prim_showChar env =
    TaggedSmallWord.untag_codepoint ^^
    E.call_import env "rts" "text_singleton"
  let to_blob env = E.call_import env "rts" "blob_of_text"

  let lowercase env = E.call_import env "rts" "text_lowercase"
  let uppercase env = E.call_import env "rts" "text_uppercase"

  let of_blob env =
    let (set_blob, get_blob) = new_local env "blob" in
    set_blob ^^
    get_blob ^^ Blob.as_ptr_len env ^^
    E.call_import env "rts" "utf8_valid" ^^
    G.if1 I32Type (Opt.inject_simple env get_blob) (Opt.null_lit env)

  let iter env =
    E.call_import env "rts" "text_iter"
  let iter_done env =
    E.call_import env "rts" "text_iter_done"
  let iter_next env =
    E.call_import env "rts" "text_iter_next" ^^
    TaggedSmallWord.tag_codepoint

  let compare env op =
    let open Operator in
    let name = match op with
        | LtOp -> "Text.compare_lt"
        | LeOp -> "Text.compare_le"
        | GeOp -> "Text.compare_ge"
        | GtOp -> "Text.compare_gt"
        | EqOp -> "Text.compare_eq"
        | NeqOp -> assert false in
    Func.share_code2 Func.Never env name (("x", I32Type), ("y", I32Type)) [I32Type] (fun env get_x get_y ->
      get_x ^^ Tagged.load_forwarding_pointer env ^^
      get_y ^^ Tagged.load_forwarding_pointer env ^^
      E.call_import env "rts" "text_compare" ^^
      compile_unboxed_const 0l ^^
      match op with
        | LtOp -> G.i (Compare (Wasm.Values.I32 I32Op.LtS))
        | LeOp -> G.i (Compare (Wasm.Values.I32 I32Op.LeS))
        | GtOp -> G.i (Compare (Wasm.Values.I32 I32Op.GtS))
        | GeOp -> G.i (Compare (Wasm.Values.I32 I32Op.GeS))
        | EqOp -> G.i (Compare (Wasm.Values.I32 I32Op.Eq))
        | NeqOp -> assert false
    )


end (* Text *)

module Arr = struct
  (* Object layout:

     ┌──────┬─────┬──────────┬────────┬───┐
     │ obj header │ n_fields │ field1 │ … │
     └──────┴─────┴──────────┴────────┴───┘

     The object  header includes the object tag (Array) and the forwarding pointer.

     No difference between mutable and immutable arrays.
  *)

  let header_size = Int32.add Tagged.header_size 1l
  let element_size = 4l
  let len_field = Int32.add Tagged.header_size 0l

  let len env =
    Tagged.load_forwarding_pointer env ^^
    Tagged.load_field env len_field

  (* Static array access. No checking *)
  let load_field env n =
    Tagged.load_forwarding_pointer env ^^
    Tagged.load_field env Int32.(add n header_size)

  (* Dynamic array access. Returns the address (not the value) of the field.
     Does no bounds checking *)
  let unsafe_idx env =
    Func.share_code2 Func.Never env "Array.unsafe_idx" (("array", I32Type), ("idx", I32Type)) [I32Type] (fun env get_array get_idx ->
      get_idx ^^
      compile_add_const header_size ^^
      compile_mul_const element_size ^^
      get_array ^^
      Tagged.load_forwarding_pointer env ^^
      G.i (Binary (Wasm.Values.I32 I32Op.Add))
    )

  (* Dynamic array access. Returns the address (not the value) of the field.
     Does bounds checking *)
  let idx env =
    Func.share_code2 Func.Never env "Array.idx" (("array", I32Type), ("idx", I32Type)) [I32Type] (fun env get_array get_idx ->
      (* No need to check the lower bound, we interpret idx as unsigned *)
      (* Check the upper bound *)
      get_idx ^^
      get_array ^^ len env ^^
      G.i (Compare (Wasm.Values.I32 I32Op.LtU)) ^^
      E.else_trap_with env "Array index out of bounds" ^^

      get_idx ^^
      compile_add_const header_size ^^
      compile_mul_const element_size ^^
      get_array ^^
      Tagged.load_forwarding_pointer env ^^
      G.i (Binary (Wasm.Values.I32 I32Op.Add))
    )

  (* As above, but taking a bigint (Nat), and reporting overflow as out of bounds *)
  let idx_bigint env =
    Func.share_code2 Func.Never env "Array.idx_bigint" (("array", I32Type), ("idx", I32Type)) [I32Type] (fun env get_array get_idx ->
      get_array ^^
      get_idx ^^
      Blob.lit env "Array index out of bounds" ^^
      BigNum.to_word32_with env ^^
      idx env
  )

  let element_type env typ = match Type.promote typ with
     | Type.Array element_type -> element_type
     | _ -> assert false

  (* Compile an array literal. *)
  let lit env element_instructions =
    Tagged.obj env Tagged.Array
     ([ compile_unboxed_const (Wasm.I32.of_int_u (List.length element_instructions))
      ] @ element_instructions)

  (* Does not initialize the fields! *)
  (* Note: Post allocation barrier must be applied after initialization *)
  let alloc env =
    E.call_import env "rts" "alloc_array"

  let iterate env get_array body =
    let (set_boundary, get_boundary) = new_local env "boundary" in
    let (set_pointer, get_pointer) = new_local env "pointer" in
    let set_array = G.setter_for get_array in

    get_array ^^ Tagged.load_forwarding_pointer env ^^ set_array ^^

    (* Initial element pointer, skewed *)
    compile_unboxed_const header_size ^^
    compile_mul_const element_size ^^
    get_array ^^
    G.i (Binary (Wasm.Values.I32 I32Op.Add)) ^^
    set_pointer ^^

    (* Upper pointer boundary, skewed *)
    get_array ^^
    Tagged.load_field env len_field ^^
    compile_mul_const element_size ^^
    get_pointer ^^
    G.i (Binary (Wasm.Values.I32 I32Op.Add)) ^^
    set_boundary ^^

    (* Loop through all elements *)
    compile_while env
    ( get_pointer ^^
      get_boundary ^^
      G.i (Compare (Wasm.Values.I32 I32Op.LtU))
    ) (
      body get_pointer ^^

      (* Next element pointer, skewed *)
      get_pointer ^^
      compile_add_const element_size ^^
      set_pointer
    )

  (* The primitive operations *)
  (* No need to wrap them in RTS functions: They occur only once, in the prelude. *)
  let init env =
    let (set_x, get_x) = new_local env "x" in
    let (set_r, get_r) = new_local env "r" in
    set_x ^^

    (* Allocate *)
    BigNum.to_word32 env ^^
    alloc env ^^
    set_r ^^

    (* Write elements *)
    iterate env get_r (fun get_pointer ->
      get_pointer ^^
      get_x ^^
      store_ptr
    ) ^^

    get_r ^^
    Tagged.allocation_barrier env

  let tabulate env =
    let (set_f, get_f) = new_local env "f" in
    let (set_r, get_r) = new_local env "r" in
    let (set_i, get_i) = new_local env "i" in
    set_f ^^

    (* Allocate *)
    BigNum.to_word32 env ^^
    alloc env ^^
    set_r ^^

    (* Initial index *)
    compile_unboxed_const 0l ^^
    set_i ^^

    (* Write elements *)
    iterate env get_r (fun get_pointer ->
      get_pointer ^^
      (* The closure *)
      get_f ^^
      Closure.prepare_closure_call env ^^
      (* The arg *)
      get_i ^^
      BigNum.from_word32 env ^^
      (* The closure again *)
      get_f ^^
      (* Call *)
      Closure.call_closure env 1 1 ^^
      store_ptr ^^

      (* Increment index *)
      get_i ^^
      compile_add_const 1l ^^
      set_i
    ) ^^
    get_r ^^
    Tagged.allocation_barrier env

  let ofBlob env =
    Func.share_code1 Func.Always env "Arr.ofBlob" ("blob", I32Type) [I32Type] (fun env get_blob ->
      let (set_len, get_len) = new_local env "len" in
      let (set_r, get_r) = new_local env "r" in

      get_blob ^^ Blob.len env ^^ set_len ^^

      get_len ^^ alloc env ^^ set_r ^^

      get_len ^^ from_0_to_n env (fun get_i ->
        get_r ^^ get_i ^^ unsafe_idx env ^^
        get_blob ^^ Blob.payload_ptr_unskewed env ^^
        get_i ^^ G.i (Binary (Wasm.Values.I32 I32Op.Add)) ^^
        G.i (Load {ty = I32Type; align = 0; offset = 0l; sz = Some Wasm.Types.(Pack8, ZX)}) ^^
        TaggedSmallWord.msb_adjust Type.Nat8 ^^
        store_ptr
      ) ^^
      get_r ^^
      Tagged.allocation_barrier env
    )

  let toBlob env =
    Func.share_code1 Func.Always env "Arr.toBlob" ("array", I32Type) [I32Type] (fun env get_a ->
      let (set_len, get_len) = new_local env "len" in
      let (set_r, get_r) = new_local env "r" in

      get_a ^^ len env ^^ set_len ^^

      get_len ^^ Blob.alloc env ^^ set_r ^^

      get_len ^^ from_0_to_n env (fun get_i ->
        get_r ^^ Blob.payload_ptr_unskewed env ^^
        get_i ^^ G.i (Binary (Wasm.Values.I32 I32Op.Add)) ^^
        get_a ^^ get_i ^^ unsafe_idx env ^^
        load_ptr ^^
        TaggedSmallWord.lsb_adjust Type.Nat8 ^^
        G.i (Store {ty = I32Type; align = 0; offset = 0l; sz = Some Wasm.Types.Pack8})
      ) ^^

      get_r
    )

end (* Array *)

module Tuple = struct
  (* Tuples use the same object representation (and same tag) as arrays.
     Even though we know the size statically, we still need the size
     information for the GC.

     One could introduce tags for small tuples, to save one word.
  *)

  (* We represent the boxed empty tuple as the unboxed scalar 0, i.e. simply as
     number (but really anything is fine, we never look at this) *)
  let unit_vanilla_lit = 0l
  let compile_unit = compile_unboxed_const unit_vanilla_lit

  (* Expects on the stack the pointer to the array. *)
  let load_n env n =
    Tagged.load_forwarding_pointer env ^^
    Tagged.load_field env (Int32.add Arr.header_size n)

  (* Takes n elements of the stack and produces an argument tuple *)
  let from_stack env n =
    if n = 0 then compile_unit
    else
      let name = Printf.sprintf "to_%i_tuple" n in
      let args = Lib.List.table n (fun i -> Printf.sprintf "arg%i" i, I32Type) in
      Func.share_code Func.Never env name args [I32Type] (fun env getters ->
        Arr.lit env (Lib.List.table n (fun i -> List.nth getters i))
      )

  (* Takes an argument tuple and puts the elements on the stack: *)
  let to_stack env n =
    if n = 0 then G.i Drop else
    begin
      let name = Printf.sprintf "from_%i_tuple" n in
      let retty = Lib.List.make n I32Type in
      Func.share_code1 Func.Never env name ("tup", I32Type) retty (fun env get_tup ->
        G.table n (fun i -> get_tup ^^ load_n env (Int32.of_int i))
      )
    end

end (* Tuple *)

module Lifecycle = struct
  (*
  This module models the life cycle of a canister as a very simple state machine,
  keeps track of the current state of the canister, and traps noisily if an
  unexpected transition happens. Such a transition would either be a bug in the
  underlying system, or in our RTS.
  *)

  type state =
    | PreInit
  (* We do not use the (start) function when compiling canisters, so skip
     these two:
    | InStart
    | Started (* (start) has run *)
  *)
    | InInit (* canister_init *)
    | Idle (* basic steady state *)
    | InUpdate
    | InQuery
    | PostQuery (* an invalid state *)
    | InPreUpgrade
    | PostPreUpgrade (* an invalid state *)
    | InPostUpgrade
    | InComposite

  let string_of_state state = match state with
    | PreInit -> "PreInit"
    | InInit -> "InInit"
    | Idle -> "Idle"
    | InUpdate -> "InUpdate"
    | InQuery -> "InQuery"
    | PostQuery -> "PostQuery"
    | InPreUpgrade -> "InPreUpgrade"
    | PostPreUpgrade -> "PostPreUpgrade"
    | InPostUpgrade -> "InPostUpgrade"
    | InComposite -> "InComposite"

  let int_of_state = function
    | PreInit -> 0l (* Automatically null *)
    (*
    | InStart -> 1l
    | Started -> 2l
    *)
    | InInit -> 3l
    | Idle -> 4l
    | InUpdate -> 5l
    | InQuery -> 6l
    | PostQuery -> 7l
    | InPreUpgrade -> 8l
    | PostPreUpgrade -> 9l
    | InPostUpgrade -> 10l
    | InComposite -> 11l

  let ptr () = Stack.end_ ()
  let end_ () = Int32.add (Stack.end_ ()) Heap.word_size

  (* Which states may come before this *)
  let pre_states = function
    | PreInit -> []
    (*
    | InStart -> [PreInit]
    | Started -> [InStart]
    *)
    | InInit -> [PreInit]
    | Idle -> [InInit; InUpdate; InPostUpgrade; InComposite]
    | InUpdate -> [Idle]
    | InQuery -> [Idle]
    | PostQuery -> [InQuery]
    | InPreUpgrade -> [Idle]
    | PostPreUpgrade -> [InPreUpgrade]
    | InPostUpgrade -> [InInit]
    | InComposite -> [Idle; InComposite]

  let get env =
    compile_unboxed_const (ptr ()) ^^
    load_unskewed_ptr

  let set env new_state =
    compile_unboxed_const (ptr ()) ^^
    compile_unboxed_const (int_of_state new_state) ^^
    store_unskewed_ptr

  let trans env new_state =
    let name = "trans_state" ^ Int32.to_string (int_of_state new_state) in
    Func.share_code0 Func.Always env name [] (fun env ->
      G.block0 (
        let rec go = function
        | [] -> E.trap_with env
          ("internal error: unexpected state entering " ^ string_of_state new_state)
        | (s::ss) ->
          get env ^^ compile_eq_const (int_of_state s) ^^
          G.if0 (G.i (Br (nr 1l))) G.nop ^^
          go ss
        in go (pre_states new_state)
        ) ^^
      set env new_state
    )

  let is_in env state =
    get env ^^
    compile_eq_const (int_of_state state)

end (* Lifecycle *)


module IC = struct

  (* IC-specific stuff: System imports, databufs etc. *)

  let register_globals env =
    (* result of last ic0.call_perform  *)
    E.add_global32 env "__call_perform_status" Mutable 0l;
    E.add_global32 env "__call_perform_message" Mutable 0l
    (* NB: __call_perform_message is not a root so text contents *must* be static *)

  let get_call_perform_status env =
    G.i (GlobalGet (nr (E.get_global env "__call_perform_status")))
  let set_call_perform_status env =
    G.i (GlobalSet (nr (E.get_global env "__call_perform_status")))
  let get_call_perform_message env =
    G.i (GlobalGet (nr (E.get_global env "__call_perform_message")))
  let set_call_perform_message env =
    G.i (GlobalSet (nr (E.get_global env "__call_perform_message")))

  let init_globals env =
    Blob.lit env "" ^^
    set_call_perform_message env

  let i32s n = Lib.List.make n I32Type
  let i64s n = Lib.List.make n I64Type

  let import_ic0 env =
      E.add_func_import env "ic0" "accept_message" [] [];
      E.add_func_import env "ic0" "call_data_append" (i32s 2) [];
      E.add_func_import env "ic0" "call_cycles_add128" (i64s 2) [];
      E.add_func_import env "ic0" "call_new" (i32s 8) [];
      E.add_func_import env "ic0" "call_perform" [] [I32Type];
      E.add_func_import env "ic0" "call_on_cleanup" (i32s 2) [];
      E.add_func_import env "ic0" "canister_cycle_balance128" [I32Type] [];
      E.add_func_import env "ic0" "canister_self_copy" (i32s 3) [];
      E.add_func_import env "ic0" "canister_self_size" [] [I32Type];
      E.add_func_import env "ic0" "canister_status" [] [I32Type];
      E.add_func_import env "ic0" "canister_version" [] [I64Type];
      E.add_func_import env "ic0" "is_controller" (i32s 2) [I32Type];
      E.add_func_import env "ic0" "debug_print" (i32s 2) [];
      E.add_func_import env "ic0" "msg_arg_data_copy" (i32s 3) [];
      E.add_func_import env "ic0" "msg_arg_data_size" [] [I32Type];
      E.add_func_import env "ic0" "msg_caller_copy" (i32s 3) [];
      E.add_func_import env "ic0" "msg_caller_size" [] [I32Type];
      E.add_func_import env "ic0" "msg_cycles_available128" [I32Type] [];
      E.add_func_import env "ic0" "msg_cycles_refunded128" [I32Type] [];
      E.add_func_import env "ic0" "msg_cycles_accept128" [I64Type; I64Type; I32Type] [];
      E.add_func_import env "ic0" "certified_data_set" (i32s 2) [];
      E.add_func_import env "ic0" "data_certificate_present" [] [I32Type];
      E.add_func_import env "ic0" "data_certificate_size" [] [I32Type];
      E.add_func_import env "ic0" "data_certificate_copy" (i32s 3) [];
      E.add_func_import env "ic0" "msg_method_name_size" [] [I32Type];
      E.add_func_import env "ic0" "msg_method_name_copy" (i32s 3) [];
      E.add_func_import env "ic0" "msg_reject_code" [] [I32Type];
      E.add_func_import env "ic0" "msg_reject_msg_size" [] [I32Type];
      E.add_func_import env "ic0" "msg_reject_msg_copy" (i32s 3) [];
      E.add_func_import env "ic0" "msg_reject" (i32s 2) [];
      E.add_func_import env "ic0" "msg_reply_data_append" (i32s 2) [];
      E.add_func_import env "ic0" "msg_reply" [] [];
      E.add_func_import env "ic0" "performance_counter" [I32Type] [I64Type];
      E.add_func_import env "ic0" "trap" (i32s 2) [];
      E.add_func_import env "ic0" "stable64_write" (i64s 3) [];
      E.add_func_import env "ic0" "stable64_read" (i64s 3) [];
      E.add_func_import env "ic0" "stable64_size" [] [I64Type];
      E.add_func_import env "ic0" "stable64_grow" [I64Type] [I64Type];
      E.add_func_import env "ic0" "time" [] [I64Type];
      if !Flags.global_timer then
        E.add_func_import env "ic0" "global_timer_set" [I64Type] [I64Type];
      ()

  let system_imports env =
    match E.mode env with
    | Flags.ICMode ->
      import_ic0 env
    | Flags.RefMode  ->
      import_ic0 env
    | Flags.WASIMode ->
      E.add_func_import env "wasi_snapshot_preview1" "fd_write" [I32Type; I32Type; I32Type; I32Type] [I32Type];
    | Flags.WasmMode -> ()

  let system_call env funcname = E.call_import env "ic0" funcname

  let register env =

      Func.define_built_in env "print_ptr" [("ptr", I32Type); ("len", I32Type)] [] (fun env ->
        match E.mode env with
        | Flags.WasmMode -> G.i Nop
        | Flags.ICMode | Flags.RefMode ->
            G.i (LocalGet (nr 0l)) ^^
            G.i (LocalGet (nr 1l)) ^^
            system_call env "debug_print"
        | Flags.WASIMode -> begin
          let get_ptr = G.i (LocalGet (nr 0l)) in
          let get_len = G.i (LocalGet (nr 1l)) in

          Stack.with_words env "io_vec" 6l (fun get_iovec_ptr ->
            (* We use the iovec functionality to append a newline *)
            get_iovec_ptr ^^
            get_ptr ^^
            G.i (Store {ty = I32Type; align = 2; offset = 0l; sz = None}) ^^

            get_iovec_ptr ^^
            get_len ^^
            G.i (Store {ty = I32Type; align = 2; offset = 4l; sz = None}) ^^

            get_iovec_ptr ^^
            get_iovec_ptr ^^ compile_add_const 16l ^^
            G.i (Store {ty = I32Type; align = 2; offset = 8l; sz = None}) ^^

            get_iovec_ptr ^^
            compile_unboxed_const 1l ^^
            G.i (Store {ty = I32Type; align = 2; offset = 12l; sz = None}) ^^

            get_iovec_ptr ^^
            compile_unboxed_const (Int32.of_int (Char.code '\n')) ^^
            G.i (Store {ty = I32Type; align = 0; offset = 16l; sz = Some Wasm.Types.Pack8}) ^^

            (* Call fd_write twice to work around
               https://github.com/bytecodealliance/wasmtime/issues/629
            *)

            compile_unboxed_const 1l (* stdout *) ^^
            get_iovec_ptr ^^
            compile_unboxed_const 1l (* one string segment (2 doesn't work) *) ^^
            get_iovec_ptr ^^ compile_add_const 20l ^^ (* out for bytes written, we ignore that *)
            E.call_import env "wasi_snapshot_preview1" "fd_write" ^^
            G.i Drop ^^

            compile_unboxed_const 1l (* stdout *) ^^
            get_iovec_ptr ^^ compile_add_const 8l ^^
            compile_unboxed_const 1l (* one string segment *) ^^
            get_iovec_ptr ^^ compile_add_const 20l ^^ (* out for bytes written, we ignore that *)
            E.call_import env "wasi_snapshot_preview1" "fd_write" ^^
            G.i Drop)
          end);

      E.add_export env (nr {
        name = Lib.Utf8.decode "print_ptr";
        edesc = nr (FuncExport (nr (E.built_in env "print_ptr")))
      })


  let ic_system_call call env =
    match E.mode env with
    | Flags.(ICMode | RefMode) ->
      system_call env call
    | _ ->
      E.trap_with env Printf.(sprintf "cannot get %s when running locally" call)

  let performance_counter = ic_system_call "performance_counter"
  let is_controller = ic_system_call "is_controller"
  let canister_version = ic_system_call "canister_version"

  let print_ptr_len env = G.i (Call (nr (E.built_in env "print_ptr")))

  let print_text env =
    Func.share_code1 Func.Never env "print_text" ("str", I32Type) [] (fun env get_str ->
      let (set_blob, get_blob) = new_local env "blob" in
      get_str ^^ Text.to_blob env ^^ set_blob ^^
      get_blob ^^ Blob.payload_ptr_unskewed env ^^
      get_blob ^^ Blob.len env ^^
      print_ptr_len env
    )

  (* For debugging *)
  let _compile_static_print env s =
    Blob.lit_ptr_len env s ^^ print_ptr_len env

  let ic_trap env = system_call env "trap"

  let trap_ptr_len env =
    match E.mode env with
    | Flags.WasmMode -> G.i Unreachable
    | Flags.WASIMode -> print_ptr_len env ^^ G.i Unreachable
    | Flags.ICMode | Flags.RefMode -> ic_trap env ^^ G.i Unreachable

  let trap_with env s =
    Blob.lit_ptr_len env s ^^ trap_ptr_len env

  let trap_text env  =
    Text.to_blob env ^^ Blob.as_ptr_len env ^^ trap_ptr_len env

  let default_exports env =
    (* these exports seem to be wanted by the hypervisor/v8 *)
    E.add_export env (nr {
      name = Lib.Utf8.decode (
        match E.mode env with
        | Flags.WASIMode -> "memory"
        | _  -> "mem"
      );
      edesc = nr (MemoryExport (nr 0l))
    });
    E.add_export env (nr {
      name = Lib.Utf8.decode "table";
      edesc = nr (TableExport (nr 0l))
    })

  let export_init env =
    assert (E.mode env = Flags.ICMode || E.mode env = Flags.RefMode);
    let empty_f = Func.of_body env [] [] (fun env ->
      Lifecycle.trans env Lifecycle.InInit ^^
      G.i (Call (nr (E.built_in env "init"))) ^^
      GC.collect_garbage env ^^
      Lifecycle.trans env Lifecycle.Idle

    ) in
    let fi = E.add_fun env "canister_init" empty_f in
    E.add_export env (nr {
      name = Lib.Utf8.decode "canister_init";
      edesc = nr (FuncExport (nr fi))
      })

  let export_heartbeat env =
    assert (E.mode env = Flags.ICMode || E.mode env = Flags.RefMode);
    let fi = E.add_fun env "canister_heartbeat"
      (Func.of_body env [] [] (fun env ->
        G.i (Call (nr (E.built_in env "heartbeat_exp"))) ^^
        GC.collect_garbage env))
    in
    E.add_export env (nr {
      name = Lib.Utf8.decode "canister_heartbeat";
      edesc = nr (FuncExport (nr fi))
    })

  let export_timer env =
    assert !Flags.global_timer;
    assert (E.mode env = Flags.ICMode || E.mode env = Flags.RefMode);
    let fi = E.add_fun env "canister_global_timer"
      (Func.of_body env [] [] (fun env ->
        G.i (Call (nr (E.built_in env "timer_exp"))) ^^
        GC.collect_garbage env))
    in
    E.add_export env (nr {
      name = Lib.Utf8.decode "canister_global_timer";
      edesc = nr (FuncExport (nr fi))
    })

  let export_inspect env =
    assert (E.mode env = Flags.ICMode || E.mode env = Flags.RefMode);
    let fi = E.add_fun env "canister_inspect_message"
      (Func.of_body env [] [] (fun env ->
        G.i (Call (nr (E.built_in env "inspect_exp"))) ^^
        system_call env "accept_message" (* assumes inspect_exp traps to reject *)
        (* no need to GC !*)))
    in
    E.add_export env (nr {
      name = Lib.Utf8.decode "canister_inspect_message";
      edesc = nr (FuncExport (nr fi))
    })

  let export_wasi_start env =
    assert (E.mode env = Flags.WASIMode);
    let fi = E.add_fun env "_start" (Func.of_body env [] [] (fun env1 ->
      Lifecycle.trans env Lifecycle.InInit ^^
      G.i (Call (nr (E.built_in env "init"))) ^^
      Lifecycle.trans env Lifecycle.Idle
    )) in
    E.add_export env (nr {
      name = Lib.Utf8.decode "_start";
      edesc = nr (FuncExport (nr fi))
      })

  let export_upgrade_methods env =
    if E.mode env = Flags.ICMode || E.mode env = Flags.RefMode then
    let status_stopped = 3l in
    let pre_upgrade_fi = E.add_fun env "pre_upgrade" (Func.of_body env [] [] (fun env ->
      Lifecycle.trans env Lifecycle.InPreUpgrade ^^
      (* check status is stopped or trap on outstanding callbacks *)
      system_call env "canister_status" ^^ compile_eq_const status_stopped ^^
      G.if0
       (G.nop)
       (ContinuationTable.count env ^^
          E.then_trap_with env "canister_pre_upgrade attempted with outstanding message callbacks (try stopping the canister before upgrade)") ^^
      (* call pre_upgrade expression & any system method *)
      (G.i (Call (nr (E.built_in env "pre_exp")))) ^^
      Lifecycle.trans env Lifecycle.PostPreUpgrade
    )) in

    let post_upgrade_fi = E.add_fun env "post_upgrade" (Func.of_body env [] [] (fun env ->
      Lifecycle.trans env Lifecycle.InInit ^^
      G.i (Call (nr (E.built_in env "init"))) ^^
      Lifecycle.trans env Lifecycle.InPostUpgrade ^^
      G.i (Call (nr (E.built_in env "post_exp"))) ^^
      Lifecycle.trans env Lifecycle.Idle ^^
      GC.collect_garbage env
    )) in

    E.add_export env (nr {
      name = Lib.Utf8.decode "canister_pre_upgrade";
      edesc = nr (FuncExport (nr pre_upgrade_fi))
    });

    E.add_export env (nr {
      name = Lib.Utf8.decode "canister_post_upgrade";
      edesc = nr (FuncExport (nr post_upgrade_fi))
    })


  let get_self_reference env =
    match E.mode env with
    | Flags.ICMode | Flags.RefMode ->
      Func.share_code0 Func.Never env "canister_self" [I32Type] (fun env ->
        Blob.of_size_copy env
          (fun env -> system_call env "canister_self_size")
          (fun env -> system_call env "canister_self_copy")
          (fun env -> compile_unboxed_const 0l)
      )
    | _ ->
      E.trap_with env "cannot get self-actor-reference when running locally"

  let get_system_time env =
    match E.mode env with
    | Flags.ICMode | Flags.RefMode ->
      system_call env "time"
    | _ ->
      E.trap_with env "cannot get system time when running locally"

  let caller env =
    match E.mode env with
    | Flags.ICMode | Flags.RefMode ->
      Blob.of_size_copy env
        (fun env -> system_call env "msg_caller_size")
        (fun env -> system_call env "msg_caller_copy")
        (fun env -> compile_unboxed_const 0l)
    | _ ->
      E.trap_with env (Printf.sprintf "cannot get caller when running locally")

  let method_name env =
    match E.mode env with
    | Flags.ICMode | Flags.RefMode ->
      Blob.of_size_copy env
        (fun env -> system_call env "msg_method_name_size")
        (fun env -> system_call env "msg_method_name_copy")
        (fun env -> compile_unboxed_const 0l)
    | _ ->
      E.trap_with env (Printf.sprintf "cannot get method_name when running locally")

  let arg_data env =
    match E.mode env with
    | Flags.ICMode | Flags.RefMode ->
      Blob.of_size_copy env
        (fun env -> system_call env "msg_arg_data_size")
        (fun env -> system_call env "msg_arg_data_copy")
        (fun env -> compile_unboxed_const 0l)
    | _ ->
      E.trap_with env (Printf.sprintf "cannot get arg_data when running locally")

  let reject env arg_instrs =
    match E.mode env with
    | Flags.ICMode | Flags.RefMode ->
      arg_instrs ^^
      Text.to_blob env ^^
      Blob.as_ptr_len env ^^
      system_call env "msg_reject"
    | _ ->
      E.trap_with env (Printf.sprintf "cannot reject when running locally")

  let error_code env =
     Func.share_code0 Func.Always env "error_code" [I32Type] (fun env ->
      let (set_code, get_code) = new_local env "code" in
      system_call env "msg_reject_code" ^^ set_code ^^
      List.fold_right (fun (tag, const) code ->
        get_code ^^ compile_unboxed_const const ^^
        G.i (Compare (Wasm.Values.I32 I32Op.Eq)) ^^
        G.if1 I32Type
          (Variant.inject env tag Tuple.compile_unit)
          code)
        ["system_fatal", 1l;
         "system_transient", 2l;
         "destination_invalid", 3l;
         "canister_reject", 4l;
         "canister_error", 5l]
        (Variant.inject env "future" (get_code ^^ BoxedSmallWord.box env)))

  let error_message env =
    Func.share_code0 Func.Never env "error_message" [I32Type] (fun env ->
      Blob.of_size_copy env
        (fun env -> system_call env "msg_reject_msg_size")
        (fun env -> system_call env "msg_reject_msg_copy")
        (fun env -> compile_unboxed_const 0l)
    )

  let error_value env =
    Func.share_code0 Func.Never env "error_value" [I32Type] (fun env ->
      error_code env ^^
      error_message env ^^
      Tuple.from_stack env 2
    )

  let reply_with_data env =
    Func.share_code2 Func.Never env "reply_with_data" (("start", I32Type), ("size", I32Type)) [] (
      fun env get_data_start get_data_size ->
        get_data_start ^^
        get_data_size ^^
        system_call env "msg_reply_data_append" ^^
        system_call env "msg_reply"
   )

  (* Actor reference on the stack *)
  let actor_public_field env name =
    (* simply tuple canister name and function name *)
    Blob.lit env name ^^
    Tuple.from_stack env 2

  let fail_assert env at =
    let open Source in
    let at = {
        left = {at.left with file = Filename.basename at.left.file};
        right = {at.right with file = Filename.basename at.right.file}
      }
    in
    E.trap_with env (Printf.sprintf "assertion failed at %s" (string_of_region at))

  let async_method_name = Type.(motoko_async_helper_fld.lab)
  let gc_trigger_method_name = Type.(motoko_gc_trigger_fld.lab)

  let is_self_call env =
    let (set_len_self, get_len_self) = new_local env "len_self" in
    let (set_len_caller, get_len_caller) = new_local env "len_caller" in
    system_call env "canister_self_size" ^^ set_len_self ^^
    system_call env "msg_caller_size" ^^ set_len_caller ^^
    get_len_self ^^ get_len_caller ^^ G.i (Compare (Wasm.Values.I32 I32Op.Eq)) ^^
    G.if1 I32Type
      begin
        get_len_self ^^ Stack.dynamic_with_bytes env "str_self" (fun get_str_self ->
          get_len_caller ^^ Stack.dynamic_with_bytes env "str_caller" (fun get_str_caller ->
            get_str_caller ^^ compile_unboxed_const 0l ^^ get_len_caller ^^
            system_call env "msg_caller_copy" ^^
            get_str_self ^^ compile_unboxed_const 0l ^^ get_len_self ^^
            system_call env "canister_self_copy" ^^
            get_str_self ^^ get_str_caller ^^ get_len_self ^^ Heap.memcmp env ^^
            compile_eq_const 0l))
      end
      begin
        compile_unboxed_const 0l
      end

  let assert_caller_self env =
    is_self_call env ^^
    E.else_trap_with env "not a self-call"

  let is_controller_call env =
    let (set_len_caller, get_len_caller) = new_local env "len_caller" in
    system_call env "msg_caller_size" ^^ set_len_caller ^^
    get_len_caller ^^ Stack.dynamic_with_bytes env "str_caller" (fun get_str_caller ->
      get_str_caller ^^ compile_unboxed_const 0l ^^ get_len_caller ^^
      system_call env "msg_caller_copy" ^^
      get_str_caller ^^ get_len_caller ^^ is_controller env)

  let assert_caller_self_or_controller env =
    is_self_call env ^^
    is_controller_call env ^^
    G.i (Binary (Wasm.Values.I32 I32Op.Or)) ^^
    E.else_trap_with env "not a self-call or call from controller"

  (* Cycles *)

  let cycle_balance env =
    match E.mode env with
    | Flags.ICMode
    | Flags.RefMode ->
      system_call env "canister_cycle_balance128"
    | _ ->
      E.trap_with env "cannot read balance when running locally"

  let cycles_add env =
    match E.mode env with
    | Flags.ICMode
    | Flags.RefMode ->
      system_call env "call_cycles_add128"
    | _ ->
      E.trap_with env "cannot accept cycles when running locally"

  let cycles_accept env =
    match E.mode env with
    | Flags.ICMode
    | Flags.RefMode ->
      system_call env "msg_cycles_accept128"
    | _ ->
      E.trap_with env "cannot accept cycles when running locally"

  let cycles_available env =
    match E.mode env with
    | Flags.ICMode
    | Flags.RefMode ->
      system_call env "msg_cycles_available128"
    | _ ->
      E.trap_with env "cannot get cycles available when running locally"

  let cycles_refunded env =
    match E.mode env with
    | Flags.ICMode
    | Flags.RefMode ->
      system_call env "msg_cycles_refunded128"
    | _ ->
      E.trap_with env "cannot get cycles refunded when running locally"

  let set_certified_data env =
    match E.mode env with
    | Flags.ICMode
    | Flags.RefMode ->
      Blob.as_ptr_len env ^^
      system_call env "certified_data_set"
    | _ ->
      E.trap_with env "cannot set certified data when running locally"

  let get_certificate env =
    match E.mode env with
    | Flags.ICMode
    | Flags.RefMode ->
      system_call env "data_certificate_present" ^^
      G.if1 I32Type
      begin
        Opt.inject_simple env (
          Blob.of_size_copy env
            (fun env -> system_call env "data_certificate_size")
            (fun env -> system_call env "data_certificate_copy")
            (fun env -> compile_unboxed_const 0l)
        )
      end (Opt.null_lit env)
    | _ ->
      E.trap_with env "cannot get certificate when running locally"

end (* IC *)

module Cycles = struct

  let from_word128_ptr env = Func.share_code1 Func.Never env "from_word128_ptr" ("ptr", I32Type) [I32Type]
    (fun env get_ptr ->
     let set_lower, get_lower = new_local env "lower" in
     get_ptr ^^
     G.i (Load {ty = I64Type; align = 0; offset = 0l; sz = None }) ^^
     BigNum.from_word64 env ^^
     set_lower ^^
     get_ptr ^^
     G.i (Load {ty = I64Type; align = 0; offset = 8l; sz = None }) ^^
     G.i (Test (Wasm.Values.I64 I64Op.Eqz)) ^^
     G.if1 I32Type
       get_lower
       begin
         get_lower ^^
         get_ptr ^^
         G.i (Load {ty = I64Type; align = 0; offset = 8l; sz = None }) ^^
         BigNum.from_word64 env ^^
         (* shift left 64 bits *)
         compile_unboxed_const 64l ^^
         BigNum.compile_lsh env ^^
         BigNum.compile_add env
       end)

  (* takes a bignum from the stack, traps if ≥2^128, and leaves two 64bit words on the stack *)
  (* only used twice, so ok to not use share_code1; that would require I64Type support in FakeMultiVal *)
  let to_two_word64 env =
    let (set_val, get_val) = new_local env "cycles" in
    set_val ^^
    get_val ^^
    BigNum.lit env (Big_int.power_int_positive_int 2 128) ^^
    BigNum.compile_relop env Lt ^^
    E.else_trap_with env "cycles out of bounds" ^^

    get_val ^^
    (* shift right 64 bits *)
    compile_unboxed_const 64l ^^
    BigNum.compile_rsh env ^^
    BigNum.truncate_to_word64 env ^^

    get_val ^^
    BigNum.truncate_to_word64 env

  let balance env =
    Func.share_code0 Func.Always env "cycle_balance" [I32Type] (fun env ->
      Stack.with_words env "dst" 4l (fun get_dst ->
        get_dst ^^
        IC.cycle_balance env ^^
        get_dst ^^
        from_word128_ptr env
      )
    )

  let add env =
    Func.share_code1 Func.Always env "cycle_add" ("cycles", I32Type) [] (fun env get_x ->
      get_x ^^
      to_two_word64 env ^^
      IC.cycles_add env
    )

  let accept env =
    Func.share_code1 Func.Always env "cycle_accept" ("cycles", I32Type) [I32Type] (fun env get_x ->
      Stack.with_words env "dst" 4l (fun get_dst ->
        get_x ^^
        to_two_word64 env ^^
        get_dst ^^
        IC.cycles_accept env ^^
        get_dst ^^
        from_word128_ptr env
      )
    )

  let available env =
    Func.share_code0 Func.Always env "cycle_available" [I32Type] (fun env ->
      Stack.with_words env "dst" 4l (fun get_dst ->
        get_dst ^^
        IC.cycles_available env ^^
        get_dst ^^
        from_word128_ptr env
      )
    )

  let refunded env =
    Func.share_code0 Func.Always env "cycle_refunded" [I32Type] (fun env ->
      Stack.with_words env "dst" 4l (fun get_dst ->
        get_dst ^^
        IC.cycles_refunded env ^^
        get_dst ^^
        from_word128_ptr env
      )
    )

end (* Cycles *)

(* Low-level, almost raw access to IC stable memory.
   Essentially a virtual page allocator
   * enforcing limit --max-stable-pages not exceeded
   * tracking virtual page count, ignoring physical pages added for stable variable serialization (global`__stable_mem_size`)
   * recording current format of contents (global `__stable_version`)
   Used to implement stable variable serialization, (experimental) stable memory library and Region type (see region.rs)
*)
module StableMem = struct


  let conv_u32 env get_u64 =
    get_u64 ^^
    compile_shrU64_const 32L ^^
    G.i (Convert (Wasm.Values.I32 I32Op.WrapI64)) ^^
    E.then_trap_with env "stable64 overflow" ^^
    get_u64  ^^
    G.i (Convert (Wasm.Values.I32 I32Op.WrapI64))

  (* Raw stable memory API,
     using ic0.stable64_xxx or
     emulating via (for now) 32-bit memory 1
  *)
  let stable64_grow env =
    E.require_stable_memory env;
    match E.mode env with
    | Flags.ICMode | Flags.RefMode ->
       IC.system_call env "stable64_grow"
    | _ ->
       Func.share_code1 Func.Always env "stable64_grow" ("pages", I64Type) [I64Type]
         (fun env get_pages ->
          let set_old_pages, get_old_pages = new_local env "old_pages" in
          conv_u32 env get_pages ^^
          G.i StableGrow ^^
          set_old_pages ^^
          get_old_pages ^^
          compile_unboxed_const (-1l) ^^
          G.i (Compare (Wasm.Values.I32 I32Op.Eq)) ^^
          G.if1 I64Type
            begin
             compile_const_64 (-1L)
            end
            begin
              get_old_pages ^^
              G.i (Convert (Wasm.Values.I64 I64Op.ExtendUI32))
            end)

  let stable64_size env =
    E.require_stable_memory env;
    match E.mode env with
    | Flags.ICMode | Flags.RefMode ->
       IC.system_call env "stable64_size"
    | _ ->
       Func.share_code0 Func.Always env "stable64_size" [I64Type]
         (fun env ->
          G.i StableSize ^^
          G.i (Convert (Wasm.Values.I64 I64Op.ExtendUI32)))

  let stable64_read env =
    E.require_stable_memory env;
    match E.mode env with
    | Flags.ICMode | Flags.RefMode ->
       IC.system_call env "stable64_read"
    | _ ->
       Func.share_code3 Func.Always env "stable64_read"
         (("dst", I64Type), ("offset", I64Type), ("size", I64Type)) []
         (fun env get_dst get_offset get_size ->
          conv_u32 env get_dst ^^
          conv_u32 env get_offset ^^
          conv_u32 env get_size ^^
          G.i StableRead)

  let stable64_write env =
    E.require_stable_memory env;
    match E.mode env with
    | Flags.ICMode | Flags.RefMode ->
       IC.system_call env "stable64_write"
    | _ ->
       Func.share_code3 Func.Always env "stable64_write"
         (("offset", I64Type), ("src", I64Type), ("size", I64Type)) []
         (fun env get_offset get_src get_size ->
          conv_u32 env get_offset ^^
          conv_u32 env get_src ^^
          conv_u32 env get_size ^^
          G.i StableWrite)


  (* Versioning (c.f. Region.rs) *)
  (* NB: these constants must agree with VERSION_NO_STABLE_MEMORY etc. in Region.rs *)
  let legacy_version_no_stable_memory = Int32.of_int 0 (* never manifest in serialized form *)
  let legacy_version_some_stable_memory = Int32.of_int 1
  let legacy_version_regions = Int32.of_int 2
  let version_stable_heap_no_regions = Int32.of_int 3
  let version_stable_heap_regions = Int32.of_int 4
  let version_max = version_stable_heap_regions

  let register_globals env =
    (* size (in pages) *)
    E.add_global64 env "__stablemem_size" Mutable 0L;
    E.add_global32 env "__stablemem_version" Mutable version_stable_heap_no_regions

  let get_mem_size env =
    G.i (GlobalGet (nr (E.get_global env "__stablemem_size")))

  let set_mem_size env =
    G.i (GlobalSet (nr (E.get_global env "__stablemem_size")))

  let get_version env =
    G.i (GlobalGet (nr (E.get_global env "__stablemem_version")))

  let set_version env =
    G.i (GlobalSet (nr (E.get_global env "__stablemem_version")))

  let region_init env =
    compile_unboxed_const (if !Flags.use_stable_regions then 1l else 0l) ^^
    E.call_import env "rts" "region_init"

  (* stable memory bounds check *)
  let guard env =
       get_mem_size env ^^
       compile_const_64 (Int64.of_int page_size_bits) ^^
       G.i (Binary (Wasm.Values.I64 I64Op.Shl)) ^^
       G.i (Compare (Wasm.Values.I64 I64Op.GeU)) ^^
       E.then_trap_with env "StableMemory offset out of bounds"

  (* check both offset and [offset,.., offset + size) within bounds *)
  (* c.f. region.rs check_relative_range *)
  (* TODO: specialize on size *)
  let guard_range env =
      Func.share_code2 Func.Always env "__stablemem_guard_range"
        (("offset", I64Type), ("size", I32Type)) []
        (fun env get_offset get_size ->
          get_size ^^
          compile_unboxed_one ^^
          G.i (Compare (Wasm.Values.I32 I64Op.LeU)) ^^
          G.if0 begin
            get_offset ^^
            guard env
          end
          begin
            compile_const_64 (Int64.minus_one) ^^
            get_size ^^ G.i (Convert (Wasm.Values.I64 I64Op.ExtendUI32)) ^^
            G.i (Binary (Wasm.Values.I64 I64Op.Sub)) ^^
            get_offset ^^
            G.i (Compare (Wasm.Values.I64 I64Op.LtU)) ^^
            E.then_trap_with env "StableMemory range overflow" ^^
            get_offset ^^
            get_size ^^ G.i (Convert (Wasm.Values.I64 I64Op.ExtendUI32)) ^^
            G.i (Binary (Wasm.Values.I64 I64Op.Add)) ^^
            get_mem_size env ^^
            compile_const_64 (Int64.of_int page_size_bits) ^^
            G.i (Binary (Wasm.Values.I64 I64Op.Shl)) ^^
            G.i (Compare (Wasm.Values.I64 I64Op.GtU)) ^^
            E.then_trap_with env "StableMemory range out of bounds"
          end)

  let add_guard env guarded get_offset bytes =
    if guarded then
     (get_offset ^^
      if bytes = 1l then
        guard env
      else
        compile_unboxed_const bytes ^^
        guard_range env)
    else G.nop

  (* TODO: crusso in read/write could avoid stack allocation by reserving and re-using scratch memory instead *)
  let read env guarded name typ bytes load =
      Func.share_code1 Func.Never env (Printf.sprintf "__stablemem_%sread_%s" (if guarded then "guarded_" else "") name)
        ("offset", I64Type) [typ]
        (fun env get_offset ->
          let words = Int32.div (Int32.add bytes 3l) 4l in
          add_guard env guarded get_offset bytes ^^
          Stack.with_words env "temp_ptr" words (fun get_temp_ptr ->
            get_temp_ptr ^^ G.i (Convert (Wasm.Values.I64 I64Op.ExtendUI32)) ^^
            get_offset ^^
            compile_const_64 (Int64.of_int32 bytes) ^^
            stable64_read env ^^
            get_temp_ptr ^^ load))

  let write env guarded name typ bytes store =
      Func.share_code2 Func.Never env (Printf.sprintf "__stablemem_%swrite_%s" (if guarded then "guarded_" else "") name)
        (("offset", I64Type), ("value", typ)) []
        (fun env get_offset get_value ->
          let words = Int32.div (Int32.add bytes 3l) 4l in
          add_guard env guarded get_offset bytes ^^
          Stack.with_words env "temp_ptr" words (fun get_temp_ptr ->
            get_temp_ptr ^^ get_value ^^ store ^^
            get_offset ^^
            get_temp_ptr ^^ G.i (Convert (Wasm.Values.I64 I64Op.ExtendUI32)) ^^
            compile_const_64 (Int64.of_int32 bytes) ^^
            stable64_write env))

  let write_word32 env =
    write env false "word32" I32Type 4l store_unskewed_ptr

  let write_word64 env =
    write env false "word64" I64Type 8l store_unskewed_ptr64

  let read_word32 env =
    read env false "word32" I32Type 4l load_unskewed_ptr
  
  let read_word64 env =
    read env false "word64" I64Type 8l load_unskewed_ptr64
  
  (* ensure_pages : ensure at least num pages allocated,
     growing (real) stable memory if needed *)
  let ensure_pages env =
      Func.share_code1 Func.Always env "__stablemem_ensure_pages"
        ("pages", I64Type) [I64Type]
        (fun env get_pages ->
          let (set_size, get_size) = new_local64 env "size" in
          let (set_pages_needed, get_pages_needed) = new_local64 env "pages_needed" in

          stable64_size env ^^
          set_size ^^

          get_pages ^^
          get_size ^^
          G.i (Binary (Wasm.Values.I64 I64Op.Sub)) ^^
          set_pages_needed ^^

          get_pages_needed ^^
          compile_const_64 0L ^^
          G.i (Compare (Wasm.Values.I64 I64Op.GtS)) ^^
          G.if1 I64Type
            (get_pages_needed ^^
             stable64_grow env)
            get_size)

      (* ensure stable memory includes [offset..offset+size), assumes size > 0 *)
  let ensure env =
      Func.share_code2 Func.Always env "__stablemem_ensure"
        (("offset", I64Type), ("size", I64Type)) []
        (fun env get_offset get_size ->
          let (set_sum, get_sum) = new_local64 env "sum" in
          get_offset ^^
          get_size ^^
          G.i (Binary (Wasm.Values.I64 I64Op.Add)) ^^
          set_sum ^^
          (* check for overflow *)
          get_sum ^^
          get_offset ^^
          G.i (Compare (Wasm.Values.I64 I64Op.LtU)) ^^
          E.then_trap_with env "Range overflow" ^^
          (* ensure page *)
          get_sum ^^
          compile_const_64 (Int64.of_int page_size_bits) ^^
          G.i (Binary (Wasm.Values.I64 I64Op.ShrU)) ^^
          compile_add64_const 1L ^^
          ensure_pages env ^^
          (* Check result *)
          compile_const_64 0L ^^
          G.i (Compare (Wasm.Values.I64 I64Op.LtS)) ^^
          E.then_trap_with env "Out of stable memory.")

  (* low-level grow, respecting --max-stable-pages *)
  let grow env =
      Func.share_code1 Func.Always env "__stablemem_grow"
        ("pages", I64Type) [I64Type] (fun env get_pages ->
          let (set_size, get_size) = new_local64 env "size" in
          get_mem_size env ^^
          set_size ^^

          (* check within --max-stable-pages *)
          get_size ^^
          get_pages ^^
          G.i (Binary (Wasm.Values.I64 I64Op.Add)) ^^
          compile_const_64 (Int64.of_int (!Flags.max_stable_pages)) ^^
          G.i (Compare (Wasm.Values.I64 I64Op.GtU)) ^^
          G.if1 I64Type
            begin
             compile_const_64 (-1L) ^^
             G.i Return
            end
            begin
              let (set_new_size, get_new_size) = new_local64 env "new_size" in
              get_size ^^
              get_pages ^^
              G.i (Binary (Wasm.Values.I64 I64Op.Add)) ^^
              set_new_size ^^

              (* physical grow if necessary *)
              let (set_ensured, get_ensured) = new_local64 env "ensured" in
              get_new_size ^^
              ensure_pages env ^^
              set_ensured ^^

              (* Check result *)
              get_ensured ^^
              compile_const_64 0L ^^
              G.i (Compare (Wasm.Values.I64 I64Op.LtS)) ^^
              G.if1 I64Type
                ((* propagate failure -1; preserve logical size *)
                 get_ensured)
                ((* update logical size *)
                 get_new_size ^^
                 set_mem_size env ^^
                 (* return old logical size *)
                 get_size)
            end)

  let load_word32 env =
    read env true "word32" I32Type 4l load_unskewed_ptr
  let store_word32 env =
    write env true "word32" I32Type 4l store_unskewed_ptr

  let load_word8 env =
    read env true "word8" I32Type 1l
      (G.i (Load {ty = I32Type; align = 0; offset = 0l; sz = Some Wasm.Types.(Pack8, ZX)}))
  let store_word8 env =
    write env true "word8" I32Type 1l store_unskewed_ptr

  let load_word16 env =
    read env true "word16" I32Type 2l
      (G.i (Load {ty = I32Type; align = 0; offset = 0l; sz = Some Wasm.Types.(Pack16, ZX)}))
  let store_word16 env =
    write env true "word16" I32Type 2l store_unskewed_ptr

  let load_word64 env =
    read env true "word64" I64Type 8l
      (G.i (Load {ty = I64Type; align = 0; offset = 0l; sz = None }))
  let store_word64 env =
    write env true "word64" I64Type 8l
      (G.i (Store {ty = I64Type; align = 0; offset = 0l; sz = None}))

  let load_float64 env =
    read env true "float64" F64Type 8l
      (G.i (Load {ty = F64Type; align = 0; offset = 0l; sz = None }))
  let store_float64 env =
    write env true "float64" F64Type 8l
      (G.i (Store {ty = F64Type; align = 0; offset = 0l; sz = None}))

  let load_blob env =
      Func.share_code2 Func.Always env "__stablemem_load_blob"
        (("offset", I64Type), ("len", I32Type)) [I32Type]
        (fun env get_offset get_len ->
          let (set_blob, get_blob) = new_local env "blob" in
          get_offset ^^
          get_len ^^
          guard_range env ^^
          get_len ^^ Blob.alloc env ^^ set_blob ^^
          get_blob ^^ Blob.payload_ptr_unskewed env ^^ G.i (Convert (Wasm.Values.I64 I64Op.ExtendUI32)) ^^
          get_offset ^^
          get_len ^^ G.i (Convert (Wasm.Values.I64 I64Op.ExtendUI32)) ^^
          stable64_read env ^^
          get_blob)

  let store_blob env =
      Func.share_code2 Func.Always env "__stablemem_store_blob"
        (("offset", I64Type), ("blob", I32Type)) []
        (fun env get_offset get_blob ->
         let (set_len, get_len) = new_local env "len" in
          get_blob ^^ Blob.len env ^^ set_len ^^
          get_offset ^^
          get_len ^^
          guard_range env ^^
          get_offset ^^
          get_blob ^^ Blob.payload_ptr_unskewed env ^^ G.i (Convert (Wasm.Values.I64 I64Op.ExtendUI32)) ^^
          get_len ^^ G.i (Convert (Wasm.Values.I64 I64Op.ExtendUI32)) ^^
          stable64_write env)

end (* StableMem *)


(* StableMemoryInterface *)
(* Core, legacy interface to IC stable memory, used to implement prims `stableMemoryXXX` of
   library `ExperimentalStableMemory.mo`.
   Each operation dispatches on the state of `StableMem.get_version()`.
   * StableMem.version_stable_heap_no_regions
     * use StableMem directly.
   * StableMem.version_stable_heap_regions: use Region.mo
*)
module StableMemoryInterface = struct

  (* Helpers *)
  let get_region0 env = E.call_import env "rts" "region0_get"

  let if_regions env args tys is1 is2 =
    StableMem.get_version env ^^
    compile_unboxed_const StableMem.version_stable_heap_regions ^^
    G.i (Compare (Wasm.Values.I32 I32Op.Eq)) ^^
    E.if_ env tys
      (get_region0 env ^^ args ^^ is1 env)
      (args ^^ is2 env)

  (* Prims *)
  let size env =
    E.require_stable_memory env;
    Func.share_code0 Func.Always env "__stablememory_size" [I64Type]
      (fun env ->
        if_regions env
          G.nop
          [I64Type]
          Region.size
          StableMem.get_mem_size)

  let grow env =
    E.require_stable_memory env;
    Func.share_code1 Func.Always env "__stablememory_grow" ("pages", I64Type) [I64Type]
      (fun env get_pages ->
        if_regions env
          get_pages
          [I64Type]
          Region.grow
          (fun env ->
            (* logical grow *)
            StableMem.grow env))

  let load_blob env =
    E.require_stable_memory env;
    Func.share_code2 Func.Never env "__stablememory_load_blob"
      (("offset", I64Type), ("len", I32Type)) [I32Type]
      (fun env offset len ->
        if_regions env
          (offset ^^ len)
          [I32Type]
          Region.load_blob
          StableMem.load_blob)
  let store_blob env =
    E.require_stable_memory env;
    Func.share_code2 Func.Never env "__stablememory_store_blob"
      (("offset", I64Type), ("blob", I32Type)) []
      (fun env offset blob ->
        if_regions env
          (offset ^^ blob)
          []
          Region.store_blob
          StableMem.store_blob)

  let load_word8 env =
    E.require_stable_memory env;
    Func.share_code1 Func.Never env "__stablememory_load_word8"
      ("offset", I64Type) [I32Type]
      (fun env offset ->
        if_regions env
          offset
          [I32Type]
          Region.load_word8
          StableMem.load_word8)
  let store_word8 env =
    E.require_stable_memory env;
    Func.share_code2 Func.Never env "__stablememory_store_word8"
      (("offset", I64Type), ("value", I32Type)) []
      (fun env offset value ->
        if_regions env
          (offset ^^ value)
          []
          Region.store_word8
          StableMem.store_word8)

  let load_word16 env =
    E.require_stable_memory env;
    Func.share_code1 Func.Never env "__stablememory_load_word16"
      ("offset", I64Type) [I32Type]
      (fun env offset->
        if_regions env
          offset
          [I32Type]
          Region.load_word16
          StableMem.load_word16)
  let store_word16 env =
    E.require_stable_memory env;
    Func.share_code2 Func.Never env "__stablememory_store_word16"
      (("offset", I64Type), ("value", I32Type)) []
      (fun env offset value ->
        if_regions env
          (offset ^^ value)
          []
          Region.store_word16
          StableMem.store_word16)

  let load_word32 env =
    E.require_stable_memory env;
    Func.share_code1 Func.Never env "__stablememory_load_word32"
      ("offset", I64Type) [I32Type]
      (fun env offset ->
        if_regions env
          offset
          [I32Type]
          Region.load_word32
          StableMem.load_word32)
  let store_word32 env =
    E.require_stable_memory env;
    Func.share_code2 Func.Never env "__stablememory_store_word32"
      (("offset", I64Type), ("value", I32Type)) []
      (fun env offset value ->
        if_regions env
          (offset ^^ value)
          []
          Region.store_word32
          StableMem.store_word32)

  let load_word64 env =
    E.require_stable_memory env;
    Func.share_code1 Func.Never env "__stablememory_load_word64" ("offset", I64Type) [I64Type]
      (fun env offset ->
        if_regions env
          offset
          [I64Type]
          Region.load_word64
          StableMem.load_word64)
  let store_word64 env =
    E.require_stable_memory env;
    Func.share_code2 Func.Never env "__stablememory_store_word64"
      (("offset", I64Type), ("value", I64Type)) []
      (fun env offset value ->
        if_regions env
          (offset ^^ value)
          []
          Region.store_word64
          StableMem.store_word64)

  let load_float64 env =
    E.require_stable_memory env;
    Func.share_code1 Func.Never env "__stablememory_load_float64"
      ("offset", I64Type) [F64Type]
      (fun env offset ->
        if_regions env
          offset
          [F64Type]
          Region.load_float64
          StableMem.load_float64)
  let store_float64 env =
    Func.share_code2 Func.Never env "__stablememory_store_float64"
      (("offset", I64Type), ("value", F64Type)) []
      (fun env offset value ->
        if_regions env
          (offset ^^ value)
          []
          Region.store_float64
          StableMem.store_float64)

end

module RTS_Exports = struct
  (* Must be called late, after main codegen, to ensure correct generation of
     of functioning or unused-but-trapping stable memory exports (as required)
   *)
  let system_exports env =
    let bigint_trap_fi = E.add_fun env "bigint_trap" (
      Func.of_body env [] [] (fun env ->
        E.trap_with env "bigint function error"
      )
    ) in
    E.add_export env (nr {
      name = Lib.Utf8.decode "bigint_trap";
      edesc = nr (FuncExport (nr bigint_trap_fi))
    });

    let rts_trap_fi = E.add_fun env "rts_trap" (
      Func.of_body env ["str", I32Type; "len", I32Type] [] (fun env ->
        let get_str = G.i (LocalGet (nr 0l)) in
        let get_len = G.i (LocalGet (nr 1l)) in
        get_str ^^ get_len ^^ IC.trap_ptr_len env
      )
    ) in
    E.add_export env (nr {
      name = Lib.Utf8.decode "rts_trap";
      edesc = nr (FuncExport (nr rts_trap_fi))
    });

    (* Keep a memory reserve when in update or init state. 
       This reserve can be used by queries, composite queries, and upgrades. *)
    let keep_memory_reserve_fi = E.add_fun env "keep_memory_reserve" (
      Func.of_body env [] [I32Type] (fun env ->
        Lifecycle.get env ^^
        compile_eq_const Lifecycle.(int_of_state InUpdate) ^^
        Lifecycle.get env ^^
        compile_eq_const Lifecycle.(int_of_state InInit) ^^
        G.i (Binary (Wasm.Values.I32 I32Op.Or))
      )
    ) in
    E.add_export env (nr {
      name = Lib.Utf8.decode "keep_memory_reserve";
      edesc = nr (FuncExport (nr keep_memory_reserve_fi))
    });

    let when_stable_memory_required_else_trap env code =
      if E.requires_stable_memory env then
        code() else
        E.trap_with env "unreachable" in

    let ic0_stable64_write_fi =
      match E.mode env with
      | Flags.ICMode | Flags.RefMode ->
        E.reuse_import env "ic0" "stable64_write"
      | Flags.WASIMode | Flags.WasmMode ->
        E.add_fun env "ic0_stable64_write" (
          Func.of_body env ["offset", I64Type; "src", I64Type; "size", I64Type] []
            (fun env ->
              when_stable_memory_required_else_trap env (fun () ->
               let get_offset = G.i (LocalGet (nr 0l)) in
               let get_src = G.i (LocalGet (nr 1l)) in
               let get_size = G.i (LocalGet (nr 2l)) in
               get_offset ^^
               get_src ^^
               get_size ^^
               StableMem.stable64_write env))
          )
    in
    E.add_export env (nr {
      name = Lib.Utf8.decode "ic0_stable64_write";
      edesc = nr (FuncExport (nr ic0_stable64_write_fi))
    });

    let ic0_stable64_read_fi =
      match E.mode env with
      | Flags.ICMode | Flags.RefMode ->
        E.reuse_import env "ic0" "stable64_read"
      | Flags.WASIMode | Flags.WasmMode ->
        E.add_fun env "ic0_stable64_read" (
          Func.of_body env ["dst", I64Type; "offset", I64Type; "size", I64Type] []
            (fun env ->
              when_stable_memory_required_else_trap env (fun () ->
              let get_dst = G.i (LocalGet (nr 0l)) in
              let get_offset = G.i (LocalGet (nr 1l)) in
              let get_size = G.i (LocalGet (nr 2l)) in
              get_dst ^^
              get_offset ^^
              get_size ^^
              StableMem.stable64_read env))
          )
    in
    E.add_export env (nr {
      name = Lib.Utf8.decode "ic0_stable64_read";
      edesc = nr (FuncExport (nr ic0_stable64_read_fi))
    });

    let moc_stable_mem_grow_fi =
      E.add_fun env "moc_stable_mem_grow" (
        Func.of_body env ["newPages", I64Type] [I64Type]
          (fun env ->
            when_stable_memory_required_else_trap env (fun () ->
            G.i (LocalGet (nr 0l)) ^^
            StableMem.grow env))
        )
    in
    E.add_export env (nr {
      name = Lib.Utf8.decode "moc_stable_mem_grow";
      edesc = nr (FuncExport (nr moc_stable_mem_grow_fi))
    });

    let moc_stable_mem_size_fi =
      E.add_fun env "moc_stable_mem_size" (
        Func.of_body env [] [I64Type]
          (fun env ->
             when_stable_memory_required_else_trap env (fun () ->
             StableMem.get_mem_size env))
        )
    in
    E.add_export env (nr {
      name = Lib.Utf8.decode "moc_stable_mem_size";
      edesc = nr (FuncExport (nr moc_stable_mem_size_fi))
    });

    let moc_stable_mem_get_version_fi =
      E.add_fun env "moc_stable_mem_get_version" (
        Func.of_body env [] [I32Type]
          (fun env ->
             StableMem.get_version env)
        )
    in
    E.add_export env (nr {
      name = Lib.Utf8.decode "moc_stable_mem_get_version";
      edesc = nr (FuncExport (nr moc_stable_mem_get_version_fi))
    });

    let moc_stable_mem_set_version_fi =
      E.add_fun env "moc_stable_mem_set_version" (
        Func.of_body env ["version", I32Type] []
          (fun env ->
             G.i (LocalGet (nr 0l)) ^^
             StableMem.set_version env
          )
        )
    in
    E.add_export env (nr {
      name = Lib.Utf8.decode "moc_stable_mem_set_version";
      edesc = nr (FuncExport (nr moc_stable_mem_set_version_fi))
    })

end (* RTS_Exports *)


(* Below signature is needed by the serialiser to supply the
   methods various formats and auxiliary routines. A stream
   token refers to the stream itself. Depending on the stream's
   methodology, the token can be a (bump) pointer or a handle
   (like a `Blob`). The former needs to be updated at certain
   points because the token will normally reside in locals that
   nested functions won't have access to. *)
module type Stream = sig
  (* Bottleneck routines for streaming in different formats.
     The `code` must be used linearly. `token` is a fragment
     of Wasm that puts the stream token onto the stack.
     Arguments:    env    token  code *)
  val write_byte : E.t -> G.t -> G.t -> G.t
  val write_word_leb : E.t -> G.t -> G.t -> G.t
  val write_word_32 : E.t -> G.t -> G.t -> G.t
  val write_blob : E.t -> G.t -> G.t -> G.t
  val write_text : E.t -> G.t -> G.t -> G.t
  val write_bignum_leb : E.t -> G.t -> G.t -> G.t
  val write_bignum_sleb : E.t -> G.t -> G.t -> G.t

  (* Creates a fresh stream with header, storing stream token.
     Arguments:env    size   setter getter header *)
  val create : E.t -> G.t -> G.t -> G.t -> string -> G.t

  (* Checks the stream's filling, traps if unexpected
     Arguments:      env    token  size *)
  val check_filled : E.t -> G.t -> G.t -> G.t

  (* Pushes the stream's current absolute byte offset on stack.
     The requirement is that the difference between two uses
     of this method must give a correct _relative_ offset.
     Arguments:         env    token *)
  val absolute_offset : E.t -> G.t -> G.t

  (* Finishes the stream, performing consistency checks.
     Leaves two words on stack, whose interpretation depends
     on the Stream.
     Arguments:   env    token  size   header_size *)
  val terminate : E.t -> G.t -> G.t -> int32 -> G.t

  (* Executes code to eliminate the residual buffer
     that `terminate` returns (if at all) *)
  val finalize_buffer : G.t -> G.t

  (* Builds a unique name for a name seed and a type *)
  val name_for : string -> Type.typ list -> string

  (* Opportunity to flush or update the token. Stream token is on stack. *)
  val checkpoint : E.t -> G.t -> G.t

  (* Reserve a small fixed number of bytes in the stream and return an
     address to it. The address is invalidated by a GC, and as such must
     be written to in the next few instructions. *)
  val reserve : E.t -> G.t -> int32 -> G.t
end


module BumpStream : Stream = struct
  let create env get_data_size set_data_buf get_data_buf header =
    let header_size = Int32.of_int (String.length header) in
    get_data_size ^^ compile_add_const header_size ^^
    Blob.dyn_alloc_scratch env ^^ set_data_buf ^^
    get_data_buf ^^
    Blob.lit env header ^^ Blob.payload_ptr_unskewed env ^^
    compile_unboxed_const header_size ^^
    Heap.memcpy env ^^
    get_data_buf ^^ compile_add_const header_size ^^ set_data_buf

  let check_filled env get_data_buf get_data_size =
    get_data_buf ^^ get_data_size ^^ G.i (Binary (Wasm.Values.I32 I32Op.Add)) ^^
    G.i (Compare (Wasm.Values.I32 I32Op.Eq)) ^^
    E.else_trap_with env "data buffer not filled"

  let terminate env get_data_buf get_data_size header_size =
    get_data_buf ^^ compile_sub_const header_size ^^
    get_data_size ^^ compile_add_const header_size

  let finalize_buffer code = code

  let name_for fn_name ts = "@" ^ fn_name ^ "<" ^ Typ_hash.typ_seq_hash ts ^ ">"

  let advance_data_buf get_data_buf =
    get_data_buf ^^ G.i (Binary (Wasm.Values.I32 I32Op.Add)) ^^ G.setter_for get_data_buf

  let absolute_offset _env get_data_buf = get_data_buf

  let checkpoint _env get_data_buf = G.setter_for get_data_buf

  let reserve _env get_data_buf bytes =
    get_data_buf ^^ get_data_buf ^^ compile_add_const bytes ^^ G.setter_for get_data_buf

  let write_word_leb env get_data_buf code =
    let set_word, get_word = new_local env "word" in
    code ^^ set_word ^^
    I32Leb.compile_store_to_data_buf_unsigned env get_word get_data_buf ^^
    advance_data_buf get_data_buf

  let write_word_32 env get_data_buf code =
    get_data_buf ^^ code ^^
    G.i (Store {ty = I32Type; align = 0; offset = 0l; sz = None}) ^^
    compile_unboxed_const Heap.word_size ^^ advance_data_buf get_data_buf

  let write_byte _env get_data_buf code =
    get_data_buf ^^ code ^^
    G.i (Store {ty = I32Type; align = 0; offset = 0l; sz = Some Wasm.Types.Pack8}) ^^
    compile_unboxed_const 1l ^^ advance_data_buf get_data_buf

  let write_blob env get_data_buf get_x =
    let set_len, get_len = new_local env "len" in
    get_x ^^ Blob.len env ^^ set_len ^^
    write_word_leb env get_data_buf get_len ^^
    get_data_buf ^^
    get_x ^^ Blob.payload_ptr_unskewed env ^^
    get_len ^^
    Heap.memcpy env ^^
    get_len ^^ advance_data_buf get_data_buf

  let write_text env get_data_buf get_x =
    let set_len, get_len = new_local env "len" in
    get_x ^^ Text.size env ^^ set_len ^^
    write_word_leb env get_data_buf get_len ^^
    get_x ^^ get_data_buf ^^ Text.to_buf env ^^
    get_len ^^ advance_data_buf get_data_buf

  let write_bignum_leb env get_data_buf get_x =
    get_data_buf ^^
    get_x ^^
    BigNum.compile_store_to_data_buf_unsigned env ^^
    advance_data_buf get_data_buf

  let write_bignum_sleb env get_data_buf get_x =
    get_data_buf ^^
    get_x ^^
    BigNum.compile_store_to_data_buf_signed env ^^
    advance_data_buf get_data_buf

end

module MakeSerialization (Strm : Stream) = struct
  (*
    The general serialization strategy is as follows:
    * We statically generate the IDL type description header.
    * We traverse the data to calculate the size needed for the data buffer and the
      reference buffer.
    * We allocate memory for the data buffer and the reference buffer
      (this memory area is not referenced, so will be dead with the next GC)
    * We copy the IDL type header to the data buffer.
    * We traverse the data and serialize it into the data buffer.
      This is type driven, and we use the `share_code` machinery and names that
      properly encode the type to resolve loops in a convenient way.
    * We externalize all that new data space into a databuf
    * We externalize the reference space into a elembuf
    * We pass both databuf and elembuf to shared functions
      (this mimicks the future system API)

    The deserialization is analogous:
    * We allocate some scratch space, and internalize the databuf and elembuf into it.
    * We parse the data, in a type-driven way, using normal construction and
      allocation, while keeping tabs on the type description header for subtyping.
    * At the end, the scratch space is a hole in the heap, and will be reclaimed
      by the next GC.
  *)

  module Strm = Strm

  (* Globals recording known Candid types
     See Note [Candid subtype checks]
   *)

  let register_delayed_globals env =
    (E.add_global32_delayed env "__typtbl" Immutable,
     E.add_global32_delayed env "__typtbl_end" Immutable,
     E.add_global32_delayed env "__typtbl_size" Immutable,
     E.add_global32_delayed env "__typtbl_idltyps" Immutable)

  let get_typtbl env =
    G.i (GlobalGet (nr (E.get_global env "__typtbl")))
  let get_typtbl_size env =
    G.i (GlobalGet (nr (E.get_global env "__typtbl_size")))
  let get_typtbl_end env =
    G.i (GlobalGet (nr (E.get_global env "__typtbl_end")))
  let get_typtbl_idltyps env =
    G.i (GlobalGet (nr (E.get_global env "__typtbl_idltyps")))

  module Registers = struct
    let register_globals env =
      E.add_global32 env "@@rel_buf_opt" Mutable 0l;
      E.add_global32 env "@@data_buf" Mutable 0l;
      E.add_global32 env "@@ref_buf" Mutable 0l;
      E.add_global32 env "@@typtbl" Mutable 0l;
      E.add_global32 env "@@typtbl_end" Mutable 0l;
      E.add_global32 env "@@typtbl_size" Mutable 0l

    let get_rel_buf_opt env =
      G.i (GlobalGet (nr (E.get_global env "@@rel_buf_opt")))
    let set_rel_buf_opt env =
      G.i (GlobalSet (nr (E.get_global env "@@rel_buf_opt")))

    let get_data_buf env =
      G.i (GlobalGet (nr (E.get_global env "@@data_buf")))
    let set_data_buf env =
      G.i (GlobalSet (nr (E.get_global env "@@data_buf")))

    let get_ref_buf env =
      G.i (GlobalGet (nr (E.get_global env "@@ref_buf")))
    let set_ref_buf env =
      G.i (GlobalSet (nr (E.get_global env "@@ref_buf")))

    let get_typtbl env =
      G.i (GlobalGet (nr (E.get_global env "@@typtbl")))
    let set_typtbl env =
      G.i (GlobalSet (nr (E.get_global env "@@typtbl")))

    let get_typtbl_end env =
      G.i (GlobalGet (nr (E.get_global env "@@typtbl_end")))
    let set_typtbl_end env =
      G.i (GlobalSet (nr (E.get_global env "@@typtbl_end")))

    let get_typtbl_size env =
      G.i (GlobalGet (nr (E.get_global env "@@typtbl_size")))
    let set_typtbl_size env =
      G.i (GlobalSet (nr (E.get_global env "@@typtbl_size")))
  end

  open Typ_hash

  let sort_by_hash fs =
    List.sort
      (fun (h1,_) (h2,_) -> Lib.Uint32.compare h1 h2)
      (List.map (fun f -> (Idllib.Escape.unescape_hash f.Type.lab, f)) fs)

  (* The IDL serialization prefaces the data with a type description.
     We can statically create the type description in Ocaml code,
     store it in the program, and just copy it to the beginning of the message.

     At some point this can be factored into a function from Motoko type to IDL,
     type and a function like this for IDL types. But due to recursion handling
     it is easier to start like this.
  *)

  module TM = Map.Make (Type.Ord)

  type mode =
    | Candid
    | Persistence

  let to_idl_prim mode = let open Type in function
    | Prim Null | Tup [] -> Some 1l
    | Prim Bool -> Some 2l
    | Prim Nat -> Some 3l
    | Prim Int -> Some 4l
    | Prim Nat8 -> Some 5l
    | Prim Nat16 -> Some 6l
    | Prim (Nat32|Char) -> Some 7l
    | Prim Nat64 -> Some 8l
    | Prim Int8 -> Some 9l
    | Prim Int16 -> Some 10l
    | Prim Int32 -> Some 11l
    | Prim Int64 -> Some 12l
    | Prim Float -> Some 14l
    | Prim Text -> Some 15l
    (* NB: Prim Blob does not map to a primitive IDL type *)
    | Any -> Some 16l
    | Non -> Some 17l
    | Prim Principal -> Some 24l
    | Prim Region -> Some 128l
    (* only used for memory compatibility checks *)
    | Prim Blob -> 
      (match mode with
      | Candid -> None
      | Persistence -> Some 129l)
    | _ -> None

  (* some constants, also see rts/idl.c *)
  let idl_opt       = -18l
  let idl_vec       = -19l
  let idl_record    = -20l
  let idl_variant   = -21l
  let idl_func      = -22l
  let idl_service   = -23l
  let idl_alias     = 1l (* see Note [mutable stable values] *)

  (* TODO: use record *)
  let type_desc env mode ts :
     string * int list * int32 list  (* type_desc, (relative offsets), indices of ts *)
    =
    let open Type in

    (* Type traversal *)
    (* We do a first traversal to find out the indices of non-primitive types *)
    let (typs, idx) =
      let typs = ref [] in
      let idx = ref TM.empty in
      let rec go t =
        let t = Type.normalize t in
        if to_idl_prim mode t <> None then () else
        if TM.mem t !idx then () else begin
          idx := TM.add t (Lib.List32.length !typs) !idx;
          typs := !typs @ [ t ];
          match t with
          | Tup ts -> List.iter go ts
          | Obj (_, fs) ->
            List.iter (fun f -> go f.typ) fs
          | Array (Mut t) -> go (Array t)
          | Array t -> go t
          | Opt t -> go t
          | Variant vs -> List.iter (fun f -> go f.typ) vs
          | Func (s, c, tbs, ts1, ts2) ->
            List.iter go ts1; List.iter go ts2
          | Prim Blob -> ()
          | Mut t -> go t
          | _ ->
            Printf.eprintf "type_desc: unexpected type %s\n" (string_of_typ t);
            assert false
        end
      in
      List.iter go ts;
      (!typs, !idx)
    in

    (* buffer utilities *)
    let buf = Buffer.create 16 in

    let add_u8 i =
      Buffer.add_char buf (Char.chr (i land 0xff)) in

    let rec add_leb128_32 (i : Lib.Uint32.t) =
      let open Lib.Uint32 in
      let b = logand i (of_int32 0x7fl) in
      if of_int32 0l <= i && i < of_int32 128l
      then add_u8 (to_int b)
      else begin
        add_u8 (to_int (logor b (of_int32 0x80l)));
        add_leb128_32 (shift_right_logical i 7)
      end in

    let add_leb128 i =
      assert (i >= 0);
      add_leb128_32 (Lib.Uint32.of_int i) in

    let rec add_sleb128 (i : int32) =
      let open Int32 in
      let b = logand i 0x7fl in
      if -64l <= i && i < 64l
      then add_u8 (to_int b)
      else begin
        add_u8 (to_int (logor b 0x80l));
        add_sleb128 (shift_right i 7)
      end in

    (* Actual binary data *)

    let add_idx t =
      let t = Type.normalize t in
      match to_idl_prim mode t with
      | Some i -> add_sleb128 (Int32.neg i)
      | None -> add_sleb128 (TM.find (normalize t) idx) in

    let idx t =
      let t = Type.normalize t in
      match to_idl_prim mode t with
      | Some i -> Int32.neg i
      | None -> TM.find (normalize t) idx in

    let rec add_typ t =
      match t with
      | Non -> assert false
      | Prim Blob -> 
        assert (mode = Candid);
        add_typ Type.(Array (Prim Nat8))
      | Prim Region ->
        add_sleb128 idl_alias; add_idx t
      | Prim _ -> assert false
      | Tup ts ->
        add_sleb128 idl_record;
        add_leb128 (List.length ts);
        List.iteri (fun i t ->
          add_leb128 i;
          add_idx t;
        ) ts
      | Obj ((Object | Memory), fs) ->
        add_sleb128 idl_record;
        add_leb128 (List.length fs);
        List.iter (fun (h, f) ->
          add_leb128_32 h;
          add_idx f.typ
        ) (sort_by_hash fs)
      | Array (Mut t) ->
        add_sleb128 idl_alias; add_idx (Array t)
      | Array t ->
        add_sleb128 idl_vec; add_idx t
      | Opt t ->
        add_sleb128 idl_opt; add_idx t
      | Variant vs ->
        add_sleb128 idl_variant;
        add_leb128 (List.length vs);
        List.iter (fun (h, f) ->
          add_leb128_32 h;
          add_idx f.typ
        ) (sort_by_hash vs)
      | Func (s, c, tbs, ts1, ts2) ->
        assert (Type.is_shared_sort s);
        add_sleb128 idl_func;
        add_leb128 (List.length ts1);
        List.iter add_idx ts1;
        add_leb128 (List.length ts2);
        List.iter add_idx ts2;
        begin match s, c with
          | _, Returns ->
            add_leb128 1; add_u8 2; (* oneway *)
          | Shared Write, _ ->
            add_leb128 0; (* no annotation *)
          | Shared Query, _ ->
            add_leb128 1; add_u8 1; (* query *)
          | Shared Composite, _ ->
            add_leb128 1; add_u8 3; (* composite *)
          | _ -> assert false
        end
      | Obj (Actor, fs) ->
        add_sleb128 idl_service;
        add_leb128 (List.length fs);
        List.iter (fun f ->
          add_leb128 (String.length f.lab);
          Buffer.add_string buf f.lab;
          add_idx f.typ
        ) fs
      | Mut t ->
        add_sleb128 idl_alias; add_idx t
      | _ -> assert false in

    Buffer.add_string buf "DIDL";
    add_leb128 (List.length typs);
    let offsets = List.map (fun typ ->
      let offset = Buffer.length buf in
      add_typ typ;
      offset)
      typs
    in
    add_leb128 (List.length ts);
    List.iter add_idx ts;
    (Buffer.contents buf,
     offsets,
     List.map idx ts)

  (* See Note [Candid subtype checks] *)
  let set_delayed_globals (env : E.t) (set_typtbl, set_typtbl_end, set_typtbl_size, set_typtbl_idltyps) =
    let typdesc, offsets, idltyps = type_desc env Candid (E.get_typtbl_typs env) in
    let static_typedesc = E.add_static_unskewed env [StaticBytes.Bytes typdesc] in
    let static_typtbl =
      let bytes = StaticBytes.i32s
        (List.map (fun offset ->
          Int32.(add static_typedesc (of_int(offset))))
        offsets)
      in
      E.add_static_unskewed env [bytes]
    in
    let static_idltyps = E.add_static_unskewed env [StaticBytes.i32s idltyps] in
    set_typtbl static_typtbl;
    set_typtbl_end Int32.(add static_typedesc (of_int (String.length typdesc)));
    set_typtbl_size (Int32.of_int (List.length offsets));
    set_typtbl_idltyps static_idltyps

  (* Returns data (in bytes) and reference buffer size (in entries) needed *)
  let rec buffer_size env t =
    let open Type in
    let t = Type.normalize t in
    let name = "@buffer_size<" ^ typ_hash t ^ ">" in
    Func.share_code1 Func.Always env name ("x", I32Type) [I32Type; I32Type]
    (fun env get_x ->

      (* Some combinators for writing values *)
      let (set_data_size, get_data_size) = new_local64 env "data_size" in
      let (set_ref_size, get_ref_size) = new_local env "ref_size" in
      compile_const_64 0L ^^ set_data_size ^^
      compile_unboxed_const 0l ^^ set_ref_size ^^

      let inc_data_size code =
        get_data_size ^^
        code ^^ G.i (Convert (Wasm.Values.I64 I64Op.ExtendUI32)) ^^
        G.i (Binary (Wasm.Values.I64 I64Op.Add)) ^^
        set_data_size
      in

      let size_word env code =
        let (set_word, get_word) = new_local env "word" in
        code ^^ set_word ^^
        inc_data_size (I32Leb.compile_leb128_size get_word)
      in

      let size env t =
        let (set_inc, get_inc) = new_local env "inc" in
        buffer_size env t ^^
        get_ref_size ^^ G.i (Binary (Wasm.Values.I32 I32Op.Add)) ^^ set_ref_size ^^
        set_inc ^^ inc_data_size get_inc
      in

      (* the incremental GC leaves array slice information in tag,
         the slice information can be removed and the tag reset to array
         as the GC can resume marking from the array beginning *)
      let clear_array_slicing =
        let (set_temp, get_temp) = new_local env "temp" in
        set_temp ^^
        get_temp ^^ compile_unboxed_const Tagged.(int_of_tag StableSeen) ^^
        G.i (Compare (Wasm.Values.I32 I32Op.Ne)) ^^
        get_temp ^^ compile_unboxed_const Tagged.(int_of_tag CoercionFailure) ^^
        G.i (Compare (Wasm.Values.I32 I32Op.Ne)) ^^
        G.i (Binary (Wasm.Values.I32 I32Op.And)) ^^
        get_temp ^^ compile_unboxed_const Tagged.(int_of_tag ArraySliceMinimum) ^^
        G.i (Compare (Wasm.Values.I32 I32Op.GeU)) ^^
        G.i (Binary (Wasm.Values.I32 I32Op.And)) ^^
        G.if1 I32Type begin
          (compile_unboxed_const Tagged.(int_of_tag Array))
        end begin
          get_temp
        end
      in

      let size_alias size_thing =
        (* see Note [mutable stable values] *)
        let (set_tag, get_tag) = new_local env "tag" in
        get_x ^^ Tagged.load_tag env ^^ clear_array_slicing ^^ set_tag ^^
        (* Sanity check *)
        get_tag ^^ compile_eq_const Tagged.(int_of_tag StableSeen) ^^
        get_tag ^^ compile_eq_const Tagged.(int_of_tag MutBox) ^^
        G.i (Binary (Wasm.Values.I32 I32Op.Or)) ^^
        get_tag ^^ compile_eq_const Tagged.(int_of_tag ObjInd) ^^
        G.i (Binary (Wasm.Values.I32 I32Op.Or)) ^^
        get_tag ^^ compile_eq_const Tagged.(int_of_tag Array) ^^
        G.i (Binary (Wasm.Values.I32 I32Op.Or)) ^^
        get_tag ^^ compile_eq_const Tagged.(int_of_tag Region) ^^
        G.i (Binary (Wasm.Values.I32 I32Op.Or)) ^^
        E.else_trap_with env "object_size/Mut: Unexpected tag." ^^
        (* Check if we have seen this before *)
        get_tag ^^ compile_eq_const Tagged.(int_of_tag StableSeen) ^^
        G.if0 begin
          (* Seen before *)
          (* One byte marker, one word offset *)
          inc_data_size (compile_unboxed_const 5l)
        end begin
          (* Not yet seen *)
          (* One byte marker, two words scratch space *)
          inc_data_size (compile_unboxed_const 9l) ^^
          (* Mark it as seen *)
          get_x ^^ Tagged.(store_tag env StableSeen) ^^
          (* and descend *)
          size_thing ()
        end
      in

      (* Now the actual type-dependent code *)
      begin match t with
      | Prim Nat -> inc_data_size (get_x ^^ BigNum.compile_data_size_unsigned env)
      | Prim Int -> inc_data_size (get_x ^^ BigNum.compile_data_size_signed env)
      | Prim (Int8|Nat8) -> inc_data_size (compile_unboxed_const 1l)
      | Prim (Int16|Nat16) -> inc_data_size (compile_unboxed_const 2l)
      | Prim (Int32|Nat32|Char) -> inc_data_size (compile_unboxed_const 4l)
      | Prim (Int64|Nat64|Float) -> inc_data_size (compile_unboxed_const 8l)
      | Prim Bool -> inc_data_size (compile_unboxed_const 1l)
      | Prim Null -> G.nop
      | Any -> G.nop
      | Tup [] -> G.nop (* e(()) = null *)
      | Tup ts ->
        G.concat_mapi (fun i t ->
          get_x ^^ Tuple.load_n env (Int32.of_int i) ^^
          size env t
          ) ts
      | Obj ((Object | Memory), fs) ->
        G.concat_map (fun (_h, f) ->
          get_x ^^ Object.load_idx_raw env f.Type.lab ^^
          size env f.typ
          ) (sort_by_hash fs)
      | Array (Mut t) ->
        size_alias (fun () -> get_x ^^ size env (Array t))
      | Array t ->
        size_word env (get_x ^^ Arr.len env) ^^
        get_x ^^ Arr.len env ^^
        from_0_to_n env (fun get_i ->
          get_x ^^ get_i ^^ Arr.unsafe_idx env ^^ load_ptr ^^
          size env t
        )
      | Prim Blob ->
        let (set_len, get_len) = new_local env "len" in
        get_x ^^ Blob.len env ^^ set_len ^^
        size_word env get_len ^^
        inc_data_size get_len
      | Prim Text ->
        let (set_len, get_len) = new_local env "len" in
        get_x ^^ Text.size env ^^ set_len ^^
        size_word env get_len ^^
        inc_data_size get_len
      | Opt t ->
        inc_data_size (compile_unboxed_const 1l) ^^ (* one byte tag *)
        get_x ^^ Opt.is_some env ^^
        G.if0 (get_x ^^ Opt.project env ^^ size env t) G.nop
      | Variant vs ->
        List.fold_right (fun (i, {lab = l; typ = t; _}) continue ->
            get_x ^^
            Variant.test_is env l ^^
            G.if0
              ( size_word env (compile_unboxed_const (Int32.of_int i)) ^^
                get_x ^^ Variant.project env ^^ size env t
              ) continue
          )
          ( List.mapi (fun i (_h, f) -> (i,f)) (sort_by_hash vs) )
          ( E.trap_with env "buffer_size: unexpected variant" )
      | Func _ ->
        inc_data_size (compile_unboxed_const 1l) ^^ (* one byte tag *)
        get_x ^^ Arr.load_field env 0l ^^ size env (Obj (Actor, [])) ^^
        get_x ^^ Arr.load_field env 1l ^^ size env (Prim Text)
      | Obj (Actor, _) | Prim Principal ->
        inc_data_size (compile_unboxed_const 1l) ^^ (* one byte tag *)
        get_x ^^ size env (Prim Blob)
      | Non ->
        E.trap_with env "buffer_size called on value of type None"
      | Prim Region ->
         size_alias (fun () ->
          inc_data_size (compile_unboxed_const 12l) ^^ (* |id| + |page_count| = 8 + 4 *)
          get_x ^^ Region.vec_pages env ^^ size env (Prim Blob))
      | Mut t ->
        size_alias (fun () -> get_x ^^ MutBox.load_field env ^^ size env t)
      | _ -> todo "buffer_size" (Arrange_ir.typ t) G.nop
      end ^^
      (* Check 32-bit overflow of buffer_size *)
      get_data_size ^^
      compile_shrU64_const 32L ^^
      G.i (Test (Wasm.Values.I64 I64Op.Eqz)) ^^
      E.else_trap_with env "buffer_size overflow" ^^
      (* Convert to 32-bit *)
      get_data_size ^^
      G.i (Convert (Wasm.Values.I32 I32Op.WrapI64)) ^^
      get_ref_size
    )

  (* Copies x to the data_buffer, storing references after ref_count entries in ref_base *)
  let rec serialize_go env t =
    let open Type in
    let t = Type.normalize t in
    let name = Strm.name_for "serialize_go" [t] in
    Func.share_code3 Func.Always env name (("x", I32Type), ("data_buffer", I32Type), ("ref_buffer", I32Type)) [I32Type; I32Type]
    (fun env get_x get_data_buf get_ref_buf ->
      let set_ref_buf = G.setter_for get_ref_buf in

      (* Some combinators for writing values *)
      let open Strm in

      let write env t =
        get_data_buf ^^
        get_ref_buf ^^
        serialize_go env t ^^
        set_ref_buf ^^
        checkpoint env get_data_buf
      in

      let write_alias write_thing =
        (* see Note [mutable stable values] *)
        (* Check heap tag *)
        let (set_tag, get_tag) = new_local env "tag" in
        get_x ^^ Tagged.load_tag env ^^ set_tag ^^
        get_tag ^^ compile_eq_const Tagged.(int_of_tag StableSeen) ^^
        G.if0
        begin
          (* This is the real data *)
          write_byte env get_data_buf (compile_unboxed_const 0l) ^^
          (* Remember the current offset in the tag word *)
          get_x ^^ Tagged.load_forwarding_pointer env ^^ Strm.absolute_offset env get_data_buf ^^
          Tagged.store_field env Tagged.tag_field ^^
          (* Leave space in the output buffer for the decoder's bookkeeping *)
          write_word_32 env get_data_buf (compile_unboxed_const 0l) ^^
          write_word_32 env get_data_buf (compile_unboxed_const 0l) ^^
          (* Now the data, following the object field mutbox indirection *)
          write_thing ()
        end
        begin
          (* This is a reference *)
          write_byte env get_data_buf (compile_unboxed_const 1l) ^^
          (* Sanity Checks *)
          get_tag ^^ compile_eq_const Tagged.(int_of_tag MutBox) ^^
          E.then_trap_with env "unvisited mutable data in serialize_go (MutBox)" ^^
          get_tag ^^ compile_eq_const Tagged.(int_of_tag ObjInd) ^^
          E.then_trap_with env "unvisited mutable data in serialize_go (ObjInd)" ^^
          get_tag ^^ compile_eq_const Tagged.(int_of_tag Array) ^^
          E.then_trap_with env "unvisited mutable data in serialize_go (Array)" ^^
          get_tag ^^ compile_eq_const Tagged.(int_of_tag Region) ^^
          E.then_trap_with env "unvisited mutable data in serialize_go (Region)" ^^
          (* Second time we see this *)
          (* Calculate relative offset *)
          let set_offset, get_offset = new_local env "offset" in
          get_tag ^^ Strm.absolute_offset env get_data_buf ^^ G.i (Binary (Wasm.Values.I32 I32Op.Sub)) ^^
          set_offset ^^
          (* A sanity check *)
          get_offset ^^ compile_unboxed_const 0l ^^
          G.i (Compare (Wasm.Values.I32 I32Op.LtS)) ^^
          E.else_trap_with env "Odd offset" ^^
          (* Write the offset to the output buffer *)
          write_word_32 env get_data_buf get_offset
        end
      in

      (* Now the actual serialization *)

      begin match t with
      | Prim Nat ->
        write_bignum_leb env get_data_buf get_x
      | Prim Int ->
        write_bignum_sleb env get_data_buf get_x
      | Prim Float ->
        reserve env get_data_buf 8l ^^
        get_x ^^ Float.unbox env ^^
        G.i (Store {ty = F64Type; align = 0; offset = 0l; sz = None})
      | Prim (Int64|Nat64) ->
        reserve env get_data_buf 8l ^^
        get_x ^^ BoxedWord64.unbox env ^^
        G.i (Store {ty = I64Type; align = 0; offset = 0l; sz = None})
      | Prim (Int32|Nat32) ->
        write_word_32 env get_data_buf (get_x ^^ BoxedSmallWord.unbox env)
      | Prim Char ->
        write_word_32 env get_data_buf (get_x ^^ TaggedSmallWord.untag_codepoint)
      | Prim (Int16|Nat16) ->
        reserve env get_data_buf 2l ^^
        get_x ^^ TaggedSmallWord.lsb_adjust Nat16 ^^
        G.i (Store {ty = I32Type; align = 0; offset = 0l; sz = Some Wasm.Types.Pack16})
      | Prim (Int8|Nat8) ->
        write_byte env get_data_buf (get_x ^^ TaggedSmallWord.lsb_adjust Nat8)
      | Prim Bool ->
        write_byte env get_data_buf get_x
      | Tup [] -> (* e(()) = null *)
        G.nop
      | Tup ts ->
        G.concat_mapi (fun i t ->
          get_x ^^ Tuple.load_n env (Int32.of_int i) ^^
          write env t
        ) ts
      | Obj ((Object | Memory), fs) ->
        G.concat_map (fun (_h, f) ->
          get_x ^^ Object.load_idx_raw env f.Type.lab ^^
          write env f.typ
        ) (sort_by_hash fs)
      | Array (Mut t) ->
        write_alias (fun () -> get_x ^^ write env (Array t))
      | Prim Region ->
        write_alias (fun () ->
          reserve env get_data_buf 8l ^^
          get_x ^^ Region.id env ^^
          G.i (Store {ty = I64Type; align = 0; offset = 0l; sz = None}) ^^
          write_word_32 env get_data_buf (get_x ^^ Region.page_count env) ^^
          write_blob env get_data_buf (get_x ^^ Region.vec_pages env)
        )
      | Array t ->
        write_word_leb env get_data_buf (get_x ^^ Arr.len env) ^^
        get_x ^^ Arr.len env ^^
        from_0_to_n env (fun get_i ->
          get_x ^^ get_i ^^ Arr.unsafe_idx env ^^ load_ptr ^^
          write env t
        )
      | Prim Null -> G.nop
      | Any -> G.nop
      | Opt t ->
        get_x ^^
        Opt.is_some env ^^
        G.if0
          (write_byte env get_data_buf (compile_unboxed_const 1l) ^^ get_x ^^ Opt.project env ^^ write env t)
          (write_byte env get_data_buf (compile_unboxed_const 0l))
      | Variant vs ->
        List.fold_right (fun (i, {lab = l; typ = t; _}) continue ->
            get_x ^^
            Variant.test_is env l ^^
            G.if0
              ( write_word_leb env get_data_buf (compile_unboxed_const (Int32.of_int i)) ^^
                get_x ^^ Variant.project env ^^ write env t)
              continue
          )
          ( List.mapi (fun i (_h, f) -> (i,f)) (sort_by_hash vs) )
          ( E.trap_with env "serialize_go: unexpected variant" )
      | Prim Blob ->
        write_blob env get_data_buf get_x
      | Prim Text ->
        write_text env get_data_buf get_x
      | Func _ ->
        write_byte env get_data_buf (compile_unboxed_const 1l) ^^
        get_x ^^ Arr.load_field env 0l ^^ write env (Obj (Actor, [])) ^^
        get_x ^^ Arr.load_field env 1l ^^ write env (Prim Text)
      | Obj (Actor, _) | Prim Principal ->
        write_byte env get_data_buf (compile_unboxed_const 1l) ^^
        get_x ^^ write env (Prim Blob)
      | Non ->
        E.trap_with env "serializing value of type None"
      | Mut t ->
        write_alias (fun () ->
          get_x ^^ MutBox.load_field env ^^ write env t
        )
      | _ -> todo "serialize" (Arrange_ir.typ t) G.nop
      end ^^
      get_data_buf ^^
      get_ref_buf
    )

  (* This value is returned by deserialize_go if deserialization fails in a way
     that should be recoverable by opt parsing.
     It is an (invalid) sentinel pointer value (in skewed format) and can be used for pointer comparison.
     It will be never placed on the heap and must not be dereferenced.
     If unskewed, it refers to the unallocated last Wasm memory page.
  *)
  let coercion_error_value env = 0xffff_fffdl

  (* See Note [Candid subtype checks] *)
  let with_rel_buf_opt env extended get_typtbl_size1 f =
    if extended then
      f (compile_unboxed_const 0l)
    else
      get_typtbl_size1 ^^ get_typtbl_size env ^^
      E.call_import env "rts" "idl_sub_buf_words" ^^
      Stack.dynamic_with_words env "rel_buf" (fun get_ptr ->
        get_ptr ^^ get_typtbl_size1 ^^ get_typtbl_size env ^^
        E.call_import env "rts" "idl_sub_buf_init" ^^
        f get_ptr)

  (* See Note [Candid subtype checks] *)
  let idl_sub env t2 =
    let idx = E.add_typtbl_typ env t2 in
    get_typtbl_idltyps env ^^
    G.i (Load {ty = I32Type; align = 0; offset = Int32.mul idx 4l (*!*); sz = None}) ^^
    Func.share_code6 Func.Always env ("idl_sub")
      (("rel_buf", I32Type),
       ("typtbl1", I32Type),
       ("typtbl_end1", I32Type),
       ("typtbl_size1", I32Type),
       ("idltyp1", I32Type),
       ("idltyp2", I32Type)
      )
      [I32Type]
      (fun env get_rel_buf get_typtbl1 get_typtbl_end1 get_typtbl_size1 get_idltyp1 get_idltyp2 ->
        get_rel_buf ^^
        E.else_trap_with env "null rel_buf" ^^
        get_rel_buf ^^
        get_typtbl1 ^^
        get_typtbl env ^^
        get_typtbl_end1 ^^
        get_typtbl_end env ^^
        get_typtbl_size1 ^^
        get_typtbl_size env ^^
        get_idltyp1 ^^
        get_idltyp2 ^^
        E.call_import env "rts" "idl_sub")

  (* The main deserialization function, generated once per type hash.

     We use a combination of RTS stack locals and registers (Wasm globals) for
     recursive parameter passing to avoid exhausting the Wasm stack, which is instead
     used solely for return values and (implicit) return addresses.

     Its RTS stack parameters are (c.f. module Stack):

       * idltyp:      The idl type (prim type or table index) to decode now
       * depth:       Recursion counter; reset when we make progres on the value
       * can_recover: Whether coercion errors are recoverable, see coercion_failed below

     Its register parameters are (c.f. Registers):
       * rel_buf_opt: The optional subtype check memoization table
          (non-null for untrusted Candid but null for trusted de-stablization (see `with_rel_buf_opt`).)
       * data_buffer: The current position of the input data buffer
       * ref_buffer:  The current position of the input references buffer
       * typtbl:      The type table, as returned by parse_idl_header
       * typtbl_size: The size of the type table, used to limit recursion

     It returns the value of type t (vanilla representation) or coercion_error_value,
     It advances the data_buffer past the decoded value (even if it returns coercion_error_value!)

  *)

  (* symbolic names for arguments passed on RTS stack *)
  module StackArgs = struct
    let idltyp = 0l
    let depth = 1l
    let can_recover = 2l
  end

  let rec deserialize_go env t =
    let open Type in
    let t = Type.normalize t in
    let name = "@deserialize_go<" ^ typ_hash t ^ ">" in
    Func.share_code0 Func.Always env name
      [I32Type]
      (fun env  ->
      let get_idltyp = Stack.get_local env StackArgs.idltyp in
      let get_depth = Stack.get_local env StackArgs.depth in
      let get_can_recover = Stack.get_local env StackArgs.can_recover in
      let get_rel_buf_opt = Registers.get_rel_buf_opt env in
      let get_data_buf = Registers.get_data_buf env in
      let _get_ref_buf = Registers.get_ref_buf env in
      let get_typtbl = Registers.get_typtbl env in
      let get_typtbl_end = Registers.get_typtbl_end env in
      let get_typtbl_size = Registers.get_typtbl_size env in

      (* Check recursion depth (protects against empty record etc.) *)
      (* Factor 2 because at each step, the expected type could go through one
         level of opt that is not present in the value type
      *)
      get_depth ^^
      get_typtbl_size ^^ compile_add_const 1l ^^ compile_mul_const 2l ^^
      G.i (Compare (Wasm.Values.I32 I32Op.LeU)) ^^
      E.else_trap_with env ("IDL error: circular record read") ^^

      (* Remember data buffer position, to detect progress *)
      let (set_old_pos, get_old_pos) = new_local env "old_pos" in
      ReadBuf.get_ptr get_data_buf ^^ set_old_pos ^^

      let go' can_recover env t =
        (* assumes idltyp on stack *)
        Stack.with_frame env "frame_ptr" 3l (fun () ->
          Stack.set_local env StackArgs.idltyp ^^
          (* set up frame arguments *)
          ( (* Reset depth counter if we made progress *)
            ReadBuf.get_ptr get_data_buf ^^ get_old_pos ^^
            G.i (Compare (Wasm.Values.I32 I32Op.Eq)) ^^
            G.if1 I32Type
              (Stack.get_prev_local env 1l ^^ compile_add_const 1l)
              (compile_unboxed_const 0l)
            ) ^^
          Stack.set_local env StackArgs.depth ^^
          (if can_recover
             then compile_unboxed_const 1l
             else Stack.get_prev_local env 2l) ^^
          Stack.set_local env StackArgs.can_recover ^^
          deserialize_go env t)
      in

      let go = go' false in
      let go_can_recover = go' true in

      let skip get_typ =
        get_data_buf ^^ get_typtbl ^^ get_typ ^^ compile_unboxed_const 0l ^^
        E.call_import env "rts" "skip_any"
      in

      (* This flag is set to return a coercion error at the very end
         We cannot use (G.i Return) for early exit, or we’d leak stack space,
         as Stack.with_words is used to allocate scratch space.
      *)
      let (set_failed, get_failed) = new_local env "failed" in
      let set_failure = compile_unboxed_const 1l ^^ set_failed in
      let when_failed f = get_failed ^^ G.if0 f G.nop in

      (* This looks at a value and if it is coercion_error_value, sets the failure flag.
         This propagates the error out of arrays, records, etc.
       *)
      let remember_failure get_val =
          get_val ^^ compile_eq_const (coercion_error_value env) ^^
          G.if0 set_failure G.nop
      in

      (* This sets the failure flag and puts coercion_error_value on the stack *)
      let coercion_failed msg =
        (* If we know that there is no backtracking `opt t` around, then just trap.
           This gives a better error message
        *)
        get_can_recover ^^ E.else_trap_with env msg ^^
        set_failure ^^ compile_unboxed_const (coercion_error_value env) in

      (* returns true if we are looking at primitive type with this id *)
      let check_prim_typ t =
        get_idltyp ^^
        compile_eq_const (Int32.neg (Option.get (to_idl_prim Candid t)))
      in

      let with_prim_typ t f =
        check_prim_typ t ^^
        G.if1 I32Type f
          ( skip get_idltyp ^^
            coercion_failed ("IDL error: unexpected IDL type when parsing " ^ string_of_typ t)
          )
      in

      let read_byte_tagged = function
        | [code0; code1] ->
          ReadBuf.read_byte env get_data_buf ^^
          let (set_b, get_b) = new_local env "b" in
          set_b ^^
          get_b ^^
          compile_eq_const 0l ^^
          G.if1 I32Type
          begin code0
          end begin
            get_b ^^ compile_eq_const 1l ^^
            E.else_trap_with env "IDL error: byte tag not 0 or 1" ^^
            code1
          end
        | _ -> assert false; (* can be generalized later as needed *)
      in

      let read_blob () =
        let (set_len, get_len) = new_local env "len" in
        let (set_x, get_x) = new_local env "x" in
        ReadBuf.read_leb128 env get_data_buf ^^ set_len ^^

        get_len ^^ Blob.alloc env ^^ set_x ^^
        get_x ^^ Blob.payload_ptr_unskewed env ^^
        ReadBuf.read_blob env get_data_buf get_len ^^
        get_x
      in

      let read_principal () =
        let (set_len, get_len) = new_local env "len" in
        let (set_x, get_x) = new_local env "x" in
        ReadBuf.read_leb128 env get_data_buf ^^ set_len ^^

        (* at most 29 bytes, according to
           https://sdk.dfinity.org/docs/interface-spec/index.html#principal
        *)
        get_len ^^ compile_unboxed_const 29l ^^ G.i (Compare (Wasm.Values.I32 I32Op.LeU)) ^^
        E.else_trap_with env "IDL error: principal too long" ^^

        get_len ^^ Blob.alloc env ^^ set_x ^^
        get_x ^^ Blob.payload_ptr_unskewed env ^^
        ReadBuf.read_blob env get_data_buf get_len ^^
        get_x
      in

      let read_text () =
        let (set_len, get_len) = new_local env "len" in
        ReadBuf.read_leb128 env get_data_buf ^^ set_len ^^
        let (set_ptr, get_ptr) = new_local env "x" in
        ReadBuf.get_ptr get_data_buf ^^ set_ptr ^^
        ReadBuf.advance get_data_buf get_len ^^
        (* validate *)
        get_ptr ^^ get_len ^^ E.call_import env "rts" "utf8_validate" ^^
        (* copy *)
        get_ptr ^^ get_len ^^ Text.of_ptr_size env
      in

      let read_actor_data () =
        read_byte_tagged
          [ E.trap_with env "IDL error: unexpected actor reference"
          ; read_principal ()
          ]
      in

      (* returns true if get_arg_typ is a composite type of this id *)
      let check_composite_typ get_arg_typ idl_tycon_id =
        get_arg_typ ^^
        compile_unboxed_const 0l ^^ G.i (Compare (Wasm.Values.I32 I32Op.GeS)) ^^
        G.if1 I32Type
        begin
          ReadBuf.alloc env (fun get_typ_buf ->
            (* Update typ_buf *)
            ReadBuf.set_ptr get_typ_buf (
              get_typtbl ^^
              get_arg_typ ^^ compile_mul_const Heap.word_size ^^
              G.i (Binary (Wasm.Values.I32 I32Op.Add)) ^^
              load_unskewed_ptr
            ) ^^
            ReadBuf.set_end get_typ_buf (ReadBuf.get_end get_data_buf) ^^
            (* read sleb128 *)
            ReadBuf.read_sleb128 env get_typ_buf ^^
            (* Check it is the expected value *)
            compile_eq_const idl_tycon_id
          )
        end
        (compile_unboxed_const 0l)
      in


      (* checks that arg_typ is positive, looks it up in the table,
         creates a fresh typ_buf pointing into the type description,
         reads the type constructor index and traps or fails if it is the wrong one.
         and passes the typ_buf to a subcomputation to read the type arguments *)
      let with_composite_arg_typ get_arg_typ idl_tycon_id f =
        (* make sure index is not negative *)
        get_arg_typ ^^
        compile_unboxed_const 0l ^^ G.i (Compare (Wasm.Values.I32 I32Op.GeS)) ^^
        G.if1 I32Type
        begin
          ReadBuf.alloc env (fun get_typ_buf ->
            (* Update typ_buf *)
            ReadBuf.set_ptr get_typ_buf (
              get_typtbl ^^
              get_arg_typ ^^ compile_mul_const Heap.word_size ^^
              G.i (Binary (Wasm.Values.I32 I32Op.Add)) ^^
              load_unskewed_ptr
            ) ^^
            ReadBuf.set_end get_typ_buf (ReadBuf.get_end get_data_buf) ^^
            (* read sleb128 *)
            ReadBuf.read_sleb128 env get_typ_buf ^^
            (* Check it is the expected type constructor *)
            compile_eq_const idl_tycon_id ^^
            G.if1 I32Type
            begin
              f get_typ_buf
            end
            begin
              skip get_arg_typ ^^
              coercion_failed ("IDL error: unexpected IDL type when parsing " ^ string_of_typ t)
            end
          )
        end
        begin
          skip get_arg_typ ^^
          coercion_failed ("IDL error: unexpected IDL type when parsing " ^ string_of_typ t)
        end
      in

      let with_alias_typ get_arg_typ =
        get_arg_typ ^^
        compile_unboxed_const 0l ^^ G.i (Compare (Wasm.Values.I32 I32Op.GeS)) ^^
        G.if1 I32Type
        begin
            with_composite_arg_typ get_arg_typ idl_alias (ReadBuf.read_sleb128 env)
        end
        begin
          (* sanity check *)
          get_arg_typ ^^
          compile_eq_const (Int32.neg (Option.get (to_idl_prim Candid (Prim Region)))) ^^
          E.else_trap_with env "IDL error: unexpecting primitive alias type" ^^
          get_arg_typ
        end
      in

      let with_composite_typ idl_tycon_id f =
        with_composite_arg_typ get_idltyp idl_tycon_id f
      in

      let with_record_typ f = with_composite_typ idl_record (fun get_typ_buf ->
        Stack.with_words env "get_n_ptr" 1l (fun get_n_ptr ->
          get_n_ptr ^^
          ReadBuf.read_leb128 env get_typ_buf ^^
          store_unskewed_ptr ^^
          f get_typ_buf get_n_ptr
        )
      ) in

      let with_blob_typ env f =
        with_composite_typ idl_vec (fun get_typ_buf ->
          ReadBuf.read_sleb128 env get_typ_buf ^^
          compile_eq_const (-5l) (* Nat8 *) ^^
          G.if1 I32Type
            f
            begin
              skip get_idltyp ^^
              coercion_failed "IDL error: blob not a vector of nat8"
            end
        )
      in

      let read_alias env t read_thing =
        (* see Note [mutable stable values] *)
        let (set_is_ref, get_is_ref) = new_local env "is_ref" in
        let (set_result, get_result) = new_local env "result" in
        let (set_cur, get_cur) = new_local env "cur" in
        let (set_memo, get_memo) = new_local env "memo" in

        let (set_arg_typ, get_arg_typ) = new_local env "arg_typ" in

        with_alias_typ get_idltyp ^^ set_arg_typ ^^

        (* Find out if it is a reference or not *)
        ReadBuf.read_byte env get_data_buf ^^ set_is_ref ^^

        (* If it is a reference, temporarily set the read buffer to that place *)
        get_is_ref ^^
        G.if0 begin
          let (set_offset, get_offset) = new_local env "offset" in
          ReadBuf.read_word32 env get_data_buf ^^ set_offset ^^
          (* A sanity check *)
          get_offset ^^ compile_unboxed_const 0l ^^
          G.i (Compare (Wasm.Values.I32 I32Op.LtS)) ^^
          E.else_trap_with env "Odd offset" ^^

          ReadBuf.get_ptr get_data_buf ^^ set_cur ^^
          ReadBuf.advance get_data_buf (get_offset ^^ compile_add_const (-4l))
        end G.nop ^^

        (* Remember location of ptr *)
        ReadBuf.get_ptr get_data_buf ^^ set_memo ^^
        (* Did we decode this already? *)
        ReadBuf.read_word32 env get_data_buf ^^ set_result ^^
        get_result ^^ compile_eq_const 0l ^^
        G.if0 begin
          (* No, not yet decoded *)
          (* Skip over type hash field *)
          ReadBuf.read_word32 env get_data_buf ^^ compile_eq_const 0l ^^
          E.else_trap_with env "Odd: Type hash scratch space not empty" ^^

          (* Read the content *)
          read_thing get_arg_typ (fun get_thing ->
            (* This is called after allocation, but before descending
               We update the memo location here so that loops work
            *)
            get_thing ^^ set_result ^^
            get_memo ^^ get_result ^^ store_unskewed_ptr ^^
            get_memo ^^ compile_add_const 4l ^^ Blob.lit env (typ_hash t) ^^ store_unskewed_ptr
          )
          end begin
          (* Decoded before. Check type hash *)
          ReadBuf.read_word32 env get_data_buf ^^ Blob.lit env (typ_hash t) ^^
          Blob.compare env (Some Operator.EqOp) ^^
          E.else_trap_with env ("Stable memory error: Aliased at wrong type, expected: " ^ typ_hash t)
        end ^^

        (* If this was a reference, reset read buffer *)
        get_is_ref ^^
        G.if0 (ReadBuf.set_ptr get_data_buf get_cur) G.nop ^^

        get_result
      in


      (* Now the actual deserialization *)
      begin match t with
      (* Primitive types *)
      | Prim Nat ->
        with_prim_typ t
        begin
          BigNum.compile_load_from_data_buf env get_data_buf false
        end
      | Prim Int ->
        (* Subtyping with nat *)
        check_prim_typ (Prim Nat) ^^
        G.if1 I32Type
          begin
            BigNum.compile_load_from_data_buf env get_data_buf false
          end
          begin
            with_prim_typ t
            begin
              BigNum.compile_load_from_data_buf env get_data_buf true
            end
          end
      | Prim Float ->
        with_prim_typ t
        begin
          ReadBuf.read_float64 env get_data_buf ^^
          Float.box env
        end
      | Prim (Int64|Nat64) ->
        with_prim_typ t
        begin
          ReadBuf.read_word64 env get_data_buf ^^
          BoxedWord64.box env
        end
      | Prim (Int32|Nat32) ->
        with_prim_typ t
        begin
          ReadBuf.read_word32 env get_data_buf ^^
          BoxedSmallWord.box env
        end
      | Prim Char ->
        with_prim_typ t
        begin
          ReadBuf.read_word32 env get_data_buf ^^
          TaggedSmallWord.check_and_tag_codepoint env
        end
      | Prim (Int16|Nat16) ->
        with_prim_typ t
        begin
          ReadBuf.read_word16 env get_data_buf ^^
          TaggedSmallWord.msb_adjust Nat16
        end
      | Prim (Int8|Nat8) ->
        with_prim_typ t
        begin
          ReadBuf.read_byte env get_data_buf ^^
          TaggedSmallWord.msb_adjust Nat8
        end
      | Prim Bool ->
        with_prim_typ t
        begin
          read_byte_tagged
            [ Bool.lit false
            ; Bool.lit true
            ]
        end
      | Prim Null ->
        with_prim_typ t (Opt.null_lit env)
      | Any ->
        skip get_idltyp ^^
        (* Any vanilla value works here *)
        Opt.null_lit env
      | Prim Blob ->
        with_blob_typ env (read_blob ())
      | Prim Principal ->
        with_prim_typ t
        begin
          read_byte_tagged
            [ E.trap_with env "IDL error: unexpected principal reference"
            ; read_principal ()
            ]
        end
      | Prim Text ->
        with_prim_typ t (read_text ())
      | Tup [] -> (* e(()) = null *)
        with_prim_typ t (Tuple.from_stack env 0)
      (* Composite types *)
      | Tup ts ->
        with_record_typ (fun get_typ_buf get_n_ptr ->
          let (set_val, get_val) = new_local env "val" in

          G.concat_mapi (fun i t ->
            (* skip all possible intermediate extra fields *)
            get_typ_buf ^^ get_data_buf ^^ get_typtbl ^^ compile_unboxed_const (Int32.of_int i) ^^ get_n_ptr ^^
            E.call_import env "rts" "find_field" ^^
            G.if1 I32Type
              begin
                ReadBuf.read_sleb128 env get_typ_buf ^^
                go env t ^^ set_val ^^
                remember_failure get_val ^^
                get_val
              end
              begin
                match normalize t with
                | Opt _ | Any -> Opt.null_lit env
                | _ -> coercion_failed "IDL error: did not find tuple field in record"
              end
          ) ts ^^

          (* skip all possible trailing extra fields *)
          get_typ_buf ^^ get_data_buf ^^ get_typtbl ^^ get_n_ptr ^^
          E.call_import env "rts" "skip_fields" ^^

          Tuple.from_stack env (List.length ts)
        )
      | Obj ((Object | Memory), fs) ->
        with_record_typ (fun get_typ_buf get_n_ptr ->
          let (set_val, get_val) = new_local env "val" in

          Object.lit_raw env (List.map (fun (h,f) ->
            f.Type.lab, fun () ->
              (* skip all possible intermediate extra fields *)
              get_typ_buf ^^ get_data_buf ^^ get_typtbl ^^ compile_unboxed_const (Lib.Uint32.to_int32 h) ^^ get_n_ptr ^^
              E.call_import env "rts" "find_field" ^^
              G.if1 I32Type
                begin
                  ReadBuf.read_sleb128 env get_typ_buf ^^
                  go env f.typ ^^ set_val ^^
                  remember_failure get_val ^^
                  get_val
                  end
                begin
                  match normalize f.typ with
                  | Opt _ | Any -> Opt.null_lit env
                  | _ -> coercion_failed (Printf.sprintf "IDL error: did not find field %s in record" f.lab)
                end
          ) (sort_by_hash fs)) ^^

          (* skip all possible trailing extra fields *)
          get_typ_buf ^^ get_data_buf ^^ get_typtbl ^^ get_n_ptr ^^
          E.call_import env "rts" "skip_fields"
          )
      | Array (Mut t) ->
        read_alias env (Array (Mut t)) (fun get_array_typ on_alloc ->
          let (set_len, get_len) = new_local env "len" in
          let (set_x, get_x) = new_local env "x" in
          let (set_val, get_val) = new_local env "val" in
          let (set_arg_typ, get_arg_typ) = new_local env "arg_typ" in
          (* TODO: if possible refactor to match new Array t code,
             (perhaps too risky and unnecessary for extended candid due to lack of fancy opt subtyping, see #4243)
          *)
          with_composite_arg_typ get_array_typ idl_vec (ReadBuf.read_sleb128 env) ^^ set_arg_typ ^^
          ReadBuf.read_leb128 env get_data_buf ^^ set_len ^^
          get_len ^^ Arr.alloc env ^^ set_x ^^
          on_alloc get_x ^^
          get_len ^^ from_0_to_n env (fun get_i ->
            get_x ^^ get_i ^^ Arr.unsafe_idx env ^^
            get_arg_typ ^^ go env t ^^ set_val ^^
            remember_failure get_val ^^
            get_val ^^ store_ptr
          ) ^^
          get_x ^^
          Tagged.allocation_barrier env ^^
          G.i Drop
        )
      | Prim Region ->
         read_alias env (Prim Region) (fun get_region_typ on_alloc ->
          let (set_region, get_region) = new_local env "region" in
          (* sanity check *)
          get_region_typ ^^
          compile_eq_const (Int32.neg (Option.get (to_idl_prim Candid (Prim Region)))) ^^
          E.else_trap_with env "deserialize_go (Region): unexpected idl_typ" ^^
          (* pre-allocate a region object, with dummy fields *)
          compile_const_64 0L ^^ (* id *)
          compile_unboxed_const 0l ^^ (* pagecount *)
          Blob.lit env "" ^^ (* vec_pages *)
          Region.alloc_region env ^^
          set_region ^^
          on_alloc get_region ^^
          (* read and initialize the region's fields *)
          get_region ^^
          ReadBuf.read_word64 env get_data_buf ^^ (* id *)
          ReadBuf.read_word32 env get_data_buf ^^ (* pagecount *)
          read_blob () ^^ (* vec_pages *)
          Region.init_region env
        )
      | Array t ->
        let (set_len, get_len) = new_local env "len" in
        let (set_x, get_x) = new_local env "x" in
        let (set_val, get_val) = new_local env "val" in
        let (set_arg_typ, get_arg_typ) = new_local env "arg_typ" in
        with_composite_typ idl_vec (fun get_typ_buf ->
          ReadBuf.read_sleb128 env get_typ_buf ^^
          set_arg_typ ^^
          ReadBuf.read_leb128 env get_data_buf ^^ set_len ^^
          get_len ^^ Arr.alloc env ^^ set_x ^^
          get_len ^^ from_0_to_n env (fun get_i ->
          get_x ^^ get_i ^^ Arr.unsafe_idx env ^^
          get_arg_typ ^^ go env t ^^ set_val ^^
          remember_failure get_val ^^
          get_val ^^ store_ptr
        ) ^^
        get_x ^^
        Tagged.allocation_barrier env)
      | Opt t ->
        check_prim_typ (Prim Null) ^^
        G.if1 I32Type (Opt.null_lit env)
        begin
          check_prim_typ Any ^^ (* reserved *)
          G.if1 I32Type (Opt.null_lit env)
          begin
            check_composite_typ get_idltyp idl_opt ^^
            G.if1 I32Type
            begin
              let (set_arg_typ, get_arg_typ) = new_local env "arg_typ" in
              with_composite_typ idl_opt (ReadBuf.read_sleb128 env) ^^ set_arg_typ ^^
              read_byte_tagged
                [ Opt.null_lit env
                ; let (set_val, get_val) = new_local env "val" in
                  get_arg_typ ^^ go_can_recover env t ^^ set_val ^^
                  get_val ^^ compile_eq_const (coercion_error_value env) ^^
                  G.if1 I32Type
                    (* decoding failed, but this is opt, so: return null *)
                    (Opt.null_lit env)
                    (* decoding succeeded, return opt value *)
                    (Opt.inject env get_val)
                ]
            end
            begin
              (* this check corresponds to `not (null <: <t>)` in the spec *)
              match normalize t with
              | Prim Null | Opt _ | Any ->
                (* Ignore and return null *)
                skip get_idltyp ^^
                Opt.null_lit env
              | _ ->
                (* Try constituent type *)
                let (set_val, get_val) = new_local env "val" in
                get_idltyp ^^ go_can_recover env t ^^ set_val ^^
                get_val ^^ compile_eq_const (coercion_error_value env) ^^
                G.if1 I32Type
                  (* decoding failed, but this is opt, so: return null *)
                  (Opt.null_lit env)
                  (* decoding succeeded, return opt value *)
                  (Opt.inject env get_val)
            end
          end
        end
      | Variant vs ->
        let (set_val, get_val) = new_local env "val" in
        with_composite_typ idl_variant (fun get_typ_buf ->
          (* Find the tag *)
          let (set_n, get_n) = new_local env "len" in
          ReadBuf.read_leb128 env get_typ_buf ^^ set_n ^^

          let (set_tagidx, get_tagidx) = new_local env "tagidx" in
          ReadBuf.read_leb128 env get_data_buf ^^ set_tagidx ^^

          get_tagidx ^^ get_n ^^
          G.i (Compare (Wasm.Values.I32 I32Op.LtU)) ^^
          E.else_trap_with env "IDL error: variant index out of bounds" ^^

          (* Zoom past the previous entries *)
          get_tagidx ^^ from_0_to_n env (fun _ ->
            get_typ_buf ^^ E.call_import env "rts" "skip_leb128" ^^
            get_typ_buf ^^ E.call_import env "rts" "skip_leb128"
          ) ^^

          (* Now read the tag *)
          let (set_tag, get_tag) = new_local env "tag" in
          ReadBuf.read_leb128 env get_typ_buf ^^ set_tag ^^
          let (set_arg_typ, get_arg_typ) = new_local env "arg_typ" in
          ReadBuf.read_sleb128 env get_typ_buf ^^ set_arg_typ ^^

          List.fold_right (fun (h, {lab = l; typ = t; _}) continue ->
              get_tag ^^ compile_eq_const (Lib.Uint32.to_int32 h) ^^
              G.if1 I32Type
                ( Variant.inject env l (
                  get_arg_typ ^^ go env t ^^ set_val ^^
                  remember_failure get_val ^^
                  get_val
                ))
                continue
            )
            ( sort_by_hash vs )
            ( skip get_arg_typ ^^
              coercion_failed "IDL error: unexpected variant tag" )
        )
      | Func _ ->
        (* See Note [Candid subtype checks] *)
        get_rel_buf_opt ^^
        G.if1 I32Type
          begin
            get_rel_buf_opt ^^
            get_typtbl ^^
            get_typtbl_end ^^
            get_typtbl_size ^^
            get_idltyp ^^
            idl_sub env t
          end
          (Bool.lit true) ^^ (* if we don't have a subtype memo table, assume the types are ok *)
        G.if1 I32Type
          (with_composite_typ idl_func (fun _get_typ_buf ->
            read_byte_tagged
              [ E.trap_with env "IDL error: unexpected function reference"
              ; read_actor_data () ^^
                read_text () ^^
                Tuple.from_stack env 2
              ]))
          (skip get_idltyp ^^
           coercion_failed "IDL error: incompatible function type")
      | Obj (Actor, _) ->
        (* See Note [Candid subtype checks] *)
        get_rel_buf_opt ^^
        G.if1 I32Type
          begin
            get_rel_buf_opt ^^
            get_typtbl ^^
            get_typtbl_end ^^
            get_typtbl_size ^^
            get_idltyp ^^
            idl_sub env t
          end
          (Bool.lit true) ^^
        G.if1 I32Type
          (with_composite_typ idl_service
             (fun _get_typ_buf -> read_actor_data ()))
          (skip get_idltyp ^^
           coercion_failed "IDL error: incompatible actor type")
      | Mut t ->
        read_alias env (Mut t) (fun get_arg_typ on_alloc ->
          let (set_result, get_result) = new_local env "result" in
          Tagged.obj env Tagged.ObjInd [ compile_unboxed_const 0l ] ^^ set_result ^^
          on_alloc get_result ^^
          get_result ^^
          get_arg_typ ^^ go env t ^^
          MutBox.store_field env
        )
      | Non ->
        skip get_idltyp ^^
        coercion_failed "IDL error: deserializing value of type None"
      | _ -> todo_trap env "deserialize" (Arrange_ir.typ t)
      end ^^
      (* Parsed value on the stack, return that, unless the failure flag is set *)
      when_failed (compile_unboxed_const (coercion_error_value env) ^^ G.i Return)
    )

  let serialize env ts : G.t =
    let name = Strm.name_for "serialize" ts in
    (* returns data/length pointers (will be GC’ed next time!) *)
    Func.share_code1 Func.Always env name ("x", I32Type) [I32Type; I32Type] (fun env get_x ->
      let (set_data_size, get_data_size) = new_local env "data_size" in
      let (set_refs_size, get_refs_size) = new_local env "refs_size" in

      let (tydesc, _offsets, _idltyps) = type_desc env Candid ts in
      let tydesc_len = Int32.of_int (String.length tydesc) in

      (* Get object sizes *)
      get_x ^^
      buffer_size env (Type.seq ts) ^^
      set_refs_size ^^
      set_data_size ^^
      (* check for overflow *)
      get_data_size ^^
      compile_add_const tydesc_len ^^
      compile_unboxed_const tydesc_len ^^
      G.i (Compare (Wasm.Values.I32 I32Op.LtU)) ^^
      E.then_trap_with env "serialization overflow" ^^

      let (set_data_start, get_data_start) = new_local env "data_start" in
      let (set_refs_start, get_refs_start) = new_local env "refs_start" in

      (* Create a stream with suitable capacity and given header *)
      Strm.create env get_data_size set_data_start get_data_start tydesc ^^
      get_refs_size ^^ compile_mul_const Heap.word_size ^^ Blob.dyn_alloc_scratch env ^^ set_refs_start ^^

      (* Serialize x into the buffer *)
      get_x ^^
      get_data_start ^^
      get_refs_start ^^
      serialize_go env (Type.seq ts) ^^

      (* Sanity check: Did we fill exactly the buffer *)
      get_refs_start ^^ get_refs_size ^^ compile_mul_const Heap.word_size ^^ G.i (Binary (Wasm.Values.I32 I32Op.Add)) ^^
      G.i (Compare (Wasm.Values.I32 I32Op.Eq)) ^^
      E.else_trap_with env "reference buffer not filled" ^^

      (* Verify that the stream is correctly filled *)
      Strm.check_filled env get_data_start get_data_size ^^
      get_refs_size ^^
      compile_eq_const 0l ^^
      E.else_trap_with env "cannot send references on IC System API" ^^

      (* Extract the payload if possible *)
      Strm.terminate env get_data_start get_data_size tydesc_len
    )


  let deserialize_from_blob extended env ts =
    let ts_name = typ_seq_hash ts in
    let name =
      (* TODO(#3185): this specialization on `extended` seems redundant,
         removing it might simplify things *and* share more code in binaries.
         The only tricky bit might be the conditional Stack.dynamic_with_words bit... *)
      if extended
      then "@deserialize_extended<" ^ ts_name ^ ">"
      else "@deserialize<" ^ ts_name ^ ">" in
    Func.share_code2 Func.Always env name (("blob", I32Type), ("can_recover", I32Type)) (List.map (fun _ -> I32Type) ts) (fun env get_blob get_can_recover ->
      let (set_data_size, get_data_size) = new_local env "data_size" in
      let (set_refs_size, get_refs_size) = new_local env "refs_size" in
      let (set_data_start, get_data_start) = new_local env "data_start" in
      let (set_refs_start, get_refs_start) = new_local env "refs_start" in
      let (set_arg_count, get_arg_count) = new_local env "arg_count" in
      let (set_val, get_val) = new_local env "val" in

      get_blob ^^ Blob.len env ^^ set_data_size ^^
      get_blob ^^ Blob.payload_ptr_unskewed env ^^ set_data_start ^^

      (* Allocate space for the reference buffer and copy it *)
      compile_unboxed_const 0l ^^ set_refs_size (* none yet *) ^^

      (* Allocate space for out parameters of parse_idl_header *)
      Stack.with_words env "get_typtbl_size_ptr" 1l (fun get_typtbl_size_ptr ->
      Stack.with_words env "get_typtbl_ptr" 1l (fun get_typtbl_ptr ->
      Stack.with_words env "get_maintyps_ptr" 1l (fun get_maintyps_ptr ->

      (* Set up read buffers *)
      ReadBuf.alloc env (fun get_data_buf -> ReadBuf.alloc env (fun get_ref_buf ->

      ReadBuf.set_ptr get_data_buf get_data_start ^^
      ReadBuf.set_size get_data_buf get_data_size ^^
      ReadBuf.set_ptr get_ref_buf get_refs_start ^^
      ReadBuf.set_size get_ref_buf (get_refs_size ^^ compile_mul_const Heap.word_size) ^^

      (* Go! *)
      Bool.lit extended ^^ get_data_buf ^^ get_typtbl_ptr ^^ get_typtbl_size_ptr ^^ get_maintyps_ptr ^^
      E.call_import env "rts" "parse_idl_header" ^^

      (* Allocate memo table, if necessary *)
      with_rel_buf_opt env extended (get_typtbl_size_ptr ^^ load_unskewed_ptr) (fun get_rel_buf_opt ->

      (* set up a dedicated read buffer for the list of main types *)
      ReadBuf.alloc env (fun get_main_typs_buf ->
        ReadBuf.set_ptr get_main_typs_buf (get_maintyps_ptr ^^ load_unskewed_ptr) ^^
        ReadBuf.set_end get_main_typs_buf (ReadBuf.get_end get_data_buf) ^^
        ReadBuf.read_leb128 env get_main_typs_buf ^^ set_arg_count ^^

        G.concat_map (fun t ->
          let can_recover, default_or_trap = Type.(
            match normalize t with
            | Opt _ | Any ->
              (Bool.lit true, fun msg -> Opt.null_lit env)
            | _ ->
              (get_can_recover, fun msg ->
                get_can_recover ^^
                G.if1 I32Type
                   (compile_unboxed_const (coercion_error_value env))
                   (E.trap_with env msg)))
          in
          get_arg_count ^^
          compile_eq_const 0l ^^
          G.if1 I32Type
           (default_or_trap ("IDL error: too few arguments " ^ ts_name))
           (begin
              begin
                (* set up invariant register arguments *)
                get_rel_buf_opt ^^ Registers.set_rel_buf_opt env ^^
                get_data_buf ^^ Registers.set_data_buf env ^^
                get_ref_buf ^^ Registers.set_ref_buf env ^^
                get_typtbl_ptr ^^ load_unskewed_ptr ^^ Registers.set_typtbl env ^^
                get_maintyps_ptr ^^ load_unskewed_ptr ^^ Registers.set_typtbl_end env ^^
                get_typtbl_size_ptr ^^ load_unskewed_ptr ^^ Registers.set_typtbl_size env
              end ^^
              (* set up variable frame arguments *)
              Stack.with_frame env "frame_ptr" 3l (fun () ->
                (* idltyp *)
                ReadBuf.read_sleb128 env get_main_typs_buf ^^
                Stack.set_local env StackArgs.idltyp ^^
                (* depth *)
                compile_unboxed_const 0l ^^
                Stack.set_local env StackArgs.depth ^^
                (* recovery mode *)
                can_recover ^^
                Stack.set_local env StackArgs.can_recover ^^
                deserialize_go env t
             )
             ^^ set_val ^^
             get_arg_count ^^ compile_sub_const 1l ^^ set_arg_count ^^
             get_val ^^ compile_eq_const (coercion_error_value env) ^^
             (G.if1 I32Type
               (default_or_trap "IDL error: coercion failure encountered")
               get_val)
            end)
        ) ts ^^

        (* Skip any extra arguments *)
        compile_while env
         (get_arg_count ^^ compile_rel_const I32Op.GtU 0l)
         begin
           get_data_buf ^^
           get_typtbl_ptr ^^ load_unskewed_ptr ^^
           ReadBuf.read_sleb128 env get_main_typs_buf ^^
           compile_unboxed_const 0l ^^
           E.call_import env "rts" "skip_any" ^^
           get_arg_count ^^ compile_sub_const 1l ^^ set_arg_count
         end ^^

        ReadBuf.is_empty env get_data_buf ^^
        E.else_trap_with env ("IDL error: left-over bytes " ^ ts_name) ^^
        ReadBuf.is_empty env get_ref_buf ^^
        E.else_trap_with env ("IDL error: left-over references " ^ ts_name)
      ))))))

    ))

  let deserialize env ts =
    IC.arg_data env ^^
    Bool.lit false ^^ (* can't recover *)
    deserialize_from_blob false env ts

(*
Note [speculating for short (S)LEB encoded bignums]
~~~~~~~~~~~~~~~~~~~~~~~~~~~~~~~~~~~~~~~~~~~~~~~~~~~

#3098 highlighted that a lot of heap garbage can be generated while reading in
(S)LEB-encoded bignums. To make heap consumption optimal for every compactly
representable `Int`, we resort to speculatively reading a 64-byte chunk from
the `ReadBuf`. We call it speculative, because it may read past the end of the
buffer (and thus end up containing junk bytes) or even fail because reading
across Wasm page boundaries could cause trapping. (Consider the buffer ending
3 bytes before the last-memory-page boundary and issuing a speculative 64-bit read for the
address 2 bytes less than buffer end.) In case of failure to read data, `-1`
(a sentinel) is returned. (The sentinel could be use-case specific when later
the need arises.)

In most cases the speculative read will come back with valid bytes. How many
of those are relevant, can be judged by consulting the buffer-end pointer or
analysing the 64-bit word directly. In the case of (S)LEB, the continuation and
termination bits can be filtered and thus the encoding's last byte detected when
present in the 64-bit word.

If such a LEB boundary is detected, avenues open up for a much faster (than
bytewise-sequential) parsing.

After the data is interpreted, it's the client's responsibility to adjust the
current buffer position.

 *)

(*
Note [mutable stable values]
~~~~~~~~~~~~~~~~~~~~~~~~~~~~

We currently use a Candid derivative to serialize stable values. In addition to
storing sharable data, we can also store mutable data (records with mutable
fields and mutable arrays), and we need to preserve aliasing.

To that end we extend Candid with a type constructor `alias t`.

In the type table, alias t is represented by type code 1. All Candid type constructors
are represented by negative numbers, so this cannot clash with anything and,
conveniently, makes such values illegal Candid.

The values of `alias t` are either

 * i8(0) 0x00000000 0x00000000 M(v)
   for one (typically the first) occurrence of v
   The first 0x00000000 is the “memo field”, the second is the “type hash field”.
   Both are scratch spaces for the benefit of the decoder.

or

 * i8(1) i32(offset) M(v)
   for all other occurrences of v, where offset is the relative position of the
   above occurrences from this reference.

We map Motoko types to this as follows:

  e([var t]) = alias e([t]) = alias vec e(t)
  e({var field : t}) = record { field : alias e(t) }

Why different? Because we need to alias arrays as a whole (we can’t even alias
their fields, as they are manifestly part of the array heap structure), but
aliasing records does not work, as aliased record values may appear at
different types (due to subtyping), and Candid serialization is type-driven.
Luckily records put all mutable fields behind an indirection (ObjInd), so this
works.

The type-driven code in this module treats `Type.Mut` to always refer to an
`ObjInd`; for arrays the mutable case is handled directly.

To detect and preserve aliasing, these steps are taken:

 * In `buffer_size`, when we see a mutable thing (`Array` or `ObjInd`), the
   first time, we mark it by setting the heap tag to `StableSeen`.
   This way, when we see it a second time, we can skip the value in the size
   calculation.
 * In `serialize`, when we see it a first time (tag still `StableSeen`),
   we serialize it (first form above), and remember the absolute position
   in the output buffer, abusing the heap tag here.
   (Invariant: This absolute position is never `StableSeen`)
   Upon a second visit (tag not `StableSeen`), we can thus fetch that absolute
   position and calculate the offset.
 * In `deserialize`, when we come across a `alias t`, we follow the offset (if
   needed) to find the content.

   If the memo field is still `0x00000000`, this is the first time we read
   this, so we deserialize to the Motoko heap, and remember the heap position
   (vanilla pointer) by overwriting the memo field.
   We also store the type hash of the type we are serializing at in the type
   hash field.

   If it is not `0x00000000` then we can simply read the pointer from there,
   after checking the type hash field to make sure we are aliasing at the same
   type.

 *)

(*
Note [Candid subtype checks]
~~~~~~~~~~~~~~~~~~~~~~~~~~~~

Deserializing Candid values requires a Candid subtype check when
deserializing values of reference types (actors and functions).

The subtype test is performed directly on the expected and actual
candid type tables using RTS functions `idl_sub_buf_words`,
`idl_sub_buf_init` and `idl_sub`.  One type table and vector of types
is generated statically from the list of statically known types
encountered during code generation, the other is determined
dynamically by, e.g. message payload. The latter will vary with
each payload to decode.

The known Motoko types are accumulated in a global list as required
and then, in a final compilation step, encoded to global type table
and sequence of type indices. The encoding is stored as static
data referenced by dedicated wasm globals so that we can generate
code that references the globals before their final definitions are
known.

Deserializing a proper (not extended) Candid value stack allocates a
mutable word buffer, of size determined by `idl_sub_buf_words`.
The word buffer is used to initialize and provide storage for a
Rust memo table (see bitrel.rs) memoizing the result of sub and
super type tests performed during deserialization of a given Candid
value sequence.  The memo table is initialized once, using `idl_sub_buf_init`,
then shared between recursive calls to deserialize, by threading the (possibly
null) wasm address of the word buffer as an optional argument.  The
word buffer is stack allocated in generated code, not Rust, because
it's size is dynamic and Rust doesn't seem to support dynamically-sized
stack allocation.

Currently, we only perform Candid subtype checks when decoding proper
(not extended) Candid values. Extended values are required for
stable variables only: we can omit the check, because compatibility
should already be enforced by the static signature compatibility
check.  We use the `null`-ness of the word buffer pointer to
dynamically determine whether to omit or perform Candid subtype checks.

NB: Extending `idl_sub` to support extended, "stable" types (with mutable,
invariant type constructors) would require extending the polarity argument
from a Boolean to a three-valued argument to efficiently check equality for
invariant type constructors in a single pass.
*)

end (* MakeSerialization *)

module Serialization = MakeSerialization(BumpStream)

(* OldStabilization as migration code: 
  Deserializing a last time from explicit stable memory into the stable heap:
   * stable variables; and
   * virtual stable memory.
   c.f.
   * ../../design/Stable.md
   * ../../design/StableMemory.md
*)
module OldStabilization = struct
  let extend64 code = code ^^ G.i (Convert (Wasm.Values.I64 I64Op.ExtendUI32))
  
  let _read_word32 env =
    StableMem.read env false "word32" I32Type 4l load_unskewed_ptr
  let write_word32 env =
    StableMem.write env false "word32" I32Type 4l store_unskewed_ptr

  (* read and clear word32 from stable mem offset on stack *)
  let read_and_clear_word32 env =
    match E.mode env with
    | Flags.ICMode | Flags.RefMode ->
      Func.share_code1 Func.Always env "__stablemem_read_and_clear_word32"
        ("offset", I64Type) [I32Type]
        (fun env get_offset ->
          Stack.with_words env "temp_ptr" 1l (fun get_temp_ptr ->
            let (set_word, get_word) = new_local env "word" in
            (* read word *)
            get_temp_ptr ^^ G.i (Convert (Wasm.Values.I64 I64Op.ExtendUI32)) ^^
            get_offset ^^
            compile_const_64 4L ^^
            StableMem.stable64_read env ^^
            get_temp_ptr ^^ load_unskewed_ptr ^^
            set_word ^^
            (* write 0 *)
            get_temp_ptr ^^ compile_unboxed_const 0l ^^ store_unskewed_ptr ^^
            get_offset ^^
            get_temp_ptr ^^ G.i (Convert (Wasm.Values.I64 I64Op.ExtendUI32)) ^^
            compile_const_64 4L ^^
            StableMem.stable64_write env ^^
            (* return word *)
            get_word
        ))
    | _ -> assert false

  (* TODO: rewrite using MemoryFill *)
  let blob_clear env =
    Func.share_code1 Func.Always env "blob_clear" ("x", I32Type) [] (fun env get_x ->
      let (set_ptr, get_ptr) = new_local env "ptr" in
      let (set_len, get_len) = new_local env "len" in
      get_x ^^
      Blob.as_ptr_len env ^^
      set_len ^^
      set_ptr ^^

      (* round to word size *)
      get_len ^^
      compile_add_const (Int32.sub Heap.word_size 1l) ^^
      compile_divU_const Heap.word_size ^^

      (* clear all words *)
      from_0_to_n env (fun get_i ->
        get_ptr ^^
        compile_unboxed_const 0l ^^
        store_unskewed_ptr ^^
        get_ptr ^^
        compile_add_const Heap.word_size ^^
        set_ptr))

  let old_destabilize env ty save_version =
    match E.mode env with
    | Flags.ICMode | Flags.RefMode ->
      let (set_pages, get_pages) = new_local64 env "pages" in
      StableMem.stable64_size env ^^
      set_pages ^^

      get_pages ^^
      G.i (Test (Wasm.Values.I64 I64Op.Eqz)) ^^
      G.if1 I32Type
        begin
          (* Case: Size zero ==> Nothing in stable memory,
             so result becomes the nil-valued record. *)
          let (_, fs) = Type.as_obj ty in
          let fs' = List.map
           (fun f -> (f.Type.lab, fun () -> Opt.null_lit env))
           fs
          in
          StableMem.get_mem_size env ^^
          G.i (Test (Wasm.Values.I64 I64Op.Eqz)) ^^
          E.else_trap_with env "StableMem.mem_size non-zero" ^^
          compile_unboxed_const StableMem.version_stable_heap_no_regions ^^
          save_version ^^
          Object.lit_raw env fs'
        end
        begin
          (* Case: Non-zero size. *)
          let (set_marker, get_marker) = new_local env "marker" in
          let (set_len, get_len) = new_local env "len" in
          let (set_offset, get_offset) = new_local64 env "offset" in
          compile_const_64 0L ^^
          read_and_clear_word32 env ^^
          set_marker ^^

          get_marker ^^
          G.i (Test (Wasm.Values.I32 I32Op.Eqz)) ^^
          G.if0
            begin
              (* Sub-Case: version 1 or 2:
                 Regions/Experimental API and stable vars. *)
              let (set_M, get_M) = new_local64 env "M" in
              let (set_version, get_version) = new_local env "version" in
              let (set_N, get_N) = new_local64 env "N" in

              StableMem.stable64_size env ^^
              compile_sub64_const 1L ^^
              compile_shl64_const (Int64.of_int page_size_bits) ^^
              set_M ^^

              (* read version *)
              get_M ^^
              compile_add64_const (Int64.sub page_size64 4L) ^^
              read_and_clear_word32 env ^^
              set_version ^^
              get_version ^^
              save_version ^^

              (* check version *)
              get_version ^^
              compile_unboxed_const (StableMem.version_max) ^^
              G.i (Compare (Wasm.Values.I32 I32Op.GtU)) ^^
              E.then_trap_with env (Printf.sprintf
                "higher stable memory version (expected 1..%s)"
                (Int32.to_string StableMem.version_max)) ^^

              (* restore StableMem bytes [0..4) *)
              compile_const_64 0L ^^
              get_M ^^
              compile_add64_const (Int64.sub page_size64 8L) ^^
              read_and_clear_word32 env ^^
              write_word32 env ^^

              (* restore mem_size *)
              get_M ^^
              compile_add64_const (Int64.sub page_size64 12L) ^^
              extend64 (read_and_clear_word32 env) ^^ (*TODO: use 64 bits *)
              StableMem.set_mem_size env ^^

              StableMem.get_mem_size env ^^
              compile_shl64_const (Int64.of_int page_size_bits) ^^
              set_N ^^

              (* set len *)
              get_N ^^
              read_and_clear_word32 env ^^
              set_len ^^

              (* set offset *)
              get_N ^^
              compile_add64_const 4L ^^
              set_offset
            end
            begin
              (* Sub-Case: Version 0.
                 Stable vars with NO Regions/Experimental API. *)
              (* assert mem_size == 0 *)
              StableMem.get_mem_size env ^^
              G.i (Test (Wasm.Values.I64 I64Op.Eqz)) ^^
              E.else_trap_with env "unexpected, non-zero stable memory size" ^^

              (* set len *)
              get_marker ^^
              set_len ^^

              (* set offset *)
              compile_const_64 4L ^^
              set_offset ^^

              compile_unboxed_const (Int32.of_int 0) ^^
              save_version
            end ^^ (* if_ *)

          let (set_blob, get_blob) = new_local env "blob" in
          (* read blob from stable memory *)
          get_len ^^ Blob.alloc env ^^ set_blob ^^
          extend64 (get_blob ^^ Blob.payload_ptr_unskewed env) ^^
          get_offset ^^
          extend64 get_len ^^
          StableMem.stable64_read env ^^

          let (set_val, get_val) = new_local env "val" in
          (* deserialize blob to val *)
          get_blob ^^
          Bool.lit false ^^ (* can't recover *)
          Serialization.deserialize_from_blob true env [ty] ^^
          set_val ^^

          (* clear blob contents *)
          get_blob ^^
          blob_clear env ^^

          (* copy zeros from blob to stable memory *)
          get_offset ^^
          extend64 (get_blob ^^ Blob.payload_ptr_unskewed env) ^^
          extend64 (get_blob ^^ Blob.len env) ^^
          StableMem.stable64_write env ^^

          (* return val *)
          get_val
        end
    | _ -> assert false
end

(* New stable memory layout with new version.
   Prevents forward compatibility of old compiled programs that rely on deserialization.
  If size == 0: empty
  If logical size N > 0:
    [0..N]          <stable memory>
            <zero padding>
    [end-12..end-4] <size N>
    [end-4..end]    <new version>
  ending at page boundary
*)
module NewStableMemory = struct
  let physical_size env =
    IC.system_call env "stable64_size" ^^
    compile_shl64_const (Int64.of_int page_size_bits)

  let store_at_end env offset typ get_value =
    physical_size env ^^
    compile_sub64_const offset ^^
    get_value ^^
    match typ with
    | I32Type -> StableMem.write_word32 env
    | I64Type -> StableMem.write_word64 env
    | _ -> assert false

  let read_from_end env offset typ =
    physical_size env ^^
    compile_sub64_const offset ^^
    match typ with
    | I32Type -> StableMem.read_word32 env
    | I64Type -> StableMem.read_word64 env
    | _ -> assert false

  let clear_at_end env offset typ =
    store_at_end env offset typ 
    (match typ with
    | I32Type -> compile_unboxed_const 0l
    | I64Type -> compile_const_64 0L
    | _ -> assert false
    )

  let logical_size_offset = 12L
  let version_offset = 4L

  let upgrade_version env =
    StableMem.set_version env ^^
    StableMem.get_version env ^^
    compile_eq_const StableMem.legacy_version_no_stable_memory ^^
    StableMem.get_version env ^^
    compile_eq_const StableMem.legacy_version_some_stable_memory ^^
    G.i (Binary (Wasm.Values.I32 I32Op.Or)) ^^
    (G.if0
      (compile_unboxed_const StableMem.version_stable_heap_no_regions ^^
      StableMem.set_version env)
      G.nop) ^^
    StableMem.get_version env ^^
    compile_eq_const StableMem.legacy_version_regions ^^
    (G.if0
      (compile_unboxed_const StableMem.version_stable_heap_regions ^^
      StableMem.set_version env)
      G.nop)
      
  let grow_size env amount =
    StableMem.get_mem_size env ^^
    compile_shl64_const (Int64.of_int page_size_bits) ^^
    compile_const_64 amount ^^
    StableMem.ensure env

  let backup env =
    physical_size env ^^
    G.i (Test (Wasm.Values.I64 I64Op.Eqz)) ^^
    G.if0
      G.nop
      begin
        grow_size env logical_size_offset ^^

        (* backup logical size *)
        store_at_end env logical_size_offset I64Type (StableMem.get_mem_size env) ^^

        (* store the version *)
        store_at_end env version_offset I32Type (StableMem.get_version env)
      end

  let restore env =
    physical_size env ^^
    G.i (Test (Wasm.Values.I64 I64Op.Eqz)) ^^
    G.if0
      begin
        compile_const_64 0L ^^ StableMem.set_mem_size env
      end
      begin
        (* check the version *)
        read_from_end env version_offset I32Type ^^
        StableMem.set_version env ^^
        StableMem.get_version env ^^
        compile_eq_const StableMem.version_stable_heap_no_regions ^^
        StableMem.get_version env ^^
        compile_eq_const StableMem.version_stable_heap_regions ^^
        G.i (Binary (Wasm.Values.I32 I32Op.Or)) ^^
        E.else_trap_with env (Printf.sprintf
          "unsupported stable memory version (expected %s or %s)"
           (Int32.to_string StableMem.version_stable_heap_no_regions)
           (Int32.to_string StableMem.version_stable_heap_regions)) ^^
        
        (* restore logical size *)
        read_from_end env logical_size_offset I64Type ^^
        StableMem.set_mem_size env ^^

        (* clear size and version *)
        clear_at_end env logical_size_offset I64Type ^^
        clear_at_end env version_offset I32Type
      end
end

module Persistence = struct
  let load_stable_actor env = E.call_import env "rts" "load_stable_actor"
    
  let save_stable_actor env = E.call_import env "rts" "save_stable_actor"

  let free_stable_actor env = E.call_import env "rts" "free_stable_actor"

  let register_stable_type env actor_type =
    let (candid_type_desc, type_offsets, type_indices) = Serialization.(type_desc env Persistence [actor_type]) in
    let serialized_offsets = StaticBytes.(as_bytes [i32s (List.map Int32.of_int type_offsets)]) in
    assert ((List.length type_indices) = 1);
    Blob.lit env candid_type_desc ^^
    Blob.lit env serialized_offsets ^^
    compile_unboxed_const (List.nth type_indices 0) ^^
    E.call_import env "rts" "register_stable_type"

  let create_actor env actor_type get_field_value =
    let (_, field_declarations) = Type.as_obj actor_type in
    let field_initializers = List.map
      (fun field -> (field.Type.lab, fun () -> (get_field_value field.Type.lab)))
      field_declarations
    in
    Object.lit_raw env field_initializers

  let recover_actor env actor_type =
    let recover_field field = 
      load_stable_actor env ^^
      Object.contains_field env field ^^
      (G.if1 I32Type
        (load_stable_actor env ^^ Object.load_idx_raw env field)
        (Opt.null_lit env)
      ) in
    create_actor env actor_type recover_field ^^
    free_stable_actor env

  let save env actor_type =
    save_stable_actor env ^^
    NewStableMemory.backup env

  let load env actor_type =
    register_stable_type env actor_type ^^
    load_stable_actor env ^^
    G.i (Test (Wasm.Values.I32 I32Op.Eqz)) ^^
    (G.if1 I32Type
      begin
        OldStabilization.old_destabilize env actor_type (NewStableMemory.upgrade_version env)
      end
      begin
        recover_actor env actor_type ^^
        NewStableMemory.restore env
      end) ^^
    StableMem.region_init env
end

module GCRoots = struct
  let create_root_array env = Func.share_code0 Func.Always env "create_root_array" [I32Type] (fun env ->
    let length = Int32.to_int (E.count_static_variables env) in
    let variables = Lib.List.table length (fun _ -> MutBox.alloc env) in
    Arr.lit env variables
  )

  let register_static_variables env =
    create_root_array env ^^
    E.call_import env "rts" "set_static_root"

  let get_static_variable env index = 
    E.call_import env "rts" "get_static_root" ^^
    compile_unboxed_const index ^^
    Arr.idx env ^^
    load_ptr
end (* GCRoots *)

module StackRep = struct
  open SR

  (*
     Most expressions have a “preferred”, most optimal, form. Hence,
     compile_exp put them on the stack in that form, and also returns
     the form it chose.

     But the users of compile_exp usually want a specific form as well.
     So they use compile_exp_as, indicating the form they expect.
     compile_exp_as then does the necessary coercions.
   *)

  let of_arity n =
    if n = 1 then Vanilla else UnboxedTuple n

  (* The stack rel of a primitive type, i.e. what the binary operators expect *)
  let of_type t =
    let open Type in
    match normalize t with
    | Prim Bool -> SR.bool
    | Prim (Nat | Int) -> Vanilla
    | Prim (Nat64 | Int64) -> UnboxedWord64
    | Prim (Nat32 | Int32) -> UnboxedWord32
    | Prim (Nat8 | Nat16 | Int8 | Int16 | Char) -> Vanilla
    | Prim (Text | Blob | Principal) -> Vanilla
    | Prim Float -> UnboxedFloat64
    | Obj (Actor, _) -> Vanilla
    | Func (Shared _, _, _, _, _) -> Vanilla
    | p -> todo "StackRep.of_type" (Arrange_ir.typ p) Vanilla

  (* The env looks unused, but will be needed once we can use multi-value, to register
     the complex types in the environment.
     For now, multi-value block returns are handled via FakeMultiVal. *)
  let to_block_type env = function
    | Vanilla -> [I32Type]
    | UnboxedWord64 -> [I64Type]
    | UnboxedWord32 -> [I32Type]
    | UnboxedFloat64 -> [F64Type]
    | UnboxedTuple n -> Lib.List.make n I32Type
    | Const _ -> []
    | Unreachable -> []

  let to_string = function
    | Vanilla -> "Vanilla"
    | UnboxedWord64 -> "UnboxedWord64"
    | UnboxedWord32 -> "UnboxedWord32"
    | UnboxedFloat64 -> "UnboxedFloat64"
    | UnboxedTuple n -> Printf.sprintf "UnboxedTuple %d" n
    | Unreachable -> "Unreachable"
    | Const _ -> "Const"

  let join (sr1 : t) (sr2 : t) = match sr1, sr2 with
    | _, _ when SR.eq sr1 sr2 -> sr1
    | Unreachable, sr2 -> sr2
    | sr1, Unreachable -> sr1

    | Const _, Const _ -> Vanilla
    | Const _, sr2_ -> sr2
    | sr1, Const _ -> sr1

    | _, Vanilla -> Vanilla
    | Vanilla, _ -> Vanilla

    | UnboxedTuple n, UnboxedTuple m when n = m -> sr1

    | _, _ ->
      Printf.eprintf "Invalid stack rep join (%s, %s)\n"
        (to_string sr1) (to_string sr2); sr1

  let joins = List.fold_left join Unreachable

  let drop env (sr_in : t) =
    match sr_in with
    | Vanilla | UnboxedWord64 | UnboxedWord32 | UnboxedFloat64 -> G.i Drop
    | UnboxedTuple n -> G.table n (fun _ -> G.i Drop)
    | Const _ | Unreachable -> G.nop

  let rec materialize_constant env = function
    | Const.Lit (Const.Vanilla value) -> compile_unboxed_const value
    | Const.Lit (Const.Bool number) -> Bool.lit number
    | Const.Lit (Const.Blob payload) -> Blob.lit env payload
    | Const.Lit (Const.Null) -> Opt.null_lit env
    | Const.Lit (Const.BigInt number) -> BigNum.lit env number
    | Const.Lit (Const.Word32 number) -> BoxedSmallWord.lit env number
    | Const.Lit (Const.Word64 number) -> BoxedWord64.lit env number
    | Const.Lit (Const.Float64 number) -> Float.lit env number
    | Const.Opt value -> Opt.inject env (materialize_constant env value)
    | Const.Fun (get_fi, _) -> Closure.alloc env (get_fi ())
    | Const.Message _ -> assert false
    | Const.Unit -> Tuple.compile_unit
    | Const.Tag (tag, value) -> Variant.inject env tag (materialize_constant env value)
    | Const.Array elements -> 
        let materialized_elements = List.map (materialize_constant env) elements in
        Arr.lit env materialized_elements
    | Const.Obj fields -> 
        let materialized_fields = List.map (fun (name, value) -> (name, (fun () -> materialize_constant env value))) fields in
        Object.lit_raw env materialized_fields

  let adjust env (sr_in : t) sr_out =
    if eq sr_in sr_out
    then G.nop
    else match sr_in, sr_out with
    | Unreachable, Unreachable -> G.nop
    | Unreachable, _ -> G.i Unreachable

    | UnboxedTuple n, Vanilla -> Tuple.from_stack env n
    | Vanilla, UnboxedTuple n -> Tuple.to_stack env n

    | UnboxedWord64, Vanilla -> BoxedWord64.box env
    | Vanilla, UnboxedWord64 -> BoxedWord64.unbox env

    | UnboxedWord32, Vanilla -> BoxedSmallWord.box env
    | Vanilla, UnboxedWord32 -> BoxedSmallWord.unbox env

    | UnboxedFloat64, Vanilla -> Float.box env
    | Vanilla, UnboxedFloat64 -> Float.unbox env

    | Const value, Vanilla -> materialize_constant env value
    | Const Const.Lit (Const.Word32 n), UnboxedWord32 -> compile_unboxed_const n
    | Const Const.Lit (Const.Word64 n), UnboxedWord64 -> compile_const_64 n
    | Const Const.Lit (Const.Float64 f), UnboxedFloat64 -> Float.compile_unboxed_const f
    | Const c, UnboxedTuple 0 -> G.nop
    | Const Const.Array cs, UnboxedTuple n ->
      assert (n = List.length cs);
      G.concat_map (fun c -> materialize_constant env c) cs
    | _, _ ->
      Printf.eprintf "Unknown stack_rep conversion %s -> %s\n"
        (to_string sr_in) (to_string sr_out);
      G.nop

end (* StackRep *)

module VarEnv = struct

  (* A type to record where Motoko names are stored. *)
  type varloc =
    (* A Wasm Local of the current function, directly containing the value,
       in the given stackrep (Vanilla, UnboxedWord32, …) so far
       Used for immutable and mutable, non-captured data *)
    | Local of SR.t * int32
    (* A Wasm Local of the current function, that points to memory location,
       which is a MutBox.  Used for mutable captured data *)
    | HeapInd of int32
    (* A static variable accessed by an index via the runtime system, refers to a MutBox,
       belonging to the GC root set *)
    | Static of int32
    (* Constant literals can reside in dynamic heap *)
    | Const of Const.v
    (* public method *)
    | PublicMethod of int32 * string

  let is_non_local : varloc -> bool = function
    | Local _
    | HeapInd _ -> false
    | Static _
    | PublicMethod _
    | Const _ -> true

  type lvl = TopLvl | NotTopLvl

  (*
  The source variable environment:
   - Whether we are on the top level
   - In-scope variables
   - scope jump labels
  *)


  module NameEnv = Env.Make(String)
  type t = {
    lvl : lvl;
    vars : (varloc * Type.typ) NameEnv.t; (* variables ↦ their location and type *)
    labels : G.depth NameEnv.t; (* jump label ↦ their depth *)
  }

  let empty_ae = {
    lvl = TopLvl;
    vars = NameEnv.empty;
    labels = NameEnv.empty;
  }

  (* Creating a local environment, resetting the local fields,
     and removing bindings for local variables (unless they are at global locations)
  *)

  let mk_fun_ae ae = { ae with
    lvl = NotTopLvl;
    vars = NameEnv.filter (fun v (l, _) ->
      let non_local = is_non_local l in
      (* For debugging, enable this:
      (if not non_local then Printf.eprintf "VarEnv.mk_fun_ae: Removing %s\n" v);
      *)
      non_local
    ) ae.vars;
  }
  let lookup ae var =
    match NameEnv.find_opt var ae.vars with
      | Some e -> Some e
      | None   -> Printf.eprintf "Could not find %s\n" var; None

  let lookup_var ae var =
    match lookup ae var with
      | Some (l, _) -> Some l
      | None -> None

  let needs_capture ae var = match lookup_var ae var with
    | Some l -> not (is_non_local l)
    | None -> assert false

  let add_local_with_heap_ind env (ae : t) name typ =
      let i = E.add_anon_local env I32Type in
      E.add_local_name env i name;
      ({ ae with vars = NameEnv.add name ((HeapInd i), typ) ae.vars }, i)

  let add_static_variable (ae : t) name index typ =
      { ae with vars = NameEnv.add name ((Static index), typ) ae.vars }

  let add_local_public_method (ae : t) name (fi, exported_name) typ =
      { ae with vars = NameEnv.add name ((PublicMethod (fi, exported_name) : varloc), typ) ae.vars }

  let add_local_const (ae : t) name cv typ =
      { ae with vars = NameEnv.add name ((Const cv : varloc), typ) ae.vars }

  let add_local_local env (ae : t) name sr i typ =
      { ae with vars = NameEnv.add name ((Local (sr, i)), typ) ae.vars }

  let add_direct_local env (ae : t) name sr typ =
      let i = E.add_anon_local env (SR.to_var_type sr) in
      E.add_local_name env i name;
      (add_local_local env ae name sr i typ, i)

  (* Adds the names to the environment and returns a list of setters *)
  let rec add_arguments env (ae : t) as_local = function
    | [] -> ae
    | ((name, typ) :: remainder) ->
      if as_local name then
        let i = E.add_anon_local env I32Type in
        E.add_local_name env i name;
        let ae' = { ae with vars = NameEnv.add name ((Local (SR.Vanilla, i)), typ) ae.vars } in
        add_arguments env ae' as_local remainder
      else
        let index = E.add_static_variable env in
        let ae' = add_static_variable ae name index typ in
        add_arguments env ae' as_local remainder

  let add_argument_locals env (ae : t) =
    add_arguments env ae (fun _ -> true)

  let add_label (ae : t) name (d : G.depth) =
      { ae with labels = NameEnv.add name d ae.labels }

  let get_label_depth (ae : t) name : G.depth  =
    match NameEnv.find_opt name ae.labels with
      | Some d -> d
      | None   -> raise (CodegenError (Printf.sprintf "Could not find %s\n" name))

end (* VarEnv *)

(* type for wrapping code with context, context is establishment
   of (pattern) binding, argument is the code using the binding,
   result is e.g. the code for `case p e`. *)
type scope_wrap = G.t -> G.t

let unmodified : scope_wrap = fun code -> code

let rec can_be_pointer typ nested_optional =
  Type.(match normalize typ with
  | Mut t -> (can_be_pointer t nested_optional)
  | Opt t -> (if nested_optional then true else (can_be_pointer t true))
  | Prim (Null| Bool | Char | Nat8 | Nat16 | Int8 | Int16) | Non | Tup [] -> false
  | _ -> true)

let potential_pointer typ : bool =
  (* must not eliminate nested optional types as they refer to a heap object for ??null, ???null etc. *)
  can_be_pointer typ false

module Var = struct
  (* This module is all about looking up Motoko variables in the environment,
     and dealing with mutable variables *)

  open VarEnv

  (* Returns desired stack representation, preparation code and code to consume
     the value onto the stack *)
  let set_val env ae var : G.t * SR.t * G.t = match VarEnv.lookup ae var with
    | Some ((Local (sr, i)), _) ->
      G.nop,
      sr,
      G.i (LocalSet (nr i))
    | Some ((HeapInd i), typ) when potential_pointer typ ->
      G.i (LocalGet (nr i)) ^^
      Tagged.load_forwarding_pointer env ^^
      compile_add_const ptr_unskew ^^
      compile_add_const (Int32.mul MutBox.field Heap.word_size),
      SR.Vanilla,
      Tagged.write_with_barrier env
    | Some ((HeapInd i), typ) ->
      G.i (LocalGet (nr i)),
      SR.Vanilla,
      MutBox.store_field env
    | Some ((Static index), typ) when potential_pointer typ ->
      GCRoots.get_static_variable env index ^^
      Tagged.load_forwarding_pointer env ^^
      compile_add_const ptr_unskew ^^
      compile_add_const (Int32.mul MutBox.field Heap.word_size),
      SR.Vanilla,
      Tagged.write_with_barrier env
    | Some ((Static index), typ) ->
      GCRoots.get_static_variable env index,
      SR.Vanilla,
      MutBox.store_field env
    | Some ((Const _), _) -> fatal "set_val: %s is const" var
    | Some ((PublicMethod _), _) -> fatal "set_val: %s is PublicMethod" var
    | None -> fatal "set_val: %s missing" var

  (* Stores the payload. Returns stack preparation code, and code that consumes the values from the stack *)
  let set_val_vanilla env ae var : G.t * G.t =
    let pre_code, sr, code = set_val env ae var in
    pre_code, StackRep.adjust env SR.Vanilla sr ^^ code

  (* Stores the payload (which is found on the stack, in Vanilla stackrep) *)
  let set_val_vanilla_from_stack env ae var : G.t =
    let pre_code, code = set_val_vanilla env ae var in
    if G.is_nop pre_code
    then code
    else
      (* Need to shuffle the stack entries *)
      let (set_x, get_x) = new_local env "var_scrut" in
      set_x ^^
      pre_code ^^
      get_x ^^
      code

  (* Returns the payload (optimized representation) *)
  let get_val (env : E.t) (ae : VarEnv.t) var = match VarEnv.lookup_var ae var with
    | Some (Local (sr, i)) ->
      sr, G.i (LocalGet (nr i))
    | Some (HeapInd i) ->
      SR.Vanilla, G.i (LocalGet (nr i)) ^^ MutBox.load_field env
    | Some (Static index) ->
      SR.Vanilla, 
      GCRoots.get_static_variable env index ^^
      MutBox.load_field env
    | Some (Const c) ->
      SR.Const c, G.nop
    | Some (PublicMethod (_, name)) ->
      SR.Vanilla,
      IC.get_self_reference env ^^
      IC.actor_public_field env name
    | None -> assert false

  (* Returns the payload (vanilla representation) *)
  let get_val_vanilla (env : E.t) (ae : VarEnv.t) var =
    let sr, code = get_val env ae var in
    code ^^ StackRep.adjust env sr SR.Vanilla

  (* Returns the value to put in the closure,
     and code to restore it, including adding to the environment
  *)
  let capture old_env ae0 var : G.t * (E.t -> VarEnv.t -> VarEnv.t * scope_wrap) =
    match VarEnv.lookup ae0 var with
    | Some ((Local (sr, i)), typ) ->
      ( G.i (LocalGet (nr i)) ^^ StackRep.adjust old_env sr SR.Vanilla
      , fun new_env ae1 ->
        (* we use SR.Vanilla in the restored environment. We could use sr;
           like for parameters hard to predict what’s better *)
        let ae2, j = VarEnv.add_direct_local new_env ae1 var SR.Vanilla typ in
        let restore_code = G.i (LocalSet (nr j))
        in ae2, fun body -> restore_code ^^ body
      )
    | Some ((HeapInd i), typ) ->
      ( G.i (LocalGet (nr i))
      , fun new_env ae1 ->
        let ae2, j = VarEnv.add_local_with_heap_ind new_env ae1 var typ in
        let restore_code = G.i (LocalSet (nr j))
        in ae2, fun body -> restore_code ^^ body
      )
    | _ -> assert false

  (* This is used when putting a mutable field into an object.
     In the IR, mutable fields of objects are pre-allocated as MutBox objects,
     to allow the async/await.
     So we expect the variable to be in a HeapInd (pointer to MutBox on the heap),
     or Static (static variable represented as a MutBox that is accessed via the 
     runtime system) and we use the pointer.
  *)
  let get_aliased_box env ae var = match VarEnv.lookup_var ae var with
    | Some (HeapInd i) -> G.i (LocalGet (nr i))
    | Some (Static index) -> GCRoots.get_static_variable env index
    | _ -> assert false

  let capture_aliased_box env ae var = match VarEnv.lookup_var ae var with
    | Some (HeapInd i) ->
      G.i (LocalSet (nr i))
    | _ -> assert false

end (* Var *)

(* Calling well-known prelude functions *)
(* FIXME: calling into the prelude will not work if we ever need to compile a program
   that requires top-level cps conversion;
   use new prims instead *)
module Internals = struct
  let call_prelude_function env ae var =
    match VarEnv.lookup_var ae var with
    | Some (VarEnv.Const Const.Fun (mk_fi, _)) ->
       compile_unboxed_zero ^^ (* A dummy closure *)
       G.i (Call (nr (mk_fi ())))
    | _ -> assert false

  let add_cycles env ae = call_prelude_function env ae "@add_cycles"
  let reset_cycles env ae = call_prelude_function env ae "@reset_cycles"
  let reset_refund env ae = call_prelude_function env ae "@reset_refund"
end

(* This comes late because it also deals with messages *)
module FuncDec = struct
  let bind_args env ae0 first_arg args =
    let rec go i ae = function
    | [] -> ae
    | a::args ->
      (* Function arguments are always vanilla, due to subtyping and uniform representation.
         We keep them as such here for now. We _could_ always unpack those that can be unpacked
         (Nat32 etc.). It is generally hard to predict which strategy is better. *)
      let ae' = VarEnv.add_local_local env ae a.it SR.Vanilla (Int32.of_int i) a.note in
      go (i+1) ae' args in
    go first_arg ae0 args

  (* Create a WebAssembly func from a pattern (for the argument) and the body.
   Parameter `captured` should contain the, well, captured local variables that
   the function will find in the closure. *)
  let compile_local_function outer_env outer_ae restore_env args mk_body ret_tys at =
    let arg_names = List.map (fun a -> a.it, I32Type) args in
    let return_arity = List.length ret_tys in
    let retty = Lib.List.make return_arity I32Type in
    let ae0 = VarEnv.mk_fun_ae outer_ae in
    Func.of_body outer_env (["clos", I32Type] @ arg_names) retty (fun env -> G.with_region at (
      let get_closure = G.i (LocalGet (nr 0l)) ^^ Tagged.load_forwarding_pointer env in

      let ae1, closure_codeW = restore_env env ae0 get_closure in

      (* Add arguments to the environment (shifted by 1) *)
      let ae2 = bind_args env ae1 1 args in

      closure_codeW (mk_body env ae2)
    ))

  let message_start env sort = match sort with
      | Type.Shared Type.Write ->
        Lifecycle.trans env Lifecycle.InUpdate
      | Type.Shared Type.Query ->
        Lifecycle.trans env Lifecycle.InQuery
      | Type.Shared Type.Composite ->
        Lifecycle.trans env Lifecycle.InComposite
      | _ -> assert false

  let message_cleanup env sort = match sort with
      | Type.Shared Type.Write ->
        GC.collect_garbage env ^^
        Lifecycle.trans env Lifecycle.Idle
      | Type.Shared Type.Query ->
        Lifecycle.trans env Lifecycle.PostQuery
      | Type.Shared Type.Composite ->
        (* Stay in composite query state such that callbacks of 
        composite queries can also use the memory reserve. 
        The state is isolated since memory changes of queries 
        are rolled back by the IC runtime system. *)
        Lifecycle.trans env Lifecycle.InComposite
      | _ -> assert false

  let callback_start env =
    Lifecycle.is_in env Lifecycle.InComposite ^^
    G.if0
      (G.nop)
      (message_start env (Type.Shared Type.Write))

  let callback_cleanup env =
    Lifecycle.is_in env Lifecycle.InComposite ^^
    G.if0
      (G.nop)
      (message_cleanup env (Type.Shared Type.Write))
  
  let compile_const_message outer_env outer_ae sort control args mk_body ret_tys at : E.func_with_names =
    let ae0 = VarEnv.mk_fun_ae outer_ae in
    Func.of_body outer_env [] [] (fun env -> G.with_region at (
      message_start env sort ^^
      (* cycles *)
      Internals.reset_cycles env outer_ae ^^
      Internals.reset_refund env outer_ae ^^
      (* reply early for a oneway *)
      (if control = Type.Returns
       then
         Tuple.compile_unit ^^
         Serialization.serialize env [] ^^
         IC.reply_with_data env
       else G.nop) ^^
      (* Deserialize argument and add params to the environment *)
      let arg_list = List.map (fun a -> (a.it, a.note)) args in
      let arg_names = List.map (fun a -> a.it) args in
      let arg_tys = List.map (fun a -> a.note) args in
      let ae1 = VarEnv.add_argument_locals env ae0 arg_list in
      Serialization.deserialize env arg_tys ^^
      G.concat_map (Var.set_val_vanilla_from_stack env ae1) (List.rev arg_names) ^^
      mk_body env ae1 ^^
      message_cleanup env sort
    ))

  (* Compile a closed function declaration (captures no local variables) *)
  let closed pre_env sort control name args mk_body fun_rhs ret_tys at =
    if Type.is_shared_sort sort
    then begin
      let (fi, fill) = E.reserve_fun pre_env name in
      ( Const.Message fi, fun env ae ->
        fill (compile_const_message env ae sort control args mk_body ret_tys at)
      )
    end else begin
      assert (control = Type.Returns);
      let lf = E.make_lazy_function pre_env name in
      ( Const.Fun ((fun () -> Lib.AllocOnUse.use lf), fun_rhs), fun env ae ->
        let restore_no_env _env ae _ = ae, unmodified in
        Lib.AllocOnUse.def lf (lazy (compile_local_function env ae restore_no_env args mk_body ret_tys at))
      )
    end

  (* Compile a closure declaration (captures local variables) *)
  let closure env ae sort control name captured args mk_body ret_tys at =
      let is_local = sort = Type.Local in

      let set_clos, get_clos = new_local env (name ^ "_clos") in

      let len = Wasm.I32.of_int_u (List.length captured) in
      let store_env, restore_env =
        let rec go i = function
          | [] -> (G.nop, fun _env ae1 _ -> ae1, unmodified)
          | (v::vs) ->
              let store_rest, restore_rest = go (i + 1) vs in
              let store_this, restore_this = Var.capture env ae v in
              let store_env =
                get_clos ^^
                store_this ^^
                Closure.store_data env (Wasm.I32.of_int_u i) ^^
                store_rest in
              let restore_env env ae1 get_env =
                let ae2, codeW = restore_this env ae1 in
                let ae3, code_restW = restore_rest env ae2 get_env in
                (ae3,
                 fun body ->
                 get_env ^^
                 Closure.load_data env (Wasm.I32.of_int_u i) ^^
                 codeW (code_restW body)
                )
              in store_env, restore_env in
        go 0 captured in

      let f =
        if is_local
        then compile_local_function env ae restore_env args mk_body ret_tys at
        else assert false (* no first class shared functions yet *) in

      let fi = E.add_fun env name f in

      let code =
        (* Allocate a heap object for the closure *)
        Tagged.alloc env (Int32.add Closure.header_size len) Tagged.Closure ^^
        set_clos ^^

        (* Store the function pointer number: *)
        get_clos ^^
        compile_unboxed_const (E.add_fun_ptr env fi) ^^
        Tagged.store_field env Closure.funptr_field ^^

        (* Store the length *)
        get_clos ^^
        compile_unboxed_const len ^^
        Tagged.store_field env Closure.len_field ^^

        (* Store all captured values *)
        store_env ^^

        get_clos ^^
        Tagged.allocation_barrier env ^^
        G.i Drop
      in

      if is_local
      then
        SR.Vanilla,
        code ^^
        get_clos
      else assert false (* no first class shared functions *)

  let lit env ae name sort control free_vars args mk_body ret_tys at =
    let captured = List.filter (VarEnv.needs_capture ae) free_vars in

    if ae.VarEnv.lvl = VarEnv.TopLvl then assert (captured = []);

    if captured = []
    then
      let (ct, fill) = closed env sort control name args mk_body Const.Complicated ret_tys at in
      fill env ae;
      (SR.Const ct, G.nop)
    else closure env ae sort control name captured args mk_body ret_tys at

  (* Returns a closure corresponding to a future (async block) *)
  let async_body env ae ts free_vars mk_body at =
    (* We compile this as a local, returning function, so set return type to [] *)
    let sr, code = lit env ae "anon_async" Type.Local Type.Returns free_vars [] mk_body [] at in
    code ^^
    StackRep.adjust env sr SR.Vanilla

  (* Takes the reply and reject callbacks, tuples them up (with administrative extras),
     adds them to the continuation table, and returns the two callbacks expected by
     ic.call_new.

     The tupling is necessary because we want to free _both_/_all_ closures
     when the call is answered.

     The reply callback function exists once per type (as it has to do
     deserialization); the reject callback function is unique.
  *)

  let closures_to_reply_reject_callbacks_aux env ts_opt =
    let arity, reply_name, from_arg_data =
      match ts_opt with
      | Some ts ->
        (List.length ts,
         "@callback<" ^ Typ_hash.typ_hash (Type.Tup ts) ^ ">",
         fun env -> Serialization.deserialize env ts)
      | None ->
        (1,
         "@callback",
         (fun env ->
           Blob.of_size_copy env
           (fun env -> IC.system_call env "msg_arg_data_size")
           (fun env -> IC.system_call env "msg_arg_data_copy")
           (fun env -> compile_unboxed_const 0l)))
    in
    Func.define_built_in env reply_name ["env", I32Type] [] (fun env ->
        callback_start env ^^
        (* Look up continuation *)
        let (set_closure, get_closure) = new_local env "closure" in
        G.i (LocalGet (nr 0l)) ^^
        ContinuationTable.recall env ^^
        Arr.load_field env 0l ^^ (* get the reply closure *)
        set_closure ^^
        get_closure ^^
        Closure.prepare_closure_call env ^^

        (* Deserialize/Blobify reply arguments  *)
        from_arg_data env ^^

        get_closure ^^
        Closure.call_closure env arity 0 ^^

        callback_cleanup env
      );

    let reject_name = "@reject_callback" in
    Func.define_built_in env reject_name ["env", I32Type] [] (fun env ->
        callback_start env ^^
        (* Look up continuation *)
        let (set_closure, get_closure) = new_local env "closure" in
        G.i (LocalGet (nr 0l)) ^^
        ContinuationTable.recall env ^^
        Arr.load_field env 1l ^^ (* get the reject closure *)
        set_closure ^^
        get_closure ^^
        Closure.prepare_closure_call env ^^
        (* Synthesize value of type `Text`, the error message
           (The error code is fetched via a prim)
        *)
        IC.error_value env ^^

        get_closure ^^
        Closure.call_closure env 1 0 ^^

        callback_cleanup env
      );

    (* result is a function that accepts a list of closure getters, from which
       the first and second must be the reply and reject continuations. *)
    fun closure_getters ->
      let (set_cb_index, get_cb_index) = new_local env "cb_index" in
      Arr.lit env closure_getters ^^
      ContinuationTable.remember env ^^
      set_cb_index ^^

      (* return arguments for the ic.call *)
      compile_unboxed_const (E.add_fun_ptr env (E.built_in env reply_name)) ^^
      get_cb_index ^^
      compile_unboxed_const (E.add_fun_ptr env (E.built_in env reject_name)) ^^
      get_cb_index

  let closures_to_reply_reject_callbacks env ts =
    closures_to_reply_reject_callbacks_aux env (Some ts)
  let closures_to_raw_reply_reject_callbacks env  =
    closures_to_reply_reject_callbacks_aux env None

  let ignoring_callback env =
    (* for one-way calls, we use an invalid table entry as the callback. this
       way, the callback, when it comes back, will (safely) trap, even if the
       module has completely changed in between. This way, one-way calls do not
       get in the way of safe instantaneous upgrades *)
    compile_unboxed_const (-1l)

  let cleanup_callback env =
    let name = "@cleanup_callback" in
    Func.define_built_in env name ["env", I32Type] [] (fun env ->
        G.i (LocalGet (nr 0l)) ^^
        ContinuationTable.recall env ^^
        G.i Drop);
    compile_unboxed_const (E.add_fun_ptr env (E.built_in env name))

  let ic_call_threaded env purpose get_meth_pair push_continuations
    add_data add_cycles =
    match E.mode env with
    | Flags.ICMode
    | Flags.RefMode ->
      let message = Printf.sprintf "could not perform %s" purpose in
      let (set_cb_index, get_cb_index) = new_local env "cb_index" in
      (* The callee *)
      get_meth_pair ^^ Arr.load_field env 0l ^^ Blob.as_ptr_len env ^^
      (* The method name *)
      get_meth_pair ^^ Arr.load_field env 1l ^^ Blob.as_ptr_len env ^^
      (* The reply and reject callback *)
      push_continuations ^^
      set_cb_index ^^ get_cb_index ^^
      (* initiate call *)
      IC.system_call env "call_new" ^^
      cleanup_callback env ^^ get_cb_index ^^
      IC.system_call env "call_on_cleanup" ^^
      (* the data *)
      add_data get_cb_index ^^
      IC.system_call env "call_data_append" ^^
      (* the cycles *)
      add_cycles ^^
      (* done! *)
      IC.system_call env "call_perform" ^^
      IC.set_call_perform_status env ^^
      Blob.lit env message ^^
      IC.set_call_perform_message env ^^
      IC.get_call_perform_status env ^^
      (* save error code, cleanup on error *)
      G.if0
      begin (* send failed *)
        if !Flags.trap_on_call_error then
          E.trap_with env message
        else
        (* Recall (don't leak) continuations *)
        get_cb_index ^^
        ContinuationTable.recall env ^^
        G.i Drop
      end
      begin (* send succeeded *)
        G.nop
      end
    | _ ->
      E.trap_with env (Printf.sprintf "cannot perform %s when running locally" purpose)

  let ic_call env ts1 ts2 get_meth_pair get_arg get_k get_r =
    ic_call_threaded
      env
      "remote call"
      get_meth_pair
      (closures_to_reply_reject_callbacks env ts2 [get_k; get_r])
      (fun _ -> get_arg ^^ Serialization.serialize env ts1)

  let ic_call_raw env get_meth_pair get_arg get_k get_r =
    ic_call_threaded
      env
      "raw call"
      get_meth_pair
      (closures_to_raw_reply_reject_callbacks env [get_k; get_r])
      (fun _ -> get_arg ^^ Blob.as_ptr_len env)

  let ic_self_call env ts get_meth_pair get_future get_k get_r =
    ic_call_threaded
      env
      "self call"
      get_meth_pair
      (* Storing the tuple away, future_array_index = 2, keep in sync with rts/continuation_table.rs *)
      (closures_to_reply_reject_callbacks env ts [get_k; get_r; get_future])
      (fun get_cb_index ->
        get_cb_index ^^
        BoxedSmallWord.box env ^^
        Serialization.serialize env Type.[Prim Nat32])

  let ic_call_one_shot env ts get_meth_pair get_arg add_cycles =
    match E.mode env with
    | Flags.ICMode
    | Flags.RefMode ->
      (* The callee *)
      get_meth_pair ^^ Arr.load_field env 0l ^^ Blob.as_ptr_len env ^^
      (* The method name *)
      get_meth_pair ^^ Arr.load_field env 1l ^^ Blob.as_ptr_len env ^^
      (* The reply callback *)
      ignoring_callback env ^^
      compile_unboxed_zero ^^
      (* The reject callback *)
      ignoring_callback env ^^
      compile_unboxed_zero ^^
      IC.system_call env "call_new" ^^
      (* the data *)
      get_arg ^^ Serialization.serialize env ts ^^
      IC.system_call env "call_data_append" ^^
      (* the cycles *)
      add_cycles ^^
      IC.system_call env "call_perform" ^^
      (* This is a one-shot function: just remember error code *)
      (if !Flags.trap_on_call_error then
         (* legacy: discard status, proceed as if all well *)
         G.i Drop ^^
         compile_unboxed_zero ^^
         IC.set_call_perform_status env ^^
         Blob.lit env "" ^^
         IC.set_call_perform_message env
       else
         IC.set_call_perform_status env ^^
         Blob.lit env "could not perform oneway" ^^
         IC.set_call_perform_message env)

    | _ -> assert false

  let equate_msgref env =
    let (set_meth_pair1, get_meth_pair1) = new_local env "meth_pair1" in
    let (set_meth_pair2, get_meth_pair2) = new_local env "meth_pair2" in
    set_meth_pair2 ^^ set_meth_pair1 ^^
    get_meth_pair1 ^^ Arr.load_field env 0l ^^
    get_meth_pair2 ^^ Arr.load_field env 0l ^^
    Blob.compare env (Some Operator.EqOp) ^^
    G.if1 I32Type
    begin
      get_meth_pair1 ^^ Arr.load_field env 1l ^^
      get_meth_pair2 ^^ Arr.load_field env 1l ^^
      Blob.compare env (Some Operator.EqOp)
    end
    begin
      Bool.lit false
    end

  let export_async_method env =
    let name = IC.async_method_name in
    begin match E.mode env with
    | Flags.ICMode | Flags.RefMode ->
      Func.define_built_in env name [] [] (fun env ->
        let (set_closure, get_closure) = new_local env "closure" in

        message_start env (Type.Shared Type.Write) ^^

        (* Check that we are calling this *)
        IC.assert_caller_self env ^^

        (* Deserialize and look up continuation argument *)
        Serialization.deserialize env Type.[Prim Nat32] ^^
        BoxedSmallWord.unbox env ^^
        ContinuationTable.peek_future env ^^
        set_closure ^^
        get_closure ^^
        Closure.prepare_closure_call env ^^
        get_closure ^^
        Closure.call_closure env 0 0 ^^
        message_cleanup env (Type.Shared Type.Write)
      );

      let fi = E.built_in env name in
      E.add_export env (nr {
        name = Lib.Utf8.decode ("canister_update " ^ name);
        edesc = nr (FuncExport (nr fi))
      })
    | _ -> ()
    end

  let export_gc_trigger_method env =
    let name = IC.gc_trigger_method_name in
    begin match E.mode env with
    | Flags.ICMode | Flags.RefMode ->
      Func.define_built_in env name [] [] (fun env ->
        message_start env (Type.Shared Type.Write) ^^
        (* Check that we are called from this or a controller, w/o allocation *)
        IC.assert_caller_self_or_controller env ^^
        (* To avoid more failing allocation, don't deserialize args nor serialize reply,
           i.e. don't even try to do this:
        Serialization.deserialize env [] ^^
        Tuple.compile_unit ^^
        Serialization.serialize env [] ^^
        *)
        (* Instead, just ignore the argument and
           send a *statically* allocated, nullary reply *)
        Blob.lit_ptr_len env "DIDL\x00\x00" ^^
        IC.reply_with_data env ^^
        (* Finally, act like
        message_cleanup env (Type.Shared Type.Write)
           but *force* collection *)
        GC.record_mutator_instructions env ^^
        E.collect_garbage env true ^^
        GC.record_collector_instructions env ^^
        Lifecycle.trans env Lifecycle.Idle
      );

      let fi = E.built_in env name in
      E.add_export env (nr {
        name = Lib.Utf8.decode ("canister_update " ^ name);
        edesc = nr (FuncExport (nr fi))
      })
    | _ -> ()
    end

end (* FuncDec *)


module PatCode = struct
  (* Pattern failure code on demand.

  Patterns in general can fail, so we want a block around them with a
  jump-label for the fail case. But many patterns cannot fail, in particular
  function arguments that are simple variables. In these cases, we do not want
  to create the block and the (unused) jump label. So we first generate the
  code, either as plain code (CannotFail) or as code with hole for code to run
  in case of failure (CanFail).
  *)

  type patternCode =
    | CannotFail of G.t
    | CanFail of (G.t -> G.t)

  let definiteFail = CanFail (fun fail -> fail)

  let (^^^) : patternCode -> patternCode -> patternCode = function
    | CannotFail is1 ->
      begin function
      | CannotFail is2 -> CannotFail (is1 ^^ is2)
      | CanFail is2 -> CanFail (fun k -> is1 ^^ is2 k)
      end
    | CanFail is1 ->
      begin function
      | CannotFail is2 -> CanFail (fun k ->  is1 k ^^ is2)
      | CanFail is2 -> CanFail (fun k -> is1 k ^^ is2 k)
      end

  let with_fail (fail_code : G.t) : patternCode -> G.t = function
    | CannotFail is -> is
    | CanFail is -> is fail_code

  let orElse : patternCode -> patternCode -> patternCode = function
    | CannotFail is1 -> fun _ -> CannotFail is1
    | CanFail is1 -> function
      | CanFail is2 -> CanFail (fun fail_code ->
          let inner_fail = G.new_depth_label () in
          let inner_fail_code = Bool.lit false ^^ G.branch_to_ inner_fail in
          G.labeled_block1 I32Type inner_fail (is1 inner_fail_code ^^ Bool.lit true) ^^
          G.if0 G.nop (is2 fail_code)
        )
      | CannotFail is2 -> CannotFail (
          let inner_fail = G.new_depth_label () in
          let inner_fail_code = Bool.lit false ^^ G.branch_to_ inner_fail in
          G.labeled_block1 I32Type inner_fail (is1 inner_fail_code ^^ Bool.lit true) ^^
          G.if0 G.nop is2
        )

  let orElses : patternCode list -> patternCode -> patternCode =
    List.fold_right orElse

  let patternFailTrap env = E.trap_with env "pattern failed"

  let orPatternFailure env pcode =
    with_fail (patternFailTrap env) pcode

  let orsPatternFailure env pcodes =
    orPatternFailure env (orElses pcodes definiteFail)

  let with_region at = function
    | CannotFail is -> CannotFail (G.with_region at is)
    | CanFail is -> CanFail (fun k -> G.with_region at (is k))

end (* PatCode *)
open PatCode

(* All the code above is independent of the IR *)
open Ir

module AllocHow = struct
  (*
  When compiling a (recursive) block, we need to do a dependency analysis, to
  find out how the things are allocated. The options are:
  - const:  completely known, constant, not stored anywhere (think static function)
            (no need to mention in a closure)
  - local:  only needed locally, stored in a Wasm local, immutable
            (can be copied into a closure by value)
  - local mutable: only needed locally, stored in a Wasm local, mutable
            (cannot be copied into a closure)
  - heap allocated: stored on the dynamic heap, address in Wasm local
            (can be copied into a closure by reference)
  - static heap: stored on the static heap, address known statically
            (no need to mention in a closure)

  The goal is to avoid dynamic allocation where possible (and use locals), and
  to avoid turning function references into closures.

  The rules are:
  - functions are const, unless they capture something that is not a const
    function or a static heap allocation.
    in particular, top-level functions are always const
  - everything that is captured on the top-level needs to be statically
    heap-allocated
  - everything that is captured before it is defined, or is captured and mutable
    needs to be dynamically heap-allocated
  - the rest can be local
  *)

  module M = Freevars.M
  module S = Freevars.S

  (*
  We represent this as a lattice as follows:
  *)
  type how = Const | LocalImmut of SR.t | LocalMut of SR.t | StoreHeap | StoreStatic
  type allocHow = how M.t

  let disjoint_union : allocHow -> allocHow -> allocHow =
    M.union (fun v _ _ -> fatal "AllocHow.disjoint_union: %s" v)

  let join : allocHow -> allocHow -> allocHow =
    M.union (fun _ x y -> Some (match x, y with
      | StoreStatic, StoreHeap | StoreHeap, StoreStatic
      ->  fatal "AllocHow.join: cannot join StoreStatic and StoreHeap"

      | _, StoreHeap     | StoreHeap,      _ -> StoreHeap
      | _, StoreStatic   | StoreStatic,    _ -> StoreStatic
      | _, LocalMut sr   | LocalMut sr,    _ -> LocalMut sr
      | _, LocalImmut sr | LocalImmut sr,  _ -> LocalImmut sr

      | Const, Const -> Const
    ))
  let joins = List.fold_left join M.empty

  let map_of_set = Freevars.map_of_set
  let set_of_map = Freevars.set_of_map

  (* Various filters used in the set operations below *)
  let is_local_mut _ = function
    | LocalMut _ -> true
    | _ -> false

  let is_local _ = function
    | LocalImmut _ | LocalMut _ -> true
    | _ -> false

  let how_captured lvl how seen captured =
    (* What to do so that we can capture something?
       * For local blocks, put on the dynamic heap:
         - mutable things
         - not yet defined things
       * For top-level blocks, put on the static heap:
         - everything that is non-static (i.e. still in locals)
    *)
    match lvl with
    | VarEnv.NotTopLvl ->
      map_of_set StoreHeap (S.union
        (S.inter (set_of_map (M.filter is_local_mut how)) captured)
        (S.inter (set_of_map (M.filter is_local how)) (S.diff captured seen))
      )
    | VarEnv.TopLvl ->
      map_of_set StoreStatic
        (S.inter (set_of_map (M.filter is_local how)) captured)

  (* A bit like StackRep.of_type, but only for those types and stackreps that
     we support in local variables *)
  let stackrep_of_type t =
    let open Type in
    match normalize t with
    | Prim (Nat32 | Int32) -> SR.UnboxedWord32
    | Prim (Nat64 | Int64) -> SR.UnboxedWord64
    | Prim Float -> SR.UnboxedFloat64
    | _ -> SR.Vanilla

  let dec lvl how_outer (seen, how0) dec =
    let how_all = disjoint_union how_outer how0 in

    let (f,d) = Freevars.dec dec in
    let captured = S.inter (set_of_map how0) (Freevars.captured_vars f) in

    (* Which allocation is required for the things defined here? *)
    let how1 = match dec.it with
      (* Mutable variables are, well, mutable *)
      | VarD _ ->
        M.map (fun t -> LocalMut (stackrep_of_type t)) d

      (* Constant expressions (trusting static_vals.ml) *)
      | LetD (_, e) when e.note.Note.const ->
        M.map (fun _ -> (Const : how)) d

      (* References to mutboxes *)
      | RefD _ ->
        M.map (fun _ -> StoreHeap) d

      (* Everything else needs at least a local *)
      | _ ->
        M.map (fun t -> LocalImmut (stackrep_of_type t)) d in

    (* Which allocation does this require for its captured things? *)
    let how2 = how_captured lvl how_all seen captured in

    let how = joins [how0; how1; how2] in
    let seen' = S.union seen (set_of_map d)
    in (seen', how)

  (* find the allocHow for the variables currently in scope *)
  (* we assume things are mutable, as we do not know better here *)
  let how_of_ae ae : allocHow =
    M.map (fun (l, _) -> match l with
    | VarEnv.Const _        -> (Const : how)
    | VarEnv.Static _       -> StoreStatic
    | VarEnv.HeapInd _      -> StoreHeap
    | VarEnv.Local (sr, _)  -> LocalMut sr (* conservatively assume mutable *)
    | VarEnv.PublicMethod _ -> LocalMut SR.Vanilla
    ) ae.VarEnv.vars

  let decs (ae : VarEnv.t) decs captured_in_body : allocHow =
    let lvl = ae.VarEnv.lvl in
    let how_outer = how_of_ae ae in
    let defined_here = snd (Freevars.decs decs) in (* TODO: implement gather_decs more directly *)
    let how_outer = Freevars.diff how_outer defined_here in (* shadowing *)
    let how0 = M.map (fun _t -> (Const : how)) defined_here in
    let captured = S.inter (set_of_map defined_here) captured_in_body in
    let rec go how =
      let seen, how1 = List.fold_left (dec lvl how_outer) (S.empty, how) decs in
      assert (S.equal seen (set_of_map defined_here));
      let how2 = how_captured lvl how1 seen captured in
      let how' = join how1 how2 in
      if M.equal (=) how how' then how' else go how' in
    go how0

  (* Functions to extend the environment (and possibly allocate memory)
     based on how we want to store them. *)
  let add_local env ae how name typ : VarEnv.t * G.t =
    match M.find name how with
    | (Const : how) -> (ae, G.nop)
    | LocalImmut sr | LocalMut sr ->
      let ae1, _ = VarEnv.add_direct_local env ae name sr typ in
      (ae1, G.nop)
    | StoreHeap ->
      let ae1, i = VarEnv.add_local_with_heap_ind env ae name typ in
      let alloc_code = MutBox.alloc env ^^ G.i (LocalSet (nr i)) in
      (ae1, alloc_code)
    | StoreStatic ->
      let index = E.add_static_variable env in
      let ae1 = VarEnv.add_static_variable ae name index typ in
      (ae1, G.nop)

  let add_local_for_alias env ae how name typ : VarEnv.t * G.t =
    match M.find name how with
    | StoreHeap ->
      let ae1, _ = VarEnv.add_local_with_heap_ind env ae name typ in
      ae1, G.nop
    | _ -> assert false

end (* AllocHow *)

(* The actual compiler code that looks at the AST *)

(* wraps a bigint in range [0…2^32-1] into range [-2^31…2^31-1] *)
let nat32_to_int32 n =
  let open Big_int in
  if ge_big_int n (power_int_positive_int 2 31)
  then sub_big_int n (power_int_positive_int 2 32)
  else n

(* wraps a bigint in range [0…2^64-1] into range [-2^63…2^63-1] *)
let nat64_to_int64 n =
  let open Big_int in
  if ge_big_int n (power_int_positive_int 2 63)
  then sub_big_int n (power_int_positive_int 2 64)
  else n

let const_lit_of_lit : Ir.lit -> Const.lit = function
  | BoolLit b     -> Const.Bool b
  | IntLit n
  | NatLit n      -> Const.BigInt (Numerics.Nat.to_big_int n)
  | Int8Lit n     -> Const.Vanilla (TaggedSmallWord.vanilla_lit Type.Int8 (Numerics.Int_8.to_int n))
  | Nat8Lit n     -> Const.Vanilla (TaggedSmallWord.vanilla_lit Type.Nat8 (Numerics.Nat8.to_int n))
  | Int16Lit n    -> Const.Vanilla (TaggedSmallWord.vanilla_lit Type.Int16 (Numerics.Int_16.to_int n))
  | Nat16Lit n    -> Const.Vanilla (TaggedSmallWord.vanilla_lit Type.Nat16 (Numerics.Nat16.to_int n))
  | Int32Lit n    -> Const.Word32 (Big_int.int32_of_big_int (Numerics.Int_32.to_big_int n))
  | Nat32Lit n    -> Const.Word32 (Big_int.int32_of_big_int (nat32_to_int32 (Numerics.Nat32.to_big_int n)))
  | Int64Lit n    -> Const.Word64 (Big_int.int64_of_big_int (Numerics.Int_64.to_big_int n))
  | Nat64Lit n    -> Const.Word64 (Big_int.int64_of_big_int (nat64_to_int64 (Numerics.Nat64.to_big_int n)))
  | CharLit c     -> Const.Vanilla Int32.(shift_left (of_int c) 8)
  | NullLit       -> Const.Null
  | TextLit t
  | BlobLit t     -> Const.Blob t
  | FloatLit f    -> Const.Float64 f

let const_of_lit lit =
  Const.Lit (const_lit_of_lit lit)

let compile_lit lit =
  SR.Const (const_of_lit lit), G.nop

let compile_lit_as env sr_out lit =
  let sr_in, code = compile_lit lit in
  code ^^ StackRep.adjust env sr_in sr_out

(* helper, traps with message *)
let then_arithmetic_overflow env =
  E.then_trap_with env "arithmetic overflow"

(* The first returned StackRep is for the arguments (expected), the second for the results (produced) *)
let compile_unop env t op =
  let open Operator in
  match op, t with
  | _, Type.Non ->
    SR.Vanilla, SR.Unreachable, G.i Unreachable
  | NegOp, Type.(Prim Int) ->
    SR.Vanilla, SR.Vanilla,
    BigNum.compile_neg env
  | NegOp, Type.(Prim Int64) ->
      SR.UnboxedWord64, SR.UnboxedWord64,
      Func.share_code1 Func.Never env "neg_trap" ("n", I64Type) [I64Type] (fun env get_n ->
        get_n ^^
        compile_eq64_const 0x8000000000000000L ^^
        then_arithmetic_overflow env ^^
        compile_const_64 0L ^^
        get_n ^^
        G.i (Binary (Wasm.Values.I64 I64Op.Sub))
      )
  | NegOp, Type.(Prim (Int8 | Int16 | Int32)) ->
    StackRep.of_type t, StackRep.of_type t,
    Func.share_code1 Func.Never env "neg32_trap" ("n", I32Type) [I32Type] (fun env get_n ->
      get_n ^^
      compile_eq_const 0x80000000l ^^
      then_arithmetic_overflow env ^^
      compile_unboxed_zero ^^
      get_n ^^
      G.i (Binary (Wasm.Values.I32 I32Op.Sub))
    )
  | NegOp, Type.(Prim Float) ->
    SR.UnboxedFloat64, SR.UnboxedFloat64,
    G.i (Unary (Wasm.Values.F64 F64Op.Neg))
  | NotOp, Type.(Prim (Nat64|Int64)) ->
     SR.UnboxedWord64, SR.UnboxedWord64,
     compile_xor64_const (-1L)
  | NotOp, Type.(Prim (Nat8|Nat16|Nat32|Int8|Int16|Int32 as ty)) ->
     StackRep.of_type t, StackRep.of_type t,
     compile_unboxed_const (TaggedSmallWord.mask_of_type ty) ^^
     G.i (Binary (Wasm.Values.I32 I32Op.Xor))
  | _ ->
    todo "compile_unop"
      (Wasm.Sexpr.Node ("BinOp", [ Arrange_ops.unop op ]))
      (SR.Vanilla, SR.Unreachable, E.trap_with env "TODO: compile_unop")

(* Logarithmic helpers for deciding whether we can carry out operations in constant bitwidth *)

(* helper, traps with message *)
let else_arithmetic_overflow env =
  E.else_trap_with env "arithmetic overflow"

(* helpers to decide if Int64 arithmetic can be carried out on the fast path *)
let additiveInt64_shortcut fast env get_a get_b slow =
  get_a ^^ get_a ^^ compile_shl64_const 1L ^^ G.i (Binary (Wasm.Values.I64 I64Op.Xor)) ^^ compile_shrU64_const 63L ^^
  get_b ^^ get_b ^^ compile_shl64_const 1L ^^ G.i (Binary (Wasm.Values.I64 I64Op.Xor)) ^^ compile_shrU64_const 63L ^^
  G.i (Binary (Wasm.Values.I64 I64Op.Or)) ^^
  G.i (Test (Wasm.Values.I64 I64Op.Eqz)) ^^
  G.if1 I64Type
    (get_a ^^ get_b ^^ fast)
    slow

let mulInt64_shortcut fast env get_a get_b slow =
  get_a ^^ get_a ^^ compile_shl64_const 1L ^^ G.i (Binary (Wasm.Values.I64 I64Op.Xor)) ^^ G.i (Unary (Wasm.Values.I64 I64Op.Clz)) ^^
  get_b ^^ get_b ^^ compile_shl64_const 1L ^^ G.i (Binary (Wasm.Values.I64 I64Op.Xor)) ^^ G.i (Unary (Wasm.Values.I64 I64Op.Clz)) ^^
  G.i (Binary (Wasm.Values.I64 I64Op.Add)) ^^
  compile_const_64 65L ^^ G.i (Compare (Wasm.Values.I64 I64Op.GeU)) ^^
  G.if1 I64Type
    (get_a ^^ get_b ^^ fast)
    slow

let powInt64_shortcut fast env get_a get_b slow =
  get_b ^^ G.i (Test (Wasm.Values.I64 I64Op.Eqz)) ^^
  G.if1 I64Type
    (compile_const_64 1L) (* ^0 *)
    begin (* ^(1+n) *)
      get_a ^^ compile_const_64 (-1L) ^^ G.i (Compare (Wasm.Values.I64 I64Op.Eq)) ^^
      G.if1 I64Type
        begin (* -1 ** (1+exp) == if even (1+exp) then 1 else -1 *)
          get_b ^^ compile_const_64 1L ^^
          G.i (Binary (Wasm.Values.I64 I64Op.And)) ^^ G.i (Test (Wasm.Values.I64 I64Op.Eqz)) ^^
          G.if1 I64Type
            (compile_const_64 1L)
            get_a
        end
        begin
          get_a ^^ compile_shrS64_const 1L ^^
          G.i (Test (Wasm.Values.I64 I64Op.Eqz)) ^^
          G.if1 I64Type
            get_a (* {0,1}^(1+n) *)
            begin
              get_b ^^ compile_const_64 64L ^^
              G.i (Compare (Wasm.Values.I64 I64Op.GeU)) ^^ then_arithmetic_overflow env ^^
              get_a ^^ get_a ^^ compile_shl64_const 1L ^^ G.i (Binary (Wasm.Values.I64 I64Op.Xor)) ^^
              G.i (Unary (Wasm.Values.I64 I64Op.Clz)) ^^ compile_sub64_const 63L ^^
              get_b ^^ G.i (Binary (Wasm.Values.I64 I64Op.Mul)) ^^
              compile_const_64 (-63L) ^^ G.i (Compare (Wasm.Values.I64 I64Op.GeS)) ^^
              G.if1 I64Type
                (get_a ^^ get_b ^^ fast)
                slow
            end
        end
    end


(* kernel for Int64 arithmetic, invokes estimator for fast path *)
let compile_Int64_kernel env name op shortcut =
  Func.share_code2 Func.Always env (prim_fun_name Type.Int64 name)
    (("a", I64Type), ("b", I64Type)) [I64Type]
    BigNum.(fun env get_a get_b ->
    shortcut
      env
      get_a
      get_b
      begin
        let (set_res, get_res) = new_local env "res" in
        get_a ^^ from_signed_word64 env ^^
        get_b ^^ from_signed_word64 env ^^
        op env ^^
        set_res ^^ get_res ^^
        fits_signed_bits env 64 ^^
        else_arithmetic_overflow env ^^
        get_res ^^ truncate_to_word64 env
      end)


(* helpers to decide if Nat64 arithmetic can be carried out on the fast path *)
let additiveNat64_shortcut fast env get_a get_b slow =
  get_a ^^ compile_shrU64_const 62L ^^
  get_b ^^ compile_shrU64_const 62L ^^
  G.i (Binary (Wasm.Values.I64 I64Op.Or)) ^^
  G.i (Test (Wasm.Values.I64 I64Op.Eqz)) ^^
  G.if1 I64Type
    (get_a ^^ get_b ^^ fast)
    slow

let mulNat64_shortcut fast env get_a get_b slow =
  get_a ^^ G.i (Unary (Wasm.Values.I64 I64Op.Clz)) ^^
  get_b ^^ G.i (Unary (Wasm.Values.I64 I64Op.Clz)) ^^
  G.i (Binary (Wasm.Values.I64 I64Op.Add)) ^^
  compile_const_64 64L ^^ G.i (Compare (Wasm.Values.I64 I64Op.GeU)) ^^
  G.if1 I64Type
    (get_a ^^ get_b ^^ fast)
    slow

let powNat64_shortcut fast env get_a get_b slow =
  get_b ^^ G.i (Test (Wasm.Values.I64 I64Op.Eqz)) ^^
  G.if1 I64Type
    (compile_const_64 1L) (* ^0 *)
    begin (* ^(1+n) *)
      get_a ^^ compile_shrU64_const 1L ^^
      G.i (Test (Wasm.Values.I64 I64Op.Eqz)) ^^
      G.if1 I64Type
        get_a (* {0,1}^(1+n) *)
        begin
          get_b ^^ compile_const_64 64L ^^ G.i (Compare (Wasm.Values.I64 I64Op.GeU)) ^^ then_arithmetic_overflow env ^^
          get_a ^^ G.i (Unary (Wasm.Values.I64 I64Op.Clz)) ^^ compile_sub64_const 64L ^^
          get_b ^^ G.i (Binary (Wasm.Values.I64 I64Op.Mul)) ^^ compile_const_64 (-64L) ^^ G.i (Compare (Wasm.Values.I64 I64Op.GeS)) ^^
          G.if1 I64Type
            (get_a ^^ get_b ^^ fast)
            slow
        end
    end


(* kernel for Nat64 arithmetic, invokes estimator for fast path *)
let compile_Nat64_kernel env name op shortcut =
  Func.share_code2 Func.Always env (prim_fun_name Type.Nat64 name)
    (("a", I64Type), ("b", I64Type)) [I64Type]
    BigNum.(fun env get_a get_b ->
    shortcut
      env
      get_a
      get_b
      begin
        let (set_res, get_res) = new_local env "res" in
        get_a ^^ from_word64 env ^^
        get_b ^^ from_word64 env ^^
        op env ^^
        set_res ^^ get_res ^^
        fits_unsigned_bits env 64 ^^
        else_arithmetic_overflow env ^^
        get_res ^^ truncate_to_word64 env
      end)


(* Compiling Int/Nat32 ops by conversion to/from i64. *)

(* helper, expects i64 on stack *)
let enforce_32_unsigned_bits env =
  compile_bitand64_const 0xFFFFFFFF00000000L ^^
  G.i (Test (Wasm.Values.I64 I64Op.Eqz)) ^^
  else_arithmetic_overflow env

(* helper, expects two identical i64s on stack *)
let enforce_32_signed_bits env =
  compile_shl64_const 1L ^^
  G.i (Binary (Wasm.Values.I64 I64Op.Xor)) ^^
  enforce_32_unsigned_bits env

let compile_Int32_kernel env name op =
     Func.share_code2 Func.Always env (prim_fun_name Type.Int32 name)
       (("a", I32Type), ("b", I32Type)) [I32Type]
       (fun env get_a get_b ->
         let (set_res, get_res) = new_local64 env "res" in
         get_a ^^ G.i (Convert (Wasm.Values.I64 I64Op.ExtendSI32)) ^^
         get_b ^^ G.i (Convert (Wasm.Values.I64 I64Op.ExtendSI32)) ^^
         G.i (Binary (Wasm.Values.I64 op)) ^^
         set_res ^^ get_res ^^ get_res ^^
         enforce_32_signed_bits env ^^
         get_res ^^ G.i (Convert (Wasm.Values.I32 I32Op.WrapI64)))

let compile_Nat32_kernel env name op =
     Func.share_code2 Func.Always env (prim_fun_name Type.Nat32 name)
       (("a", I32Type), ("b", I32Type)) [I32Type]
       (fun env get_a get_b ->
         let (set_res, get_res) = new_local64 env "res" in
         get_a ^^ G.i (Convert (Wasm.Values.I64 I64Op.ExtendUI32)) ^^
         get_b ^^ G.i (Convert (Wasm.Values.I64 I64Op.ExtendUI32)) ^^
         G.i (Binary (Wasm.Values.I64 op)) ^^
         set_res ^^ get_res ^^
         enforce_32_unsigned_bits env ^^
         get_res ^^ G.i (Convert (Wasm.Values.I32 I32Op.WrapI64)))

(* Customisable kernels for 8/16bit arithmetic via 32 bits. *)

(* helper, expects i32 on stack *)
let enforce_unsigned_bits env n =
  compile_bitand_const Int32.(shift_left minus_one n) ^^
  then_arithmetic_overflow env

let enforce_16_unsigned_bits env = enforce_unsigned_bits env 16

(* helper, expects two identical i32s on stack *)
let enforce_signed_bits env n =
  compile_shl_const 1l ^^ G.i (Binary (Wasm.Values.I32 I32Op.Xor)) ^^
  enforce_unsigned_bits env n

let enforce_16_signed_bits env = enforce_signed_bits env 16

let compile_smallInt_kernel' env ty name op =
  Func.share_code2 Func.Always env (prim_fun_name ty name)
    (("a", I32Type), ("b", I32Type)) [I32Type]
    (fun env get_a get_b ->
      let (set_res, get_res) = new_local env "res" in
      get_a ^^ compile_shrS_const 16l ^^
      get_b ^^ compile_shrS_const 16l ^^
      op ^^
      set_res ^^ get_res ^^ get_res ^^
      enforce_16_signed_bits env ^^
      get_res ^^ compile_shl_const 16l)

let compile_smallInt_kernel env ty name op =
  compile_smallInt_kernel' env ty name (G.i (Binary (Wasm.Values.I32 op)))

let compile_smallNat_kernel' env ty name op =
  Func.share_code2 Func.Always env (prim_fun_name ty name)
    (("a", I32Type), ("b", I32Type)) [I32Type]
    (fun env get_a get_b ->
      let (set_res, get_res) = new_local env "res" in
      get_a ^^ compile_shrU_const 16l ^^
      get_b ^^ compile_shrU_const 16l ^^
      op ^^
      set_res ^^ get_res ^^
      enforce_16_unsigned_bits env ^^
      get_res ^^ compile_shl_const 16l)

let compile_smallNat_kernel env ty name op =
  compile_smallNat_kernel' env ty name (G.i (Binary (Wasm.Values.I32 op)))

(* The first returned StackRep is for the arguments (expected), the second for the results (produced) *)
let compile_binop env t op : SR.t * SR.t * G.t =
  if t = Type.Non then SR.Vanilla, SR.Unreachable, G.i Unreachable else
  StackRep.of_type t,
  StackRep.of_type t,
  Operator.(match t, op with
  | Type.(Prim (Nat | Int)),                  AddOp -> BigNum.compile_add env
  | Type.(Prim (Nat64|Int64)),                WAddOp -> G.i (Binary (Wasm.Values.I64 I64Op.Add))
  | Type.(Prim Int64),                        AddOp ->
    compile_Int64_kernel env "add" BigNum.compile_add
      (additiveInt64_shortcut (G.i (Binary (Wasm.Values.I64 I64Op.Add))))
  | Type.(Prim Nat64),                        AddOp ->
    compile_Nat64_kernel env "add" BigNum.compile_add
      (additiveNat64_shortcut (G.i (Binary (Wasm.Values.I64 I64Op.Add))))
  | Type.(Prim Nat),                          SubOp -> BigNum.compile_unsigned_sub env
  | Type.(Prim Int),                          SubOp -> BigNum.compile_signed_sub env
  | Type.(Prim (Nat | Int)),                  MulOp -> BigNum.compile_mul env
  | Type.(Prim (Nat64|Int64)),                WMulOp -> G.i (Binary (Wasm.Values.I64 I64Op.Mul))
  | Type.(Prim Int64),                        MulOp ->
    compile_Int64_kernel env "mul" BigNum.compile_mul
      (mulInt64_shortcut (G.i (Binary (Wasm.Values.I64 I64Op.Mul))))
  | Type.(Prim Nat64),                        MulOp ->
    compile_Nat64_kernel env "mul" BigNum.compile_mul
      (mulNat64_shortcut (G.i (Binary (Wasm.Values.I64 I64Op.Mul))))
  | Type.(Prim Nat64),                        DivOp -> G.i (Binary (Wasm.Values.I64 I64Op.DivU))
  | Type.(Prim Nat64) ,                       ModOp -> G.i (Binary (Wasm.Values.I64 I64Op.RemU))
  | Type.(Prim Int64),                        DivOp -> G.i (Binary (Wasm.Values.I64 I64Op.DivS))
  | Type.(Prim Int64) ,                       ModOp -> G.i (Binary (Wasm.Values.I64 I64Op.RemS))
  | Type.(Prim Nat),                          DivOp -> BigNum.compile_unsigned_div env
  | Type.(Prim Nat),                          ModOp -> BigNum.compile_unsigned_rem env
  | Type.(Prim (Nat64|Int64)),                WSubOp -> G.i (Binary (Wasm.Values.I64 I64Op.Sub))
  | Type.(Prim Int64),                        SubOp ->
    compile_Int64_kernel env "sub" BigNum.compile_signed_sub
      (additiveInt64_shortcut (G.i (Binary (Wasm.Values.I64 I64Op.Sub))))
  | Type.(Prim Nat64),                        SubOp ->
    compile_Nat64_kernel env "sub" BigNum.compile_unsigned_sub
      (fun env get_a get_b ->
        additiveNat64_shortcut
          (G.i (Compare (Wasm.Values.I64 I64Op.GeU)) ^^
           else_arithmetic_overflow env ^^
           get_a ^^ get_b ^^ G.i (Binary (Wasm.Values.I64 I64Op.Sub)))
          env get_a get_b)
  | Type.(Prim Int),                          DivOp -> BigNum.compile_signed_div env
  | Type.(Prim Int),                          ModOp -> BigNum.compile_signed_mod env

  | Type.Prim Type.(Nat8|Nat16|Nat32|Int8|Int16|Int32),
                                              WAddOp -> G.i (Binary (Wasm.Values.I32 I32Op.Add))
  | Type.(Prim Int32),                        AddOp -> compile_Int32_kernel env "add" I64Op.Add
  | Type.Prim Type.(Int8 | Int16 as ty),      AddOp -> compile_smallInt_kernel env ty "add" I32Op.Add
  | Type.(Prim Nat32),                        AddOp -> compile_Nat32_kernel env "add" I64Op.Add
  | Type.Prim Type.(Nat8 | Nat16 as ty),      AddOp -> compile_smallNat_kernel env ty "add" I32Op.Add
  | Type.(Prim Float),                        AddOp -> G.i (Binary (Wasm.Values.F64 F64Op.Add))
  | Type.Prim Type.(Nat8|Nat16|Nat32|Int8|Int16|Int32),
                                              WSubOp -> G.i (Binary (Wasm.Values.I32 I32Op.Sub))
  | Type.(Prim Int32),                        SubOp -> compile_Int32_kernel env "sub" I64Op.Sub
  | Type.(Prim (Int8|Int16 as ty)),           SubOp -> compile_smallInt_kernel env ty "sub" I32Op.Sub
  | Type.(Prim Nat32),                        SubOp -> compile_Nat32_kernel env "sub" I64Op.Sub
  | Type.(Prim (Nat8|Nat16 as ty)),           SubOp -> compile_smallNat_kernel env ty "sub" I32Op.Sub
  | Type.(Prim Float),                        SubOp -> G.i (Binary (Wasm.Values.F64 F64Op.Sub))
  | Type.Prim Type.(Nat8|Nat16|Nat32|Int8|Int16|Int32 as ty),
                                              WMulOp -> TaggedSmallWord.compile_word_mul env ty
  | Type.(Prim Int32),                        MulOp -> compile_Int32_kernel env "mul" I64Op.Mul
  | Type.(Prim Int16),                        MulOp -> compile_smallInt_kernel env Type.Int16 "mul" I32Op.Mul
  | Type.(Prim Int8),                         MulOp -> compile_smallInt_kernel' env Type.Int8 "mul"
                                                         (compile_shrS_const 8l ^^ G.i (Binary (Wasm.Values.I32 I32Op.Mul)))
  | Type.(Prim Nat32),                        MulOp -> compile_Nat32_kernel env "mul" I64Op.Mul
  | Type.(Prim Nat16),                        MulOp -> compile_smallNat_kernel env Type.Nat16 "mul" I32Op.Mul
  | Type.(Prim Nat8),                         MulOp -> compile_smallNat_kernel' env Type.Nat8 "mul"
                                                         (compile_shrU_const 8l ^^ G.i (Binary (Wasm.Values.I32 I32Op.Mul)))
  | Type.(Prim Float),                        MulOp -> G.i (Binary (Wasm.Values.F64 F64Op.Mul))
  | Type.(Prim (Nat8|Nat16|Nat32 as ty)),     DivOp -> G.i (Binary (Wasm.Values.I32 I32Op.DivU)) ^^
                                                       TaggedSmallWord.msb_adjust ty
  | Type.(Prim (Nat8|Nat16|Nat32)),           ModOp -> G.i (Binary (Wasm.Values.I32 I32Op.RemU))
  | Type.(Prim Int32),                        DivOp -> G.i (Binary (Wasm.Values.I32 I32Op.DivS))
  | Type.(Prim (Int8|Int16 as ty)),           DivOp ->
    Func.share_code2 Func.Always env (prim_fun_name ty "div")
      (("a", I32Type), ("b", I32Type)) [I32Type]
      (fun env get_a get_b ->
        let (set_res, get_res) = new_local env "res" in
        get_a ^^ get_b ^^ G.i (Binary (Wasm.Values.I32 I32Op.DivS)) ^^
        TaggedSmallWord.msb_adjust ty ^^ set_res ^^
        get_a ^^ compile_eq_const 0x80000000l ^^
        E.if_ env (StackRep.to_block_type env SR.UnboxedWord32)
          begin
            get_b ^^ TaggedSmallWord.lsb_adjust ty ^^ compile_eq_const (-1l) ^^
            E.if_ env (StackRep.to_block_type env SR.UnboxedWord32)
              (G.i Unreachable)
              get_res
          end
          get_res)
  | Type.(Prim Float),                        DivOp -> G.i (Binary (Wasm.Values.F64 F64Op.Div))
  | Type.(Prim Float),                        ModOp -> E.call_import env "rts" "fmod" (* musl *)
  | Type.(Prim (Int8|Int16|Int32)),           ModOp -> G.i (Binary (Wasm.Values.I32 I32Op.RemS))
  | Type.(Prim (Nat8|Nat16|Nat32 as ty)),     WPowOp -> TaggedSmallWord.compile_nat_power env ty
  | Type.(Prim (Int8|Int16|Int32 as ty)),     WPowOp -> TaggedSmallWord.compile_int_power env ty
  | Type.(Prim ((Nat8|Nat16) as ty)),         PowOp ->
    Func.share_code2 Func.Always env (prim_fun_name ty "pow")
      (("n", I32Type), ("exp", I32Type)) [I32Type]
      (fun env get_n get_exp ->
        let (set_res, get_res) = new_local env "res" in
        let bits = TaggedSmallWord.bits_of_type ty in
        get_exp ^^
        G.if1 I32Type
          begin
            get_n ^^ compile_shrU_const Int32.(sub 33l (of_int bits)) ^^
            G.if1 I32Type
              begin
                unsigned_dynamics get_n ^^ compile_sub_const (Int32.of_int bits) ^^
                get_exp ^^ TaggedSmallWord.lsb_adjust ty ^^ G.i (Binary (Wasm.Values.I32 I32Op.Mul)) ^^
                compile_unboxed_const (-30l) ^^
                G.i (Compare (Wasm.Values.I32 I32Op.LtS)) ^^ then_arithmetic_overflow env ^^
                get_n ^^ TaggedSmallWord.lsb_adjust ty ^^
                get_exp ^^ TaggedSmallWord.lsb_adjust ty ^^
                TaggedSmallWord.compile_nat_power env Type.Nat32 ^^ set_res ^^
                get_res ^^ enforce_unsigned_bits env bits ^^
                get_res ^^ TaggedSmallWord.msb_adjust ty
              end
              get_n (* n@{0,1} ** (1+exp) == n *)
          end
          (compile_unboxed_const
             Int32.(shift_left one (to_int (TaggedSmallWord.shift_of_type ty))))) (* x ** 0 == 1 *)
  | Type.(Prim Nat32),                        PowOp ->
    Func.share_code2 Func.Always env (prim_fun_name Type.Nat32 "pow")
      (("n", I32Type), ("exp", I32Type)) [I32Type]
      (fun env get_n get_exp ->
        let (set_res, get_res) = new_local64 env "res" in
        get_exp ^^
        G.if1 I32Type
          begin
            get_n ^^ compile_shrU_const 1l ^^
            G.if1 I32Type
              begin
                get_exp ^^ compile_unboxed_const 32l ^^
                G.i (Compare (Wasm.Values.I32 I32Op.GeU)) ^^ then_arithmetic_overflow env ^^
                unsigned_dynamics get_n ^^ compile_sub_const 32l ^^
                get_exp ^^ TaggedSmallWord.lsb_adjust Type.Nat32 ^^ G.i (Binary (Wasm.Values.I32 I32Op.Mul)) ^^
                compile_unboxed_const (-62l) ^^
                G.i (Compare (Wasm.Values.I32 I32Op.LtS)) ^^ then_arithmetic_overflow env ^^
                get_n ^^ G.i (Convert (Wasm.Values.I64 I64Op.ExtendUI32)) ^^
                get_exp ^^ G.i (Convert (Wasm.Values.I64 I64Op.ExtendUI32)) ^^
                Word64.compile_unsigned_pow env ^^
                set_res ^^ get_res ^^ enforce_32_unsigned_bits env ^^
                get_res ^^ G.i (Convert (Wasm.Values.I32 I32Op.WrapI64))
              end
              get_n (* n@{0,1} ** (1+exp) == n *)
          end
          compile_unboxed_one) (* x ** 0 == 1 *)
  | Type.(Prim ((Int8|Int16) as ty)),         PowOp ->
    Func.share_code2 Func.Always env (prim_fun_name ty "pow")
      (("n", I32Type), ("exp", I32Type)) [I32Type]
      (fun env get_n get_exp ->
        let (set_res, get_res) = new_local env "res" in
        let bits = TaggedSmallWord.bits_of_type ty in
        get_exp ^^ compile_unboxed_zero ^^
        G.i (Compare (Wasm.Values.I32 I32Op.LtS)) ^^ E.then_trap_with env "negative power" ^^
        get_exp ^^
        G.if1 I32Type
          begin
            get_n ^^ compile_shrS_const Int32.(sub 33l (of_int bits)) ^^
            G.if1 I32Type
              begin
                signed_dynamics get_n ^^ compile_sub_const (Int32.of_int (bits - 1)) ^^
                get_exp ^^ TaggedSmallWord.lsb_adjust ty ^^ G.i (Binary (Wasm.Values.I32 I32Op.Mul)) ^^
                compile_unboxed_const (-30l) ^^
                G.i (Compare (Wasm.Values.I32 I32Op.LtS)) ^^ then_arithmetic_overflow env ^^
                get_n ^^ TaggedSmallWord.lsb_adjust ty ^^
                get_exp ^^ TaggedSmallWord.lsb_adjust ty ^^
                TaggedSmallWord.compile_nat_power env Type.Nat32 ^^
                set_res ^^ get_res ^^ get_res ^^ enforce_signed_bits env bits ^^
                get_res ^^ TaggedSmallWord.msb_adjust ty
              end
              get_n (* n@{0,1} ** (1+exp) == n *)
          end
          (compile_unboxed_const
             Int32.(shift_left one (to_int (TaggedSmallWord.shift_of_type ty))))) (* x ** 0 == 1 *)
  | Type.(Prim Int32),                        PowOp ->
    Func.share_code2 Func.Always env (prim_fun_name Type.Int32 "pow")
      (("n", I32Type), ("exp", I32Type)) [I32Type]
      (fun env get_n get_exp ->
        let (set_res, get_res) = new_local64 env "res" in
        get_exp ^^ compile_unboxed_zero ^^
        G.i (Compare (Wasm.Values.I32 I32Op.LtS)) ^^ E.then_trap_with env "negative power" ^^
        get_exp ^^
        G.if1 I32Type
          begin
            get_n ^^ compile_unboxed_one ^^ G.i (Compare (Wasm.Values.I32 I32Op.LeS)) ^^
            get_n ^^ compile_unboxed_const (-1l) ^^ G.i (Compare (Wasm.Values.I32 I32Op.GeS)) ^^
            G.i (Binary (Wasm.Values.I32 I32Op.And)) ^^
            G.if1 I32Type
              begin
                get_n ^^ compile_unboxed_zero ^^ G.i (Compare (Wasm.Values.I32 I32Op.LtS)) ^^
                G.if1 I32Type
                  begin
                    (* -1 ** (1+exp) == if even (1+exp) then 1 else -1 *)
                    get_exp ^^ compile_unboxed_one ^^ G.i (Binary (Wasm.Values.I32 I32Op.And)) ^^
                    G.if1 I32Type
                      get_n
                      compile_unboxed_one
                  end
                  get_n (* n@{0,1} ** (1+exp) == n *)
              end
              begin
                get_exp ^^ compile_unboxed_const 32l ^^
                G.i (Compare (Wasm.Values.I32 I32Op.GeU)) ^^ then_arithmetic_overflow env ^^
                signed_dynamics get_n ^^ compile_sub_const 31l ^^
                get_exp ^^ TaggedSmallWord.lsb_adjust Type.Int32 ^^ G.i (Binary (Wasm.Values.I32 I32Op.Mul)) ^^
                compile_unboxed_const (-62l) ^^
                G.i (Compare (Wasm.Values.I32 I32Op.LtS)) ^^ then_arithmetic_overflow env ^^
                get_n ^^ G.i (Convert (Wasm.Values.I64 I64Op.ExtendSI32)) ^^
                get_exp ^^ G.i (Convert (Wasm.Values.I64 I64Op.ExtendSI32)) ^^
                Word64.compile_unsigned_pow env ^^
                set_res ^^ get_res ^^ get_res ^^ enforce_32_signed_bits env ^^
                get_res ^^ G.i (Convert (Wasm.Values.I32 I32Op.WrapI64))
              end
          end
          compile_unboxed_one) (* x ** 0 == 1 *)
  | Type.(Prim Int),                          PowOp ->
    let pow = BigNum.compile_unsigned_pow env in
    let (set_n, get_n) = new_local env "n" in
    let (set_exp, get_exp) = new_local env "exp" in
    set_exp ^^ set_n ^^
    get_exp ^^ BigNum.compile_is_negative env ^^
    E.then_trap_with env "negative power" ^^
    get_n ^^ get_exp ^^ pow
  | Type.(Prim Nat64),                        WPowOp -> Word64.compile_unsigned_pow env
  | Type.(Prim Int64),                        WPowOp -> Word64.compile_signed_wpow env
  | Type.(Prim Nat64),                        PowOp ->
    compile_Nat64_kernel env "pow"
      BigNum.compile_unsigned_pow
      (powNat64_shortcut (Word64.compile_unsigned_pow env))
  | Type.(Prim Int64),                        PowOp ->
    let (set_exp, get_exp) = new_local64 env "exp" in
    set_exp ^^ get_exp ^^
    compile_const_64 0L ^^
    G.i (Compare (Wasm.Values.I64 I64Op.LtS)) ^^
    E.then_trap_with env "negative power" ^^
    get_exp ^^
    compile_Int64_kernel
      env "pow" BigNum.compile_unsigned_pow
      (powInt64_shortcut (Word64.compile_unsigned_pow env))
  | Type.(Prim Nat),                          PowOp -> BigNum.compile_unsigned_pow env
  | Type.(Prim Float),                        PowOp -> E.call_import env "rts" "pow" (* musl *)
  | Type.(Prim (Nat64|Int64)),                AndOp -> G.i (Binary (Wasm.Values.I64 I64Op.And))
  | Type.(Prim (Nat8|Nat16|Nat32|Int8|Int16|Int32)),
                                              AndOp -> G.i (Binary (Wasm.Values.I32 I32Op.And))
  | Type.(Prim (Nat64|Int64)),                OrOp  -> G.i (Binary (Wasm.Values.I64 I64Op.Or))
  | Type.(Prim (Nat8|Nat16|Nat32|Int8|Int16|Int32)),
                                              OrOp  -> G.i (Binary (Wasm.Values.I32 I32Op.Or))
  | Type.(Prim (Nat64|Int64)),                XorOp -> G.i (Binary (Wasm.Values.I64 I64Op.Xor))
  | Type.(Prim (Nat8|Nat16|Nat32|Int8|Int16|Int32)),
                                              XorOp -> G.i (Binary (Wasm.Values.I32 I32Op.Xor))
  | Type.(Prim (Nat64|Int64)),                ShLOp -> G.i (Binary (Wasm.Values.I64 I64Op.Shl))
  | Type.(Prim (Nat8|Nat16|Nat32|Int8|Int16|Int32 as ty)),
                                              ShLOp -> TaggedSmallWord.(
     lsb_adjust ty ^^ clamp_shift_amount ty ^^
     G.i (Binary (Wasm.Values.I32 I32Op.Shl)))
  | Type.(Prim Nat64),                        ShROp -> G.i (Binary (Wasm.Values.I64 I64Op.ShrU))
  | Type.(Prim (Nat8|Nat16|Nat32 as ty)),     ShROp -> TaggedSmallWord.(
     lsb_adjust ty ^^ clamp_shift_amount ty ^^
     G.i (Binary (Wasm.Values.I32 I32Op.ShrU)) ^^
     sanitize_word_result ty)
  | Type.(Prim Int64),                        ShROp -> G.i (Binary (Wasm.Values.I64 I64Op.ShrS))
  | Type.(Prim (Int8|Int16|Int32 as ty)),     ShROp -> TaggedSmallWord.(
     lsb_adjust ty ^^ clamp_shift_amount ty ^^
     G.i (Binary (Wasm.Values.I32 I32Op.ShrS)) ^^
     sanitize_word_result ty)
  | Type.(Prim (Nat64|Int64)),                RotLOp -> G.i (Binary (Wasm.Values.I64 I64Op.Rotl))
  | Type.(Prim (Nat32|Int32)),                RotLOp -> G.i (Binary (Wasm.Values.I32 I32Op.Rotl))
  | Type.(Prim (Nat8|Nat16|Int8|Int16 as ty)),
                                              RotLOp -> TaggedSmallWord.rotl env ty
  | Type.(Prim (Nat64|Int64)),                RotROp -> G.i (Binary (Wasm.Values.I64 I64Op.Rotr))
  | Type.(Prim (Nat32|Int32)),                RotROp -> G.i (Binary (Wasm.Values.I32 I32Op.Rotr))
  | Type.(Prim (Nat8|Nat16|Int8|Int16 as ty)),
                                              RotROp -> TaggedSmallWord.rotr env ty
  | Type.(Prim Text), CatOp -> Text.concat env
  | Type.Non, _ -> G.i Unreachable
  | _ -> todo_trap env "compile_binop" (Wasm.Sexpr.Node ("BinOp", [ Arrange_ops.binop op; Arrange_type.typ t]))
  )

let compile_eq env =
  let open Type in
  function
  | Prim Text -> Text.compare env Operator.EqOp
  | Prim (Blob|Principal) | Obj (Actor, _) -> Blob.compare env (Some Operator.EqOp)
  | Func (Shared _, _, _, _, _) -> FuncDec.equate_msgref env
  | Prim (Nat | Int) -> BigNum.compile_eq env
  | Prim (Int64 | Nat64) -> G.i (Compare (Wasm.Values.I64 I64Op.Eq))
  | Prim (Bool | Int8 | Nat8 | Int16 | Nat16 | Int32 | Nat32 | Char) ->
    G.i (Compare (Wasm.Values.I32 I32Op.Eq))
  | Non -> G.i Unreachable
  | Prim Float -> G.i (Compare (Wasm.Values.F64 F64Op.Eq))
  | t -> todo_trap env "compile_eq" (Arrange_type.typ t)

let get_relops = Operator.(function
  | GeOp -> Ge, I64Op.GeU, I64Op.GeS, I32Op.GeU, I32Op.GeS
  | GtOp -> Gt, I64Op.GtU, I64Op.GtS, I32Op.GtU, I32Op.GtS
  | LeOp -> Le, I64Op.LeU, I64Op.LeS, I32Op.LeU, I32Op.LeS
  | LtOp -> Lt, I64Op.LtU, I64Op.LtS, I32Op.LtU, I32Op.LtS
  | NeqOp -> assert false
  | _ -> failwith "uncovered relop")

let compile_comparison env t op =
  let bigintop, u64op, s64op, u32op, s32op = get_relops op in
  let open Type in
  match t with
    | Nat | Int -> BigNum.compile_relop env bigintop
    | Nat64 -> G.i (Compare (Wasm.Values.I64 u64op))
    | Nat8 | Nat16 | Nat32 | Char -> G.i (Compare (Wasm.Values.I32 u32op))
    | Int64 -> G.i (Compare (Wasm.Values.I64 s64op))
    | Int8 | Int16 | Int32 -> G.i (Compare (Wasm.Values.I32 s32op))
    | _ -> todo_trap env "compile_comparison" (Arrange_type.prim t)

let compile_relop env t op =
  if t = Type.Non then SR.Vanilla, G.i Unreachable else
  StackRep.of_type t,
  let open Operator in
  match t, op with
  | Type.(Prim Text), _ -> Text.compare env op
  | Type.(Prim (Blob|Principal)), _ -> Blob.compare env (Some op)
  | _, EqOp -> compile_eq env t
  | Type.(Prim (Nat | Nat8 | Nat16 | Nat32 | Nat64 | Int | Int8 | Int16 | Int32 | Int64 | Char as t1)), op1 ->
    compile_comparison env t1 op1
  | Type.(Prim Float), GtOp -> G.i (Compare (Wasm.Values.F64 F64Op.Gt))
  | Type.(Prim Float), GeOp -> G.i (Compare (Wasm.Values.F64 F64Op.Ge))
  | Type.(Prim Float), LeOp -> G.i (Compare (Wasm.Values.F64 F64Op.Le))
  | Type.(Prim Float), LtOp -> G.i (Compare (Wasm.Values.F64 F64Op.Lt))
  | _ -> todo_trap env "compile_relop" (Arrange_ops.relop op)

let compile_load_field env typ name =
  Object.load_idx env typ name


(* compile_lexp is used for expressions on the left of an assignment operator.
   Produces
   * preparation code, to run first
   * an expected stack rep
   * code that expects the value to be written in that stackrep, and consumes it
*)
let rec compile_lexp (env : E.t) ae lexp : G.t * SR.t * G.t =
  (fun (code, sr, fill_code) -> G.(with_region lexp.at code, sr, with_region lexp.at fill_code)) @@
  match lexp.it with
  | VarLE var -> Var.set_val env ae var
  | IdxLE (e1, e2) when potential_pointer (Arr.element_type env e1.note.Note.typ) ->
    compile_array_index env ae e1 e2 ^^
    compile_add_const ptr_unskew,
    SR.Vanilla,
    Tagged.write_with_barrier env
  | IdxLE (e1, e2) ->
    compile_array_index env ae e1 e2,
    SR.Vanilla,
    store_ptr
  | DotLE (e, n) when potential_pointer (Object.field_type env e.note.Note.typ n) ->
    compile_exp_vanilla env ae e ^^
    (* Only real objects have mutable fields, no need to branch on the tag *)
    Object.idx env e.note.Note.typ n ^^
    compile_add_const ptr_unskew,
    SR.Vanilla,
    Tagged.write_with_barrier env
  | DotLE (e, n) ->
    compile_exp_vanilla env ae e ^^
    (* Only real objects have mutable fields, no need to branch on the tag *)
    Object.idx env e.note.Note.typ n,
    SR.Vanilla,
    store_ptr

(* Common code for a[e] as lexp and as exp.
Traps or pushes the pointer to the element on the stack
*)
and compile_array_index env ae e1 e2 =
    compile_exp_vanilla env ae e1 ^^ (* offset to array *)
    compile_exp_vanilla env ae e2 ^^ (* idx *)
    Arr.idx_bigint env

and compile_prim_invocation (env : E.t) ae p es at =
  (* for more concise code when all arguments and result use the same sr *)
  let const_sr sr inst = sr, G.concat_map (compile_exp_as env ae sr) es ^^ inst in

  begin match p, es with
  (* Calls *)
  | CallPrim _, [e1; e2] ->
    let sort, control, _, arg_tys, ret_tys = Type.as_func e1.note.Note.typ in
    let n_args = List.length arg_tys in
    let return_arity = match control with
      | Type.Returns -> List.length ret_tys
      | Type.Replies -> 0
      | Type.Promises -> assert false in

    let fun_sr, code1 = compile_exp env ae e1 in

    (* we duplicate this pattern match to emulate pattern guards *)
    let call_as_prim = match fun_sr, sort with
      | SR.Const Const.Fun (mk_fi, Const.PrimWrapper prim), _ ->
         begin match n_args, e2.it with
         | 0, _ -> true
         | 1, _ -> true
         | n, PrimE (TupPrim, es) when List.length es = n -> true
         | _, _ -> false
         end
      | _ -> false in

    begin match fun_sr, sort with
      | SR.Const Const.Fun (mk_fi, Const.PrimWrapper prim), _ when call_as_prim ->
         assert (sort = Type.Local);
         (* Handle argument tuples *)
         begin match n_args, e2.it with
         | 0, _ ->
           let sr, code2 = compile_prim_invocation env ae prim [] at in
           sr,
           code1 ^^
           compile_exp_as env ae (StackRep.of_arity 0) e2 ^^
           code2
         | 1, _ ->
           compile_prim_invocation env ae prim [e2] at
         | n, PrimE (TupPrim, es) ->
           assert (List.length es = n);
           compile_prim_invocation env ae prim es at
         | _, _ ->
           (* ugly case; let's just call this as a function for now *)
           raise (Invalid_argument "call_as_prim was true?")
         end
      | SR.Const Const.Fun (mk_fi, _), _ ->
         assert (sort = Type.Local);
         StackRep.of_arity return_arity,

         code1 ^^
         compile_unboxed_zero ^^ (* A dummy closure *)
         compile_exp_as env ae (StackRep.of_arity n_args) e2 ^^ (* the args *)
         G.i (Call (nr (mk_fi ()))) ^^
         FakeMultiVal.load env (Lib.List.make return_arity I32Type)
      | _, Type.Local ->
         let (set_clos, get_clos) = new_local env "clos" in

         StackRep.of_arity return_arity,
         code1 ^^ StackRep.adjust env fun_sr SR.Vanilla ^^
         set_clos ^^
         get_clos ^^
         Closure.prepare_closure_call env ^^
         compile_exp_as env ae (StackRep.of_arity n_args) e2 ^^
         get_clos ^^
         Closure.call_closure env n_args return_arity
      | _, Type.Shared _ ->
         (* Non-one-shot functions have been rewritten in async.ml *)
         assert (control = Type.Returns);

         let (set_meth_pair, get_meth_pair) = new_local env "meth_pair" in
         let (set_arg, get_arg) = new_local env "arg" in
         let _, _, _, ts, _ = Type.as_func e1.note.Note.typ in
         let add_cycles = Internals.add_cycles env ae in

         StackRep.of_arity return_arity,
         code1 ^^ StackRep.adjust env fun_sr SR.Vanilla ^^
         set_meth_pair ^^
         compile_exp_vanilla env ae e2 ^^ set_arg ^^

         FuncDec.ic_call_one_shot env ts get_meth_pair get_arg add_cycles
    end

  (* Operators *)
  | UnPrim (_, Operator.PosOp), [e1] -> compile_exp env ae e1
  | UnPrim (t, op), [e1] ->
    let sr_in, sr_out, code = compile_unop env t op in
    sr_out,
    compile_exp_as env ae sr_in e1 ^^
    code
  | BinPrim (t, op), [e1;e2] ->
    let sr_in, sr_out, code = compile_binop env t op in
    sr_out,
    compile_exp_as env ae sr_in e1 ^^
    compile_exp_as env ae sr_in e2 ^^
    code
  (* special case: recognize negation *)
  | RelPrim (Type.(Prim Bool), Operator.EqOp), [e1; {it = LitE (BoolLit false); _}] ->
    SR.bool,
    compile_exp_as_test env ae e1 ^^
    G.i (Test (Wasm.Values.I32 I32Op.Eqz))
  | RelPrim (t, op), [e1;e2] ->
    let sr, code = compile_relop env t op in
    SR.bool,
    compile_exp_as env ae sr e1 ^^
    compile_exp_as env ae sr e2 ^^
    code

  (* Tuples *)
  | TupPrim, es ->
    SR.UnboxedTuple (List.length es),
    G.concat_map (compile_exp_vanilla env ae) es
  | ProjPrim n, [e1] ->
    SR.Vanilla,
    compile_exp_vanilla env ae e1 ^^ (* offset to tuple (an array) *)
    Tuple.load_n env (Int32.of_int n)

  | OptPrim, [e] ->
    SR.Vanilla,
    Opt.inject env (compile_exp_vanilla env ae e)
  | TagPrim l, [e] ->
    SR.Vanilla,
    Variant.inject env l (compile_exp_vanilla env ae e)

  | DotPrim name, [e] ->
    let sr, code1 = compile_exp env ae e in
    begin match sr with
    | SR.Const Const.Obj fs ->
      let c = List.assoc name fs in
      SR.Const c, code1
    | _ ->
      SR.Vanilla,
      code1 ^^ StackRep.adjust env sr SR.Vanilla ^^
      Object.load_idx env e.note.Note.typ name
    end
  | ActorDotPrim name, [e] ->
    SR.Vanilla,
    compile_exp_vanilla env ae e ^^
    IC.actor_public_field env name

  | ArrayPrim (m, t), es ->
    SR.Vanilla,
    Arr.lit env (List.map (compile_exp_vanilla env ae) es)
  | IdxPrim, [e1; e2] ->
    SR.Vanilla,
    compile_array_index env ae e1 e2 ^^
    load_ptr
  | NextArrayOffset spacing, [e] ->
    let advance_by =
      match spacing with
      | ElementSize -> Arr.element_size
      | One -> 2l (* 1 : Nat *) in
    SR.Vanilla,
    compile_exp_vanilla env ae e ^^ (* previous byte offset to array *)
    compile_add_const advance_by
  | ValidArrayOffset, [e1; e2] ->
    SR.bool,
    compile_exp_vanilla env ae e1 ^^
    compile_exp_vanilla env ae e2 ^^
    G.i (Compare (Wasm.Values.I32 I32Op.LtU))
  | DerefArrayOffset, [e1; e2] ->
    SR.Vanilla,
    compile_exp_vanilla env ae e1 ^^ (* skewed pointer to array *)
    Tagged.load_forwarding_pointer env ^^
    compile_exp_vanilla env ae e2 ^^ (* byte offset *)
    (* Note: the below two lines compile to `i32.add; i32.load offset=OFFSET`
       with OFFSET = 13 with forwarding pointers and OFFSET = 9 without forwarding pointers,
       thus together also unskewing the pointer and skipping administrative
       fields, effectively arriving at the desired element *)
    G.i (Binary (Wasm.Values.I32 I32Op.Add)) ^^
    (* Not using Tagged.load_field since it is not a proper pointer to the array start *)
    Heap.load_field Arr.header_size (* loads the element at the byte offset *)
  | GetPastArrayOffset spacing, [e] ->
    let shift =
      match spacing with
      | ElementSize -> compile_shl_const 2l (* effectively a multiplication by word_size *)
      | One -> BigNum.from_word30 env in    (* make it a compact bignum *)
    SR.Vanilla,
    compile_exp_vanilla env ae e ^^ (* array *)
    Arr.len env ^^
    shift

  | BreakPrim name, [e] ->
    let d = VarEnv.get_label_depth ae name in
    SR.Unreachable,
    compile_exp_vanilla env ae e ^^
    G.branch_to_ d
  | AssertPrim, [e1] ->
    SR.unit,
    compile_exp_as env ae SR.bool e1 ^^
    G.if0 G.nop (IC.fail_assert env at)
  | RetPrim, [e] ->
    SR.Unreachable,
    compile_exp_as env ae (StackRep.of_arity (E.get_return_arity env)) e ^^
    FakeMultiVal.store env (Lib.List.make (E.get_return_arity env) I32Type) ^^
    G.i Return

  (* Numeric conversions *)
  | NumConvWrapPrim (t1, t2), [e] -> begin
    let open Type in
    match t1, t2 with
    | (Nat|Int), (Nat8|Nat16|Int8|Int16) ->
      SR.Vanilla,
      compile_exp_vanilla env ae e ^^
      Prim.prim_intToWordNShifted env (TaggedSmallWord.shift_of_type t2)

    | (Nat|Int), (Nat32|Int32) ->
      SR.UnboxedWord32,
      compile_exp_vanilla env ae e ^^
      Prim.prim_intToWord32 env

    | (Nat|Int), (Nat64|Int64) ->
      SR.UnboxedWord64,
      compile_exp_vanilla env ae e ^^
      BigNum.truncate_to_word64 env

    | Nat64, Int64 | Int64, Nat64
    | Nat32, Int32 | Int32, Nat32
    | Nat16, Int16 | Int16, Nat16
    | Nat8, Int8 | Int8, Nat8 ->
      compile_exp env ae e

    | Char, Nat32 ->
      SR.UnboxedWord32,
      compile_exp_vanilla env ae e ^^
      TaggedSmallWord.untag_codepoint

    | _ -> SR.Unreachable, todo_trap env "compile_prim_invocation" (Arrange_ir.prim p)
    end

  | NumConvTrapPrim (t1, t2), [e] -> begin
    let open Type in
    match t1, t2 with

    | Int, Int64 ->
      SR.UnboxedWord64,
      compile_exp_vanilla env ae e ^^
      Func.share_code1 Func.Never env "Int->Int64" ("n", I32Type) [I64Type] (fun env get_n ->
        get_n ^^
        BigNum.fits_signed_bits env 64 ^^
        E.else_trap_with env "losing precision" ^^
        get_n ^^
        BigNum.truncate_to_word64 env)

    | Int, (Int8|Int16|Int32 as pty) ->
      StackRep.of_type (Prim pty),
      compile_exp_vanilla env ae e ^^
      Func.share_code1 Func.Never env (prim_fun_name pty "Int->") ("n", I32Type) [I32Type] (fun env get_n ->
        get_n ^^
        BigNum.fits_signed_bits env (TaggedSmallWord.bits_of_type pty) ^^
        E.else_trap_with env "losing precision" ^^
        get_n ^^
        BigNum.truncate_to_word32 env ^^
        TaggedSmallWord.msb_adjust pty)

    | Nat, Nat64 ->
      SR.UnboxedWord64,
      compile_exp_vanilla env ae e ^^
      Func.share_code1 Func.Never env "Nat->Nat64" ("n", I32Type) [I64Type] (fun env get_n ->
        get_n ^^
        BigNum.fits_unsigned_bits env 64 ^^
        E.else_trap_with env "losing precision" ^^
        get_n ^^
        BigNum.truncate_to_word64 env)

    | Nat, (Nat8|Nat16|Nat32 as pty) ->
      StackRep.of_type (Prim pty),
      compile_exp_vanilla env ae e ^^
      Func.share_code1 Func.Never env (prim_fun_name pty "Nat->") ("n", I32Type) [I32Type] (fun env get_n ->
        get_n ^^
        BigNum.fits_unsigned_bits env (TaggedSmallWord.bits_of_type pty) ^^
        E.else_trap_with env "losing precision" ^^
        get_n ^^
        BigNum.truncate_to_word32 env ^^
        TaggedSmallWord.msb_adjust pty)

    | (Nat8|Nat16), Nat ->
      SR.Vanilla,
      compile_exp_vanilla env ae e ^^
      Prim.prim_shiftWordNtoUnsigned env (TaggedSmallWord.shift_of_type t1)

    | (Int8|Int16), Int ->
      SR.Vanilla,
      compile_exp_vanilla env ae e ^^
      Prim.prim_shiftWordNtoSigned env (TaggedSmallWord.shift_of_type t1)

    | Nat32, Nat ->
      SR.Vanilla,
      compile_exp_as env ae SR.UnboxedWord32 e ^^
      Prim.prim_word32toNat env

    | Int32, Int ->
      SR.Vanilla,
      compile_exp_as env ae SR.UnboxedWord32 e ^^
      Prim.prim_word32toInt env

    | Nat64, Nat ->
      SR.Vanilla,
      compile_exp_as env ae SR.UnboxedWord64 e ^^
      BigNum.from_word64 env

    | Int64, Int ->
      SR.Vanilla,
      compile_exp_as env ae SR.UnboxedWord64 e ^^
      BigNum.from_signed_word64 env

    | Nat32, Char ->
      SR.Vanilla,
      compile_exp_as env ae SR.UnboxedWord32 e ^^
      TaggedSmallWord.check_and_tag_codepoint env

    | Float, Int ->
      SR.Vanilla,
      compile_exp_as env ae SR.UnboxedFloat64 e ^^
      E.call_import env "rts" "bigint_of_float64"

    | Int, Float ->
      SR.UnboxedFloat64,
      compile_exp_vanilla env ae e ^^
      E.call_import env "rts" "bigint_to_float64"

    | Float, Int64 ->
      SR.UnboxedWord64,
      compile_exp_as env ae SR.UnboxedFloat64 e ^^
      G.i (Convert (Wasm.Values.I64 I64Op.TruncSF64))

    | Int64, Float ->
      SR.UnboxedFloat64,
      compile_exp_as env ae SR.UnboxedWord64 e ^^
      G.i (Convert (Wasm.Values.F64 F64Op.ConvertSI64))
    | Nat8, Nat16 ->
      SR.Vanilla,
      compile_exp_vanilla env ae e ^^
      compile_shrU_const 8l
    | Nat16, Nat32 ->
      SR.Vanilla,
      compile_exp_vanilla env ae e ^^
      compile_shrU_const 15l (* resulting Nat32 will always be unboxed *)
    | Nat32, Nat64 ->
      SR.UnboxedWord64,
      compile_exp_as env ae SR.UnboxedWord32 e ^^
      G.i (Convert (Wasm.Values.I64 I64Op.ExtendUI32))
    | Nat16, (Nat8 as pty) ->
      SR.Vanilla,
      let num_bits = (TaggedSmallWord.bits_of_type pty) in
      let set_val, get_val = new_local env "convertee" in
      compile_exp_vanilla env ae e ^^
      set_val ^^
      get_val ^^
      compile_shrU_const (Int32.of_int (32 - num_bits)) ^^
      E.then_trap_with env "losing precision" ^^
      get_val ^^
      compile_shl_const (Int32.of_int num_bits)
    | Nat32, (Nat16 as pty) ->
      SR.Vanilla,
      let num_bits = Int32.of_int (TaggedSmallWord.bits_of_type pty) in
      let set_val, get_val = new_local env "convertee" in
      compile_exp_as env ae SR.UnboxedWord32 e ^^
      set_val ^^
      get_val ^^
      compile_shrU_const num_bits ^^
      E.then_trap_with env "losing precision" ^^
      get_val ^^
      compile_shl_const num_bits
    | Nat64, (Nat32 as pty) ->
      SR.UnboxedWord32,
      let num_bits = Int64.of_int (TaggedSmallWord.bits_of_type pty) in
      let set_val, get_val = new_local64 env "convertee" in
      compile_exp_as env ae SR.UnboxedWord64 e ^^
      set_val ^^
      get_val ^^
      compile_shrU64_const num_bits ^^
      G.i (Convert (Wasm.Values.I32 I32Op.WrapI64)) ^^
      E.then_trap_with env "losing precision" ^^
      get_val ^^
      G.i (Convert (Wasm.Values.I32 I32Op.WrapI64))
    | Int8, Int16 ->
      SR.Vanilla,
      compile_exp_vanilla env ae e ^^
      compile_shrS_const 8l
    | Int16, Int32 ->
      SR.Vanilla,
      compile_exp_vanilla env ae e ^^
      compile_shrS_const 15l (* resulting Int32 will always be unboxed *)
    | Int32, Int64 ->
      SR.UnboxedWord64,
      compile_exp_as env ae SR.UnboxedWord32 e ^^
      G.i (Convert (Wasm.Values.I64 I64Op.ExtendSI32))
    | Int16, (Int8 as pty) ->
      SR.Vanilla,
      let num_bits = (TaggedSmallWord.bits_of_type pty) in
      let set_val, get_val = new_local env "convertee" in
      compile_exp_vanilla env ae e ^^
      set_val ^^
      get_val ^^
      compile_shl_const (Int32.of_int num_bits) ^^
      compile_shrS_const (Int32.of_int num_bits) ^^
      get_val ^^
      compile_eq env Type.(Prim Nat16) ^^
      E.else_trap_with env "losing precision" ^^
      get_val ^^
      compile_shl_const (Int32.of_int num_bits)
    | Int32, (Int16 as pty) ->
      SR.Vanilla,
      let num_bits = (TaggedSmallWord.bits_of_type pty) in
      let set_val, get_val = new_local env "convertee" in
      compile_exp_as env ae SR.UnboxedWord32 e ^^
      set_val ^^
      get_val ^^
      compile_shl_const (Int32.of_int num_bits) ^^
      compile_shrS_const (Int32.of_int num_bits) ^^
      get_val ^^
      compile_eq env Type.(Prim Nat32) ^^
      E.else_trap_with env "losing precision" ^^
      get_val ^^
      compile_shl_const (Int32.of_int num_bits)
    | Int64, (Int32 as pty) ->
      SR.UnboxedWord32,
      let num_bits = (TaggedSmallWord.bits_of_type pty) in
      let set_val, get_val = new_local64 env "convertee" in
      compile_exp_as env ae SR.UnboxedWord64 e ^^
      set_val ^^
      get_val ^^
      compile_shl64_const (Int64.of_int num_bits) ^^
      compile_shrS64_const (Int64.of_int num_bits) ^^
      get_val ^^
      compile_eq env Type.(Prim Nat64) ^^
      E.else_trap_with env "losing precision" ^^
      get_val ^^
      G.i (Convert (Wasm.Values.I32 I32Op.WrapI64))
    | _ -> SR.Unreachable, todo_trap env "compile_prim_invocation" (Arrange_ir.prim p)
    end

  | SerializePrim ts, [e] ->
    SR.Vanilla,
    compile_exp_vanilla env ae e ^^
    Serialization.serialize env ts ^^
    Blob.of_ptr_size env

  | DeserializePrim ts, [e] ->
    StackRep.of_arity (List.length ts),
    compile_exp_vanilla env ae e ^^
    Bool.lit false ^^ (* can't recover *)
    Serialization.deserialize_from_blob false env ts

  | DeserializeOptPrim ts, [e] ->
    SR.Vanilla,
    compile_exp_vanilla env ae e ^^
    Bool.lit true ^^ (* can (!) recover *)
    Serialization.deserialize_from_blob false env ts ^^
    begin match ts with
    | [] ->
      (* return some () *)
      Opt.inject env Tuple.compile_unit
    | [t] ->
      (* save to local, propagate error as null or return some value *)
      let (set_val, get_val) = new_local env "val" in
      set_val ^^
      get_val ^^
      compile_eq_const (Serialization.coercion_error_value env) ^^
      G.if1 I32Type
        (Opt.null_lit env)
        (Opt.inject env get_val)
    | ts ->
      (* propagate any errors as null or return some tuples using shared code *)
      let n = List.length ts in
      let name = Printf.sprintf "to_opt_%i_tuple" n in
      let args = Lib.List.table n (fun i -> (Printf.sprintf "arg%i" i, I32Type)) in
      Func.share_code Func.Always env name args [I32Type] (fun env getters ->
        let locals =
          Lib.List.table n (fun i -> List.nth getters i) in
        let rec go ls =
          match ls with
          | get_val::ls' ->
            get_val ^^
            compile_eq_const (Serialization.coercion_error_value env) ^^
            G.if1 I32Type
              (Opt.null_lit env)
              (go ls')
          | [] ->
            Opt.inject env (Arr.lit env locals)
        in
        go locals)
    end

  | ICPerformGC, [] ->
    SR.unit,
    GC.collect_garbage env

  | ICStableSize t, [e] ->
    SR.UnboxedWord64,
    let (tydesc, _, _) = Serialization.(type_desc env Candid [t]) in
    let tydesc_len = Int32.of_int (String.length tydesc) in
    compile_exp_vanilla env ae e ^^
    Serialization.buffer_size env t ^^
    G.i Drop ^^
    compile_add_const tydesc_len ^^
    G.i (Convert (Wasm.Values.I64 I64Op.ExtendUI32))

  (* Other prims, unary *)

  | OtherPrim "array_len", [e] ->
    SR.Vanilla,
    compile_exp_vanilla env ae e ^^
    Arr.len env ^^
    BigNum.from_word30 env

  | OtherPrim "text_len", [e] ->
    SR.Vanilla, compile_exp_vanilla env ae e ^^ Text.len_nat env
  | OtherPrim "text_iter", [e] ->
    SR.Vanilla, compile_exp_vanilla env ae e ^^ Text.iter env
  | OtherPrim "text_iter_done", [e] ->
    SR.bool, compile_exp_vanilla env ae e ^^ Text.iter_done env
  | OtherPrim "text_iter_next", [e] ->
    SR.Vanilla, compile_exp_vanilla env ae e ^^ Text.iter_next env
  | OtherPrim "text_compare", [e1; e2] ->
    SR.Vanilla,
    compile_exp_vanilla env ae e1 ^^
    compile_exp_vanilla env ae e2 ^^
    E.call_import env "rts" "text_compare" ^^
    TaggedSmallWord.msb_adjust Type.Int8
  | OtherPrim "blob_compare", [e1; e2] ->
    SR.Vanilla,
    compile_exp_vanilla env ae e1 ^^
    compile_exp_vanilla env ae e2 ^^
    Blob.compare env None

  | OtherPrim "blob_size", [e] ->
    SR.Vanilla, compile_exp_vanilla env ae e ^^ Blob.len_nat env
  | OtherPrim "blob_vals_iter", [e] ->
    SR.Vanilla, compile_exp_vanilla env ae e ^^ Blob.iter env
  | OtherPrim "blob_iter_done", [e] ->
    SR.bool, compile_exp_vanilla env ae e ^^ Blob.iter_done env
  | OtherPrim "blob_iter_next", [e] ->
    SR.Vanilla, compile_exp_vanilla env ae e ^^ Blob.iter_next env

  | OtherPrim "lsh_Nat", [e1; e2] ->
    SR.Vanilla,
    compile_exp_vanilla env ae e1 ^^
    compile_exp_as env ae SR.UnboxedWord32 e2 ^^
    BigNum.compile_lsh env

  | OtherPrim "rsh_Nat", [e1; e2] ->
    SR.Vanilla,
    compile_exp_vanilla env ae e1 ^^
    compile_exp_as env ae SR.UnboxedWord32 e2 ^^
    BigNum.compile_rsh env

  | OtherPrim "abs", [e] ->
    SR.Vanilla,
    compile_exp_vanilla env ae e ^^
    BigNum.compile_abs env

  | OtherPrim "fabs", [e] ->
    SR.UnboxedFloat64,
    compile_exp_as env ae SR.UnboxedFloat64 e ^^
    G.i (Unary (Wasm.Values.F64 F64Op.Abs))

  | OtherPrim "fsqrt", [e] ->
    SR.UnboxedFloat64,
    compile_exp_as env ae SR.UnboxedFloat64 e ^^
    G.i (Unary (Wasm.Values.F64 F64Op.Sqrt))

  | OtherPrim "fceil", [e] ->
    SR.UnboxedFloat64,
    compile_exp_as env ae SR.UnboxedFloat64 e ^^
    G.i (Unary (Wasm.Values.F64 F64Op.Ceil))

  | OtherPrim "ffloor", [e] ->
    SR.UnboxedFloat64,
    compile_exp_as env ae SR.UnboxedFloat64 e ^^
    G.i (Unary (Wasm.Values.F64 F64Op.Floor))

  | OtherPrim "ftrunc", [e] ->
    SR.UnboxedFloat64,
    compile_exp_as env ae SR.UnboxedFloat64 e ^^
    G.i (Unary (Wasm.Values.F64 F64Op.Trunc))

  | OtherPrim "fnearest", [e] ->
    SR.UnboxedFloat64,
    compile_exp_as env ae SR.UnboxedFloat64 e ^^
    G.i (Unary (Wasm.Values.F64 F64Op.Nearest))

  | OtherPrim "fmin", [e; f] ->
    SR.UnboxedFloat64,
    compile_exp_as env ae SR.UnboxedFloat64 e ^^
    compile_exp_as env ae SR.UnboxedFloat64 f ^^
    G.i (Binary (Wasm.Values.F64 F64Op.Min))

  | OtherPrim "fmax", [e; f] ->
    SR.UnboxedFloat64,
    compile_exp_as env ae SR.UnboxedFloat64 e ^^
    compile_exp_as env ae SR.UnboxedFloat64 f ^^
    G.i (Binary (Wasm.Values.F64 F64Op.Max))

  | OtherPrim "fcopysign", [e; f] ->
    SR.UnboxedFloat64,
    compile_exp_as env ae SR.UnboxedFloat64 e ^^
    compile_exp_as env ae SR.UnboxedFloat64 f ^^
    G.i (Binary (Wasm.Values.F64 F64Op.CopySign))

  | OtherPrim "Float->Text", [e] ->
    SR.Vanilla,
    compile_exp_as env ae SR.UnboxedFloat64 e ^^
    compile_unboxed_const (TaggedSmallWord.vanilla_lit Type.Nat8 6) ^^
    compile_unboxed_const (TaggedSmallWord.vanilla_lit Type.Nat8 0) ^^
    E.call_import env "rts" "float_fmt"

  | OtherPrim "fmtFloat->Text", [f; prec; mode] ->
    SR.Vanilla,
    compile_exp_as env ae SR.UnboxedFloat64 f ^^
    compile_exp_vanilla env ae prec ^^
    compile_exp_vanilla env ae mode ^^
    E.call_import env "rts" "float_fmt"

  | OtherPrim "fsin", [e] ->
    SR.UnboxedFloat64,
    compile_exp_as env ae SR.UnboxedFloat64 e ^^
    E.call_import env "rts" "sin" (* musl *)

  | OtherPrim "fcos", [e] ->
    SR.UnboxedFloat64,
    compile_exp_as env ae SR.UnboxedFloat64 e ^^
    E.call_import env "rts" "cos" (* musl *)

  | OtherPrim "ftan", [e] ->
    SR.UnboxedFloat64,
    compile_exp_as env ae SR.UnboxedFloat64 e ^^
    E.call_import env "rts" "tan" (* musl *)

  | OtherPrim "fasin", [e] ->
    SR.UnboxedFloat64,
    compile_exp_as env ae SR.UnboxedFloat64 e ^^
    E.call_import env "rts" "asin" (* musl *)

  | OtherPrim "facos", [e] ->
    SR.UnboxedFloat64,
    compile_exp_as env ae SR.UnboxedFloat64 e ^^
    E.call_import env "rts" "acos" (* musl *)

  | OtherPrim "fatan", [e] ->
    SR.UnboxedFloat64,
    compile_exp_as env ae SR.UnboxedFloat64 e ^^
    E.call_import env "rts" "atan" (* musl *)

  | OtherPrim "fatan2", [y; x] ->
    SR.UnboxedFloat64,
    compile_exp_as env ae SR.UnboxedFloat64 y ^^
    compile_exp_as env ae SR.UnboxedFloat64 x ^^
    E.call_import env "rts" "atan2" (* musl *)

  | OtherPrim "fexp", [e] ->
    SR.UnboxedFloat64,
    compile_exp_as env ae SR.UnboxedFloat64 e ^^
    E.call_import env "rts" "exp" (* musl *)

  | OtherPrim "flog", [e] ->
    SR.UnboxedFloat64,
    compile_exp_as env ae SR.UnboxedFloat64 e ^^
    E.call_import env "rts" "log" (* musl *)

  (* Other prims, nullary *)

  | SystemTimePrim, [] ->
    SR.UnboxedWord64,
    IC.get_system_time env

  | OtherPrim "call_perform_status", [] ->
    SR.UnboxedWord32,
    IC.get_call_perform_status env

  | OtherPrim "call_perform_message", [] ->
    SR.Vanilla,
    IC.get_call_perform_message env

  | OtherPrim "rts_version", [] ->
    SR.Vanilla,
    E.call_import env "rts" "version"

  | OtherPrim "rts_heap_size", [] ->
    SR.Vanilla,
    Heap.get_heap_size env ^^ Prim.prim_word32toNat env

  | OtherPrim "rts_memory_size", [] ->
    SR.Vanilla,
    Heap.get_memory_size ^^ BigNum.from_word64 env

  | OtherPrim "rts_total_allocation", [] ->
    SR.Vanilla,
    Heap.get_total_allocation env ^^ BigNum.from_word64 env

  | OtherPrim "rts_reclaimed", [] ->
    SR.Vanilla,
    Heap.get_reclaimed env ^^ BigNum.from_word64 env

  | OtherPrim "rts_max_live_size", [] ->
    SR.Vanilla,
    Heap.get_max_live_size env ^^ BigNum.from_word32 env

  | OtherPrim "rts_max_stack_size", [] ->
    SR.Vanilla,
    Stack.get_max_stack_size env ^^ Prim.prim_word32toNat env

  | OtherPrim "rts_callback_table_count", [] ->
    SR.Vanilla,
    ContinuationTable.count env ^^ Prim.prim_word32toNat env

  | OtherPrim "rts_callback_table_size", [] ->
    SR.Vanilla,
    ContinuationTable.size env ^^ Prim.prim_word32toNat env

  | OtherPrim "rts_mutator_instructions", [] ->
    SR.Vanilla,
    GC.get_mutator_instructions env ^^ BigNum.from_word64 env

  | OtherPrim "rts_collector_instructions", [] ->
    SR.Vanilla,
    GC.get_collector_instructions env ^^ BigNum.from_word64 env

  | OtherPrim "rts_stable_memory_size", [] ->
    SR.Vanilla,
    StableMem.stable64_size env ^^ BigNum.from_word64 env

  | OtherPrim "rts_logical_stable_memory_size", [] ->
    SR.Vanilla,
    StableMem.get_mem_size env ^^ BigNum.from_word64 env

  (* Regions *)

  | OtherPrim "regionNew", [] ->
    SR.Vanilla,
    Region.new_ env

  | OtherPrim "regionId", [e0] ->
     SR.Vanilla,
     compile_exp_as env ae SR.Vanilla e0 ^^
     Region.id env ^^
     BigNum.from_word64 env

  | OtherPrim ("regionGrow"), [e0; e1] ->
    SR.UnboxedWord64,
    compile_exp_as env ae SR.Vanilla e0 ^^
    compile_exp_as env ae SR.UnboxedWord64 e1 ^^
    Region.grow env

  | OtherPrim "regionSize", [e0] ->
    SR.UnboxedWord64,
    compile_exp_as env ae SR.Vanilla e0 ^^
    Region.size env

  | OtherPrim ("regionLoadBlob"), [e0; e1; e2] ->
    SR.Vanilla,
    compile_exp_as env ae SR.Vanilla e0 ^^
    compile_exp_as env ae SR.UnboxedWord64 e1 ^^
    compile_exp_as env ae SR.Vanilla e2 ^^
    Blob.lit env "Blob size out of bounds" ^^
    BigNum.to_word32_with env ^^
    Region.load_blob env

  | OtherPrim ("regionStoreBlob"), [e0; e1; e2] ->
    SR.unit,
    compile_exp_as env ae SR.Vanilla e0 ^^
    compile_exp_as env ae SR.UnboxedWord64 e1 ^^
    compile_exp_as env ae SR.Vanilla e2 ^^
    Region.store_blob env

  | OtherPrim (("regionLoadNat8" | "regionLoadInt8" as p)), [e0; e1] ->
    SR.Vanilla,
    compile_exp_as env ae SR.Vanilla e0 ^^
    compile_exp_as env ae SR.UnboxedWord64 e1 ^^
    Region.load_word8 env ^^
    TaggedSmallWord.msb_adjust Type.(if p = "regionLoadNat8" then Nat8 else Int8)

  | OtherPrim (("regionStoreNat8" | "regionStoreInt8") as p), [e0; e1; e2] ->
    SR.unit,
    compile_exp_as env ae SR.Vanilla e0 ^^
    compile_exp_as env ae SR.UnboxedWord64 e1 ^^
    compile_exp_as env ae SR.Vanilla e2 ^^
    TaggedSmallWord.lsb_adjust Type.(if p = "regionStoreNat8" then Nat8 else Int8) ^^
    Region.store_word8 env

  | OtherPrim (("regionLoadNat16" | "regionLoadInt16") as p), [e0; e1] ->
    SR.Vanilla,
    compile_exp_as env ae SR.Vanilla e0 ^^
    compile_exp_as env ae SR.UnboxedWord64 e1 ^^
    Region.load_word16 env ^^
    TaggedSmallWord.msb_adjust Type.(if p = "regionLoadNat16" then Nat16 else Int16)

  | OtherPrim (("regionStoreNat16" | "regionStoreInt16") as p), [e0; e1; e2] ->
    SR.unit,
    compile_exp_as env ae SR.Vanilla e0 ^^
    compile_exp_as env ae SR.UnboxedWord64 e1 ^^
    compile_exp_as env ae SR.Vanilla e2 ^^
    TaggedSmallWord.lsb_adjust Type.(if p = "regionStoreNat16" then Nat16 else Int16) ^^
    Region.store_word16 env

  | OtherPrim ("regionLoadNat32" | "regionLoadInt32"), [e0; e1] ->
    SR.Vanilla,
    compile_exp_as env ae SR.Vanilla e0 ^^
    compile_exp_as env ae SR.UnboxedWord64 e1 ^^
    Region.load_word32 env

  | OtherPrim ("regionStoreNat32" | "regionStoreInt32"), [e0; e1; e2] ->
    SR.unit,
    compile_exp_as env ae SR.Vanilla e0 ^^
    compile_exp_as env ae SR.UnboxedWord64 e1 ^^
    compile_exp_as env ae SR.Vanilla e2 ^^
    Region.store_word32 env

  | OtherPrim ("regionLoadNat64" | "regionLoadInt64"), [e0; e1] ->
    SR.UnboxedWord64,
    compile_exp_as env ae SR.Vanilla e0 ^^
    compile_exp_as env ae SR.UnboxedWord64 e1 ^^
    Region.load_word64 env

  | OtherPrim ("regionStoreNat64" | "regionStoreInt64"), [e0; e1; e2] ->
    SR.unit,
    compile_exp_as env ae SR.Vanilla e0 ^^
    compile_exp_as env ae SR.UnboxedWord64 e1 ^^
    compile_exp_as env ae SR.UnboxedWord64 e2 ^^
    Region.store_word64 env

  | OtherPrim ("regionLoadFloat"), [e0; e1] ->
    SR.UnboxedFloat64,
    compile_exp_as env ae SR.Vanilla e0 ^^
    compile_exp_as env ae SR.UnboxedWord64 e1 ^^
    Region.load_float64 env

  | OtherPrim ("regionStoreFloat"), [e0; e1; e2] ->
    SR.unit,
    compile_exp_as env ae SR.Vanilla e0 ^^
    compile_exp_as env ae SR.UnboxedWord64 e1 ^^
    compile_exp_as env ae SR.UnboxedFloat64 e2 ^^
    Region.store_float64 env

  (* Other prims, unary *)

  | OtherPrim "global_timer_set", [e] ->
    SR.UnboxedWord64,
    compile_exp_as env ae SR.UnboxedWord64 e ^^
    IC.system_call env "global_timer_set"

  | OtherPrim "is_controller", [e] ->
    SR.Vanilla,
    let set_principal, get_principal = new_local env "principal" in
    compile_exp_vanilla env ae e ^^
    set_principal ^^ get_principal ^^
    Blob.payload_ptr_unskewed env ^^
    get_principal ^^
    Blob.len env ^^
    IC.is_controller env

  | OtherPrim "canister_version", [] ->
    SR.UnboxedWord64,
    IC.canister_version env

  | OtherPrim "crc32Hash", [e] ->
    SR.UnboxedWord32,
    compile_exp_vanilla env ae e ^^
    E.call_import env "rts" "compute_crc32"

  | OtherPrim "idlHash", [e] ->
    SR.Vanilla,
    E.trap_with env "idlHash only implemented in interpreter"


  | OtherPrim "popcnt8", [e] ->
    SR.Vanilla,
    compile_exp_vanilla env ae e ^^
    G.i (Unary (Wasm.Values.I32 I32Op.Popcnt)) ^^
    TaggedSmallWord.msb_adjust Type.Nat8
  | OtherPrim "popcnt16", [e] ->
    SR.Vanilla,
    compile_exp_vanilla env ae e ^^
    G.i (Unary (Wasm.Values.I32 I32Op.Popcnt)) ^^
    TaggedSmallWord.msb_adjust Type.Nat16
  | OtherPrim "popcnt32", [e] ->
    SR.UnboxedWord32,
    compile_exp_as env ae SR.UnboxedWord32 e ^^
    G.i (Unary (Wasm.Values.I32 I32Op.Popcnt))
  | OtherPrim "popcnt64", [e] ->
    SR.UnboxedWord64,
    compile_exp_as env ae SR.UnboxedWord64 e ^^
    G.i (Unary (Wasm.Values.I64 I64Op.Popcnt))
  | OtherPrim "clz8", [e] -> SR.Vanilla, compile_exp_vanilla env ae e ^^ TaggedSmallWord.clz_kernel Type.Nat8
  | OtherPrim "clz16", [e] -> SR.Vanilla, compile_exp_vanilla env ae e ^^ TaggedSmallWord.clz_kernel Type.Nat16
  | OtherPrim "clz32", [e] -> SR.UnboxedWord32, compile_exp_as env ae SR.UnboxedWord32 e ^^ G.i (Unary (Wasm.Values.I32 I32Op.Clz))
  | OtherPrim "clz64", [e] -> SR.UnboxedWord64, compile_exp_as env ae SR.UnboxedWord64 e ^^ G.i (Unary (Wasm.Values.I64 I64Op.Clz))
  | OtherPrim "ctz8", [e] -> SR.Vanilla, compile_exp_vanilla env ae e ^^ TaggedSmallWord.ctz_kernel Type.Nat8
  | OtherPrim "ctz16", [e] -> SR.Vanilla, compile_exp_vanilla env ae e ^^ TaggedSmallWord.ctz_kernel Type.Nat16
  | OtherPrim "ctz32", [e] -> SR.UnboxedWord32, compile_exp_as env ae SR.UnboxedWord32 e ^^ G.i (Unary (Wasm.Values.I32 I32Op.Ctz))
  | OtherPrim "ctz64", [e] -> SR.UnboxedWord64, compile_exp_as env ae SR.UnboxedWord64 e ^^ G.i (Unary (Wasm.Values.I64 I64Op.Ctz))

  | OtherPrim "conv_Char_Text", [e] ->
    SR.Vanilla,
    compile_exp_vanilla env ae e ^^
    Text.prim_showChar env

  | OtherPrim "char_to_upper", [e] ->
    compile_char_to_char_rts env ae e "char_to_upper"

  | OtherPrim "char_to_lower", [e] ->
    compile_char_to_char_rts env ae e "char_to_lower"

  | OtherPrim "char_is_whitespace", [e] ->
    compile_char_to_bool_rts env ae e "char_is_whitespace"

  | OtherPrim "char_is_lowercase", [e] ->
    compile_char_to_bool_rts env ae e "char_is_lowercase"

  | OtherPrim "char_is_uppercase", [e] ->
    compile_char_to_bool_rts env ae e "char_is_uppercase"

  | OtherPrim "char_is_alphabetic", [e] ->
    compile_char_to_bool_rts env ae e "char_is_alphabetic"

  | OtherPrim "print", [e] ->
    SR.unit,
    compile_exp_vanilla env ae e ^^
    IC.print_text env

  | OtherPrim "text_lowercase", [e] ->
    SR.Vanilla,
    compile_exp_vanilla env ae e ^^
    Text.lowercase env

  | OtherPrim "text_uppercase", [e] ->
    SR.Vanilla,
    compile_exp_vanilla env ae e ^^
    Text.uppercase env

  | OtherPrim "performanceCounter", [e] ->
    SR.UnboxedWord64,
    compile_exp_as env ae SR.UnboxedWord32 e ^^
    IC.performance_counter env

  | OtherPrim "trap", [e] ->
    SR.Unreachable,
    compile_exp_vanilla env ae e ^^
    IC.trap_text env

  | OtherPrim ("blobToArray" | "blobToArrayMut"), e ->
    const_sr SR.Vanilla (Arr.ofBlob env)
  | OtherPrim ("arrayToBlob" | "arrayMutToBlob"), e ->
    const_sr SR.Vanilla (Arr.toBlob env)

  | OtherPrim ("stableMemoryLoadNat32" | "stableMemoryLoadInt32"), [e] ->
    SR.UnboxedWord32,
    compile_exp_as env ae SR.UnboxedWord64 e ^^
    StableMemoryInterface.load_word32 env

  | OtherPrim ("stableMemoryStoreNat32" | "stableMemoryStoreInt32"), [e1; e2] ->
    SR.unit,
    compile_exp_as env ae SR.UnboxedWord64 e1 ^^
    compile_exp_as env ae SR.UnboxedWord32 e2 ^^
    StableMemoryInterface.store_word32 env

  | OtherPrim (("stableMemoryLoadNat8" | "stableMemoryLoadInt8") as p), [e] ->
    SR.Vanilla,
    compile_exp_as env ae SR.UnboxedWord64 e ^^
    StableMemoryInterface.load_word8 env ^^
    TaggedSmallWord.msb_adjust Type.(if p = "stableMemoryLoadNat8" then Nat8 else Int8)

  (* Other prims, binary *)

  | OtherPrim (("stableMemoryStoreNat8" | "stableMemoryStoreInt8") as p), [e1; e2] ->
    SR.unit,
    compile_exp_as env ae SR.UnboxedWord64 e1 ^^
    compile_exp_as env ae SR.Vanilla e2 ^^
    TaggedSmallWord.lsb_adjust Type.(if p = "stableMemoryStoreNat8" then Nat8 else Int8) ^^
    StableMemoryInterface.store_word8 env

  | OtherPrim (("stableMemoryLoadNat16" | "stableMemoryLoadInt16") as p), [e] ->
    SR.Vanilla,
    compile_exp_as env ae SR.UnboxedWord64 e ^^
    StableMemoryInterface.load_word16 env ^^
    TaggedSmallWord.msb_adjust Type.(if p = "stableMemoryLoadNat16" then Nat16 else Int16)

  | OtherPrim (("stableMemoryStoreNat16" | "stableMemoryStoreInt16") as p), [e1; e2] ->
    SR.unit,
    compile_exp_as env ae SR.UnboxedWord64 e1 ^^
    compile_exp_as env ae SR.Vanilla e2 ^^
    TaggedSmallWord.lsb_adjust Type.(if p = "stableMemoryStoreNat16" then Nat16 else Int16) ^^
    StableMemoryInterface.store_word16 env

  | OtherPrim ("stableMemoryLoadNat64" | "stableMemoryLoadInt64"), [e] ->
    SR.UnboxedWord64,
    compile_exp_as env ae SR.UnboxedWord64 e ^^
    StableMemoryInterface.load_word64 env

  | OtherPrim ("stableMemoryStoreNat64" | "stableMemoryStoreInt64"), [e1; e2] ->
    SR.unit,
    compile_exp_as env ae SR.UnboxedWord64 e1 ^^
    compile_exp_as env ae SR.UnboxedWord64 e2 ^^
    StableMemoryInterface.store_word64 env

  | OtherPrim "stableMemoryLoadFloat", [e] ->
    SR.UnboxedFloat64,
    compile_exp_as env ae SR.UnboxedWord64 e ^^
    StableMemoryInterface.load_float64 env

  | OtherPrim "stableMemoryStoreFloat", [e1; e2] ->
    SR.unit,
    compile_exp_as env ae SR.UnboxedWord64 e1 ^^
    compile_exp_as env ae SR.UnboxedFloat64 e2 ^^
    StableMemoryInterface.store_float64 env

  | OtherPrim "stableMemoryLoadBlob", [e1; e2] ->
    SR.Vanilla,
    compile_exp_as env ae SR.UnboxedWord64 e1 ^^
    compile_exp_as env ae SR.Vanilla e2 ^^
    Blob.lit env "Blob size out of bounds" ^^
    BigNum.to_word32_with env ^^
    StableMemoryInterface.load_blob env

  | OtherPrim "stableMemoryStoreBlob", [e1; e2] ->
    SR.unit,
    compile_exp_as env ae SR.UnboxedWord64 e1 ^^
    compile_exp_as env ae SR.Vanilla e2 ^^
    StableMemoryInterface.store_blob env

  | OtherPrim "stableMemorySize", [] ->
    SR.UnboxedWord64,
    StableMemoryInterface.size env

  | OtherPrim "stableMemoryGrow", [e] ->
    SR.UnboxedWord64,
    compile_exp_as env ae SR.UnboxedWord64 e ^^
    StableMemoryInterface.grow env

  | OtherPrim "stableVarQuery", [] ->
    SR.UnboxedTuple 2,
    IC.get_self_reference env ^^
    Blob.lit env Type.(motoko_stable_var_info_fld.lab)

  (* Other prims, binary*)
  | OtherPrim "Array.init", [_;_] ->
    const_sr SR.Vanilla (Arr.init env)
  | OtherPrim "Array.tabulate", [_;_] ->
    const_sr SR.Vanilla (Arr.tabulate env)
  | OtherPrim "btst8", [_;_] ->
    (* TODO: btstN returns Bool, not a small value *)
    const_sr SR.Vanilla (TaggedSmallWord.btst_kernel env Type.Nat8)
  | OtherPrim "btst16", [_;_] ->
    const_sr SR.Vanilla (TaggedSmallWord.btst_kernel env Type.Nat16)
  | OtherPrim "btst32", [_;_] ->
    const_sr SR.UnboxedWord32 (TaggedSmallWord.btst_kernel env Type.Nat32)
  | OtherPrim "btst64", [_;_] ->
    const_sr SR.UnboxedWord64 (
      let (set_b, get_b) = new_local64 env "b" in
      set_b ^^ compile_const_64 1L ^^ get_b ^^ G.i (Binary (Wasm.Values.I64 I64Op.Shl)) ^^
      G.i (Binary (Wasm.Values.I64 I64Op.And))
    )

  (* Coercions for abstract types *)
  | CastPrim (_,_), [e] ->
    compile_exp env ae e

  | DecodeUtf8, [_] ->
    const_sr SR.Vanilla (Text.of_blob env)
  | EncodeUtf8, [_] ->
    const_sr SR.Vanilla (Text.to_blob env)

  (* textual to bytes *)
  | BlobOfIcUrl, [_] ->
    const_sr SR.Vanilla (E.call_import env "rts" "blob_of_principal")
  (* The other direction *)
  | IcUrlOfBlob, [_] ->
    const_sr SR.Vanilla (E.call_import env "rts" "principal_of_blob")

  (* Actor ids are blobs in the RTS *)
  | ActorOfIdBlob _, [e] ->
    SR.Vanilla,
    let (set_blob, get_blob) = new_local env "blob" in
    compile_exp_vanilla env ae e ^^
    set_blob ^^
    get_blob ^^
    Blob.len env ^^
    compile_unboxed_const 29l ^^
    G.i (Compare (Wasm.Values.I32 I32Op.LeU)) ^^
    E.else_trap_with env "blob too long for actor principal" ^^
    get_blob

  | SelfRef _, [] ->
    SR.Vanilla, IC.get_self_reference env

  | ICArgDataPrim, [] ->
    SR.Vanilla, IC.arg_data env

  | ICReplyPrim ts, [e] ->
    SR.unit, begin match E.mode env with
    | Flags.ICMode | Flags.RefMode ->
      compile_exp_vanilla env ae e ^^
      (* TODO: We can try to avoid the boxing and pass the arguments to
        serialize individually *)
      Serialization.serialize env ts ^^
      IC.reply_with_data env
    | _ ->
      E.trap_with env (Printf.sprintf "cannot reply when running locally")
    end

  | ICRejectPrim, [e] ->
    SR.unit, IC.reject env (compile_exp_vanilla env ae e)

  | ICCallerPrim, [] ->
    SR.Vanilla, IC.caller env

  | ICCallPrim, [f;e;k;r] ->
    SR.unit, begin
    (* TBR: Can we do better than using the notes? *)
    let _, _, _, ts1, _ = Type.as_func f.note.Note.typ in
    let _, _, _, ts2, _ = Type.as_func k.note.Note.typ in
    let (set_meth_pair, get_meth_pair) = new_local env "meth_pair" in
    let (set_arg, get_arg) = new_local env "arg" in
    let (set_k, get_k) = new_local env "k" in
    let (set_r, get_r) = new_local env "r" in
    let add_cycles = Internals.add_cycles env ae in
    compile_exp_vanilla env ae f ^^ set_meth_pair ^^
    compile_exp_vanilla env ae e ^^ set_arg ^^
    compile_exp_vanilla env ae k ^^ set_k ^^
    compile_exp_vanilla env ae r ^^ set_r ^^
    FuncDec.ic_call env ts1 ts2 get_meth_pair get_arg get_k get_r add_cycles
    end
  | ICCallRawPrim, [p;m;a;k;r] ->
    SR.unit, begin
    let (set_meth_pair, get_meth_pair) = new_local env "meth_pair" in
    let (set_arg, get_arg) = new_local env "arg" in
    let (set_k, get_k) = new_local env "k" in
    let (set_r, get_r) = new_local env "r" in
    let add_cycles = Internals.add_cycles env ae in
    compile_exp_vanilla env ae p ^^
    compile_exp_vanilla env ae m ^^ Text.to_blob env ^^
    Tagged.load_forwarding_pointer env ^^
    Tuple.from_stack env 2 ^^ set_meth_pair ^^
    compile_exp_vanilla env ae a ^^ set_arg ^^
    compile_exp_vanilla env ae k ^^ set_k ^^
    compile_exp_vanilla env ae r ^^ set_r ^^
    FuncDec.ic_call_raw env get_meth_pair get_arg get_k get_r add_cycles
    end

  | ICMethodNamePrim, [] ->
    SR.Vanilla, IC.method_name env

  | ICStableRead ty, [] ->
    SR.Vanilla,
    Persistence.load env ty
  | ICStableWrite ty, [e] ->
    SR.unit,
    compile_exp_vanilla env ae e ^^
    Persistence.save env ty

  (* Cycles *)
  | SystemCyclesBalancePrim, [] ->
    SR.Vanilla, Cycles.balance env
  | SystemCyclesAddPrim, [e1] ->
    SR.unit, compile_exp_vanilla env ae e1 ^^ Cycles.add env
  | SystemCyclesAcceptPrim, [e1] ->
    SR.Vanilla, compile_exp_vanilla env ae e1 ^^ Cycles.accept env
  | SystemCyclesAvailablePrim, [] ->
    SR.Vanilla, Cycles.available env
  | SystemCyclesRefundedPrim, [] ->
    SR.Vanilla, Cycles.refunded env

  | SetCertifiedData, [e1] ->
    SR.unit, compile_exp_vanilla env ae e1 ^^ IC.set_certified_data env
  | GetCertificate, [] ->
    SR.Vanilla,
    IC.get_certificate env

  (* Unknown prim *)
  | _ -> SR.Unreachable, todo_trap env "compile_prim_invocation" (Arrange_ir.prim p)
  end

(* Compile, infer and return stack representation *)
and compile_exp (env : E.t) ae exp =
  compile_exp_with_hint env ae None exp

(* Compile to given stack representation *)
and compile_exp_as env ae sr_out e =
  let sr_in, code = compile_exp_with_hint env ae (Some sr_out) e in
  code ^^ StackRep.adjust env sr_in sr_out

and single_case e (cs : Ir.case list) =
  match cs, e.note.Note.typ with
  | [{it={pat={it=TagP (l, _);_}; _}; _}], Type.(Variant [{lab; _}]) -> l = lab
  | _ -> false

and known_tag_pat p = TagP ("", p)

and simplify_cases e (cs : Ir.case list) =
  match cs, e.note.Note.typ with
  (* for a 2-cased variant type, the second comparison can be omitted when the first pattern
     (with irrefutable subpattern) didn't match, and the pattern types line up *)
  | [{it={pat={it=TagP (l1, ip); _}; _}; _} as c1; {it={pat={it=TagP (l2, pat'); _} as pat2; exp}; _} as c2], Type.(Variant [{lab=el1; _}; {lab=el2; _}])
       when Ir_utils.is_irrefutable ip
            && (l1 = el1 || l1 = el2)
            && (l2 = el1 || l2 = el2) ->
     [c1; {c2 with it = {exp; pat = {pat2 with it = known_tag_pat pat'}}}]
  | _ -> cs

(* Compile, infer and return stack representation, taking the hint into account *)
and compile_exp_with_hint (env : E.t) ae sr_hint exp =
  (fun (sr,code) -> (sr, G.with_region exp.at code)) @@
  if exp.note.Note.const
  then let (c, fill) = compile_const_exp env ae exp in fill env ae; (SR.Const c, G.nop)
  else match exp.it with
  | PrimE (p, es) when List.exists (fun e -> Type.is_non e.note.Note.typ) es ->
    (* Handle dead code separately, so that we can rely on useful type
       annotations below *)
    SR.Unreachable,
    G.concat_map (compile_exp_ignore env ae) es ^^
    G.i Unreachable

  | PrimE (p, es) ->
    compile_prim_invocation (env : E.t) ae p es exp.at
  | VarE var ->
    Var.get_val env ae var
  | AssignE (e1,e2) ->
    SR.unit,
    let (prepare_code, sr, store_code) = compile_lexp env ae e1 in
    prepare_code ^^
    compile_exp_as env ae sr e2 ^^
    store_code
  | LitE l ->
    compile_lit l
  | IfE (scrut, e1, e2) ->
    let code_scrut = compile_exp_as_test env ae scrut in
    let sr1, code1 = compile_exp_with_hint env ae sr_hint e1 in
    let sr2, code2 = compile_exp_with_hint env ae sr_hint e2 in
    (* Use the expected stackrep, if given, else infer from the branches *)
    let sr = match sr_hint with
      | Some sr -> sr
      | None -> StackRep.join sr1 sr2
    in
    sr,
    code_scrut ^^
    FakeMultiVal.if_ env
      (StackRep.to_block_type env sr)
      (code1 ^^ StackRep.adjust env sr1 sr)
      (code2 ^^ StackRep.adjust env sr2 sr)
  | BlockE (decs, exp) ->
    let captured = Freevars.captured_vars (Freevars.exp exp) in
    let ae', codeW1 = compile_decs env ae decs captured in
    let (sr, code2) = compile_exp_with_hint env ae' sr_hint exp in
    (sr, codeW1 code2)
  | LabelE (name, _ty, e) ->
    (* The value here can come from many places -- the expression,
       or any of the nested returns. Hard to tell which is the best
       stack representation here.
       So let’s go with Vanilla. *)
    SR.Vanilla,
    E.block_ env (StackRep.to_block_type env SR.Vanilla) (
      G.with_current_depth (fun depth ->
        let ae1 = VarEnv.add_label ae name depth in
        compile_exp_vanilla env ae1 e
      )
    )
  | LoopE e ->
    SR.Unreachable,
    let ae' = VarEnv.{ ae with lvl = NotTopLvl } in
    G.loop0 (compile_exp_unit env ae' e ^^ G.i (Br (nr 0l))
    )
    ^^
   G.i Unreachable

  | SwitchE (e, cs) when single_case e cs ->
    let code1 = compile_exp_vanilla env ae e in
    let [@warning "-8"] [{it={pat={it=TagP (_, pat');_} as pat; exp}; _}] = cs in
    let ae1, pat_code = compile_pat_local env ae {pat with it = known_tag_pat pat'} in
    let sr, rhs_code = compile_exp_with_hint env ae1 sr_hint exp in

    (* Use the expected stackrep, if given, else infer from the branches *)
    let final_sr = match sr_hint with
      | Some sr -> sr
      | None -> sr
    in

    final_sr,
    (* Run rest in block to exit from *)
    FakeMultiVal.block_ env (StackRep.to_block_type env final_sr) (fun branch_code ->
       orsPatternFailure env (List.map (fun (sr, c) ->
          c ^^^ CannotFail (StackRep.adjust env sr final_sr ^^ branch_code)
       ) [sr, CannotFail code1 ^^^ pat_code ^^^ CannotFail rhs_code]) ^^
       G.i Unreachable (* We should always exit using the branch_code *)
    )

  | SwitchE (e, cs) ->
    let code1 = compile_exp_vanilla env ae e in
    let (set_i, get_i) = new_local env "switch_in" in

    (* compile subexpressions and collect the provided stack reps *)
    let codes = List.map (fun {it={pat; exp=e}; _} ->
      let (ae1, pat_code) = compile_pat_local env ae pat in
      let (sr, rhs_code) = compile_exp_with_hint env ae1 sr_hint e in
      (sr, CannotFail get_i ^^^ pat_code ^^^ CannotFail rhs_code)
      ) (simplify_cases e cs) in

    (* Use the expected stackrep, if given, else infer from the branches *)
    let final_sr = match sr_hint with
      | Some sr -> sr
      | None -> StackRep.joins (List.map fst codes)
    in

    final_sr,
    (* Run scrut *)
    code1 ^^ set_i ^^
    (* Run rest in block to exit from *)
    FakeMultiVal.block_ env (StackRep.to_block_type env final_sr) (fun branch_code ->
       orsPatternFailure env (List.map (fun (sr, c) ->
          c ^^^ CannotFail (StackRep.adjust env sr final_sr ^^ branch_code)
       ) codes) ^^
       G.i Unreachable (* We should always exit using the branch_code *)
    )
  (* Async-wait lowering support features *)
  | DeclareE (name, typ, e) ->
    let ae1, i = VarEnv.add_local_with_heap_ind env ae name typ in
    let sr, code = compile_exp env ae1 e in
    sr,
    MutBox.alloc env ^^ G.i (LocalSet (nr i)) ^^
    code
  | DefineE (name, _, e) ->
    SR.unit,
    let pre_code, sr, code = Var.set_val env ae name in
    pre_code ^^
    compile_exp_as env ae sr e ^^
    code
  | FuncE (x, sort, control, typ_binds, args, res_tys, e) ->
    let captured = Freevars.captured exp in
    let return_tys = match control with
      | Type.Returns -> res_tys
      | Type.Replies -> []
      | Type.Promises -> assert false in
    let return_arity = List.length return_tys in
    let mk_body env1 ae1 = compile_exp_as env1 ae1 (StackRep.of_arity return_arity) e in
    FuncDec.lit env ae x sort control captured args mk_body return_tys exp.at
  | SelfCallE (ts, exp_f, exp_k, exp_r) ->
    SR.unit,
    let (set_future, get_future) = new_local env "future" in
    let (set_k, get_k) = new_local env "k" in
    let (set_r, get_r) = new_local env "r" in
    let mk_body env1 ae1 = compile_exp_as env1 ae1 SR.unit exp_f in
    let captured = Freevars.captured exp_f in
    let add_cycles = Internals.add_cycles env ae in
    FuncDec.async_body env ae ts captured mk_body exp.at ^^
    Tagged.load_forwarding_pointer env ^^
    set_future ^^

    compile_exp_vanilla env ae exp_k ^^ set_k ^^
    compile_exp_vanilla env ae exp_r ^^ set_r ^^

    FuncDec.ic_self_call env ts
      IC.(get_self_reference env ^^
          actor_public_field env async_method_name)
      get_future
      get_k
      get_r
      add_cycles
  | ActorE (ds, fs, _, _) ->
    fatal "Local actors not supported by backend"
  | NewObjE (Type.(Object | Module | Memory) as _sort, fs, _) ->
    (*
    We can enable this warning once we treat everything as static that
    mo_frontend/static.ml accepts, including _all_ literals.
    if sort = Type.Module then Printf.eprintf "%s" "Warning: Non-static module\n";
    *)
    SR.Vanilla,
    let fs' = fs |> List.map
      (fun (f : Ir.field) -> (f.it.name, fun () ->
        if Type.is_mut f.note
        then Var.get_aliased_box env ae f.it.var
        else Var.get_val_vanilla env ae f.it.var)) in
    Object.lit_raw env fs'
  | _ -> SR.unit, todo_trap env "compile_exp" (Arrange_ir.exp exp)

and compile_exp_ignore env ae e =
  let sr, code = compile_exp env ae e in
  code ^^ StackRep.drop env sr

and compile_exp_as_opt env ae sr_out_o e =
  let sr_in, code = compile_exp_with_hint env ae sr_out_o e in
  G.with_region e.at (
    code ^^
    match sr_out_o with
    | None -> StackRep.drop env sr_in
    | Some sr_out -> StackRep.adjust env sr_in sr_out
  )

and compile_exp_vanilla (env : E.t) ae exp =
  compile_exp_as env ae SR.Vanilla exp

and compile_exp_unit (env : E.t) ae exp =
  compile_exp_as env ae SR.unit exp

(* compiles to something that works with IfE or Eqz
   (SR.UnboxedWord32 or SR.Vanilla are _both_ ok)
*)
and compile_exp_as_test env ae e =
  let sr, code = compile_exp env ae e in
  code ^^
  (if sr != SR.bool then StackRep.adjust env sr SR.Vanilla else G.nop)

(* Compile a prim of type Char -> Char to a RTS call. *)
and compile_char_to_char_rts env ae exp rts_fn =
  SR.Vanilla,
  compile_exp_vanilla env ae exp ^^
  TaggedSmallWord.untag_codepoint ^^
  E.call_import env "rts" rts_fn ^^
  TaggedSmallWord.tag_codepoint

(* Compile a prim of type Char -> Bool to a RTS call. The RTS function should
   have type int32_t -> int32_t where the return value is 0 for 'false' and 1
   for 'true'. *)
and compile_char_to_bool_rts (env : E.t) (ae : VarEnv.t) exp rts_fn =
  SR.bool,
  compile_exp_vanilla env ae exp ^^
  TaggedSmallWord.untag_codepoint ^^
  (* The RTS function returns Motoko True/False values (which are represented as
     1 and 0, respectively) so we don't need any marshalling *)
  E.call_import env "rts" rts_fn

(*
The compilation of declarations (and patterns!) needs to handle mutual recursion.
This requires conceptually three passes:
 1. First we need to collect all names bound in a block,
    and find locations for then (which extends the environment).
    The environment is extended monotonically: The type-checker ensures that
    a Block does not bind the same name twice.
    We would not need to pass in the environment, just out ... but because
    it is bundled in the E.t type, threading it through is also easy.

 2. We need to allocate memory for them, and store the pointer in the
    WebAssembly local, so that they can be captured by closures.

 3. We go through the declarations, generate the actual code and fill the
    allocated memory.
    This includes creating the actual closure references.

We could do this in separate functions, but I chose to do it in one
 * it means all code related to one constructor is in one place and
 * when generating the actual code, we still “know” the id of the local that
   has the memory location, and don’t have to look it up in the environment.

The first phase works with the `pre_env` passed to `compile_dec`,
while the third phase is a function that expects the final environment. This
enabled mutual recursion.
*)


and compile_lit_pat env l =
  match l with
  | NullLit ->
    Opt.is_some env ^^
    Bool.neg
  | BoolLit true ->
    G.nop
  | BoolLit false ->
    G.i (Test (Wasm.Values.I32 I32Op.Eqz))
  | (NatLit _ | IntLit _) ->
    compile_lit_as env SR.Vanilla l ^^
    BigNum.compile_eq env
  | Nat8Lit _ ->
    compile_lit_as env SR.Vanilla l ^^
    compile_eq env Type.(Prim Nat8)
  | Nat16Lit _ ->
    compile_lit_as env SR.Vanilla l ^^
    compile_eq env Type.(Prim Nat16)
  | Nat32Lit _ ->
    BoxedSmallWord.unbox env ^^
    compile_lit_as env SR.UnboxedWord32 l ^^
    compile_eq env Type.(Prim Nat32)
  | Nat64Lit _ ->
    BoxedWord64.unbox env ^^
    compile_lit_as env SR.UnboxedWord64 l ^^
    compile_eq env Type.(Prim Nat64)
  | Int8Lit _ ->
    compile_lit_as env SR.Vanilla l ^^
    compile_eq env Type.(Prim Int8)
  | Int16Lit _ ->
    compile_lit_as env SR.Vanilla l ^^
    compile_eq env Type.(Prim Int16)
  | Int32Lit _ ->
    BoxedSmallWord.unbox env ^^
    compile_lit_as env SR.UnboxedWord32 l ^^
    compile_eq env Type.(Prim Int32)
  | Int64Lit _ ->
    BoxedWord64.unbox env ^^
    compile_lit_as env SR.UnboxedWord64 l ^^
    compile_eq env Type.(Prim Int64)
  | CharLit _ ->
    compile_lit_as env SR.Vanilla l ^^
    compile_eq env Type.(Prim Char)
  | TextLit t
  | BlobLit t ->
    compile_lit_as env SR.Vanilla l ^^
    Text.compare env Operator.EqOp
  | FloatLit _ ->
    todo_trap env "compile_lit_pat" (Arrange_ir.lit l)

and fill_pat env ae pat : patternCode =
  PatCode.with_region pat.at @@
  match pat.it with
  | _ when Ir_utils.is_irrefutable_nonbinding pat -> CannotFail (G.i Drop)
  | WildP -> assert false (* matched above *)
  | OptP p when Ir_utils.is_irrefutable_nonbinding p ->
      CanFail (fun fail_code ->
        Opt.is_some env ^^
        G.if0 G.nop fail_code)
  | OptP p ->
      let (set_x, get_x) = new_local env "opt_scrut" in
      CanFail (fun fail_code ->
        set_x ^^
        get_x ^^
        Opt.is_some env ^^
        G.if0
          ( get_x ^^
            Opt.project env ^^
            with_fail fail_code (fill_pat env ae p)
          )
          fail_code
      )
  | TagP ("", p) -> (* these only come from known_tag_pat *)
    if Ir_utils.is_irrefutable_nonbinding p
    then CannotFail (G.i Drop)
    else CannotFail (Variant.project env) ^^^ fill_pat env ae p
  | TagP (l, p) when Ir_utils.is_irrefutable_nonbinding p ->
      CanFail (fun fail_code ->
        Variant.test_is env l ^^
        G.if0 G.nop fail_code)
  | TagP (l, p) ->
      let (set_x, get_x) = new_local env "tag_scrut" in
      CanFail (fun fail_code ->
        set_x ^^
        get_x ^^
        Variant.test_is env l ^^
        G.if0
          ( get_x ^^
            Variant.project env ^^
            with_fail fail_code (fill_pat env ae p)
          )
          fail_code
      )
  | LitP l ->
      CanFail (fun fail_code ->
        compile_lit_pat env l ^^
        G.if0 G.nop fail_code)
  | VarP name ->
      CannotFail (Var.set_val_vanilla_from_stack env ae name)
  | TupP ps ->
      let (set_i, get_i) = new_local env "tup_scrut" in
      let rec go i = function
        | [] -> CannotFail G.nop
        | p::ps ->
          let code1 = fill_pat env ae p in
          let code2 = go (Int32.add i 1l) ps in
          CannotFail (get_i ^^ Tuple.load_n env i) ^^^ code1 ^^^ code2 in
      CannotFail set_i ^^^ go 0l ps
  | ObjP pfs ->
      let project = compile_load_field env pat.note in
      let (set_i, get_i) = new_local env "obj_scrut" in
      let rec go = function
        | [] -> CannotFail G.nop
        | {it={name; pat}; _}::pfs' ->
          let code1 = fill_pat env ae pat in
          let code2 = go pfs' in
          CannotFail (get_i ^^ project name) ^^^ code1 ^^^ code2 in
      CannotFail set_i ^^^ go pfs
  | AltP (p1, p2) ->
      let code1 = fill_pat env ae p1 in
      let code2 = fill_pat env ae p2 in
      let (set_i, get_i) = new_local env "alt_scrut" in
      CannotFail set_i ^^^
      orElse (CannotFail get_i ^^^ code1)
             (CannotFail get_i ^^^ code2)

and alloc_pat_local env ae pat =
  let d = Freevars.pat pat in
  AllocHow.M.fold (fun v typ ae ->
    let (ae1, _i) = VarEnv.add_direct_local env ae v SR.Vanilla typ
    in ae1
  ) d ae

and alloc_pat env ae how pat : VarEnv.t * G.t  =
  (fun (ae, code) -> (ae, G.with_region pat.at code)) @@
  let d = Freevars.pat pat in
  AllocHow.M.fold (fun v typ (ae, code0) ->
    let ae1, code1 = AllocHow.add_local env ae how v typ
    in (ae1, code0 ^^ code1)
  ) d (ae, G.nop)

and compile_pat_local env ae pat : VarEnv.t * patternCode =
  (* It returns:
     - the extended environment
     - the patternCode to do the pattern matching.
       This expects the  undestructed value is on top of the stack,
       consumes it, and fills the heap.
       If the pattern matches, execution continues (with nothing on the stack).
       If the pattern does not match, it fails (in the sense of PatCode.CanFail)
  *)
  let ae1 = alloc_pat_local env ae pat in
  let fill_code = fill_pat env ae1 pat in
  (ae1, fill_code)

(* Used for let patterns:
   If the pattern can consume its scrutinee in a better form than vanilla (e.g.
   unboxed tuple, unboxed 32/64), lets do that.
*)
and compile_unboxed_pat env ae how pat
  : VarEnv.t * G.t * G.t * SR.t option * G.t =
  (* It returns:
     - the extended environment
     - the code to allocate memory
     - the code to prepare the stack (e.g. push destination addresses)
       before the scrutinee is pushed
     - the desired stack rep. None means: Do not even push the scrutinee.
     - the code to do the pattern matching.
       This expects the undestructed value is on top of the stack,
       consumes it, and fills the heap
       If the pattern does not match, it traps with pattern failure
  *)
  let (ae1, alloc_code) = alloc_pat env ae how pat in
  let pre_code, sr, fill_code = match pat.it with
    (* Nothing to match: Do not even put something on the stack *)
    | WildP -> G.nop, None, G.nop
    (* Tuple patterns *)
    | TupP ps when List.length ps <> 1 ->
      G.nop,
      Some (SR.UnboxedTuple (List.length ps)),
      (* We have to fill the pattern in reverse order, to take things off the
         stack. This is only ok as long as patterns have no side effects.
      *)
      G.concat_mapi (fun i p -> orPatternFailure env (fill_pat env ae1 p)) (List.rev ps)
    (* Variable patterns *)
    | VarP name ->
      let pre_code, sr, code = Var.set_val env ae1 name in
      pre_code, Some sr, code
    (* The general case: Create a single value, match that. *)
    | _ ->
      G.nop,
      Some SR.Vanilla,
      orPatternFailure env (fill_pat env ae1 pat) in
  let pre_code = G.with_region pat.at pre_code in
  let fill_code = G.with_region pat.at fill_code in
  (ae1, alloc_code, pre_code, sr, fill_code)

and compile_dec env pre_ae how v2en dec : VarEnv.t * G.t * (VarEnv.t -> scope_wrap) =
  (fun (pre_ae, alloc_code, mk_code, wrap) ->
       G.(pre_ae, with_region dec.at alloc_code, fun ae body_code ->
          with_region dec.at (mk_code ae) ^^ wrap body_code)) @@

  match dec.it with
  (* A special case for public methods *)
  (* This relies on the fact that in the top-level mutually recursive group, no shadowing happens. *)
  | LetD ({it = VarP v; _}, e) when E.NameEnv.mem v v2en ->
    let (const, fill) = compile_const_exp env pre_ae e in
    let fi = match const with
      | Const.Message fi -> fi
      | _ -> assert false in
    let pre_ae1 = VarEnv.add_local_public_method pre_ae v (fi, (E.NameEnv.find v v2en)) e.note.Note.typ in
    G.( pre_ae1, nop, (fun ae -> fill env ae; nop), unmodified)

  (* A special case for constant expressions *)
  | LetD (p, e) when e.note.Note.const ->
    (* constant expression matching with patterns is fully decidable *)
    if const_exp_matches_pat env pre_ae p e then (* not refuted *)
      let extend, fill = compile_const_dec env pre_ae dec in
      G.(extend pre_ae, nop, (fun ae -> fill env ae; nop), unmodified)
    else (* refuted *)
      (pre_ae, G.nop, (fun _ -> PatCode.patternFailTrap env), unmodified)

  | LetD (p, e) ->
    let (pre_ae1, alloc_code, pre_code, sr, fill_code) = compile_unboxed_pat env pre_ae how p in
    ( pre_ae1, alloc_code,
      (fun ae -> pre_code ^^ compile_exp_as_opt env ae sr e ^^ fill_code),
      unmodified
    )

  | VarD (name, content_typ, e) ->
    assert AllocHow.(match M.find_opt name how with
                     | Some (LocalMut _ | StoreHeap | StoreStatic) -> true
                     | _ -> false);
    let var_typ = Type.Mut content_typ in
    let pre_ae1, alloc_code = AllocHow.add_local env pre_ae how name var_typ in
    ( pre_ae1,
      alloc_code,
      (fun ae -> let pre_code, sr, code = Var.set_val env ae name in
                 pre_code ^^ compile_exp_as env ae sr e ^^ code),
      unmodified
    )

  | RefD (name, typ, { it = DotLE (e, n); _ }) ->
    let pre_ae1, alloc_code = AllocHow.add_local_for_alias env pre_ae how name typ in

    ( pre_ae1,
      alloc_code,
      (fun ae ->
        compile_exp_vanilla env ae e ^^
        Object.load_idx_raw env n ^^
        Var.capture_aliased_box env ae name),
      unmodified
    )
  | RefD _ -> assert false

and compile_decs_public env pre_ae decs v2en captured_in_body : VarEnv.t * scope_wrap =
  let how = AllocHow.decs pre_ae decs captured_in_body in
  let rec go pre_ae = function
    | []        -> (pre_ae, G.nop, fun _ -> unmodified)
    | [dec]     -> compile_dec env pre_ae how v2en dec
    | dec::decs ->
        let (pre_ae1, alloc_code1, mk_codeW1) = compile_dec env pre_ae how v2en dec in
        let (pre_ae2, alloc_code2, mk_codeW2) = go              pre_ae1 decs in
        ( pre_ae2,
          alloc_code1 ^^ alloc_code2,
          fun ae -> let codeW1 = mk_codeW1 ae in
                    let codeW2 = mk_codeW2 ae in
                    fun body_code -> codeW1 (codeW2 body_code)
        ) in
  let (ae1, alloc_code, mk_codeW) = go pre_ae decs in
  (ae1, fun body_code -> alloc_code ^^ mk_codeW ae1 body_code)

and compile_decs env ae decs captured_in_body : VarEnv.t * scope_wrap =
  compile_decs_public env ae decs E.NameEnv.empty captured_in_body

(* This compiles expressions determined to be const as per the analysis in
   ir_passes/const.ml. See there for more details.
*)
and compile_const_exp env pre_ae exp : Const.v * (E.t -> VarEnv.t -> unit) =
  match exp.it with
  | FuncE (name, sort, control, typ_binds, args, res_tys, e) ->
    let fun_rhs =

      (* a few prims cannot be safely inlined *)
      let inlineable_prim = function
      | RetPrim -> false
      | BreakPrim _ -> false
      | ThrowPrim -> fatal "internal error: left-over ThrowPrim"
      | _ -> true in

      match sort, control, typ_binds, e.it with
      (* Special cases for prim-wrapping functions *)

      | Type.Local, Type.Returns, [], PrimE (prim, prim_args) when
          inlineable_prim prim &&
          List.length args = List.length prim_args &&
          List.for_all2 (fun p a -> a.it = VarE p.it) args prim_args ->
        Const.PrimWrapper prim
      | _, _, _, _ -> Const.Complicated
    in
    let return_tys = match control with
      | Type.Returns -> res_tys
      | Type.Replies -> []
      | Type.Promises -> assert false in
    let mk_body env ae =
      List.iter (fun v ->
        if not (VarEnv.NameEnv.mem v ae.VarEnv.vars)
        then fatal "internal error: const \"%s\": captures \"%s\", not found in static environment\n" name v
      ) (Freevars.M.keys (Freevars.exp e));
      compile_exp_as env ae (StackRep.of_arity (List.length return_tys)) e in
    FuncDec.closed env sort control name args mk_body fun_rhs return_tys exp.at
  | BlockE (decs, e) ->
    let (extend, fill1) = compile_const_decs env pre_ae decs in
    let ae' = extend pre_ae in
    let (c, fill2) = compile_const_exp env ae' e in
    (c, fun env ae ->
      let ae' = extend ae in
      fill1 env ae';
      fill2 env ae')
  | VarE v ->
    let c =
      match VarEnv.lookup_var pre_ae v with
      | Some (VarEnv.Const c) -> c
      | _ -> fatal "compile_const_exp/VarE: \"%s\" not found" v
    in
    (c, fun _ _ -> ())
  | NewObjE (Type.(Object | Module | Memory), fs, _) ->
    let static_fs = List.map (fun f ->
          let st =
            match VarEnv.lookup_var pre_ae f.it.var with
            | Some (VarEnv.Const c) -> c
            | _ -> fatal "compile_const_exp/ObjE: \"%s\" not found" f.it.var
          in f.it.name, st) fs
    in
    (Const.Obj static_fs), fun _ _ -> ()
  | PrimE (DotPrim name, [e]) ->
    let (object_ct, fill) = compile_const_exp env pre_ae e in
    let fs = match object_ct with
      | Const.Obj fs -> fs
      | _ -> fatal "compile_const_exp/DotE: not a static object" in
    let member_ct = List.assoc name fs in
    (member_ct, fill)
  | PrimE (ProjPrim i, [e]) ->
    let (object_ct, fill) = compile_const_exp env pre_ae e in
    let cs = match object_ct with
      | Const.Array cs -> cs
      | _ -> fatal "compile_const_exp/ProjE: not a static tuple" in
    (List.nth cs i, fill)
  | LitE l -> Const.(Lit (const_lit_of_lit l)), (fun _ _ -> ())
  | PrimE (TupPrim, []) -> Const.Unit, (fun _ _ -> ())
  | PrimE (ArrayPrim (Const, _), es)
  | PrimE (TupPrim, es) ->
    let (cs, fills) = List.split (List.map (compile_const_exp env pre_ae) es) in
    (Const.Array cs),
    (fun env ae -> List.iter (fun fill -> fill env ae) fills)
  | PrimE (TagPrim i, [e]) ->
    let (arg_ct, fill) = compile_const_exp env pre_ae e in
    (Const.Tag (i, arg_ct)),
    fill
  | PrimE (OptPrim, [e]) ->
    let (arg_ct, fill) = compile_const_exp env pre_ae e in
    (Const.Opt arg_ct),
    fill

  | _ -> assert false

and compile_const_decs env pre_ae decs : (VarEnv.t -> VarEnv.t) * (E.t -> VarEnv.t -> unit) =
  let rec go pre_ae = function
    | []          -> (fun ae -> ae), (fun _ _ -> ())
    | [dec]       -> compile_const_dec env pre_ae dec
    | (dec::decs) ->
        let (extend1, fill1) = compile_const_dec env pre_ae dec in
        let pre_ae1 = extend1 pre_ae in
        let (extend2, fill2) = go                    pre_ae1 decs in
        (fun ae -> extend2 (extend1 ae)),
        (fun env ae -> fill1 env ae; fill2 env ae) in
  go pre_ae decs

and const_exp_matches_pat env ae pat exp : bool =
  assert exp.note.Note.const;
  let c, _ = compile_const_exp env ae exp in
  match destruct_const_pat VarEnv.empty_ae pat c with Some _ -> true | _ -> false

and destruct_const_pat ae pat const : VarEnv.t option = match pat.it with
  | WildP -> Some ae
  | VarP v -> Some (VarEnv.add_local_const ae v const pat.note)
  | ObjP pfs ->
    let fs = match const with Const.Obj fs -> fs | _ -> assert false in
    List.fold_left (fun ae (pf : pat_field) ->
      match ae, List.find_opt (fun (n, _) -> pf.it.name = n) fs with
      | None, _ -> None
      | Some ae, Some (_, c) -> destruct_const_pat ae pf.it.pat c
      | _, None -> assert false
    ) (Some ae) pfs
  | AltP (p1, p2) ->
    let l = destruct_const_pat ae p1 const in
    if l = None then destruct_const_pat ae p2 const
    else l
  | TupP ps ->
    let cs = match const with Const.Array cs -> cs | Const.Unit -> [] | _ -> assert false in
    let go ae p c = match ae with
      | Some ae -> destruct_const_pat ae p c
      | _ -> None in
    List.fold_left2 go (Some ae) ps cs
  | LitP lp ->
    begin match const with
    | Const.Lit lc when Const.lit_eq (const_lit_of_lit lp) lc -> Some ae
    | _ -> None
    end
  | OptP p ->
    begin match const with
      | Const.Opt c -> destruct_const_pat ae p c
      | Const.(Lit Null) -> None
      | _ -> assert false
    end
  | TagP (i, p) ->
     match const with
     | Const.Tag (ic, c) when i = ic -> destruct_const_pat ae p c
     | Const.Tag _ -> None
     | _ -> assert false

and compile_const_dec env pre_ae dec : (VarEnv.t -> VarEnv.t) * (E.t -> VarEnv.t -> unit) =
  (* This returns a _function_ to extend the VarEnv, instead of doing it, because
  it needs to be extended twice: Once during the pass that gets the outer, static values
  (no forward references), and then to implement the `fill`, which compiles the bodies
  of functions (may contain forward references.) *)
  match dec.it with
  (* This should only contain constants (cf. is_const_exp) *)
  | LetD (p, e) ->
    let (const, fill) = compile_const_exp env pre_ae e in
    (fun ae -> match destruct_const_pat ae p const with Some ae -> ae | _ -> assert false),
    (fun env ae -> fill env ae)
  | VarD _ | RefD _ -> fatal "compile_const_dec: Unexpected VarD/RefD"

and compile_init_func mod_env ((cu, flavor) : Ir.prog) =
  assert (not flavor.has_typ_field);
  assert (not flavor.has_poly_eq);
  assert (not flavor.has_show);
  assert (not flavor.has_await);
  assert (not flavor.has_async_typ);
  match cu with
  | LibU _ -> fatal "compile_start_func: Cannot compile library"
  | ProgU ds ->
    Func.define_built_in mod_env "init" [] [] (fun env ->
      let _ae, codeW = compile_decs env VarEnv.empty_ae ds Freevars.S.empty in
      codeW G.nop
    )
  | ActorU (as_opt, ds, fs, up, _t) ->
    main_actor as_opt mod_env ds fs up

and export_actor_field env  ae (f : Ir.field) =
  (* A public actor field is guaranteed to be compiled as a PublicMethod *)
  let fi =
    match VarEnv.lookup_var ae f.it.var with
    | Some (VarEnv.PublicMethod (fi, _)) -> fi
    | _ -> assert false in

  E.add_export env (nr {
    name = Lib.Utf8.decode (match E.mode env with
      | Flags.ICMode | Flags.RefMode ->
        Mo_types.Type.(
        match normalize f.note with
        |  Func(Shared sort,_,_,_,_) ->
           (match sort with
            | Write -> "canister_update " ^ f.it.name
            | Query -> "canister_query " ^ f.it.name
            | Composite -> "canister_composite_query " ^ f.it.name
           )
        | _ -> assert false)
      | _ -> assert false);
    edesc = nr (FuncExport (nr fi))
  })

(* Main actor *)
and main_actor as_opt mod_env ds fs up =
  Func.define_built_in mod_env "init" [] [] (fun env ->
    let ae0 = VarEnv.empty_ae in

    let captured = Freevars.captured_vars (Freevars.actor ds fs up) in
    (* Add any params to the environment *)
    (* Captured ones need to go into static memory, the rest into locals *)
    let args = match as_opt with None -> [] | Some as_ -> as_ in
    let arg_list = List.map (fun a -> (a.it, a.note)) args in
    let arg_names = List.map (fun a -> a.it) args in
    let arg_tys = List.map (fun a -> a.note) args in
    let as_local n = not (Freevars.S.mem n captured) in
    let ae1 = VarEnv.add_arguments env ae0 as_local arg_list in

    (* Reverse the fs, to a map from variable to exported name *)
    let v2en = E.NameEnv.from_list (List.map (fun f -> (f.it.var, f.it.name)) fs) in

    (* Compile the declarations *)
    let ae2, decls_codeW = compile_decs_public env ae1 ds v2en
      Freevars.(captured_vars (system up))
    in

    (* Export the public functions *)
    List.iter (export_actor_field env ae2) fs;

    (* Export upgrade hooks *)
    Func.define_built_in env "pre_exp" [] [] (fun env ->
      compile_exp_as env ae2 SR.unit up.preupgrade);
    Func.define_built_in env "post_exp" [] [] (fun env ->
      compile_exp_as env ae2 SR.unit up.postupgrade);
    IC.export_upgrade_methods env;

    (* Export heartbeat (but only when required) *)
    begin match up.heartbeat.it with
     | Ir.PrimE (Ir.TupPrim, []) -> ()
     | _ ->
       Func.define_built_in env "heartbeat_exp" [] [] (fun env ->
         compile_exp_as env ae2 SR.unit up.heartbeat);
       IC.export_heartbeat env;
    end;

    (* Export timer (but only when required) *)
    begin match up.timer.it with
     | Ir.PrimE (Ir.TupPrim, []) -> ()
     | _ ->
       Func.define_built_in env "timer_exp" [] [] (fun env ->
         compile_exp_as env ae2 SR.unit up.timer);
       IC.export_timer env;
    end;

    (* Export inspect (but only when required) *)
    begin match up.inspect.it with
     | Ir.PrimE (Ir.TupPrim, []) -> ()
     | _ ->
       Func.define_built_in env "inspect_exp" [] [] (fun env ->
         compile_exp_as env ae2 SR.unit up.inspect);
       IC.export_inspect env;
    end;

    (* Export metadata *)
    env.E.stable_types := metadata "motoko:stable-types" up.meta.sig_;
    env.E.service := metadata "candid:service" up.meta.candid.service;
    env.E.args := metadata "candid:args" up.meta.candid.args;

    (* Deserialize any arguments *)
    begin match as_opt with
      | None
      | Some [] ->
        (* Liberally accept empty as well as unit argument *)
        assert (arg_tys = []);
        IC.system_call env "msg_arg_data_size" ^^
        G.if0 (Serialization.deserialize env arg_tys) G.nop
      | Some (_ :: _) ->
        Serialization.deserialize env arg_tys ^^
        G.concat_map (Var.set_val_vanilla_from_stack env ae1) (List.rev arg_names)
    end ^^
    begin
      if up.timer.at <> no_region then
        (* initiate a timer pulse *)
        compile_const_64 1L ^^
        IC.system_call env "global_timer_set" ^^
        G.i Drop
      else
        G.nop
    end ^^
    IC.init_globals env ^^
    (* Continue with decls *)
    decls_codeW G.nop
  )

and metadata name value =
  if List.mem name !Flags.omit_metadata_names then None
  else Some (
           List.mem name !Flags.public_metadata_names,
           value)

and conclude_module env set_serialization_globals start_fi_o =

  RTS_Exports.system_exports env;

  FuncDec.export_async_method env;
  FuncDec.export_gc_trigger_method env;

  (* See Note [Candid subtype checks] *)
  Serialization.set_delayed_globals env set_serialization_globals;

  (* declare before building GC *)

  (* add beginning-of-heap pointer, may be changed by linker *)
  (* needs to happen here now that we know the size of static memory *)
  let set_heap_base = E.add_global32_delayed env "__heap_base" Immutable in
  E.export_global env "__heap_base";

  Heap.register env;
  IC.register env;

  set_heap_base (E.get_end_of_static_memory env);

  (* Wrap the start function with the RTS initialization *)
  let rts_start_fi = E.add_fun env "rts_start" (Func.of_body env [] [] (fun env1 ->
    E.call_import env "rts" ("initialize_incremental_gc") ^^
    GCRoots.register_static_variables env ^^
    match start_fi_o with
    | Some fi ->
      G.i (Call fi)
    | None ->
      Lifecycle.set env Lifecycle.PreInit
  )) in

  IC.default_exports env;

  let func_imports = E.get_func_imports env in
  let ni = List.length func_imports in
  let ni' = Int32.of_int ni in

  let other_imports = E.get_other_imports env in

  let memories = E.get_memories env in

  let funcs = E.get_funcs env in

  let data = List.map (fun (offset, init) -> nr {
    index = nr 0l;
    offset = nr (G.to_instr_list (compile_unboxed_const offset));
    init;
    }) (E.get_static_memory env) in

  let elems = List.map (fun (fi, fp) -> nr {
    index = nr 0l;
    offset = nr (G.to_instr_list (compile_unboxed_const fp));
    init = [ nr fi ];
    }) (E.get_elems env) in

  let table_sz = E.get_end_of_table env in

  let module_ = {
      types = List.map nr (E.get_types env);
      funcs = List.map (fun (f,_,_) -> f) funcs;
      tables = [ nr { ttype = TableType ({min = table_sz; max = Some table_sz}, FuncRefType) } ];
      elems;
      start = Some (nr rts_start_fi);
      globals = E.get_globals env;
      memories;
      imports = func_imports @ other_imports;
      exports = E.get_exports env;
      data
    } in

  let emodule =
    let open Wasm_exts.CustomModule in
    { module_;
      dylink = None;
      name = { empty_name_section with function_names =
                 List.mapi (fun i (f,n,_) -> Int32.(add ni' (of_int i), n)) funcs;
               locals_names =
                 List.mapi (fun i (f,_,ln) -> Int32.(add ni' (of_int i), ln)) funcs; };
      motoko = {
        labels = E.get_labs env;
        stable_types = !(env.E.stable_types);
        compiler = metadata "motoko:compiler" (Lib.Option.get Source_id.release Source_id.id)
      };
      candid = {
        args = !(env.E.args);
        service = !(env.E.service);
      };
      source_mapping_url = None;
      wasm_features = E.get_features env;
    } in

  match E.get_rts env with
  | None -> emodule
  | Some rts -> Linking.LinkModule.link emodule "rts" rts

let compile mode rts (prog : Ir.prog) : Wasm_exts.CustomModule.extended_module =
  let env = E.mk_global mode rts IC.trap_with (Lifecycle.end_ ()) in

  IC.register_globals env;
  Stack.register_globals env;
  GC.register_globals env;
  StableMem.register_globals env;
  Serialization.Registers.register_globals env;

  (* See Note [Candid subtype checks] *)
  let set_serialization_globals = Serialization.register_delayed_globals env in

  IC.system_imports env;
  RTS.system_imports env;

  compile_init_func env prog;
  let start_fi_o = match E.mode env with
    | Flags.ICMode | Flags.RefMode ->
      IC.export_init env;
      None
    | Flags.WASIMode ->
      IC.export_wasi_start env;
      None
    | Flags.WasmMode ->
      Some (nr (E.built_in env "init"))
  in

  conclude_module env set_serialization_globals start_fi_o<|MERGE_RESOLUTION|>--- conflicted
+++ resolved
@@ -595,24 +595,10 @@
   let mem_size env =
     Int32.(add (div (get_end_of_static_memory env) page_size) 1l)
 
-<<<<<<< HEAD
-  let collect_garbage env =
+  let collect_garbage env force =
     let name = "incremental_gc" in
-    let gc_fn = if !Flags.force_gc then name else "schedule_" ^ name in
+    let gc_fn = if force || !Flags.force_gc then name else "schedule_" ^ name in
     call_import env "rts" gc_fn
-=======
-  let gc_strategy_name gc_strategy = match gc_strategy with
-    | Flags.MarkCompact -> "compacting"
-    | Flags.Copying -> "copying"
-    | Flags.Generational -> "generational"
-    | Flags.Incremental -> "incremental"
-
-  let collect_garbage env force =
-    (* GC function name = "schedule_"? ("compacting" | "copying" | "generational" | "incremental") "_gc" *)
-    let name = gc_strategy_name !Flags.gc_strategy in
-    let gc_fn = if force || !Flags.force_gc then name else "schedule_" ^ name in
-    call_import env "rts" (gc_fn ^ "_gc")
->>>>>>> 4970b373
 
   (* See Note [Candid subtype checks] *)
   (* NB: we don't bother detecting duplicate registrations here because the code sharing machinery
