(*
This module provides some convenience to assemble WASM instruction lists. The
features are

 * O(1) concatenation (using difference list internally)
 * Managing of label depths.
 * Some simple peephole optimizations.
*)

open Wasm.Ast
open Wasm.Source
open Wasm.Values
open Wasm.Types

let combine_shifts const op = function
  | I32 opl, ({it = I32 l'; _} as cl), I32 opr, I32 r' when opl = opr ->
    let l, r = Int32.(to_int l', to_int r') in
    if (l >= 0 && l < 32 && r >= 0 && r < 32 && l + r < 32) then
      Some [{const with it = Const {cl with it = I32 (Int32.add l' r')}}; {op with it = Binary (I32 opl)}]
    else None
  | _ -> None

(* Some simple peephole optimizations, to make the output code look less stupid *)
(* This uses a zipper.*)
let optimize : instr list -> instr list = fun is ->
  let rec go l r = match l, r with
    (* Loading and dropping is pointless *)
    | { it = Const _ | LocalGet _; _} :: l', { it = Drop; _ } :: r' -> go l' r'
    (* The following is not semantics preserving for general Wasm (due to out-of-memory)
       but should be fine for the code that we create *)
    | { it = Load _; _} :: l', { it = Drop; _ } :: _ -> go l' r
    (* Introduce TeeLocal *)
    | { it = LocalSet n1; _} :: l', ({ it = LocalGet n2; _ } as i) :: r' when n1 = n2 ->
      go l' ({i with it = LocalTee n2 } :: r')
    (* Eliminate LocalTee followed by Drop (good for confluence) *)
    | ({ it = LocalTee n; _} as i) :: l', { it = Drop; _ } :: r' ->
      go l' ({i with it = LocalSet n } :: r')
    (* Code after Return, Br or Unreachable is dead *)
    | _, ({ it = Return | Br _ | Unreachable; _ } as i) :: t ->
      List.(rev (i :: l) @ find_all (fun instr -> Wasm_exts.CustomModuleEncode.dwarf_like instr.at) t)
    (* `If` blocks after pushed constants are simplifiable *)
    | { it = Const {it = I32 0l; _}; _} :: l', ({it = If (res,_,else_); _} as i) :: r' ->
      go l' ({i with it = Block (res, else_)} :: r')
    | { it = Const {it = I32 _; _}; _} :: l', ({it = If (res,then_,_); _} as i) :: r' ->
      go l' ({i with it = Block (res, then_)} :: r')
    (* Empty block is redundant *)
    | l', ({ it = Block (_, []); _ }) :: r' -> go l' r'
    (* Constant shifts can be combined *)
    | {it = Binary (I32 I32Op.(Shl|ShrS|ShrU) as opl); _} :: {it = Const cl; _} :: l',
      ({it = Const cr; _} as const) :: ({it = Binary opr; _} as op) :: r'
        when Option.is_some (combine_shifts const op (opl, cl, opr, cr.it)) ->
      go l' (Option.get (combine_shifts const op (opl, cl, opr, cr.it)) @ r')
    (* Null shifts can be eliminated *)
    | l', {it = Const {it = I32 0l; _}; _} :: {it = Binary (I32 I32Op.(Shl|ShrS|ShrU)); _} :: r' ->
      go l' r'

    | l', ({it = Nop; _} as n1) :: (({it = Nop; _} as n2) :: _ as r') when
          Wasm_exts.CustomModuleEncode.is_dwarf_statement n1.at
          && Wasm_exts.CustomModuleEncode.is_dwarf_statement n2.at ->
      go l' r'
    (* Look further *)
    | _, i::r' -> go (i::l) r'
    (* Done looking *)
    | l, [] -> List.rev l
  in go [] is

(* The main type of this module:
   Arguments for the current depth and the current source region,
   and producing a difference list *)
type t = int32 -> Wasm.Source.region -> instr list -> instr list

let to_instr_list (is : t) : instr list =
  optimize (is 0l Wasm.Source.no_region [])

let to_nested_list d pos is =
  optimize (is Int32.(add d 1l) pos [])


(* Do nothing *)
let nop : t = fun _ _ rest -> rest

(* Tracing *)
let trace m : t = fun _ _ rest -> print_endline (Printf.sprintf "G.trace: %s" m); rest
let trace1 m : t = fun _ _ rest -> print_endline (Printf.sprintf "G.trace: %s  instr: %s" m (match rest with [] -> "(--)" | instr :: _ -> Wasm.Sexpr.to_string 80 (Wasm.Arrange.instr (instr.it @@ Wasm.Source.no_region)))); rest
let trace_all m : t = fun _ _ rest -> List.iter (fun instr -> print_endline (Printf.sprintf "G.trace: %s  instr: %s  line: -0x%x   column: %d    file: %s" m (Wasm.Sexpr.to_string 80 (Wasm.Arrange.instr (instr.it @@ instr.at))) (-instr.at.left.line) instr.at.left.column instr.at.left.file)) rest; rest

(* The concatenation operator *)
let (^^) (is1 : t) (is2 : t) : t = fun d pos rest -> is1 d pos (is2 d pos rest)

(* Forcing side effects to happen,
   only for depth- and location-oblivious instructions *)
let effects t =
  let instrs = t 0l Wasm.Source.no_region [] in
  fun _ _ rest -> instrs @ rest

(* Singletons *)
let i (instr : instr') : t = fun _ pos rest -> (instr @@ pos) :: rest

(* map and concat *)
let concat xs = List.fold_right (^^) xs nop
let concat_map f xs = List.fold_right (^^) (List.map f xs) nop
let concat_mapi f xs = List.fold_right (^^) (List.mapi f xs) nop
let table n f = List.fold_right (^^) (Lib.List.table n f) nop

(* Region-managing combinator *)

let cr at =
  let left = Wasm.Source.{
    file = at.Source.left.Source.file;
    line = at.Source.left.Source.line;
    column = at.Source.left.Source.column } in
  let right = Wasm.Source.{
    file = at.Source.right.Source.file;
    line = at.Source.right.Source.line;
    column = at.Source.right.Source.column } in
  Wasm.Source.{ left; right }

let with_region (pos : Source.region) (body : t) : t =
  fun d _pos rest -> body d (cr pos) rest

(* Depths-managing combinators *)

let if_ (ty : stack_type) (thn : t) (els : t) : t =
  fun d pos rest ->
    (If (ty, to_nested_list d pos thn, to_nested_list d pos els) @@ pos) :: rest

let block_ (ty : stack_type) (body : t) : t =
  fun d pos rest ->
    (Block (ty, to_nested_list d pos body) @@ pos) :: rest

let loop_ (ty : stack_type) (body : t) : t =
  fun d pos rest ->
    (Loop (ty, to_nested_list d pos body) @@ pos) :: rest

(* Remember depth *)
type depth = int32 Lib.Promise.t

let new_depth_label () : depth =  Lib.Promise.make ()

let remember_depth depth (is : t) : t =
  fun d rest -> Lib.Promise.fulfill depth d; is d rest

let with_current_depth (k : depth -> t) : t =
  let depth = new_depth_label () in
  remember_depth depth (k depth)

let with_current_depth' (k : depth -> ('a * t)) : ('a * t) =
  let depth = new_depth_label () in
  let x, is = k depth in
  (x, remember_depth depth is)

let branch_to_ (p : depth) : t =
  fun d pos rest ->
    (Br (Int32.(sub d (Lib.Promise.value p)) @@ pos) @@ pos) :: rest

(* Convenience combinations *)

let labeled_block_ (ty : stack_type) depth (body : t) : t =
  block_ ty (remember_depth depth body)

(* Intended to be used within assert *)

let is_nop (is : t) =
  is 0l Wasm.Source.no_region [] = []

(* DWARF attributes *)

open Wasm_exts.Dwarf5
open Wasm_exts.Abbreviation
open Mo_types

type dw_AT = Producer of string
           | Language of int
           | Name of string
           | Stmt_list of int
           | Comp_dir of string
           | Use_UTF8 of bool
           | Low_pc of int
           | High_pc of int
           | Addr_base of int
           | Ranges
           | Decl_file of string
           | Decl_line of int
           | Decl_column of int
           | Prototyped of bool
           | External of bool
           | Byte_size of int
           | Bit_size of int
           | Data_bit_offset of int
           | Discr of int (* reference *)
           | Discr_list
           | Const_value of int
           | Discr_value of int
           | Artificial of bool
           | TypeRef of int (* reference *)
           | Encoding of int
           | Location of int list

(* DWARF tags *)

type dw_TAG =
  | Compile_unit of string * string (* compilation directory, file name *)
  | Subprogram of string * Source.pos
  | LexicalBlock of Source.pos
  | Formal_parameter of (string * Source.pos * Type.typ * int)
  | Variable of (string * Source.pos * Type.typ * int)
  | Type of Type.typ
  | Typedef of string * Type.typ
  | Pointer_type of int (* needed? *)
  | Structure_type of int (* needed? *)
  | Member
  | Variant_part
  | Variant

(* DWARF high-level structures *)

(* fakeFile gives a fake instruction that encodes a string for a
   DWARF attribute *)
let fakeFile (file : string) attr instr' : t =
  let fakeLoc = Wasm.Source.{ file; line = -attr; column = 0 } in
  fun _ _ instrs ->
  (instr' @@ Wasm.Source.{ left = fakeLoc; right = no_pos }) :: instrs

(* fakeColumn gives a fake instruction that encodes a single integer for a
   DWARF attribute (or tag reference index) *)
let fakeColumn (column : int) attr instr' : t =
  let fakeLoc = Wasm.Source.{ file = ""; line = -attr; column } in
  fun _ _ instrs ->
  (instr' @@ Wasm.Source.{ left = fakeLoc; right = no_pos }) :: instrs

let dw_attr : dw_AT -> t =
  function
  | Producer p -> fakeFile p dw_AT_producer Nop
  | Language l -> fakeColumn l dw_AT_language Nop
  | Name n -> fakeFile n dw_AT_name Nop
  | Stmt_list l -> fakeColumn l dw_AT_stmt_list Nop
  | Comp_dir n -> fakeFile n dw_AT_comp_dir Nop
  | Use_UTF8 b -> fakeColumn (if b then 1 else 0) dw_AT_use_UTF8 Nop
  | Low_pc l -> fakeColumn l dw_AT_low_pc Nop
  | High_pc h -> fakeColumn h dw_AT_high_pc Nop
  | Addr_base b -> fakeColumn b dw_AT_addr_base Nop
  | Ranges -> fakeColumn 0(* FIXME *) dw_AT_ranges Nop
  | Decl_file f -> fakeFile f dw_AT_decl_file Nop
  | Decl_line l -> fakeColumn l dw_AT_decl_line Nop
  | Decl_column c -> fakeColumn c dw_AT_decl_column Nop
  | Prototyped b -> fakeColumn (if b then 1 else 0) dw_AT_prototyped Nop
  | External b -> fakeColumn (if b then 1 else 0) dw_AT_external Nop
  | Byte_size s -> fakeColumn s dw_AT_byte_size Nop
  | Bit_size s -> fakeColumn s dw_AT_bit_size Nop
  | Data_bit_offset o -> fakeColumn o dw_AT_data_bit_offset Nop
  | Artificial b -> fakeColumn (if b then 1 else 0) dw_AT_artificial Nop
  | Discr r -> fakeColumn r dw_AT_discr Nop
  | TypeRef i -> fakeColumn i dw_AT_type Nop
  | Encoding e -> fakeColumn e dw_AT_encoding Nop
  | Discr_value v -> fakeColumn v dw_AT_discr_value Nop
  | Const_value v -> fakeColumn v dw_AT_const_value Nop
  | Location ops ->
    let string_of_ops ops =
      let open Buffer in
      let buf = create 16 in
      let rec stash = function
        | i when i >= 0 -> assert (i < 0x100); add_char buf (Char.chr i)
        | i when -i < 128 -> stash (-i) (* ULEB128 byte *)
        | i -> (* needs ULEB128 chopping *)
          let i = -i in
          stash (i land 0x7F lor 0x80);
          stash (- (i lsr 7)) in
      List.iter stash ops;
      Buffer.contents buf in
    fakeFile (string_of_ops ops) dw_AT_location Nop

let dw_attrs = concat_map dw_attr

(* emit a DW_TAG
   When it admits children, these follow sequentially,
   closed by dw_tag_children_done.
 *)

let dw_tag_children_done : t =
  let left = { Wasm.Source.no_pos with line = -1 } in
  let right = Wasm.Source.no_pos in
  fun _ _ x -> (Nop @@ { left; right }) :: x

module PrimRefs = Map.Make (struct type t = Type.prim let compare = compare end)
let dw_prims = ref PrimRefs.empty
module EnumRefs = Map.Make (struct type t = string list let compare = compare end) (* FIXME: consider types *)
let dw_enums = ref EnumRefs.empty
module ObjectRefs = Map.Make (struct type t = string list let compare = compare end) (* FIXME: consider types *)
let dw_objects = ref ObjectRefs.empty

let pointer_key = ref None


let rec dw_tag : dw_TAG -> t =
  function
  | Compile_unit (dir, file) ->
    let base_types =
      dw_prim_type Type.Bool ^^
      dw_prim_type Type.Char ^^
      dw_prim_type Type.Word8 ^^
      dw_prim_type Type.Nat8 ^^
      dw_prim_type Type.Int8 ^^
      dw_prim_type Type.Word16 ^^
      dw_prim_type Type.Nat16 ^^
      dw_prim_type Type.Int16
    in
    let builtin_types =
      dw_prim_type Type.Nat ^^
      dw_prim_type Type.Int
    in
    fakeBlock dw_TAG_compile_unit
      (dw_attrs
         [ Producer "DFINITY Motoko compiler, version 0.1";
           Language dw_LANG_C99; Name file; Stmt_list 0;
           Comp_dir dir; Use_UTF8 true; Low_pc 0; Addr_base 8; Ranges ]) ^^
      base_types ^^
      builtin_types
  | Subprogram (name, pos) ->
    fakeBlock dw_TAG_subprogram
      (dw_attrs [Low_pc 0(*FIXME*); High_pc 0(*FIXME*); Name name; Decl_file pos.Source.file; Decl_line pos.Source.line; Decl_column pos.Source.column; Prototyped true; External false])
  | Formal_parameter (name, pos, ty, slot) ->
    fakeBlock dw_TAG_formal_parameter
<<<<<<< HEAD
      (dw_attrs [ Name name
                ; Decl_line pos.Source.line
                ; Decl_column pos.Source.column
                ; TypeRef (snd (dw_type_ref ty))
                ; Location (Location.local slot [ dw_OP_stack_value ])])
  (*| Variable ->  *)
=======
      (dw_attrs [Name name; Decl_line pos.Source.line; Decl_column pos.Source.column; TypeRef (snd (dw_type_ref ty)); Location [dw_OP_WASM_location; 0x00; -slot; dw_OP_stack_value]])
  | LexicalBlock pos ->
    fakeBlock dw_TAG_lexical_block
      (dw_attrs [Decl_line pos.Source.line; Decl_column pos.Source.column])
  | Variable (name, pos, ty, slot) ->
    fakeBlock dw_TAG_variable
      (dw_attrs [Name name; Decl_line pos.Source.line; Decl_column pos.Source.column; (*TypeRef (snd (dw_type_ref ty)); *)Location [dw_OP_WASM_location; 0x00; -slot; dw_OP_stack_value]])
>>>>>>> 708ac863
  | Type ty -> dw_type ty
  | _ -> assert false
and lookup_pointer_key () : t * int =
  match !pointer_key with
  | Some r -> Printf.printf "pointer_key!!!  %d\n" r;nop, r
  | None ->
    let dw, r =
      fakeReferenceableBlock (assert (dw_TAG_base_type_Anon > dw_TAG_base_type); dw_TAG_base_type_Anon)
        (dw_attrs [Bit_size 1; Data_bit_offset 1]) in
    pointer_key := Some r;Printf.printf "pointer_key!  %d\n" r;
    dw, r
and fakeBlock tag attrs =
  fakeColumn 0 tag (Block ([], attrs 0l Wasm.Source.no_region []))
and fakeReferenceableBlock tag attrs : t * int =
  let refslot = Wasm_exts.CustomModuleEncode.allocate_reference_slot () in
  fakeColumn refslot tag (Block ([], attrs 0l Wasm.Source.no_region [])),
  refslot
and dw_type ty = fst (dw_type_ref ty)
and dw_type_ref =
  function
  | Type.Prim pr -> dw_prim_type_ref pr
  | Type.Variant vs when is_enum vs -> dw_enum vs
  | Type.Obj (_, fs) -> dw_object fs

  (* | Type.Opt inner -> assert false templated type *)
  | typ -> Printf.printf "Cannot type typ: %s\n" (Wasm.Sexpr.to_string 80 (Arrange_type.typ typ)); dw_prim_type_ref Bool (* FIXME assert false *)

and (^^<) dw1 (dw2, r) = (dw1 ^^ dw2, r)
and (^^>) (dw1, r) dw2 = (dw1 ^^ dw2, r)
and dw_prim_type prim = fst (dw_prim_type_ref prim)
and dw_prim_type_ref prim =
  match PrimRefs.find_opt prim !dw_prims with
  | Some r -> nop, r
  | None ->
    let name = Name (Type.string_of_prim prim) in
    let dw, refindx =
      match prim with
      | Type.Bool ->
        fakeReferenceableBlock dw_TAG_base_type
          (dw_attrs [name; Bit_size 1; Data_bit_offset 0; Encoding dw_ATE_boolean])
      | Type.Char ->
        fakeReferenceableBlock dw_TAG_base_type
          (dw_attrs [name; Bit_size 29; Data_bit_offset 8; Encoding dw_ATE_UTF])
      | Type.(Word8 | Nat8 | Int8) ->
        fakeReferenceableBlock dw_TAG_base_type
          (dw_attrs [name; Bit_size 32; Data_bit_offset 24; Encoding dw_ATE_unsigned])
      | Type.(Word16 | Nat16 | Int16) ->
        fakeReferenceableBlock dw_TAG_base_type
          (dw_attrs [name; Bit_size 32; Data_bit_offset 16; Encoding dw_ATE_unsigned])
      | Type.(Int | Nat) ->
        let pointer_key_dw, pointer_key = lookup_pointer_key () in
        let struct_dw, struct_ref = fakeReferenceableBlock dw_TAG_structure_type
          (dw_attrs [name; Byte_size 4]) in
        let mark_dw, mark = fakeReferenceableBlock dw_TAG_member_Pointer_mark
          (dw_attrs [Name "@pointer_mark"; TypeRef pointer_key; Artificial true; Bit_size 1; Data_bit_offset 1]) in
        pointer_key_dw ^^
        struct_dw ^^
        mark_dw ^^
        fakeBlock dw_TAG_variant_part
          (dw_attr (Discr mark)) ^^
        dw_tag_children_done ^^ (* closing dw_TAG_variant_part *)
        dw_tag_children_done,  (* closing dw_TAG_structure_type *)
        struct_ref
      | Type.Word32 ->
        let internalU30 =
          fakeReferenceableBlock dw_TAG_base_type_Unsigned_Anon
            (dw_attrs [Bit_size 30; Data_bit_offset 2; Encoding dw_ATE_unsigned]) in
        let internalU32_dw, internalU32 =
          fakeReferenceableBlock dw_TAG_base_type_Unsigned_Bytes_Anon
            (dw_attrs [Byte_size 4; Encoding dw_ATE_unsigned]) in
        let pointedU32 =
          internalU32_dw ^^<
          fakeReferenceableBlock dw_TAG_pointer_type
            (dw_attr (TypeRef internalU32)) in
        let pointer_key_dw, pointer_key = lookup_pointer_key () in
        let flag_member_dw, flag_member =
          pointer_key_dw ^^<
          fakeReferenceableBlock dw_TAG_member_Pointer_mark
            (dw_attrs [Name "@pointer_mark"; TypeRef pointer_key; Artificial true; Bit_size 1; Data_bit_offset 1]) in
        let variant_part =
          flag_member_dw ^^
          fakeBlock dw_TAG_variant_part
            (dw_attr (Discr flag_member)) ^^
          fakeBlock dw_TAG_variant
            (dw_attr (Discr_value 0)) ^^
          fakeBlock dw_TAG_member_Pointer_mark (* FIXME *)
            (dw_attrs [Name "@non-pointer"; TypeRef (snd internalU30); Artificial true; Bit_size 30; Data_bit_offset 2]) ^^
          dw_tag_children_done ^^ (* variant 0 *)
          fakeBlock dw_TAG_variant
            (dw_attr (Discr_value 1)) ^^
          fakeBlock dw_TAG_member_Pointer_mark (* FIXME *)
            (dw_attrs [Name "@pointer"; TypeRef (snd pointedU32); Artificial true; Bit_size 32; Data_bit_offset 0]) ^^
          dw_tag_children_done ^^ (* variant 1 *)
          dw_tag_children_done (* variant part *)
        in

(*
<3><444>: Abbrev Number: 6 (DW_TAG_structure_type)
   <445>   DW_AT_name        : (indirect string, offset: 0xa7f7f): Option<&u8>
   <449>   DW_AT_byte_size   : 8
   <44a>   DW_AT_alignment   : 8
      <4><44b>: Abbrev Number: 9 (DW_TAG_member)
         <44c>   DW_AT_type        : <0x509>
         <450>   DW_AT_alignment   : 8
         <451>   DW_AT_data_member_location: 0
         <452>   DW_AT_artificial  : 1
      <4><452>: Abbrev Number: 10 (DW_TAG_variant_part)
         <453>   DW_AT_discr       : <0x44b>
            <5><457>: Abbrev Number: 11 (DW_TAG_variant)
               <458>   DW_AT_discr_value : 0
                  <6><459>: Abbrev Number: 12 (DW_TAG_memberrefindx)
                     <45a>   DW_AT_type        : <0x46b>
                     <45e>   DW_AT_alignment   : 8
                     <45f>   DW_AT_data_member_location: 0
                  <6><460>: Abbrev Number: 0
            <5><461>: Abbrev Number: 13 (DW_TAG_variant)
                  <6><462>: Abbrev Number: 12 (DW_TAG_member)
                     <463>   DW_AT_type        : <0x472>
                     <467>   DW_AT_alignment   : 8
                     <468>   DW_AT_data_member_location: 0

 *)

        (fst pointedU32 ^^ fst internalU30) ^^<
        fakeReferenceableBlock dw_TAG_structure_type
          (dw_attrs [name; Byte_size 4]) ^^>
          variant_part ^^
          dw_tag_children_done
      (*  dw_tag (Variant_part (pointer_key, [Variant internalU30, Variant pointedU32])) *)
      | ty -> Printf.printf "Cannot type: %s\n" (Wasm.Sexpr.to_string 80 (Arrange_type.prim prim)); dw_prim_type_ref Bool (* FIXME, this is "Bool" for now *)
(* | _ -> assert false (* TODO *)*)
    in
    dw_prims := PrimRefs.add prim refindx !dw_prims;
    dw, refindx
and is_enum =
  let no_payload = function
    | Type.{typ = Tup []; _} -> true
    | _ -> false in
  List.for_all no_payload
and dw_enum vnts =
  let selectors = List.map (fun Type.{lab; _} -> lab) vnts in
  match EnumRefs.find_opt selectors !dw_enums with
  | Some r -> nop, r
  | None ->
    let enum_ref =
      (* reference to enumeration_type *)
      let internal_enum =
        fakeReferenceableBlock dw_TAG_enumeration_type (dw_attr (Artificial true)) in
      let enumerator name =
        let hash = Lib.Uint32.to_int (Idllib.IdlHash.idl_hash name) in
        fakeBlock dw_TAG_enumerator (dw_attrs [Name name; Const_value hash]) in
      (fst internal_enum ^^
       concat_map enumerator selectors ^^
       dw_tag_children_done (* enumeration_type *)) ^^<
      fakeReferenceableBlock dw_TAG_reference_type
        (dw_attr (TypeRef (snd internal_enum))) in
    dw_enums := EnumRefs.add selectors (snd enum_ref) !dw_enums;
    enum_ref
and dw_object fs =
  let selectors = List.map (fun Type.{lab; _} -> lab) fs in
  match ObjectRefs.find_opt selectors !dw_objects with
  | Some r -> nop, r
  | None ->
    let struct_ref =
      (* reference to enumeration_type *)
      let internal_struct =
        fakeReferenceableBlock dw_TAG_structure_type (dw_attrs [Name "@obj"; Byte_size 4]) in
      let field name =
        let hash = Lib.Uint32.to_int (Idllib.IdlHash.idl_hash name) in (* TODO *)
        fakeBlock dw_TAG_member_Word_sized (dw_attrs [Name name; Byte_size 4]) in
      (fst internal_struct ^^
       concat_map field selectors ^^
       dw_tag_children_done (* structure_type *)) ^^<
      fakeReferenceableBlock dw_TAG_reference_type
        (dw_attr (TypeRef (snd internal_struct))) in
    dw_objects := ObjectRefs.add selectors (snd struct_ref) !dw_objects;
    struct_ref


let dw_tag_no_children = dw_tag

(* Marker for statement boundaries *)
let dw_statement { Source.left; Source.right } =
  if (Filename.basename left.Source.file = "fib-wasm.mo") then (Printf.printf "MARKED fib-wasm.mo:%d:%d\n" left.Source.line left.Source.column );
  let open Wasm.Source in
  let left = { file = left.Source.file; line = left.Source.line; column = left.Source.column } in
  (* right is only differing in the negated line *)
  let right = { left with line = - left.line } in
  (* FIXME *)assert (left.file = "" || Wasm_exts.CustomModuleEncode.is_dwarf_statement { left; right });
  fun _ _ x -> (Nop @@ { left; right }) :: x<|MERGE_RESOLUTION|>--- conflicted
+++ resolved
@@ -320,22 +320,13 @@
       (dw_attrs [Low_pc 0(*FIXME*); High_pc 0(*FIXME*); Name name; Decl_file pos.Source.file; Decl_line pos.Source.line; Decl_column pos.Source.column; Prototyped true; External false])
   | Formal_parameter (name, pos, ty, slot) ->
     fakeBlock dw_TAG_formal_parameter
-<<<<<<< HEAD
-      (dw_attrs [ Name name
-                ; Decl_line pos.Source.line
-                ; Decl_column pos.Source.column
-                ; TypeRef (snd (dw_type_ref ty))
-                ; Location (Location.local slot [ dw_OP_stack_value ])])
-  (*| Variable ->  *)
-=======
-      (dw_attrs [Name name; Decl_line pos.Source.line; Decl_column pos.Source.column; TypeRef (snd (dw_type_ref ty)); Location [dw_OP_WASM_location; 0x00; -slot; dw_OP_stack_value]])
+      (dw_attrs [Name name; Decl_line pos.Source.line; Decl_column pos.Source.column; TypeRef (snd (dw_type_ref ty)); Location (Location.local slot [ dw_OP_stack_value ])])
   | LexicalBlock pos ->
     fakeBlock dw_TAG_lexical_block
       (dw_attrs [Decl_line pos.Source.line; Decl_column pos.Source.column])
   | Variable (name, pos, ty, slot) ->
     fakeBlock dw_TAG_variable
-      (dw_attrs [Name name; Decl_line pos.Source.line; Decl_column pos.Source.column; (*TypeRef (snd (dw_type_ref ty)); *)Location [dw_OP_WASM_location; 0x00; -slot; dw_OP_stack_value]])
->>>>>>> 708ac863
+      (dw_attrs [Name name; Decl_line pos.Source.line; Decl_column pos.Source.column; (*TypeRef (snd (dw_type_ref ty)); *)Location (Location.local slot [ dw_OP_stack_value ])])
   | Type ty -> dw_type ty
   | _ -> assert false
 and lookup_pointer_key () : t * int =
