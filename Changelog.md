--- conflicted
+++ resolved
@@ -1,37 +1,34 @@
 # Motoko compiler changelog
 
-<<<<<<< HEAD
 ## 0.7.4 (tbd)
 
-* Add a new _generational_ GC, enabled with new moc flag `--generational-gc`.
-  The generational garbage collector optimizes for fast reclamation of short-lived objects.
-  New objects are allocated in a young generation that is more frequently collected than the older objects 
-  that have already survived a GC run.
+* motoko (`moc`)
+  * Add a new _generational_ GC, enabled with new moc flag `--generational-gc`.
+    The generational garbage collector optimizes for fast reclamation of short-lived objects.
+    New objects are allocated in a young generation that is more frequently collected than the older objects 
+    that have already survived a GC run.
+    
+    For many cases, the generational GC is more efficient than the existing compacting GC and copying GCs:
+    * Lower runtimes: Less number of executed instructions on average.
+    * Higher scalability: More heap space can be used on average.
+    * Shorter interruptions: Young generation collection entails shorter program interruptions.
+
+    To activate the generational GC under `dfx`, the following command-line argument needs to be specified in `dfx.json`:
+
+    ```
+    ...
+      "type" : "motoko"
+      ...
+      "args" : "--generational-gc"
+    ...
+    ```
   
-  For many cases, the generational GC is more efficient than the existing compacting GC and copying GCs:
-  * Lower runtimes: Less number of executed instructions on average.
-  * Higher scalability: More heap space can be used on average.
-  * Shorter interruptions: Young generation collection entails shorter program interruptions.
-
-  To activate the generational GC under `dfx`, the following command-line argument needs to be specified in `dfx.json`:
-
-  ```
-  ...
-     "type" : "motoko"
-     ...
-     "args" : "--generational-gc"
-  ...
-  ```
-=======
-* motoko (`moc`)
-
   * BREAKING CHANGE (Minor):
 
     Consider records with mutable fields as non-static (#3586).
     Consequently, an imported library declaring a mutable record is now
     rejected, not accepted, to be consistent with the declarations of
     mutable fields and mutable objects.
->>>>>>> f23b0371
 
 ## 0.7.3 (2022-11-01)
 
