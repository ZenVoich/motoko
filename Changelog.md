--- conflicted
+++ resolved
@@ -1,6 +1,5 @@
 # Motoko compiler changelog
 
-<<<<<<< HEAD
 ## 0.12.0 (to come)
 
 * motoko (`moc`)
@@ -22,7 +21,7 @@
 
     BREAKING CHANGE (Minor): `finally` is now a reserved keyword,
     programs using this identifier will break.
-=======
+
 ## 0.11.3 (2024-07-16)
 
 * motoko (`moc`)
@@ -31,7 +30,6 @@
     (thanks to the entire Serokell team) (#4500).
 
   * bugfix: Corrects the interpreter (and compiler) to recognise certain type parameters as callable function types (#4617).
->>>>>>> 273ab6fe
 
 ## 0.11.2 (2024-07-06)
 
