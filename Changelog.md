--- conflicted
+++ resolved
@@ -1,6 +1,4 @@
 # Motoko compiler changelog
-
-## 0.7.4 (tbd)
 
 * motoko (`moc`)
   * Add a new _generational_ GC, enabled with new moc flag `--generational-gc`.
@@ -13,10 +11,6 @@
     * Higher scalability: More heap space can be used on average.
     * Shorter interruptions: Young generation collection entails shorter program interruptions.
 
-    To activate the generational GC under `dfx`, the following command-line argument needs to be specified in `dfx.json`:
-
-<<<<<<< HEAD
-=======
   * Add a new _generational_ GC, enabled with new moc flag `--generational-gc` (#3495).
     The generational garbage collector optimizes for fast reclamation of short-lived objects.
     New objects are allocated in a young generation that is more frequently collected than the older objects 
@@ -29,7 +23,6 @@
 
     To activate the generational GC under `dfx`, the following command-line argument needs to be specified in `dfx.json`:
 
->>>>>>> 5b0b469d
     ```
     ...
       "type" : "motoko"
@@ -37,11 +30,6 @@
       "args" : "--generational-gc"
     ...
     ```
-<<<<<<< HEAD
-  
-=======
-
->>>>>>> 5b0b469d
   * BREAKING CHANGE (Minor):
 
     Consider records with mutable fields as non-static (#3586).
