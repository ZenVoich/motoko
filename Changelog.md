--- conflicted
+++ resolved
@@ -1,4 +1,9 @@
 # Motoko compiler changelog
+
+* Improve recursive deserialization capacity to match recursive serialization capacity by reducing Wasm stack consumption (#3809).
+  Because of the bounds on recursion depth imposed by fixed-size stack, the
+  advice remains the same: avoid deeply nested recursive data structures.
+  Slogan: shallow trees good, very long lists bad.
 
 ## 0.8.2 (2023-02-17)
 
@@ -14,9 +19,6 @@
 
   * Performance improvement: heap allocator speedup (#3090, #3790).
 
-<<<<<<< HEAD
-  * bugfix: avoid more heap-out-bounds error during deserialization of stable variables by increasing default runtime system stack from 128KiB to 2MiB (#3782).
-=======
   * bugfix: avoid more heap-out-bounds errors during deserialization of stable variables
     by increasing default runtime system stack from 128KiB to 2MiB (#3782).
     _Note_: this is a partial fix, as issues with stack growth remain.
@@ -24,7 +26,6 @@
 * motoko-base
 
   * bugfix: non-leaky deletion for `RBTree` (dfinity/motoko-base#524).
->>>>>>> 05067b87
 
 ## 0.8.1 (2023-02-03)
 
