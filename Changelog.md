# Motoko compiler changelog

## 0.12.0 (to come)

* motoko (`moc`)

  * feat: `finally` clauses for `try` expressions (#4507).

    A trailing `finally` clause to `try`/`catch` expressions facilitates structured
    resource deallocation (e.g. acquired locks, etc.) and similar cleanups in the
    presence of control-flow expressions (`return`, `break`, `continue`, `throw`).

    _Note_: `finally`-expressions that are in scope will be executed even if an execution
<<<<<<< HEAD
    path _following_ an `await`-expression traps. This behaviour, not available before in Motoko,
    allows programmers writing last-resort cleanups. For trapping execution paths _without_ an
    intervening `await`, the replica-provided state rewinding mechanism stays in charge of
    the cleanup.
=======
    path _following_ an `await`-expression traps. This feature, not available before in Motoko,
    allows programmers to implement cleanups even in the presence of traps. For trapping 
    execution paths prior to any `await`, the replica-provided state roll back mechanism must 
    ensure no cleanup is required.
>>>>>>> cddd55c4

    The relevant security best practices are accessible at
    https://internetcomputer.org/docs/current/developer-docs/security/security-best-practices/inter-canister-calls#recommendation

    BREAKING CHANGE (Minor): `finally` is now a reserved keyword,
    programs using this identifier will break.

## 0.11.3 (2024-07-16)

* motoko (`moc`)

  * feat: `motoko-san` contributions by Serokell. Now able to verify some simple but non-trivial actors
    (thanks to the entire Serokell team) (#4500).

  * bugfix: Corrects the interpreter (and compiler) to recognise certain type parameters as callable function types (#4617).

## 0.11.2 (2024-07-06)

* motoko (`moc`)

  * deprecation: Deprecate the use of base library's `ExperimentalStableMemory` (ESM) (#4573).
    New `moc` flag `--experimental-stable-memory <n>` controls the level of deprecation:
    * n < 0: error on use of stable memory primitives.
    * n = 0: warn on use of stable memory primitives.
    * n > 1: warning-less use of stable memory primitives (for legacy applications).
    Users of ESM should consider migrating their code to use isolated regions (library `Region.mo`) instead.

  * bugfix: Fix the detection of unused declarations in `switch` and `catch` alternatives (#4560).

  * improvement: Only warn on unused identifiers if type checking is error-free (#4561).

## 0.11.1 (2024-03-15)

* motoko (`moc`)

  * feat: Custom error message for unused, punned field bindings (#4454).

  * feat: Don't report top-level identifiers as unused (#4452).

  * bugfix: Declaring `<system, ...>` capability on a class enables system capabilities in its body (#4449).

  * bugfix: Fix crash compiling actor reference containing an `await` (#4418, #4450).

  * bugfix: Fix crash when compiling with flag `--experimental-rtti` (#4434).

## 0.11.0 (2024-03-05)

* motoko (`moc`)

  * Warn on detection of unused identifiers (code `M0194`) (#4377).

    - By design, warnings are not emitted for code imported from a package.
    - A warning can be suppressed by replacing the identifier entirely by a wildcard `_`,
      or by prefixing it with an `_`, e.g. replace `x` by `_x`.

    **Limitations**: recursive and mutually recursive definitions are considered used,
    even if never referenced outside the recursive definition.

  * Remove `__get_candid_interface_tmp_hack` endpoint. Candid interface is already stored as canister metadata, this temporary endpoint is redundant, thus removed. (#4386)

  * Improved capability system, introducing a synchronous (`system`) capability (#4406).

    `actor` initialisation body, `pre`/`postupgrade` hooks, `async` function bodies (and
    blocks) possess this capability. Functions (and classes) can demand it by prepending `system`
    to the type argument list. The capability can be forwarded in calls by mentioning `<system, …>`
    in the instantiation parameter list.

    BREAKING CHANGE (Minor): A few built-in functions have been marked with demand
    for the `system` capability. In order to call these, the full call hierarchy needs to be
    adapted to pass the `system` capability.

  * Introduced the feature for precise tagging of scalar values (#4369).

    Controlled by flag `--experimental-rtti` (off by default). Minor performance changes for
    arithmetic expected. We advise to only turn on the feature for testing, as currently no
    productive upsides exist (though future improvements will depend on it), and performance
    of arithmetic will degrade somewhat. See the PR for the whole picture.

* motoko-base

  * Added `Option.equal` function (thanks to ByronBecker) (dfinity/motoko-base⁠#615).

## 0.10.4 (2024-01-10)

* motoko (`moc`)

  * Officializing the new **incremental garbage collector** after a successful beta testing phase.
    The incremental GC can be enabled by the `moc` flag `--incremental-gc` (#3837) and is designed to scale for large program heap sizes.

    **Note**: While resolving scalability issues with regard to the instruction limit of the GC work, it is now possible to hit other scalability limits:
    - _Out of memory_: A program can run out of memory if it fills the entire memory space with live objects.
    - _Upgrade limits_: When using stable variables, the current mechanism of serialization and deserialization to and from stable memory can exceed the instruction limit or run out of memory.

    **Recommendations**:
    - _Test the upgrade_: Thoroughly test the upgrade mechanism for different data volumes and heap sizes and conservatively determine the amount of stable data that is supported when upgrading the program.
    - _Monitor the heap size_: Monitor the memory and heap size (`Prim.rts_memory_size()` and `Prim.rts_heap_size()`) of the application in production.
    - _Limit the heap size_: Implement a custom limit in the application to keep the heap size and data volume below the scalability limit that has been determined during testing, in particular for the upgrade mechanism.
    - _Avoid large allocations per message_: Avoid large allocations of 100 MB or more per message, but rather distribute larger allocations across multiple messages. Large allocations per message extend the duration of the GC increment. Moreover, memory pressure may occur because the GC has a higher reclamation latency than a classical stop-the-world collector.
    - _Consider a backup query function_: Depending on the application case, it can be beneficial to offer an privileged _query_ function to extract the critical canister state in several chunks. The runtime system maintains an extra memory reserve for query functions. Of course, such a function has to be implemented with a check that restricts it to authorized callers only. It is also important to test this function well. 
    - _Last resort if memory would be full_: Assuming the memory is full with objects that have shortly become garbage before the memory space has been exhausted, the canister owner or controllers can call the system-level function `__motoko_gc_trigger()` multiple times to run extra GC increments and complete a GC run, for collecting the latest garbage in a full heap. Up to 100 calls of this function may be needed to complete a GC run in a 4GB memory space. The GC keeps an specific memory reserve to be able to perform its work even if the application has exhausted the memory. Usually, this functionality is not needed in practice but is only useful in such exceptional cases.

  * Allow type annotations on free-standing `object`/`module`/`actor` blocks, in order to perform a conformity check with an interface type (#4324).

## 0.10.3 (2023-12-20)

* motoko (`moc`)

  * Include doc comments to Candid interfaces generated via the `--idl` flag (#4334).

  * bugfix: fix broken implementations of `Region.loadNat32`, `Region.storeNat32`, `Region.loadInt32`, `Region.storeInt32` (#4335).
    Values previously stored with the broken 32-bit operations must be loaded with care.
    If bit 0 is clear, the original value can be obtained by an arithmetic shift right by 1 bit.
    If bit 0 is set, the value cannot be trusted and should be ignored
    (it encodes some transient address of a boxed value).

* motoko-base

  * Added `ExperimentalInternetComputer.performanceCounter` function to get the raw performance
    counters (dfinity/motoko-base⁠#600).

  * Added `Array.take` function to get some prefix of an array (dfinity/motoko-base⁠#587).

  * Deprecated `TrieSet.mem` in favor of `TrieSet.has` (dfinity/motoko-base⁠#576).

  * bugfix: `Array.chain(as, f)` was incorrectly trapping when `f(a)` was an empty array
    (dfinity/motoko-base⁠#599).

## 0.10.2 (2023-11-12)

* motoko (`moc`)

  * bugfix: separate tag from underscore in coverage warnings (#4274).

  * Code compiled for targets WASI (`-wasi-system-api`) and pure Wasm (`-no-system-api`) can now
    use up to 4GB of (efficiently emulated) stable memory, enabling more offline testing of, for example,
    stable data structures built using libraries `Regions.mo` and `ExperimentalStableMemory.mo`.
    Note that any Wasm engine (such as `wasmtime`), used to execute such binaries, must support and enable
    Wasm features `multi-memory` and `bulk-memory` (as well as the standard NaN canonicalization) (#4256).

  * bugfix: fully implement `Region.loadXXX/storeXXX` for `Int8`, `Int16` and `Float` (#4270).

  * BREAKING CHANGE (Minor): values of type [`Principal`](doc/md/base/Principal.md) are now constrained to contain
    at most 29 bytes, matching the IC's notion of principal (#4268).

    In particular:

    * An actor `import` will be statically rejected if the binary representation of the (aliased) textually encoded
      principal contains strictly more than 29 bytes.

    * `Principal.fromBlob(b)` will trap if `b` contains strictly more than 29 bytes.

    * The actor literal, `actor <exp>`, will trap if the binary representation of
      of the textually encoded principal `<exp>` contains strictly more than 29 bytes.

* motoko-base

  * bugfix: fix `Array.tabulateVar` to avoid repeated side-effects (dfinity/motoko-base⁠#596)

## 0.10.1 (2023-10-16)

* motoko (`moc`)

  * bugfix: fix assertion failure renaming `or`-patterns (#4236, #4224).

  * bugfix: unsuccessful Candid decoding of an optional array now defaults to null instead of crashing (#4240).

  * bugfix: Candid decoding of an optional, unknown variant with a payload now succeeds instead of crashing (#4238).

  * Implement Prim.textLowercase and Prim.textUppercase (via Rust) (#4216).

  * perf: inline sharable low-level functions in generated coded,
    trading code size for reduced cycle count (#4212).
    Controlled by flags:
      * `-fno-shared-code` (default)
      * `-fshared-code` (legacy)
    (Helps mitigate the effect of the IC's new cost model, that increases
	the cost of function calls).

* motoko-base

  * Added `Principal.toLedgerAccount` (dfinity/motoko-base⁠#582).

  * Added `Text.toLowercase` and `Text.toUppercase` (dfinity/motoko-base⁠#590).

## 0.10.0 (2023-09-11)

* motoko (`moc`)

  * Added a new stable `Region` type of dynamically allocated, independently growable and
    isolated regions of IC stable memory (#3768). See documentation.
    BREAKING CHANGE: stable memory changes may occur that can prevent returning
    to previous `moc` versions.

  * Added doc comments in generated Candid files (#4178).

* motoko-base

  * Exposed conversions between adjacent fixed-width types (dfinity/motoko-base⁠#585).

  * Added library `Region.mo` offering isolated regions of IC stable memory (dfinity/motoko-base⁠#580).

## 0.9.8 (2023-08-11)

* motoko (`moc`)

  * Added numerical type conversions between adjacent fixed-width types (#4139).

  * Administrative: legacy-named release artefacts are no longer created (#4111).

## 0.9.7 (2023-07-18)

* motoko (`moc`)

  * Performance improvement: lower the default allocation for bignums (#4102).

  * Performance improvement: generate better code for pattern matches on some small variants (#4093).

  * bugfix: don't crash on import of Candid composite queries (#4128).

## 0.9.6 (2023-07-07)

* motoko (`moc`)

  * Allow canister controllers to call the `__motoko_stable_var_info` query endpoint (#4103).
    (Previously only self-queries were permitted.)

  * Performance improvement: reduced cycle consumption for allocating objects (#4095).

  * bugfix: reduced memory consumption in the Motoko Playground (#4106).

## 0.9.5 (2023-07-05)

* motoko (`moc`)

  * Allow identifiers in `or`-patterns (#3807).
    Bindings in alternatives must mention the same identifiers and have compatible types:
    ``` Motoko
    let verbose = switch result {
      case (#ok) "All is good!";
      case (#warning why or #error why) "There is some problem: " # why;
    }
    ```

  * Performance improvement: improved cycle consumption allocating fixed-size objects (#4064).
    Benchmarks indicate up to 10% less cycles burned for allocation-heavy code,
    and 2.5% savings in realistic applications.

  * Administrative: binary build artefacts are now available according to standard naming
    conventions (thanks to EnzoPlayer0ne) (#3997).
    Please consider transitioning to downloading binaries following the new scheme,
    as legacy naming will be discontinued at some point in the future.

## 0.9.4 (2023-07-01)

* motoko (`moc`)

  * Allow multiline text literals (#3995).
    For example,
    ```
    "A horse walks into a bar.
    The barman says: `Why the long face?`"
    ```

    parses as:
    ```
    "A horse walks into a bar.\nThe barman says: `Why the long face?`"
    ```

  * Added pipe operator `<exp1> |> <exp2>` and placeholder expression `_`  (#3987).
    For example:
    ``` motoko
    Iter.range(0, 10) |>
      Iter.toList _ |>
        List.filter<Nat>(_, func n { n % 3 == 0 }) |>
          { multiples = _ };
    ```

    may, according to taste, be a more readable rendition of:
    ``` motoko
    { multiples =
       List.filter<Nat>(
         Iter.toList(Iter.range(0, 10)),
           func n { n % 3 == 0 }) };
    ```

    However, beware the change of evaluation order for code with side-effects.

  * BREAKING CHANGE (Minor):

    New keyword `composite` allows one to declare Internet Computer *composite queries* (#4003).

    For example,
    ``` motoko
    public shared composite query func sum(counters : [Counter]) : async Nat {
      var sum = 0;
      for (counter in counters.vals())  {
        sum += await counter.peek();
      };
      sum
    }
    ```

    has type:
    ``` motoko
    shared composite query [Counter] -> async Nat
    ```

    and can call both `query` and other `composite query` functions.

    See the documentation for full details.

  * Allow canister imports of Candid service constructors, ignoring the service arguments to
    import the instantiated service instead (with a warning) (#4041).

  * Allow optional terminal semicolons in Candid imports (#4042).

  * bugfix: allow signed float literals as static expressions in modules (#4063).

  * bugfix: improved reporting of patterns with record types in error messages (#4002).

* motoko-base

  * Added more `Array` (and `Text`) utility functions (thanks to roman-kashitsyn) (dfinity/motoko-base⁠#564).

## 0.9.3 (2023-06-19)

* motoko (`moc`)

  * Added fields `sender_canister_version` for actor class version tracking (#4036).

## 0.9.2 (2023-06-10)

* motoko (`moc`)

  * BREAKING CHANGE (Minor):

    `or`-patterns in function definitions cannot be inferred any more. The new error
    message suggests to add a type annotation instead. This became necessary in order
    to avoid potentially unsound types (#4012).

  * Added implementation for `ic0.canister_version` as a primitive (#4027).

  * Added a more efficient `Prim.blobCompare` (thanks to nomeata) (#4009).

  * bugfix: minor error in grammar for `async*` expressions (#4005).

* motoko-base

  * Add `Principal.isController` function (dfinity/motoko-base#558).

## 0.9.1 (2023-05-15)

* motoko (`moc`)

  * Added implementation for `ic0.is_controller` as a primitive (#3935).

  * Added ability to enable the new incremental GC in the Motoko Playground (#3976).

## 0.9.0 (2023-05-12)

* motoko (`moc`)

  * **For beta testing:** Add a new _incremental_ GC, enabled with new moc flag `--incremental-gc` (#3837).
    The incremental garbage collector is designed to scale for large program heap sizes.

    The GC distributes its workload across multiple steps, called increments, that each pause the mutator
    (user's program) for only a limited amount of time. As a result, the GC work can fit within the instruction-limited
    IC messages, regardless of the heap size and the object structures.

    According to GC benchmark measurements, the incremental GC is more efficient than the existing copying, compacting,
    and generational GC in the following regards:
    * Scalability: Able to use the full heap space, 3x more object allocations on average.
    * Shorter interruptions: The GC pause has a maximum limit that is up to 10x shorter.
    * Lower runtimes: The number of executed instructions is reduced by 10% on average (compared to the copying GC).
    * Less GC overhead: The amount of GC work in proportion to the user's program work drops by 10-16%.

    The GC incurs a moderate memory overhead: The allocated WASM memory has been measured to be 9% higher
    on average compared to the copying GC, which is the current default GC.

    To activate the incremental GC under `dfx`, the following command-line argument needs to be specified in `dfx.json`:

    ```
    ...
      "type" : "motoko"
      ...
      "args" : "--incremental-gc"
    ...
    ```

  * bugfix: `array.vals()` now returns a working iterator for mutable arrays (#3497, #3967).

## 0.8.8 (2023-05-02)

* motoko (`moc`)

  * Performance improvement: optimised code generation for pattern matching that cannot fail (#3957).

## 0.8.7 (2023-04-06)

* motoko (`moc`)

  * Added ability to `mo-doc` for rendering documentation of nested modules (#3918).

  * bugfix: when re-adding recurrent timers, skip over past expirations (#3871).

  * bugfix: eliminated crash compiling local `async` functions that pattern match on arguments (#3910, #3916).

## 0.8.6 (2023-04-01)

* motoko (`moc`)

  * bugfix: avoid compiler crash (regression) when `let`-matching on constant variants (#3901, #3903).

  * Performance improvement: improved cycle usage when receiving messages (#3893).

## 0.8.5 (2023-03-20)

* motoko (`moc`)

  * Performance improvement: Values of variant type that are compile-time known
    are relegated to the static heap now and don't get allocated each time (#3878).

  * bugfix: the global timer expiration callback was called unnecessarily in the
    default mechanism (#3883).

## 0.8.4 (2023-03-11)

* motoko (`moc`)

  * Performance improvement: UTF-8 coding and validation is now properly tail recursive (#3842).

  * Performance improvement: eliminated bounds checking for certain array accesses (thanks to nomeata) (#3853).

  * Performance improvement: optimized `{array, blob, text}.size()` operations (thanks to nomeata) (#3863).

  * Performance improvement: efficient tuple results in `switch` statements (thanks to nomeata) (#3865).

  * Performance improvement: more efficient untagging operation (#3873).

  * bugfix: restored a grammar regression caused by `let-else` (#3869).

* motoko-base

  * Add `Array.subArray` function (dfinity/motoko-base#445).

  * BREAKING CHANGE (Minor)

    Optimized `AssocList.{replace, find}` to avoid unnecessary allocation (dfinity/motoko-base#535, dfinity/motoko-base#539).
    Note: this subtly changes the order in which the key-value pairs occur after replacement. May affect other containers that use `AssocList`.

  * Performance improvement: Optimized deletion for `Trie`/`TrieMap` (dfinity/motoko-base#525).

## 0.8.3 (2023-02-24)

* motoko (`moc`)

  * new 'let-else' construct for handling pattern-match failure (#3836).
    This is a frequently asked-for feature that allows to change the control-flow
    of programs when pattern-match failure occurs, thus providing a means against
    the famous "pyramid of doom" issue. A common example is look-ups:
    ``` Motoko
    shared func getUser(user : Text) : async Id {
      let ?id = Map.get(users, user) else { throw Error.reject("no such user") };
      id
    }
    ```
    Similarly, an expression like
    ``` Motoko
    (label v : Bool { let <pat> = <exp> else break v false; true })
    ```
    evaluates to a `Bool`, signifying whether `<pat>` matches `<exp>`.

  * Improve recursive deserialization capacity to match recursive serialization capacity by reducing
    Wasm stack consumption (#3809).
    Because of the bounds on recursion depth imposed by fixed-size stack, the
    advice remains the same: avoid deeply nested recursive data structures.
    Think "shallow trees good, very long lists bad".

  * bugfix: stack overflow in UTF-8 encode/decode for `moc.js` (#3825).

* motoko-base

  * add missing `unshare : Tree<K, V> -> ()` method to class `RBTree<K, V>`
    to restore objects from saved state (dfinity/motoko-base#532).

## 0.8.2 (2023-02-17)

* motoko (`moc`)

  * Add compiler flag `--rts-stack-pages <n>` to override default number of
    pages dedicated to fixed runtime system stack. Now defaults to 32 pages
    (2MiB) (up from previous 2 pages/128KiB) (#3782).
    In emergencies, increasing this setting may improve your ability to deserialize
    deeply nested Candid or stable variable data.

  * Add stack overflow detection utilising reserved page (#3793).

  * Performance improvement: heap allocator speedup (#3090, #3790).

  * bugfix: avoid more heap-out-bounds errors during deserialization of stable variables
    by increasing default runtime system stack from 128KiB to 2MiB (#3782).
    _Note_: this is a partial fix, as issues with stack growth remain.

* motoko-base

  * bugfix: non-leaky deletion for `RBTree` (dfinity/motoko-base#524).

## 0.8.1 (2023-02-03)

* motoko (`moc`)

  * Performance improvement: faster heap allocation (#3765).

  * bugfix: `async` returns involving abbreviated tuple types no longer crash the compiler (#3740, #3741).

  * bugfix: avoid quadratic code expansion due to imported, but unused, actor classes (#3758).

## 0.8.0 (2023-01-27)

* motoko (`moc`)

  * BREAKING CHANGE

    Motoko now implements Candid 1.4 (dfinity/candid#311).

    In particular, when deserializing an actor or function reference,
    Motoko will now first check that the type of the deserialized reference
    is a subtype of the expected type and act accordingly.

    Very few users should be affected by this change in behaviour.

  * BREAKING CHANGE

    Failure to send a message no longer traps but, instead, throws a catchable `Error` with new error code `#call_error` (#3630).

    On the IC, the act of making a call to a canister function can fail, so that the call cannot (and will not be) performed.
    This can happen due to a lack of canister resources, typically because the local message queue for the destination canister is full,
    or because performing the call would reduce the current cycle balance of the calling canister to a level below its freezing threshold.
    Such call failures are now reported by throwing an `Error` with new `ErrorCode` `#call_error { err_code = n }`,
    where `n` is the non-zero `err_code` value returned by the IC.
    Like other errors, call errors can be caught and handled using `try ... catch ...` expressions, if desired.

    The constructs that now throw call errors, instead of trapping as with previous version of Motoko are:
    * calls to `shared` functions (including oneway functions that return `()`).
      These involve sending a message to another canister, and can fail when the queue for the destination canister is full.
    * calls to local functions with return type `async`. These involve sending a message to self, and can fail when the local queue for sends to self is full.
    * `async` expressions. These involve sending a message to self, and can fail when the local queue for sends to self is full.
    * `await` expressions. These can fail on awaiting an already completed future, which requires sending a message to self to suspend and commit state.

    (On the other hand, `async*` (being delayed) cannot throw, and evaluating `await*` will at most propagate an error from its argument but not, in itself, throw.)

    Note that exiting a function call via an uncaught throw, rather than a trap, will commit any state changes and currently queued messages.
    The previous behaviour of trapping would, instead, discard, such changes.

    To appreciate the change in semantics, consider the following example:

    ``` motoko
    actor {
      var count = 0;
      public func inc() : async () {
        count += 1;
      };
      public func repeat() : async () {
        loop {
          ignore inc();
        }
      };
      public func repeatUntil() : async () {
        try {
          loop {
           ignore inc();
          }
        } catch (e) {
        }
      };
    }
    ```

    In previous releases of Motoko, calling `repeat()` and `repeatUntil()` would trap, leaving `count` at `0`, because
    each infinite loop would eventually exhaust the message queue and issue a trap, rolling back the effects of each call.
    With this release of Motoko, calling `repeat()` will enqueue several `inc()` messages (around 500), then `throw` an `Error`
    and exit with the error result, incrementing the `count` several times (asynchronously).
    Calling `repeatUntil()` will also enqueue several `inc()` messages (around 500) but the error is caught so the call returns,
    still incrementing `count` several times (asynchronously).

    The previous semantics of trapping on call errors can be enabled with compiler option `--trap-on-call-error`, if desired,
    or selectively emulated by forcing a trap (e.g. `assert false`) when an error is caught.

    For example,

    ``` motoko
      public func allOrNothing() : async () {
        try {
          loop {
           ignore inc();
          }
        } catch (e) {
          assert false; // trap!
        }
      };
    ```

    Calling `allOrNothing()` will not send any messages: the loop exits with an error on queue full,
    the error is caught, but `assert false` traps so all queued `inc()` messages are aborted.

  * bugfix: system method `inspect` involving message with single tuple argument no longer crashes the compiler (#3732, #3733).

## 0.7.6 (2023-01-20)

* motoko (`moc`)

  * Added support for `ManagementCanister.raw_rand` in interpreters (#3693).

  * Added preliminary Viper support for `old` expressions in specifications and calls to private methods (#3675).

  * bugfix: in the default timer mechanism `cancelTimer` sometimes wouldn't actually stop a recurring timer (#3695).

  * bugfix: zero negation for floating point numbers in compiled code (#3676).

* motoko-base

  * Add user-facing timer functionality (dfinity/motoko-base#474).

  * Add `Array.size` (dfinity/motoko-base#486, dfinity/motoko-base#494).

  * Add `TrieSet` methods `isEmpty`, `isSubset` (dfinity/motoko-base#503).

  * BREAKING CHANGES (Minor):
    - renamed `Float.neq` to `Float.neg` (this was a misspelling)
    - renamed `Nat.neq` to `Nat.neg` (this was a misspelling)
    - removed second argument from `bitnot` (this was an oversight)

  * bugfix: `Random.Finite.coin` didn't use entropy correctly (dfinity/motoko-base#500).

  * bugfix: `Trie.mergeDisjoint` (dfinity/motoko-base#505).

  * bugfix: `TrieSet.equals` (dfinity/motoko-base#503).

  * Various documentation fixes and API usage examples.

## 0.7.5 (2022-12-23)

* motoko (`moc`)

  * Add new primitives for a default timer mechanism (#3542). These are
    ``` Motoko
    setTimer : (delayNanos : Nat64, recurring : Bool, job : () -> async ()) -> (id : Nat)
    cancelTimer : (id : Nat) -> ()
    ```
    By defining a `system func timer` the default mechanism can now be overridden by a custom
    implementation. Additionally by supplying the command-line flag `-no-timer` all aspects
    of timers can be suppressed, e.g. for space- or security-sensitive purposes, thus effectively
    reverting canisters to the pre-timers era.

  * bugfix: silence bogus cascading errors in stable compatibility check (#3645).

## 0.7.4 (2022-12-07)

* motoko (`moc`)

  * Add new keywords `async*` and `await*` (note the `*`) for efficient abstraction of asynchronous code (#3609).
    ```
      <typ> ::= ...
        async* <typ>             delayed, asynchronous computation
      <exp> ::= ...
        async* <block-or-exp>    delay an asynchronous computation
        await* <block-or-exp>    execute a delayed computation (only in async, async*)
    ```
    This avoids the resource consumption and latency of `async`/`await` by only committing state and suspending execution
    when necessary in the `await*`-ed computation, not necessarily at the `await*` itself.

    WARNING: Unlike `async`/`await`:
    *  an `async*` value has no effect unless `await*`-ed;
    *  each `await*` of the same `async*` value repeats its effects.

    This feature is experimental and may evolve in future. Use with discretion.
    See the [manual](doc/md/reference/language-manual.md) for details.

  * Suppress GC during IC `canister_heartbeat`, deferring any GC to the scheduled Motoko `heartbeat` `system` method (#3623).
    This is a temporary workaround, to be removed once DTS is supported for `canister_heartbeat` itself (#3622).

  * Add a new _generational_ GC, enabled with new moc flag `--generational-gc` (#3495).
    The generational garbage collector optimizes for fast reclamation of short-lived objects.
    New objects are allocated in a young generation that is more frequently collected than the older objects
    that have already survived a GC run.

    For many cases, the generational GC is more efficient than the existing compacting GC and copying GCs:
    * Lower runtimes: Less number of executed instructions on average.
    * Shorter interruptions: Young generation collection entails shorter program interruptions.

    To activate the generational GC under `dfx`, the following command-line argument needs to be specified in `dfx.json`:

    ```
    ...
      "type" : "motoko"
      ...
      "args" : "--generational-gc"
    ...
    ```

  * `moc.js` : add trampoline and step limiter to interpreter, avoiding (some) stackoverflows and
    hangs (#3618, #3541).
    Enables execution of larger examples on web pages.

  * BREAKING CHANGE (Minor):

    Consider records with mutable fields as non-static (#3586).
    Consequently, an imported library declaring a mutable record is now
    rejected, not accepted, to be consistent with the declarations of
    mutable fields and mutable objects.

  * Experimental Viper integration by compiling a very narrow subset of
    Motoko to the verification intermediate language. See `src/viper/README.md`
    and the PR for details. (#3477).

* motoko-base

  * Unit tests for Trie and fix for `disj` (dfinity/motoko-base#438).

  * Respect Trie structure in `filter` (dfinity/motoko-base#431, dfinity/motoko-base#438).

  * Array module reimplementation, tests and documentation (dfinity/motoko-base#425,dfinity/motoko-base#432).

## 0.7.3 (2022-11-01)

* motoko (`moc`)

  * Statically reject shared functions and function types with type parameters (#3519, #3522).

  * Performance improvement: `Array.init` and `Array.tabulate` (#3526).

* motoko-base

  * Add some examples to `Buffer` library documentation (dfinity/motoko-base#420).

  * Fix another bug in `Buffer` library affecting `filterEntries` (dfinity/motoko-base#422).

## 0.7.2 (2022-10-25)

* motoko-base

  * Fix bugs in `Buffer` library affecting `remove` and `filterEntries` (dfinity/motoko-base#419).

## 0.7.1 (2022-10-24)

* motoko (`moc`)

    * Halve (default ir-checking) compilation times by optimizing type comparison and hashing (#3463)

    * Add support for type components in object type syntax (#3457, also fixes #3449)
    ``` motoko
      type Record = { type T = Nat; x : Nat};
    ```
    is now legal.
    Note the definition of `T` is neither recursive, nor bound in `x : Nat`,
    but can refer to an existing recursive type declared in an outer scope.

* motoko-base

  * Optimized and extended `Buffer` library (dfinity/motoko-base#417).

## 0.7.0 (2022-08-25)

* motoko (`moc`)

  * BREAKING CHANGE (Minor):
    Adds new syntax for merging records (objects) and
    adding/overwriting fields. The expression
    ``` motoko
    { baseA and baseB with field1 = val1; field2 = val2 }
    ```
    creates a new record by joining all (statically known) fields from
    `baseA/B` and the explicitly specified `field1/2`.
    This is a _breaking change_, as a new keyword `with` has been added.
    Restrictions for ambiguous and `var` fields from bases apply. (#3084)

  * Add new support for installing actor class instances on the IC,
    enabling specification of canister settings, install, upgrade and
    reinstall. (#3386)

    A new expression

    ``` bnf
      (system <exp> . <id>)
    ```
    where `<exp>` is an imported library and `<id>` is the name of
    an actor class, accesses a secondary constructor of the class
    that takes an additional argument controlling the installation.

    For example,
    ``` motoko
      await (system Lib.Node)(#upgrade a)(i);
    ```
    upgrades actor `a` with the code for a new instance of class `Lib.Node`,
    passing constructor argument `(i)`.

  * Performance improvements for assigment-heavy code (thanks to nomeata) (#3406)

## 0.6.30 (2022-08-11)

* motoko (`moc`)

  * add primitives
    ```motoko
    shiftLeft : (Nat, Nat32) -> Nat
    shiftRight : (Nat, Nat32) -> Nat
    ```
    for efficiently multiplying/dividing a `Nat` by a power of 2
    (#3112)

  * add primitives
    ```motoko
    rts_mutator_instructions : () -> Nat
    rts_collector_instructions : () -> Nat
    ```
    to report approximate IC instruction costs of the last message
    due to mutation (computation) and collection (GC), respectively (#3381)

* motoko-base

  * Add
    ```motoko
    Buffer.fromArray
    Buffer.fromVarArray
    ```
    for efficiently adding an array to a `Buffer`
    (dfinity/motoko-base#389)

  * Add
    ```motoko
    Iter.sort : (xs : Iter<A>, compare : (A, A) -> Order) : Iter<A>
    ```
    for sorting an `Iter` given a comparison function
    (dfinity/motoko-base#406)

  * Performance: `HashMap` now avoids re-computing hashes on `resize`
    (dfinity/motoko-base#394)

## 0.6.29 (2022-06-10)

* motoko (`moc`)

  * The language server now supports explicit symbol imports (thanks
    to rvanasa) (#3282)
  * The language server now has improved support for navigating to
    definitions in external modules (thanks to rvanasa)  (#3263)
  * Added a primitive `textCompare` allowing more efficient three-way
    `Text` comparisons (#3298)
  * Fixed a typing bug with annotated, recursive records (#3268)

* motoko-base

  * Add
    ```motoko
    ExperimentalInternetComputer.countInstruction : (comp : () -> ()) -> Nat64
    ```
    to count the Wasm instructions performed during execution of `comp()` (dfinity/motoko-base#381)

  * Add
    ```motoko
    ExperimentalStableMemory.stableVarQuery : () -> (shared query () -> async {size : Nat64})
    ```
    for estimating stable variable storage requirements during upgrade
    (dfinity/motoko-base#365)
  * Performance improvement to `Text.compare` (dfinity/motoko-base#382)

## 0.6.28 (2022-05-19)

* motoko (`moc`)

  * Add `to_candid`, `from_candid` language constructs for Candid serialization to/from Blobs (#3155)
  * New `system` field 'inspect' for accepting/declining canister ingress messages (see doc) (#3210)

## 0.6.27 (2022-05-04)

* motoko (`moc`)

  * Importing modules by relative path is now more robust (#3215).
  * Performance: persisting stable variables to stable memory is now
    performed in streaming fashion, reducing heap consumption and
    copying during an upgrade (#3149).
  * Performance: local 32- and 64-bit numeric values are now stored in
    using unboxed form when possible (thanks to nomeata) (#3207).

* motoko-base

  * Fixed a bug in `Trie.filter` (and `Trie.mapFilter`) which could
    lead to missing matches in some cases (dfinity/motoko-base#371).

## 0.6.26 (2022-04-20)

* motoko (`moc`)

  * Performance: inline prim-wrapping functions (thanks to nomeata) (#3159)
  * Improve type pretty printer to mirror type parser (avoids producing unparseable stable variable signatures) (#3190)
  * Adds new flag `--omit-metadata` to omit certain metadata sections from `actor` (and `actor class`) Wasm (#3164)
  * Performance: avoid redundant heap allocation when deserializing compact Candid `int` and  `nat` values (#3173)
  * Added a primitive to obtain stable variable memory footprint (#3049)

* motoko-base

  * Fixed the 32-bit range limitation of `Hash.hash: Nat -> Nat32` and
    deprecate most functions in `Hash` (dfinity/motoko-base#366).
  * Add `List.toIter` (thanks to hoosan) (dfinity/motoko-base#336).

## 0.6.25 (2022-03-07)

* motoko (`moc`)

  * bugfix: fix bogus elision of type constructors sharing names with primitive types in `--stable-types` section and `.most` file (#3140)

## 0.6.24 (2022-03-06)

* motoko (`moc`)

  * bugfix: fix bogus identification of distinct type constructors
    in --stable-types section and .most file (#3140)

## 0.6.23 (2022-03-05)

* motoko (`moc`)

  * bugfix: fix pretty printing of (stable) types and #3128 (#3130)

    * Collect constructors  *transitively* before emitting a .most file.
    * Modifies type pretty printer to produce well-formed types and stable type signatures.

## 0.6.22 (2022-02-24)

* motoko (`moc`)

  * Fix: remove bogus error when transitively importing module with
    selective field imports (#3121)
  * Fix: Treating eponymous types from separate candid files (#3103)

* Various reports from CI are now pushed to
  https://dfinity.github.io/motoko (#3113)

## 0.6.21 (2022-01-31)

* motoko (`moc`)

  * Emit new ICP metadata custom section 'motoko:compiler' with compiler release or revision in UTF8 (e.g. "0.6.21"). Default is `icp:private` (#3091).
  * Generalized `import` supporting pattern matching and selective field imports (#3076).
  * Fix: insert critical overflow checks preventing rare heap corruptions
    in out-of-memory allocation and stable variable serialization (#3077).
  * Implement support for 128-bit Cycles-API (#3042).

* motoko-base

  * `ExperimentalInternetComputer` library, exposing low-level, binary `call` function (a.k.a. "raw calls") (dfinity/motoko-base#334, Motoko #3806).
  * `Principal.fromBlob` added (dfinity/motoko-base#331).

## 0.6.20 (2022-01-11)

* motoko

  * Implement support for `heartbeat` system methods (thanks to ninegua) (#2971)

* motoko-base

  * Add `Iter.filter : <A>(Iter<A>, A -> Bool) -> Iter<A>` (thanks to jzxchiang1) (dfinity/motoko-base#328).

## 0.6.19 (2022-01-05)

* motoko-base

  * Fixed a bug in the `RBTree.size()` method.

## 0.6.18 (2021-12-20)

* moc

  * Add runtime support for low-level, direct access to 64-bit IC stable memory, including documentation.
  * Add compiler flag `--max-stable-pages <n>` to cap any use of `ExperimentalStableMemory.mo` (see below), while reserving space for stable variables.
  Defaults to 65536 (4GiB).

* motoko-base

  * (Officially) add `ExperimentalStableMemory.mo` library, exposing 64-bit IC stable memory

* BREAKING CHANGE (Minor):
  The previously available (but unadvertised) `ExperimentalStableMemory.mo` used
  `Nat32` offsets. This one uses `Nat64` offsets to (eventually) provide access to more address space.

## 0.6.17 (2021-12-10)

* Improved handling of one-shot messages facilitating zero-downtime
  upgrades (#2938).
* Further performance improvements to the mark-compact garbage
  collector (#2952, #2973).
* Stable variable checking for `moc.js` (#2969).
* A bug was fixed in the scoping checker  (#2977).

## 0.6.16 (2021-12-03)

* Minor performance improvement to the mark-compact garbage collector


## 0.6.15 (2021-11-26)

* Fixes crash when (ill-typed) `switch` expression on non-variant
  value has variant alternatives (#2934)

## 0.6.14 (2021-11-19)

* The compiler now embeds the existing Candid interface  and  new
  _stable signature_ of a canister in additional Wasm custom sections,
  to be selectively exposed by the IC, and to be used by tools such as `dfx`
  to verify upgrade compatibility (see extended documentation).

  New compiler options:

    * `--public-metadata <name>`: emit ICP custom section `<name>` (`candid:args` or `candid:service` or `motoko:stable-types`) as `public` (default is `private`)
    * `--stable-types`: emit signature of stable types to `.most` file
    * `--stable-compatible <pre> <post>`: test upgrade compatibility between stable-type signatures  `<pre>` and `<post>`

  A Motoko canister upgrade is safe provided:

    * the canister's Candid interface evolves to a Candid subtype; and
    * the canister's Motoko stable signature evolves to a _stable-compatible_ one.

  (Candid subtyping can be verified using tool `didc` available at:
   https://github.com/dfinity/candid.)

* BREAKING CHANGE (Minor):
  Tightened typing for type-annotated patterns (including function parameters)
  to prevent some cases of unintended and counter-intuitive type propagation.

  This may break some rare programs that were accidentally relying on that
  propagation. For example, the indexing `xs[i]` in the following snippet
  happend to type-check before, because `i` was given the more precise
  type `Nat` (inferred from `run`'s parameter type), regardless of the
  overly liberal declaration as an `Int`:

  ```motoko
  func run(f : Nat -> Text) {...};
  let xs = ["a", "b", "c"];
  run(func(i : Int) { xs[i] });
  ```
  This no longer works, `i` has to be declared as `Nat` (or the type omitted).

  If you encounter such cases, please adjust the type annotation.

* Improved garbage collection scheduling

* Miscellaneous performance improvements
  - code generation for `for`-loops over arrays has improved
  - slightly sped up `Int` equality comparisons

## 0.6.13 (2021-11-19)

*Pulled*

## 0.6.12 (2021-10-22)

* `for` loops over arrays are now converted to more efficient
  index-based iteration (#2831). This can result in significant cycle
  savings for tight loops, as well as slightly less memory usage.

* Add type union and intersection. The type expression

  ```motoko
  T and U
  ```
  produces the greatest lower bound of types `T` and `U`, that is,
  the greatest type that is a subtype of both. Dually,

  ```motoko
  T or U
  ```
  produces the least upper bound of types `T` and `U`, that is,
  the smallest type that is a supertype of both.

  One use case of the former is "extending" an existing object type:

  ``` motoko
  type Person = {name : Text; address : Text};
  type Manager = Person and {underlings : [Person]};
  ```
  Similarly, the latter can be used to "extend" a variant type:
  ```motoko
  type Workday = {#mon; #tue; #wed; #thu; #fri};
  type Weekday = Workday or {#sat; #sun};
  ```

## 0.6.11 (2021-10-08)

* Assertion error messages are now reproducible (#2821)

## 0.6.10 (2021-09-23)

* moc

  * documentation changes

* motoko-base

  * documentation changes

## 0.6.9 (2021-09-15)

* motoko-base

  * add Debug.trap : Text -> None (dfinity/motoko-base#288)

## 0.6.8 (2021-09-06)

* Introduce primitives for `Int` ⇔ `Float` conversions (#2733)
* Bump LLVM toolchain to version 12 (#2542)
* Support extended name linker sections (#2760)
* Fix crashing bug for formatting huge floats (#2737)

## 0.6.7 (2021-08-16)

* moc

  *  Optimize field access by exploiting field ordering (#2708)
  *  Fix handling of self references in mark-compact GC (#2721)
  *  Restore CI reporting of perf-regressions (#2643)

* motoko-base:

  * Fix bug in `AssocList.diff` (dfinity/motoko-base#277)
  * Deprecate unsafe or redundant functions in library `Option` ( `unwrap`, `assertSome`, `assertNull`) (#275)

## 0.6.6 (2021-07-30)

* Vastly improved garbage collection scheduling: previously Motoko runtime would do GC
  after every update message. We now schedule a GC when

  1. Heap grows more than 50% and 10 MiB since the last GC, or
  2. Heap size is more than 3 GiB

  (1) is to make sure we don't do GC on tiny heaps or after only small amounts of allocation.
  (2) is to make sure that on large heaps we will have enough allocation space during the next message.

  This scheduling reduces cycles substantially, but may moderately increase memory usage.

  New flag `--force-gc` restores the old behavior.

* Fix bug in compacting gc causing unnecessary memory growth (#2673)

* Trap on attempt to upgrade when canister not stopped and there are outstanding callbacks.
  (This failure mode can be avoided by stopping the canister before upgrade.)

* Fix issue #2640 (leaked `ClosureTable` entry when awaiting futures fails).

## 0.6.5 (2021-07-08)

* Add alternative, _compacting_ gc, enabled with new moc flag `--compacting-gc`.
  The compacting gc supports larger heap sizes than the default, 2-space copying collector.

  NOTE: Dfx 0.7.6 adds optional field `"args"` to `dfx.json` files,
  so Motoko canisters can specify `moc` command-line arguments. E.g.,

  ```json
  ...
     "type" : "motoko"
     ...
     "args" : "--compacting-gc"
  ...
  ```

* Documentation fixes.
* Command line tools: `--help` option provides better documentation of command line
  options that have arguments.
* Fix issue #2319 (crash on import of Candid class).

## 0.6.4 (2021-06-12)

* For release builds, the banner (`moc --version`) now includes the release
  version.

* Fix MacOS release builds (the 0.6.3 tarball for MacOS contained the linux binaries)

## 0.6.3 (2021-06-10)

* Motoko is now open source!

* Better internal consistency checking of the intermediate representation

## 0.6.2 (2021-05-24)

* motoko-base:

  * reformat to style guidelines
  * add type bindings `Nat.Nat`, `Nat8.Nat8` etc. to libraries for primitive types.

* Bugfix: generation of candid from Motoko:

  * no longer confused by distinct, but eponymous, type definitions (Bug: #2529);
  * numbers eponymous types and specializations from 1 (not 2);
  * avoids long chains of type equalities by normalizing before translation.

## 0.6.1 (2021-04-30)

* Internal: Update to IC interface spec 0.17 (adapt to breaking change to signature of `create_canister`)

## 0.6.0 (2021-04-16)

* BREAKING CHANGE:
  The old-style object and block syntax deprecated in 0.5.0 is finally removed.

* Record punning: As already supported in patterns, short object syntax in
  expressions now allows omitting the right-hand side if it is an identifier
  of the same name as the label. That is,

  ```motoko
  {a; b = 1; var c}
  ```

  is short for

  ```motoko
  {a = a; b = 1; var c = c}
  ```

  assuming respective variables are in scope.

* BREAKING CHANGE:
  The types `Word8`, `Word16`, `Word32` and `Word64` have been removed.
  This also removed the `blob.bytes()` iterator.

  Motoko base also dropped the `Word8`, `Word16`, `Word32` and `Word64`
  modules.

  This concludes the transition to the other fixed-width types that began with
  version 0.5.8

* BREAKING CHANGE (Minor):
 `await` on a completed future now also commits state and suspends
  computation, to ensure every await, regardless of its future's state,
  is a commit point for state changes and tentative message sends.

  (Previously, only awaits on pending futures would force a commit
   and suspend, while awaits on completed futures would continue
   execution without an incremental commit, trading safety for speed.)

* motoko-base: fixed bug in `Text.compareWith`.

## 0.5.15 (2021-04-13)

* Bugfix: `Blob.toArray` was broken.

## 0.5.14 (2021-04-09)

* BREAKING CHANGE (Minor): Type parameter inference will no longer default
  under-constrained type parameters that are invariant in the result, but
  require an explicit type argument.
  This is to avoid confusing the user by inferring non-principal types.

  For example, given (invariant) class `Box<A>`:

  ```motoko
    class Box<A>(a : A) { public var value = a; };
  ```

  the code

  ```motoko
    let box = Box(0); // rejected
  ```

  is rejected as ambiguous and requires an instantiation, type annotation or
  expected type. For example:

  ```motoko
    let box1 = Box<Int>(0); // accepted
    let box2 : Box<Nat> = Box(0); // accepted
  ```

  Note that types `Box<Int>` and `Box<Nat>` are unrelated by subtyping,
  so neither is best (or principal) in the ambiguous, rejected case.

* Bugfix: Type components in objects/actors/modules correctly ignored
  when involved in serialization, equality and `debug_show`, preventing
  the compiler from crashing.

* motoko-base: The `Text.hash` function was changed to a better one.
  If you stored hashes as stable values (which you really shouldn't!)
  you must rehash after upgrading.

* motoko-base: Conversion functions between `Blob` and `[Nat8]` are provided.

* When the compiler itself crashes, it will now ask the user to report the
  backtrace at the DFINITY forum

## 0.5.13 (2021-03-25)

* The `moc` interpreter now pretty-prints values (as well as types) in the
  repl, producing more readable output for larger values.

* The family of `Word` types are deprecated, and mentioning them produces a warning.
  These type will be removed completely in a subsequent release.
  See the user’s guide, section “Word types”, for a migration guide.

* motoko base: because of this deprecation, the `Char.from/toWord32()`
  functions are removed. Migrate away from `Word` types, or use
  `Word32.from/ToChar` for now.

## 0.5.12 (2021-03-23)

* The `moc` compiler now pretty-prints types in error messages and the repl,
  producing more readable output for larger types.

* motoko base: fixed bug in `Text.mo` affecting partial matches in,
  for example, `Text.replace` (GH issue #234).

## 0.5.11 (2021-03-12)

* The `moc` compiler no longer rejects occurrences of private or
  local type definitions in public interfaces.

  For example,

  ```motoko
  module {
    type List = ?(Nat, List); // private
    public func cons(n : Nat, l : List) : List { ?(n , l) };
  }
  ```

  is now accepted, despite `List` being private and appearing in the type
  of public member `cons`.

* Type propagation for binary operators has been improved. If the type of one of
  the operands can be determined locally, then the other operand is checked
  against that expected type. This should help avoiding tedious type annotations
  in many cases of literals, e.g., `x == 0` or `2 * x`, when `x` has a special
  type like `Nat8`.

* The `moc` compiler now rejects type definitions that are non-_productive_ (to ensure termination).

  For example, problematic types such as:

  ```motoko
  type C = C;
  type D<T, U> = D<U, T>;
  type E<T> = F<T>;
  type F<T> = E<T>;
  type G<T> = Fst<G<T>, Any>;
  ```

  are now rejected.

* motoko base: `Text` now contains `decodeUtf8` and `encodeUtf8`.

## 0.5.10 (2021-03-02)

* User defined deprecations

  Declarations in modules can now be annotated with a deprecation comment, which make the compiler emit warnings on usage.

  This lets library authors warn about future breaking changes:

  As an example:

  ```motoko
  module {
    /// @deprecated Use `bar` instead
    public func foo() {}

    public func bar() {}
  }
  ```

  will emit a warning whenever `foo` is used.

* The `moc` compiler now rejects type definitions that are _expansive_, to help ensure termination.
  For example, problematic types such as `type Seq<T> = ?(T, Seq<[T]>)` are rejected.

* motoko base: `Time.Time` is now public

## 0.5.9 (2021-02-19)

* The `moc` compiler now accepts the `-Werror` flag to turn warnings into errors.

* The language server now returns documentation comments alongside
  completions and hover notifications

## 0.5.8 (2021-02-12)

* Wrapping arithmetic and bit-wise operations on `NatN` and `IntN`

  The conventional arithmetic operators on `NatN` and `IntN` trap on overflow.
  If wrap-around semantics is desired, the operators `+%`, `-%`, `*%` and `**%`
  can be used. The corresponding assignment operators (`+%=` etc.) are also available.

  Likewise, the bit fiddling operators (`&`, `|`, `^`, `<<`, `>>`, `<<>`,
  `<>>` etc.) are now also available on `NatN` and `IntN`. The right shift
  operator (`>>`) is an unsigned right shift on `NatN` and a signed right shift
  on `IntN`; the `+>>` operator is _not_ available on these types.

  The motivation for this change is to eventually deprecate and remove the
  `WordN` types.

  Therefore, the wrapping arithmetic operations on `WordN` are deprecated and
  their use will print a warning. See the user’s guide, section “Word types”,
  for a migration guide.

* For values `x` of type `Blob`, an iterator over the elements of the blob
  `x.vals()` is introduced. It works like `x.bytes()`, but returns the elements
  as type `Nat8`.

* `mo-doc` now generates cross-references for types in signatures in
  both the Html as well as the Asciidoc output. So a signature like
  `fromIter : I.Iter<Nat> -> List.List<Nat>` will now let you click on
  `I.Iter` or `List.List` and take you to their definitions.

* Bugfix: Certain ill-typed object literals are now prevented by the type
  checker.

* Bugfix: Avoid compiler aborting when object literals have more fields than
  their type expects.

## 0.5.7 (2021-02-05)

* The type checker now exploits the expected type, if any,
  when typing object literal expressions.
  So `{ x = 0 } : { x : Nat8 }` now works as expected
  instead of requiring an additional type annotation on `0`.

## 0.5.6 (2021-01-22)

* The compiler now reports errors and warnings with an additional _error code_
  This code can be used to look up a more detailed description for a given error by passing the `--explain` flag with a code to the compiler.
  As of now this isn't going to work for most codes because the detailed descriptions still have to be written.
* Internal: The parts of the RTS that were written in C have been ported to Rust.

## 0.5.5 (2021-01-15)

* new `moc` command-line arguments `--args <file>` and `--args0 <file>` for
  reading newline/NUL terminated arguments from `<file>`.
* motoko base: documentation examples are executable in the browser

## 0.5.4 (2021-01-07)

* _Option blocks_ `do ? <block>` and _option checks_ `<exp> !`.
  Inside an option block, an option check validates that its operand expression is not `null`.
  If it is, the entire option block is aborted and evaluates to `null`.
  This simplifies consecutive null handling by avoiding verbose `switch` expressions.

  For example, the expression `do? { f(x!, y!) + z!.a }` evaluates to `null` if either `x`, `y` or `z` is `null`;
  otherwise, it takes the options' contents and ultimately returns `?r`, where `r` is the result of the addition.

* BREAKING CHANGE (Minor):
  The light-weight `do <exp>` form of the recently added, more general `do <block-or-exp>` form,
  is no longer legal syntax.
  That is, the argument to a `do` or `do ?` expression *must* be a block `{ ... }`,
  never a simple expression.

## 0.5.3 (2020-12-10)

* Nothing new, just release moc.js to CDN

## 0.5.2 (2020-12-04)

* Bugfix: gracefully handle importing ill-typed actor classes

## 0.5.1 (2020-11-27)

* BREAKING CHANGE: Simple object literals of the form `{a = foo(); b = bar()}`
  no longer bind the field names locally. This enables writing expressions
  like `func foo(a : Nat) { return {x = x} }`.

  However, this breaks expressions like `{a = 1; b = a + 1}`. Such object
  shorthands now have to be written differently, e.g., with an auxiliary
  declaration, as in `let a = 1; {a = a; b = a + 1}`, or by using the "long"
  object syntax `object {public let a = 1; public let b = a + 1}`.

## 0.5.0 (2020-11-27)

* BREAKING CHANGE: Free-standing blocks are disallowed

  Blocks are only allowed as sub-expressions of control flow expressions like
  `if`, `loop`, `case`, etc. In all other places, braces are always considered
  to start an object literal.

  To use blocks in other positions, the new `do <block>` expression can be
  used.

  The more liberal syntax is still allowed for now but deprecated, i.e.,
  produces a warning.

* BREAKING CHANGE: actor creation is regarded as asynchronous:

  * Actor declarations are asynchronous and can only be used in asynchronous
    contexts.
  * The return type of an actor class, if specified, must be an async actor
    type.
  * To support actor declaration, the top-level context of an interpreted
    program is an asynchronous context, allowing implicit and explicit await
    expressions.

  (Though breaking, this change mostly affects interpreted programs and
  compiled programs with explicate actor class return types)

* Candid support is updated to latest changes of the Candid spec, in particular
  the ability to extend function with optional parameters in a backward
  compatible way.

  Motoko passes the official Candid compliance test suite.

* RTS: Injecting a value into an option type (`? <exp>`) no longer
  requires heap allocation in most cases. This removes the memory-tax
  of using iterators.

* Bugfix: Passing cycles to the instantiation of an actor class works now.

* Various bug fixes and documentation improvements.

## 0.4.6 (2020-11-13)

* Significant documentation improvements
* Various bugfixes
* Improved error messages
* Initial DWARF support
* Candid compliance improvements:
  * Strict checking of utf8 strings
  * More liberal parsing of leb128-encoded numbers
* New motoko-base:
  * The Random library is added

## 0.4.5 (2020-10-06)

* BREAKING CHANGE: a library containing a single actor class is
  imported as a module, providing access to both the class type and
  class constructor function as module components. Restores the
  invariant that imported libraries are modules.
* Backend: Compile captured actor class parameters statically (#2022)
* flip the default for -g (#1546)
* Bug fix: reject array indexing as non-static (could trap) (#2011)
* Initialize tuple length fields (#1992)
* Warns for structural equality on abstract types (#1972)
* Funds Imperative API (#1922)
* Restrict subtyping (#1970)
* Continue labels always have unit codomain (#1975)
* Compile.ml: target and use new builder call pattern (#1974)
* fix scope var bugs (#1973)

## 0.4.4 (2020-09-21)

* Actor class export
* Accept unit installation args for actors
* Reject platform actor (class) programs with additional decs
* Handle IO exceptions at the top-level
* RTS: Remove duplicate array and blob allocation code
* RTS: Fix pointer arithmetic in BigInt collection function

## 0.4.3 (2020-09-14)

* Preliminary support for actor class import and dynamic canister installation.
  Surface syntax may change in future.
* BREAKING CHANGE: a compilation unit/file defining an actor or actor class may *only* have leading `import` declarations; other leading declarations (e.g. `let` or `type`) are no longer supported.
* Rust GC

## 0.4.2 (2020-08-18)

* Polymorphic equality.  `==` and `!=` now work on all shareable types.

## 0.4.1 (2020-08-13)

* Switching to bumping the third component of the version number
* Bugfix: clashing declarations via function and class caught (#1756)
* Bugfix: Candid `bool` decoding rejects invalid input (#1783)
* Canisters can take installation arguments (#1809)
  NB: Communicating the type of the canister installation methods is still
  missing.
* Optimization: Handling of `Bool` in the backend.

## 0.4 (2020-08-03)

* Candid pretty printer to use shorthand when possible (#1774)
* fix candid import to use the new id format (#1787)

## 0.3 (2020-07-31)

* Fixes an issue with boolean encoding to Candid
* Converts the style guide to asciidocs

## 0.2 (2020-07-30)

* The `Blob` type round-trips through candid type export/import (#1744)
* Allow actor classes to know the caller of their constructor (#1737)
* Internals: `Prim.time()` provided (#1747)
* Performance: More dead code removal (#1752)
* Performance: More efficient arithmetic with unboxed values (#1693, #1757)
* Canister references are now parsed and printed according to the new
  base32-based textual format (#1732).
* The runtime is now embedded into `moc` and need not be distributed separately
  (#1772)

## 0.1 (2020-07-20)

* Beginning of the changelog. Released with dfx-0.6.0.<|MERGE_RESOLUTION|>--- conflicted
+++ resolved
@@ -11,17 +11,10 @@
     presence of control-flow expressions (`return`, `break`, `continue`, `throw`).
 
     _Note_: `finally`-expressions that are in scope will be executed even if an execution
-<<<<<<< HEAD
-    path _following_ an `await`-expression traps. This behaviour, not available before in Motoko,
-    allows programmers writing last-resort cleanups. For trapping execution paths _without_ an
-    intervening `await`, the replica-provided state rewinding mechanism stays in charge of
-    the cleanup.
-=======
     path _following_ an `await`-expression traps. This feature, not available before in Motoko,
     allows programmers to implement cleanups even in the presence of traps. For trapping 
     execution paths prior to any `await`, the replica-provided state roll back mechanism must 
     ensure no cleanup is required.
->>>>>>> cddd55c4
 
     The relevant security best practices are accessible at
     https://internetcomputer.org/docs/current/developer-docs/security/security-best-practices/inter-canister-calls#recommendation
