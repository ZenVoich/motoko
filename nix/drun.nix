--- conflicted
+++ resolved
@@ -22,10 +22,7 @@
           "derive_more-0.99.8-alpha.0" = "sha256-tEsfYC9oCAsDjinCsUDgRg3q6ruvayuA1lRmsEP9cys=";
           "ic-btc-interface-0.1.0" = "sha256-JoVg1t62C2FIe0la1oQzidybLj1CyAQy80gkRh/MTn0=";
           "ic-btc-test-utils-0.1.0" = "sha256-VecEMFjoeiRi0VgJ9CeDoOzdyJbJNiZ5MBmiV1+b7As=";
-<<<<<<< HEAD
           "ic-btc-validation-0.1.0" = "sha256-DRrZ0MX6Qykh+IbEpmWPYvT5XxsiED0jPp6l0Ci+Leo=";
-=======
->>>>>>> 6bfeebe7
           "icrc1-test-env-0.1.1" = "sha256-yWJF+KM8l65Nr0pwR9QeltkqbHDzOLNPVnLhf1mRukQ=";
           "jsonrpc-0.12.1" = "sha256-3FtdZlt2PqVDkE5iKWYIp1eiIELsaYlUPRSP2Xp8ejM=";
           "libssh2-sys-0.2.23" = "sha256-9Hb7CnPF+lxrVO1NAhS7EXcPVWZutJXr6UWxpptzk4U=";
