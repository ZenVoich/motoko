{
    "candid": {
        "branch": "master",
        "builtin": false,
        "description": "Candid Library for the Internet Computer",
        "homepage": "",
        "owner": "dfinity",
        "repo": "candid",
        "rev": "331217bae379cbebfa531a140f2186c99fae1425",
        "sha256": "095w2a4lxy2gd7vfjxn7jszm4x3srw8xlxb1zzd096y6h047rxlj",
        "type": "tarball",
        "url": "https://github.com/dfinity/candid/archive/331217bae379cbebfa531a140f2186c99fae1425.tar.gz",
        "url_template": "https://github.com/<owner>/<repo>/archive/<rev>.tar.gz"
    },
    "esm": {
        "builtin": false,
        "sha256": "116k10q9v0yzpng9bgdx3xrjm2kppma2db62mnbilbi66dvrvz9q",
        "type": "tarball",
        "url": "https://registry.npmjs.org/esm/-/esm-3.2.25.tgz",
        "url_template": "https://registry.npmjs.org/esm/-/esm-<version>.tgz",
        "version": "3.2.25"
    },
    "ic": {
        "branch": "pull/143/head",
        "description": "Internet Computer blockchain source: the client/replica software run by nodes",
        "homepage": "",
        "owner": "dfinity",
        "repo": "ic",
        "rev": "0f51bd67a6d9e5141e761000ddef77c20ca3d0a5",
        "sha256": "14lrlj6qq96wg4197ngb9495p5a8bc5lvxc0w123ybijrg266pcn",
        "type": "tarball",
        "url": "https://github.com/dfinity/ic/archive/0f51bd67a6d9e5141e761000ddef77c20ca3d0a5.tar.gz",
        "url_template": "https://github.com/<owner>/<repo>/archive/<rev>.tar.gz"
    },
    "ic-hs": {
        "branch": "master",
        "builtin": false,
        "description": "A haskell toolbox for the Internet Computer",
        "homepage": "",
        "owner": "dfinity",
        "repo": "ic-hs",
        "rev": "e727fecab6bad1401a65a50773637e46b8a14e0e",
        "sha256": "183xcavjkfsa2hgx9s67qxg7hfykykmw0wbzd4458rkiqb164wmc",
        "type": "tarball",
        "url": "https://github.com/dfinity/ic-hs/archive/e727fecab6bad1401a65a50773637e46b8a14e0e.tar.gz",
        "url_template": "https://github.com/<owner>/<repo>/archive/<rev>.tar.gz"
    },
    "ic-wasm": {
        "branch": "main",
        "description": "A collection of libraries and tools for transforming Wasm canisters running on the Internet Computer",
        "homepage": null,
        "owner": "dfinity",
        "repo": "ic-wasm",
        "rev": "d8d3b438973784b3935e3e18a7ea8690859b3e24",
        "sha256": "1sw7sqwyp63m0frjz744jd5nsli8np6gsc19z7l66h6f32pyhy2r",
        "type": "tarball",
        "url": "https://github.com/dfinity/ic-wasm/archive/d8d3b438973784b3935e3e18a7ea8690859b3e24.tar.gz",
        "url_template": "https://github.com/<owner>/<repo>/archive/<rev>.tar.gz"
    },
    "libtommath": {
        "builtin": false,
        "description": "LibTomMath is a free open source portable number theoretic multiple-precision integer library written entirely in C.",
        "homepage": "https://www.libtom.net",
        "owner": "libtom",
        "repo": "libtommath",
        "sha256": "0cj4xdbh874hi8hx9ajygqk5411cnv260mfjrn68fsi9a6dw56ff",
        "type": "tarball",
        "url": "https://github.com/libtom/libtommath/archive/v1.2.0.tar.gz",
        "url_template": "https://github.com/<owner>/<repo>/archive/<version>.tar.gz",
        "version": "v1.2.0"
    },
    "motoko-base": {
        "branch": "pull/589/head",
        "description": "The Motoko base library",
        "homepage": "",
        "owner": "dfinity",
        "repo": "motoko-base",
<<<<<<< HEAD
        "rev": "f0d36aaab62f8d03dd9c795c207ce950360f992b",
        "sha256": "06vwjcfvrg1skn2gd6fqrli6vc78z6578mqm3rdif6kfr6s90y4s",
        "type": "tarball",
        "url": "https://github.com/dfinity/motoko-base/archive/f0d36aaab62f8d03dd9c795c207ce950360f992b.tar.gz",
=======
        "rev": "2e14c17241ab5a49cecfb97ffdae6e7cff7ae9b7",
        "sha256": "1xjqk490bzv66m18cj7p7hrvf9ry13wzsaif6sqmgzha4k1kbxls",
        "type": "tarball",
        "url": "https://github.com/dfinity/motoko-base/archive/2e14c17241ab5a49cecfb97ffdae6e7cff7ae9b7.tar.gz",
>>>>>>> 3dfa7ec0
        "url_template": "https://github.com/<owner>/<repo>/archive/<rev>.tar.gz"
    },
    "motoko-matchers": {
        "branch": "v1.1.1",
        "builtin": false,
        "description": null,
        "homepage": "http://kritzcreek.github.io/motoko-matchers",
        "owner": "kritzcreek",
        "repo": "motoko-matchers",
        "rev": "cb838c192df3328ff9ae172e2dc7338cf55e74bf",
        "sha256": "0kcv1wqb7ljpb3yrzfv4r5x6sil095nwf01gzmdk105k21a5s63l",
        "type": "tarball",
        "url": "https://github.com/kritzcreek/motoko-matchers/archive/cb838c192df3328ff9ae172e2dc7338cf55e74bf.tar.gz",
        "url_template": "https://github.com/<owner>/<repo>/archive/<rev>.tar.gz"
    },
    "musl-wasi": {
        "branch": "main",
        "builtin": false,
        "description": "WASI libc implementation for WebAssembly",
        "homepage": "https://wasi.dev",
        "owner": "WebAssembly",
        "repo": "wasi-libc",
        "rev": "be1704a9568e98ae073f074f7271cae68c23d161",
        "sha256": "193s1ir7dqsazd4wfgkz7vn2zrar3pihqkmrglwm3nxr9lqx1aw8",
        "type": "tarball",
        "url": "https://github.com/WebAssembly/wasi-libc/archive/be1704a9568e98ae073f074f7271cae68c23d161.tar.gz",
        "url_template": "https://github.com/<owner>/<repo>/archive/<rev>.tar.gz"
    },
    "nixpkgs": {
        "branch": "release-23.05",
        "builtin": true,
        "description": "Nixpkgs/NixOS branches that track the Nixpkgs/NixOS channels",
        "homepage": null,
        "owner": "NixOS",
        "repo": "nixpkgs",
        "rev": "2f3b6b3fcd9fa0a4e6b544180c058a70890a7cc1",
        "sha256": "0j0bv6550cv1n2qb7pbxbh4b0shz4hdkmh0fmz903jc2vjrbajm8",
        "type": "tarball",
        "url": "https://github.com/NixOS/nixpkgs/archive/2f3b6b3fcd9fa0a4e6b544180c058a70890a7cc1.tar.gz",
        "url_template": "https://github.com/<owner>/<repo>/archive/<rev>.tar.gz"
    },
    "nixpkgs-mozilla": {
        "branch": "pull/309/head",
        "builtin": false,
        "description": "mozilla related nixpkgs (extends nixos/nixpkgs repo)",
        "homepage": null,
        "owner": "mozilla",
        "repo": "nixpkgs-mozilla",
        "rev": "1ca9ee7192f973fd67b0988bdd77b8c11ae245a6",
        "sha256": "0f6x1lxi6ks5404ggnlmnj6d91834qya2hb4fbkfcxiids2wq17d",
        "type": "tarball",
        "url": "https://github.com/mozilla/nixpkgs-mozilla/archive/1ca9ee7192f973fd67b0988bdd77b8c11ae245a6.tar.gz",
        "url_template": "https://github.com/<owner>/<repo>/archive/<rev>.tar.gz"
    },
    "nixpkgs-unstable": {
        "branch": "master",
        "description": "Nix Packages collection & NixOS",
        "homepage": "",
        "owner": "NixOS",
        "repo": "nixpkgs",
        "rev": "9d2864289e65d0dc841123ae86bc7b3f77b6d12d",
        "sha256": "0f3bcphzrjm1hs81mhpfx1hqxfnbvhhv5hv82wi1h3f735i279ja",
        "type": "tarball",
        "url": "https://github.com/NixOS/nixpkgs/archive/9d2864289e65d0dc841123ae86bc7b3f77b6d12d.tar.gz",
        "url_template": "https://github.com/<owner>/<repo>/archive/<rev>.tar.gz"
    },
    "ocaml-vlq": {
        "branch": "v0.2.0",
        "builtin": false,
        "description": "A library to encode/decode numbers in OCaml.",
        "homepage": null,
        "owner": "flowtype",
        "repo": "ocaml-vlq",
        "rev": "115bf0fef38018f31ac6386fef17a00bd8307218",
        "sha256": "09jdgih2n2qwpxnlbcca4xa193rwbd1nw7prxaqlg134l4mbya83",
        "type": "tarball",
        "url": "https://github.com/flowtype/ocaml-vlq/archive/115bf0fef38018f31ac6386fef17a00bd8307218.tar.gz",
        "url_template": "https://github.com/<owner>/<repo>/archive/<rev>.tar.gz",
        "version": "v0.2.0"
    }
}<|MERGE_RESOLUTION|>--- conflicted
+++ resolved
@@ -75,17 +75,10 @@
         "homepage": "",
         "owner": "dfinity",
         "repo": "motoko-base",
-<<<<<<< HEAD
         "rev": "f0d36aaab62f8d03dd9c795c207ce950360f992b",
         "sha256": "06vwjcfvrg1skn2gd6fqrli6vc78z6578mqm3rdif6kfr6s90y4s",
         "type": "tarball",
         "url": "https://github.com/dfinity/motoko-base/archive/f0d36aaab62f8d03dd9c795c207ce950360f992b.tar.gz",
-=======
-        "rev": "2e14c17241ab5a49cecfb97ffdae6e7cff7ae9b7",
-        "sha256": "1xjqk490bzv66m18cj7p7hrvf9ry13wzsaif6sqmgzha4k1kbxls",
-        "type": "tarball",
-        "url": "https://github.com/dfinity/motoko-base/archive/2e14c17241ab5a49cecfb97ffdae6e7cff7ae9b7.tar.gz",
->>>>>>> 3dfa7ec0
         "url_template": "https://github.com/<owner>/<repo>/archive/<rev>.tar.gz"
     },
     "motoko-matchers": {
