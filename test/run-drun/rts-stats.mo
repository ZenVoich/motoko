--- conflicted
+++ resolved
@@ -9,16 +9,9 @@
 // Prim.debugPrint("Size and allocation before: " # debug_show (s0, a0));
 // Prim.debugPrint("Size and allocation after:  " # debug_show (s1, a1));
 
-<<<<<<< HEAD
-// this should be rather stable unless the array representation changes
-Prim.debugPrint("Size and allocation delta:  " # debug_show (s1-s0 : Nat, a1-a0 : Nat));
-assert (+s1-s0 == 10012);
-assert (+a1-a0 == 10012);
-=======
 // Differences between incremental and non-incremental GC (additional forwarding header field)
 assert (+s1-s0 == 10008 or +s1-s0 == 10012);
 assert (+a1-a0 == 10008 or +a1-a0 == 10012);
->>>>>>> 1cdfde67
 
 assert(Prim.rts_memory_size() > Prim.rts_heap_size());
 
