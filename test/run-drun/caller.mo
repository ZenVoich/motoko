import Prim "mo:prim";
actor a {

  public shared ctxt func c1 () : async () {
    let c : Blob = ctxt.caller;
    return;
  };

  public shared {caller} func c2 () : async () {
    let c1 : Blob = caller;
    return;
  };

  public shared _ func c3 () : async () {
    return;
  };

  public shared {} func c4 () : async () {
  };

  public shared {caller = c} func c5 (c:Bool) : async () { // allow shadowing
    let c1 : Bool = c;
    return;
  };

  public shared query {caller} func c6 () : async () {
    let c1 : Blob = caller;
    return;
  };

  public shared {caller} func c7() : async Blob {
    return caller;
  };

  public shared query {caller} func c8() : async Word32 {
    Prim.hashBlob caller;
  };

  public shared query {caller} func c9() : async Nat {
<<<<<<< HEAD
      caller.len();
=======
      caller.size();
  };

  public shared query {caller} func c10() : async ?Word8 {
      caller.bytes().next();
>>>>>>> 42f8ad78
  };

};

ignore a.c1(); //OR-CALL ingress c1 0x4449444C0000
ignore a.c2(); //OR-CALL ingress c2 0x4449444C0000
ignore a.c3(); //OR-CALL ingress c3 0x4449444C0000
ignore a.c4(); //OR-CALL ingress c4 0x4449444C0000
ignore a.c6(); //OR-CALL query c6 0x4449444C0000
ignore a.c7(); //OR-CALL ingress c7 0x4449444C0000
ignore a.c8(); //OR-CALL query c8 0x4449444C0000
ignore a.c9(); //OR-CALL query c9 0x4449444C0000
<<<<<<< HEAD
=======
ignore a.c10(); //OR-CALL query c10 0x4449444C0000
>>>>>>> 42f8ad78


<|MERGE_RESOLUTION|>--- conflicted
+++ resolved
@@ -37,15 +37,11 @@
   };
 
   public shared query {caller} func c9() : async Nat {
-<<<<<<< HEAD
-      caller.len();
-=======
       caller.size();
   };
 
   public shared query {caller} func c10() : async ?Word8 {
       caller.bytes().next();
->>>>>>> 42f8ad78
   };
 
 };
@@ -58,9 +54,6 @@
 ignore a.c7(); //OR-CALL ingress c7 0x4449444C0000
 ignore a.c8(); //OR-CALL query c8 0x4449444C0000
 ignore a.c9(); //OR-CALL query c9 0x4449444C0000
-<<<<<<< HEAD
-=======
 ignore a.c10(); //OR-CALL query c10 0x4449444C0000
->>>>>>> 42f8ad78
 
 
