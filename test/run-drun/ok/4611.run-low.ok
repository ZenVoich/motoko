--- conflicted
+++ resolved
@@ -1,8 +1,5 @@
-<<<<<<< HEAD
-Effect
-{mrec = {bool = true; text = "Hello World!"}; nrec = {bool = true; char = 'C'; text = "Hello World!"}; rec = {bool = true; text = "Hello World!"}}
-=======
 {mrec = {bool = true; text = "Hello World!"}; rec = {bool = true; text = "Hello World!"}}
 {aool = (); bool = false}
 {bool = false; cool = ()}
->>>>>>> a0013886
+Effect
+{mrec = {bool = true; text = "Hello World!"}; nrec = {bool = true; char = 'C'; text = "Hello World!"}; rec = {bool = true; text = "Hello World!"}}