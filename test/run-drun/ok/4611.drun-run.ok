--- conflicted
+++ resolved
@@ -1,10 +1,7 @@
 ingress Completed: Reply: 0x4449444c016c01b3c4b1f204680100010a00000000000000000101
-<<<<<<< HEAD
-debug.print: Effect
-debug.print: {mrec = {bool = true; text = "Hello World!"}; nrec = {bool = true; char = 'C'; text = "Hello World!"}; rec = {bool = true; text = "Hello World!"}}
-=======
 debug.print: {mrec = {bool = true; text = "Hello World!"}; rec = {bool = true; text = "Hello World!"}}
 debug.print: {aool = (); bool = false}
 debug.print: {bool = false; cool = ()}
->>>>>>> a0013886
+debug.print: Effect
+debug.print: {mrec = {bool = true; text = "Hello World!"}; nrec = {bool = true; char = 'C'; text = "Hello World!"}; rec = {bool = true; text = "Hello World!"}}
 ingress Completed: Reply: 0x4449444c0000