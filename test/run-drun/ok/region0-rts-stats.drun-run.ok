ingress Completed: Reply: 0x4449444c016c01b3c4b1f204680100010a00000000000000000101
debug.print: Ignore Diff: (ignored)
debug.print: {l2 = 144; s2 = 144}
ingress Completed: Reply: 0x4449444c0000
<<<<<<< HEAD
debug.print: Ignore Diff: (ignored)
ingress Err: IC0503: Canister rwlgt-iiaaa-aaaaa-aaaaa-cai trapped explicitly: pattern failed
debug.print: Ignore Diff: (ignored)
ingress Err: IC0503: Canister rwlgt-iiaaa-aaaaa-aaaaa-cai trapped explicitly: pattern failed
debug.print: Ignore Diff: (ignored)
ingress Err: IC0503: Canister rwlgt-iiaaa-aaaaa-aaaaa-cai trapped explicitly: pattern failed
=======
debug.print: {l1 = 144; s1 = 145}
ingress Err: IC0503: Error from Canister rwlgt-iiaaa-aaaaa-aaaaa-cai: Canister called `ic0.trap` with message: pattern failed.
Consider gracefully handling failures from this canister or altering the canister to handle exceptions. See documentation: http://internetcomputer.org/docs/current/references/execution-errors#trapped-explicitly
debug.print: {l1 = 144; s1 = 145}
ingress Err: IC0503: Error from Canister rwlgt-iiaaa-aaaaa-aaaaa-cai: Canister called `ic0.trap` with message: pattern failed.
Consider gracefully handling failures from this canister or altering the canister to handle exceptions. See documentation: http://internetcomputer.org/docs/current/references/execution-errors#trapped-explicitly
debug.print: {l1 = 144; s1 = 145}
ingress Err: IC0503: Error from Canister rwlgt-iiaaa-aaaaa-aaaaa-cai: Canister called `ic0.trap` with message: pattern failed.
Consider gracefully handling failures from this canister or altering the canister to handle exceptions. See documentation: http://internetcomputer.org/docs/current/references/execution-errors#trapped-explicitly
>>>>>>> d9c6d5bb
<|MERGE_RESOLUTION|>--- conflicted
+++ resolved
@@ -2,21 +2,12 @@
 debug.print: Ignore Diff: (ignored)
 debug.print: {l2 = 144; s2 = 144}
 ingress Completed: Reply: 0x4449444c0000
-<<<<<<< HEAD
 debug.print: Ignore Diff: (ignored)
-ingress Err: IC0503: Canister rwlgt-iiaaa-aaaaa-aaaaa-cai trapped explicitly: pattern failed
-debug.print: Ignore Diff: (ignored)
-ingress Err: IC0503: Canister rwlgt-iiaaa-aaaaa-aaaaa-cai trapped explicitly: pattern failed
-debug.print: Ignore Diff: (ignored)
-ingress Err: IC0503: Canister rwlgt-iiaaa-aaaaa-aaaaa-cai trapped explicitly: pattern failed
-=======
-debug.print: {l1 = 144; s1 = 145}
 ingress Err: IC0503: Error from Canister rwlgt-iiaaa-aaaaa-aaaaa-cai: Canister called `ic0.trap` with message: pattern failed.
 Consider gracefully handling failures from this canister or altering the canister to handle exceptions. See documentation: http://internetcomputer.org/docs/current/references/execution-errors#trapped-explicitly
-debug.print: {l1 = 144; s1 = 145}
+debug.print: Ignore Diff: (ignored)
 ingress Err: IC0503: Error from Canister rwlgt-iiaaa-aaaaa-aaaaa-cai: Canister called `ic0.trap` with message: pattern failed.
 Consider gracefully handling failures from this canister or altering the canister to handle exceptions. See documentation: http://internetcomputer.org/docs/current/references/execution-errors#trapped-explicitly
-debug.print: {l1 = 144; s1 = 145}
+debug.print: Ignore Diff: (ignored)
 ingress Err: IC0503: Error from Canister rwlgt-iiaaa-aaaaa-aaaaa-cai: Canister called `ic0.trap` with message: pattern failed.
-Consider gracefully handling failures from this canister or altering the canister to handle exceptions. See documentation: http://internetcomputer.org/docs/current/references/execution-errors#trapped-explicitly
->>>>>>> d9c6d5bb
+Consider gracefully handling failures from this canister or altering the canister to handle exceptions. See documentation: http://internetcomputer.org/docs/current/references/execution-errors#trapped-explicitly