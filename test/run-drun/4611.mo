import Prim "mo:⛔";

actor A {
    public func method() {};
    var bool = true;
    let text = "Hello World!";
    let char = 'C';
    stable let rec = { bool; text };
    stable let mrec = { var bool; var text };
<<<<<<< HEAD
    // projecting a field from a var-built record
    // sometimes the compiler will do this
    func call() : Bool { Prim.debugPrint "Effect"; bool };
    stable let nrec = {
        bool = { text; bool }.bool;
        text = { text }.text;
        char = {
            char; // relevant
            fuzz = "Noise";
            effectful = call();
            evaluated = rec;
            record = { rec; bool };
            recdot = rec.text;
            objdot = (object { let (a, c) = (42, 25); public let b = a }).b;
            tuple = (rec.text, char);
            tupledot = (rec.text, char).1;
            option = ?char;
            array = [char, 'D'];
            //actordot = A.method : shared () -> ();
            tag = #tag rec;
            annot = ?char : ?Char;
            ite = if bool text else "Nope";
            labeled = label l ();
            function = func () = ();
        }.char
    };
    let summary = debug_show { rec; mrec; nrec };
=======
    bool := false;
    assert mrec.bool;  // check no aliasing between bool and mrec.bool
    let summary = debug_show { rec; mrec };
>>>>>>> 77bceef8
    Prim.debugPrint summary;
}<|MERGE_RESOLUTION|>--- conflicted
+++ resolved
@@ -7,7 +7,9 @@
     let char = 'C';
     stable let rec = { bool; text };
     stable let mrec = { var bool; var text };
-<<<<<<< HEAD
+    bool := false;
+    assert mrec.bool;  // check no aliasing between bool and mrec.bool
+    let summary = debug_show { rec; mrec };
     // projecting a field from a var-built record
     // sometimes the compiler will do this
     func call() : Bool { Prim.debugPrint "Effect"; bool };
@@ -35,10 +37,5 @@
         }.char
     };
     let summary = debug_show { rec; mrec; nrec };
-=======
-    bool := false;
-    assert mrec.bool;  // check no aliasing between bool and mrec.bool
-    let summary = debug_show { rec; mrec };
->>>>>>> 77bceef8
     Prim.debugPrint summary;
 }