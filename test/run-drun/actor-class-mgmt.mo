--- conflicted
+++ resolved
@@ -109,26 +109,18 @@
       assert ({args = 5; upgrades = 0} == (await c5.observe()));
       assert (c5 == c4);
 
-<<<<<<< HEAD
-=======
+      // no need to add cycles
       let c6 = await
-        (system Cs.C)(#upgrade_with_persistence { wasm_memory_persistence = #Keep ; canister = c4 })(6, null);
-      assert ({args = 6; upgrades = 3} == (await c6.observe()));
+        (system Cs.C)(#reinstall c5)(6, null);
+      assert ({args = 6; upgrades = 0} == (await c6.observe()));
       assert (c6 == c5);
 
       // no need to add cycles
       let c7 = await
-        (system Cs.C)(#reinstall c6)(7, null);
+        (system Cs.C)(#upgrade_with_persistence { wasm_memory_persistence = #Replace ; canister = c6 })(7, null);
       assert ({args = 7; upgrades = 0} == (await c7.observe()));
       assert (c7 == c6);
 
-      // no need to add cycles
-      let c8 = await
-        (system Cs.C)(#upgrade_with_persistence { wasm_memory_persistence = #Replace ; canister = c7 })(8, null);
-      assert ({args = 8; upgrades = 0} == (await c8.observe()));
-      assert (c8 == c7);
-
->>>>>>> f3c3af2a
       let info = await ic00.canister_info {
           canister_id = p;
           num_requested_changes = ?4
