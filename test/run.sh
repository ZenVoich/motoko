#!/usr/bin/env bash

# A simple test runner. Synopsis:
#
# ./run.sh foo.as [bar.as ..]
#
# Options:
#
#    -a: Update the files in ok/
#    -d: Compile with --dfinity, use dvm to run
#    -s: Be silent in sunny-day execution
#

function realpath() {
    [[ $1 = /* ]] && echo "$1" || echo "$PWD/${1#./}"
}


ACCEPT=no
DFINITY=no
EXTRA_ASC_FLAGS=
ASC=${ASC:-$(realpath $(dirname $0)/../src/asc)}
WASM=${WASM:-wasm}
DVM_WRAPPER=$(realpath $(dirname $0)/dvm.sh)
ECHO=echo

while getopts "ads" o; do
    case "${o}" in
        a)
            ACCEPT=yes
            ;;
        d)
            DFINITY=yes
            EXTRA_ASC_FLAGS=--dfinity
            ;;
        s)
            ECHO=true
            ;;
    esac
done

shift $((OPTIND-1))

failures=no

function normalize () {
  if [ -e "$1" ]
  then
    grep -a -E -v '^Raised by|Raised at|^Re-raised at|^Re-Raised at|^Called from' $1 |
    sed 's/\x00//g' |
    sed 's/\x1b\[[0-9;]*[a-zA-Z]//g' |
    sed 's/^.*W, hypervisor:/W, hypervisor:/g' |
    sed 's/wasm:0x[a-f0-9]*:/wasm:0x___:/g' |
    sed 's/^.*run-dfinity\/\.\.\/dvm.sh: line/dvm.sh: line/g' |
    sed 's/ *[0-9]* Illegal instruction.*dvm/ Illegal instruction dvm/g' |
    sed 's/ calling func\$[0-9]*/ calling func$NNN/g' |
    cat > $1.norm
    mv $1.norm $1
  fi
}

for file in "$@";
do
  if ! [ -r $file ]
  then
    echo "File $file does not exist."
    failures=yes
    continue
  fi

  if [ ${file: -3} == ".as" ]
  then base=$(basename $file .as)
  elif [ ${file: -3} == ".sh" ]
  then base=$(basename $file .sh)
  else
<<<<<<< HEAD
    echo "Unknown file extension in $file"; exit 1
=======
    echo "Unknown file extension in $file, expected .as or .sh"; exit 1
>>>>>>> 600ff947
    failures=yes
    continue
  fi

  # We run all commands in the directory of the .as file,
  # so that no paths leak into the output
  pushd $(dirname $file) >/dev/null

  out=_out
  ok=ok

  $ECHO -n "$base:"
  [ -d $out ] || mkdir $out
  [ -d $ok ] || mkdir $ok

  rm -f $out/$base.{tc,wasm,wasm.map,wasm-run,dvm-run,filecheck,diff-ir,diff-low,stdout,stderr}

  # First run all the steps, and remember what to diff
  diff_files=

  if [ ${file: -3} == ".as" ]
  then
    # Typecheck
    $ECHO -n " [tc]"
    $ASC $ASC_FLAGS --check $base.as > $out/$base.tc 2>&1
    tc_succeeded=$?
    normalize $out/$base.tc
    diff_files="$diff_files $base.tc"

    if [ "$tc_succeeded" -eq 0 ];
    then
      if [ "$SKIP_RUNNING" != yes ]
      then
        # Interpret
        $ECHO -n " [run]"
        $ASC $ASC_FLAGS -r $base.as > $out/$base.run 2>&1
        normalize $out/$base.run
        diff_files="$diff_files $base.run"

<<<<<<< HEAD
        # Interpret IR without lowering
        $ECHO -n " [run-ir]"
        $ASC $ASC_FLAGS -r -iR -no-async -no-await $base.as > $out/$base.run-ir 2>&1
=======
        # Interpret IR
        $ECHO -n " [run-ir]"
        $ASC $ASC_FLAGS -r -iR $base.as > $out/$base.run-ir 2>&1
>>>>>>> 600ff947
        normalize $out/$base.run-ir
        diff_files="$diff_files $base.run-ir"

        # Diff interpretations without/with lowering
        diff -u -N --label "$base.run" $out/$base.run --label "$base.run-ir" $out/$base.run-ir > $out/$base.diff-ir
        diff_files="$diff_files $base.diff-ir"

        # Interpret IR with lowering
        $ECHO -n " [run-low]"
<<<<<<< HEAD
        $ASC $ASC_FLAGS -r -iR $base.as > $out/$base.run-low 2>&1
=======
        $ASC $ASC_FLAGS -r -iR -a -A $base.as > $out/$base.run-low 2>&1
>>>>>>> 600ff947
        normalize $out/$base.run-low
        diff_files="$diff_files $base.run-low"

        # Diff interpretations without/with lowering
        diff -u -N --label "$base.run" $out/$base.run --label "$base.run-low" $out/$base.run-low > $out/$base.diff-low
        diff_files="$diff_files $base.diff-low"

      fi

      # Compile
      $ECHO -n " [wasm]"
      $ASC $ASC_FLAGS $EXTRA_ASC_FLAGS --map -c $base.as -o $out/$base.wasm 2> $out/$base.wasm.stderr
      normalize $out/$base.wasm.stderr
      diff_files="$diff_files $base.wasm.stderr"

      # Check filecheck
      if [ "$SKIP_RUNNING" != yes ]
      then
        if grep -F -q CHECK $base.as
        then
          $ECHO -n " [FileCheck]"
          wasm2wat --no-check --enable-multi-value $out/$base.wasm > $out/$base.wat
          cat $out/$base.wat | FileCheck $base.as > $out/$base.filecheck 2>&1
          diff_files="$diff_files $base.filecheck"
        fi
      fi

      # Run compiled program
      if [ -e $out/$base.wasm ]
      then
        if [ "$SKIP_RUNNING" != yes ]
        then
          if [ $DFINITY = 'yes' ]
          then
            $ECHO -n " [dvm]"
            $DVM_WRAPPER $out/$base.wasm $base.as > $out/$base.dvm-run 2>&1
            normalize $out/$base.dvm-run
            diff_files="$diff_files $base.dvm-run"
          else
            $ECHO -n " [wasm-run]"
            $WASM _out/$base.wasm  > $out/$base.wasm-run 2>&1
            normalize $out/$base.wasm-run
            diff_files="$diff_files $base.wasm-run"
          fi
        fi
      fi
    fi
  else
    # The file is a shell script, just run it
    $ECHO -n " [out]"
    ./$(basename $file) > $out/$base.stdout 2> $out/$base.stderr
    diff_files="$diff_files $base.stdout $base.stderr"
  fi
  $ECHO ""

  if [ $ACCEPT = yes ]
  then
    for outfile in $diff_files
    do
      if [ -s $out/$outfile ]
      then
        cp $out/$outfile $ok/$outfile.ok
      else
        rm -f $ok/$outfile.ok
      fi
    done
  else
    for file in $diff_files
    do
      diff -a -u -N --label "$file (expected)" $ok/$file.ok --label "$file (actual)" $out/$file
      if [ $? != 0 ]; then failures=yes; fi
    done
  fi
  popd >/dev/null
done

if [ $failures = yes ]
then
  echo "Some tests failed."
  exit 1
else
  $ECHO "All tests passed."
fi<|MERGE_RESOLUTION|>--- conflicted
+++ resolved
@@ -73,11 +73,7 @@
   elif [ ${file: -3} == ".sh" ]
   then base=$(basename $file .sh)
   else
-<<<<<<< HEAD
-    echo "Unknown file extension in $file"; exit 1
-=======
     echo "Unknown file extension in $file, expected .as or .sh"; exit 1
->>>>>>> 600ff947
     failures=yes
     continue
   fi
@@ -117,15 +113,9 @@
         normalize $out/$base.run
         diff_files="$diff_files $base.run"
 
-<<<<<<< HEAD
         # Interpret IR without lowering
         $ECHO -n " [run-ir]"
         $ASC $ASC_FLAGS -r -iR -no-async -no-await $base.as > $out/$base.run-ir 2>&1
-=======
-        # Interpret IR
-        $ECHO -n " [run-ir]"
-        $ASC $ASC_FLAGS -r -iR $base.as > $out/$base.run-ir 2>&1
->>>>>>> 600ff947
         normalize $out/$base.run-ir
         diff_files="$diff_files $base.run-ir"
 
@@ -135,11 +125,7 @@
 
         # Interpret IR with lowering
         $ECHO -n " [run-low]"
-<<<<<<< HEAD
         $ASC $ASC_FLAGS -r -iR $base.as > $out/$base.run-low 2>&1
-=======
-        $ASC $ASC_FLAGS -r -iR -a -A $base.as > $out/$base.run-low 2>&1
->>>>>>> 600ff947
         normalize $out/$base.run-low
         diff_files="$diff_files $base.run-low"
 
