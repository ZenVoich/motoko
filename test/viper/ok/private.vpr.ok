--- conflicted
+++ resolved
@@ -1,6 +1,4 @@
-<<<<<<< HEAD
 private.mo:11.16-11.22: warning [M0194], unused identifier reward (delete or rename to wildcard `_` or `_reward`)
-=======
 /* BEGIN PRELUDE */
 /* Array encoding */
 domain Array {
@@ -25,7 +23,6 @@
 /* Typed references */
 /* END PRELUDE */
 
->>>>>>> 7f5bb81a
 define $Perm($Self) (((true && acc(($Self).claimed,write)) && acc(($Self).count,write)))
 define $Inv($Self) (invariant_7($Self))
 method __init__($Self: Ref)
