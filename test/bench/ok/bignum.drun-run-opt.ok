--- conflicted
+++ resolved
@@ -1,12 +1,6 @@
 ingress Completed: Reply: 0x4449444c016c01b3c4b1f204680100010a00000000000000000101
 ingress Completed: Reply: 0x4449444c0000
-<<<<<<< HEAD
-debug.print: {cycles = 2_512_757; size = +59_652}
+debug.print: {cycles = 2_512_939; size = +59_652}
 ingress Completed: Reply: 0x4449444c0000
-debug.print: {cycles = 107_695_063; size = +1_817_872}
-=======
-debug.print: {cycles = 2_512_909; size = +59_652}
-ingress Completed: Reply: 0x4449444c0000
-debug.print: {cycles = 107_695_087; size = +1_817_872}
->>>>>>> 3be3ea97
+debug.print: {cycles = 107_695_149; size = +1_817_872}
 ingress Completed: Reply: 0x4449444c0000