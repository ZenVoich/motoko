ingress Completed: Reply: 0x4449444c016c01b3c4b1f204680100010a00000000000000000101
ingress Completed: Reply: 0x4449444c0000
<<<<<<< HEAD
debug.print: (true, +1_468, 14_893)
debug.print: (false, +1_468, 14_011)
debug.print: (false, +1_468, 14_881)
debug.print: (true, +1_084, 14_445)
debug.print: (false, +1_084, 13_076)
debug.print: (false, +1_084, 14_396)
=======
debug.print: (true, +1_188, 12_667)
debug.print: (false, +1_188, 11_997)
debug.print: (false, +1_188, 12_657)
debug.print: (true, +868, 12_305)
debug.print: (false, +868, 11_265)
debug.print: (false, +868, 12_270)
>>>>>>> 7bb2173c
ingress Completed: Reply: 0x4449444c0000<|MERGE_RESOLUTION|>--- conflicted
+++ resolved
@@ -1,18 +1,9 @@
 ingress Completed: Reply: 0x4449444c016c01b3c4b1f204680100010a00000000000000000101
 ingress Completed: Reply: 0x4449444c0000
-<<<<<<< HEAD
-debug.print: (true, +1_468, 14_893)
-debug.print: (false, +1_468, 14_011)
-debug.print: (false, +1_468, 14_881)
-debug.print: (true, +1_084, 14_445)
-debug.print: (false, +1_084, 13_076)
-debug.print: (false, +1_084, 14_396)
-=======
-debug.print: (true, +1_188, 12_667)
-debug.print: (false, +1_188, 11_997)
-debug.print: (false, +1_188, 12_657)
-debug.print: (true, +868, 12_305)
-debug.print: (false, +868, 11_265)
-debug.print: (false, +868, 12_270)
->>>>>>> 7bb2173c
+debug.print: (true, +1_468, 14_827)
+debug.print: (false, +1_468, 13_945)
+debug.print: (false, +1_468, 14_815)
+debug.print: (true, +1_084, 14_346)
+debug.print: (false, +1_084, 12_993)
+debug.print: (false, +1_084, 14_298)
 ingress Completed: Reply: 0x4449444c0000