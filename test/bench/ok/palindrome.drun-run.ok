ingress Completed: Reply: 0x4449444c016c01b3c4b1f204680100010a00000000000000000101
ingress Completed: Reply: 0x4449444c0000
<<<<<<< HEAD
debug.print: (true, +3_064, 31_329)
debug.print: (false, +3_064, 29_823)
debug.print: (false, +3_064, 31_278)
debug.print: (true, +2_288, 30_089)
debug.print: (false, +2_264, 27_909)
debug.print: (false, +2_264, 29_859)
=======
debug.print: (true, +1_544, 29_579)
debug.print: (false, +1_544, 28_214)
debug.print: (false, +1_544, 29_534)
debug.print: (true, +1_156, 28_099)
debug.print: (false, +1_144, 26_125)
debug.print: (false, +1_144, 27_880)
>>>>>>> d6daf394
ingress Completed: Reply: 0x4449444c0000<|MERGE_RESOLUTION|>--- conflicted
+++ resolved
@@ -1,18 +1,9 @@
 ingress Completed: Reply: 0x4449444c016c01b3c4b1f204680100010a00000000000000000101
 ingress Completed: Reply: 0x4449444c0000
-<<<<<<< HEAD
-debug.print: (true, +3_064, 31_329)
-debug.print: (false, +3_064, 29_823)
-debug.print: (false, +3_064, 31_278)
-debug.print: (true, +2_288, 30_089)
-debug.print: (false, +2_264, 27_909)
-debug.print: (false, +2_264, 29_859)
-=======
-debug.print: (true, +1_544, 29_579)
-debug.print: (false, +1_544, 28_214)
-debug.print: (false, +1_544, 29_534)
-debug.print: (true, +1_156, 28_099)
-debug.print: (false, +1_144, 26_125)
-debug.print: (false, +1_144, 27_880)
->>>>>>> d6daf394
+debug.print: (true, +3_056, 31_326)
+debug.print: (false, +3_056, 29_820)
+debug.print: (false, +3_056, 31_275)
+debug.print: (true, +2_280, 30_086)
+debug.print: (false, +2_256, 27_906)
+debug.print: (false, +2_256, 29_856)
 ingress Completed: Reply: 0x4449444c0000