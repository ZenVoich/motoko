ingress Completed: Reply: 0x4449444c016c01b3c4b1f204680100010a00000000000000000101
ingress Completed: Reply: 0x4449444c0000
<<<<<<< HEAD
debug.print: {cycles = 2_632_507; size = +62_360}
ingress Completed: Reply: 0x4449444c0000
debug.print: {cycles = 106_938_692; size = +1_867_760}
=======
debug.print: {cycles = 2_631_187; size = +62_360}
ingress Completed: Reply: 0x4449444c0000
debug.print: {cycles = 106_935_912; size = +1_867_760}
>>>>>>> c8bac956
ingress Completed: Reply: 0x4449444c0000<|MERGE_RESOLUTION|>--- conflicted
+++ resolved
@@ -1,12 +1,6 @@
 ingress Completed: Reply: 0x4449444c016c01b3c4b1f204680100010a00000000000000000101
 ingress Completed: Reply: 0x4449444c0000
-<<<<<<< HEAD
-debug.print: {cycles = 2_632_507; size = +62_360}
+debug.print: {cycles = 2_631_820; size = +62_360}
 ingress Completed: Reply: 0x4449444c0000
-debug.print: {cycles = 106_938_692; size = +1_867_760}
-=======
-debug.print: {cycles = 2_631_187; size = +62_360}
-ingress Completed: Reply: 0x4449444c0000
-debug.print: {cycles = 106_935_912; size = +1_867_760}
->>>>>>> c8bac956
+debug.print: {cycles = 106_938_385; size = +1_867_760}
 ingress Completed: Reply: 0x4449444c0000