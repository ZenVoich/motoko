--- conflicted
+++ resolved
@@ -2,9 +2,5 @@
 ingress Completed: Reply: 0x4449444c0000
 debug.print: {cycles = 3_094_314; size = +25_528}
 ingress Completed: Reply: 0x4449444c0000
-<<<<<<< HEAD
-debug.print: {cycles = 51_916_517; size = +830_464}
-=======
-debug.print: {cycles = 51_915_698; size = +830_464}
->>>>>>> 690eff27
+debug.print: {cycles = 51_916_961; size = +830_464}
 ingress Completed: Reply: 0x4449444c0000