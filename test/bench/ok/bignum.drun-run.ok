--- conflicted
+++ resolved
@@ -1,12 +1,6 @@
 ingress Completed: Reply: 0x4449444c016c01b3c4b1f204680100010a00000000000000000101
 ingress Completed: Reply: 0x4449444c0000
-<<<<<<< HEAD
-debug.print: {cycles = 3_094_308; size = +25_528}
+debug.print: {cycles = 3_094_314; size = +25_528}
 ingress Completed: Reply: 0x4449444c0000
-debug.print: {cycles = 51_916_511; size = +830_464}
-=======
-debug.print: {cycles = 3_093_967; size = +25_528}
-ingress Completed: Reply: 0x4449444c0000
-debug.print: {cycles = 51_915_254; size = +830_464}
->>>>>>> 14ca1759
+debug.print: {cycles = 51_916_517; size = +830_464}
 ingress Completed: Reply: 0x4449444c0000