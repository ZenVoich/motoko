--- conflicted
+++ resolved
@@ -2,9 +2,5 @@
 ingress Completed: Reply: 0x4449444c0000
 debug.print: {cycles = 2_631_874; size = +62_360}
 ingress Completed: Reply: 0x4449444c0000
-<<<<<<< HEAD
-debug.print: {cycles = 106_936_192; size = +1_867_760}
-=======
-debug.print: {cycles = 107_960_744; size = +1_826_952}
->>>>>>> cbc4908a
+debug.print: {cycles = 106_936_219; size = +1_867_760}
 ingress Completed: Reply: 0x4449444c0000