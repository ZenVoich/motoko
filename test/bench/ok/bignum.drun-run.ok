--- conflicted
+++ resolved
@@ -1,12 +1,6 @@
 ingress Completed: Reply: 0x4449444c016c01b3c4b1f204680100010a00000000000000000101
 ingress Completed: Reply: 0x4449444c0000
-<<<<<<< HEAD
 debug.print: {cycles = 2_631_187; size = +62_360}
 ingress Completed: Reply: 0x4449444c0000
-debug.print: {cycles = 106_935_912; size = +1_867_760}
-=======
-debug.print: {cycles = 2_626_820; size = +60_128}
-ingress Completed: Reply: 0x4449444c0000
-debug.print: {cycles = 107_960_464; size = +1_826_952}
->>>>>>> 02b6b4b5
+debug.print: {cycles = 106_935_926; size = +1_867_760}
 ingress Completed: Reply: 0x4449444c0000