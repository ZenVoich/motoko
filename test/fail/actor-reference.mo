--- conflicted
+++ resolved
@@ -1,25 +1,4 @@
 // actor references
 
-<<<<<<< HEAD
-ignore (actor "");  // missing scheme
-
-ignore (actor "CI");  // missing colon
-
-ignore (actor "https://cern.ch");  // wrong scheme
-
-ignore (actor "ic:");  // empty principal
-
-ignore (actor "ic:BFOZS-KWA73-7NADI");  // lowercase not allowed
-
-ignore (actor "ic:bfozskwa737nadi");  // missing dashes
-
-ignore (actor "ic:vpgq");  // too short
-
-ignore (actor "ic:5h74t-uga73-7nadi");  // wrong checksum
-
 ignore (actor "IC:bfozs-kwa73-7nadi" : ());  // must be actor type
-=======
-ignore (actor "IC:C0FEFED00D41" : ());  // must be actor type
->>>>>>> 7587d78c
-
 ignore (actor (45) : actor {});  // argument must be text type