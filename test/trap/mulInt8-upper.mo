let _ = (16 : Int8) * (8 : Int8)
// There should be only one shift per operand
// CHECK: mul<Int8>
<<<<<<< HEAD
// CHECK: {{i32|i64}}.shr_s
// CHECK: {{i32.const 24|i64.const 48}}
// CHECK-NEXT: {{i32|i64}}.shr_s
=======
// CHECK: i64.const 48
// CHECK-NEXT: i64.shr_s
>>>>>>> 08d756ce
<|MERGE_RESOLUTION|>--- conflicted
+++ resolved
@@ -1,11 +1,5 @@
 let _ = (16 : Int8) * (8 : Int8)
 // There should be only one shift per operand
 // CHECK: mul<Int8>
-<<<<<<< HEAD
-// CHECK: {{i32|i64}}.shr_s
 // CHECK: {{i32.const 24|i64.const 48}}
-// CHECK-NEXT: {{i32|i64}}.shr_s
-=======
-// CHECK: i64.const 48
-// CHECK-NEXT: i64.shr_s
->>>>>>> 08d756ce
+// CHECK-NEXT: {{i32|i64}}.shr_s