let _ = (16 : Nat8) * (16 : Nat8)
// There should be only one shift per operand
// CHECK: (func $mul<Nat8>
<<<<<<< HEAD
// CHECK: {{i32|i64}}.shr_u
// CHECK: {{i32.const 24|i64.const 48}}
// CHECK-NEXT: {{i32|i64}}.shr_u
=======
// CHECK: i64.const 48
// CHECK-NEXT: i64.shr_u
>>>>>>> 08d756ce
<|MERGE_RESOLUTION|>--- conflicted
+++ resolved
@@ -1,11 +1,5 @@
 let _ = (16 : Nat8) * (16 : Nat8)
 // There should be only one shift per operand
 // CHECK: (func $mul<Nat8>
-<<<<<<< HEAD
-// CHECK: {{i32|i64}}.shr_u
 // CHECK: {{i32.const 24|i64.const 48}}
-// CHECK-NEXT: {{i32|i64}}.shr_u
-=======
-// CHECK: i64.const 48
-// CHECK-NEXT: i64.shr_u
->>>>>>> 08d756ce
+// CHECK-NEXT: {{i32|i64}}.shr_u