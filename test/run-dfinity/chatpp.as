type List<T> = ?{head : T; var tail : List<T>};

<<<<<<< HEAD
type Subscription = {
  post : shared Text -> ();  // revokable by Server
=======
type subscription = shared {
  post : shared Text -> async (); /* revokable by Server */
>>>>>>> 83c80f0b
  cancel : shared () -> ();
};

type ClientData = {
  id : Nat;
  client : Client;
  var revoked : Bool;
};

actor class Server() = {
  private var nextId : Nat = 0;
  private var clients : List<ClientData> = null;

  private broadcast(id : Nat, message : Text) {
    var next = clients;
    label sends loop {
      switch next {
        case null { break sends };
        case (?n) {
          if (n.head.id != id) n.head.client.send(message);
          next := n.tail;
        };
      };
    };
  };

<<<<<<< HEAD
  subscribe(aclient : Client) : async Subscription {
    let c = new {id = nextId; client = aclient; var revoked = false};
    nextId += 1;
    let cs = new {head = c; var tail = clients};
    clients := ?cs;
    return (new {
      post = shared func(message : Text) {
        if (not c.revoked) broadcast(c.id, message);
      };
      cancel = shared func() { unsubscribe(c.id) };
    });
  };
=======
   subscribe(iclient:IClient) : async subscription {
     let c = new {id = nextId; client=iclient; var revoked = false;};
     nextId += 1;
     let cs = new { head = c; var tail = clients};
     clients := ?cs;
     return (shared {
       post =  (shared func (message:Text) : async ()
                { if (not (c.revoked))
                    await broadcast(c.id, message);
                });
       cancel = (shared func () {unsubscribe(c.id);});
     });
   };
>>>>>>> 83c80f0b

  private unsubscribe(id : Nat) {
    var prev : List<ClientData> = null;
    var next = clients;
    loop {
      switch next {
        case null return;
        case (?n) {
          if (n.head.id == id) {
            switch prev {
              case null { clients := n.tail };
              case (?p) { p.tail := n.tail };
            };
            print "(unsubscribe "; printInt id; print ")\n";
            return;
          };
          prev := next;
          next := n.tail;
        };
      };
    };
  };
};

actor class Client() = this {
  // TODO: these should be constructor params once we can compile them
  private var name : Text = "";
  private var server : ?Server  = null;

  go(n : Text, s : Server) {
    name := n;
    server := ?s;
    ignore(async {
      let sub = await s.subscribe(this);
      sub.post("hello from " # name);
      sub.post("goodbye from " # name);
      sub.cancel();
    })
  };

  send(msg : Text) {
    print(name # " received " # msg # "\n");
  };
};

let server = Server();
let bob = Client();
let alice = Client();
let charlie = Client();
bob.go("bob", server);
alice.go("alice", server);
charlie.go("charlie", server);<|MERGE_RESOLUTION|>--- conflicted
+++ resolved
@@ -1,12 +1,7 @@
 type List<T> = ?{head : T; var tail : List<T>};
 
-<<<<<<< HEAD
-type Subscription = {
+type Subscription = shared {
   post : shared Text -> ();  // revokable by Server
-=======
-type subscription = shared {
-  post : shared Text -> async (); /* revokable by Server */
->>>>>>> 83c80f0b
   cancel : shared () -> ();
 };
 
@@ -33,34 +28,18 @@
     };
   };
 
-<<<<<<< HEAD
   subscribe(aclient : Client) : async Subscription {
     let c = new {id = nextId; client = aclient; var revoked = false};
     nextId += 1;
     let cs = new {head = c; var tail = clients};
     clients := ?cs;
-    return (new {
+    return (shared {
       post = shared func(message : Text) {
         if (not c.revoked) broadcast(c.id, message);
       };
       cancel = shared func() { unsubscribe(c.id) };
     });
   };
-=======
-   subscribe(iclient:IClient) : async subscription {
-     let c = new {id = nextId; client=iclient; var revoked = false;};
-     nextId += 1;
-     let cs = new { head = c; var tail = clients};
-     clients := ?cs;
-     return (shared {
-       post =  (shared func (message:Text) : async ()
-                { if (not (c.revoked))
-                    await broadcast(c.id, message);
-                });
-       cancel = (shared func () {unsubscribe(c.id);});
-     });
-   };
->>>>>>> 83c80f0b
 
   private unsubscribe(id : Nat) {
     var prev : List<ClientData> = null;
