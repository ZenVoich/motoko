//MOC-FLAG -fshared-code
import Prim "mo:⛔";

// Differences between incremental and non-incremental compilation (additional forwarding header field).

// CHECK: (local $check0 i64)

// CHECK-NOT:  call $@immut_array_size
<<<<<<< HEAD
// DON'TCHECK: i32.load offset=9
// CHECK:      i32.load offset= 
// CHECK:      i32.const 2
// CHECK:      i32.shl
// DON'TCHECK: i32.load offset=13
=======
// DON'TCHECK: i64.load offset=(9 or 17)
// CHECK:      i64.load offset= 
// CHECK:      i64.const 3
// CHECK:      i64.shl
// CHECK:      i64.lt_u
// CHECK:      i64.add
// DON'TCHECK: i64.load offset=(17 or 25)
>>>>>>> 0815fa95
// CHECK:      local.tee $check0
// CHECK-NEXT: call $print_text
// CHECK:      i64.const 8
// CHECK-NEXT: i64.add
for (check0 in ["hello", "world"].vals()) { Prim.debugPrint check0 };


// CHECK-NOT:  call $@mut_array_size
<<<<<<< HEAD
// DON'TCHECK: i32.load offset=9
// CHECK:      i32.load offset=
// CHECK:      i32.const 2
// CHECK:      i32.shl
// DON'TCHECK: i32.load offset=13
// CHECK:      local.tee $check1
=======
// DON'TCHECK: i64.load offset=(9 or 17)
// CHECK:      i64.load offset=
// CHECK:      i64.const 3
// CHECK-NEXT: i64.shl
// CHECK:      i64.lt_u
// CHECK:      i64.add
// DON'TCHECK: i64.load offset=(17 or 25)
// CHECK:      i64.load offset=
// CHECK-NEXT: local.tee $check1
>>>>>>> 0815fa95
// CHECK-NEXT: call $print_text
// CHECK:      i32.const 4
// CHECK-NEXT: i32.add
for (check1 in [var "hello", "mutable", "world"].vals()) { Prim.debugPrint check1 };

let array = [var "hello", "remutable", "world"];
array[1] := "mutable";
// CHECK-NOT:   call $@immut_array_size
<<<<<<< HEAD
// DON'TCHECK:  i32.load offset=9
// CHECK:       i32.load offset=
// CHECK:       i32.const 2
// CHECK:       i32.shl
// DON'T-CHECK: i32.lt_u
=======
// DON'TCHECK:  i64.load offset=(9 or 17)
// CHECK:       i64.load offset=
// CHECK:       i64.const 3
// CHECK:       i64.shl
// DON'T-CHECK: i64.lt_u
>>>>>>> 0815fa95
// DON'T-CHECK: local.get $array
// DON'T-CHECK: local.set $check2
// `arr` being a `VarE` already (but we rebind anyway, otherwise we open a can of worms)
// later when we have path compression for variables in the backend, we can bring this back
for (check2 in array.vals()) { Prim.debugPrint check2 };

// CHECK-NOT:  call $@immut_array_size
<<<<<<< HEAD
// DON'TCHECK: i32.load offset=9
// CHECK:      i32.load offset=
// CHECK:      i32.const 2
// CHECK:      i32.shl
// CHECK:      i32.lt_u
// CHECK:      i32.add
// DON'TCHECK: i32.load offset=13
// CHECK:      local.tee $check3
// CHECK:      i32.const 4
// CHECK-NEXT: i32.add
=======
// DON'TCHECK: i64.load offset=(9 or 17)
// CHECK:      i64.load offset=
// CHECK:      i64.const 3
// CHECK:      i64.shl
// CHECK:      i64.lt_u
// CHECK:      i64.add
// DON'TCHECK: i64.load offset=(17 or 25)
// CHECK:      i64.load offset=
// CHECK-NEXT: local.tee $check3
>>>>>>> 0815fa95
// interfering parentheses don't disturb us
for (check3 in (((["hello", "immutable", "world"].vals())))) { Prim.debugPrint check3 };


// CHECK:      i64.const 84
// CHECK:      call $B_add
// CHECK-NEXT: call $B_eq
// CHECK-NEXT: i32.wrap_i64
// CHECK-NEXT: if
// CHECK-NEXT: loop
// CHECK-NEXT: br 0
// CHECK-NEXT: end
// CHECK-NEXT: unreachable
// CHECK-NEXT: else
// bottom iteration expression is treated fairly
var c = 42;
if (c == c + 1) {
    for (check4 in (loop {}).vals()) { Prim.debugPrint check4 }
};

// CHECK:      call $B_add
// CHECK-NEXT: call $B_eq
// CHECK-NEXT: i32.wrap_i64
// CHECK-NEXT: if
// CHECK-NEXT: loop
// CHECK-NEXT: br 0
// CHECK-NEXT: end
// CHECK-NEXT: unreachable
// CHECK-NEXT: else
// typed bottom iteration expression is treated fairly
if (c == c + 1) {
    for (check5 in ((loop {}) : [Text]).vals()) { Prim.debugPrint check5 }
};

let check6 = [var "hello", "immutable", "world"];
check6[1] := "mutable";
// `check6` being a `VarE` already and iteration variable is named identically
// this passes the IR type check, which demonstrates that no name capture happens
for (check6 in check6.vals()) { ignore check6 };

<<<<<<< HEAD
// DON'TCHECK: i32.load offset=9
// CHECK:      i32.load offset=
// CHECK:      i32.const 2
// CHECK:      i32.shl
=======
// DON'TCHECK: i64.load offset=(9 or 17)
// CHECK:      i64.load offset=
// CHECK:      i64.const 3
// CHECK:      i64.shl
>>>>>>> 0815fa95
// argument to vals can have an effect too, expect it
for (check7 in [].vals(Prim.debugPrint "want to see you")) { };

// CHECK:      local.set $num8
// CHECK-NOT:  call $@immut_array_size
<<<<<<< HEAD
// DON'TCHECK: i32.load offset=9
// CHECK:      i32.load offset=
// CHECK:      i32.const 1
// CHECK:      i32.shl
// CHECK:      i32.lt_u
// CHECK-NOT:  i32.add
=======
// DON'TCHECK: i64.load offset=(9 or 17)
// CHECK:      i64.load offset=
// CHECK:      i64.const 1
// CHECK:      i64.shl
// CHECK:      i64.lt_u
// CHECK-NOT:  i64.add
>>>>>>> 0815fa95
// CHECK:      local.tee $check8
// CHECK-NEXT: local.get $num8
// CHECK-NEXT: call $B_add
var num8 = 42;
num8 := 25;
// `keys` is even easier to rewrite, as the "indexing expression" is just the
// indexing variable itself
for (check8 in ["hello", "keyed", "world"].keys()) { ignore (check8 + num8) };

// polymorphic arrays should still work
func f9<A>(array : [A]) {
  for (check9 in array.keys()) { }
};

// make sure that one-byte-sized elements still work
var sum10 : Nat8 = 0;
for (check10 in ([3, 5, 7, 11] : [Nat8]).vals()) { sum10 += check10 };
assert sum10 == 26<|MERGE_RESOLUTION|>--- conflicted
+++ resolved
@@ -6,21 +6,13 @@
 // CHECK: (local $check0 i64)
 
 // CHECK-NOT:  call $@immut_array_size
-<<<<<<< HEAD
-// DON'TCHECK: i32.load offset=9
-// CHECK:      i32.load offset= 
-// CHECK:      i32.const 2
-// CHECK:      i32.shl
-// DON'TCHECK: i32.load offset=13
-=======
-// DON'TCHECK: i64.load offset=(9 or 17)
+// DON'TCHECK: i64.load offset=17
 // CHECK:      i64.load offset= 
 // CHECK:      i64.const 3
 // CHECK:      i64.shl
 // CHECK:      i64.lt_u
 // CHECK:      i64.add
-// DON'TCHECK: i64.load offset=(17 or 25)
->>>>>>> 0815fa95
+// DON'TCHECK: i64.load offset=25
 // CHECK:      local.tee $check0
 // CHECK-NEXT: call $print_text
 // CHECK:      i64.const 8
@@ -29,24 +21,15 @@
 
 
 // CHECK-NOT:  call $@mut_array_size
-<<<<<<< HEAD
-// DON'TCHECK: i32.load offset=9
-// CHECK:      i32.load offset=
-// CHECK:      i32.const 2
-// CHECK:      i32.shl
-// DON'TCHECK: i32.load offset=13
-// CHECK:      local.tee $check1
-=======
-// DON'TCHECK: i64.load offset=(9 or 17)
+// DON'TCHECK: i64.load offset=17
 // CHECK:      i64.load offset=
 // CHECK:      i64.const 3
 // CHECK-NEXT: i64.shl
 // CHECK:      i64.lt_u
 // CHECK:      i64.add
-// DON'TCHECK: i64.load offset=(17 or 25)
+// DON'TCHECK: i64.load offset=25
 // CHECK:      i64.load offset=
 // CHECK-NEXT: local.tee $check1
->>>>>>> 0815fa95
 // CHECK-NEXT: call $print_text
 // CHECK:      i32.const 4
 // CHECK-NEXT: i32.add
@@ -55,19 +38,11 @@
 let array = [var "hello", "remutable", "world"];
 array[1] := "mutable";
 // CHECK-NOT:   call $@immut_array_size
-<<<<<<< HEAD
-// DON'TCHECK:  i32.load offset=9
-// CHECK:       i32.load offset=
-// CHECK:       i32.const 2
-// CHECK:       i32.shl
-// DON'T-CHECK: i32.lt_u
-=======
-// DON'TCHECK:  i64.load offset=(9 or 17)
+// DON'TCHECK:  i64.load offset=17
 // CHECK:       i64.load offset=
 // CHECK:       i64.const 3
 // CHECK:       i64.shl
 // DON'T-CHECK: i64.lt_u
->>>>>>> 0815fa95
 // DON'T-CHECK: local.get $array
 // DON'T-CHECK: local.set $check2
 // `arr` being a `VarE` already (but we rebind anyway, otherwise we open a can of worms)
@@ -75,28 +50,15 @@
 for (check2 in array.vals()) { Prim.debugPrint check2 };
 
 // CHECK-NOT:  call $@immut_array_size
-<<<<<<< HEAD
-// DON'TCHECK: i32.load offset=9
-// CHECK:      i32.load offset=
-// CHECK:      i32.const 2
-// CHECK:      i32.shl
-// CHECK:      i32.lt_u
-// CHECK:      i32.add
-// DON'TCHECK: i32.load offset=13
-// CHECK:      local.tee $check3
-// CHECK:      i32.const 4
-// CHECK-NEXT: i32.add
-=======
-// DON'TCHECK: i64.load offset=(9 or 17)
+// DON'TCHECK: i64.load offset=17
 // CHECK:      i64.load offset=
 // CHECK:      i64.const 3
 // CHECK:      i64.shl
 // CHECK:      i64.lt_u
 // CHECK:      i64.add
-// DON'TCHECK: i64.load offset=(17 or 25)
+// DON'TCHECK: i64.load offset=25
 // CHECK:      i64.load offset=
 // CHECK-NEXT: local.tee $check3
->>>>>>> 0815fa95
 // interfering parentheses don't disturb us
 for (check3 in (((["hello", "immutable", "world"].vals())))) { Prim.debugPrint check3 };
 
@@ -137,37 +99,21 @@
 // this passes the IR type check, which demonstrates that no name capture happens
 for (check6 in check6.vals()) { ignore check6 };
 
-<<<<<<< HEAD
-// DON'TCHECK: i32.load offset=9
-// CHECK:      i32.load offset=
-// CHECK:      i32.const 2
-// CHECK:      i32.shl
-=======
-// DON'TCHECK: i64.load offset=(9 or 17)
+// DON'TCHECK: i64.load offset=17
 // CHECK:      i64.load offset=
 // CHECK:      i64.const 3
 // CHECK:      i64.shl
->>>>>>> 0815fa95
 // argument to vals can have an effect too, expect it
 for (check7 in [].vals(Prim.debugPrint "want to see you")) { };
 
 // CHECK:      local.set $num8
 // CHECK-NOT:  call $@immut_array_size
-<<<<<<< HEAD
-// DON'TCHECK: i32.load offset=9
-// CHECK:      i32.load offset=
-// CHECK:      i32.const 1
-// CHECK:      i32.shl
-// CHECK:      i32.lt_u
-// CHECK-NOT:  i32.add
-=======
-// DON'TCHECK: i64.load offset=(9 or 17)
+// DON'TCHECK: i64.load offset=17
 // CHECK:      i64.load offset=
 // CHECK:      i64.const 1
 // CHECK:      i64.shl
 // CHECK:      i64.lt_u
 // CHECK-NOT:  i64.add
->>>>>>> 0815fa95
 // CHECK:      local.tee $check8
 // CHECK-NEXT: local.get $num8
 // CHECK-NEXT: call $B_add
