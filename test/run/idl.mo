//MOC-ENV MOC_UNLOCK_PRIM=yesplease
import Prim "mo:⛔";

func serUnit() : Blob = (prim "serialize" : () -> Blob) ();
func deserUnit(x : Blob) : () = (prim "deserialize" : Blob -> ()) x;

func serNats(x: Nat, y: Nat, z: Nat) : Blob = (prim "serialize" : (Nat,Nat,Nat) -> Blob) (x,y,z);
func deserNats(x: Blob) : (Nat, Nat, Nat) = (prim "deserialize" : Blob -> (Nat,Nat,Nat)) x;

func serText(x: Text) : Blob = (prim "serialize" : Text -> Blob) x;
func deserText(x: Blob) : Text = (prim "deserialize" : Blob -> Text) x;

func serBool(x: Bool) : Blob = (prim "serialize" : Bool -> Blob) x;
func deserBool(x: Blob) : Bool = (prim "deserialize" : Blob -> Bool) x;


Prim.debugPrint(debug_show (serUnit ()));
Prim.debugPrint(debug_show (serNats (1,2,3)));
Prim.debugPrint(debug_show (serText "Hello World!"));
Prim.debugPrint(debug_show (serBool true));
Prim.debugPrint(debug_show (serBool false));


deserUnit (serUnit ()) : ();
assert ("Hello World!" == deserText (serText "Hello World!"));
// abusing debug_show for easy structural equality
assert(debug_show (1,2,3) == debug_show (deserNats (serNats (1,2,3)) : (Nat,Nat,Nat)));

assert(true == deserBool (serBool true));
assert(false == deserBool (serBool false));

let arrayNat : [Nat] = [0,1,2,4,8,16,32,64,128,256,512,1024,2048,4096,8192,16384,32768,65536,131072,262144,524288,1048576,2097152,4194304,8388608,16777216,33554432,67108864,134217728,268435456,536870912,1073741824,2147483648,4294967296,8589934592,17179869184,34359738368];

let arrayInt : [Int] = [-1,-2,-4,-8,-16,-32,-64,-128,-256,-512,-1024,-2048,-4096,-8192,-16384,-32768,-65536,-131072,-262144,-524288,-1048576,-2097152,-4194304,-8388608,-16777216,-33554432,-67108864,-134217728,-268435456,-536870912,-1073741824,-2147483648,-4294967296,-8589934592,-17179869184,-34359738368,-68719476736];

func serArrayNat(a: [Nat]) : Blob = (prim "serialize" : [Nat] -> Blob) a;
func deserArrayNat(b: Blob) : [Nat] = (prim "deserialize" : Blob -> [Nat]) b;

func serArrayInt(a: [Int]) : Blob = (prim "serialize" : [Int] -> Blob) a;
func deserArrayInt(b: Blob) : [Int] = (prim "deserialize" : Blob -> [Int]) b;

let started_with = Prim.rts_heap_size();
assert(arrayNat == deserArrayNat (serArrayNat arrayNat));
assert(arrayNat == deserArrayInt (serArrayNat arrayNat));
assert(arrayNat == deserArrayInt (serArrayInt arrayNat));
assert(arrayInt == deserArrayInt (serArrayInt arrayInt));
let heapDifference = Prim.rts_heap_size() : Int - started_with;
<<<<<<< HEAD
assert(heapDifference == 2_720);  
=======
assert(heapDifference == 5_388);
>>>>>>> 0af485e9

//SKIP run
//SKIP run-ir
//SKIP run-low<|MERGE_RESOLUTION|>--- conflicted
+++ resolved
@@ -45,11 +45,7 @@
 assert(arrayNat == deserArrayInt (serArrayInt arrayNat));
 assert(arrayInt == deserArrayInt (serArrayInt arrayInt));
 let heapDifference = Prim.rts_heap_size() : Int - started_with;
-<<<<<<< HEAD
-assert(heapDifference == 2_720);  
-=======
-assert(heapDifference == 5_388);
->>>>>>> 0af485e9
+assert(heapDifference == 2_816);  
 
 //SKIP run
 //SKIP run-ir
