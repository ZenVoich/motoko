--- conflicted
+++ resolved
@@ -46,14 +46,7 @@
 assert(arrayInt == deserArrayInt (serArrayInt arrayInt));
 let heapDifference = Prim.rts_heap_size() : Int - started_with;
 // Difference between incremental and non-incremental GC
-<<<<<<< HEAD
 assert(heapDifference >= +4_488 and heapDifference <= +4_920);
-=======
-assert(heapDifference == 4_488 or // no rtti
-       heapDifference == 4_888 or // no rtti and incremental GC
-       heapDifference == +4_892 or // rtti
-       heapDifference == +5_340);  // rtti and incremental GC
->>>>>>> 7925be3f
 
 //SKIP run
 //SKIP run-ir
