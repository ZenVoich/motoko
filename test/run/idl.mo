//MOC-ENV MOC_UNLOCK_PRIM=yesplease
import Prim "mo:⛔";

func serUnit() : Blob = (prim "serialize" : () -> Blob) ();
func deserUnit(x : Blob) : () = (prim "deserialize" : Blob -> ()) x;

func serNats(x: Nat, y: Nat, z: Nat) : Blob = (prim "serialize" : (Nat,Nat,Nat) -> Blob) (x,y,z);
func deserNats(x: Blob) : (Nat, Nat, Nat) = (prim "deserialize" : Blob -> (Nat,Nat,Nat)) x;

func serText(x: Text) : Blob = (prim "serialize" : Text -> Blob) x;
func deserText(x: Blob) : Text = (prim "deserialize" : Blob -> Text) x;

func serBool(x: Bool) : Blob = (prim "serialize" : Bool -> Blob) x;
func deserBool(x: Blob) : Bool = (prim "deserialize" : Blob -> Bool) x;


Prim.debugPrint(debug_show (serUnit ()));
Prim.debugPrint(debug_show (serNats (1,2,3)));
Prim.debugPrint(debug_show (serText "Hello World!"));
Prim.debugPrint(debug_show (serBool true));
Prim.debugPrint(debug_show (serBool false));


deserUnit (serUnit ()) : ();
assert ("Hello World!" == deserText (serText "Hello World!"));
// abusing debug_show for easy structural equality
assert(debug_show (1,2,3) == debug_show (deserNats (serNats (1,2,3)) : (Nat,Nat,Nat)));

assert(true == deserBool (serBool true));
assert(false == deserBool (serBool false));

let arrayNat : [Nat] = [0,1,2,4,8,16,32,64,128,256,512,1024,2048,4096,8192,16384,32768,65536,131072,262144,524288,1048576,2097152,4194304,8388608,16777216,33554432,67108864,134217728,268435456,536870912,1073741824,2147483648,4294967296,8589934592,17179869184,34359738368];

let arrayInt : [Int] = [-1,-2,-4,-8,-16,-32,-64,-128,-256,-512,-1024,-2048,-4096,-8192,-16384,-32768,-65536,-131072,-262144,-524288,-1048576,-2097152,-4194304,-8388608,-16777216,-33554432,-67108864,-134217728,-268435456,-536870912,-1073741824,-2147483648,-4294967296,-8589934592,-17179869184,-34359738368,-68719476736];

func serArrayNat(a: [Nat]) : Blob = (prim "serialize" : [Nat] -> Blob) a;
func deserArrayNat(b: Blob) : [Nat] = (prim "deserialize" : Blob -> [Nat]) b;

func serArrayInt(a: [Int]) : Blob = (prim "serialize" : [Int] -> Blob) a;
func deserArrayInt(b: Blob) : [Int] = (prim "deserialize" : Blob -> [Int]) b;

let started_with = Prim.rts_heap_size();
assert(arrayNat == deserArrayNat (serArrayNat arrayNat));
assert(arrayNat == deserArrayInt (serArrayNat arrayNat));
assert(arrayNat == deserArrayInt (serArrayInt arrayNat));
assert(arrayInt == deserArrayInt (serArrayInt arrayInt));
let heapDifference = Prim.rts_heap_size() : Int - started_with;
<<<<<<< HEAD
// Difference between enhanced orthogonal persistence and classical persistence.
assert(heapDifference == 2_720 or heapDifference == 4_488);
=======
assert(heapDifference == 2_816);  
>>>>>>> 625052f9

//SKIP run
//SKIP run-ir
//SKIP run-low<|MERGE_RESOLUTION|>--- conflicted
+++ resolved
@@ -45,12 +45,9 @@
 assert(arrayNat == deserArrayInt (serArrayInt arrayNat));
 assert(arrayInt == deserArrayInt (serArrayInt arrayInt));
 let heapDifference = Prim.rts_heap_size() : Int - started_with;
-<<<<<<< HEAD
-// Difference between enhanced orthogonal persistence and classical persistence.
-assert(heapDifference == 2_720 or heapDifference == 4_488);
-=======
-assert(heapDifference == 2_816);  
->>>>>>> 625052f9
+
+// Difference between enhanced orthogonal persistence and classical persistence (with and without incremental GC).
+assert(heapDifference == 2_816 or heapDifference == 4_488 or heapDifference == 4_888);
 
 //SKIP run
 //SKIP run-ir
