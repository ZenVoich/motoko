--- conflicted
+++ resolved
@@ -38,9 +38,6 @@
       run: echo 'core.%e.%p' | sudo tee /proc/sys/kernel/core_pattern
 
     - name: "nix-build"
-<<<<<<< HEAD
-      run: nix-build-uncached --max-jobs 1 -A all-systems-go -build-flags -L
-=======
       run: nix-build --max-jobs 4 -A all-systems-go -o build-output
 
     - name: Build status
@@ -58,7 +55,6 @@
       with:
         name: core-dumps
         path: build-output/dumps
->>>>>>> f23b0371
 
     - name: Calculate performance delta
       if: runner.os == 'Linux' && github.event_name == 'pull_request'
