--- conflicted
+++ resolved
@@ -69,12 +69,11 @@
   #       comment-author: 'github-actions[bot]'
   #       body-includes: '<!-- perf comment -->'
 
-<<<<<<< HEAD
   #   # Forks can't add comments so this job does not run on forks, see
   #   # motoko#2864.
   #   - name: Create or update performance comment
   #     if: github.actor != 'dependabot[bot]' && runner.os == 'Linux' && github.event_name == 'pull_request' && github.event.pull_request.head.repo.full_name == github.repository
-  #     uses: peter-evans/create-or-update-comment@v2
+  #     uses: peter-evans/create-or-update-comment@v3
   #     with:
   #       comment-id: ${{ steps.fc.outputs.comment-id }}
   #       issue-number: ${{ github.event.pull_request.number }}
@@ -89,8 +88,8 @@
   #   concurrency: ci-${{ github.ref }}
   #   runs-on: ubuntu-latest
   #   steps:
-  #   - uses: actions/checkout@v3
-  #   - uses: cachix/install-nix-action@v22
+  #   - uses: actions/checkout@v4
+  #   - uses: cachix/install-nix-action@v23
   #   - uses: cachix/cachix-action@v12
   #     with:
   #       name: ic-hs-test
@@ -104,42 +103,6 @@
   #       branch: gh-pages
   #       folder: report-site-copy
   #       single-commit: true
-=======
-    # Forks can't add comments so this job does not run on forks, see
-    # motoko#2864.
-    - name: Create or update performance comment
-      if: github.actor != 'dependabot[bot]' && runner.os == 'Linux' && github.event_name == 'pull_request' && github.event.pull_request.head.repo.full_name == github.repository
-      uses: peter-evans/create-or-update-comment@v3
-      with:
-        comment-id: ${{ steps.fc.outputs.comment-id }}
-        issue-number: ${{ github.event.pull_request.number }}
-        body: |
-          <!-- perf comment -->
-          ${{ steps.perf.outputs.content }}
-        edit-mode: replace
-
-  reports:
-    if: github.ref == 'refs/heads/master'
-    needs: tests
-    concurrency: ci-${{ github.ref }}
-    runs-on: ubuntu-latest
-    steps:
-    - uses: actions/checkout@v4
-    - uses: cachix/install-nix-action@v23
-    - uses: cachix/cachix-action@v12
-      with:
-        name: ic-hs-test
-    - name: Fetch report
-      run: nix-build -A report-site -o report-site
-    - name: Resolve symlinks
-      run: cp -rL report-site report-site-copy
-    - name: Push report to GitHub pages
-      uses: JamesIves/github-pages-deploy-action@v4
-      with:
-        branch: gh-pages
-        folder: report-site-copy
-        single-commit: true
->>>>>>> c8b41257
 
   artifacts:
     if: github.event_name == 'pull_request' && github.event.pull_request.head.repo.full_name == github.repository && contains(github.event.pull_request.labels.*.name, 'build_artifacts')
