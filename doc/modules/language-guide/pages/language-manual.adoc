= Language quick reference
:proglang: Motoko
:candid: Candid
:sdk-short-name: DFINITY Canister SDK
:company-id: DFINITY
:ext: mo
:toc:
:toclevels: 3
:!page-repl:

////
* targetting release 0.5.4
* [X] Categorise primitives and operations as arithmetic (A), logical (L), bitwise (B) and relational (R) and use these categories to concisely present categorized operators (unop, binop, relop, a(ssigning)op) etc.
* [ ] Various inline TBCs and TBRs and TODOs
* [ ] Typing of patterns
* [X] Variants
* [X] Object patterns
* [X] Import expressions
* [X] Complete draft of Try/Throw expressions and primitive Error/ErrorCode type
* [ ] Prelude
* [ ] Modules and static restriction
* [X] Type components and paths
* [ ] Prelude (move scattered descriptions of assorted prims like charToText here)
* [X] Split category R into E (Equality) and O (Ordering) if we don't want Bool to support O. (Actually renamed R to O, and defined ==/!= on _shared_ types.
* [X] Include actual grammar (extracted from menhir) in appendix?
* [ ] Prose description of definedness checks
* [ ] Platform changes: remove async expressions (and perhaps types); restrict await to shared calls.
* [X] Queries
* [X] Remove Shared type
* [X] Explain dot keys, dot vals and iterators
* [X] Debug expressions
* [X] Document punning in type record patterns: https://github.com/dfinity/motoko/pull/964
* [X] Update ErrorCode section
* [Floats] Literals type and operations
* [ ] Re-section so headings appear in content outline
////

This section serves as a technical reference for the previous chapters and has specific technical information for readers with specific interests.
For example, this section provides technical details of interest to the following audiences:

  - Authors providing the higher-level documentation about the {proglang} programming language.
  - Compiler experts interested in the details of {proglang} and its compiler.
  - Advanced programmers who want to learn more about the lower-level details of {proglang}.

The language quick reference is intended to provide complete reference information about {proglang}, but this section does _not_ provide explanatory text or usage information.
Therefore, this section is typically not suitable for readers who are new to programming languages or who are looking for a general introduction to using {proglang}.

Throughout, we use the term canister to refer to an {IC} canister smart contract.

== Basic language syntax

This section describes the basic language conventions you need to know for programming in {proglang}.

=== Whitespace

Space, newline, horizontal tab, carriage return, line feed and form feed are considered as whitespace.
Whitespace is ignored but used to separate adjacent keywords, identifiers and operators.

In the definition of some lexemes, the quick reference uses the symbol `␣` to denote a single whitespace character.

=== Comments

Single line comments are all characters following ``//`` until the end of the same line.

[source, motoko]
----
// single line comment
x = 1
----

Single or multi-line comments are any sequence of characters delimited by `+/*+` and  `+*/+`:

[source, motoko]
----
/* multi-line comments
   look like this, as in C and friends */
----

Comments delimited by `+/*+` and `+*/+` may be nested, provided the nesting is well-bracketed.

[source, motoko]
----
/// I'm a documentation comment
/// for a function
----

Documentation comments start with `///` followed by a space until the end of line, and get attached to the definition immediately following them.

Deprecation comments start with `/// @deprecated` followed by a space until the end of line, and get attached to the definition immediately following them.
They are only recognized in front of `public` declarations.

All comments are treated as whitespace.

=== Keywords

The following keywords are reserved and may not be used as identifiers:

```bnf
actor and assert await break case catch class continue debug
debug_show do else flexible false for from_candid func if ignore in
import not null object or label let loop private public query return
shared stable system switch to_candid true try type var while
```

=== Identifiers

Identifiers are alpha-numeric, start with a letter and may contain underscores:

```bnf
<id>   ::= Letter (Letter | Digit | _)*
Letter ::= A..Z | a..z
Digit  ::= 0..9
```

=== Integers

Integers are written as decimal or hexadecimal, ``Ox``-prefixed natural numbers.
Subsequent digits may be prefixed a single, semantically irrelevant, underscore.

```bnf
digit ::= ['0'-'9']
hexdigit ::= ['0'-'9''a'-'f''A'-'F']
num ::= digit ('_'? digit)*
hexnum ::= hexdigit ('_'? hexdigit)*
nat ::= num | "0x" hexnum
```

Negative integers may be constructed by applying a prefix negation `-` operation.

=== Floats

Floating point literals are written in decimal or ``Ox``-prefixed hexadecimal scientific notation.

```bnf
let frac = num
let hexfrac = hexnum
let float =
    num '.' frac?
  | num ('.' frac?)? ('e' | 'E') sign? num
  | "0x" hexnum '.' hexfrac?
  | "0x" hexnum ('.' hexfrac?)? ('p' | 'P') sign? num
```

The 'e' (or 'E') prefixes a base 10, decimal exponent; 'p' (or 'P') prefixes a base 2, binary exponent.
In both cases, the exponent is in decimal notation.

NOTE: the use of decimal notation, even for the base 2 exponent, is in keeping with the established hexadecimal floating point literal syntax of the `C` language.


=== Characters

A character is a single quote (`'`) delimited:

* Unicode character in UTF-8,
* ``\``-escaped  newline, carriage return, tab, single or double quotation mark
* ``\``-prefixed ASCII character (TBR),
* or  `\u{` hexnum `}` enclosed valid, escaped Unicode character in hexadecimal (TBR).

```bnf
ascii ::= ['\x00'-'\x7f']
ascii_no_nl ::= ['\x00'-'\x09''\x0b'-'\x7f']
utf8cont ::= ['\x80'-'\xbf']
utf8enc ::=
    ['\xc2'-'\xdf'] utf8cont
  | ['\xe0'] ['\xa0'-'\xbf'] utf8cont
  | ['\xed'] ['\x80'-'\x9f'] utf8cont
  | ['\xe1'-'\xec''\xee'-'\xef'] utf8cont utf8cont
  | ['\xf0'] ['\x90'-'\xbf'] utf8cont utf8cont
  | ['\xf4'] ['\x80'-'\x8f'] utf8cont utf8cont
  | ['\xf1'-'\xf3'] utf8cont utf8cont utf8cont
utf8 ::= ascii | utf8enc
utf8_no_nl ::= ascii_no_nl | utf8enc

escape ::= ['n''r''t''\\''\'''\"']

character ::=
  | [^'"''\\''\x00'-'\x1f''\x7f'-'\xff']
  | utf8enc
  | '\\'escape
  | '\\'hexdigit hexdigit
  | "\\u{" hexnum '}'

char := '\'' character '\''
```

=== Text

A text literal is ``"``-delimited sequence of characters:

```bnf
text ::= '"' character* '"'
```

=== Literals

```bnf
<lit> ::=                                     literals
  <nat>                                         natural
  <float>                                       float
  <char>                                        character
  <text>                                        Unicode text
```

Literals are constant values. The syntactic validity of a literal depends on the precision of the type at which it is used.

== Operators and types

To simplify the presentation of available operators, operators and primitive types are classified into basic categories:

|===
| Abbreviation | Category | Supported opertions

| A            | Arithmetic | arithmetic operations
| L            | Logical    | logical/Boolean operations
| B            | Bitwise    | bitwise and wrapping operations
| O            | Ordered    | comparison
| T            | Text       | concatenation
|===

Some types have several categories.
For example, type `Int` is both arithmetic (A) and ordered (O) and supports both arithmetic addition (`+`) and relational less than (`<`) (amongst other operations).

=== Unary operators

|===
| `<unop>`| Category   |

| `-`  |  A | numeric negation
| `+`  |  A | numeric identity
| `^`  |  B | bitwise negation
| `!`  |    | null break
|===


=== Relational operators

|===
| `<relop>` | Category |
|  `+==+` |  | equals
|  `+!=+` |  | not equals
| `␣<␣` | O | less than _(must be enclosed in whitespace)_
| `␣>␣` | O | greater than _(must be enclosed in whitespace)_
|  `+<=+` | O | less than or equal
|  `+>=+` | O | greater than or equal
|===


Note that equality (`+==+`) and inequality (`+!=+`) do not have categories.
Instead, equality and inequality are applicable to arguments of all
_shared_ types, including non-primitive, compound types such as
immutable arrays, records, and variants.

Equality and inequality are structural and based on the observable content of their operands (as determined by their static type).

=== Numeric binary operators

|===
| `<binop>`| Category    |

|  `+` | A | addition
|  `-` | A | subtraction
|  `*` | A | multiplication
|  `/` | A | division
|  `%` | A | modulo
|  `**`| A | exponentiation
|===

=== Bitwise and wrapping binary operators

|===
| `<binop>` | Category |

| `&`   | B | bitwise and
| `\|`   | B | bitwise or
| `^`   | B | exclusive or
| `<<`  | B | shift left
| `␣>>` | B | shift right _(must be preceded by whitespace)_
| `<<>` | B | rotate left
| `<>>` | B | rotate right

|  `+%` | A | addition (wrap-on-overflow)
|  `-%` | A | subtraction (wrap-on-overflow)
|  `*%` | A | multiplication (wrap-on-overflow)
|  `**%`| A | exponentiation (wrap-on-overflow)
|===

=== Text operators

|===
|  `<binop>` | Category |

|  `#` | T | concatenation
|===

=== Assignment operators

|===
|`:=`, `+<unop>=+`, `+<binop>=+`| Category|

| `:=`   | * | assignment (in place update)
| `+=`   | A | in place add
| `-=`   | A | in place subtract
| `*=`   | A | in place multiply
| `/=`   | A | in place divide
| `+%=+`   | A | in place modulo
| `+**=+`  | A | in place exponentiation
| `+&=+`   | B | in place logical and
| `+\|=+`   | B | in place logical or
| `+^=+`   | B | in place exclusive or
| `+<<=+`  | B | in place shift left
| `+>>=+`  | B | in place shift right
| `+<<>=+` | B | in place rotate left
| `+<>>=+` | B | in place rotate right
| `++%=+`   | B | in place add (wrap-on-overflow)
| `+-%=+`   | B | in place subtract (wrap-on-overflow)
| `*%=`   | B | in place multiply (wrap-on-overflow)
| `**%=`  | B | in place exponentiation (wrap-on-overflow)
| `+#=+`   | T | in place concatenation
|===

The category of a compound assignment `+<unop>=+`/`+<binop>=+` is given by the category of the operator `<unop>`/`<binop>`.

=== Operator and keyword precedence

The following table defines the relative precedence and associativity of operators and tokens, ordered from lowest to highest precedence.
Tokens on the same line have equal precedence with the indicated associativity.

|===
|Precedence | Associativity | Token

| LOWEST  | none | `if _ _` (no `else`), `loop _` (no `while`)
|(higher)| none | `else`, `while`
|(higher)| right | `:=`, `+=`, `-=`, `+*=+`, `+/=+`, `+%=+`, `+**=+`, `+#=+`, `+&=+`, `+\|=+`, `+^=+`, `+<<=+`, `+>>=+`, `+<<>=+`, `+<>>=+`, `+%=`, `-%=`, `+*%=+`, `**%=`
|(higher)| left | `:`
|(higher)| left | `or`
|(higher)| left | `and`
|(higher)| none | `+==+`, `+!=+`, `<`, `>`, `+<=+`, `>`, `+>=+`
|(higher)| left | `+`, `-`, `#`, `+%`, `-%`
|(higher)| left | `+*+`, `/`, `%`, `+*%+`
|(higher)| left | `\|`
|(higher)| left | `+&+`
|(higher)| left | `+^+`
|(higher)| none | `<<`, `>>`, `<<>`, `<>>`
| HIGHEST | left | `+**+`, `+**%+`
|===


=== Programs

The syntax of a _program_ `<prog>` is as follows:


```bnf
<prog> ::=             programs
  <imp>;* <dec>;*
```

A program is a sequence of imports `<imp>;*` followed by a sequence of declarations `<dec>;*` that ends with an optional actor or actor class declaration.
The actor or actor class declaration determines the main actor, if any, of the program.

For now, compiled programs must obey the following additional restrictions (not imposed on interpreted programs):

* a `shared` function can only appear as a public field of an actor or actor class;
* a program may contain at most one actor or actor class declaration, i.e. the final main actor or actor class; and
* any main actor class declaration should be _anonymous_; if named, the class name should not be used as a value within the class and will be reported as an unavailable identifier.

The last two restrictions are designed to forbid programmatic actor class recursion, pending compiler support.

Note that the parameters (if any) of an actor class must have shared type (see <<sharability>>).
The parameters of a program's final actor class provide access to the corresponding canister installation argument(s); the {candid} type of this argument is determined by the {candid} projection of the {proglang} type of the class parameter.

=== Imports

The syntax of an _import_ `<imp>`  is as follows:

```bnf
<imp> ::= imports
  import <pat> =? <url>

<url> ::=
  "<filepath>"                      import module from relative <filepath>.mo
  "mo:<package-name>/<filepath>"    import module from package
  "canister:<canisterid>"           import external actor by <canisterid>
  "canister:<name>"                 import external actor by <name>
```

An import introduces a resource referring to a local source module, module from a package of modules, or canister (imported as an actor).
The contents of the resource are bound to `<pat>`.

Though typically a simple identifier, `<id>`, `<pat>` can also be any composite pattern binding selective components of the resource.

The pattern must be irrefutable.

=== Libraries

The syntax of a _library_ (that can be referenced in an import) is as follows:

```bnf
<lib> ::=                                               library
  <imp>;* module <id>? <obj-body>                         module
  <imp>;* <shared-pat>? actor class                       actor class
    <id> <typ-params>? <pat> (: <typ>)? <class-body>
```

A library `<lib>` is a sequence of imports `<imp>;*` followed by:

* a named or anonymous (module) declaration; or
* a named actor class declaration.

Libraries stored in `.{ext}` files may be referenced by `import` declarations.

In a module library, the optional name `<id>?` is only significant within the library and does not determine the name of the library when imported.
Instead, the imported name of a library is determined by the `import` declaration, giving clients of the library the freedom to
choose library names (e.g. to avoid clashes).

An actor class library, because it defines both a type constructor and a function with name `<id>`, is imported as a module defining both a type and a function named `<id>`.
The name `<id>` is mandatory and cannot be omitted.
An actor class constructor is always asynchronous, with return type `async T`  where `T` is the inferred type of the class body.
Because actor construction is asynchronous, an instance of an imported actor class can only be created in an asynchronous context
(i.e. in the body of a (non-`query`) `shared` function or `async` expression).


[#declaration-syntax]
=== Declaration syntax

The syntax of a _declaration_ is as follows:

```bnf
<dec> ::=                                                               declaration
  <exp>                                                                  expression
  let <pat> = <exp>                                                      immutable
  var <id> (: <typ>)? = <exp>                                            mutable
  <sort> <id>? =? <obj-body>                                             object
  <shared-pat>? func <id>? <typ-params>? <pat> (: <typ>)? =? <exp>       function
  type <id> <typ-params>? = <typ>                                        type
  <shared-pat>? <sort>? class                                            class
    <id>? <typ-params>? <pat> (: <typ>)? <class-body>

<obj-body> ::=           object body
  { <dec-field>;* }       field declarations

<class-body> ::=         class body
  = <id>? <obj-body>     object body, optionally binding <id> to 'this' instance
  <obj-body>             object body
```

The syntax of a shared function qualifier with call-context pattern is as follows:

```bnf
<shared-pat> ::=
  shared query? <pat>?
```

For `<shared-pat>`, an absent `<pat>?` is shorthand for the wildcard pattern `_`.

```bnf
<dec-field> ::=                                object declaration fields
  <vis>? <stab>? <dec>                           field

<vis> ::=                                      field visibility
  public
  private
  system

<stab> ::=                                     field stability (actor only)
  stable
  flexible
```

The _visibility_ qualifier `<vis>?` determines the accessibility of every field `<id>` declared by `<dec>`:

* An absent `<vis>?` qualifier defaults to `private` visibility.
* Visibility `private` restricts access to `<id>` to the enclosing object, module or actor.
* Visibility `public` extends `private` with external access to `<id>` using the dot notation `<exp>.<id>`.
* Visibility `system` extends `private` with access by the run-time system.
* Visibility `system` _may only_ appear on `func` declarations that are actor fields, and  _must not_ appear anywhere else.

The _stability_ qualifier `<stab>` determines the _upgrade_ behaviour of actor fields:

* A stability qualifier _should_ appear on `let` and `var` declarations that are actor fields.
  An absent stability qualifier defaults to `flexible`.
* `<stab>` qualifiers must not appear on fields of objects or modules.
* The pattern in a `stable let <pat> = <exp>` declaration must be _simple_ where,  a pattern `pat` is  simple if it (recursively) consists of
** a variable pattern `<id>`, or
** an annotated simple pattern `<pat> : <typ>`, or
** a parenthesized simple pattern `( <pat> )`.

[#expression-syntax]
=== Expression syntax

The syntax of an _expression_ is as follows:

```bnf
<exp> ::=                                      expressions
  <id>                                           variable
  <lit>                                          literal
  <unop> <exp>                                   unary operator
  <exp> <binop> <exp>                            binary operator
  <exp> <relop> <exp>                            binary relational operator
  ( <exp>,* )                                    tuple
  <exp> . <nat>                                  tuple projection
  ? <exp>                                        option injection
  { <exp-field>;* }                              object
  # id <exp>?                                    variant injection
  <exp> . <id>                                   object projection/member access
  <exp> := <exp>                                 assignment
  <unop>= <exp>                                  unary update
  <exp> <binop>= <exp>                           binary update
  [ var? <exp>,* ]                               array
  <exp> [ <exp> ]                                array indexing
  <shared-pat>? func <func_exp>                  function expression
  <exp> <typ-args>? <exp>                        function call
  not <exp>                                      negation
  <exp> and <exp>                                conjunction
  <exp> or <exp>                                 disjunction
  if <exp> <block-or-exp> (else <block-or-exp>)? conditional
  switch <exp> { (case <pat> <block-or-exp>;)+ } switch
  while <exp> <block-or-exp>                     while loop
  loop <block-or-exp> (while <exp>)?             loop
  for ( <pat> in <exp> ) <block-or-exp>          iteration
  label <id> (: <typ>)? <block-or-exp>           label
  break <id> <exp>?                              break
  continue <id>                                  continue
  return <exp>?                                  return
  async <block-or-exp>                           async expression
  await <block-or-exp>                           await future (only in async)
  throw <exp>                                    raise an error (only in async)
  try <block-or-exp> catch <pat> <block-or-exp>  catch an error (only in async)
  assert <block-or-exp>                          assertion
  <exp> : <typ>                                  type annotation
  <dec>                                          declaration
  ignore <block-or-exp>                          ignore value
  do <block>                                     block as expression
  do ? <block>                                   option block
  <exp> !                                        null break
  debug <block-or-exp>                           debug expression
  actor <exp>                                    actor reference
  to_candid ( <exp>,* )                          Candid serialization
  from_candid <exp>                              Candid deserialization
  ( <exp> )                                      parentheses

<block-or-exp> ::=
  <block>
  <exp>

<block> ::=
  { <dec>;* }
```

=== Patterns

The syntax of a _pattern_ is as follows:

```bnf
<pat> ::=                                      patterns
  _                                              wildcard
  <id>                                           variable
  <unop>? <lit>                                  literal
  ( <pat>,* )                                    tuple or brackets
  { <pat-field>;* }                              object pattern
  # <id> <pat>?                                  variant pattern
  ? <pat>                                        option
  <pat> : <typ>                                  type annotation
  <pat> or <pat>                                 disjunctive pattern

<pat-field> ::=                                object pattern fields
  <id> (: <typ>) = <pat>                         field
  <id> (: <typ>)                                 punned field
```


== Type syntax

Type expressions are used to specify the types of arguments, constraints (a.k.a bounds) on type parameters, definitions of type constructors, and the types of sub-expressions in type annotations.

```bnf
<typ> ::=                                     type expressions
  <path> <typ-args>?                            constructor
  <sort>? { <typ-field>;* }                     object
  { <typ-tag>;* }                               variant
  { # }                                         empty variant
  [ var? <typ> ]                                array
  Null                                          null type
  ? <typ>                                       option
  <shared>? <typ-params>? <typ> -> <typ>        function
  async <typ>                                   future
  ( ((<id> :)? <typ>),* )                       tuple
  Any                                           top
  None                                          bottom
  <typ> and <typ>                               intersection
  <typ> or <typ>                                union
  Error                                         errors/exceptions
  ( <typ> )                                      parenthesized type

<sort> ::= (actor | module | object)

<shared> ::=                                 shared function type qualifier
  shared query?

<path> ::=                                   paths
  <id>                                         type identifier
  <path> . <id>                                projection
```

An absent `<sort>?` abbreviates `object`.


=== Primitive types

{proglang} provides the following primitive type identifiers, including support for Booleans, signed and unsigned integers and machine words of various sizes, characters and text.

The category of a type determines the operators (unary, binary, relational and in-place update via assignment) applicable to values of that type.

|===
| Identifier | Category | Description

| link:base-libraries/bool{outfilesuffix}[`Bool`] | L | Boolean values `true` and `false` and logical operators
| link:base-libraries/char{outfilesuffix}[`Char`] | O | Unicode characters
| link:base-libraries/text{outfilesuffix}[`Text`] | T, O | Unicode strings of characters with concatenation `_ # _` and iteration
| link:base-libraries/float{outfilesuffix}[`Float`] | A, O | 64-bit floating point values
| link:base-libraries/int{outfilesuffix}[`Int`]  | A, O | signed integer values with arithmetic (unbounded)
| link:base-libraries/int8{outfilesuffix}[`Int8`]  | A, O | signed 8-bit integer values with checked arithmetic
| link:base-libraries/int16{outfilesuffix}[`Int16`]  | A, O | signed 16-bit integer values with checked arithmetic
| link:base-libraries/int32{outfilesuffix}[`Int32`]  | A, O | signed 32-bit integer values with checked arithmetic
| link:base-libraries/int64{outfilesuffix}[`Int64`] | A, O | signed 64-bit integer values with checked arithmetic
| link:base-libraries/nat{outfilesuffix}[`Nat`]  | A, O | non-negative integer values with arithmetic (unbounded)
| link:base-libraries/nat8{outfilesuffix}[`Nat8`]  | A, O | non-negative 8-bit integer values with checked arithmetic
| link:base-libraries/nat16{outfilesuffix}[`Nat16`]  | A, O | non-negative 16-bit integer values with checked arithmetic
| link:base-libraries/nat32{outfilesuffix}[`Nat32`]  | A, O | non-negative 32-bit integer values with checked arithmetic
| link:base-libraries/nat64{outfilesuffix}[`Nat64`] | A, O | non-negative 64-bit integer values with checked arithmetic
| link:base-libraries/blob{outfilesuffix}[`Blob`] | O | binary blobs with iterators
| link:base-libraries/principal{outfilesuffix}[`Principal`] | O | principals
| link:base-libraries/error{outfilesuffix}[`Error`] | | (opaque) error values
|===


Although many of these types have linguistic support for literals and operators, each primitive type also has an eponymous
base library providing related functions and values (see link:base-libraries/stdlib-intro{outfilesuffix}[Motoko Base Library]).
For example, the link:base-libraries/text{outfilesuffix}[`Text`] library provides common functions on `Text` values.


=== Type `Bool`

The type `Bool` of category L (Logical) has values `true` and `false` and is supported by one and two branch `if _ <exp> (else <exp>)?`, `not <exp>`, `+_ and _+` and `+_ or _+` expressions. Expressions `if`,  `and` and `or` are short-circuiting.

// Comparison TODO.

=== Type `Char`

A `Char` of category O (Ordered) represents a character as a code point in the Unicode character set.

Base library function `Char.toNat32(c)` converts a `Char` value, `c` to its `Nat32` code point.
Function `Char.fromNat32(n)` converts
a `Nat32` value, `n`, in the range _0x0..xD7FF_ or _0xE000..0x10FFFF_ of valid code points to its `Char` value; this conversion traps on invalid arguments.
Function `Char.toText(c)` converts the `Char` `c`
into the corresponding, single character `Text` value.

=== Type `Text`

The type `Text` of categories T and O (Text, Ordered) represents sequences of Unicode characters (i.e. strings).
Function `t.size` returns the number of characters in `Text` value `t`.
Operations on text values include concatenation (`_ # _`) and sequential iteration over characters via `t.chars` as in `for (c : Char in t.chars()) { ... c ... }`.

// Comparison TODO.

=== Type `Float`

The type `Float` represents 64-bit floating point values of categories A (Arithmetic) and O (Ordered).

The semantics of `Float` and its operations is in accordance with standard https://ieeexplore.ieee.org/document/8766229[IEEE 754-2019]  (See <<references>>).

Common functions and values are defined in base library "base/Float".

=== Types `Int` and `Nat`

The types `Int` and `Nat` are signed integral and natural numbers of categories A (Arithmetic) and O (Ordered).

Both `Int` and `Nat` are arbitrary precision,
with only subtraction `-` on `Nat` trapping on underflow.

The subtype relation `Nat <: Int` holds, so every expression of type `Nat` is also an expression of type `Int` (but _not_ vice versa).
In particular, every value of type `Nat` is also a value of type `Int`, without change of representation.

=== Bounded integers `Int8`, `Int16`, `Int32` and `Int64`

The types `Int8`, `Int16`, `Int32` and `Int64` represent
signed integers with respectively 8, 16, 32 and 64 bit precision.
All have categories A (Arithmetic), B (Bitwise) and O (Ordered).

Operations that may under- or overflow the representation are checked and trap on error.

The operations `+%`, `-%`, `+*%+` and `**%` provide access to wrap-around, modular arithmetic.

As bitwise types, these types support bitwise operations _and_ (`&`),
_or_ (`|`) and _exclusive-or_ (`^`). Further, they can be rotated
left (`<<>`), right (`<>>`), and shifted left (`<<`), right (`>>`).
The right-shift preserves the two's-complement sign.
All shift and rotate amounts are considered modulo the numbers's bit width _n_.

Bounded integer types are not in subtype relationship with each other or with
other arithmetic types, and their literals need type annotation if
the type cannot be inferred from context, e.g. `(-42 : Int16)`.

The corresponding module in the base library provides conversion functions:
Conversion to `Int`, checked and wrapping conversions from `Int` and wrapping
conversion to the bounded natural type of the same size.


=== Bounded naturals `Nat8`, `Nat16`, `Nat32` and `Nat64`

The types `Nat8`, `Nat16`, `Nat32` and `Nat64` represent
unsigned integers with respectively 8, 16, 32 and 64 bit precision.
All have categories A (Arithmetic), B (Bitwise) and O (Ordered).

Operations that may under- or overflow the representation are checked and trap on error.

The operations `+%`, `-%`, `+*%+` and `**%` provide access to the modular, wrap-on-overflow operations.

As bitwise types, these types support bitwise operations _and_ (`&`),
_or_ (`|`) and _exclusive-or_ (`^`). Further, they can be rotated
left (`<<>`), right (`<>>`), and shifted left (`<<`), right (`>>`).
The right-shift is logical.
All shift and rotate amounts are considered modulo the number's bit width _n_.

The corresponding module in the base library provides conversion functions:
Conversion to `Int`, checked and wrapping conversions from `Int` and wrapping
conversion to the bounded natural type of the same size.

=== Type `Blob`

The type `Blob` of category O (Ordered) represents binary blobs or sequences of bytes.
Function `b.size` returns the number of characters in `Blob` value `b`.
Operations on blob values include sequential iteration over bytes via function `b.vals` as in
`for (v : Nat8 in b.vals()) { ... v ... }`.

=== Type `Principal`

The type `Principal` of category O (Ordered) represents opaque
principals such as canisters and users that can, for example, be used to identify callers of
shared functions and used for simple authentication. Although opaque, principals may be converted to binary `Blob` values for more efficient hashing and other applications (see module `Principal` from the base library).

[#error-type]
=== Error type

Assuming base library import,

[source.no-repl,motoko]
....
import E "mo:base/Error";
....

Errors are opaque values constructed and examined with operations:

* `+E.reject : Text -> Error+`
* `+E.code : Error -> E.ErrorCode+`
* `+E.message : Error -> Text+`

Type `E.ErrorCode` is equivalent to variant type:

[source.no-repl,motoko]
....
type ErrorCode = {
  // Fatal error.
  #system_fatal;
  // Transient error.
  #system_transient;
  // Destination invalid.
  #destination_invalid;
  // Explicit reject by canister code.
  #canister_reject;
  // Canister trapped.
  #canister_error;
  // Future error code (with unrecognized numeric code)
  #future : Nat32;
};
....

A constructed error `e = E.reject(t)` has `E.code(e) = #canister_reject` and `E.message(e) = t`.

`Error` values can be thrown and caught within an `async` expression or `shared` function (only). See <<throw>> and <<try>>.

Errors with codes other than `#canister_reject`  (i.e. _system_ errors) may be caught and thrown, but not user-constructed.

NOTE: Exiting an async block or shared function with a non-`#canister-reject` system error exits with a copy of the error with revised code `#canister_reject` and the original `Text` message.
This prevents programmatic forgery of system errors.


=== Constructed types

`<path> <typ-args>?` is the application of a type identifier or path, either built-in (i.e. `Int`) or user defined, to zero or more type *arguments*.
The type arguments must satisfy the bounds, if any, expected by the type constructor's type parameters (see <<well-formed-types>>).

Though typically a type identifier, more generally,
`<path>` may be a `.`-separated sequence of actor, object or module identifiers ending in an identifier accessing a type component
of a value (for example, `Acme.Collections.List`).

=== Object types

`<sort>? { <typ-field>;* }` specifies an object type by listing its zero or more named _type fields_.

Within an object type, the names of fields must be distinct (both by name and hash value).

Object types that differ only in the ordering of the fields are equivalent.

When `<sort>?` is `actor`, all fields have `shared` function type (specifying messages).

=== Variant types

`{ <typ-tag>;* }` specifies a variant type by listing its variant type fields as a sequence of ``<typ-tag>``s.

Within a variant type, the tags of its variants must be distinct (both by name and hash value).

Variant types that differ only in the ordering of their variant type fields are equivalent.

`{ # }` specifies the empty variant type.

=== Array types

`[ var? <typ> ]` specifies the type of arrays with elements of type `<typ>`.

Arrays are immutable unless specified with qualifier `var`.

=== Null type

The `Null` type has a single value, the literal `null`. `Null` is a subtype of the option `? T`, for any type `T`.

=== Option types

`? <typ>` specifies the type of values that are either `null` or a proper value of the form `? <v>` where `<v>` has type `<typ>`.

=== Function types

Type `+<shared>? <typ-params>? <typ1> -> <typ2>+` specifies the type of functions that consume (optional) type parameters `<typ-params>`, consume a value parameter of type `<typ1>` and produce a result of type `<typ2>`.

Both `<typ1>` and `<typ2>` may reference type parameters declared in `<typ-params>`.

If `<typ1>` or `<typ2>` (or both) is a tuple type, then the length of that tuple type determines the argument or result arity of the function type.

The optional `<shared>` qualifier specifies whether the function value is shared, which further constrains the form of `<typ-params>`, `<typ1>` and `<typ2>` (see <<sharability>> below).

(Note that a `<shared>` function may itself be `shared` or `shared query`, determining the persistence of its state changes.)

=== Async types

`async <typ>` specifies a future producing a value of type `<typ>`.

Future types typically appear as the result type of a `shared` function that produces an `await`-able value.

=== Tuple types

`( ((<id> :)? <typ>),* )` specifies the type of a tuple with zero or more ordered components.

The optional identifier `<id>`, naming its components, is for documentation purposes only and cannot be used for component access. In particular, tuple types that differ only in the names of components are equivalent.

The empty tuple type `()` is called the _unit type_.

=== Any type

Type `Any` is the _top_ type, i.e. the super-type of all types. All values have type `Any`.

=== None type

Type `None` is the _bottom_ type, a subtype of all other types.
No value has type `None`.

As an empty type, `None` can be used to specify the impossible return value of an infinite loop or unconditional trap.

=== Intersection type

The type expression `<typ1> and <typ2>` denotes the syntactic _intersection_ between its two type operands, that is, the greatest type that is a subtype of both. If both types are incompatible, the intersection is `None`.

The intersection is _syntactic_, in that it does not consider possible instantiations of type variables. The intersection of two type variables is `None`, unless they are equal, or one is declared to be a (direct or indirect) subtype of the other.


=== Union type

The type expression `<typ1> or <typ2>` denotes the syntactic _union_ between its two type operands, that is, the smallest type that is a supertype of both. If both types are incompatible, the union is `Any`.

The union is _syntactic_, in that it does not consider possible instantiations of type variables. The union of two type variables is the union of their bounds, unless the variables are equal, or one is declared to be a (direct or indirect) subtype of the other.


=== Parenthesized type

A function that takes an immediate, syntactic tuple of length _n >= 0_ as its domain or range is a function that takes (respectively returns) _n_ values.

When enclosing the argument or result type of a function, which is itself a tuple type,  `( <tuple-typ> )` declares that the function takes or returns a single (boxed) value of type `<tuple-type>`.

In all other positions, `( <typ> )` has the same meaning as `<typ>`.

=== Type fields

```bnf
<typ-field> ::=                               object type fields
  <id> : <typ>                                  immutable
  var <id> : <typ>                              mutable
  <id> <typ-params>? <typ1> : <typ2>            function (short-hand)
```

A type field specifies the name and type of a field of an object.
The field names within a single object type must be distinct and have non-colliding hashes.

`<id> : <typ>` specifies an _immutable_ field, named `<id>` of type `<typ>`.

`var <id> : <typ>` specifies a _mutable_ field, named `<id>` of type `<typ>`.

=== Variant type fields

```bnf
<typ-tag> ::=                                 variant type fields
  # <id> : <typ>                                tag
  # <id>                                        unit tag (short-hand)
```

A variant type field specifies the tag and type of a single variant of an enclosing variant type.
The tags within a single variant type must be distinct and have non-colliding hashes.

`# <id> : <typ>` specifies an (immutable) field, named `<id>` of type `<typ>`.
`# <id>` is sugar for an (immutable) field, named `<id>` of type `()`.

=== Sugar

When enclosed by an `actor` object type, `<id> <typ-params>? <typ1> : <typ2>` is syntactic sugar for an immutable field named `<id>` of `shared` function type
`shared <typ-params>? <typ1> -> <typ2>`.

When enclosed by a non-`actor` object type, `<id> <typ-params>? <typ1> : <typ2>` is syntactic sugar for an immutable field named `<id>` of ordinary function type `<typ-params>? <typ1> -> <typ2>`.

=== Type parameters

```bnf
<typ-params> ::=                              type parameters
  < typ-param,* >
<typ-param>
  <id> <: <typ>                               constrained type parameter
  <id>                                        unconstrained type parameter
```

A type constructors, function value or function type may be parameterised by a vector of comma-separated, optionally constrained, type parameters.

`<id> <: <typ>` declares a type parameter with constraint `<typ>`.
Any instantiation of `<id>` must subtype `<typ>` (at that same instantiation).

Syntactic sugar `<id>` declares a type parameter with implicit, trivial constraint `Any`.

The names of type parameters in a vector must be distinct.

All type parameters declared in a vector are in scope within its bounds.

=== Type arguments

```bnf
<typ-args> ::=                                type arguments
  < <typ>,* >
```
Type constructors and functions may take type arguments.

The number of type arguments must agree with the number of declared type parameters of the type constructor.

For a function, the number of type arguments, when provided,
must agree with the number of declared type parameters of the function's type.
Note that type arguments in function applications can typically be omitted and inferred by the compiler.

Given a vector of type arguments instantiating a vector of type parameters,
each type argument must satisfy the instantiated bounds of the corresponding
type parameter.

[#well-formed-types]
=== Well-formed types

A type `T` is well-formed only if (recursively) its constituent types are well-formed, and:

* if `T` is `async U` then `U` is shared, and
* if `T` is `+shared query? U -> V+`, `U` is shared and
  `V == ()` or `V == async W` with `W` shared, and
* if `T` is `C<T0, ..., Tn>` where:
** a declaration `type C<X0 <: U0, Xn <: Un>  = ...` is in scope, and
** `Ti <: Ui[ T0/X0, ..., Tn/Xn ]`, for each `0 \<= i \<= n`.
* if `T` is `actor { ... }` then all fields in `...` are immutable and have `shared` function type.

=== Subtyping

Two types `T`, `U` are related by subtyping, written `T <: U`, whenever, one of the following conditions is true:

* `T` equals `U` (reflexivity).

* `U` equals `Any`.

* `T` equals `None`.

* `T` is a type parameter `X` declared with constraint `U`.

* `T` is `Nat` and `U` is `Int`.

* `T` is a tuple `(T0, ..., Tn)`, `U` is a tuple `(U0, ..., Un)`,
    and for each `0 \<= i \<= n`, `Ti <: Ui`.

* `T` is an immutable array type `[ V ]`, `U` is an immutable array type  `[ W ]`
    and `V <: W`.

* `T` is a mutable array type `[ var V ]`, `U` is a mutable array type  `[ var W ]`
    and `V == W`.

* `T` is `Null` and `U` is an option type `? W` for some `W`.

* `T` is `? V`, `U` is `? W` and `V <: W`.

* `T` is a future `async V`, `U` is a future `async W`,
    and `V <: W`.

* `T` is an object type `sort0 { fts0 }`,
  `U` is an object type `sort1 { fts1 }` and
** `sort0` == `sort1`, and, for all fields,
** if field `id : V` is in `fts0` then `id : W` is in `fts1` and `V <: W`, and
** if mutable field `var id : V` is in `fts0` then  `var id : W` is in `fts1` and `V == W`.
+
(That is, object type `T` is a subtype of object type `U` if they have same sort, every mutable field in `U` super-types the same field in `T` and every mutable field in `U` is mutable in `T` with an equivalent type. In particular, `T` may specify more fields than `U`.)
+
* `T` is a variant type `{ fts0 }`,
  `U` is a variant type `{ fts1 }` and
** if field `# id : V` is in `fts0` then `# id : W` is in `fts1` and `V <: W`.
+
(That is, variant type `T` is a subtype of variant type `U` if every field of `T` subtypes the same field of `U`. In particular, `T` may specify fewer variants than `U`.)
+
* `T` is a function type `+<shared>? <X0 <: V0, ..., Xn <: Vn> T1 -> T2+`,
  `U` is a function type `+<shared>? <X0 <: W0, ..., Xn <: Wn> U1 -> U2+` and
** `T` and `U` are either both equivalently `<shared>?`, and
** assuming constraints `X0 <: W0, ..., Xn <: Wn` then
*** for all `i`, `Wi == Vi`, and
*** `U1 <: T1`, and
*** `T2 <: U2`.
+
(That is, function type `T` is a subtype of function type `U` if they have same `<shared>?` qualification, they have the same type parameters (modulo renaming) and assuming the bounds in `U`,
 every bound in `T` supertypes the corresponding parameter bound in `U` (contra-variance), the domain of `T` supertypes the domain of `U` (contra-variance) and the range of `T` subtypes
 the range of `U` (co-variance).)
+
* `T` (respectively `U`) is a constructed type `C<V0, ..., Vn>` that is equal, by definition of type constructor `C`,  to `W`, and `W <: U` (respectively `U <: W`).

* For some type `V`, `T <: V` and `V <: U` (_transitivity_).

[#sharability]
=== Sharability

A type `T` is _shared_ if it is

* `Any` or `None`, or
* a primitive type other than `Error`, or
* an option type `? V` where `V` is shared, or
* a tuple type `(T0, ..., Tn)` where all `Ti` are shared, or
* an immutable array type `[V]` where `V` is shared, or
* an `object` type where all fields are immutable and have shared type, or
* a variant type where all tags have shared type, or
* a shared function type, or
* an `actor` type.

[#stability]
=== Stability

Stability extends sharability to include mutable types. More precisely:

A type `T` is _stable_ if it is

* `Any` or `None`, or
* a primitive type other than `Error`, or
* an option type `? V` where `V` is stable, or
* a tuple type `(T0, ..., Tn)` where all `Ti` are stable, or
* a (mutable or immutable) array type `[var? V]` where `V` is stable, or
* an `object` type where all fields have stable type, or
* a variant type where all tags have stable type, or
* a shared function type, or
* an `actor` type.

This definition implies that every shared type is a stable type.
The converse does not hold: there are types that are stable but not shared (notably types with mutable components).

The types of actor fields declared with the `stable` qualifier must have stable type.

The (current) value of such a field is preserved upon _upgrade_,
whereas the values of other fields are reinitialized after an upgrade.


== Static and dynamic semantics

Below, we give a detailed account of the semantics of {proglang}
programs.

For each <<expression-syntax, expression form>> and each <<declaration-syntax, declaration form>>, we summarize its semantics, both in static terms (based on typing) and dynamic terms (based on program evaluation).


=== Programs

A program `<imp>;* <dec>;*` has type `T` provided:

* `<dec>;*` has type `T` under the static environment induced by the imports in `<imp>;*`.

All type and value declarations within `<dec>;*` are mutually-recursive.

A program evaluates by (transitively) evaluating the imports, binding their values to the identifiers in `<imp>;*` and then evaluating the sequence of declarations in `<dec>;*`.

=== Libraries

Restrictions on the syntactic form of modules means that libraries can have no side-effects.

The imports of a library are local and not re-exported in its interface.

Multiple imports of the same library can be safely deduplicated without loss of side-effects.

==== Module libraries

A library `<imp>;* module <id>? <obj-body>` is a sequence of imports `<import>;*` followed by a single module declaration.

A library has module type `T` provided

* `module <id>? <obj-body>` has (module) type `T` under the static environment induced by the imports in `<import>;*`.

A module library evaluates by (transitively) evaluating its imports, binding their values to the identifiers in `<imp>;*` and then evaluating `module <id>? <obj-body>`.

==== Actor class libraries


The actor class library `<imp>;* <dec>` where `<dec>` is of the form  `<shared-pat>? actor class <id> <typ-params>? <pat> (: <typ>)? <class-body>` has type:

```bnf
module {
  type <id> = T;
  <id> : (U1,...,Un) -> async T
}
```

provided that:

* the actor class declaration `<dec>` has function type `(U1, ..., Un) -> async T` under the static environment induced by the imports in `<import>;*`.

Notice that the imported type of the function `<id>` must be asynchronous.

An actor class library evaluates by (transitively) evaluating its imports, binding their values to the identifiers in `<imp>;*`, and evaluating the (derived) module:

```bnf
module {
  <dec>
}
```

On the Internet Computer, if this library is imported as identifier `Lib`,
then calling `await Lib.<id>(<exp1>, ..., <expn>)`, installs a fresh instance of the actor class as an isolated IC canister, passing the values of `<exp1>`, ..., `<expn>`
as installation arguments, and returns a reference to a (remote) actor of _type_ `Lib.<id>`, that is, `T`.
Installation is (necessarily) asynchronous.

=== Imports and Urls

An import `import <pat> =? <url>` declares a pattern `<pat>` bound to the contents of the text literal `<url>`.

`<url>` is a text literal that designates some resource: a local library specified with a relative path, a named module from a named package,
or an external canister, referenced either by numeric canister id or by a named alias, and imported as a {proglang} actor.

In detail, if `<url>` is of the form:

* `"<filepath>"` then `<pat>` is bound to the library module defined in file `<filepath>.mo`.
  `<filepath>` is interpreted relative to the absolute location of the enclosing file.
  Note the `.mo` extension is implicit and should _not_ be included in `<url>`.
  For example, `import U "lib/Util"` defines `U` to reference the module in local file
  `./lib/Util`.

* `"mo:<package-name>/<path>"` then `<pat>` is bound to the library module defined in file `<package-path>/<path>.mo` in directory `<package-path>` referenced by package alias `<package-name>`.
  The mapping from `<package-name>` to `<package-path>` is determined by a compiler command-line argument `--package <package-name> <package-path>`. For example, `import L "mo:base/List"` defines `L` to reference the `List` library in
   package alias `base`.

* `"ic:<canisterid>"` then `<pat>` is bound to a {proglang} actor whose {proglang} type is determined by the canister's IDL interface.
  The IDL interface of canister `<canisterid>` must be found in file `<actorpath>/<canisterid>.did`.
  The compiler assumes that  `<actorpath>` is specified by command line argument `--actor-idl <actorpath>` and that file `<actorpath>/<canisterid>.did` exists.
  For example, `import C "ic:lg264-qjkae"` defines `C` to reference the actor with canister id `lg264-qjkae` and IDL file `lg264-qjkae.did`.

* `"canister:<name>"` is a symbolic reference to canister alias `<name>`.
  The compiler assumes that the mapping of `<name>` to `<canisterid>` is specified by command line argument  `--actor-alias <name> ic:<canisterid>`.
  If so, `"canister:<name>"` is equivalent to `"ic:<cansterid>"` (see above).
  For example, `import C "canister:counter"` defines `C` to reference the actor otherwise known as
  `counter`.

The case sensitivity of file references depends on the host operating system so it is recommended not to distinguish resources by filename casing alone.

(Remark: when building multi-canister projects with the {sdk-short-name}, {proglang} programs can typically import canisters by alias (e.g. `import C "canister:counter"`), without specifying low-level canister ids (e.g. `import C "ic:lg264-qjkae"`).
The SDK tooling takes care of supplying the appropriate command-line arguments to the {proglang} compiler.)

(Remark: sensible choices for `<pat>` are identifiers, such as ``Array``, or object patterns like ``{ cons; nil = empty }``, which allow selective importing of individual fields, under original or other names.)

=== Declaration fields

A declaration field `<vis>? <stab>? <dec>` defines zero or more fields of an actor or object, according to the set of variables defined by `<dec>`.

Any identifier bound by a `public` declaration appears in the type of enclosing object, module or actor and is accessible via the dot notation.

An identifier bound by a `private` or `system` declaration is excluded from the type of the enclosing object, module or actor and thus inaccessible.

The declaration field has type `T` provided:

* `<dec>` has type `T`;
* if `<stab>?` is `stable` then `T` must be a stable type (see <<stability>>).

(Actor fields declared `flexible` (implicitly or explicitly) can have any type, but will not be preserved across upgrades.)

Sequences of declaration fields are evaluated in order by evaluating their constituent declarations, with the following exception:

During an upgrade only, the value of a `stable` declaration is obtained as follows:

* if the stable declaration was previously declared stable in the retired actor, its initial value is inherited from the retired actor.
* if the stable declaration was not declared stable in the retired actor, and is thus new, its value is obtained by evaluating `<dec>`.

For an upgrade to be safe:

* every stable identifier declared with type `T` in the retired actor and declared stable and of type `U` in the replacement actor, must satisfy `T <: U`.

This condition ensures that every stable variable is either fresh, requiring initialization, or its value can be safely inherited from the retired actor.
Note that stable variables may be removed across upgrades, or may simply be deprecated by an upgrade to type `Any`.

==== System fields

The declaration `<dec>` of a `system` field must be a manifest `func` declaration with one of the following names and types:

|===
|  name | type | description

| `heartbeat`  | `+() -> async ()+` | heartbeat action
| `inspect` | `+{ caller : Principal; msg : <Variant>; arg : Blob } -> Bool+` | message predicate
| `preupgrade`  | `+() -> ()+` | pre upgrade action
| `postupgrade` | `+() -> ()+` | post upgrade action

|===

* `heartbeat`, when declared, is called on every {IC} subnet *heartbeat*,
scheduling an asynchronous call to the `heartbeat` function. Due to its `async` return type, a heartbeat function may send messages and await results. The result of a heartbeat call, including
any trap or thrown error, is ignored. The implicit context switch means that
the time the heartbeat body is executed may be later than the time the
heartbeat was issued by the subnet.
* `inspect`, when declared, is called as a predicate on every {IC} ingress message (with the exception of HTTP query calls). The return value, a `Bool`, indicates whether to accept or decline the given message. The argument type depends on the interface of the enclosing actor (see <<inspect-message>>).
* `preupgrade`, when declared, is called during an upgrade, immediately _before_ the (current) values of the (retired) actor's stable variables are transferred to the replacement actor.
* `postupgrade`, when declared, is called during an upgrade, immediately _after_ the (replacement) actor body has initialized its fields
(inheriting values of the retired actors' stable variables), and before its first message is processed.

These `preupgrade` and `postupgrade` system methods provide the opportunity to save and restore in-flight data structures (e.g. caches) that are better represented using non-stable types.

During an upgrade, a trap occurring in the implicit call to `preupgrade()` or `postupgrade()` causes the entire upgrade to trap, preserving the pre-upgrade actor.

[#inspect]
===== `inspect`

Given a record of message attributes, this function produces a `Bool` that indicates whether to accept or decline the message by returning `true` or `false`.
The function is invoked (by the system) on each ingress message (excluding non-replicated queries).
Similar to a query, any side-effects of an invocation are transient and discarded.
A call that traps due to some fault has the same result as returning `false` (message denial).

The argument type of `inspect` depends on the interface of the enclosing actor.
In particular, the formal argument of `inspect` is a record of fields of the following types:

* `caller : Principal`: the principal, possibly anonymous, of the caller of the message;
* `arg : Blob`: the raw, binary content of the message argument;
* `msg : <variant>`: a variant of _decoding_ functions,  where `<variant> == {...; #<id>: () -> T; ...}` contains one variant
   per shared function, `<id>`, of the actor.
   The variant's tag identifies the function to be called;
   The variant's argument is a function that, when applied, returns the (decoded) argument of the call as a value of type `T`.

Using a variant, tagged with `#<id>`, allows the return type, `T`, of the decoding function to vary with the argument type (also `T`) of the shared function `<id>`.

The variant's argument is a function so that one can avoid the expense of message decoding (when appropriate).

WARNING: An actor that fails to declare system field `inspect` will simply accept all ingress messages.

=== Sequence of declarations

A sequence of declarations `<dec>;*` occurring in a block, a program or embedded in the `<dec-field>;*` sequence of an object body has type `T`
provided:

* `<dec>;*` is empty and `T == ()`; or
* `<dec>;*` is non-empty and:
  * all value identifiers bound by `<dec>;*` are distinct, and
  * all type identifiers bound by `<dec>;*` are distinct, and
  * under the assumption that each value identifier `<id>` in `<dec>;*` has type `var_id? Tid`,
    and assuming the type definitions in `<dec>;*`:
    * each declaration in `<dec>;*` is well-typed, and
    * each value identifier `<id>` in bindings produced by `<dec>;*` has type `var_id? Tid`, and
    * all but the last `<dec>` in `<dec>;*` of the form `<exp>` has type `()`;
    * the last declaration in `<dec>;*` has type `T`.

Declarations in `<dec>;*` are evaluated sequentially. The first declaration that traps causes the entire sequence to trap.
Otherwise, the result of the declaration is the value of the last declaration in `<dec>;*`. In addition, the set of value bindings defined by  `<dec>;*` is
the union of the bindings introduced by each declaration in `<dec>;*`.

It is a compile-time error if any declaration in `<dec>;*` might require the value of an identifier declared in `<dec>;*`
before that identifier's declaration has been evaluated. Such _use-before-define_ errors are detected by a simple,
conservative static analysis not described here.

=== Patterns

Patterns bind function parameters, declare identifiers and decompose values into their constituent parts in the cases of a `switch` expression.

Matching a pattern against a value may _succeed_, _binding_ the corresponding identifiers in the pattern to their matching values, or _fail_. Thus the result of a match is either a
successful binding, mapping identifiers of the pattern to values, or failure.

The consequences of pattern match failure depends on the context of the pattern.

* In a function application or `let`-binding, failure to match the formal argument pattern or `let`-pattern causes a _trap_.
* In a `case` branch of a `switch` expression, failure to match that case's pattern continues with an attempt to match the next case of the switch, trapping only when no such case remains.

=== Wildcard pattern

The wildcard pattern `_`  matches a single value without binding its contents to an identifier.

=== Identifier pattern

The identifier pattern `<id>` matches a single value and binds it to the identifier `<id>`.

=== Literal pattern

The literal pattern `<unop>? <lit>` matches a single value against the constant value of literal `<lit>` and fails if they are not (structurally) equal values.

For integer literals only, the optional `<unop>` determines the sign of the value to match.

=== Tuple pattern

The tuple pattern `( <pat>,* )` matches a n-tuple value against an n-tuple of patterns (both the tuple and pattern must have the same number of items).
The set of identifiers bound by each component of the tuple pattern must be distinct.

The empty tuple pattern `()` is called the _unit pattern_.

Pattern matching fails if one of the patterns fails to match the corresponding item of the tuple value.
Pattern matching succeeds if every pattern matches the corresponding component of the tuple value.
The binding returned by a successful match is the disjoint union of the bindings returned by the component matches.

=== Object pattern

The object pattern `{ <pat-field>;* }` matches an object value, a collection of named field values, against a sequence of named pattern fields.
The set of identifiers bound by each field of the object pattern must be distinct.
The names of the pattern fields in the object pattern must be distinct.

Object patterns support _punning_ for concision.
A punned field `<id>` is shorthand for `<id> = <id>`; Similarly, a typed, punned field `<id> : <typ>` is short-hand for `<id> = <id> : <typ>`. Both
bind the matched value of the field named `<id>` to the identifier `<id>`.

Pattern matching fails if one of the pattern fields fails to match the corresponding field value of the object value.
Pattern matching succeeds if every pattern field matches the corresponding named field of the object value.
The binding returned by a successful match is the union of the bindings returned by the field matches.

The `<sort>` of the matched object type must be determined by an enclosing type annotation or other contextual type information.

[#variant-pattern]
=== Variant pattern

The variant pattern `# <id> <pat>?` matches a variant value (of the form `# <id'> v`) against a variant pattern. An absent `<pat>?` is shorthand for the unit pattern (`()`).
Pattern matching fails if the tag `<id'>` of the value is distinct from the tag `<id>` of the pattern (i.e. `<id>` <> `<id'>`); or the tags are equal but the value `v` does not match the pattern `<pat>?`.
Pattern matching succeeds if the tag of the value is `<id>` (i.e. `<id'>` = `<id>`) and the value `v` matches the pattern `<pat>?`.
The binding returned by a successful match is just the binding returned by the match of `v` against `<pat>?`.

[#annotated-pattern]
=== Annotated pattern

The annotated pattern `<pat> : <typ>` matches value of `v` type `<typ>` against the pattern `<pat>`.

`<pat> : <typ>` is _not_ a dynamic type test, but is used to constrain the types of identifiers bound in `<pat>`, e.g. in the argument pattern to a function.

=== Option pattern

The option `? <pat>` matches a value of option type `? <typ>`.

The match _fails_ if the value is `null`. If the value is `? v`, for some value `v`, then the result of matching `? <pat>` is the result of matching `v` against `<pat>`.

Conversely, the `null` literal pattern may be used to test whether a value of option type is the value `null` and not `? v` for some `v`.

=== Or pattern

The or pattern `<pat1> or <pat2>` is a disjunctive pattern.

The result of matching `<pat1> or <pat2>` against a value is the result of
matching `<pat1>`, if it succeeds, or the result of matching `<pat2>`, if the first match fails.

(Note, statically, neither `<pat1>` nor `<pat2>` may contain identifier (`<id>`) patterns so a successful match always binds zero identifiers.)

=== Expression declaration

The declaration `<exp>` has type `T` provided the expression `<exp>` has type `T` . It declares no bindings.

The declaration `<exp>` evaluates to the result of evaluating `<exp>` (typically for ``<exp>``'s side-effect).

Note that if `<exp>` appears within a sequence of declarations, but not as the last declaration of that sequence, then `T` must be `()`.

// TBR

=== Let declaration

The let declaration `let <pat> = <exp>` has type `T` and declares the bindings in `<pat>` provided:

* `<exp>` has type `T`.
* `<pat>` has type `T`.

The declaration `let <pat> = <exp>` evaluates `<exp>` to a result `r`. If `r` is `trap`, the declaration evaluates to `trap`. If `r` is a value `v` then evaluation proceeds by
matching the value `v` against `<pat>`. If matching fails, then the result is `trap`. Otherwise, the result is `v` and the binding of all identifiers in `<pat>` to their matching values in `v`.

All bindings declared by a `let` (if any) are _immutable_.

=== Var declaration

The variable declaration `var <id> (: <typ>)? = <exp>` declares a _mutable_ variable `<id>` with initial value `<exp>`. The variable's value can be updated by assignment.

The declaration `var <id>` has type `()` provided:

* `<exp>` has type `T`; and
* If the annotation `(:<typ>)?` is present, then `T` == `<typ>`.

Within the scope of the declaration, `<id>` has type `var T` (see <<assignment>>).

Evaluation of `var <id> (: <typ>)? = <exp>` proceeds by evaluating `<exp>` to a result `r`. If `r` is `trap`, the declaration evaluates to `trap`. Otherwise, the
`r` is some value `v` that determines the initial value of mutable variable `<id>`.
The result of the declaration is `()` and
`<id>` is bound to a fresh location that contains `v`.

=== Type declaration

The declaration `type <id> <typ-params>? = <typ>` declares a new type constructor `<id>`, with optional type parameters `<typ-params>` and definition `<typ>`.

The declaration `type C < X0 <: T0>, ..., Xn <: Tn > = U` is well-formed provided:

* type parameters `X0`, ..., `Xn` are distinct, and
* assuming the constraints `X0 <: T0`, ..., `Xn <: Tn`:
  * constraints `T0`, ..., `Tn` are well-formed.
  * definition `U` is well-formed.
* it is productive (see <<productivity>>).
* it is non-expansive (see <<expansiveness>>).

In scope of the declaration  `type C < X0<:T0>, ..., Xn <: Tn > = U`, any  well-formed type `C < U0, ..., Un>` is equivalent to its expansion
`U [ U0/X0, ..., Un/Xn ]`.  Distinct type expressions that expand to identical types are inter-changeable, regardless of any distinction between type constructor names. In short, the equivalence between types is structural, not nominal.

[#productivity]
==== Productivity

A type is _productive_ if recursively expanding any outermost type constructor in its definition
eventually produces a type other than the application of a type constructor.

Motoko requires all type declarations to be productive.

For example, the type definitions:

[source.no-repl,motoko]
....
  type Person = { first : Text; last : Text };

  type List<T> = ?(T, List<T>);

  type Fst<T, U> = T;

  type Ok<T> = Fst<Any, Ok<T>>;
....

are all productive and legal.

But the type definitions,

[source.no-repl,motoko]
....
  type C = C;

  type D<T, U> = D<U, T>;

  type E<T> = F<T>;
  type F<T> = E<T>;

  type G<T> = Fst<G<T>, Any>;
....

are all non-productive, since each definition will enter a loop after one or more
expansions of its body.

[#expansiveness]
==== Expansiveness

A set of mutually recursive type or class declarations will be rejected if the set is _expansive_.

Expansiveness is a syntactic criterion. To determine whether a set of singly or mutually recursive type definitions, say

```
  type C<...,Xi,...> = T;
  ...
  type D<...,Yj,...> = U,
```

is expansive, construct a directed graph whose vertices are the formal type parameters (identified by position), `C#i`, with the following `{0,1}`-labeled edges:

* For each occurrence of parameter `C#i` as immediate, `j`-th argument to type `D<...,C#i,...>`, add a _non-expansive_, `0`-labeled edge,`+C#i -0-> D#j+`.

* For each occurrence of parameter `C#i` as a proper sub-expression of the `j`-th argument to type `D<...,T[C#i],..>` add an _expansive_ `1`-labeled edge, `+C#i -1-> D#j+`.

The graph is expansive if, and only if, it contains a cycle with at least one expansive edge.

For example, the type definition:

[source.no-repl,motoko]
....
  type List<T> = ?(T, List<T>),
....

that recursively instantiates `List` at the same parameter `T`, is non-expansive and accepted, but the similar looking definition:

[source.no-repl,motoko]
....
  type Seq<T> = ?(T, Seq<[T]>),
....

that recursively instantiates `Seq` with a larger type, `[T]`, containing `T`, is _expansive_ and rejected.

* Type `List<T>` is non-expansive because its graph, `+{ List#0 -0-> List#0 }+`, though cyclic, has no expansive edge.

* Type `Seq<T>`, on the other hand, is expansive, because its graph, `+{ Seq#0 -1-> Seq#0 }+`, has a cycle that includes an expansive edge.


=== Object declaration

Declaration `<sort> <id>? <obj-body>`, where `<obj_body>` is of the form `=? { <dec-field>;* }`, declares an object with optional identifier `<id>` and zero or more fields `<dec-field>;*`.
Fields can be declared with `public` or `private` visibility; if the visibility is omitted, it defaults to `private`.

The qualifier `<sort>` (one of `actor`, `module` or `object`) specifies the _sort_ of the object's type. The sort imposes restrictions on the types of the public object fields.

Let `T = <sort> { [var0] id0 : T0, ... , [varn] idn : T0 }` denote the type of the object.
Let `<dec>;*` be the sequence of declarations embedded in `<dec-field>;*`.
The object declaration has type `T` provided that:

1. type `T` is well-formed for sort `sort`, and
2. under the assumption that `<id> : T`,
   * the sequence of declarations `<dec>;*` has type `Any` and declares the disjoint sets of private and public identifiers, `Id_private` and `Id_public` respectively,
     with types `T(id)` for `id` in `Id == Id_private union Id_public`, and
   * `{ id0, ..., idn } == Id_public`, and
   * for all `i in 0 \<= i \<= n`, `[vari] Ti == T(idi)`.
3. If `<sort>` is `module`, then the declarations in `<dec>;*` must be _static_ (see <<static-declarations>>).

Note that requirement 1. imposes further constraints on the field types of `T`.
In particular, if the sort is `actor` then:

* all public fields must be non-`var` (immutable) `shared` functions (the public interface of an actor can only provide asynchronous messaging via shared functions);

Because actor construction is asynchronous, an actor declaration can only occur in an asynchronous context (i.e. in the body of a (non-`query`) `shared` function or `async` expression).

Evaluation of `<sort>? <id>? =? { <dec-field>;* }` proceeds
by binding `<id>` (if present), to the eventual value `v`, and
evaluating the declarations in `<dec>;*`. If the evaluation of `<dec>;*` traps, so does the object declaration.
Otherwise, `<dec>;*` produces a set of bindings for identifiers in `Id`.
let `v0`, ..., `vn` be the values or locations bound to identifiers `<id0>`, ..., `<idn>`.
The result of the object declaration is the object `v == sort { <id0> = v1, ..., <idn> = vn}`.

If `<id>?` is present, the declaration binds `<id>` to `v`. Otherwise, it produces the empty set of bindings.

WARNING: Actor declaration is (implicitly) asynchronous and the state of the enclosing actor may change due to concurrent processing of other incoming actor messages.
It is the programmer's responsibility to guard against non-synchronized state changes.

[#static-declarations]
==== Static declarations

A declaration is _static_ if it is:

*   a `type` declaration, or
*   a `class` declaration, or
*   a `let` declaration with a static pattern and a static expression, or
*   a module, function or object declaration that desugars to a static `let` declaration, or
*   a static expression.

An expression is _static_ if it is:

*  a literal expression, or
*  a tuple of static expressions, or
*  an object of static expressions, or
*  a variant or option with a static expression, or
*  an immutable array, or
*  field access and projection from a static expression, or
*  a module expression, or
*  a function expression, or
*  a static declaration, or
*  an `ignore` of a static expression, or
*  a block, all of whose declarations are static, or
*  a type annotation with a static expression.

A pattern is _static_ if it is:

* an identifier, or
* a wildcard, or
* a tuple of static patterns, or
* type annotation with a static pattern.
////
why not record patterns?
////

Static phrases are designed to be side-effect free, allowing the coalescing of duplicate library imports (a.k.a deduplication).

=== Function declaration

The function declaration  `<shared-pat>? func <id>? <typ-params>? <pat> (: <typ>)? =? <exp>` is syntactic sugar for
a named `let` or anonymous declaration of a function expression.

That is, when `<id>?` is present and the function is named:

```bnf
<shared-pat>? func <id> <typ-params>? <pat> (: <typ>)? =? <block-or-exp> :=
  let <id> = <shared-pat>? func <typ-params>? <pat> (: <typ>)? =? <block-or-exp>
```

But when `<id>?` is absent and the function is anonymous:

```bnf
<shared-pat>? func <typ-params>? <pat> (: <typ>)? =? <block-or-exp> :=
  <shared-pat>? func <typ-params>? <pat> (: <typ>)? =? <block-or-exp>
```

Named function definitions support recursion (a named function can call itself).

NOTE: In compiled code, `shared` functions can only appear as public actor fields.

=== Class declaration

The _class_ declaration `<shared-pat>? <sort>? class <id>? <typ-params>? <pat> (: <typ>)? <class-body>` is sugar for pair of a type and function declaration:

```bnf
<shared-pat>? <sort>? class <id> <typ-params>? <pat> (: <typ>)? <class-body> :=
  type <id> <typ-params> = <sort> { <typ-field>;* };
  <shared-pat>? func <id> <typ-params>? <pat> : async? <id> <typ-args> =
    async? <sort> <id_this>? <obj-body>
```

where:

* `<shared-pat>?`, when present, requires `<sort>` == `actor`, and provides access to the `caller` of an `actor` constructor, and
* `<typ-args>?` is the sequence of type identifiers bound by `<typ-params>?` (if any), and
* `<typ-field>;*` is the set of public field types inferred from `<dec-field>;*`.
* `<obj-body>` is the object body of `<class-body>`.
* `<id_this>?` is the optional _this_ (a.k.a _self_), parameter of `<class-body>`.
* `async?` is present, if only if, `<sort>` == `actor`.

Note `<shared-pat>?` must not be of the form `shared query <pat>?`: a constructor, unlike a function, cannot be a query.

An absent `<shared-pat>?` defaults to `shared` when `sort` = `actor`.

If `sort` is `actor`, then:

* `<typ-args>?` must be absent or empty (`actor` classes cannot have type parameters);
* ``<pat>``'s type must be shared (see <<sharability>>).
* `(: <typ>)?`, if present, must be of the form `: async T` for some actor type `T` (actor instantiation is asynchronous).

If `(: <typ>)` is present, then the type `<async?> <sort> {  <typ_field>;* }` must be a subtype of the annotation `<typ>`.
In particular, the annotation is used only to check, but not affect, the inferred type of function `<id>`.

The class declaration has the same type as function `<id>` and evaluates to the function value `<id>`.

=== Identifiers

The identifier expression `<id>` has type `T` provided `<id>` is in scope, defined and declared with explicit or inferred type `T`.

The expression `<id>` evaluates to the value bound to `<id>` in the current evaluation environment.

=== Literals

A literal has type `T` only when its value is within the prescribed range of values of type `T`.

The literal (or constant) expression `<lit>` evaluates to itself.

=== Unary operators

The unary operator `<unop> <exp>` has type `T` provided:

* `<exp>` has type `T`, and
* The category of `<unop>` is a category of `T`.

The unary operator expression `<unop> <exp>` evaluates `<exp>` to a result. If the result is a value `v`, it returns the result of `<unop> v`.
If the result is `trap`, the entire expression results in `trap`.

=== Binary operators

The binary operator expression `<exp1> <binop> <exp2>` has type `T` provided:

* `<exp1>` has type `T`, and
* `<exp2>` has type `T`, and
* The category of `<binop>` is a category of `T`.

The binary operator expression `<exp1> <binop> <exp2>` evaluates `exp1` to a result `r1`. If `r1` is `trap`, the expression results in `trap`.

Otherwise, `exp2` is evaluated to a result `r2`. If `r2` is `trap`, the expression results in `trap`.

Otherwise, `r1`  and `r2` are values `v1` and `v2` and the expression returns
the result of `v1 <binop> v2`.

=== Relational operators

The relational expression `<exp1> <relop> <exp2>` has type `Bool` provided:

* `<exp1>` has type `T`, and
* `<exp2>` has type `T`, and
* `<relop>` is equality `+==+` or inequality `+!=+`, `T` is _shared_, and `T` is the least type such that `<exp1>` and `<exp2>` have type `T`;
* the category O (Ordered) is a category of `T` and `<relop>`; or

The binary operator expression `<exp1> <relop> <exp2>` evaluates `<exp1>` to a result `r1`. If `r1` is `trap`, the expression results in `trap`.

Otherwise, `exp2` is evaluated to a result `r2`. If `r2` is `trap`, the expression results in `trap`.

Otherwise, `r1`  and `r2` are values `v1` and `v2` and the expression returns
the Boolean result of `v1 <relop> v2`.

For equality and inequality, the meaning of `v1 <relop> v2` depends on the compile-time, static choice of `T` (not the run-time types of `v1` and `v2`, which, due to subtyping, may be more precise).

=== Tuples

Tuple expression `(<exp1>, ..., <expn>)` has tuple type `(T1, ..., Tn)`, provided
`<exp1>`, ..., `<expn>` have types `T1`, ..., `Tn`.

The tuple expression `(<exp1>, ..., <expn>)` evaluates the expressions `exp1` ... `expn` in order, trapping as soon as some expression `<expi>` traps. If no evaluation traps and `exp1`, ..., `<expn>` evaluate to values `v1`,...,`vn` then the tuple expression returns the tuple value `(v1, ... , vn)`.

The tuple projection `<exp> . <nat>` has type `Ti` provided `<exp>` has tuple type
`(T1, ..., Ti, ..., Tn)`, `<nat>` == `i` and `1 \<= i \<= n`.

The projection `<exp> . <nat>` evaluates `<exp>` to a result `r`. If `r` is `trap`, then  the result is `trap`. Otherwise, `r` must be a tuple  `(v1,...,vi,...,vn)` and the result of the projection is the value `vi`.

The empty tuple expression `()` is called the _unit value_.

=== Option expressions

The option expression `? <exp>` has type `? T` provided `<exp>` has type `T`.

The literal `null` has type `Null`. Since `Null <: ? T` for any `T`, literal `null` also has type `? T` and signifies the "missing" value at type `? T`.

=== Variant injection

The variant injection `# <id> <exp>` has variant type `{# id T}` provided:

* `<exp>` has type `T`.

The variant injection `# <id>` is just syntactic sugar for `# <id> ()`.

The variant injection `# <id> <exp>` evaluates `<exp>` to a result `r`. If `r` is `trap`, then the result is `trap`.
Otherwise, `r` must be a value `v` and the result of the injection is the tagged value `# <id> v`.

The tag and contents of a variant value can be tested and accessed using a <<variant-pattern, variant pattern>>.

=== Objects

Objects can be written in literal form `{ <exp-field>;* }`, consisting of a list of expression fields:

```bnf
<exp-field> ::=                                object expression fields
  var? <id> (: <typ>) = <exp>                    field
  var? <id> (: <typ>)                            punned field
```
Such an object literal, sometimes called a _record_, is equivalent to the object declaration `object { <dec-field>;* }` where the declaration fields are obtained from the expression fields by prefixing each of them with `public let`, or just `public` in case of `var` fields.
However, unlike declarations, the field list does not bind each `<id>` as a local name within the literal, i.e., the field names are _not_ in scope in the field expressions.

Object expressions support _punning_ for concision.
A punned field `<id>` is shorthand for `<id> = <id>`; Similarly, a typed, punned field `<id> : <typ>` is short-hand for `<id> = <id> : <typ>`. Both
associate the field named `<id>` with the value of the identifier `<id>`.

=== Object projection (member access)

The object projection `<exp> . <id>` has type `var? T` provided `<exp>` has object type
`sort { var1? <id1> : T1, ..., var? <id> : T, ..., var? <idn> : Tn }` for some sort `sort`.

The object projection `<exp> . <id>` evaluates `<exp>` to a result `r`. If `r` is `trap`, then the result is `trap`. Otherwise, `r` must be an
object value  `{ <id1> = v1,..., id = v, ..., <idn> = vn }` and the result of the projection is the value `v` of field `id`.

If `var` is absent from `var? T` then the value `v` is the constant value of immutable field `<id>`, otherwise:

* if the projection occurs as the target of an assignment expression then
  `v` is the mutable location of the field `<id>`.
* otherwise,
  `v` (of type `T`) is the value currently stored in mutable field `<id>`.

[#special-member-access]
=== Special member access

The iterator access `<exp> . <id>` has type `T` provided `<exp>` has type `U`, and `U`,`<id>` and `T` are related by a row of the following table:

|===
| U | `<id>` | T  | Description
| `Text` | `size` | `Nat` | size (or length) in characters
| `Text` | `chars` | `+{ next: () -> Char? }+` | character iterator, first to last
| | | |
| `Blob` | `size` | `Nat` | size in bytes
| `Blob` | `vals` | `+{ next: () -> Nat8? }+` | byte iterator, first to last
| | | |
| `[var? T]` | `size` | `Nat` | number of elements
| `[var? T]` | `get` | `+Nat -> T+` | indexed read function
| `[var? T]` | `keys` | `+{ next: () -> Nat? }+` | index iterator, by ascending index
| `[var? T]` | `vals` | `+{ next: () -> T? }+` | value iterator, by ascending index
| `[var T]` | `put` | `+(Nat, T) -> ()+` | indexed write function (mutable arrays only)
|===

The projection `<exp> . <id>` evaluates `<exp>` to a result `r`.
If `r` is `trap`, then the result is `trap`.
Otherwise, `r` must be a value of type `U` and the result of the projection is a value of type `T`
whose semantics is given by the Description column of the previous table.

NOTE: the `chars`, `vals`, `keys` and `vals` members
produce stateful *iterator objects* than can be
consumed by `for` expressions (see <<for>>).

[#assignment]
=== Assignment

The assignment `<exp1> := <exp2>` has type `()` provided:

* `<exp1>` has type `var T`, and
* `<exp2>` has type `T`.

The assignment expression `<exp1> := <exp2>` evaluates `<exp1>` to a result `r1`. If `r1` is `trap`, the expression results in `trap`.

Otherwise, `exp2` is evaluated to a result `r2`. If `r2` is `trap`, the expression results in `trap`.

Otherwise `r1`  and `r2` are (respectively) a location `v1` (a mutable identifier, an item of a mutable array or a mutable field of an object) and a value `v2`. The expression updates the current value stored in `v1` with the new value `v2` and returns the empty tuple `()`.

=== Unary compound assignment

The unary compound assignment `+<unop>= <exp>+` has type `()` provided:

* `<exp>` has type `var T`, and
* ``<unop>``'s category is a category of `T`.

The unary compound assignment
`+<unop>= <exp>+`  evaluates `<exp>` to a result `r`. If `r` is `trap` the evaluation traps, otherwise `r` is a location storing value `v` and `r` is updated to
contain the value `<unop> v`.

=== Binary compound assignment

The binary compound assignment `<exp1> <binop>= <exp2>` has type `()` provided:

* `<exp1>` has type `var T`, and
* `<exp2>` has type `T`, and
* ``<binop>``'s category is a category of `T`.

For binary operator `<binop>`,
the compound assignment expression `+<exp1> <binop>= <exp2>+` evaluates `<exp1>` to a result `r1`. If `r1` is `trap`, the expression results in `trap`.
Otherwise, `exp2` is evaluated to a result `r2`. If `r2` is `trap`, the expression results in `trap`.

Otherwise `r1`  and `r2` are (respectively) a location `v1` (a mutable identifier, an item of a mutable array or a mutable field of object) and a value `v2`. The expression updates the current value, `w` stored in `v1` with the new value `w <binop> v2` and returns the empty tuple `()`.

=== Arrays

The expression `[ var? <exp>,* ]` has type `[var? T]` provided
each expression `<exp>` in the sequence `<exp>,*` has type T.

The array expression `[ var <exp0>, ..., <expn> ]` evaluates the expressions `exp0` ... `expn` in order, trapping as soon as some expression `<expi>` traps. If no evaluation traps and `exp0`, ..., `<expn>` evaluate to values `v0`,...,`vn` then the array expression returns the array value `[var? v0, ... , vn]` (of size `n+1`).

=== Array indexing

The array indexing expression `<exp1> [ <exp2> ]` has type `var? T` provided:

* `<exp>` has (mutable or immutable) array type `[var? T1]`.

The expression `<exp1> [ <exp2> ]` evaluates `exp1` to a result `r1`. If `r1` is `trap`, then the result is `trap`.

Otherwise, `exp2` is evaluated to a result `r2`. If `r2` is `trap`, the expression results in `trap`.

Otherwise, `r1` is an array value, `var? [v0, ..., vn]`, and `r2` is a natural integer `i`. If  `i > n` the index expression returns `trap`.

Otherwise, the index expression returns the value `v`, obtained as follows:

If `var` is absent from `var? T` then the value `v` is the constant value `vi`.

Otherwise,

* if the indexing occurs as the target of an assignment expression
  then `v` is the ``i``-th mutable location in the array;
* otherwise,
  `v` is `vi`, the value currently stored in the ``i``-th location of the array.

=== Function calls

The function call expression `<exp1> <T0,...,Tn>? <exp2>` has type `T` provided:

* the function `<exp1>` has function type `+<shared>? < X0 <: V0, ..., Xn <: Vn > U1-> U2+`; and
* if `<T0,...,Tn>?` is absent but n > 0 then there exists minimal `T0, ..., Tn` (inferred by the compiler) such that:
* each type argument satisfies the corresponding type parameter's bounds:
  for each `1 \<= i \<= n`, `Ti <: [T0/X0, ..., Tn/Xn]Vi`; and
* the argument `<exp2>` has type `[T0/X0, ..., Tn/Xn]U1`, and
* `T == [T0/X0, ..., Tn/Xn]U2`.

The call expression `<exp1> <T0,...,Tn>? <exp2>` evaluates `exp1` to a result `r1`. If `r1` is `trap`, then the result is `trap`.

Otherwise, `exp2` is evaluated to a result `r2`. If `r2` is `trap`, the expression results in `trap`.

Otherwise, `r1` is a function value, `<shared-pat>? func <X0 <: V0, ..., n <: Vn> <pat1> { <exp> }` (for some implicit environment), and `r2` is a value `v2`.
If `<shared-pat>` is present and of the form `shared query? <pat>` then evaluation continues by matching the record value `{caller = p}` against `<pat>`, where `p`
is the `Principal` invoking the function (typically a user or canister).
Matching continues by matching `v1` against `<pat1>`.
If pattern matching succeeds with some bindings, then evaluation returns the result of `<exp>` in the environment of the function value (not shown) extended with those bindings.
Otherwise, some pattern match has failed and the call results in `trap`.

NOTE: The exhaustiveness side condition on `shared` function expressions ensures that argument pattern matching cannot fail (see <<functions>>).

[#functions]
=== Functions

The function expression `<shared-pat>? func < X0 <: T0, ..., Xn <: Tn > <pat1> (: U2)? =? <block-or-exp>` has type `+<shared>? < X0 <: T0, ..., Xn <: Tn > U1-> U2+` if, under the
assumption that `X0 <: T0, ..., Xn <: Tn`:

* `<shared-pat>?` is of the form `shared query? <pat>` if and only if `<shared>?` is `shared query?` (the `query` modifiers must agree);
* all the types in `T0, ..., Tn` and `U2` are well-formed and well-constrained;
* pattern `<pat>` has _context type_ `{ caller : Principal }`;
* pattern `<pat1>` has type `U1`;
* if the function is `shared` then `<pat>` and `<pat1>` must be exhaustive;
* expression `<block-or-exp>` has type return type `U2` under the assumption that `<pat1>` has type `U1`.

`<shared-pat>? func <typ-params>? <pat1> (: <typ>)? =? <block-or-exp>` evaluates to a function
value (a.k.a. closure), denoted `<shared-pat>? func <typ-params>? <pat1> = <exp>`, that stores the code of the function
together with the bindings from the current evaluation environment (not shown) needed to evaluate calls to the function value.

Note that a `<shared-pat>` function may itself be `shared <pat>` or `shared query <pat>`:

* A `shared <pat>` function may be invoked from a remote caller. Unless causing a trap, the effects on the callee persist beyond completion of the call.
* A `shared query <pat>` function may be also be invoked from a remote caller, but the effects on the callee are transient and discarded once the call has completed with a result (whether a value or error).

In either case, `<pat>` provides access to a context value identifying the _caller_ of the shared (query) function.

NOTE: The context type is a record to allow extension with further fields in future releases.

=== Blocks

The block expression `{ <dec>;* }` has type `T` provided the last declaration in the sequence `<dec>;*` has type `T`.
All identifiers declared in block must be distinct type identifiers or distinct value identifiers and are in scope in the definition of all other declarations in the block.

The bindings of identifiers declared in `{ dec;* }` are local to the block.


The type system ensures that a value identifier cannot be evaluated before its declaration has been evaluated, precluding run-time errors at the cost of rejection some well-behaved programs.

Identifiers whose types cannot be inferred from their declaration, but are used in a forward reference, may require an additional type annotation (see <<annotated-pattern>>) to satisfy the type checker.

The block expression `{ <dec>;* }` evaluates each declaration in `<dec>;*` in sequence (program order). The first declaration in `<dec>;*` that results in a trap causes the block to result in `trap`, without evaluating subsequent declarations.


=== Do

The do expression `do <block>` allows the use of a block as an expression, in positions where the syntax would not directly allow a block.

The expression `do <block>` has type `T` provided `<block>` has type `T`.

The `do` expression evaluates by evaluating `<block>` and returning its result.

[#do-opt]
=== Option block

The option block `do ? <block>` introduces scoped handling of null values.

The expression `do ? <bock>` has type `?T` provided `<block>` has type `T`.

The `do ? <block>` expression evaluates `<block>` and returns its result as an optional value.

Within `<block>` the null break expression `<exp1> !` exits the nearest enclosing `do ?` block with value `null` whenever `<exp1>` has value `null`, or continues evaluation with the
contents of ``<exp1>``'s option value. (See <<null-break>>.)

Option blocks nest with the target of a null break determined by the nearest enclosing option block.

[#null-break]
=== Null break

The null break expression `<exp> !` invokes scoped handling of null values and
returns the contents of an option value or changes control-flow when the value is `null`.

It has type `T` provided:

* the expression appears in the body, `<block>`, of an enclosing option block of the form `do ? <block>` (see <<do-opt>>).
* `<exp>` has option type `? T`.

The expression `<exp> !` evaluates `<exp>` to a result `r`. If `r` is `trap`, then the result is `trap`;
if `r` is `null`, execution breaks with value `null` from the nearest enclosing option block of form `do ? <block>`;
otherwise, `r` is `? v` and execution continues with value `v`.

=== Not

The not expression `not <exp>` has type `Bool` provided `<exp>` has type `Bool`.

If `<exp>` evaluates to `trap`, the expression returns `trap`.
Otherwise, `<exp>` evaluates to a Boolean value `v` and the expression returns `not v`, (the Boolean negation of `v`).

=== And

The and expression `<exp1> and <exp2>` has type `Bool` provided `<exp1>` and `<exp2>` have type `Bool`.

The expression `<exp1> and <exp2>` evaluates `exp1` to a result `r1`. If `r1` is `trap`, the expression results in `trap`. Otherwise `r1` is a Boolean value `v`.
If `v == false` the expression returns the value `false` (without evaluating `<exp2>`).
Otherwise, the expression returns the result of evaluating `<exp2>`.

=== Or

The or expression `<exp1> or <exp2>` has type `Bool` provided `<exp1>` and `<exp2>` have type `Bool`.

The expression `<exp1> and <exp2>` evaluates `exp1` to a result `r1`. If `r1` is `trap`, the expression results in `trap`. Otherwise `r1` is a Boolean value `v`.
If `v == true` the expression returns the value `true` (without evaluating `<exp2>`).
Otherwise, the expression returns the result of evaluating `<exp2>`.

=== If

The expression `if <exp1> <exp2> (else <exp3>)?` has type `T` provided:

* `<exp1>` has type `Bool`
* `<exp2>` has type `T`
* `<exp3>` is absent and `() <: T`, or
* `<exp3>` is present and has type `T`.

The expression evaluates `<exp1>` to a result `r1`.
If `r1` is `trap`, the result is  `trap`.
Otherwise, `r1` is the value `true` or `false`.
If `r1` is `true`, the result is the result of evaluating `<exp2>`.
Otherwise, `r1` is `false` and the result is `()` (if `<exp3>` is absent) or the result of `<exp3>` (if `<exp3>` is present).

=== Switch

The switch expression
  `switch <exp> { (case <pat> <block-or-exp>;)+ }`
has type `T` provided:

* `exp` has type `U`; and
* for each case `case <pat> <block-or-exp>` in the sequence `(case <pat> <block-or-exp>;)+` :
  * pattern `<pat>` has type `U`; and,
  * expression `<block-or-exp>` has type `T`

The expression evaluates `<exp>` to a result `r`.
If `r` is `trap`, the result is `trap`.
Otherwise, `r` is some value `v`.
Let `case <pat> <block-or-exp>;` be the first case in `(case <pat> <block-or-exp>;)+` such that `<pat>` matches `v` for some binding of identifiers to values.
Then result of the `switch` is the result of evaluating `<block-or-exp>` under that binding.
If no case has a pattern that matches `v`, the result of the switch is `trap`.

=== While

The expression `while <exp1> <exp2>` has type `()` provided:

* `<exp1>` has type `Bool`, and
* `<exp2>` has type `()`.

The expression evaluates `<exp1>` to a result `r1`.
If `r1` is `trap`, the result is `trap`.
Otherwise, `r1` is the value `true` or `false`.
If `r1` is `true`, the result is the result of re-evaluating `while <exp1> <exp2>`.
Otherwise, the result is `()`.

=== Loop

The expression `loop <block-or-exp>` has type `None` provided `<block-or-exp>` has type `()`.

The expression evaluates `<block-or-exp>` to a result `r1`.
If `r1` is `trap`, the result is `trap`.
Otherwise, the result is the result of (re-)evaluating `loop <block-or-exp>`.

=== Loop-while

The expression `loop <block-or-exp1> while <exp2>` has type `()` provided:

* `<block-or-exp1>` has type `()`, and
* `<exp2>` has type `Bool`.

The expression evaluates `<block-or-exp1>` to a result `r1`.
If `r1` is `trap`, the result is `trap`.
Otherwise, evaluation continues with `<exp2>`, producing result `r2`.
If `r2` is `trap` the result is `trap`.
Otherwise, if `r2` is `true`, the result is the result of re-evaluating `loop <block-or-exp1> while <exp2>`.
Otherwise, `r2` is false and the result is `()`.

[#for]
=== For

The iterator expression `for ( <pat> in <exp1> ) <block-or-exp2>` has type `()` provided:

* `<exp1>` has type `{ next : () -> ?T }`,
* pattern `<pat>` has type `T`, and
* expression `<block-or-exp2>` has type `()` (in the environment extended with the bindings of `<pat>`).

The `for`-expression is syntactic sugar for

```bnf
for ( <pat> in <exp1> ) <block-or-exp2> :=
  {
    let x = <exp1>;
    label l loop {
      switch (x.next()) {
        case (? <pat>) <block-or-exp2>;
        case (null) break l;
      }
    }
  }
```

where `x` and `l` are fresh identifiers.


In particular, the `for` loop will trap if evaluation of `<exp1>` traps; as soon as `x.next()` traps, or the value of `x.next()` does not match pattern `<pat>`, or when `<block-or-exp2>` traps.

NOTE: Although general purpose, `for` loops are commonly used to consume iterators produced by <<special-member-access>> to, for example, loop over the indices (`a.keys()`) or values (`a.vals()`) of some array (here `a`).

=== Label

The label-expression  `label <id> (: <typ>)? <block-or-exp>` has type `T` provided:

* `(: <typ>)?` is absent and `T` is unit; or `(: <typ>)?` is present and `T == <typ>`;
* `<block-or-exp>` has type `T` in the static environment extended with `label l : T`.

The result of evaluating `label <id> (: <typ>)? <block-or-exp>` is the result of evaluating `<block-or-exp>`.

[#labeled-loops]
=== Labeled loops

If `<exp>` in `label <id> (: <typ>)? <exp>` is a looping construct:

* `while (exp2) <block-or-exp1>`,
* `loop <block-or-exp1> (while (<exp2>))?`, or
* `for (<pat> in <exp2>) <block-or-exp1>`

the body, `<exp1>`, of the loop is implicitly enclosed in `label <id_continue> (...)` allowing early continuation of the loop by the evaluation of expression `continue <id>`.

`<id_continue>` is fresh identifier that can only be referenced by `continue <id>`
(through its implicit expansion to `break <id_continue>`).

=== Break

The expression `break <id>` is equivalent to `break <id> ()`.

The expression `break <id> <exp>` has type `None` provided:

* The label `<id>` is declared with type `label <id> : T`.
* `<exp>` has type `T`.

The evaluation of `break <id> <exp>` evaluates exp to some result `r`.
If `r` is `trap`, the result is `trap`.
If `r` is a value `v`, the evaluation abandons the current computation up to dynamically enclosing declaration `label <id> ...` using the value `v` as the result of that labelled expression.

=== Continue

The expression `continue <id>` is equivalent to `break <id_continue>`, where
 `<id_continue>` is implicitly declared around the bodies of `<id>`-labelled looping constructs (see <<labeled-loops>>).

=== Return

The expression `return` is equivalent to `return ()`.

The expression `return <exp>` has type `None` provided:

* `<exp>` has type `T` and
  * `T` is the return type of the nearest enclosing function (with no intervening `async` expression), or
  * `async T` is the type of the nearest enclosing (perhaps implicit) `async` expression (with no intervening function declaration)

The `return` expression exits the corresponding dynamic function invocation or completes the corresponding dynamic async expression with the result of `<exp>`.

// TBR async traps?

=== Async

The async expression `async <block-or-exp>` has type `async T` provided:

* `<block-or-exp>` has type `T`;
* `T` is shared.

Any control-flow label in scope for `async <block-or-exp>` is not in scope for `<block-or-exp>`. However,
`<block-or-exp>` may declare and use its own, local, labels.

The implicit return type in `<block-or-exp>` is `T`. That is, the return expression, `<exp0>`, (implicit or explicit) to any enclosed `return <exp0>?` expression, must have type `T`.

Evaluation of `async <block-or-exp>` queues a message to evaluate `<block-or-exp>` in the nearest enclosing or top-level actor. It immediately returns a future of type `async T` that can be used to `await` the result of the pending evaluation of `<exp>`.

=== Await

The `await` expression `await <exp>` has type `T` provided:

* `<exp>` has type `async T`,
* `T` is shared,
* the `await` is explicitly enclosed by an `async`-expression or appears in the body of a `shared` function.

// Expression `await <exp>` evaluates `<exp>` to a result `r`. If `r` is `trap`, evaluation returns `trap`. Otherwise `r` is a future. If the future is complete with value `v`, then `await <exp>` evaluates to value `v`.
// If the future is complete with (thrown) error value `e`, then `await <exp>` re-throws the error `e`.
// If the `future` is incomplete, that is, its evaluation is still pending, `await <exp>` suspends evaluation of the neared enclosing `async` or `shared`-function, adding the suspension to the wait-queue of the `future`. Execution of the suspension is resumed once the future is completed (if ever).

Expression `await <exp>` evaluates `<exp>` to a result `r`. If `r` is `trap`, evaluation returns `trap`. Otherwise `r` is a future.
If the `future` is incomplete, that is, its evaluation is still pending, `await <exp>` suspends evaluation of the neared enclosing `async` or `shared`-function, adding the suspension to the wait-queue of the `future`. Execution of the suspension is resumed once the future is completed (if ever).
If the future is complete with value `v`, then `await <exp>` suspends evaluation and schedules resumption of execution with value `v`.
If the future is complete with (thrown) error value `e`, then `await <exp>` suspends evaluation and schedules resumption of execution by re-throwing the error `e`.

Note: suspending computation on `await`, regardless of the dynamic status of the future, ensures that all tentative state changes and message sends prior to the `await` are committed and irrevocable.

WARNING: Between suspension and resumption of a computation, the state of the enclosing actor may change due to concurrent processing of other incoming actor messages. It is the programmer's responsibility to guard against non-synchronized state changes.

[#throw]
=== Throw

The `throw` expression `throw <exp>` has type `None` provided:

* `<exp>` has type `Error`,
* the `throw` is explicitly enclosed by an `async`-expression or appears in the body of a `shared` function.

Expression `throw <exp>` evaluates `<exp>` to a result `r`. If `r` is `trap`, evaluation returns `trap`. Otherwise `r` is an error value `e`. Execution proceeds from the `catch` clause of the nearest enclosing `try <block-or-exp1> catch <pat> <block-or-exp2>` whose pattern `<pat>` matches value `e`. If there is no such `try` expression, `e` is stored as the erroneous result of the `async` value of the nearest enclosing `async` expression or `shared` function invocation.

[#try]
=== Try

The `try` expression `try <block-or-exp1> catch <pat> <block-or-exp2>` has type `T` provided:

* `<block-or-exp1>` has type `T`,
* `<pat>` has type `Error` and `<block-or-exp2>` has type `T` in the context extended with `<pat>`, and
* the `try` is explicitly enclosed by an `async`-expression or appears in the body of a `shared` function.

Expression `try <block-or-exp1> catch <pat> <block-or-exp2>` evaluates `<block-or-exp1>` to a result `r`.
If evaluation of  `<block-or-exp1>` throws an uncaught error value `e`, the result of the `try` is the result of evaluating `<block-or-exp2>` under the bindings determined by the match of `e` against `pat`.

NOTE: Because the `Error` type is opaque, the pattern match cannot fail (typing ensures that `<pat>` is an irrefutable wildcard or identifier pattern).

See <<error-type>>.

=== Assert

The assert expression `assert <exp>` has type `()` provided `<exp>` has type `Bool`.

Expression `assert <exp>` evaluates `<exp>` to a result `r`. If `r` is `trap` evaluation returns `trap`. Otherwise `r` is a Boolean value `v`. The result of `assert <exp>` is:

* the value `()`, when `v` is `true`; or
* `trap`, when `v` is `false`.

=== Type annotation

The type annotation expression `<exp> : <typ>` has type `T` provided:

* `<typ>` is `T`, and
* `<exp>` has type `U` where `U <: T`.

Type annotation may be used to aid the type-checker when it cannot otherwise determine the type of `<exp>` or when one wants to constrain the inferred type, `U` of `<exp>` to a less-informative super-type `T` provided `U <: T`.

The result of evaluating `<exp> : <typ>` is the result of evaluating `<exp>`.

NOTE: Type annotations have no-runtime cost and cannot be used to perform the (checked or unchecked) `down-casts` available in other object-oriented languages.

<<<<<<< HEAD
=======
[#candid-serialization]
=== Candid Serialization

The _Candid serialization_ expression `to_candid ( <exp>,*)` has type `Blob` provided:

* `(<exp>,*)` has type `(T1,...,TN)`, and each `Ti` is _shared_.

Expression `+to_candid ( <exp>,* )+` evaluates the expression sequence `+( <exp>,* )+` to a result `r`.
If `r` is `trap`, evaluation returns `trap`.
Otherwise, `r` is a sequence of Motoko values `vs`.
The result of evaluating `to_candid ( <exp>,* )` is some Candid blob `+b = encode((T1,...,TN))(vs)+`, encoding `vs`.

The Candid _deserialization_ expression `from_candid <exp>` has type `?(T1,...,Tn)` provided:

* `?(T1,...,Tn)` is the expected type from the context;
* `<exp>` has type `Blob`; and
* `?(T1,...TN)` is _shared_.

Expression `+from_candid <exp>+` evaluates `<exp>` to a result `r`. If `r` is `trap`, evaluation returns `trap`. Otherwise `r` is a binary blob `b`.
If `b` Candid-decodes to Candid value sequence `Vs` of type `+ea((T1,...,TN))+` then the result of `from_candid` is `?v` where  `+v = decode((T1,...,TN))(Vs)+`.
If `b` Candid-decodes to a Candid value sequence `Vs` that is not of  Candid type `+ea((T1,...,TN))+` (but well-formed at some other type) then the result is `null`.
If `b` is not the encoding of any well-typed Candid value, but some arbitrary binary blob, then the result of `from_candid` is a trap.

(Informally, here `ea(_)` is the Motoko-to-Candid type sequence translation and `+encode/decode((T1,...,TN))(_)+` are type-directed Motoko-Candid value translations.)

////
ea(_) is defined in design doc motoko/design/IDL-Motoko.md, but `encode` and `decode` are not explicitly defined anywhere except in the implementation.
////


NOTE: `from_candid` returns `null` when the argument is a valid Candid encoding of the wrong type. It traps if the blob is not a valid Candid encoding at all.

NOTE: `to_candid` and `from_candid` are syntactic operators, not first-class functions, and must be fully applied in the syntax.

WARNING: the Candid encoding of a value as a blob is not unique and the same value may have many different Candid representations as a blob.
For this reason, blobs should never be used to, for instance, compute hashes of values or determine equality, whether across compiler
versions or even just different programs.

[[exp-decl]]
>>>>>>> 1eb5e8d2
=== Declaration

The declaration expression `<dec>` has type `T` provided the declaration `<dec>` has type `T`.

Evaluating the expression `<dec>` proceeds by evaluating `<dec>`, returning the result of `<dec>` but discarding the bindings introduced by `<dec>` (if any).

(The expression `<dec>` is actually shorthand for the block expression `{ <dec> }`.)

=== Ignore

The expression `ignore <exp>` has type `()` provided the expression `<exp>` has type `Any` .

The expression `ignore <exp>` evaluates `<exp>` (typically for some side-effect) but discards its value.

`Ignore` is useful for evaluating an expression within a sequence of declarations
when that expression has non-`unit` type (and the simpler `<exp>` declaration would be ill-typed).
Then the semantics is equivalent to `let _ = <exp> : Any`.


=== Debug

The debug expression `debug <block-or-exp>` has type `()` provided the expression `<block-or-exp>` has type `()`.

When the program is compiled or interpreted with (default) flag `--debug`, evaluating the expression `debug <exp>` proceeds by evaluating `<block-or-exp>`, returning the result of `<block-or-exp>`.

When the program is compiled or interpreted with flag `--release`, evaluating the expression `debug <exp>` immediately returns the unit value `()`.
The code for `<block-or-exp>` is never executed, nor is its code included in the compiled binary.


=== Actor references

The actor reference `actor <exp>` has expected type `T` provided:

* the expression is used in a context expecting an expression of type `T` (typically as the subject of a type annotation, typed declaration or function argument); and
* `T` is an some actor type `actor { ... }`; and
* `<exp>` has type `Text`.

The argument `<exp>` must be, or evaluate to, the textual format of an IC canister identifier (specified elsewhere), otherwise the expression traps.
The result of the expression is an actor value representing that canister.

The validity of the canister identifier and its asserted type `T` are promises and taken on trust.

An invalid canister identifier or type may manifest itself, if at all, as a later dynamic failure
when calling a function on the actor's proclaimed interface,
which will either fail or be rejected.

NOTE: The argument to `actor` should _not_ include the `ic:` resource locator used to specify an `import`. For example, use `+actor "lg264-qjkae"+`, not `+actor "ic:lg264-qjkae"+`.

WARNING: Although they do not compromise type safety, actor references can easily introduce latent, dynamic errors.
Accordingly, actor references should be used sparingly and only when needed.


=== Parentheses

The parenthesized expression `( <exp> )` has type `T` provided `<exp>` has type `T`.

The result of evaluating `( <exp> )` is the result of evaluating `<exp>`.

=== Subsumption

Whenever `<exp>` has type `T` and `T <: U` (`T` subtypes `U`) then by virtue of _implicit subsumption_, `<exp>` also has type `U` (without extra syntax).

In general, this means that an expression of a more specific type may appear wherever an expression of a more general type is expected, provided the specific and general types are related by subtyping. This static change of type has no runtime cost.

[#references]
== References

* _IEEE Standard for Floating-Point Arithmetic_, in IEEE Std 754-2019 (Revision of IEEE 754-2008), vol., no., pp.1-84, 22 July 2019, doi: 10.1109/IEEESTD.2019.8766229.<|MERGE_RESOLUTION|>--- conflicted
+++ resolved
@@ -2220,32 +2220,30 @@
 
 NOTE: Type annotations have no-runtime cost and cannot be used to perform the (checked or unchecked) `down-casts` available in other object-oriented languages.
 
-<<<<<<< HEAD
-=======
 [#candid-serialization]
 === Candid Serialization
 
 The _Candid serialization_ expression `to_candid ( <exp>,*)` has type `Blob` provided:
 
-* `(<exp>,*)` has type `(T1,...,TN)`, and each `Ti` is _shared_.
+* `(<exp>,*)` has type `(T1,...,Tn)`, and each `Ti` is _shared_.
 
 Expression `+to_candid ( <exp>,* )+` evaluates the expression sequence `+( <exp>,* )+` to a result `r`.
 If `r` is `trap`, evaluation returns `trap`.
 Otherwise, `r` is a sequence of Motoko values `vs`.
-The result of evaluating `to_candid ( <exp>,* )` is some Candid blob `+b = encode((T1,...,TN))(vs)+`, encoding `vs`.
+The result of evaluating `to_candid ( <exp>,* )` is some Candid blob `+b = encode((T1,...,Tn))(vs)+`, encoding `vs`.
 
 The Candid _deserialization_ expression `from_candid <exp>` has type `?(T1,...,Tn)` provided:
 
 * `?(T1,...,Tn)` is the expected type from the context;
 * `<exp>` has type `Blob`; and
-* `?(T1,...TN)` is _shared_.
+* `?(T1,...,Tn)` is _shared_.
 
 Expression `+from_candid <exp>+` evaluates `<exp>` to a result `r`. If `r` is `trap`, evaluation returns `trap`. Otherwise `r` is a binary blob `b`.
-If `b` Candid-decodes to Candid value sequence `Vs` of type `+ea((T1,...,TN))+` then the result of `from_candid` is `?v` where  `+v = decode((T1,...,TN))(Vs)+`.
-If `b` Candid-decodes to a Candid value sequence `Vs` that is not of  Candid type `+ea((T1,...,TN))+` (but well-formed at some other type) then the result is `null`.
+If `b` Candid-decodes to Candid value sequence `Vs` of type `+ea((T1,...,Tn))+` then the result of `from_candid` is `?v` where  `+v = decode((T1,...,Tn))(Vs)+`.
+If `b` Candid-decodes to a Candid value sequence `Vs` that is not of  Candid type `+ea((T1,...,Tn))+` (but well-formed at some other type) then the result is `null`.
 If `b` is not the encoding of any well-typed Candid value, but some arbitrary binary blob, then the result of `from_candid` is a trap.
 
-(Informally, here `ea(_)` is the Motoko-to-Candid type sequence translation and `+encode/decode((T1,...,TN))(_)+` are type-directed Motoko-Candid value translations.)
+(Informally, here `ea(_)` is the Motoko-to-Candid type sequence translation and `+encode/decode((T1,...,Tn))(_)+` are type-directed Motoko-Candid value translations.)
 
 ////
 ea(_) is defined in design doc motoko/design/IDL-Motoko.md, but `encode` and `decode` are not explicitly defined anywhere except in the implementation.
@@ -2260,8 +2258,6 @@
 For this reason, blobs should never be used to, for instance, compute hashes of values or determine equality, whether across compiler
 versions or even just different programs.
 
-[[exp-decl]]
->>>>>>> 1eb5e8d2
 === Declaration
 
 The declaration expression `<dec>` has type `T` provided the declaration `<dec>` has type `T`.
