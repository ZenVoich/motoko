--- conflicted
+++ resolved
@@ -152,11 +152,7 @@
 
 :::tip
 
-<<<<<<< HEAD
-You can check valid Candid subtyping between two services described in `.did` files, `cur.did` and `nxt.did` (containing Candid types), using the `didc` tool with argument `check nxt.did cur.did`. The `didc` tool is available at [https://github.com/dfinity/candid](https://github.com/dfinity/candid).
-=======
 You can check valid Candid subtyping between two services described in `.did` files, `cur.did` and `nxt.did` (containing Candid types), using the `didc` tool with argument `check nxt.did cur.did`. The `didc` tool is available at \<https://github.com/dfinity/candid\>.
->>>>>>> 717c028a
 
 :::
 
