# Compiler reference

The Motoko compiler (`moc`) is the primary tool for compiling Motoko programs into executable WebAssembly (Wasm) modules. The compiler runs in the background when you build projects using the [IC SDK](https://internetcomputer.org/docs/current/developer-docs/setup/install). If you invoke the compiler directly on the command-line, you can press CTRL-C to exit.

This section provides compiler command-line reference information.

## moc

Use the Motoko compiler (`moc`) to compile Motoko programs into executable WebAssembly (Wasm) modules.

### Basic usage

``` bash
moc [option] [file ...]
```

### Options

You can use the following options with the `moc` command.

| Option                                    | Description                                                                                                                                           |
|-------------------------------------------|-------------------------------------------------------------------------------------------------------------------------------------------------------|
| `--actor-idl <idl-path>`                  | Specifies a path to actor IDL (Candid) files.                                                                                                         |
| `--actor-alias <alias> <principal>`       | Specifies an actor import alias.                                                                                                                      |
| `--args <file>`                           | Read additional newline separated command line arguments from `<file>`.                                                                               |
| `--args0 <file>`                          | Read additional `NUL` separated command line arguments from `<file>`.                                                                                 |
| `-c`                                      | Compile to WebAssembly.                                                                                                                               |
| `--check`                                 | Performs type checking only.                                                                                                                          |
| `--debug`                                 | Respects debug expressions in the source (the default).                                                                                               |
| `--error-detail <n>`                      | Set level of error message detail for syntax errors, n in \[0..3\] (default 2).                                                                       |
<<<<<<< HEAD
=======
| `-fno-shared-code`                        | Do *not* share low-level utility code: larger code size but decreased cycle consumption (default).                                                    |
| `-fshared-code`                           | Do share low-level utility code: smaller code size but increased cycle consumption.                                                                   |
>>>>>>> c4c98d7c
| `-help`,`--help`                          | Displays usage information.                                                                                                                           |
| `--hide-warnings`                         | Hides compiler warnings.                                                                                                                              |
| `-Werror`                                 | Treat warnings as errors.                                                                                                                             |
| `--idl`                                   | Compile binary and emit Candid IDL specification to `.did` file.                                                                                      |
| `-i`                                      | Runs the compiler in an interactive read–eval–print loop (REPL) shell so you can evaluate program execution (implies -r).                             |
| `--map`                                   | Outputs a JavaScript source map.                                                                                                                      |
| `--max-stable-pages <n>`                  | Set maximum number of pages available for library `ExperimentStableMemory.mo` (default 65536).                                                        |
| `-no-system-api`                          | Disables system API imports.                                                                                                                          |
| `-no-timer`                               | Disables timer API imports and hides timer primitives.                                                                                                |
| `-o <file>`                               | Specifies the output file.                                                                                                                            |
| `-p <n>`                                  | Sets the print depth.                                                                                                                                 |
| `--package <package-name> <package-path>` | Specifies a `<package-name>` `<package-path>` pair, separated by a space.                                                                             |
| `--public-metadata <name>`                | Emit icp custom section `<name>` (`candid:args` or `candid:service` or `motoko:stable-types` or `motoko:compiler`) as `public` (default is `private`) |
| `--omit-metadata <name>`                  | omit icp custom section `<name>` (`candid:args` or `candid:service` or `motoko:stable-types` or `motoko:compiler`)                                    |
| `--print-deps`                            | Prints the dependencies for a given source file.                                                                                                      |
| `-r`                                      | Interprets programs.                                                                                                                                  |
| `--release`                               | Ignores debug expressions in the source.                                                                                                              |
| `--stable-regions`                        | Force eager initialization of stable regions metadata (for testing purposes); consumes between 386KiB or 8MiB of additional physical stable memory, depending on current use of ExperimentalStableMemory. |
| `--stable-types`                          | Compile binary and emit signature of stable types to `.most` file.                                                                                    |
| `--stable-compatible <pre> <post>`        | Test upgrade compatibility between stable-type signatures `<pre>` and `<post>`.                                                                       |
| `--trap-on-call-error`                    | Trap, don't throw an `Error`, when an IC call fails due to destination queue full or freezing threshold is crossed.
|                                           | Emulates behaviour of moc versions < 0.8.0.
| `-t`                                      | Activates tracing in interpreter.
| `-v`                                      | Generates verbose output.
| `--version`                               | Displays version information.                                                                                                                         |
| `-wasi-system-api`                        | Uses the WASI system API (`wasmtime`).                                                                                                                |<|MERGE_RESOLUTION|>--- conflicted
+++ resolved
@@ -28,11 +28,8 @@
 | `--check`                                 | Performs type checking only.                                                                                                                          |
 | `--debug`                                 | Respects debug expressions in the source (the default).                                                                                               |
 | `--error-detail <n>`                      | Set level of error message detail for syntax errors, n in \[0..3\] (default 2).                                                                       |
-<<<<<<< HEAD
-=======
 | `-fno-shared-code`                        | Do *not* share low-level utility code: larger code size but decreased cycle consumption (default).                                                    |
 | `-fshared-code`                           | Do share low-level utility code: smaller code size but increased cycle consumption.                                                                   |
->>>>>>> c4c98d7c
 | `-help`,`--help`                          | Displays usage information.                                                                                                                           |
 | `--hide-warnings`                         | Hides compiler warnings.                                                                                                                              |
 | `-Werror`                                 | Treat warnings as errors.                                                                                                                             |
