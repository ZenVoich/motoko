-- Parsing ListLib.as:
-- Checking ListLib.as:
<<<<<<< HEAD
type t<T> = ?(T, t<T>)
let cons : <T>(T, t<T>) -> t<T>
let nil : <T>() -> t<T>
=======
type List<T> = ?(T, List<T>)
let cons : <T>(T, List<T>) -> List<T>
let nil : <T>() -> List<T>
>>>>>>> 743f6afe
-- Interpreting ListLib.as:<|MERGE_RESOLUTION|>--- conflicted
+++ resolved
@@ -1,12 +1,6 @@
 -- Parsing ListLib.as:
 -- Checking ListLib.as:
-<<<<<<< HEAD
-type t<T> = ?(T, t<T>)
-let cons : <T>(T, t<T>) -> t<T>
-let nil : <T>() -> t<T>
-=======
 type List<T> = ?(T, List<T>)
 let cons : <T>(T, List<T>) -> List<T>
 let nil : <T>() -> List<T>
->>>>>>> 743f6afe
 -- Interpreting ListLib.as: